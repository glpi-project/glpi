{
    "name": "glpi/glpi",
    "description": "GLPI dependencies",
    "license": "GPL-3.0-or-later",
    "type": "project",
    "homepage": "https://www.glpi-project.org/",
    "support": {
        "forum": "https://forum.glpi-project.org/",
        "issues": "https://github.com/glpi-project/glpi/issues",
        "docs": "https://github.com/glpi-project/doc"
    },
    "require": {
        "php": ">=8.1",
        "ext-ctype": "*",
        "ext-curl": "*",
        "ext-dom": "*",
        "ext-fileinfo": "*",
        "ext-filter": "*",
        "ext-gd": "*",
        "ext-hash": "*",
        "ext-iconv": "*",
        "ext-intl": "*",
        "ext-json": "*",
        "ext-libxml": "*",
        "ext-mbstring": "*",
        "ext-mysqli": "*",
        "ext-openssl": "*",
        "ext-session": "*",
        "ext-simplexml": "*",
        "ext-zlib": "*",
        "apereo/phpcas": "^1.6",
        "bacon/bacon-qr-code": "^2.0",
        "donatj/phpuseragentparser": "^1.8",
        "egulias/email-validator": "^4.0",
        "elvanto/litemoji": "^5.0",
        "glpi-project/inventory_format": "^1.1",
        "guzzlehttp/guzzle": "^7.8",
        "guzzlehttp/psr7": "^2.6",
        "html2text/html2text": "^4.3",
        "laminas/laminas-i18n": "^2.26",
        "laminas/laminas-json": "^3.6",
        "laminas/laminas-mail": "^2.25",
        "laminas/laminas-mime": "^2.12",
        "league/commonmark": "^2.4",
        "league/csv": "^9.15",
        "league/html-to-markdown": "^5.1",
        "league/oauth2-client": "^2.7",
        "league/oauth2-google": "^4.0",
        "league/oauth2-server": "^8.5",
        "mexitek/phpcolors": "^1.0",
        "monolog/monolog": "^3.5",
        "paragonie/sodium_compat": "^1.20",
        "psr/cache": "^3.0",
        "psr/log": "^3.0",
        "psr/simple-cache": "^3.0",
        "ralouphie/getallheaders": "^3.0",
        "ramsey/uuid": "^4.7",
        "rlanvin/php-rrule": "^2.4",
        "robthree/twofactorauth": "^2.1",
        "sabre/dav": "^4.6",
        "sabre/http": "^5.1",
        "sabre/uri": "^2.3",
        "sabre/vobject": "^4.5",
        "scssphp/scssphp": "^1.12",
        "sebastian/diff": "^5.1",
        "simplepie/simplepie": "^1.8",
        "symfony/cache": "^6.4",
        "symfony/console": "^6.4",
        "symfony/css-selector": "^6.4",
        "symfony/dom-crawler": "^6.4",
        "symfony/filesystem": "^6.4",
        "symfony/html-sanitizer": "^6.4",
        "symfony/mailer": "^6.4",
        "symfony/mime": "^6.3",
        "symfony/polyfill-ctype": "^1.29",
        "symfony/polyfill-iconv": "^1.29",
        "symfony/polyfill-mbstring": "^1.28",
        "symfony/polyfill-php82": "^1.29",
        "symfony/polyfill-php83": "^1.29",
        "tecnickcom/tcpdf": "^6.6",
        "thenetworg/oauth2-azure": "^2.2",
        "twig/markdown-extra": "^3.8",
        "twig/string-extra": "^3.8",
        "twig/twig": "^3.8",
        "wapmorgan/unified-archive": "^1.2",
        "webonyx/graphql-php": "^15.9"
    },
    "require-dev": {
        "ext-xml": "*",
        "atoum/atoum": "^4.2",
        "atoum/stubs": "^2.6",
        "friendsoftwig/twigcs": "^6.1",
        "glpi-project/tools": "^0.7",
        "maglnet/composer-require-checker": "^4.2",
        "mikey179/vfsstream": "^1.6",
        "php-parallel-lint/php-parallel-lint": "^1.3",
        "phpstan/extension-installer": "^1.3",
        "phpstan/phpstan": "^1.10",
        "phpstan/phpstan-deprecation-rules": "^1.1",
<<<<<<< HEAD
        "squizlabs/php_codesniffer": "^3.8",
        "symfony/browser-kit": "^6.2",
        "symfony/http-client": "^6.2"
    },
    "provide": {
        "ext-sodium": "*"
=======
        "squizlabs/php_codesniffer": "^3.9",
        "symfony/browser-kit": "^5.4",
        "symfony/http-client": "^5.4",
        "symfony/mime": "^5.4"
>>>>>>> 66aff37f
    },
    "replace": {
        "paragonie/random_compat": "*",
        "symfony/polyfill-intl-grapheme": "*",
        "symfony/polyfill-intl-idn": "*",
        "symfony/polyfill-intl-normalizer": "*",
        "symfony/polyfill-php72": "*",
        "symfony/polyfill-php73": "*",
        "symfony/polyfill-php74": "*",
        "symfony/polyfill-php80": "*",
        "symfony/polyfill-php81": "*"
    },
    "suggest": {
        "ext-ldap": "Used to provide LDAP authentication and synchronization",
        "ext-sodium": "Used to provide strong encryption for sensitive data in database"
    },
    "config": {
        "optimize-autoloader": true,
        "platform": {
            "php": "8.1.99"
        },
        "sort-packages": true,
        "allow-plugins": {
            "phpstan/extension-installer": true
        },
        "audit": {
            "abandoned": "report"
        }
    },
    "autoload": {
        "psr-4": {
            "Glpi\\": "src/"
        }
    },
    "autoload-dev": {
        "psr-4": {
            "Glpi\\Tools\\": "tools/src/",
            "Glpi\\Tests\\": "tests/src/"
        }
    },
    "scripts": {
        "testdb": "atoum -p 'php -d memory_limit=512M' --debug --force-terminal --use-dot-report --bootstrap-file tests/bootstrap.php --no-code-coverage --max-children-number 1 -d tests/database",
        "testfunc": "atoum -p 'php -d memory_limit=512M' --debug --force-terminal --use-dot-report --bootstrap-file tests/bootstrap.php --no-code-coverage --max-children-number 1 -d tests/functional/",
        "testunits": "atoum -p 'php -d memory_limit=512M' --debug --force-terminal --use-dot-report --bootstrap-file tests/bootstrap.php --no-code-coverage -d tests/units",
        "testweb": "atoum -p 'php -d memory_limit=512M' --debug --force-terminal --use-dot-report --bootstrap-file tests/bootstrap.php --no-code-coverage --max-children-number 1 -d tests/web",
        "testldap": "atoum -p 'php -d memory_limit=512M' --debug --force-terminal --use-dot-report --bootstrap-file tests/bootstrap.php --no-code-coverage --max-children-number 1 -d tests/LDAP",
        "testimap": "atoum -p 'php -d memory_limit=512M' --debug --force-terminal --use-dot-report --bootstrap-file tests/bootstrap.php --no-code-coverage --max-children-number 1 -d tests/imap",
        "csp": "phpcs --parallel=500 --cache -p --extensions=php --ignore=\"/.git/,^$(pwd)/(config|files|lib|marketplace|node_modules|plugins|tests/config|vendor)/\" ./",
        "cs": "phpcs -d memory_limit=512M --cache -p --extensions=php --ignore=\"/.git/,^$(pwd)/(config|files|lib|marketplace|node_modules|plugins|tests/config|vendor)/\" ./",
        "lint": "parallel-lint  --exclude files --exclude marketplace --exclude plugins --exclude vendor --exclude tools/vendor .",
        "post-install-cmd": [
            "@php -r \"file_put_contents('.composer.hash', sha1_file('composer.lock'));\"",
            "@php -f vendor/bin/build_hw_jsons",
            "patch -f -p1 -d vendor/laminas/laminas-mail/ < tools/patches/laminas-mail-invalid-header-ignore.patch || true",
<<<<<<< HEAD
            "patch -f -p1 -d vendor/laminas/laminas-mail/ < tools/patches/laminas-mail-address-no-length-check.patch || true"
=======
            "patch -f -p1 -d vendor/laminas/laminas-mail/ < tools/patches/laminas-mail-address-no-length-check.patch || true",
            "patch -f -p1 -d vendor/atoum/atoum/ < tools/patches/atoum-4.1.0...4.2.0.patch || true",
            "patch -f -p1 -d vendor/michelf/php-markdown/ < tools/patches/php-markdown-php8-compat.patch || true",
            "patch -f -p1 -d vendor/guzzlehttp/guzzle/ < tools/patches/guzzle-http-client-restrict-http-methods.patch || true"
>>>>>>> 66aff37f
        ],
        "post-update-cmd": [
            "@php -r \"file_put_contents('.composer.hash', sha1_file('composer.lock'));\"",
            "@php -f vendor/bin/build_hw_jsons",
            "patch -f -p1 -d vendor/laminas/laminas-mail/ < tools/patches/laminas-mail-invalid-header-ignore.patch || true",
<<<<<<< HEAD
            "patch -f -p1 -d vendor/laminas/laminas-mail/ < tools/patches/laminas-mail-address-no-length-check.patch || true"
=======
            "patch -f -p1 -d vendor/laminas/laminas-mail/ < tools/patches/laminas-mail-address-no-length-check.patch || true",
            "patch -f -p1 -d vendor/atoum/atoum/ < tools/patches/atoum-4.1.0...4.2.0.patch || true",
            "patch -f -p1 -d vendor/michelf/php-markdown/ < tools/patches/php-markdown-php8-compat.patch || true",
            "patch -f -p1 -d vendor/guzzlehttp/guzzle/ < tools/patches/guzzle-http-client-restrict-http-methods.patch || true"
>>>>>>> 66aff37f
        ],
        "build": [
            "bin/console dependencies install && bin/console locales:compile"
        ]
    }
}<|MERGE_RESOLUTION|>--- conflicted
+++ resolved
@@ -97,19 +97,12 @@
         "phpstan/extension-installer": "^1.3",
         "phpstan/phpstan": "^1.10",
         "phpstan/phpstan-deprecation-rules": "^1.1",
-<<<<<<< HEAD
-        "squizlabs/php_codesniffer": "^3.8",
+        "squizlabs/php_codesniffer": "^3.9",
         "symfony/browser-kit": "^6.2",
         "symfony/http-client": "^6.2"
     },
     "provide": {
         "ext-sodium": "*"
-=======
-        "squizlabs/php_codesniffer": "^3.9",
-        "symfony/browser-kit": "^5.4",
-        "symfony/http-client": "^5.4",
-        "symfony/mime": "^5.4"
->>>>>>> 66aff37f
     },
     "replace": {
         "paragonie/random_compat": "*",
@@ -164,27 +157,15 @@
             "@php -r \"file_put_contents('.composer.hash', sha1_file('composer.lock'));\"",
             "@php -f vendor/bin/build_hw_jsons",
             "patch -f -p1 -d vendor/laminas/laminas-mail/ < tools/patches/laminas-mail-invalid-header-ignore.patch || true",
-<<<<<<< HEAD
-            "patch -f -p1 -d vendor/laminas/laminas-mail/ < tools/patches/laminas-mail-address-no-length-check.patch || true"
-=======
             "patch -f -p1 -d vendor/laminas/laminas-mail/ < tools/patches/laminas-mail-address-no-length-check.patch || true",
-            "patch -f -p1 -d vendor/atoum/atoum/ < tools/patches/atoum-4.1.0...4.2.0.patch || true",
-            "patch -f -p1 -d vendor/michelf/php-markdown/ < tools/patches/php-markdown-php8-compat.patch || true",
             "patch -f -p1 -d vendor/guzzlehttp/guzzle/ < tools/patches/guzzle-http-client-restrict-http-methods.patch || true"
->>>>>>> 66aff37f
         ],
         "post-update-cmd": [
             "@php -r \"file_put_contents('.composer.hash', sha1_file('composer.lock'));\"",
             "@php -f vendor/bin/build_hw_jsons",
             "patch -f -p1 -d vendor/laminas/laminas-mail/ < tools/patches/laminas-mail-invalid-header-ignore.patch || true",
-<<<<<<< HEAD
-            "patch -f -p1 -d vendor/laminas/laminas-mail/ < tools/patches/laminas-mail-address-no-length-check.patch || true"
-=======
             "patch -f -p1 -d vendor/laminas/laminas-mail/ < tools/patches/laminas-mail-address-no-length-check.patch || true",
-            "patch -f -p1 -d vendor/atoum/atoum/ < tools/patches/atoum-4.1.0...4.2.0.patch || true",
-            "patch -f -p1 -d vendor/michelf/php-markdown/ < tools/patches/php-markdown-php8-compat.patch || true",
             "patch -f -p1 -d vendor/guzzlehttp/guzzle/ < tools/patches/guzzle-http-client-restrict-http-methods.patch || true"
->>>>>>> 66aff37f
         ],
         "build": [
             "bin/console dependencies install && bin/console locales:compile"
