{
    "name": "glpi/glpi",
    "description": "GLPI dependencies",
    "license": "GPL-2.0",
    "type": "project",
    "homepage": "http://www.glpi-project.org/",
    "support": {
        "irc": "irc://irc.freenode.org/glpi",
        "forum": "http://forum.glpi-project.org/",
        "issues": "https://github.com/glpi-project/glpi/issues",
        "docs": "https://github.com/glpi-project/doc"
    },
    "require": {
<<<<<<< HEAD
        "php": ">=7.0.8",
        "ext-mysqli": "*",
=======
        "php": ">=5.6.0",
        "ext-curl": "*",
>>>>>>> 241b1557
        "ext-fileinfo": "*",
        "ext-gd": "*",
        "ext-json": "*",
        "ext-mbstring": "*",
        "ext-mysqli": "*",
        "ext-zlib": "*",
<<<<<<< HEAD
        "ext-curl": "*",
        "ext-intl": "*",
        "iamcal/lib_autolink": "~1.7",
        "phpmailer/phpmailer": "~6.0",
        "sabre/vobject": "~4.1",
        "simplepie/simplepie": "^1.5",
        "tecnickcom/tcpdf": "~6.2.16",
        "zendframework/zend-cache": "^2.8",
        "zendframework/zend-i18n": "^2.8",
        "zendframework/zend-serializer": "^2.8",
        "michelf/php-markdown": "^1.6",
        "true/punycode": "^2.1",
=======
        "elvanto/litemoji": "^1.4 || ^2.0",
        "iamcal/lib_autolink": "^1.7",
        "leafo/scssphp": "^0.7.7",
        "michelf/php-markdown": "^1.6",
>>>>>>> 241b1557
        "monolog/monolog": "^1.23",
        "paragonie/random_compat": "^2.0",
        "phpmailer/phpmailer": "^6.0",
        "sabre/vobject": "^4.1",
        "sebastian/diff": "^1.4 || ^2.0 || ^3.0",
        "simplepie/simplepie": "^1.5",
        "symfony/console": "^3.4",
<<<<<<< HEAD
        "scssphp/scssphp": "^1.0",
        "zendframework/zend-mail": "^2.10"
    },
    "require-dev": {
        "guzzlehttp/guzzle": "~6",
        "glpi-project/coding-standard": "^0.7.1",
        "consolidation/robo": "^1.0",
        "natxet/cssmin": "^3.0",
        "patchwork/jsqueeze": "^2.0",
        "atoum/atoum": "dev-master",
        "atoum/telemetry-extension": "^1.0",
        "sensiolabs/security-checker": "^5.0",
        "fzaninotto/faker": "^1.7",
        "jakub-onderka/php-parallel-lint": "^1.0",
        "mikey179/vfsstream": "^1.6"
=======
        "tecnickcom/tcpdf": "^6.2",
        "true/punycode": "^2.1",
        "zendframework/zend-cache": "^2.8",
        "zendframework/zend-i18n": "^2.8",
        "zendframework/zend-serializer": "^2.8"
    },
    "require-dev": {
        "atoum/atoum": "dev-master",
        "atoum/telemetry-extension": "^1.0",
        "consolidation/robo": "^1.0",
        "fzaninotto/Faker": "^1.7",
        "glpi-project/coding-standard": "^0.7.1",
        "guzzlehttp/guzzle": "^6.0",
        "jakub-onderka/php-parallel-lint": "^1.0",
        "mikey179/vfsStream": "^1.6",
        "natxet/CssMin": "^3.0",
        "patchwork/jsqueeze": "^2.0",
        "sensiolabs/security-checker": "^5.0"
>>>>>>> 241b1557
    },
    "suggest": {
        "ext-ldap": "Used ot provide LDAP authentication and synchronization"
    },
    "config": {
        "optimize-autoloader": true,
        "platform": {
<<<<<<< HEAD
            "php": "7.0.8"
        }
=======
            "php": "5.6.0"
        },
        "sort-packages": true
>>>>>>> 241b1557
    },
    "scripts": {
        "testdb":    "php vendor/bin/atoum -p 'php -d memory_limit=512M' --debug --force-terminal --use-dot-report --configurations tests/telemetry.php --bootstrap-file tests/bootstrap.php --no-code-coverage --max-children-number 1 -d tests/database",
        "testfunc":  "php vendor/bin/atoum -p 'php -d memory_limit=512M' --debug --force-terminal --use-dot-report --configurations tests/telemetry.php --bootstrap-file tests/bootstrap.php --no-code-coverage --max-children-number 1 -d tests/functionnal/",
        "testunits": "php vendor/bin/atoum -p 'php -d memory_limit=512M' --debug --force-terminal --use-dot-report --configurations tests/telemetry.php --bootstrap-file tests/bootstrap.php --no-code-coverage -d tests/units",
        "testweb":   "php vendor/bin/atoum -p 'php -d memory_limit=512M' --debug --force-terminal --use-dot-report --configurations tests/telemetry.php --bootstrap-file tests/bootstrap.php --no-code-coverage --max-children-number 1 -d tests/web",
        "testldap":  "php vendor/bin/atoum -p 'php -d memory_limit=512M' --debug --force-terminal --use-dot-report --configurations tests/telemetry.php --bootstrap-file tests/bootstrap.php --no-code-coverage --max-children-number 1 -d tests/LDAP",
        "testimap":  "php vendor/bin/atoum -p 'php -d memory_limit=512M' --debug --force-terminal --use-dot-report --configurations tests/telemetry.php --bootstrap-file tests/bootstrap.php --no-code-coverage --max-children-number 1 -d tests/imap",
        "csp": "vendor/bin/phpcs --parallel=500 -p --standard=vendor/glpi-project/coding-standard/GlpiStandard/ --ignore=/vendor/,/plugins/,/files/,/lib/,/config/,/tests/config,/css/tiny_mce,/.git ./",
        "cs":  "vendor/bin/phpcs -d memory_limit=512M -p --standard=vendor/glpi-project/coding-standard/GlpiStandard/ --ignore=/vendor/,/plugins/,/files/,/lib/,/config/,/tests/config,/css/tiny_mce,/.git ./",
        "lint":  "vendor/bin/parallel-lint  --exclude files --exclude plugins --exclude vendor --exclude tools/vendor .",
        "post-install-cmd": "@php -r \"file_put_contents('.composer.hash', sha1_file('composer.lock'));\"",
        "post-update-cmd": "@php -r \"file_put_contents('.composer.hash', sha1_file('composer.lock'));\""
    }
}<|MERGE_RESOLUTION|>--- conflicted
+++ resolved
@@ -11,81 +11,44 @@
         "docs": "https://github.com/glpi-project/doc"
     },
     "require": {
-<<<<<<< HEAD
         "php": ">=7.0.8",
-        "ext-mysqli": "*",
-=======
-        "php": ">=5.6.0",
         "ext-curl": "*",
->>>>>>> 241b1557
         "ext-fileinfo": "*",
         "ext-gd": "*",
+        "ext-intl": "*",
         "ext-json": "*",
         "ext-mbstring": "*",
         "ext-mysqli": "*",
         "ext-zlib": "*",
-<<<<<<< HEAD
-        "ext-curl": "*",
-        "ext-intl": "*",
-        "iamcal/lib_autolink": "~1.7",
-        "phpmailer/phpmailer": "~6.0",
-        "sabre/vobject": "~4.1",
-        "simplepie/simplepie": "^1.5",
-        "tecnickcom/tcpdf": "~6.2.16",
-        "zendframework/zend-cache": "^2.8",
-        "zendframework/zend-i18n": "^2.8",
-        "zendframework/zend-serializer": "^2.8",
-        "michelf/php-markdown": "^1.6",
-        "true/punycode": "^2.1",
-=======
         "elvanto/litemoji": "^1.4 || ^2.0",
         "iamcal/lib_autolink": "^1.7",
-        "leafo/scssphp": "^0.7.7",
         "michelf/php-markdown": "^1.6",
->>>>>>> 241b1557
         "monolog/monolog": "^1.23",
-        "paragonie/random_compat": "^2.0",
         "phpmailer/phpmailer": "^6.0",
         "sabre/vobject": "^4.1",
+        "scssphp/scssphp": "^1.0",
         "sebastian/diff": "^1.4 || ^2.0 || ^3.0",
         "simplepie/simplepie": "^1.5",
         "symfony/console": "^3.4",
-<<<<<<< HEAD
-        "scssphp/scssphp": "^1.0",
-        "zendframework/zend-mail": "^2.10"
-    },
-    "require-dev": {
-        "guzzlehttp/guzzle": "~6",
-        "glpi-project/coding-standard": "^0.7.1",
-        "consolidation/robo": "^1.0",
-        "natxet/cssmin": "^3.0",
-        "patchwork/jsqueeze": "^2.0",
-        "atoum/atoum": "dev-master",
-        "atoum/telemetry-extension": "^1.0",
-        "sensiolabs/security-checker": "^5.0",
-        "fzaninotto/faker": "^1.7",
-        "jakub-onderka/php-parallel-lint": "^1.0",
-        "mikey179/vfsstream": "^1.6"
-=======
         "tecnickcom/tcpdf": "^6.2",
         "true/punycode": "^2.1",
         "zendframework/zend-cache": "^2.8",
         "zendframework/zend-i18n": "^2.8",
+        "zendframework/zend-mail": "^2.10",
         "zendframework/zend-serializer": "^2.8"
     },
     "require-dev": {
         "atoum/atoum": "dev-master",
         "atoum/telemetry-extension": "^1.0",
         "consolidation/robo": "^1.0",
-        "fzaninotto/Faker": "^1.7",
+        "fzaninotto/faker": "^1.7",
         "glpi-project/coding-standard": "^0.7.1",
         "guzzlehttp/guzzle": "^6.0",
         "jakub-onderka/php-parallel-lint": "^1.0",
-        "mikey179/vfsStream": "^1.6",
-        "natxet/CssMin": "^3.0",
+        "mikey179/vfsstream": "^1.6",
+        "natxet/cssmin": "^3.0",
         "patchwork/jsqueeze": "^2.0",
         "sensiolabs/security-checker": "^5.0"
->>>>>>> 241b1557
     },
     "suggest": {
         "ext-ldap": "Used ot provide LDAP authentication and synchronization"
@@ -93,14 +56,9 @@
     "config": {
         "optimize-autoloader": true,
         "platform": {
-<<<<<<< HEAD
             "php": "7.0.8"
-        }
-=======
-            "php": "5.6.0"
         },
         "sort-packages": true
->>>>>>> 241b1557
     },
     "scripts": {
         "testdb":    "php vendor/bin/atoum -p 'php -d memory_limit=512M' --debug --force-terminal --use-dot-report --configurations tests/telemetry.php --bootstrap-file tests/bootstrap.php --no-code-coverage --max-children-number 1 -d tests/database",
