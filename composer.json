{
    "name": "glpi/glpi",
    "description": "GLPI dependencies",
    "license": "GPL-2.0-or-later",
    "type": "project",
    "homepage": "http://www.glpi-project.org/",
    "support": {
        "irc": "irc://irc.freenode.org/glpi",
        "forum": "http://forum.glpi-project.org/",
        "issues": "https://github.com/glpi-project/glpi/issues",
        "docs": "https://github.com/glpi-project/doc"
    },
    "require": {
        "php": "^7.2",
        "ext-ctype": "*",
        "ext-curl": "*",
        "ext-fileinfo": "*",
        "ext-gd": "*",
        "ext-iconv": "*",
        "ext-intl": "*",
        "ext-json": "*",
        "ext-mbstring": "*",
        "ext-mysqli": "*",
        "ext-simplexml": "*",
        "ext-zlib": "*",
        "blueimp/jquery-file-upload": "^10.2",
<<<<<<< HEAD
        "elvanto/litemoji": "^3.0.1",
        "glen/filename-normalizer": "^2.0",
        "glpi-project/inventory_format": "^1.0",
        "guzzlehttp/guzzle": "^7.2",
=======
        "elvanto/litemoji": "^1.4 || ^2.0",
        "guzzlehttp/guzzle": "^6.5",
>>>>>>> 029df707
        "guzzlehttp/psr7": "^1.6",
        "htmlawed/htmlawed": "^1.2",
        "iamcal/lib_autolink": "^1.7",
        "laminas/laminas-cache": "^2.8",
        "laminas/laminas-i18n": "^2.10",
        "laminas/laminas-mail": "^2.12",
        "laminas/laminas-mime": "^2.7",
        "laminas/laminas-serializer": "^2.8",
        "league/csv": "^9.5",
        "mexitek/phpcolors": "^1.0.1",
        "michelf/php-markdown": "^1.6",
        "monolog/monolog": "^2.0",
        "paragonie/sodium_compat": "^1.14",
        "phpmailer/phpmailer": "^6.0",
        "psr/log": "^1.1",
        "psr/simple-cache": "^1.0",
        "ramsey/uuid": "^4.0",
        "rlanvin/php-rrule": "^2.1",
        "sabre/dav": "^4.0",
        "sabre/http": "^5.0",
        "sabre/uri": "^2.1",
        "sabre/vobject": "^4.1",
        "scssphp/scssphp": "^1.0",
        "sebastian/diff": "^3.0",
        "simplepie/simplepie": "^1.5",
        "symfony/console": "^4.4",
        "tecnickcom/tcpdf": "^6.2",
        "true/punycode": "^2.1",
        "wapmorgan/unified-archive": "^1.0"
    },
    "require-dev": {
        "ext-xml": "*",
        "atoum/atoum": "^4.0",
        "consolidation/robo": "^2.0",
        "glpi-project/coding-standard": "^0.8",
        "glpi-project/tools": "^0.1.15",
        "maglnet/composer-require-checker": "^2.0",
        "mikey179/vfsstream": "^1.6",
        "natxet/cssmin": "^3.0",
        "php-parallel-lint/php-parallel-lint": "^1.1"
    },
    "replace": {
        "paragonie/random_compat": "*",
        "symfony/polyfill-ctype": "*",
        "symfony/polyfill-intl-idn": "*",
        "symfony/polyfill-php72": "*"
    },
    "suggest": {
        "ext-ldap": "Used to provide LDAP authentication and synchronization",
        "ext-sodium": "Used to provide strong encryption for sensitive data in database"
    },
    "config": {
        "optimize-autoloader": true,
        "platform": {
            "php": "7.2.5"
        },
        "sort-packages": true
    },
    "scripts": {
        "testdb": "atoum -p 'php -d memory_limit=512M' --debug --force-terminal --use-dot-report --bootstrap-file tests/bootstrap.php --no-code-coverage --max-children-number 1 -d tests/database",
        "testfunc": "atoum -p 'php -d memory_limit=512M' --debug --force-terminal --use-dot-report --bootstrap-file tests/bootstrap.php --no-code-coverage --max-children-number 1 -d tests/functionnal/",
        "testunits": "atoum -p 'php -d memory_limit=512M' --debug --force-terminal --use-dot-report --bootstrap-file tests/bootstrap.php --no-code-coverage -d tests/units",
        "testweb": "atoum -p 'php -d memory_limit=512M' --debug --force-terminal --use-dot-report --bootstrap-file tests/bootstrap.php --no-code-coverage --max-children-number 1 -d tests/web",
        "testldap": "atoum -p 'php -d memory_limit=512M' --debug --force-terminal --use-dot-report --bootstrap-file tests/bootstrap.php --no-code-coverage --max-children-number 1 -d tests/LDAP",
        "testimap": "atoum -p 'php -d memory_limit=512M' --debug --force-terminal --use-dot-report --bootstrap-file tests/bootstrap.php --no-code-coverage --max-children-number 1 -d tests/imap",
        "csp": "phpcs --parallel=500 --cache -p --extensions=php --standard=vendor/glpi-project/coding-standard/GlpiStandard/ --ignore=\"/.git/,^$(pwd)/(config|files|lib|marketplace|node_modules|plugins|tests/config|vendor)/\" ./",
        "cs": "phpcs -d memory_limit=512M --cache -p --extensions=php --standard=vendor/glpi-project/coding-standard/GlpiStandard/ --ignore=\"/.git/,^$(pwd)/(config|files|lib|marketplace|node_modules|plugins|tests/config|vendor)/\" ./",
        "lint": "parallel-lint  --exclude files --exclude marketplace --exclude plugins --exclude vendor --exclude tools/vendor .",
        "post-install-cmd": [
            "@php -r \"file_put_contents('.composer.hash', sha1_file('composer.lock'));\"",
            "patch -f -p1 -d vendor/tecnickcom/tcpdf/ < tools/tcpdf-php8-compat.patch || echo 'Error applying patch, deprecation warnings related to TCPDF lib may pollute logs'",
            "patch -f -p1 -d vendor/laminas/laminas-mail/ < tools/laminas-mail-128.patch || echo 'Error applying patch, retrieving some mail attachement could fail'",
            "@php -f vendor/bin/build_hw_jsons"
        ],
        "post-update-cmd": [
            "@php -r \"file_put_contents('.composer.hash', sha1_file('composer.lock'));\"",
            "patch -f -p1 -d vendor/tecnickcom/tcpdf/ < tools/tcpdf-php8-compat.patch || echo 'Error applying patch, deprecation warnings related to TCPDF lib may pollute logs'",
            "patch -f -p1 -d vendor/laminas/laminas-mail/ < tools/laminas-mail-128.patch || echo 'Error applying patch, retrieving some mail attachement could fail'",
            "@php -f vendor/bin/build_hw_jsons"
        ]
    },
    "repositories": {
        "htmlawed": {
            "type": "composer",
            "url": "https://www.bioinformatics.org/phplabware/downloads/"
        }
    }
}<|MERGE_RESOLUTION|>--- conflicted
+++ resolved
@@ -24,15 +24,9 @@
         "ext-simplexml": "*",
         "ext-zlib": "*",
         "blueimp/jquery-file-upload": "^10.2",
-<<<<<<< HEAD
         "elvanto/litemoji": "^3.0.1",
-        "glen/filename-normalizer": "^2.0",
         "glpi-project/inventory_format": "^1.0",
         "guzzlehttp/guzzle": "^7.2",
-=======
-        "elvanto/litemoji": "^1.4 || ^2.0",
-        "guzzlehttp/guzzle": "^6.5",
->>>>>>> 029df707
         "guzzlehttp/psr7": "^1.6",
         "htmlawed/htmlawed": "^1.2",
         "iamcal/lib_autolink": "^1.7",
