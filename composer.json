--- conflicted
+++ resolved
@@ -88,13 +88,8 @@
         "ext-xml": "*",
         "atoum/atoum": "^4.2",
         "friendsoftwig/twigcs": "^6.1",
-<<<<<<< HEAD
-        "glpi-project/tools": "^0.6",
+        "glpi-project/tools": "^0.7",
         "maglnet/composer-require-checker": "^4.2",
-=======
-        "glpi-project/tools": "^0.7",
-        "maglnet/composer-require-checker": "^3.5",
->>>>>>> d35432b7
         "mikey179/vfsstream": "^1.6",
         "php-parallel-lint/php-parallel-lint": "^1.3",
         "phpstan/extension-installer": "^1.3",
