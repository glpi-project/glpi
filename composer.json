{
    "name": "glpi/glpi",
    "description": "GLPI dependencies",
    "license": "GPL-3.0-or-later",
    "type": "project",
    "homepage": "https://www.glpi-project.org/",
    "support": {
        "forum": "https://forum.glpi-project.org/",
        "issues": "https://github.com/glpi-project/glpi/issues",
        "docs": "https://github.com/glpi-project/doc"
    },
    "require": {
        "php": ">=8.1",
        "ext-ctype": "*",
        "ext-curl": "*",
        "ext-dom": "*",
        "ext-fileinfo": "*",
        "ext-filter": "*",
        "ext-gd": "*",
        "ext-hash": "*",
        "ext-iconv": "*",
        "ext-intl": "*",
        "ext-json": "*",
        "ext-libxml": "*",
        "ext-mbstring": "*",
        "ext-mysqli": "*",
        "ext-openssl": "*",
        "ext-session": "*",
        "ext-simplexml": "*",
        "ext-zlib": "*",
<<<<<<< HEAD
        "apereo/phpcas": "^1.6",
        "bacon/bacon-qr-code": "^2.0",
        "blueimp/jquery-file-upload": "^10.32",
=======
>>>>>>> 1b0d4c09
        "donatj/phpuseragentparser": "^1.7",
        "egulias/email-validator": "^4.0",
        "elvanto/litemoji": "^4.1",
        "glpi-project/inventory_format": "^1.1",
        "guzzlehttp/guzzle": "^7.8",
        "guzzlehttp/psr7": "^2.6",
        "html2text/html2text": "^4.3",
        "laminas/laminas-i18n": "^2.23",
        "laminas/laminas-json": "^3.5",
        "laminas/laminas-mail": "^2.23",
        "laminas/laminas-mime": "^2.9",
        "league/commonmark": "^2.4",
        "league/csv": "^9.11",
        "league/html-to-markdown": "^5.1",
        "league/oauth2-client": "^2.7",
        "league/oauth2-google": "^4.0",
        "league/oauth2-server": "^8.5",
        "mexitek/phpcolors": "^1.0",
        "monolog/monolog": "^3.4",
        "paragonie/sodium_compat": "^1.20",
        "psr/cache": "^3.0",
        "psr/log": "^3.0",
        "psr/simple-cache": "^3.0",
        "ralouphie/getallheaders": "^3.0",
        "ramsey/uuid": "^4.7",
        "rlanvin/php-rrule": "^2.4",
        "robthree/twofactorauth": "^2.0",
        "sabre/dav": "^4.4",
        "sabre/http": "^5.1",
        "sabre/uri": "^2.3",
        "sabre/vobject": "^4.5",
        "scssphp/scssphp": "^1.11",
        "sebastian/diff": "^5.0",
        "simplepie/simplepie": "^1.8",
        "symfony/cache": "^6.3",
        "symfony/console": "^6.3",
        "symfony/css-selector": "^6.3",
        "symfony/dom-crawler": "^6.3",
        "symfony/filesystem": "^6.3",
        "symfony/html-sanitizer": "^6.3",
        "symfony/mailer": "^6.3",
        "symfony/mime": "^6.3",
        "symfony/polyfill-ctype": "^1.27",
        "symfony/polyfill-iconv": "^1.28",
        "symfony/polyfill-mbstring": "^1.27",
        "symfony/polyfill-php82": "^1.28",
        "tecnickcom/tcpdf": "^6.6",
        "thenetworg/oauth2-azure": "^2.2",
        "twig/markdown-extra": "^3.7",
        "twig/string-extra": "^3.7",
        "twig/twig": "^3.7",
        "wapmorgan/unified-archive": "^1.2",
        "webonyx/graphql-php": "^15.6"
    },
    "require-dev": {
        "ext-xml": "*",
        "atoum/atoum": "^4.2",
        "friendsoftwig/twigcs": "^6.1",
        "glpi-project/tools": "^0.6",
        "maglnet/composer-require-checker": "^4.2",
        "mikey179/vfsstream": "^1.6",
        "php-parallel-lint/php-parallel-lint": "^1.3",
        "phpstan/extension-installer": "^1.3",
        "phpstan/phpstan": "^1.10",
        "phpstan/phpstan-deprecation-rules": "^1.1",
        "squizlabs/php_codesniffer": "^3.7",
        "symfony/browser-kit": "^6.2",
        "symfony/http-client": "^6.2"
    },
    "provide": {
        "ext-sodium": "*"
    },
    "replace": {
        "paragonie/random_compat": "*",
        "symfony/polyfill-intl-grapheme": "*",
        "symfony/polyfill-intl-idn": "*",
        "symfony/polyfill-intl-normalizer": "*",
        "symfony/polyfill-php72": "*",
        "symfony/polyfill-php73": "*",
        "symfony/polyfill-php74": "*",
        "symfony/polyfill-php80": "*",
        "symfony/polyfill-php81": "*"
    },
    "suggest": {
        "ext-ldap": "Used to provide LDAP authentication and synchronization",
        "ext-sodium": "Used to provide strong encryption for sensitive data in database"
    },
    "config": {
        "optimize-autoloader": true,
        "platform": {
            "php": "8.1.99"
        },
        "sort-packages": true,
        "allow-plugins": {
            "phpstan/extension-installer": true
        }
    },
    "autoload": {
        "psr-4": {
            "Glpi\\": "src/"
        }
    },
    "autoload-dev": {
        "psr-4": {
            "Glpi\\Tools\\": "tools/src/",
            "Glpi\\Tests\\": "tests/src/"
        }
    },
    "scripts": {
        "testdb": "atoum -p 'php -d memory_limit=512M' --debug --force-terminal --use-dot-report --bootstrap-file tests/bootstrap.php --no-code-coverage --max-children-number 1 -d tests/database",
        "testfunc": "atoum -p 'php -d memory_limit=512M' --debug --force-terminal --use-dot-report --bootstrap-file tests/bootstrap.php --no-code-coverage --max-children-number 1 -d tests/functional/",
        "testunits": "atoum -p 'php -d memory_limit=512M' --debug --force-terminal --use-dot-report --bootstrap-file tests/bootstrap.php --no-code-coverage -d tests/units",
        "testweb": "atoum -p 'php -d memory_limit=512M' --debug --force-terminal --use-dot-report --bootstrap-file tests/bootstrap.php --no-code-coverage --max-children-number 1 -d tests/web",
        "testldap": "atoum -p 'php -d memory_limit=512M' --debug --force-terminal --use-dot-report --bootstrap-file tests/bootstrap.php --no-code-coverage --max-children-number 1 -d tests/LDAP",
        "testimap": "atoum -p 'php -d memory_limit=512M' --debug --force-terminal --use-dot-report --bootstrap-file tests/bootstrap.php --no-code-coverage --max-children-number 1 -d tests/imap",
        "csp": "phpcs --parallel=500 --cache -p --extensions=php --ignore=\"/.git/,^$(pwd)/(config|files|lib|marketplace|node_modules|plugins|tests/config|vendor)/\" ./",
        "cs": "phpcs -d memory_limit=512M --cache -p --extensions=php --ignore=\"/.git/,^$(pwd)/(config|files|lib|marketplace|node_modules|plugins|tests/config|vendor)/\" ./",
        "lint": "parallel-lint  --exclude files --exclude marketplace --exclude plugins --exclude vendor --exclude tools/vendor .",
        "post-install-cmd": [
            "@php -r \"file_put_contents('.composer.hash', sha1_file('composer.lock'));\"",
            "@php -f vendor/bin/build_hw_jsons",
            "patch -f -p1 -d vendor/laminas/laminas-mail/ < tools/patches/laminas-mail-invalid-header-ignore.patch || true",
            "patch -f -p1 -d vendor/laminas/laminas-mail/ < tools/patches/laminas-mail-address-no-length-check.patch || true"
        ],
        "post-update-cmd": [
            "@php -r \"file_put_contents('.composer.hash', sha1_file('composer.lock'));\"",
            "@php -f vendor/bin/build_hw_jsons",
            "patch -f -p1 -d vendor/laminas/laminas-mail/ < tools/patches/laminas-mail-invalid-header-ignore.patch || true",
            "patch -f -p1 -d vendor/laminas/laminas-mail/ < tools/patches/laminas-mail-address-no-length-check.patch || true"
        ],
        "build": [
            "bin/console dependencies install && bin/console locales:compile"
        ]
    }
}<|MERGE_RESOLUTION|>--- conflicted
+++ resolved
@@ -28,12 +28,8 @@
         "ext-session": "*",
         "ext-simplexml": "*",
         "ext-zlib": "*",
-<<<<<<< HEAD
         "apereo/phpcas": "^1.6",
         "bacon/bacon-qr-code": "^2.0",
-        "blueimp/jquery-file-upload": "^10.32",
-=======
->>>>>>> 1b0d4c09
         "donatj/phpuseragentparser": "^1.7",
         "egulias/email-validator": "^4.0",
         "elvanto/litemoji": "^4.1",
