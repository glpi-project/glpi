{
    "name": "glpi/glpi",
    "description": "GLPI dependencies",
    "license": "GPL-2.0",
    "type": "project",
    "homepage": "http://www.glpi-project.org/",
    "support": {
        "irc": "irc://irc.freenode.org/glpi",
        "forum": "http://forum.glpi-project.org/",
        "issues": "https://github.com/glpi-project/glpi/issues",
        "docs": "https://github.com/glpi-project/doc"
    },
    "require": {
        "php": ">=7.0.8",
        "ext-pdo_mysql": "*",
        "ext-fileinfo": "*",
        "ext-json": "*",
        "ext-mbstring": "*",
        "ext-gd": "*",
        "ext-zlib": "*",
        "ext-curl": "*",
        "ext-intl": "*",
        "iamcal/lib_autolink": "~1.7",
        "phpmailer/phpmailer": "~6.0",
        "sabre/vobject": "~4.1",
        "simplepie/simplepie": "^1.5",
        "tecnickcom/tcpdf": "~6.2.16",
        "zendframework/zend-cache": "^2.8",
        "zendframework/zend-i18n": "^2.8",
        "zendframework/zend-serializer": "^2.8",
        "michelf/php-markdown": "^1.6",
        "true/punycode": "^2.1",
        "monolog/monolog": "^1.23",
        "sebastian/diff": "^1.4 || ^2.0 || ^3.0",
        "elvanto/litemoji": "^1.4 || ^2.0",
        "symfony/console": "^3.4",
        "scssphp/scssphp": "^1.0",
<<<<<<< HEAD
        "symfony/dependency-injection": "^3.4",
        "symfony/yaml": "^3.4",
        "symfony/config": "^3.4",
        "symfony/event-dispatcher": "^3.4",
        "slim/slim": "^3.9",
        "slim/twig-view": "^2.5",
        "doctrine/annotations": "^1.4",
        "twig/extensions": "^1.5",
        "kanellov/slim-twig-flash": "^0.2.0",
        "fossar/htmlawed": "1.2.4.1",
        "symfony/property-access": "^3.4",
        "twig/twig": "^2.7",
        "glpi-project/runtracy": "dev-master"
=======
        "zendframework/zend-mail": "^2.10"
>>>>>>> c28b166e
    },
    "require-dev": {
        "guzzlehttp/guzzle": "~6",
        "glpi-project/coding-standard": "^0.7.1",
        "consolidation/robo": "^1.0",
        "natxet/cssmin": "^3.0",
        "patchwork/jsqueeze": "^2.0",
        "atoum/atoum": "^3.3",
        "atoum/telemetry-extension": "^1.0",
        "sensiolabs/security-checker": "^5.0",
        "fzaninotto/faker": "^1.7",
        "jakub-onderka/php-parallel-lint": "^1.0",
        "mikey179/vfsstream": "^1.6"
    },
    "suggest": {
        "ext-ldap": "Used ot provide LDAP authentication and synchronization"
    },
    "config": {
        "optimize-autoloader": true,
        "platform": {
            "php": "7.0.8"
        }
    },
    "autoload": {
        "psr-4": {
            "Glpi\\": "src/Glpi/"
        }
    },
    "scripts": {
        "testdb":    "php vendor/bin/atoum -p 'php -d memory_limit=512M' --debug --force-terminal --use-dot-report --configurations tests/telemetry.php --bootstrap-file tests/bootstrap.php --no-code-coverage --max-children-number 1 -d tests/database",
        "testfunc":  "php vendor/bin/atoum -p 'php -d memory_limit=512M' --debug --force-terminal --use-dot-report --configurations tests/telemetry.php --bootstrap-file tests/bootstrap.php --no-code-coverage --max-children-number 1 -d tests/functionnal/",
        "testunits": "php vendor/bin/atoum -p 'php -d memory_limit=512M' --debug --force-terminal --use-dot-report --configurations tests/telemetry.php --bootstrap-file tests/bootstrap.php --no-code-coverage -d tests/units",
        "testweb":   "php vendor/bin/atoum -p 'php -d memory_limit=512M' --debug --force-terminal --use-dot-report --configurations tests/telemetry.php --bootstrap-file tests/bootstrap.php --no-code-coverage --max-children-number 1 -d tests/web",
        "testldap":  "php vendor/bin/atoum -p 'php -d memory_limit=512M' --debug --force-terminal --use-dot-report --configurations tests/telemetry.php --bootstrap-file tests/bootstrap.php --no-code-coverage --max-children-number 1 -d tests/LDAP",
        "testimap":  "php vendor/bin/atoum -p 'php -d memory_limit=512M' --debug --force-terminal --use-dot-report --configurations tests/telemetry.php --bootstrap-file tests/bootstrap.php --no-code-coverage --max-children-number 1 -d tests/imap",
        "csp": "vendor/bin/phpcs --parallel=500 -p --standard=vendor/glpi-project/coding-standard/GlpiStandard/ --ignore=/vendor/,/plugins/,/files/,/lib/,/config/,/tests/config,/css/tiny_mce,/.git ./",
        "cs":  "vendor/bin/phpcs -d memory_limit=512M -p --standard=vendor/glpi-project/coding-standard/GlpiStandard/ --ignore=/vendor/,/plugins/,/files/,/lib/,/config/,/tests/config,/css/tiny_mce,/.git ./",
        "lint":  "vendor/bin/parallel-lint  --exclude files --exclude plugins --exclude vendor --exclude tools/vendor .",
        "post-install-cmd": "@php -r \"file_put_contents('.composer.hash', sha1_file('composer.lock'));\"",
        "post-update-cmd": "@php -r \"file_put_contents('.composer.hash', sha1_file('composer.lock'));\""
    }
}<|MERGE_RESOLUTION|>--- conflicted
+++ resolved
@@ -35,7 +35,7 @@
         "elvanto/litemoji": "^1.4 || ^2.0",
         "symfony/console": "^3.4",
         "scssphp/scssphp": "^1.0",
-<<<<<<< HEAD
+        "zendframework/zend-mail": "^2.10",
         "symfony/dependency-injection": "^3.4",
         "symfony/yaml": "^3.4",
         "symfony/config": "^3.4",
@@ -49,9 +49,6 @@
         "symfony/property-access": "^3.4",
         "twig/twig": "^2.7",
         "glpi-project/runtracy": "dev-master"
-=======
-        "zendframework/zend-mail": "^2.10"
->>>>>>> c28b166e
     },
     "require-dev": {
         "guzzlehttp/guzzle": "~6",
