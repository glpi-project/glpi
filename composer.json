--- conflicted
+++ resolved
@@ -11,13 +11,9 @@
         "docs": "https://github.com/glpi-project/doc"
     },
     "require": {
-<<<<<<< HEAD
-        "bedandbreakfast/icalcreator": "~2.22",
         "erusev/parsedown": "~1.6.0",
         "erusev/parsedown-extra": "~0.7.0",
         "guzzlehttp/guzzle": "~5",
-=======
->>>>>>> 73eccb31
         "ircmaxell/password-compat": "~1.0.0",
         "jasig/phpcas": "~1.3.0",
         "iamcal/lib_autolink": "~1.7",
