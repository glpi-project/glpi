--- conflicted
+++ resolved
@@ -56,13 +56,8 @@
         "patchwork/jsqueeze": "^2.0",
         "atoum/atoum": "^3.3",
         "atoum/telemetry-extension": "^1.0",
-<<<<<<< HEAD
-        "sensiolabs/security-checker": "^4.1",
+        "sensiolabs/security-checker": "^5.0",
         "fzaninotto/faker": "^1.7",
-=======
-        "sensiolabs/security-checker": "^5.0",
-        "fzaninotto/Faker": "^1.7",
->>>>>>> a8111dd9
         "jakub-onderka/php-parallel-lint": "^1.0",
         "mikey179/vfsstream": "^1.6"
     },
