{
    "name": "glpi/glpi",
    "description": "GLPI dependencies",
    "license": "GPL-3.0-or-later",
    "type": "project",
    "homepage": "https://www.glpi-project.org/",
    "support": {
        "forum": "https://forum.glpi-project.org/",
        "issues": "https://github.com/glpi-project/glpi/issues",
        "docs": "https://github.com/glpi-project/doc"
    },
    "require": {
        "php": ">=8.2",
        "php-64bit": "*",
        "ext-bcmath": "*",
        "ext-ctype": "*",
        "ext-curl": "*",
        "ext-dom": "*",
        "ext-fileinfo": "*",
        "ext-filter": "*",
        "ext-gd": "*",
        "ext-hash": "*",
        "ext-iconv": "*",
        "ext-intl": "*",
        "ext-json": "*",
        "ext-libxml": "*",
        "ext-mbstring": "*",
        "ext-mysqli": "*",
        "ext-openssl": "*",
        "ext-session": "*",
        "ext-simplexml": "*",
        "ext-tokenizer": "*",
        "ext-zlib": "*",
        "apereo/phpcas": "^1.6",
        "bacon/bacon-qr-code": "^3.0",
        "donatj/phpuseragentparser": "^1.10",
        "egulias/email-validator": "^4.0",
        "elvanto/litemoji": "^5.1",
        "gettext/languages": "^2.12",
        "glpi-project/inventory_format": "^1.2",
        "guzzlehttp/guzzle": "^7.9",
        "guzzlehttp/psr7": "^2.6",
        "html2text/html2text": "^4.3",
        "laminas/laminas-i18n": "^2.30",
        "laminas/laminas-mail": "^2.25",
        "laminas/laminas-mime": "^2.12",
        "league/commonmark": "^2.6",
        "league/csv": "^9.24",
        "league/html-to-markdown": "^5.1",
        "league/oauth2-client": "^2.8",
        "league/oauth2-google": "^4.0",
        "league/oauth2-server": "^9.2",
        "mexitek/phpcolors": "^1.0",
        "monolog/monolog": "^3.9",
        "paragonie/sodium_compat": "^2.1",
        "phpdocumentor/reflection-docblock": "^5.6",
        "phpoffice/phpspreadsheet": "^4.4",
        "psr/cache": "^3.0",
        "psr/container": "^1.1",
        "psr/log": "^3.0",
        "psr/simple-cache": "^3.0",
        "ralouphie/getallheaders": "^3.0",
        "ramsey/uuid": "^4.9",
        "rlanvin/php-rrule": "^2.6",
        "robthree/twofactorauth": "^3.0",
        "sabre/dav": "^4.7",
        "sabre/http": "^5.1",
        "sabre/uri": "^2.3",
        "sabre/vobject": "^4.5",
        "scssphp/scssphp": "^2.0",
        "sebastian/diff": "^6.0",
        "simplepie/simplepie": "^1.8",
        "symfony/cache": "^6.4",
        "symfony/config": "^6.4",
        "symfony/console": "^6.4",
        "symfony/css-selector": "^6.4",
        "symfony/dependency-injection": "^6.4",
        "symfony/dom-crawler": "^6.4",
        "symfony/error-handler": "^6.4",
        "symfony/event-dispatcher": "^6.4",
        "symfony/filesystem": "^6.4",
        "symfony/framework-bundle": "^6.4",
        "symfony/html-sanitizer": "^6.4",
        "symfony/http-foundation": "^6.4",
        "symfony/http-kernel": "^6.4",
        "symfony/mailer": "^6.4",
        "symfony/mime": "^6.4",
        "symfony/polyfill-ctype": "^1.30",
        "symfony/polyfill-iconv": "^1.32",
        "symfony/polyfill-mbstring": "^1.30",
        "symfony/polyfill-php83": "^1.31",
        "symfony/property-access": "^7.1",
        "symfony/property-info": "^6.4",
        "symfony/routing": "^6.4",
        "symfony/serializer": "^7.1",
        "tecnickcom/tc-lib-barcode": "^2.4",
        "tecnickcom/tcpdf": "^6.10",
        "thecodingmachine/safe": "^3.3",
        "thenetworg/oauth2-azure": "^2.2",
        "twig/markdown-extra": "^3.21",
        "twig/string-extra": "^3.21",
        "twig/twig": "^3.15",
        "wapmorgan/unified-archive": "^1.2",
        "webonyx/graphql-php": "^15.20"
    },
    "require-dev": {
        "ext-xml": "*",
<<<<<<< HEAD
        "atoum/atoum": "^4.3",
        "friendsofphp/php-cs-fixer": "^3.76",
        "friendsoftwig/twigcs": "^6.5",
        "glpi-project/phpstan-glpi": "^1.0",
=======
        "atoum/atoum": "^4.1",
        "atoum/stubs": "^2.6",
        "friendsofphp/php-cs-fixer": "^3.80",
        "friendsoftwig/twigcs": "^6.1",
>>>>>>> 44176ce3
        "glpi-project/tools": "^0.7",
        "mikey179/vfsstream": "^1.6",
        "nikic/php-parser": "^5.5",
        "php-parallel-lint/php-parallel-lint": "^1.4",
        "phpstan/extension-installer": "^1.4",
        "phpstan/phpstan": "^2.1",
        "phpstan/phpstan-deprecation-rules": "^2.0",
        "phpunit/phpunit": "^11.5",
        "rector/rector": "^2.1",
        "shipmonk/composer-dependency-analyser": "^1.8",
        "symfony/browser-kit": "^6.4",
        "symfony/http-client": "^6.4",
        "symfony/stopwatch": "^6.4",
        "symfony/twig-bundle": "^6.4",
        "symfony/var-dumper": "^6.4",
        "symfony/web-profiler-bundle": "^6.4",
        "thecodingmachine/phpstan-safe-rule": "^1.4"
    },
    "provide": {
        "ext-sodium": "*"
    },
    "replace": {
        "paragonie/random_compat": "*",
        "symfony/polyfill-intl-grapheme": "*",
        "symfony/polyfill-intl-idn": "*",
        "symfony/polyfill-intl-normalizer": "*",
        "symfony/polyfill-php72": "*",
        "symfony/polyfill-php73": "*",
        "symfony/polyfill-php74": "*",
        "symfony/polyfill-php80": "*",
        "symfony/polyfill-php81": "*",
        "symfony/polyfill-php82": "*"
    },
    "suggest": {
        "ext-ldap": "Used to provide LDAP authentication and synchronization",
        "ext-sodium": "Used to provide strong encryption for sensitive data in database",
        "ext-posix": "Used to detect scripts running as root",
        "ext-exif": "Recommended for security"
    },
    "config": {
        "optimize-autoloader": true,
        "platform": {
            "php": "8.2.99"
        },
        "sort-packages": true,
        "allow-plugins": {
            "phpstan/extension-installer": true
        },
        "audit": {
            "abandoned": "report"
        }
    },
    "autoload": {
        "files": [
            "src/autoload/CFG_GLPI.php",
            "src/autoload/constants.php",
            "src/autoload/dbutils-aliases.php",
            "src/autoload/i18n.php",
            "src/autoload/legacy-autoloader.php",
            "src/autoload/misc-functions.php"
        ],
        "psr-4": {
            "Glpi\\": "src/Glpi/",
            "": "src/"
        }
    },
    "autoload-dev": {
        "psr-4": {
            "Glpi\\Tools\\": "tools/src/",
            "Glpi\\Tests\\": "tests/src/",
            "Glpi\\PHPUnit\\Tests\\": "phpunit/src/"
        },
        "files": ["tests/src/autoload/functions.php"]
    },
    "scripts": {
        "lint": "parallel-lint  --exclude files --exclude marketplace --exclude plugins --exclude vendor --exclude tools/vendor .",
        "post-install-cmd": [
            "@php -r \"file_put_contents('.composer.hash', sha1_file('composer.lock'));\"",
            "@patch",
            "@php -f vendor/bin/build_hw_jsons"
        ],
        "post-update-cmd": [
            "@php -r \"file_put_contents('.composer.hash', sha1_file('composer.lock'));\"",
            "@patch",
            "@php -f vendor/bin/build_hw_jsons"
        ],
        "build": [
            "bin/console dependencies install"
        ],
        "patch": [
            "patch -f -p1 -d vendor/apereo/phpcas/ < tools/patches/apereo-phpcas-php8.4-compat.patch || true",
            "patch -f -p1 -d vendor/guzzlehttp/guzzle/ < tools/patches/guzzlehttp-guzzle-restrict-http-methods.patch || true",
            "patch -f -p1 -d vendor/laminas/laminas-mail/ < tools/patches/laminas-laminas-mail-address-no-length-check.patch || true",
            "patch -f -p1 -d vendor/laminas/laminas-mail/ < tools/patches/laminas-laminas-mail-invalid-header-ignore.patch || true",
            "patch -f -p1 -d vendor/wapmorgan/unified-archive/ < tools/patches/wapmorgan-unified-archive-php-8.4-compat.patch || true"
        ]
    }
}<|MERGE_RESOLUTION|>--- conflicted
+++ resolved
@@ -105,17 +105,10 @@
     },
     "require-dev": {
         "ext-xml": "*",
-<<<<<<< HEAD
         "atoum/atoum": "^4.3",
-        "friendsofphp/php-cs-fixer": "^3.76",
+        "friendsofphp/php-cs-fixer": "^3.80",
         "friendsoftwig/twigcs": "^6.5",
         "glpi-project/phpstan-glpi": "^1.0",
-=======
-        "atoum/atoum": "^4.1",
-        "atoum/stubs": "^2.6",
-        "friendsofphp/php-cs-fixer": "^3.80",
-        "friendsoftwig/twigcs": "^6.1",
->>>>>>> 44176ce3
         "glpi-project/tools": "^0.7",
         "mikey179/vfsstream": "^1.6",
         "nikic/php-parser": "^5.5",
