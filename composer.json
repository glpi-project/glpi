--- conflicted
+++ resolved
@@ -90,10 +90,7 @@
         "symfony/polyfill-iconv": "^1.33",
         "symfony/polyfill-mbstring": "^1.33",
         "symfony/polyfill-php83": "^1.33",
-<<<<<<< HEAD
-=======
         "symfony/polyfill-php84": "^1.33",
->>>>>>> 0bcef87d
         "symfony/property-access": "^6.4",
         "symfony/property-info": "^6.4",
         "symfony/routing": "^6.4",
