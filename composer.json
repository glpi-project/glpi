{
    "name": "glpi/glpi",
    "description": "GLPI dependencies",
    "license": "GPL-3.0-or-later",
    "type": "project",
    "homepage": "https://www.glpi-project.org/",
    "support": {
        "forum": "https://forum.glpi-project.org/",
        "issues": "https://github.com/glpi-project/glpi/issues",
        "docs": "https://github.com/glpi-project/doc"
    },
    "require": {
        "php": ">=8.2",
        "php-64bit": "*",
        "ext-bcmath": "*",
        "ext-ctype": "*",
        "ext-curl": "*",
        "ext-dom": "*",
        "ext-fileinfo": "*",
        "ext-filter": "*",
        "ext-gd": "*",
        "ext-hash": "*",
        "ext-iconv": "*",
        "ext-intl": "*",
        "ext-json": "*",
        "ext-libxml": "*",
        "ext-mbstring": "*",
        "ext-mysqli": "*",
        "ext-openssl": "*",
        "ext-session": "*",
        "ext-simplexml": "*",
        "ext-zlib": "*",
        "apereo/phpcas": "^1.6",
        "bacon/bacon-qr-code": "^3.0",
        "donatj/phpuseragentparser": "^1.10",
        "egulias/email-validator": "^4.0",
        "elvanto/litemoji": "^5.1",
        "gettext/languages": "^2.10",
        "glpi-project/inventory_format": "^1.1",
        "guzzlehttp/guzzle": "^7.9",
        "guzzlehttp/psr7": "^2.6",
        "html2text/html2text": "^4.3",
        "laminas/laminas-i18n": "^2.29",
        "laminas/laminas-mail": "^2.25",
        "laminas/laminas-mime": "^2.12",
        "league/commonmark": "^2.6",
        "league/csv": "^9.20",
        "league/html-to-markdown": "^5.1",
        "league/oauth2-client": "^2.8",
        "league/oauth2-google": "^4.0",
        "league/oauth2-server": "^9.1",
        "mexitek/phpcolors": "^1.0",
        "monolog/monolog": "^3.8",
        "paragonie/sodium_compat": "^2.1",
        "phpdocumentor/reflection-docblock": "^5.6",
        "phpoffice/phpspreadsheet": "^3.7",
        "psr/cache": "^3.0",
        "psr/container": "^1.1",
        "psr/log": "^3.0",
        "psr/simple-cache": "^3.0",
        "ralouphie/getallheaders": "^3.0",
        "ramsey/uuid": "^4.7",
        "rlanvin/php-rrule": "^2.5",
        "robthree/twofactorauth": "^3.0",
        "sabre/dav": "^4.7",
        "sabre/http": "^5.1",
        "sabre/uri": "^2.3",
        "sabre/vobject": "^4.5",
<<<<<<< HEAD
        "scssphp/scssphp": "^1.13",
        "sebastian/diff": "^6.0",
        "simplepie/simplepie": "^1.8",
        "symfony/cache": "^6.4",
        "symfony/config": "^6.4",
        "symfony/console": "^6.4",
        "symfony/css-selector": "^6.4",
        "symfony/dependency-injection": "^6.4",
        "symfony/dom-crawler": "^6.4",
        "symfony/error-handler": "^6.4",
        "symfony/event-dispatcher": "^6.4",
        "symfony/filesystem": "^6.4",
        "symfony/framework-bundle": "^6.4",
        "symfony/html-sanitizer": "^6.4",
        "symfony/http-foundation": "^6.4",
        "symfony/http-kernel": "^6.4",
        "symfony/mailer": "^6.4",
        "symfony/mime": "^6.4",
        "symfony/polyfill-ctype": "^1.30",
        "symfony/polyfill-iconv": "^1.31",
        "symfony/polyfill-mbstring": "^1.30",
        "symfony/polyfill-php83": "^1.31",
        "symfony/property-access": "^7.1",
        "symfony/property-info": "^6.4",
        "symfony/routing": "^6.4",
        "symfony/serializer": "^7.1",
        "tecnickcom/tc-lib-barcode": "^2.4",
        "tecnickcom/tcpdf": "^6.8",
        "thenetworg/oauth2-azure": "^2.2",
        "twig/markdown-extra": "^3.18",
        "twig/string-extra": "^3.18",
        "twig/twig": "^3.15",
        "wapmorgan/unified-archive": "^1.2",
        "webonyx/graphql-php": "^15.19"
=======
        "scssphp/scssphp": "^1.10",
        "sebastian/diff": "^4.0",
        "simplepie/simplepie": "^1.5",
        "symfony/cache": "^5.4",
        "symfony/console": "^5.4",
        "symfony/css-selector": "^5.4",
        "symfony/dom-crawler": "^5.4",
        "symfony/polyfill-ctype": "^1.26",
        "symfony/polyfill-iconv": "^1.26",
        "symfony/polyfill-mbstring": "^1.26",
        "symfony/polyfill-php80": "^1.26",
        "symfony/polyfill-php81": "^1.26",
        "symfony/polyfill-php82": "^1.26",
        "tecnickcom/tcpdf": "^6.8",
        "thenetworg/oauth2-azure": "^2.1",
        "true/punycode": "^2.1",
        "twig/string-extra": "^3.3",
        "twig/twig": "^3.3",
        "wapmorgan/unified-archive": "^1.1"
>>>>>>> 9563cf91
    },
    "require-dev": {
        "ext-xml": "*",
        "atoum/atoum": "dev-main#e43a6a84809635cf5dcdf80bf3c773e7cf1d5a04",
        "atoum/stubs": "dev-master#fb8890f347a7ecf1e3cf2b5a139a8b038359a6ab",
        "friendsoftwig/twigcs": "^6.4",
        "glpi-project/tools": "^0.7",
        "mikey179/vfsstream": "^1.6",
        "php-parallel-lint/php-parallel-lint": "^1.4",
        "phpstan/extension-installer": "^1.4",
        "phpstan/phpstan": "^2.1",
        "phpstan/phpstan-deprecation-rules": "^2.0",
        "phpunit/phpunit": "^11.2",
        "squizlabs/php_codesniffer": "^3.11",
        "symfony/browser-kit": "^6.4",
        "symfony/http-client": "^6.4",
        "symfony/stopwatch": "^6.4",
        "symfony/twig-bundle": "^6.4",
        "symfony/var-dumper": "^6.4",
        "symfony/web-profiler-bundle": "^6.4"
    },
    "provide": {
        "ext-sodium": "*"
    },
    "replace": {
        "paragonie/random_compat": "*",
        "symfony/polyfill-intl-grapheme": "*",
        "symfony/polyfill-intl-idn": "*",
        "symfony/polyfill-intl-normalizer": "*",
        "symfony/polyfill-php72": "*",
        "symfony/polyfill-php73": "*",
        "symfony/polyfill-php74": "*",
        "symfony/polyfill-php80": "*",
        "symfony/polyfill-php81": "*",
        "symfony/polyfill-php82": "*"
    },
    "suggest": {
        "ext-ldap": "Used to provide LDAP authentication and synchronization",
        "ext-sodium": "Used to provide strong encryption for sensitive data in database",
        "ext-posix": "Used to detect scripts running as root"
    },
    "config": {
        "optimize-autoloader": true,
        "platform": {
            "php": "8.2.99"
        },
        "sort-packages": true,
        "allow-plugins": {
            "phpstan/extension-installer": true
        },
        "audit": {
            "abandoned": "report"
        }
    },
    "autoload": {
        "files": [
            "src/autoload/CFG_GLPI.php",
            "src/autoload/constants.php",
            "src/autoload/dbutils-aliases.php",
            "src/autoload/i18n.php",
            "src/autoload/legacy-autoloader.php",
            "src/autoload/misc-functions.php"
        ],
        "psr-4": {
            "Glpi\\": "src/Glpi/",
            "": "src/"
        }
    },
    "autoload-dev": {
        "psr-4": {
            "Glpi\\Tools\\": "tools/src/",
            "Glpi\\Tests\\": "tests/src/",
            "Glpi\\PHPUnit\\Tests\\": "phpunit/src/"
        },
        "files": ["tests/src/autoload/functions.php"]
    },
    "scripts": {
        "testdb": "atoum -p 'php -d memory_limit=512M' --debug --force-terminal --use-dot-report --bootstrap-file tests/bootstrap.php --no-code-coverage --max-children-number 1 -d tests/database",
        "testfunc": "atoum -p 'php -d memory_limit=512M' --debug --force-terminal --use-dot-report --bootstrap-file tests/bootstrap.php --no-code-coverage --max-children-number 1 -d tests/functional/",
        "testweb": "atoum -p 'php -d memory_limit=512M' --debug --force-terminal --use-dot-report --bootstrap-file tests/bootstrap.php --no-code-coverage --max-children-number 1 -d tests/web",
        "testldap": "atoum -p 'php -d memory_limit=512M' --debug --force-terminal --use-dot-report --bootstrap-file tests/bootstrap.php --no-code-coverage --max-children-number 1 -d tests/LDAP",
        "testimap": "atoum -p 'php -d memory_limit=512M' --debug --force-terminal --use-dot-report --bootstrap-file tests/bootstrap.php --no-code-coverage --max-children-number 1 -d tests/imap",
        "csp": "phpcs --parallel=500 --cache -p --extensions=php --ignore=\"/.git/,^$(pwd)/(config|files|lib|marketplace|node_modules|plugins|tests/config|vendor)/\" ./",
        "cs": "phpcs -d memory_limit=512M --cache -p --extensions=php --ignore=\"/.git/,^$(pwd)/(config|files|lib|marketplace|node_modules|plugins|tests/config|vendor)/\" ./",
        "lint": "parallel-lint  --exclude files --exclude marketplace --exclude plugins --exclude vendor --exclude tools/vendor .",
        "post-install-cmd": [
            "@php -r \"file_put_contents('.composer.hash', sha1_file('composer.lock'));\"",
            "@php -f vendor/bin/build_hw_jsons",
            "@patch"
        ],
        "post-update-cmd": [
            "@php -r \"file_put_contents('.composer.hash', sha1_file('composer.lock'));\"",
            "@php -f vendor/bin/build_hw_jsons",
            "@patch"
        ],
        "build": [
            "bin/console dependencies install"
        ],
        "patch": [
            "patch -f -p1 -d vendor/laminas/laminas-mail/ < tools/patches/laminas-mail-invalid-header-ignore.patch || true",
            "patch -f -p1 -d vendor/laminas/laminas-mail/ < tools/patches/laminas-mail-address-no-length-check.patch || true",
            "patch -f -p1 -d vendor/guzzlehttp/guzzle/ < tools/patches/guzzle-http-client-restrict-http-methods.patch || true",
            "patch -f -p1 -d vendor/apereo/phpcas/ < tools/patches/apereo-phpcas-php84.patch || true"
        ]
    }
}<|MERGE_RESOLUTION|>--- conflicted
+++ resolved
@@ -66,7 +66,6 @@
         "sabre/http": "^5.1",
         "sabre/uri": "^2.3",
         "sabre/vobject": "^4.5",
-<<<<<<< HEAD
         "scssphp/scssphp": "^1.13",
         "sebastian/diff": "^6.0",
         "simplepie/simplepie": "^1.8",
@@ -101,27 +100,6 @@
         "twig/twig": "^3.15",
         "wapmorgan/unified-archive": "^1.2",
         "webonyx/graphql-php": "^15.19"
-=======
-        "scssphp/scssphp": "^1.10",
-        "sebastian/diff": "^4.0",
-        "simplepie/simplepie": "^1.5",
-        "symfony/cache": "^5.4",
-        "symfony/console": "^5.4",
-        "symfony/css-selector": "^5.4",
-        "symfony/dom-crawler": "^5.4",
-        "symfony/polyfill-ctype": "^1.26",
-        "symfony/polyfill-iconv": "^1.26",
-        "symfony/polyfill-mbstring": "^1.26",
-        "symfony/polyfill-php80": "^1.26",
-        "symfony/polyfill-php81": "^1.26",
-        "symfony/polyfill-php82": "^1.26",
-        "tecnickcom/tcpdf": "^6.8",
-        "thenetworg/oauth2-azure": "^2.1",
-        "true/punycode": "^2.1",
-        "twig/string-extra": "^3.3",
-        "twig/twig": "^3.3",
-        "wapmorgan/unified-archive": "^1.1"
->>>>>>> 9563cf91
     },
     "require-dev": {
         "ext-xml": "*",
