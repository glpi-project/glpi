{
    "name": "glpi/glpi",
    "description": "GLPI dependencies",
    "license": "GPL-3.0-or-later",
    "type": "project",
    "homepage": "https://www.glpi-project.org/",
    "support": {
        "forum": "https://forum.glpi-project.org/",
        "issues": "https://github.com/glpi-project/glpi/issues",
        "docs": "https://github.com/glpi-project/doc"
    },
    "require": {
        "php": ">=8.1",
        "ext-ctype": "*",
        "ext-curl": "*",
        "ext-dom": "*",
        "ext-fileinfo": "*",
        "ext-filter": "*",
        "ext-gd": "*",
        "ext-hash": "*",
        "ext-iconv": "*",
        "ext-intl": "*",
        "ext-json": "*",
        "ext-libxml": "*",
        "ext-mbstring": "*",
        "ext-mysqli": "*",
        "ext-openssl": "*",
        "ext-session": "*",
        "ext-simplexml": "*",
        "ext-zlib": "*",
        "apereo/phpcas": "^1.6",
        "bacon/bacon-qr-code": "^2.0",
        "donatj/phpuseragentparser": "^1.8",
        "egulias/email-validator": "^4.0",
        "elvanto/litemoji": "^5.0",
        "glpi-project/inventory_format": "^1.1",
        "guzzlehttp/guzzle": "^7.8",
        "guzzlehttp/psr7": "^2.6",
        "html2text/html2text": "^4.3",
        "laminas/laminas-i18n": "^2.26",
        "laminas/laminas-json": "^3.6",
        "laminas/laminas-mail": "^2.25",
        "laminas/laminas-mime": "^2.12",
        "league/commonmark": "^2.4",
        "league/csv": "^9.14",
        "league/html-to-markdown": "^5.1",
        "league/oauth2-client": "^2.7",
        "league/oauth2-google": "^4.0",
        "league/oauth2-server": "^8.5",
        "mexitek/phpcolors": "^1.0",
        "monolog/monolog": "^3.5",
        "paragonie/sodium_compat": "^1.20",
        "psr/cache": "^3.0",
        "psr/log": "^3.0",
        "psr/simple-cache": "^3.0",
        "ralouphie/getallheaders": "^3.0",
        "ramsey/uuid": "^4.7",
        "rlanvin/php-rrule": "^2.4",
        "robthree/twofactorauth": "^2.1",
        "sabre/dav": "^4.6",
        "sabre/http": "^5.1",
        "sabre/uri": "^2.3",
        "sabre/vobject": "^4.5",
        "scssphp/scssphp": "^1.12",
        "sebastian/diff": "^5.1",
        "simplepie/simplepie": "^1.8",
        "symfony/cache": "^6.4",
        "symfony/console": "^6.4",
        "symfony/css-selector": "^6.4",
        "symfony/dom-crawler": "^6.4",
        "symfony/filesystem": "^6.4",
        "symfony/html-sanitizer": "^6.4",
        "symfony/mailer": "^6.4",
        "symfony/mime": "^6.3",
        "symfony/polyfill-ctype": "^1.27",
        "symfony/polyfill-iconv": "^1.28",
        "symfony/polyfill-mbstring": "^1.27",
        "symfony/polyfill-php82": "^1.28",
        "tecnickcom/tcpdf": "^6.6",
        "thenetworg/oauth2-azure": "^2.2",
        "twig/markdown-extra": "^3.8",
        "twig/string-extra": "^3.8",
        "twig/twig": "^3.8",
        "wapmorgan/unified-archive": "^1.2",
        "webonyx/graphql-php": "^15.8"
    },
    "require-dev": {
        "ext-xml": "*",
        "atoum/atoum": "^4.2",
        "friendsoftwig/twigcs": "^6.1",
        "glpi-project/tools": "^0.7",
        "maglnet/composer-require-checker": "^4.2",
        "mikey179/vfsstream": "^1.6",
        "php-parallel-lint/php-parallel-lint": "^1.3",
        "phpstan/extension-installer": "^1.3",
        "phpstan/phpstan": "^1.10",
        "phpstan/phpstan-deprecation-rules": "^1.1",
<<<<<<< HEAD
        "squizlabs/php_codesniffer": "^3.7",
        "symfony/browser-kit": "^6.2",
        "symfony/http-client": "^6.2"
    },
    "provide": {
        "ext-sodium": "*"
=======
        "squizlabs/php_codesniffer": "^3.8",
        "symfony/browser-kit": "^5.4",
        "symfony/http-client": "^5.4",
        "symfony/mime": "^5.4"
>>>>>>> 6994a3dd
    },
    "replace": {
        "paragonie/random_compat": "*",
        "symfony/polyfill-intl-grapheme": "*",
        "symfony/polyfill-intl-idn": "*",
        "symfony/polyfill-intl-normalizer": "*",
        "symfony/polyfill-php72": "*",
        "symfony/polyfill-php73": "*",
        "symfony/polyfill-php74": "*",
        "symfony/polyfill-php80": "*",
        "symfony/polyfill-php81": "*"
    },
    "suggest": {
        "ext-ldap": "Used to provide LDAP authentication and synchronization",
        "ext-sodium": "Used to provide strong encryption for sensitive data in database"
    },
    "config": {
        "optimize-autoloader": true,
        "platform": {
            "php": "8.1.99"
        },
        "sort-packages": true,
        "allow-plugins": {
            "phpstan/extension-installer": true
        },
        "audit": {
            "abandoned": "report"
        }
    },
    "autoload": {
        "psr-4": {
            "Glpi\\": "src/"
        }
    },
    "autoload-dev": {
        "psr-4": {
            "Glpi\\Tools\\": "tools/src/",
            "Glpi\\Tests\\": "tests/src/"
        }
    },
    "scripts": {
        "testdb": "atoum -p 'php -d memory_limit=512M' --debug --force-terminal --use-dot-report --bootstrap-file tests/bootstrap.php --no-code-coverage --max-children-number 1 -d tests/database",
        "testfunc": "atoum -p 'php -d memory_limit=512M' --debug --force-terminal --use-dot-report --bootstrap-file tests/bootstrap.php --no-code-coverage --max-children-number 1 -d tests/functional/",
        "testunits": "atoum -p 'php -d memory_limit=512M' --debug --force-terminal --use-dot-report --bootstrap-file tests/bootstrap.php --no-code-coverage -d tests/units",
        "testweb": "atoum -p 'php -d memory_limit=512M' --debug --force-terminal --use-dot-report --bootstrap-file tests/bootstrap.php --no-code-coverage --max-children-number 1 -d tests/web",
        "testldap": "atoum -p 'php -d memory_limit=512M' --debug --force-terminal --use-dot-report --bootstrap-file tests/bootstrap.php --no-code-coverage --max-children-number 1 -d tests/LDAP",
        "testimap": "atoum -p 'php -d memory_limit=512M' --debug --force-terminal --use-dot-report --bootstrap-file tests/bootstrap.php --no-code-coverage --max-children-number 1 -d tests/imap",
        "csp": "phpcs --parallel=500 --cache -p --extensions=php --ignore=\"/.git/,^$(pwd)/(config|files|lib|marketplace|node_modules|plugins|tests/config|vendor)/\" ./",
        "cs": "phpcs -d memory_limit=512M --cache -p --extensions=php --ignore=\"/.git/,^$(pwd)/(config|files|lib|marketplace|node_modules|plugins|tests/config|vendor)/\" ./",
        "lint": "parallel-lint  --exclude files --exclude marketplace --exclude plugins --exclude vendor --exclude tools/vendor .",
        "post-install-cmd": [
            "@php -r \"file_put_contents('.composer.hash', sha1_file('composer.lock'));\"",
            "@php -f vendor/bin/build_hw_jsons",
            "patch -f -p1 -d vendor/laminas/laminas-mail/ < tools/patches/laminas-mail-invalid-header-ignore.patch || true",
            "patch -f -p1 -d vendor/laminas/laminas-mail/ < tools/patches/laminas-mail-address-no-length-check.patch || true"
        ],
        "post-update-cmd": [
            "@php -r \"file_put_contents('.composer.hash', sha1_file('composer.lock'));\"",
            "@php -f vendor/bin/build_hw_jsons",
            "patch -f -p1 -d vendor/laminas/laminas-mail/ < tools/patches/laminas-mail-invalid-header-ignore.patch || true",
            "patch -f -p1 -d vendor/laminas/laminas-mail/ < tools/patches/laminas-mail-address-no-length-check.patch || true"
        ],
        "build": [
            "bin/console dependencies install && bin/console locales:compile"
        ]
    }
}<|MERGE_RESOLUTION|>--- conflicted
+++ resolved
@@ -95,19 +95,12 @@
         "phpstan/extension-installer": "^1.3",
         "phpstan/phpstan": "^1.10",
         "phpstan/phpstan-deprecation-rules": "^1.1",
-<<<<<<< HEAD
-        "squizlabs/php_codesniffer": "^3.7",
+        "squizlabs/php_codesniffer": "^3.8",
         "symfony/browser-kit": "^6.2",
         "symfony/http-client": "^6.2"
     },
     "provide": {
         "ext-sodium": "*"
-=======
-        "squizlabs/php_codesniffer": "^3.8",
-        "symfony/browser-kit": "^5.4",
-        "symfony/http-client": "^5.4",
-        "symfony/mime": "^5.4"
->>>>>>> 6994a3dd
     },
     "replace": {
         "paragonie/random_compat": "*",
