{
    "name": "glpi/glpi",
    "description": "GLPI dependencies",
    "license": "GPL-3.0-or-later",
    "type": "project",
    "homepage": "https://www.glpi-project.org/",
    "support": {
        "forum": "https://forum.glpi-project.org/",
        "issues": "https://github.com/glpi-project/glpi/issues",
        "docs": "https://github.com/glpi-project/doc"
    },
    "require": {
        "php": ">=7.4",
        "ext-ctype": "*",
        "ext-curl": "*",
        "ext-fileinfo": "*",
        "ext-gd": "*",
        "ext-iconv": "*",
        "ext-intl": "*",
        "ext-json": "*",
        "ext-mbstring": "*",
        "ext-mysqli": "*",
        "ext-simplexml": "*",
        "ext-zlib": "*",
<<<<<<< HEAD
        "blueimp/jquery-file-upload": "^10.2",
        "elvanto/litemoji": "^3.0.1",
        "glpi-project/inventory_format": "^1.0",
        "guzzlehttp/guzzle": "^7.2",
        "guzzlehttp/psr7": "^2.4",
=======
        "blueimp/jquery-file-upload": "^10.32",
        "donatj/phpuseragentparser": "^1.5",
        "elvanto/litemoji": "^4.1",
        "glpi-project/inventory_format": "^1.1",
        "guzzlehttp/guzzle": "^7.4",
        "guzzlehttp/psr7": "^2.1",
        "html2text/html2text": "^4.3",
>>>>>>> e9118044
        "htmlawed/htmlawed": "^1.2",
        "iamcal/lib_autolink": "^1.7",
        "laminas/laminas-i18n": "^2.12",
        "laminas/laminas-mail": "^2.15",
        "laminas/laminas-mime": "^2.9",
        "laminas/laminas-servicemanager": "~3.10.0",
        "league/csv": "^9.7",
        "mexitek/phpcolors": "^1.0",
        "michelf/php-markdown": "^1.9",
        "monolog/monolog": "^2.3",
        "paragonie/sodium_compat": "^1.17",
        "phpmailer/phpmailer": "^6.5",
        "psr/cache": "^1.0",
        "psr/log": "^1.1",
        "psr/simple-cache": "^1.0",
        "ramsey/uuid": "^4.2",
        "rlanvin/php-rrule": "^2.3",
        "sabre/dav": "^4.2",
        "sabre/http": "^5.1",
        "sabre/uri": "^2.2",
        "sabre/vobject": "^4.4",
        "scssphp/scssphp": "^1.8",
        "sebastian/diff": "^4.0",
        "simplepie/simplepie": "^1.5",
        "symfony/cache": "^5.4",
        "symfony/console": "^5.4",
        "symfony/css-selector": "^5.4",
        "symfony/dom-crawler": "^5.4",
        "symfony/polyfill-ctype": "^1.23",
        "symfony/polyfill-iconv": "^1.23",
        "symfony/polyfill-mbstring": "^1.23",
        "symfony/polyfill-php80": "^1.23",
        "symfony/polyfill-php81": "^1.23",
        "tecnickcom/tcpdf": "^6.4",
        "true/punycode": "^2.1",
        "twig/string-extra": "^3.3",
        "twig/twig": "^3.3",
        "wapmorgan/unified-archive": "^1.1"
    },
    "require-dev": {
        "ext-xml": "*",
        "atoum/atoum": "^4.0",
<<<<<<< HEAD
        "consolidation/robo": "^3.0",
        "glpi-project/coding-standard": "^0.9",
        "glpi-project/tools": "^0.5.1",
        "maglnet/composer-require-checker": "^2.0",
=======
        "friendsoftwig/twigcs": "^5.1",
        "glpi-project/tools": "^0.5",
        "maglnet/composer-require-checker": "^3.5",
>>>>>>> e9118044
        "mikey179/vfsstream": "^1.6",
        "php-parallel-lint/php-parallel-lint": "^1.3",
        "squizlabs/php_codesniffer": "^3.6"
    },
    "replace": {
        "paragonie/random_compat": "*",
        "symfony/polyfill-intl-grapheme": "*",
        "symfony/polyfill-intl-idn": "*",
        "symfony/polyfill-intl-normalizer": "*",
        "symfony/polyfill-php72": "*",
        "symfony/polyfill-php73": "*",
        "symfony/polyfill-php74": "*"
    },
    "suggest": {
        "ext-ldap": "Used to provide LDAP authentication and synchronization",
        "ext-sodium": "Used to provide strong encryption for sensitive data in database"
    },
    "config": {
        "optimize-autoloader": true,
        "platform": {
            "php": "7.4.0"
        },
        "sort-packages": true
    },
    "autoload": {
        "psr-4": {
            "Glpi\\": "src/"
        }
    },
    "autoload-dev": {
        "psr-4": {
            "Glpi\\Tools\\": "tools/src/",
            "Glpi\\Tests\\": "tests/src/"
        }
    },
    "scripts": {
        "testdb": "atoum -p 'php -d memory_limit=512M' --debug --force-terminal --use-dot-report --bootstrap-file tests/bootstrap.php --no-code-coverage --max-children-number 1 -d tests/database",
        "testfunc": "atoum -p 'php -d memory_limit=512M' --debug --force-terminal --use-dot-report --bootstrap-file tests/bootstrap.php --no-code-coverage --max-children-number 1 -d tests/functionnal/",
        "testunits": "atoum -p 'php -d memory_limit=512M' --debug --force-terminal --use-dot-report --bootstrap-file tests/bootstrap.php --no-code-coverage -d tests/units",
        "testweb": "atoum -p 'php -d memory_limit=512M' --debug --force-terminal --use-dot-report --bootstrap-file tests/bootstrap.php --no-code-coverage --max-children-number 1 -d tests/web",
        "testldap": "atoum -p 'php -d memory_limit=512M' --debug --force-terminal --use-dot-report --bootstrap-file tests/bootstrap.php --no-code-coverage --max-children-number 1 -d tests/LDAP",
        "testimap": "atoum -p 'php -d memory_limit=512M' --debug --force-terminal --use-dot-report --bootstrap-file tests/bootstrap.php --no-code-coverage --max-children-number 1 -d tests/imap",
        "csp": "phpcs --parallel=500 --cache -p --extensions=php --ignore=\"/.git/,^$(pwd)/(config|files|lib|marketplace|node_modules|plugins|tests/config|vendor)/\" ./",
        "cs": "phpcs -d memory_limit=512M --cache -p --extensions=php --ignore=\"/.git/,^$(pwd)/(config|files|lib|marketplace|node_modules|plugins|tests/config|vendor)/\" ./",
        "lint": "parallel-lint  --exclude files --exclude marketplace --exclude plugins --exclude vendor --exclude tools/vendor .",
        "post-install-cmd": [
            "@php -r \"file_put_contents('.composer.hash', sha1_file('composer.lock'));\"",
            "@php -f vendor/bin/build_hw_jsons",
            "patch -f -p1 -d vendor/laminas/laminas-mail/ < tools/patches/laminas-mail-invalid-header-ignore.patch || true"
        ],
        "post-update-cmd": [
            "@php -r \"file_put_contents('.composer.hash', sha1_file('composer.lock'));\"",
            "@php -f vendor/bin/build_hw_jsons",
            "patch -f -p1 -d vendor/laminas/laminas-mail/ < tools/patches/laminas-mail-invalid-header-ignore.patch || true"
        ],
        "build": [
            "bin/console dependencies install && bin/console locales:compile"
        ]
    },
    "repositories": {
        "htmlawed": {
            "type": "composer",
            "url": "https://www.bioinformatics.org/phplabware/downloads/"
        }
    }
}<|MERGE_RESOLUTION|>--- conflicted
+++ resolved
@@ -22,13 +22,6 @@
         "ext-mysqli": "*",
         "ext-simplexml": "*",
         "ext-zlib": "*",
-<<<<<<< HEAD
-        "blueimp/jquery-file-upload": "^10.2",
-        "elvanto/litemoji": "^3.0.1",
-        "glpi-project/inventory_format": "^1.0",
-        "guzzlehttp/guzzle": "^7.2",
-        "guzzlehttp/psr7": "^2.4",
-=======
         "blueimp/jquery-file-upload": "^10.32",
         "donatj/phpuseragentparser": "^1.5",
         "elvanto/litemoji": "^4.1",
@@ -36,7 +29,6 @@
         "guzzlehttp/guzzle": "^7.4",
         "guzzlehttp/psr7": "^2.1",
         "html2text/html2text": "^4.3",
->>>>>>> e9118044
         "htmlawed/htmlawed": "^1.2",
         "iamcal/lib_autolink": "^1.7",
         "laminas/laminas-i18n": "^2.12",
@@ -79,16 +71,9 @@
     "require-dev": {
         "ext-xml": "*",
         "atoum/atoum": "^4.0",
-<<<<<<< HEAD
-        "consolidation/robo": "^3.0",
-        "glpi-project/coding-standard": "^0.9",
-        "glpi-project/tools": "^0.5.1",
-        "maglnet/composer-require-checker": "^2.0",
-=======
         "friendsoftwig/twigcs": "^5.1",
         "glpi-project/tools": "^0.5",
         "maglnet/composer-require-checker": "^3.5",
->>>>>>> e9118044
         "mikey179/vfsstream": "^1.6",
         "php-parallel-lint/php-parallel-lint": "^1.3",
         "squizlabs/php_codesniffer": "^3.6"
