{
    "name": "glpi/glpi",
    "description": "GLPI dependencies",
    "license": "GPL-3.0-or-later",
    "type": "project",
    "homepage": "https://www.glpi-project.org/",
    "support": {
        "forum": "https://forum.glpi-project.org/",
        "issues": "https://github.com/glpi-project/glpi/issues",
        "docs": "https://github.com/glpi-project/doc"
    },
    "require": {
        "php": ">=8.2",
        "php-64bit": "*",
        "ext-bcmath": "*",
        "ext-ctype": "*",
        "ext-curl": "*",
        "ext-dom": "*",
        "ext-fileinfo": "*",
        "ext-filter": "*",
        "ext-gd": "*",
        "ext-hash": "*",
        "ext-iconv": "*",
        "ext-intl": "*",
        "ext-json": "*",
        "ext-libxml": "*",
        "ext-mbstring": "*",
        "ext-mysqli": "*",
        "ext-openssl": "*",
        "ext-session": "*",
        "ext-simplexml": "*",
        "ext-tokenizer": "*",
        "ext-zlib": "*",
        "altcha-org/altcha": "^1.1",
        "apereo/phpcas": "^1.6",
        "bacon/bacon-qr-code": "^3.0",
        "donatj/phpuseragentparser": "^1.11",
        "egulias/email-validator": "^4.0",
        "elvanto/litemoji": "^5.2",
        "gettext/languages": "^2.12",
        "glpi-project/inventory_format": "^1.2",
        "guzzlehttp/guzzle": "^7.10",
        "guzzlehttp/psr7": "^2.8",
        "html2text/html2text": "^4.3",
        "laminas/laminas-i18n": "^2.31",
        "laminas/laminas-mail": "^2.25",
        "laminas/laminas-mime": "^2.12",
        "league/commonmark": "^2.7",
        "league/csv": "^9.27",
        "league/html-to-markdown": "^5.1",
        "league/oauth2-client": "^2.8",
        "league/oauth2-google": "^4.0",
        "league/oauth2-server": "^9.2",
        "mexitek/phpcolors": "^1.0",
        "monolog/monolog": "^3.9",
        "paragonie/sodium_compat": "^2.4",
        "phpdocumentor/reflection-docblock": "^5.6",
        "phpoffice/phpspreadsheet": "^5.2",
        "psr/cache": "^3.0",
        "psr/container": "^1.1",
        "psr/log": "^3.0",
        "psr/simple-cache": "^3.0",
        "ralouphie/getallheaders": "^3.0",
        "ramsey/uuid": "^4.9",
        "rlanvin/php-rrule": "^2.6",
        "robthree/twofactorauth": "^3.0",
        "sabre/dav": "^4.7",
        "sabre/http": "^5.1",
        "sabre/uri": "^2.3",
        "sabre/vobject": "^4.5",
        "scssphp/scssphp": "^2.1",
        "sebastian/diff": "^6.0",
        "simplepie/simplepie": "^1.9",
        "symfony/cache": "^6.4",
        "symfony/config": "^6.4",
        "symfony/console": "^6.4",
        "symfony/css-selector": "^6.4",
        "symfony/dependency-injection": "^6.4",
        "symfony/dom-crawler": "^6.4",
        "symfony/error-handler": "^6.4",
        "symfony/event-dispatcher": "^6.4",
        "symfony/filesystem": "^6.4",
        "symfony/framework-bundle": "^6.4",
        "symfony/html-sanitizer": "^6.4",
        "symfony/http-foundation": "^6.4",
        "symfony/http-kernel": "^6.4",
        "symfony/mailer": "^6.4",
        "symfony/mime": "^6.4",
        "symfony/polyfill-ctype": "^1.33",
        "symfony/polyfill-iconv": "^1.33",
        "symfony/polyfill-mbstring": "^1.33",
        "symfony/polyfill-php83": "^1.33",
        "symfony/polyfill-php84": "^1.33",
        "symfony/property-access": "^6.4",
        "symfony/property-info": "^6.4",
        "symfony/routing": "^6.4",
        "symfony/serializer": "^6.4",
        "tecnickcom/tc-lib-barcode": "^2.4",
        "tecnickcom/tcpdf": "^6.10",
        "thecodingmachine/safe": "^3.3",
        "thenetworg/oauth2-azure": "^2.2",
<<<<<<< HEAD
        "twig/markdown-extra": "^3.22",
        "twig/string-extra": "^3.22",
        "twig/twig": "^3.21",
=======
        "twig/markdown-extra": "^3.21",
        "twig/string-extra": "^3.21",
        "twig/twig": "^3.22",
>>>>>>> 2a08c30a
        "wapmorgan/unified-archive": "^1.3",
        "webonyx/graphql-php": "^15.25"
    },
    "require-dev": {
        "ext-xml": "*",
        "friendsofphp/php-cs-fixer": "^3.89",
        "friendsoftwig/twigcs": "^6.5",
        "glpi-project/phpstan-glpi": "^1.1",
        "glpi-project/tools": "^0.8.3",
        "mikey179/vfsstream": "^1.6",
        "php-parallel-lint/php-parallel-lint": "^1.4",
        "phpstan/phpstan": "^2.1",
        "phpstan/phpstan-deprecation-rules": "^2.0",
        "phpunit/phpunit": "^11.5",
<<<<<<< HEAD
        "rector/rector": "^2.2",
=======
        "rector/rector": "^2.1",
        "sebastian/comparator": "^6.3",
>>>>>>> 2a08c30a
        "shipmonk/composer-dependency-analyser": "^1.8",
        "symfony/browser-kit": "^6.4",
        "symfony/debug-bundle": "^6.4",
        "symfony/http-client": "^6.4",
        "symfony/stopwatch": "^6.4",
        "symfony/twig-bundle": "^6.4",
        "symfony/var-dumper": "^6.4",
        "symfony/web-profiler-bundle": "^6.4",
        "thecodingmachine/phpstan-safe-rule": "^1.4",
        "vimeo/psalm": "^6.13"
    },
    "provide": {
        "ext-sodium": "*"
    },
    "replace": {
        "paragonie/random_compat": "*",
        "symfony/polyfill-intl-grapheme": "*",
        "symfony/polyfill-intl-idn": "*",
        "symfony/polyfill-intl-normalizer": "*",
        "symfony/polyfill-php72": "*",
        "symfony/polyfill-php73": "*",
        "symfony/polyfill-php74": "*",
        "symfony/polyfill-php80": "*",
        "symfony/polyfill-php81": "*",
        "symfony/polyfill-php82": "*"
    },
    "suggest": {
        "ext-ldap": "Used to provide LDAP authentication and synchronization",
        "ext-sodium": "Used to provide strong encryption for sensitive data in database",
        "ext-posix": "Used to detect scripts running as root",
        "ext-exif": "Recommended for security"
    },
    "config": {
        "optimize-autoloader": true,
        "platform": {
            "php": "8.2.99"
        },
        "sort-packages": true,
        "audit": {
            "abandoned": "report"
        }
    },
    "autoload": {
        "files": [
            "src/autoload/CFG_GLPI.php",
            "src/autoload/constants.php",
            "src/autoload/dbutils-aliases.php",
            "src/autoload/i18n.php",
            "src/autoload/legacy-autoloader.php",
            "src/autoload/misc-functions.php"
        ],
        "psr-4": {
            "Glpi\\": "src/Glpi/",
            "": "src/"
        }
    },
    "autoload-dev": {
        "psr-4": {
            "Glpi\\Tools\\": "tools/src/",
            "Glpi\\Tests\\": "tests/src/"
        },
        "files": ["tests/src/autoload/functions.php"]
    },
    "scripts": {
        "lint": "parallel-lint --show-deprecated --colors --exclude ./files/ --exclude ./marketplace/ --exclude ./plugins/ --exclude ./vendor/ .",
        "post-install-cmd": [
            "@php -r \"file_put_contents('.composer.hash', sha1_file('composer.lock'));\"",
            "@patch",
            "@php -f vendor/bin/build_hw_jsons"
        ],
        "post-update-cmd": [
            "@php -r \"file_put_contents('.composer.hash', sha1_file('composer.lock'));\"",
            "@patch",
            "@php -f vendor/bin/build_hw_jsons"
        ],
        "build": [
            "bin/console dependencies install --allow-superuser"
        ],
        "patch": [
            "patch -f -p1 -d vendor/apereo/phpcas/ < tools/patches/apereo-phpcas-php-8.4-compat.patch || true",
            "patch -f -p1 -d vendor/apereo/phpcas/ < tools/patches/apereo-phpcas-php-8.5-compat.patch || true",
            "patch -f -p1 -d vendor/guzzlehttp/guzzle/ < tools/patches/guzzlehttp-guzzle-restrict-http-methods.patch || true",
            "patch -f -p1 -d vendor/laminas/laminas-mail/ < tools/patches/laminas-laminas-mail-address-no-length-check.patch || true",
            "patch -f -p1 -d vendor/laminas/laminas-mail/ < tools/patches/laminas-laminas-mail-invalid-header-ignore.patch || true",
            "patch -f -p1 -d vendor/wapmorgan/unified-archive/ < tools/patches/wapmorgan-unified-archive-php-8.5-compat.patch || true"
        ]
    }
}<|MERGE_RESOLUTION|>--- conflicted
+++ resolved
@@ -99,15 +99,9 @@
         "tecnickcom/tcpdf": "^6.10",
         "thecodingmachine/safe": "^3.3",
         "thenetworg/oauth2-azure": "^2.2",
-<<<<<<< HEAD
         "twig/markdown-extra": "^3.22",
         "twig/string-extra": "^3.22",
-        "twig/twig": "^3.21",
-=======
-        "twig/markdown-extra": "^3.21",
-        "twig/string-extra": "^3.21",
         "twig/twig": "^3.22",
->>>>>>> 2a08c30a
         "wapmorgan/unified-archive": "^1.3",
         "webonyx/graphql-php": "^15.25"
     },
@@ -122,12 +116,8 @@
         "phpstan/phpstan": "^2.1",
         "phpstan/phpstan-deprecation-rules": "^2.0",
         "phpunit/phpunit": "^11.5",
-<<<<<<< HEAD
         "rector/rector": "^2.2",
-=======
-        "rector/rector": "^2.1",
         "sebastian/comparator": "^6.3",
->>>>>>> 2a08c30a
         "shipmonk/composer-dependency-analyser": "^1.8",
         "symfony/browser-kit": "^6.4",
         "symfony/debug-bundle": "^6.4",
