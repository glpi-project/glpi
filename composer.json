{
    "name": "glpi/glpi",
    "description": "GLPI dependencies",
    "license": "GPL-2.0-or-later",
    "type": "project",
    "homepage": "http://www.glpi-project.org/",
    "support": {
        "irc": "irc://irc.freenode.org/glpi",
        "forum": "http://forum.glpi-project.org/",
        "issues": "https://github.com/glpi-project/glpi/issues",
        "docs": "https://github.com/glpi-project/doc"
    },
    "require": {
        "php": ">=7.3",
        "ext-ctype": "*",
        "ext-curl": "*",
        "ext-fileinfo": "*",
        "ext-gd": "*",
        "ext-iconv": "*",
        "ext-intl": "*",
        "ext-json": "*",
        "ext-mbstring": "*",
        "ext-mysqli": "*",
        "ext-simplexml": "*",
        "ext-zlib": "*",
        "blueimp/jquery-file-upload": "^10.2",
        "elvanto/litemoji": "^4.0.0",
        "glpi-project/inventory_format": "^1.0",
        "guzzlehttp/guzzle": "^7.2",
        "guzzlehttp/psr7": "^1.6",
        "htmlawed/htmlawed": "^1.2",
        "iamcal/lib_autolink": "^1.7",
        "laminas/laminas-cache": "^2.8",
        "laminas/laminas-i18n": "^2.10",
        "laminas/laminas-mail": "^2.12",
        "laminas/laminas-mime": "^2.7",
        "laminas/laminas-serializer": "^2.8",
        "league/csv": "^9.5",
        "mexitek/phpcolors": "^1.0.1",
        "michelf/php-markdown": "^1.6",
        "monolog/monolog": "^2.0",
        "paragonie/sodium_compat": "^1.14",
        "phpmailer/phpmailer": "^6.0",
        "psr/log": "^1.1",
        "psr/simple-cache": "^1.0",
        "ramsey/uuid": "^4.0",
        "rlanvin/php-rrule": "^2.1",
        "sabre/dav": "^4.0",
        "sabre/http": "^5.0",
        "sabre/uri": "^2.1",
        "sabre/vobject": "^4.1",
        "scssphp/scssphp": "^1.0",
        "sebastian/diff": "^4.0",
        "simplepie/simplepie": "^1.5",
        "symfony/console": "^4.4",
        "tecnickcom/tcpdf": "^6.2",
        "true/punycode": "^2.1",
        "wapmorgan/unified-archive": "^1.0"
    },
    "require-dev": {
        "ext-xml": "*",
        "atoum/atoum": "^4.0",
        "consolidation/robo": "^3.0",
        "glpi-project/coding-standard": "^0.8",
        "glpi-project/tools": "^0.1.15",
        "maglnet/composer-require-checker": "^2.0",
        "mikey179/vfsstream": "^1.6",
        "natxet/cssmin": "^3.0",
        "php-parallel-lint/php-parallel-lint": "^1.1"
    },
    "replace": {
        "paragonie/random_compat": "*",
        "symfony/polyfill-ctype": "*",
        "symfony/polyfill-intl-idn": "*",
        "symfony/polyfill-php72": "*"
    },
    "suggest": {
        "ext-ldap": "Used to provide LDAP authentication and synchronization",
        "ext-sodium": "Used to provide strong encryption for sensitive data in database"
    },
    "config": {
        "optimize-autoloader": true,
        "platform": {
            "php": "7.3.0"
        },
        "sort-packages": true
    },
    "scripts": {
        "testdb": "atoum -p 'php -d memory_limit=512M' --debug --force-terminal --use-dot-report --bootstrap-file tests/bootstrap.php --no-code-coverage --max-children-number 1 -d tests/database",
        "testfunc": "atoum -p 'php -d memory_limit=512M' --debug --force-terminal --use-dot-report --bootstrap-file tests/bootstrap.php --no-code-coverage --max-children-number 1 -d tests/functionnal/",
        "testunits": "atoum -p 'php -d memory_limit=512M' --debug --force-terminal --use-dot-report --bootstrap-file tests/bootstrap.php --no-code-coverage -d tests/units",
        "testweb": "atoum -p 'php -d memory_limit=512M' --debug --force-terminal --use-dot-report --bootstrap-file tests/bootstrap.php --no-code-coverage --max-children-number 1 -d tests/web",
        "testldap": "atoum -p 'php -d memory_limit=512M' --debug --force-terminal --use-dot-report --bootstrap-file tests/bootstrap.php --no-code-coverage --max-children-number 1 -d tests/LDAP",
        "testimap": "atoum -p 'php -d memory_limit=512M' --debug --force-terminal --use-dot-report --bootstrap-file tests/bootstrap.php --no-code-coverage --max-children-number 1 -d tests/imap",
        "csp": "phpcs --parallel=500 --cache -p --extensions=php --standard=vendor/glpi-project/coding-standard/GlpiStandard/ --ignore=\"/.git/,^$(pwd)/(config|files|lib|marketplace|node_modules|plugins|tests/config|vendor)/\" ./",
        "cs": "phpcs -d memory_limit=512M --cache -p --extensions=php --standard=vendor/glpi-project/coding-standard/GlpiStandard/ --ignore=\"/.git/,^$(pwd)/(config|files|lib|marketplace|node_modules|plugins|tests/config|vendor)/\" ./",
        "lint": "parallel-lint  --exclude files --exclude marketplace --exclude plugins --exclude vendor --exclude tools/vendor .",
        "post-install-cmd": [
            "@php -r \"file_put_contents('.composer.hash', sha1_file('composer.lock'));\"",
<<<<<<< HEAD
            "patch -f -p1 -d vendor/tecnickcom/tcpdf/ < tools/tcpdf-php8-compat.patch || echo 'Error applying patch, deprecation warnings related to TCPDF lib may pollute logs'",
            "@php -f vendor/bin/build_hw_jsons"
        ],
        "post-update-cmd": [
            "@php -r \"file_put_contents('.composer.hash', sha1_file('composer.lock'));\"",
            "patch -f -p1 -d vendor/tecnickcom/tcpdf/ < tools/tcpdf-php8-compat.patch || echo 'Error applying patch, deprecation warnings related to TCPDF lib may pollute logs'",
            "@php -f vendor/bin/build_hw_jsons"
=======
            "patch -f -p1 -d vendor/laminas/laminas-mail/ < tools/laminas-mail-128.patch || echo 'Error applying patch, retrieving some mail attachement could fail'"
        ],
        "post-update-cmd": [
            "@php -r \"file_put_contents('.composer.hash', sha1_file('composer.lock'));\"",
            "patch -f -p1 -d vendor/laminas/laminas-mail/ < tools/laminas-mail-128.patch || echo 'Error applying patch, retrieving some mail attachement could fail'"
>>>>>>> 433a6db2
        ]
    },
    "repositories": {
        "htmlawed": {
            "type": "composer",
            "url": "https://www.bioinformatics.org/phplabware/downloads/"
        }
    }
}<|MERGE_RESOLUTION|>--- conflicted
+++ resolved
@@ -97,21 +97,11 @@
         "lint": "parallel-lint  --exclude files --exclude marketplace --exclude plugins --exclude vendor --exclude tools/vendor .",
         "post-install-cmd": [
             "@php -r \"file_put_contents('.composer.hash', sha1_file('composer.lock'));\"",
-<<<<<<< HEAD
-            "patch -f -p1 -d vendor/tecnickcom/tcpdf/ < tools/tcpdf-php8-compat.patch || echo 'Error applying patch, deprecation warnings related to TCPDF lib may pollute logs'",
             "@php -f vendor/bin/build_hw_jsons"
         ],
         "post-update-cmd": [
             "@php -r \"file_put_contents('.composer.hash', sha1_file('composer.lock'));\"",
-            "patch -f -p1 -d vendor/tecnickcom/tcpdf/ < tools/tcpdf-php8-compat.patch || echo 'Error applying patch, deprecation warnings related to TCPDF lib may pollute logs'",
             "@php -f vendor/bin/build_hw_jsons"
-=======
-            "patch -f -p1 -d vendor/laminas/laminas-mail/ < tools/laminas-mail-128.patch || echo 'Error applying patch, retrieving some mail attachement could fail'"
-        ],
-        "post-update-cmd": [
-            "@php -r \"file_put_contents('.composer.hash', sha1_file('composer.lock'));\"",
-            "patch -f -p1 -d vendor/laminas/laminas-mail/ < tools/laminas-mail-128.patch || echo 'Error applying patch, retrieving some mail attachement could fail'"
->>>>>>> 433a6db2
         ]
     },
     "repositories": {
