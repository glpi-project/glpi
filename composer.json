{
    "name": "glpi/glpi",
    "description": "GLPI dependencies",
    "license": "GPL-3.0-or-later",
    "type": "project",
    "homepage": "https://www.glpi-project.org/",
    "support": {
        "forum": "https://forum.glpi-project.org/",
        "issues": "https://github.com/glpi-project/glpi/issues",
        "docs": "https://github.com/glpi-project/doc"
    },
    "require": {
        "php": ">=8.1",
        "ext-ctype": "*",
        "ext-curl": "*",
        "ext-fileinfo": "*",
        "ext-gd": "*",
        "ext-iconv": "*",
        "ext-intl": "*",
        "ext-json": "*",
        "ext-mbstring": "*",
        "ext-mysqli": "*",
        "ext-simplexml": "*",
        "ext-zlib": "*",
        "bacon/bacon-qr-code": "^2.0",
        "blueimp/jquery-file-upload": "^10.32",
        "donatj/phpuseragentparser": "^1.7",
        "egulias/email-validator": "^4.0",
        "elvanto/litemoji": "^4.1",
        "glpi-project/inventory_format": "^1.1",
        "guzzlehttp/guzzle": "^7.5",
        "guzzlehttp/psr7": "^2.4",
        "html2text/html2text": "^4.3",
        "htmlawed/htmlawed": "^1.2",
        "jasig/phpcas": "^1.6",
        "laminas/laminas-i18n": "^2.21",
        "laminas/laminas-json": "^3.5",
        "laminas/laminas-mail": "^2.22",
        "laminas/laminas-mime": "^2.9",
        "league/csv": "^9.7",
        "league/oauth2-client": "^2.6",
        "league/oauth2-google": "^4.0",
        "mexitek/phpcolors": "^1.0",
        "michelf/php-markdown": "^2.0",
        "monolog/monolog": "^2.8",
        "paragonie/sodium_compat": "^1.17",
        "psr/cache": "^3.0",
        "psr/log": "^3.0",
        "psr/simple-cache": "^3.0",
        "ramsey/uuid": "^4.7",
        "rlanvin/php-rrule": "^2.4",
        "robthree/twofactorauth": "^1.8",
        "sabre/dav": "^4.4",
        "sabre/http": "^5.1",
        "sabre/uri": "^2.2",
        "sabre/vobject": "^4.5",
        "scssphp/scssphp": "^1.10",
        "sebastian/diff": "^5.0",
        "simplepie/simplepie": "^1.8",
        "symfony/cache": "^6.2",
        "symfony/console": "^6.2",
        "symfony/css-selector": "^6.2",
        "symfony/dom-crawler": "^6.2",
        "symfony/mailer": "^6.2",
        "symfony/mime": "^6.0",
        "symfony/polyfill-ctype": "^1.27",
        "symfony/polyfill-iconv": "^1.27",
        "symfony/polyfill-mbstring": "^1.27",
        "symfony/polyfill-php80": "^1.27",
        "symfony/polyfill-php81": "^1.27",
        "symfony/polyfill-php82": "^1.27",
        "tecnickcom/tcpdf": "^6.6",
<<<<<<< HEAD
        "twig/string-extra": "^3.5",
        "twig/twig": "^3.5",
=======
        "thenetworg/oauth2-azure": "^2.1",
        "true/punycode": "^2.1",
        "twig/string-extra": "^3.3",
        "twig/twig": "^3.3",
>>>>>>> 6a5ab2d0
        "wapmorgan/unified-archive": "^1.1"
    },
    "require-dev": {
        "ext-xml": "*",
        "atoum/atoum": "^4.1",
        "friendsoftwig/twigcs": "^6.1",
        "glpi-project/tools": "^0.6",
        "maglnet/composer-require-checker": "^4.2",
        "mikey179/vfsstream": "^1.6",
        "php-parallel-lint/php-parallel-lint": "^1.3",
        "phpstan/extension-installer": "^1.2",
        "phpstan/phpstan": "^1.10",
        "phpstan/phpstan-deprecation-rules": "^1.1",
        "squizlabs/php_codesniffer": "^3.7"
    },
    "replace": {
        "paragonie/random_compat": "*",
        "symfony/polyfill-intl-grapheme": "*",
        "symfony/polyfill-intl-idn": "*",
        "symfony/polyfill-intl-normalizer": "*",
        "symfony/polyfill-php72": "*",
        "symfony/polyfill-php73": "*",
        "symfony/polyfill-php74": "*"
    },
    "suggest": {
        "ext-ldap": "Used to provide LDAP authentication and synchronization",
        "ext-sodium": "Used to provide strong encryption for sensitive data in database"
    },
    "config": {
        "optimize-autoloader": true,
        "platform": {
            "php": "8.1.99"
        },
        "sort-packages": true,
        "allow-plugins": {
            "phpstan/extension-installer": true
        }
    },
    "autoload": {
        "psr-4": {
            "Glpi\\": "src/"
        }
    },
    "autoload-dev": {
        "psr-4": {
            "Glpi\\Tools\\": "tools/src/",
            "Glpi\\Tests\\": "tests/src/"
        }
    },
    "scripts": {
        "testdb": "atoum -p 'php -d memory_limit=512M' --debug --force-terminal --use-dot-report --bootstrap-file tests/bootstrap.php --no-code-coverage --max-children-number 1 -d tests/database",
        "testfunc": "atoum -p 'php -d memory_limit=512M' --debug --force-terminal --use-dot-report --bootstrap-file tests/bootstrap.php --no-code-coverage --max-children-number 1 -d tests/functionnal/",
        "testunits": "atoum -p 'php -d memory_limit=512M' --debug --force-terminal --use-dot-report --bootstrap-file tests/bootstrap.php --no-code-coverage -d tests/units",
        "testweb": "atoum -p 'php -d memory_limit=512M' --debug --force-terminal --use-dot-report --bootstrap-file tests/bootstrap.php --no-code-coverage --max-children-number 1 -d tests/web",
        "testldap": "atoum -p 'php -d memory_limit=512M' --debug --force-terminal --use-dot-report --bootstrap-file tests/bootstrap.php --no-code-coverage --max-children-number 1 -d tests/LDAP",
        "testimap": "atoum -p 'php -d memory_limit=512M' --debug --force-terminal --use-dot-report --bootstrap-file tests/bootstrap.php --no-code-coverage --max-children-number 1 -d tests/imap",
        "csp": "phpcs --parallel=500 --cache -p --extensions=php --ignore=\"/.git/,^$(pwd)/(config|files|lib|marketplace|node_modules|plugins|tests/config|vendor)/\" ./",
        "cs": "phpcs -d memory_limit=512M --cache -p --extensions=php --ignore=\"/.git/,^$(pwd)/(config|files|lib|marketplace|node_modules|plugins|tests/config|vendor)/\" ./",
        "lint": "parallel-lint  --exclude files --exclude marketplace --exclude plugins --exclude vendor --exclude tools/vendor .",
        "post-install-cmd": [
            "@php -r \"file_put_contents('.composer.hash', sha1_file('composer.lock'));\"",
            "@php -f vendor/bin/build_hw_jsons",
            "patch -f -p1 -d vendor/laminas/laminas-mail/ < tools/patches/laminas-mail-invalid-header-ignore.patch || true",
            "patch -f -p1 -d vendor/laminas/laminas-mail/ < tools/patches/laminas-mail-address-no-length-check.patch || true"
        ],
        "post-update-cmd": [
            "@php -r \"file_put_contents('.composer.hash', sha1_file('composer.lock'));\"",
            "@php -f vendor/bin/build_hw_jsons",
            "patch -f -p1 -d vendor/laminas/laminas-mail/ < tools/patches/laminas-mail-invalid-header-ignore.patch || true",
            "patch -f -p1 -d vendor/laminas/laminas-mail/ < tools/patches/laminas-mail-address-no-length-check.patch || true"
        ],
        "build": [
            "bin/console dependencies install && bin/console locales:compile"
        ]
    },
    "repositories": {
        "htmlawed": {
            "type": "composer",
            "url": "https://www.bioinformatics.org/phplabware/downloads/"
        }
    }
}<|MERGE_RESOLUTION|>--- conflicted
+++ resolved
@@ -70,15 +70,9 @@
         "symfony/polyfill-php81": "^1.27",
         "symfony/polyfill-php82": "^1.27",
         "tecnickcom/tcpdf": "^6.6",
-<<<<<<< HEAD
+        "thenetworg/oauth2-azure": "^2.1",
         "twig/string-extra": "^3.5",
         "twig/twig": "^3.5",
-=======
-        "thenetworg/oauth2-azure": "^2.1",
-        "true/punycode": "^2.1",
-        "twig/string-extra": "^3.3",
-        "twig/twig": "^3.3",
->>>>>>> 6a5ab2d0
         "wapmorgan/unified-archive": "^1.1"
     },
     "require-dev": {
