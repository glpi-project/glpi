--- conflicted
+++ resolved
@@ -111,15 +111,9 @@
         "mikey179/vfsstream": "^1.6",
         "php-parallel-lint/php-parallel-lint": "^1.4",
         "phpstan/extension-installer": "^1.4",
-<<<<<<< HEAD
-        "phpstan/phpstan": "^1.12",
-        "phpstan/phpstan-deprecation-rules": "^1.2",
-        "phpunit/phpunit": "^11.2",
-=======
         "phpstan/phpstan": "^2.0",
         "phpstan/phpstan-deprecation-rules": "^2.0",
-        "phpunit/phpunit": "^9.6",
->>>>>>> 29f7b470
+        "phpunit/phpunit": "^11.2",
         "squizlabs/php_codesniffer": "^3.10",
         "symfony/browser-kit": "^6.4",
         "symfony/http-client": "^6.4",
