{
    "name": "glpi/glpi",
    "description": "GLPI dependencies",
    "license": "GPL-3.0-or-later",
    "type": "project",
    "homepage": "https://www.glpi-project.org/",
    "support": {
        "forum": "https://forum.glpi-project.org/",
        "issues": "https://github.com/glpi-project/glpi/issues",
        "docs": "https://github.com/glpi-project/doc"
    },
    "require": {
        "php": ">=8.1",
        "ext-ctype": "*",
        "ext-curl": "*",
        "ext-dom": "*",
        "ext-fileinfo": "*",
        "ext-filter": "*",
        "ext-gd": "*",
        "ext-hash": "*",
        "ext-iconv": "*",
        "ext-intl": "*",
        "ext-json": "*",
        "ext-libxml": "*",
        "ext-mbstring": "*",
        "ext-mysqli": "*",
        "ext-openssl": "*",
        "ext-session": "*",
        "ext-simplexml": "*",
        "ext-zlib": "*",
        "apereo/phpcas": "^1.6",
        "bacon/bacon-qr-code": "^2.0",
        "donatj/phpuseragentparser": "^1.8",
        "egulias/email-validator": "^4.0",
        "elvanto/litemoji": "^5.0",
        "glpi-project/inventory_format": "^1.1",
        "guzzlehttp/guzzle": "^7.8",
        "guzzlehttp/psr7": "^2.6",
        "html2text/html2text": "^4.3",
        "laminas/laminas-i18n": "^2.26",
        "laminas/laminas-json": "^3.6",
        "laminas/laminas-mail": "^2.25",
        "laminas/laminas-mime": "^2.12",
        "league/commonmark": "^2.4",
        "league/csv": "^9.14",
        "league/html-to-markdown": "^5.1",
        "league/oauth2-client": "^2.7",
        "league/oauth2-google": "^4.0",
        "league/oauth2-server": "^8.5",
        "mexitek/phpcolors": "^1.0",
        "monolog/monolog": "^3.5",
        "paragonie/sodium_compat": "^1.20",
        "psr/cache": "^3.0",
        "psr/log": "^3.0",
        "psr/simple-cache": "^3.0",
        "ralouphie/getallheaders": "^3.0",
        "ramsey/uuid": "^4.7",
        "rlanvin/php-rrule": "^2.4",
        "robthree/twofactorauth": "^2.1",
        "sabre/dav": "^4.6",
        "sabre/http": "^5.1",
        "sabre/uri": "^2.3",
        "sabre/vobject": "^4.5",
        "scssphp/scssphp": "^1.12",
        "sebastian/diff": "^5.1",
        "simplepie/simplepie": "^1.8",
        "symfony/cache": "^6.4",
        "symfony/console": "^6.4",
        "symfony/css-selector": "^6.4",
        "symfony/dom-crawler": "^6.4",
        "symfony/filesystem": "^6.4",
        "symfony/html-sanitizer": "^6.4",
        "symfony/mailer": "^6.4",
        "symfony/mime": "^6.3",
        "symfony/polyfill-ctype": "^1.28",
        "symfony/polyfill-iconv": "^1.28",
        "symfony/polyfill-mbstring": "^1.28",
        "symfony/polyfill-php82": "^1.28",
        "symfony/polyfill-php83": "^1.28",
        "tecnickcom/tcpdf": "^6.6",
        "thenetworg/oauth2-azure": "^2.2",
        "twig/markdown-extra": "^3.8",
        "twig/string-extra": "^3.8",
        "twig/twig": "^3.8",
        "wapmorgan/unified-archive": "^1.2",
        "webonyx/graphql-php": "^15.9"
    },
    "require-dev": {
        "ext-xml": "*",
<<<<<<< HEAD
        "atoum/atoum": "^4.2",
=======
        "atoum/atoum": "^4.1",
        "atoum/stubs": "^2.6",
>>>>>>> 1e92184d
        "friendsoftwig/twigcs": "^6.1",
        "glpi-project/tools": "^0.7",
        "maglnet/composer-require-checker": "^4.2",
        "mikey179/vfsstream": "^1.6",
        "php-parallel-lint/php-parallel-lint": "^1.3",
        "phpstan/extension-installer": "^1.3",
        "phpstan/phpstan": "^1.10",
        "phpstan/phpstan-deprecation-rules": "^1.1",
        "squizlabs/php_codesniffer": "^3.8",
        "symfony/browser-kit": "^6.2",
        "symfony/http-client": "^6.2"
    },
    "provide": {
        "ext-sodium": "*"
    },
    "replace": {
        "paragonie/random_compat": "*",
        "symfony/polyfill-intl-grapheme": "*",
        "symfony/polyfill-intl-idn": "*",
        "symfony/polyfill-intl-normalizer": "*",
        "symfony/polyfill-php72": "*",
        "symfony/polyfill-php73": "*",
        "symfony/polyfill-php74": "*",
        "symfony/polyfill-php80": "*",
        "symfony/polyfill-php81": "*"
    },
    "suggest": {
        "ext-ldap": "Used to provide LDAP authentication and synchronization",
        "ext-sodium": "Used to provide strong encryption for sensitive data in database"
    },
    "config": {
        "optimize-autoloader": true,
        "platform": {
            "php": "8.1.99"
        },
        "sort-packages": true,
        "allow-plugins": {
            "phpstan/extension-installer": true
        },
        "audit": {
            "abandoned": "report"
        }
    },
    "autoload": {
        "psr-4": {
            "Glpi\\": "src/"
        }
    },
    "autoload-dev": {
        "psr-4": {
            "Glpi\\Tools\\": "tools/src/",
            "Glpi\\Tests\\": "tests/src/"
        }
    },
    "scripts": {
        "testdb": "atoum -p 'php -d memory_limit=512M' --debug --force-terminal --use-dot-report --bootstrap-file tests/bootstrap.php --no-code-coverage --max-children-number 1 -d tests/database",
        "testfunc": "atoum -p 'php -d memory_limit=512M' --debug --force-terminal --use-dot-report --bootstrap-file tests/bootstrap.php --no-code-coverage --max-children-number 1 -d tests/functional/",
        "testunits": "atoum -p 'php -d memory_limit=512M' --debug --force-terminal --use-dot-report --bootstrap-file tests/bootstrap.php --no-code-coverage -d tests/units",
        "testweb": "atoum -p 'php -d memory_limit=512M' --debug --force-terminal --use-dot-report --bootstrap-file tests/bootstrap.php --no-code-coverage --max-children-number 1 -d tests/web",
        "testldap": "atoum -p 'php -d memory_limit=512M' --debug --force-terminal --use-dot-report --bootstrap-file tests/bootstrap.php --no-code-coverage --max-children-number 1 -d tests/LDAP",
        "testimap": "atoum -p 'php -d memory_limit=512M' --debug --force-terminal --use-dot-report --bootstrap-file tests/bootstrap.php --no-code-coverage --max-children-number 1 -d tests/imap",
        "csp": "phpcs --parallel=500 --cache -p --extensions=php --ignore=\"/.git/,^$(pwd)/(config|files|lib|marketplace|node_modules|plugins|tests/config|vendor)/\" ./",
        "cs": "phpcs -d memory_limit=512M --cache -p --extensions=php --ignore=\"/.git/,^$(pwd)/(config|files|lib|marketplace|node_modules|plugins|tests/config|vendor)/\" ./",
        "lint": "parallel-lint  --exclude files --exclude marketplace --exclude plugins --exclude vendor --exclude tools/vendor .",
        "post-install-cmd": [
            "@php -r \"file_put_contents('.composer.hash', sha1_file('composer.lock'));\"",
            "@php -f vendor/bin/build_hw_jsons",
            "patch -f -p1 -d vendor/laminas/laminas-mail/ < tools/patches/laminas-mail-invalid-header-ignore.patch || true",
            "patch -f -p1 -d vendor/laminas/laminas-mail/ < tools/patches/laminas-mail-address-no-length-check.patch || true"
        ],
        "post-update-cmd": [
            "@php -r \"file_put_contents('.composer.hash', sha1_file('composer.lock'));\"",
            "@php -f vendor/bin/build_hw_jsons",
            "patch -f -p1 -d vendor/laminas/laminas-mail/ < tools/patches/laminas-mail-invalid-header-ignore.patch || true",
            "patch -f -p1 -d vendor/laminas/laminas-mail/ < tools/patches/laminas-mail-address-no-length-check.patch || true"
        ],
        "build": [
            "bin/console dependencies install && bin/console locales:compile"
        ]
    }
}<|MERGE_RESOLUTION|>--- conflicted
+++ resolved
@@ -87,12 +87,8 @@
     },
     "require-dev": {
         "ext-xml": "*",
-<<<<<<< HEAD
         "atoum/atoum": "^4.2",
-=======
-        "atoum/atoum": "^4.1",
         "atoum/stubs": "^2.6",
->>>>>>> 1e92184d
         "friendsoftwig/twigcs": "^6.1",
         "glpi-project/tools": "^0.7",
         "maglnet/composer-require-checker": "^4.2",
