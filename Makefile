SHELL=bash

COMPOSE = docker compose

PHP = $(COMPOSE) exec app
PHP_ROOT = $(COMPOSE) exec --user=root app
DB = $(COMPOSE) exec db
CONSOLE = $(PHP) bin/console
INI_DIR = /usr/local/etc/php/custom_conf.d

# Helper variables
_TITLE := "\033[32m[%s]\033[0m %s\n" # Green text
_ERROR := "\033[31m[%s]\033[0m %s\n" # Red text

##
## This Makefile is used for *local development* only.
## Production or deployment should be handled following GLPI's documentation.
##

## —— General ——————————————————————————————————————————————————————————————————
.DEFAULT_GOAL := help
help: ## Show this help message
	@grep -E '(^[a-zA-Z_-]+:.*?##.*$$)|(^##)' $(MAKEFILE_LIST) | awk 'BEGIN {FS = ":.*?## "}; {printf "\033[32m%-25s\033[0m %s\n", $$1, $$2}' | sed -e 's/\[32m##/[33m/'
.PHONY: help

install: init-override build up vendor db-install test-db-install ## Install the project
.PHONY: install

## —— Docker ———————————————————————————————————————————————————————————————————
init-override:
	@\
	if [ ! -f "./docker-compose.override.yaml" ]; then \
		printf $(_TITLE) "Project" "Creating \"./docker-compose.override.yaml\" file for Docker Compose" ; \
		touch ./docker-compose.override.yaml ; \
	fi ;
.PHONY: init-override

build: ## Build the Docker images
	@printf $(_TITLE) "Project" "Pulling Docker images" \
	@$(COMPOSE) pull
	@$(COMPOSE) build --no-cache
.PHONY: build

up: ## Start all containers
	@$(COMPOSE) up -d
.PHONY: start

down: ## Stop the containers
	@$(COMPOSE) down --remove-orphans
.PHONY: stop

kill: ## Stop the containers and remove the volumes (use with caution)
	@$(COMPOSE) kill
	@$(COMPOSE) down --volumes --remove-orphans
.PHONY: kill

bash: ## Start a shell inside the php container
	@$(PHP) bash
.PHONY: bash

sql: ## Enter the database cli
	@$(DB) mariadb -D glpi -u glpi -pglpi
.PHONY: sql

## —— GLPI commands ————————————————————————————————————————————————————————————
console: ## Run a console command, example: make console c='glpi:mycommand'
	@$(eval c ?=)
	@$(CONSOLE) $(c)
.PHONY: console

vendor: c=dependencies install ## Install dependencies
vendor: console
.PHONY: vendor

locales-extract: ## Extract locales
	@$(PHP) vendor/bin/extract-locales
.PHONY: locales-extract

locales-compile: c=locales:compile ## Compile locales
locales-compile: console
.PHONY: locales-compile

cc: c=cache:clear ## Clear the cache
cc: console
.PHONY: cc

license-headers-check: ## Verify that the license headers is present all files
	@$(PHP) vendor/bin/licence-headers-check
.PHONY: license-headers-check

license-headers-fix: ## Add the missing license headers in all files
	@$(PHP) vendor/bin/licence-headers-check --fix
.PHONY: license-headers-fix

## —— Database —————————————————————————————————————————————————————————————————
db-install: ## Install local development's database
	@$(CONSOLE) database:install \
		-r -f \
		--db-host=db \
		--db-port=3306 \
		--db-name=glpi \
		--db-user=root \
		--db-password=glpi \
		--no-interaction \
		--no-telemetry
.PHONY: db-install

db-update: ## Update local development's database
	@$(CONSOLE) database:update \
		-n \
		--allow-unstable \
		--force \
		--skip-db-checks
.PHONY: db-update

test-db-install: ## Install testing's database
	@$(CONSOLE) database:install \
		-r -f \
		--db-host=db \
		--db-port=3306 \
		--db-name=glpi_test \
		--db-user=root \
		--db-password=glpi \
		--no-interaction \
		--no-telemetry \
		--env=testing
.PHONY: test-db-install

test-db-update: ## Update testing's database
	@$(CONSOLE) database:update \
		-n \
		--allow-unstable \
		--force \
		--skip-db-checks \
		--env=testing
.PHONY: test-db-update

## —— Dependencies —————————————————————————————————————————————————————————————
composer: ## Run a composer command, example: make composer c='require mypackage/package'
	@$(eval c ?=)
	@$(PHP) composer $(c)
.PHONY: composer

npm: ## Run a npm command, example: make npm c='install mypackage/package'
	@$(eval c ?=)
	@$(PHP) npm $(c)
.PHONY: npm

## —— Testing and static analysis ——————————————————————————————————————————————
phpunit: ## Run phpunits tests, example: make phpunit c='phpunit/functional/Glpi/MySpecificTest.php'
	@$(eval c ?=)
	@$(PHP) php vendor/bin/phpunit $(c)
.PHONY: phpunit

phpstan: ## Run phpstan
	@$(eval c ?=)
	@$(PHP) php vendor/bin/phpstan --memory-limit=1G $(c)
.PHONY: phpstan

phpstan-generate-baseline: c=--generate-baseline=.phpstan-baseline.php analyze  ## Generate phpstan baseline file
phpstan-generate-baseline: phpstan
.PHONY: phpstan-generate-baseline

<<<<<<< HEAD
psalm: ## Run psalm analysis
	@$(eval c ?=)
	@$(PHP) php vendor/bin/psalm $(c)
.PHONY: psalm

rector-check: ## Run rector with dry run
	@$(eval c ?=)
	@$(PHP) php vendor/bin/rector --dry-run $(c)
.PHONY: rector-check

rector-apply: ## Run rector
	@$(eval c ?=)
	@$(PHP) php vendor/bin/rector $(c)
.PHONY: rector-apply
=======
parallel-lint:
	@$(eval c ?=.)
	$(PHP) php vendor/bin/parallel-lint \
		--show-deprecated \
		--colors \
		--exclude ./files/ \
		--exclude ./marketplace/ \
		--exclude ./plugins/ \
		--exclude ./vendor/ \
		$(c)
.PHONY: parallel-lint
>>>>>>> 5ea799f9

## —— Coding standards —————————————————————————————————————————————————————————
phpcsfixer-check: ## Check for php coding standards issues
	@$(PHP) vendor/bin/php-cs-fixer check --diff -vvv
.PHONY: phpcsfixer-check

phpcsfixer-fix: ## Fix php coding standards issues
	@$(PHP) vendor/bin/php-cs-fixer fix
.PHONY: phpcsfixer-fix

## —— Linters ——————————————————————————————————————————————————————————————————
lint: lint-php lint-scss lint-twig lint-js ## Run all linters
.PHONY: lint

lint-php: ## Run the php linter script
	@$(PHP) .github/actions/lint_php-lint.sh
.PHONY: lint-php

lint-scss: ## Run the scss linter script
	@$(PHP) .github/actions/lint_scss-lint.sh
.PHONY: lint-scss

lint-twig: ## Run the twig linter script
	@$(PHP) .github/actions/lint_twig-lint.sh
.PHONY: lint-twig

lint-js: ## Run the js linter script
	@$(PHP) .github/actions/lint_js-lint.sh
.PHONY: lint-js

## —— Xdebug ———————————————————————————————————————————————————————————————————
XDEBUG_FILE = xdebug-mode.ini

xdebug-off: ## Disable xdebug
	@$(PHP_ROOT) bash -c 'echo "xdebug.mode=off" > $(INI_DIR)/$(XDEBUG_FILE)'
	@$(PHP_ROOT) service apache2 reload
.PHONY: xdebug-off

xdebug-on: ## Enable xdebug
	@$(PHP_ROOT) bash -c 'echo "xdebug.mode=debug" > $(INI_DIR)/$(XDEBUG_FILE)'
	@$(PHP_ROOT) bash -c 'echo "xdebug.start_with_request=1" >> $(INI_DIR)/$(XDEBUG_FILE)'
	@$(PHP_ROOT) service apache2 reload
.PHONY: xdebug-on

xdebug-profile: ## Enable xdebug performance profiling
	@$(PHP_ROOT) bash -c 'echo "xdebug.mode=profile" > $(INI_DIR)/$(XDEBUG_FILE)'
	@$(PHP_ROOT) bash -c 'echo "xdebug.start_with_request=1" >> $(INI_DIR)/$(XDEBUG_FILE)'
	@$(PHP_ROOT) service apache2 reload
.PHONY: xdebug-profile<|MERGE_RESOLUTION|>--- conflicted
+++ resolved
@@ -161,22 +161,6 @@
 phpstan-generate-baseline: phpstan
 .PHONY: phpstan-generate-baseline
 
-<<<<<<< HEAD
-psalm: ## Run psalm analysis
-	@$(eval c ?=)
-	@$(PHP) php vendor/bin/psalm $(c)
-.PHONY: psalm
-
-rector-check: ## Run rector with dry run
-	@$(eval c ?=)
-	@$(PHP) php vendor/bin/rector --dry-run $(c)
-.PHONY: rector-check
-
-rector-apply: ## Run rector
-	@$(eval c ?=)
-	@$(PHP) php vendor/bin/rector $(c)
-.PHONY: rector-apply
-=======
 parallel-lint:
 	@$(eval c ?=.)
 	$(PHP) php vendor/bin/parallel-lint \
@@ -188,7 +172,21 @@
 		--exclude ./vendor/ \
 		$(c)
 .PHONY: parallel-lint
->>>>>>> 5ea799f9
+
+psalm: ## Run psalm analysis
+	@$(eval c ?=)
+	@$(PHP) php vendor/bin/psalm $(c)
+.PHONY: psalm
+
+rector-check: ## Run rector with dry run
+	@$(eval c ?=)
+	@$(PHP) php vendor/bin/rector --dry-run $(c)
+.PHONY: rector-check
+
+rector-apply: ## Run rector
+	@$(eval c ?=)
+	@$(PHP) php vendor/bin/rector $(c)
+.PHONY: rector-apply
 
 ## —— Coding standards —————————————————————————————————————————————————————————
 phpcsfixer-check: ## Check for php coding standards issues
