/*!
 * ---------------------------------------------------------------------
 *
 * GLPI - Gestionnaire Libre de Parc Informatique
 *
 * http://glpi-project.org
 *
 * @copyright 2015-2024 Teclib' and contributors.
 * @copyright 2003-2014 by the INDEPNET Development Team.
 * @licence   https://www.gnu.org/licenses/gpl-3.0.html
 *
 * ---------------------------------------------------------------------
 *
 * LICENSE
 *
 * This file is part of GLPI.
 *
 * This program is free software: you can redistribute it and/or modify
 * it under the terms of the GNU General Public License as published by
 * the Free Software Foundation, either version 3 of the License, or
 * (at your option) any later version.
 *
 * This program is distributed in the hope that it will be useful,
 * but WITHOUT ANY WARRANTY; without even the implied warranty of
 * MERCHANTABILITY or FITNESS FOR A PARTICULAR PURPOSE.  See the
 * GNU General Public License for more details.
 *
 * You should have received a copy of the GNU General Public License
 * along with this program.  If not, see <https://www.gnu.org/licenses/>.
 *
 * ---------------------------------------------------------------------
 */

.tab-content {
    border-top-left-radius: 0;
}

.card-tabs {
    #tabspanel {
        border-right: 1px solid var(--glpi-tabs-border-color);
    }

    #tabspanel.nav-tabs {
        .nav-link {
            background: var(--glpi-tabs-bg);
            color: var(--glpi-tabs-fg);
            border-color: var(--glpi-tabs-border-color);
            border-right-width: 0;

            &.active {
                border-right: 1px solid transparent !important;
                margin-right : -1px; // Hack for border overlap
                background: var(--glpi-tabs-active-bg);
                color: var(--glpi-tabs-active-fg);
                border-color: var(--glpi-tabs-active-border-color);
                font-weight: bold;

                .badge {
                    font-weight: bold;
                }
            }

            .badge {
                margin-left: 5px;
            }
        }
    }

    &.vertical {
        .nav-link {
<<<<<<< HEAD
            border-bottom: 1px solid var(--glpi-tabs-border-color);
=======
            border-bottom: $card-border-width solid $card-border-color;
            border-top-right-radius: 0;
>>>>>>> 4a9ea249

            &.active {
                border-left-width: 5px;
                border-right-color: transparent !important;
            }
        }
    }

    &.horizontal {
        #tabspanel.nav-tabs {
            .nav-link {
                border-bottom-width: 1px;
                border-bottom-style: solid;

                &:last-of-type {
                    border-right-width: 1px;

                    &.active {
                        border-right-color: var(--glpi-tabs-border-color) !important;
                    }
                }

                &.active {
                    border-bottom-color: transparent !important;
                }
            }
        }
    }
}<|MERGE_RESOLUTION|>--- conflicted
+++ resolved
@@ -68,12 +68,8 @@
 
     &.vertical {
         .nav-link {
-<<<<<<< HEAD
             border-bottom: 1px solid var(--glpi-tabs-border-color);
-=======
-            border-bottom: $card-border-width solid $card-border-color;
             border-top-right-radius: 0;
->>>>>>> 4a9ea249
 
             &.active {
                 border-left-width: 5px;
