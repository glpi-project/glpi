/*!
 * ---------------------------------------------------------------------
 *
 * GLPI - Gestionnaire Libre de Parc Informatique
 *
 * http://glpi-project.org
 *
 * @copyright 2015-2025 Teclib' and contributors.
 * @copyright 2003-2014 by the INDEPNET Development Team.
 * @licence   https://www.gnu.org/licenses/gpl-3.0.html
 *
 * ---------------------------------------------------------------------
 *
 * LICENSE
 *
 * This file is part of GLPI.
 *
 * This program is free software: you can redistribute it and/or modify
 * it under the terms of the GNU General Public License as published by
 * the Free Software Foundation, either version 3 of the License, or
 * (at your option) any later version.
 *
 * This program is distributed in the hope that it will be useful,
 * but WITHOUT ANY WARRANTY; without even the implied warranty of
 * MERCHANTABILITY or FITNESS FOR A PARTICULAR PURPOSE.  See the
 * GNU General Public License for more details.
 *
 * You should have received a copy of the GNU General Public License
 * along with this program.  If not, see <https://www.gnu.org/licenses/>.
 *
 * ---------------------------------------------------------------------
 */

/* ################--------------- GLPI CSS style   ---------------#################### */

.qtip {
   max-width: none;

    .qtip-titlebar {
        background-color: var(--tblr-bg-surface);
        border-bottom: 1px solid var(--tblr-border-color);

        .ui-icon {
            color: var(--tblr-body-color);
            &:hover {
                color: var(--tblr-body-color);
            }
        }
    }

   .qtip-content {
      max-height: 250px;
      max-width: 400px;
      overflow: auto;
   }
}

/* Apply legacy styles to main content (#page) and elements that are inserted directly in body (modals, tooltips, ...) */
#page, .qtip, .modal .modal-body {
   .starthidden {
     display: none;
   }

   img {
     border: 0;
   }

   .big {
     font-size: 14px;
   }

   .b {
     font-weight: 600;
   }

   .center {
     text-align: center;
   }

   .left {
     text-align: left;
   }

   .right {
     text-align: right !important;
   }

   .center-h {
     margin: auto;
   }

   .middle {
     vertical-align: middle;
   }

   .top {
     vertical-align: top;
   }

   .relative {
     position: relative;
   }

   .red {
     color: red;
   }

   .blue {
     color: blue;
   }

   .green {
     color: green;
   }

   .yellow {
     color: yellow;
   }

   .deleted {
     background-color: #cf9b9b;
   }

   .separ {
     clear: both;
     visibility: hidden;
   }

   a {
     &.target-deleted {
        text-decoration: line-through;
     }
   }

   .pointer {
     cursor: pointer;
   }

   .grab {
     cursor: grab;
   }

   .invisible, .tooltip-invisible {
     display: none;
   }

   .tab_cadre_fixe .select2-container .select2-selection.select2-selection--single {
      max-width: 270px;
   }

   /* ################--------------- Tabs ---------------#################### */
   .alltab {
     font-size: 14px;
     text-align: center;
     padding: 10px;
     font-weight: bold;
   }

   /* ################--------------- form ---------------#################### */
   .tox-tinymce.required {
      border: 1px rgba(255, 0, 0, 0.6) solid !important;
      border-left-width: 3px !important;
   }

   span.required {
     color: red;
     margin-left: .2em;
   }

   .no-wrap {
     white-space: nowrap;
   }

   .subheader .box {
     background-color: #D0D0D0;
     border: 0;
   }

   input {
     &[type="image"] {
        height: auto;
        background-color: transparent;
        border: 0;
     }
   }

   .submit[type=reset] {
     background-color: transparent;
     margin-left: .5em;
   }

   .pointer {
      opacity: .7;

      &:hover {
         opacity: 1;
      }

      &.disabled {
         opacity: .3;

         &:hover {
            opacity: .3;
         }
      }
   }

   .protected {
      padding-right: 50px;
   }

   .disclosablefield {
      position: relative;

      span {
         position: absolute;
         right: 0;
         top: 0;
      }
   }

   /* ################--------------- Layout  ---------------#################### */
   .headerRow th {
      & > .fa,
      & > .far,
      & > .fa-regular,
      & > .fas,
      & > .fa-solid,
      & > button {
         margin-left: 8px;
         vertical-align: middle;
      }
   }

   /* ################--------------- Table  ---------------#################### */
   .planning_classic_card {

      .field {
         display: table-row;
         padding: 5px;

         label {
            display: table-cell;
            padding: 10px 5px;

            & ~ div {
               display: table-cell;
            }
         }
      }
   }

   .tab_cadre,
   .tab_cadre_fixehov,
   .tab_cadrehov,
   .tab_cadre th, .tab_cadre_fixe th, .tab_cadre_fixehov th, .tab_cadrehov th, h2.header {
      background-color: var(--tblr-bg-surface);
      color: var(--tblr-body-color);
   }

   .tab_glpi {
      margin: 0 auto;
   }

   .tab_cadre {
      margin: 0 auto;
      z-index: 1;
      text-align: left;
      border-spacing: 0;
   }

   .tab_cadre_central {
      margin: 0 auto;
      z-index: 1;
      text-align: left;
      width: 90%;
   }

   .tab_cadre_fixe {
      margin: 0px auto 5px auto;
      z-index: 1;
      text-align: left;
      width: 100%;
      border-spacing: 0;
   }

   .tab_cadre_fixehov {
      margin: 0px auto 5px auto;
      z-index: 1;
      text-align: left;
      width: 100%;
      border-spacing: 0;
   }

   .tab_cadre_fixe img {
      vertical-align: middle;
   }

   .tab_cadrehov {
      margin: 10px auto;
      border: 0;
      text-align: left;
      width: 95%;
      border-spacing: 0;
   }

   .tab_cadre th, .tab_cadre_fixe th, .tab_cadre_fixehov th, .tab_cadrehov th, h2.header {
      font-weight: bold;
      border-radius: 0;
      margin: 0;
      font-size: 1.1em;
      padding: 10px 5px;
   }

   .tab_spaced {
      border-collapse: separate;
      border-spacing: 3px;
   }

   .tab_cadre_fixehov th, .tab_cadrehov th {
      background-color: #F8F8F8;
      color: #2E2E2E;
      border-bottom: 1px solid var(--tblr-border-color);
   }

   .tab_cadre_fixehov td, .tab_cadrehov td {
      padding: 8px 5px;
   }

   .tab_cadre td, .tab_cadre_fixe td {
      padding: 5px;
   }

   .tab_cadre td, .tab_cadre_fixehov td {
      border-bottom: 1px solid var(--tblr-border-color);
   }

   .tab_cadrehov {
      td {
         border-bottom: 1px solid var(--tblr-border-color);
      }
   }

   /* Table Hover Effects */
   .tab_cadrehov th.headHover,
   .tab_cadre_fixehov th.headHover,
   .tab_cadrehov td.columnHover,
   .tab_cadre_fixehov td.columnHover,
   .tab_cadrehov tr.rowHover,
   .tab_cadrehov td.rowHover,
   .tab_cadre_fixehov tr.rowHover,
   .tab_cadre_fixehov td.rowHover {
      background-color: #F3F3F3;
   }

   .tab_format {
      padding: 0px;
      width: 100%;
      margin: 0px;
      border: 0px;
      border-collapse: collapse;
   }

   .tab_format td {
      padding: 1px;
      margin: 0px;
   }

   .tab_bg_1_2 {
      background-color: #cf9b9b;
      color: var(--tblr-dark);
   }

   .tab_bg_2_2 {
      background-color: #cf9b9b;
      color: var(--tblr-dark);
   }

   .tab_date {
      white-space: nowrap;
   }

   .central {
      padding-top: 15px;
      width: 100%;

      table {
         margin-bottom: 5px;
      }

      .tab_cadre_fixehov th, .tab_cadrehov th {
         background-color: #F1F0F0;
      }
   }

   td, th {
      &.numeric {
         text-align: right;
      }

      &.htmltable_upper_separation_cell {
         border-top: dashed 1px #a0a0a0;
      }

      &.subheader {
         background-color: var(--glpi-form-header-bg);
         color: var(--glpi-form-header-fg);
         text-align: center;
         font-weight: bold;

         &.left {
            text-align: left !important;
         }
      }
   }

   .order_DESC:before {
      content: "\25bc";
      color: #B3B3B3;
      font-size: 0.8em;
      padding-right: 5px;
      vertical-align: 1px;
   }

   .order_ASC:before {
      content: "\25b2";
      color: #B3B3B3;
      font-size: 0.8em;
      padding-right: 5px;
      vertical-align: 1px;
   }

   /* ################--------------- Pager  ---------------#################### */

   .tab_cadre_pager {
      margin: 0 auto;
      text-align: center;
      font-size: 10px;
      border-collapse: collapse;
      margin-top: 15px;

      tr, td {
         background-color: inherit;
      }

      select, span, form {
         font-size: 10px;
         margin: 0;
      }

      input {
         vertical-align: middle;
      }

      th {
         font-size: 10px;
         font-weight: bold;
         text-align: center;
      }
   }

   .navigationheader {
      padding: 7px 10px;
      display: flex;

      form {
         display: inline-block;
         margin-bottom: 0;
      }

      .center {
         margin: 0 auto;
      }

      .nav_title {
         font-size: 13px;
         font-weight: bold;
         white-space: nowrap;
         text-overflow: ellipsis;
         overflow: hidden;
      }
   }

   /* ################--------------- Tracking  / Reminder ---------------#################### */

   .showplan {
      font-weight: bold;
      text-decoration: none;
      color: #4A8865;
      cursor: pointer;
   }

   /* ################--------------- User Picture ---------------#################### */

   .tooltip_picture_border {
      padding: 2px;
      border-radius: 51px;
      border: 5px inset #D0D99D;
      _border: 3px solid #D0D99D;
      width: 72px;
      height: 72px;
      position: absolute;
   }

   .tooltip_picture {
      width: 71px;
      height: 71px;
      border-radius: 50px;
   }

   .tooltip_text {
      margin-left: 90px;
      min-height: 85px;
   }

   .user_picture {
      margin: 0 auto;
      width: 230px;
      height: 230px;
      border-radius: 5px;
   }

   .user_picture_small {
      margin: 0 auto;
      width: 71px;
      height: 71px;
      border-radius: 5px;
   }

   .user_picture_verysmall {
      margin: 0 auto;
      width: 35px;
      height: 35px;
      border-radius: 5px;
   }

   img.picture_square {
      box-shadow: 0px 1px 1px #999;
   }

   /* ################--------------- Espacement des blocs ---------------#################### */

   .spaced {
      margin-bottom: 15px;
   }

   .firstbloc {
      margin: 10px 0 20px 0;
   }

   /* ################--------------- Calendrier  / reservation ---------------#################### */

   .slt, #refresh_planning {
      border: none;
      background: none;
      padding: 0;
      font-size: 1.2em !important;
   }

   .fc {
      .fc-toolbar > * > * {
         float: none;
         display: inline-block;
      }
   }

   /* ################--------------- Knowledge FAQ  ---------------#################### */

   #kbanswer {
      h1:target, h2:target, h3:target, h4:target, h5:target, h6:target {
         background-color: #fff2a8;
      }

      h1 > a, h2 > a, h3 > a, h4 > a, h5 > a, h6 > a {
         line-height: 1;
         margin-left: -20px;
         padding-right: 4px;
      }

      h1 svg, h2 svg, h3 svg, h4 svg, h5 svg, h6 svg {
         visibility: hidden;
      }

      h1:hover svg, h2:hover svg, h3:hover svg, h4:hover svg, h5:hover svg, h6:hover svg {
         visibility: visible;
      }
   }

   .kb {
      text-align: left;
      padding-top: 5px;
   }

   .kb_resume {
      text-align: left;
      font-size: 9px;
      line-height: 10px;
      clear: both;
      padding: 5px 0 10px 25px;
   }

   .tdkb {
      text-align: left;
      font-size: 10px;
      color: #aaaaaa;
   }

   .code {
      width: 95%;
      border: dotted 2px #ccc;
   }

   a.knowbase {
      margin-left: 8px;
   }

   .kb i {
      &.faq {
         color: #c9993C;
      }

      &.not-published {
         color: #DD2F2A;
      }
   }

   .faqadd_block {
      position: relative;
      display: inline-block;
      width: max-content;

      .display_faq_chkbox {
         display: none;
      }
   }

   .faqadd_entries {
      background: white;
      border: 1px solid #CCC;
      box-shadow: 0px 1px 2px 1px #D2D2D2;
      position: absolute;
      padding: 5px;
      width: 420px;
      height: 40vh;
      right: -25px;
      z-index: 1000;
      margin-top: 20px;
      border-radius: 2px;
      display: none;
   }

   .faqadd_block .display_faq_chkbox:checked + .faqadd_entries {
      display: block;
   }

   .faqadd_entries {
      &:before {
         content: "";
         display: inline-block;
         width: 0;
         height: 0;
         border-style: solid;
         border-width: 0 10px 17.3px 10px;
         border-color: transparent transparent #CCC transparent;
         top: -18px;
         right: 25px;
         position: absolute;
      }

      &:after {
         content: "";
         display: inline-block;
         width: 0;
         height: 0;
         border-style: solid;
         border-width: 0 10px 18.3px 10px;
         border-color: transparent transparent #ffffff transparent;
         top: -16px;
         right: 25px;
         position: absolute;
      }
   }

   .faqadd_block_content {
      overflow: auto;
      position: absolute;
      top: 40px;
      bottom: 0;
      left: 0;
      right: 0;
   }

   .faqadd_entries,
   .faqadd_entries:hover {
      color: initial;
   }

   .faqadd_entries {
      .tab_cadre_fixe {
         width: 100%;
         padding: 5px;
      }
   }

   /* ################--------------- Notepad  ---------------#################### */

   .boxnote {
      margin: 0 auto;
      width: 950px;
      text-align: left;
      border-radius: 10px;
      background: #e7e7e2;
      margin-bottom: 5px;
      position: relative;
      overflow: auto;
      font-size: 11px;

      textarea {
         max-width: 100%;
      }
   }

   .boxnoteleft {
      float: left;
      width: 10%;
      min-height: 40px;
      height: 100%;
      padding: 4px;
   }

   .boxnotecontent {
      float: left;
      padding: 1px;
      padding: 5px 0 5px 0;
      width: 75%;
   }

   .boxnoteright {
      float: right;

      /*   top:  0px;
         left: 0px;*/
      width: 10%;
      min-height: 40px;
      padding: 1px;
      vertical-align: middle;
   }

   .boxnotefloatright {
      float: right;
      position: relative;
      padding-left: 20px;
      padding-bottom: 5px;
   }

   .boxnotetext {
      padding: 5px;
      margin-top: 1rem;
   }

   .error {
      color: red;
      margin-top: 20px;
      text-align: center;

      a {
         color: red;

         &:link {
            color: red;
         }
      }
   }

   .error a:hover {
      text-decoration: underline;
   }

   .icons_block {
      margin-left: 10px;
      height: 28px;
      float: inherit !important;
      box-sizing: border-box;
      position: relative;
      z-index: 40;

      span {
         padding: 0 8px;
         min-width: 20px;
         display: inline-block;
         line-height: 23px;
      }

      a > img,
      i.fa,
      i.far,
      i.fa-regular,
      i.fas,
      i.fa-solid {
         font-size: 1.7em;
         vertical-align: top;
      }
   }

   .iframe {
      width: 100%;
      height: 100%;
      margin: 0;
      border-width: 0px;

      &.hidden {
         height: 0;
         width: 0;
      }
   }

   /* ################--------------- DB Slave---------------#################### */

   #dbslave-float {
      top: 0px;
      left: 300px;
      position: absolute;
      z-index: $zindex-fixed;

      a {
         border-top: 1px solid #cecece;
         border-bottom: 2px solid #4a4a4a;
         border-left: 1px solid #cecece;
         border-right: 1px solid #cecece;
         text-decoration: none;
         text-align: center;
         margin: 0;
         padding: 1px .5em;
         font-family: helvetica,arial,sans-serif;
         font-size: 10px;
         font-weight: bold;
         background-color: #fff;
         color: blue;
      }
   }

   /* ################--------------- Debug  ---------------#################### */

   #debugajax {
      margin: auto;
      text-align: center;
   }


   .read_more {
      position: absolute;
      bottom: 0;
      left: 0;
      width: 100%;
      text-align: center;
      margin: 0;
      padding: 30px 0;

      a, .read_more_button {
         bottom: 5px;
         position: absolute;
         cursor: pointer;
      }
   }

   .edit_document, .delete_document {
      font-size: 1.5em !important;
   }
   .edit_document {
      margin-left: .5em;
   }

   .fa-label {
      margin-bottom: 10px;
      white-space: nowrap;

      i.far,
      i.fa-regular,
      i.fas,
      i.fa-solid {
         color: #a3a3a3;
         margin-right: 3px;
         vertical-align: middle;
         font-size: 1.5em;
      }

      .fa-stack {
         i.far,
         i.fa-regular,
         i.fas,
         i.fa-solid {
            &.fa-stack-1x {
               font-size: .8em;
               top: .4em;
            }

            &.fa-inverse {
               color: #FFF;
            }
         }
      }
   }


   /** QUEUEMAIL **/

   .queuemail_preview .tab_cadre {
      width: inherit !important;
   }

   .copy_to_clipboard_wrapper {
      display: flex;
      align-items: center;

      input[type=text] {
         padding-right: 18px !important;
      }

      cursor: pointer;

      * {
         cursor: pointer;
      }

      &:after {
         font-family: "Font Awesome 6 Free", sans-serif;
         position: relative;
         left: -15px;
         top: 1px;
         content: "\f0ea";
         color: #7F7F7F;
         transition: color 0.3s ease-in-out;
         font-weight: 900;
      }

      &.copied:after {
         content: "\f00c";
         color: green;
         font-weight: 900;
      }

      &.copyfail:after {
         content: "\f071";
         color: red;
         font-weight: 900;
      }
   }

<<<<<<< HEAD
=======
   .input-group.copy_to_clipboard_wrapper {
      &:after {
         content: none;
      }

      i.copy_to_clipboard_wrapper {
         font-style: normal;
         
         &:after {
            left: 0;
         }
         
         &:before {
            content: none;
         }
      }
   }

   /* ################--------------- Log history filters ---------------#################### */

   tr.log_history_filter_row {
      > th {
         vertical-align: top;
      }

      .select2-container {
         min-width: 125px;
      }

      > th > input {
         box-sizing: border-box;
         min-height: 28px;
      }
   }

>>>>>>> 28ac3d73
   td.diff {
      ins {
         color: green;
         text-decoration: none;
      }

      del {
         color: red;
         text-decoration: none;
      }
   }

   .planning_on_central .fc-view-container * {
      min-height: 1em;

      /** Ensure no event message is displayed well */
      &::before, &::after {
         min-height: 1em;
      }
   }

   .loadingindicator {
      background: #fff url("../pics/spinner.48.gif") no-repeat center 0.5em;
      padding: 60px .5em .5em;
      text-align: center;
      max-width: 350px;
      margin: auto;
      border: none;
   }

   .small {
      width: 1%;
   }

   .fa {
      &.bookmark_record, &.reset-search {
         font-size: 1.5em;
         color: #ccc !important;

         &:link {
            font-size: 1.5em;
            color: #ccc !important;
         }
      }

      &.bookmark_default {
         font-size: 1.5em;
         color: #f3b51f !important;

         &:link {
            font-size: 1.5em;
            color: #f3b51f !important;
         }
      }

      &.reset-search:hover, &.bookmark_record.save:hover {
         color: #999 !important;
      }
   }

   .drag {
      display: inline-block;
      height: 18px;
      padding-right: 1em;
      cursor: move;
   }

   /** Badges */

   span.count {
      border-radius: 10px;
      text-align: center;
      padding: .2em .5em;
      float: right;
      margin-top: -0.2em;
      margin-left: .5em;
      font-weight: bold;

      img {
         vertical-align: -10%;
      }
   }

   /** End badges */

   /* Primary color elements (white on blue BG) designed to be overridden from palettes */
   .primary-bg {
      background: #3A5693;
   }

   .primary-fg {
      color: white;

      &:link, &:hover {
         color: white;
      }
   }

   .tab_cadre_fixe .fa {
      padding: 0 .3em;
   }

   .warning {
      padding: .5em;
      margin: 0 5px 1em;
      cursor: pointer;
      font: bold 12px Arial, Helvetica, sans-serif;
      color: #8f5a0a;
      background-color: #FEC95C;
      border: 0;
      text-align: center;

      li {
         margin-bottom: .5em;

         &:last-child {
            margin-bottom: 0;
         }
      }

      .fa {
         color: white;
         float: left;
         margin-right: .2em;
      }
   }

   tr.linked-template td:not(.top) {
      background-color: #ffb4b4;
   }

   .massiveactions {
      padding: .5em;

      input.submit {
         margin-top: .5em;
      }
   }

   .missing {
      color: orange;
   }

   .ok {
      color: green;
   }


   .fail_info {
      padding: 6px 8px;
      box-shadow: 0 0 15px rgba(0, 0, 0, 0.2);
      border-radius: 5px;
      font-weight: bold;
      background: red;
      background-color: rgba(255, 0, 0, 0.8);
      color: white;

      #reload_data {
         display: block;
         text-align: center;
         cursor: pointer;
      }
   }

   .leaflet-control-geocoder-form {
      margin: 0.2em !important;

      input {
         &[type=text] {
            width: 10em;
         }
      }
   }

   .fup-popup {
      overflow-y: auto;
      width: 350px;
      height: 200px;
      font-size: 11px;
   }

   /** Fixes for Font Awesome 5 icons not showing at all or
   with incorrect shading in some cases */

   .fa::before,
   .fas::before,
   .fa-solid::before,
   .fa::after,
   .fas::after,
   .fa-solid::after {
      font-weight: 900;
   }

   .far, .fa-regular {
      &:before, &:after {
         font-weight: 400;
      }
   }

   .disabled:not(.list-group-item) {
      color: red !important;
   }

   .enabled {
      color: green !important;
   }

   /** Custom CSS form */
   .custom_css_configuration {
      td:not([colspan]) {
         width: 50%;
      }
      .custom_css_container {
         width: 100%;

         textarea {
            display:none;
         }
         .cm-editor {
            height: 350px;
            width: 100%;
            border-color: var(--tblr-border-color);

            .cm-scroller {
               overflow: auto;
            }
         }

         textarea[disabled] + .cm-editor {
            background: rgb(235, 235, 228); /* default bg color for disabled inputs */
         }
      }
   }

   /** objectlock message */
   div.objectlockmessage {
      @extend .navigationheader;
      background-color: lightSalmon;
      color: black;
      flex-wrap: wrap;
      align-items: center;
      position: sticky;
      top: 0;
      z-index: 1;
   }

   div.objectlockmessage a.vsubmit {
      margin: 0 15px;
      white-space:nowrap;
   }

   /* Styles for update page */
   .tab_check td i.fa-solid {
      font-size: 12px;
      margin-right: 3px;
   }
   /* /Styles for update page */

   .lockedfield i.ti-lock {
      float: right;
   }

   /* Flex horizontal forms */
   .horizontal-form {
      margin-left: 20px;
      text-align: left;

      .fa {
         padding: 0 0.3em;
      }

      .form-row {
         display: flex;
         flex-wrap: wrap;
         align-items: center;
         margin-bottom: 10px;

         label {
            flex: 1 0 200px;
            max-width: 200px;
         }

         label + * {
            flex: 1 0 250px;
         }
      }

      .form-row-vertical {
         display: flex;
         flex-direction: column;
         flex-wrap: wrap;
         margin-bottom: 10px;

         label {
            flex: 1 0 20px;
         }
      }
   }

   /** style for relations **/
   .relations_list {
      li {
         padding: 6px;
         border: 1px solid transparent;

         .delete_relation {
            margin-left: 8px;
            visibility: hidden;
         }

         &:hover {
            border-color: rgba(0, 0, 0, .3);

            .delete_relation {
               visibility: visible;
            }
         }
      }

      .add_relation {
         padding: 7px;
         display: block;
      }
   }
   /** /style for relations **/

   /** charts styles fix **/
   .chart {
      position: relative;
      text-align: center;
      margin-top: 1em;
   }

   .dashboard.printer_barchart .g-chart .chart {
      flex:none;
      height: 500px;
   }

   .spinner-18 {
      background: transparent url("../pics/spinner.gif") no-repeat center center;
      display: none;
      vertical-align: middle;
      margin: auto;
      border: none;
      height: 24px;
      width: 24px;
   }

   .uploadbar {
      height: 18px;
      text-align: center;
      font-weight:bold;
      background-image: url('../pics/jquery/pbar-ani.gif');
   }
}

/** Impersonate feature */
div.banner-impersonate {
   background: #ff3d2a;
   color: #fff;
   font-weight: bold;
   padding: 10px;
   text-align: right;
}
div.banner-impersonate button {
   color: inherit;
   margin-left: 5px;
   text-decoration: underline;
}

div.banner-need-update {
   background: #f7c626;
   color: #fff;
   font-weight: bold;
   padding: 10px;
   text-align: right;
}

:root[data-glpi-theme-dark="1"] {
    #page, .qtip, .modal .modal-body {
        .tab_cadre,
        .tab_cadre_fixehov,
        .tab_cadrehov,
        .tab_cadre th, .tab_cadre_fixe th, .tab_cadre_fixehov th, .tab_cadrehov th, h2.header {
            background-color: var(--tblr-dark);
            color: var(--tblr-light);
        }

        .tab_cadrehov th.headHover,
        .tab_cadre_fixehov th.headHover,
        .tab_cadrehov td.columnHover,
        .tab_cadre_fixehov td.columnHover,
        .tab_cadrehov tr.rowHover,
        .tab_cadrehov td.rowHover,
        .tab_cadre_fixehov tr.rowHover,
        .tab_cadre_fixehov td.rowHover {
            background-color: #292929;
        }

        .central {
            .tab_cadre_fixehov th, .tab_cadrehov th {
                background-color: var(--glpi-form-header-bg);
                color: var(--glpi-form-header-fg);
            }
        }
    }
}<|MERGE_RESOLUTION|>--- conflicted
+++ resolved
@@ -946,8 +946,6 @@
       }
    }
 
-<<<<<<< HEAD
-=======
    .input-group.copy_to_clipboard_wrapper {
       &:after {
          content: none;
@@ -955,35 +953,17 @@
 
       i.copy_to_clipboard_wrapper {
          font-style: normal;
-         
+
          &:after {
             left: 0;
          }
-         
+
          &:before {
             content: none;
          }
       }
    }
 
-   /* ################--------------- Log history filters ---------------#################### */
-
-   tr.log_history_filter_row {
-      > th {
-         vertical-align: top;
-      }
-
-      .select2-container {
-         min-width: 125px;
-      }
-
-      > th > input {
-         box-sizing: border-box;
-         min-height: 28px;
-      }
-   }
-
->>>>>>> 28ac3d73
    td.diff {
       ins {
          color: green;
