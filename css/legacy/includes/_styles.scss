--- conflicted
+++ resolved
@@ -825,41 +825,6 @@
       }
    }
 
-<<<<<<< HEAD
-   .input-group.copy_to_clipboard_wrapper {
-      &:after {
-         content: none;
-      }
-
-      i.copy_to_clipboard_wrapper {
-         font-style: normal;
-
-         &:after {
-            left: 0;
-         }
-
-         &:before {
-            content: none;
-         }
-=======
-   /* ################--------------- Log history filters ---------------#################### */
-
-   tr.log_history_filter_row {
-      > th {
-         vertical-align: top;
-      }
-
-      .select2-container {
-         min-width: 125px;
-      }
-
-      > th > input {
-         box-sizing: border-box;
-         min-height: 28px;
->>>>>>> 7e6d11c4
-      }
-   }
-
    td.diff {
       ins {
          color: green;
