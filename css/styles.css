--- conflicted
+++ resolved
@@ -1670,7 +1670,8 @@
    background-color: #fff;
    border-radius: 5px;
    max-width: 950px;
-<<<<<<< HEAD
+   margin: .5em auto;
+   padding: .5em;
    margin-top: 5px;
 }
 
@@ -1684,10 +1685,6 @@
 
 .draghover {
    background: #FBF8DF;
-=======
-   margin: .5em auto;
-   padding: .5em;
->>>>>>> 68241570
 }
 
 
