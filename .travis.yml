--- conflicted
+++ resolved
@@ -11,13 +11,8 @@
   - composer self-update
   - sed -e '/"php":/d' -i composer.json
   - rm -f composer.lock
-<<<<<<< HEAD
   - cp tests/travis.parameters.yaml tests/parameters.yaml
-  - nvm install stable # update node
-  - npm update -g npm # update npm
-=======
   - nvm install --lts=dubnium # update node to dubnium LTS version (node v10.x + npm v6.4.1)
->>>>>>> ccf0be86
   - bin/console dependencies install --ci
   - mysql_tzinfo_to_sql /usr/share/zoneinfo | mysql -u root mysql
   - mysql -u root -e 'create database glpitest;'
