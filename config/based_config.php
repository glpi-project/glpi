<?php
/*
 * @version $Id$
 -------------------------------------------------------------------------
 GLPI - Gestionnaire Libre de Parc Informatique
 Copyright (C) 2015 Teclib'.

 http://glpi-project.org

 based on GLPI - Gestionnaire Libre de Parc Informatique
 Copyright (C) 2003-2014 by the INDEPNET Development Team.
 
 -------------------------------------------------------------------------

 LICENSE

 This file is part of GLPI.

 GLPI is free software; you can redistribute it and/or modify
 it under the terms of the GNU General Public License as published by
 the Free Software Foundation; either version 2 of the License, or
 (at your option) any later version.

 GLPI is distributed in the hope that it will be useful,
 but WITHOUT ANY WARRANTY; without even the implied warranty of
 MERCHANTABILITY or FITNESS FOR A PARTICULAR PURPOSE.  See the
 GNU General Public License for more details.

 You should have received a copy of the GNU General Public License
 along with GLPI. If not, see <http://www.gnu.org/licenses/>.
 --------------------------------------------------------------------------
 */

/** @file
* @brief
*/

if (!defined('GLPI_ROOT')) {
   die("Sorry. You can't access this file directly");
}

// Notice problem  for date function :
$tz = ini_get('date.timezone');
if (!empty($tz)) {
   date_default_timezone_set($tz);
} else {
   date_default_timezone_set(@date_default_timezone_get());
}

// If this file exists, it is load, allow to set configdir/dumpdir elsewhere
if (file_exists(GLPI_ROOT ."/config/config_path.php")) {
   include_once(GLPI_ROOT ."/config/config_path.php");
}

// Default location for database configuration : config_db.php
if (!defined("GLPI_CONFIG_DIR")) {
   define("GLPI_CONFIG_DIR",GLPI_ROOT . "/config");
}

// Default location for backup dump
if (!defined("GLPI_DUMP_DIR")) {
   define("GLPI_DUMP_DIR",GLPI_ROOT . "/files/_dumps");
}

// Path for documents storage
if (!defined("GLPI_DOC_DIR")) {
   define("GLPI_DOC_DIR",GLPI_ROOT . "/files");
}

// Path for cron storage
if (!defined("GLPI_CRON_DIR")) {
   define("GLPI_CRON_DIR",GLPI_ROOT . "/files/_cron");
}

// Path for sessions storage
if (!defined("GLPI_SESSION_DIR")) {
   define("GLPI_SESSION_DIR",GLPI_ROOT . "/files/_sessions");
}

// Path for plugins documents storage
if (!defined("GLPI_PLUGIN_DOC_DIR")) {
   define("GLPI_PLUGIN_DOC_DIR",GLPI_ROOT . "/files/_plugins");
}
// Path for cache storage
if (!defined("GLPI_LOCK_DIR")) {
   define("GLPI_LOCK_DIR",GLPI_ROOT . "/files/_lock");
}

// Path for log storage
if (!defined("GLPI_LOG_DIR")) {
   define("GLPI_LOG_DIR",GLPI_ROOT . "/files/_log");
}

// Path for graph storage
if (!defined("GLPI_GRAPH_DIR")) {
   define("GLPI_GRAPH_DIR",GLPI_ROOT . "/files/_graphs");
}

// Path for picture storage
if (!defined("GLPI_PICTURE_DIR")) {
   define("GLPI_PICTURE_DIR",GLPI_ROOT . "/files/_pictures");
}

// Path for temp storage
if (!defined("GLPI_TMP_DIR")) {
   define("GLPI_TMP_DIR",GLPI_ROOT . "/files/_tmp");
}

// Path for rss storage
if (!defined("GLPI_RSS_DIR")) {
   define("GLPI_RSS_DIR",GLPI_ROOT . "/files/_rss");
}

// Path for upload storage
if (!defined("GLPI_UPLOAD_DIR")) {
   define("GLPI_UPLOAD_DIR",GLPI_ROOT . "/files/_uploads");
}

// Default location scripts
if (!defined("GLPI_SCRIPT_DIR")) {
   define("GLPI_SCRIPT_DIR",GLPI_ROOT . "/scripts");
}

<<<<<<< HEAD
// Default PHPMailer installation dir
if (!defined("GLPI_PHPMAILER_DIR")) {
   define("GLPI_PHPMAILER_DIR", GLPI_ROOT."/lib/phpmailer");

   # if PHPMailer installed, use (in config_path.php)
   # define("GLPI_PHPMAILER_DIR", "/usr/share/php/phpmailer");
}

// Default tcpdf installation dir
if (!defined("GLPI_TCPDF_DIR")) {
   define("GLPI_TCPDF_DIR", GLPI_ROOT."/lib/tcpdf");

   # if PHPMailer installed, use (in config_path.php)
   # define("GLPI_TCPDF_DIR", "/usr/share/php/tcpdf");
}

// Default parsedown installation dir
if (!defined("GLPI_PARSEDOWN_DIR")) {
   define("GLPI_PARSEDOWN_DIR", GLPI_ROOT."/lib/parsedown");
}

// Default EZ Components path to base.php
if (!defined("GLPI_EZC_BASE")) {
   //define("GLPI_EZC_BASE", GLPI_ROOT."/lib/ezcomponents/Base/src/base.php");
   define("GLPI_EZC_BASE", GLPI_ROOT."/lib/zeta/Base/src/base.php");

   # if EZ components installed as PEAR extension, use (in config_path.php)
   # define("GLPI_EZC_BASE", "ezc/Base/base.php");
}

if (!defined("GLPI_ZEND_PATH")) {
   define("GLPI_ZEND_PATH", GLPI_ROOT."/lib/Zend");

   # if Zend Framework 2 available in system, use (in config_path.php)
   # define('GLPI_ZEND_PATH', '/usr/share/php/Zend');
}

// Default SimplePie path
if (!defined("GLPI_SIMPLEPIE_PATH")) {
   define("GLPI_SIMPLEPIE_PATH", GLPI_ROOT."/lib/simplepie");

   # if SimplePie installed, use (in config_path.php)
   # define("GLPI_SIMPLEPIE_PATH", "/usr/share/php/simplepie");  // if not in standard include_path
}

// Default SimplePie path
if (!defined("GLPI_GUZZLE_PATH")) {
   define("GLPI_GUZZLE_PATH", GLPI_ROOT."/lib/guzzle");
}

// Default phpCAS installation dir
if (!defined("GLPI_PHPCAS")) {
   define("GLPI_PHPCAS", GLPI_ROOT . "/lib/phpcas/CAS.php");

   # if phpCAS installed as PEAR extension, use (in config_path.php)
   # define("GLPI_PHPCAS", "CAS.php");
}

=======
>>>>>>> 83287d15
// Default path to FreeSans.ttf
if (!defined("GLPI_FONT_FREESANS")) {
   define("GLPI_FONT_FREESANS", GLPI_ROOT . '/lib/FreeSans.ttf');

   # if FreeSans.ttf available in system, use (in config_path.php)
   # define("GLPI_FONT_FREESANS", '/usr/share/fonts/gnu-free/FreeSans.ttf');
}<|MERGE_RESOLUTION|>--- conflicted
+++ resolved
@@ -121,67 +121,6 @@
    define("GLPI_SCRIPT_DIR",GLPI_ROOT . "/scripts");
 }
 
-<<<<<<< HEAD
-// Default PHPMailer installation dir
-if (!defined("GLPI_PHPMAILER_DIR")) {
-   define("GLPI_PHPMAILER_DIR", GLPI_ROOT."/lib/phpmailer");
-
-   # if PHPMailer installed, use (in config_path.php)
-   # define("GLPI_PHPMAILER_DIR", "/usr/share/php/phpmailer");
-}
-
-// Default tcpdf installation dir
-if (!defined("GLPI_TCPDF_DIR")) {
-   define("GLPI_TCPDF_DIR", GLPI_ROOT."/lib/tcpdf");
-
-   # if PHPMailer installed, use (in config_path.php)
-   # define("GLPI_TCPDF_DIR", "/usr/share/php/tcpdf");
-}
-
-// Default parsedown installation dir
-if (!defined("GLPI_PARSEDOWN_DIR")) {
-   define("GLPI_PARSEDOWN_DIR", GLPI_ROOT."/lib/parsedown");
-}
-
-// Default EZ Components path to base.php
-if (!defined("GLPI_EZC_BASE")) {
-   //define("GLPI_EZC_BASE", GLPI_ROOT."/lib/ezcomponents/Base/src/base.php");
-   define("GLPI_EZC_BASE", GLPI_ROOT."/lib/zeta/Base/src/base.php");
-
-   # if EZ components installed as PEAR extension, use (in config_path.php)
-   # define("GLPI_EZC_BASE", "ezc/Base/base.php");
-}
-
-if (!defined("GLPI_ZEND_PATH")) {
-   define("GLPI_ZEND_PATH", GLPI_ROOT."/lib/Zend");
-
-   # if Zend Framework 2 available in system, use (in config_path.php)
-   # define('GLPI_ZEND_PATH', '/usr/share/php/Zend');
-}
-
-// Default SimplePie path
-if (!defined("GLPI_SIMPLEPIE_PATH")) {
-   define("GLPI_SIMPLEPIE_PATH", GLPI_ROOT."/lib/simplepie");
-
-   # if SimplePie installed, use (in config_path.php)
-   # define("GLPI_SIMPLEPIE_PATH", "/usr/share/php/simplepie");  // if not in standard include_path
-}
-
-// Default SimplePie path
-if (!defined("GLPI_GUZZLE_PATH")) {
-   define("GLPI_GUZZLE_PATH", GLPI_ROOT."/lib/guzzle");
-}
-
-// Default phpCAS installation dir
-if (!defined("GLPI_PHPCAS")) {
-   define("GLPI_PHPCAS", GLPI_ROOT . "/lib/phpcas/CAS.php");
-
-   # if phpCAS installed as PEAR extension, use (in config_path.php)
-   # define("GLPI_PHPCAS", "CAS.php");
-}
-
-=======
->>>>>>> 83287d15
 // Default path to FreeSans.ttf
 if (!defined("GLPI_FONT_FREESANS")) {
    define("GLPI_FONT_FREESANS", GLPI_ROOT . '/lib/FreeSans.ttf');
