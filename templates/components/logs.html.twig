--- conflicted
+++ resolved
@@ -117,25 +117,15 @@
          <tr><td colspan="6">{{ __('No historical matching your filters') }}</td></tr>
       {% else %}
          {% for entry in logs %}
-<<<<<<< HEAD
-            <tr>
-               <td>{{ entry['id'] }}</td>
-               <td>{{ entry['date_mod']|formatted_datetime }}</td>
-               <td>{{ entry['user_name'] }}</td>
-               <td>{{ entry['field'] }}</td>
-               <td colspan="2" style="width: 60%">{{ entry['change']|raw }}</td>
-            </tr>
-=======
-      	     {% if entry['display_history'] %}
+            {% if entry['display_history'] %}
                <tr>
                   <td>{{ entry['id'] }}</td>
-                  <td>{{ entry['date_mod'] }}</td>
-                  <td>{{ entry['user_name']|verbatim_value }}</td>
-                  <td>{{ entry['field']|verbatim_value }}</td>
+                  <td>{{ entry['date_mod']|formatted_datetime }}</td>
+                  <td>{{ entry['user_name'] }}</td>
+                  <td>{{ entry['field'] }}</td>
                   <td colspan="2" style="width: 60%">{{ entry['change']|raw }}</td>
                </tr>
             {% endif %}
->>>>>>> 5c08bc21
          {% endfor %}
       {% endif %}
       </tbody>
