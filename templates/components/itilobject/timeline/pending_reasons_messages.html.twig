{#
 # ---------------------------------------------------------------------
 #
 # GLPI - Gestionnaire Libre de Parc Informatique
 #
 # http://glpi-project.org
 #
 # @copyright 2015-2025 Teclib' and contributors.
 # @licence   https://www.gnu.org/licenses/gpl-3.0.html
 #
 # ---------------------------------------------------------------------
 #
 # LICENSE
 #
 # This file is part of GLPI.
 #
 # This program is free software: you can redistribute it and/or modify
 # it under the terms of the GNU General Public License as published by
 # the Free Software Foundation, either version 3 of the License, or
 # (at your option) any later version.
 #
 # This program is distributed in the hope that it will be useful,
 # but WITHOUT ANY WARRANTY; without even the implied warranty of
 # MERCHANTABILITY or FITNESS FOR A PARTICULAR PURPOSE.  See the
 # GNU General Public License for more details.
 #
 # You should have received a copy of the GNU General Public License
 # along with this program.  If not, see <https://www.gnu.org/licenses/>.
 #
 # ---------------------------------------------------------------------
 #}

{% set pending_reason_item_parent = call("PendingReason_Item::getForItem", [item]) %}

{% set pending_reason_contexts = {
   'pending': {
      'className' : 'badge bg-blue-lt',
      'icon' : '<i class="fas fa-pause me-1"></i>',
      'text': __('Pending'),
   },
   'done': {
      'className' : 'badge bg-transparent text-muted',
      'icon' : '<i class="fas fa-solid fa-check"></i>',
      'text' : __('Done'),
   }
} %}

{% set pending_reason_selected_context = 'pending' %}

{% if display_for_parent %}
   {% set pending_reason = pending_reason_item_parent ? call("PendingReason::getById", [pending_reason_item_parent.fields['pendingreasons_id']]) : false %}
{% else %}
   {% set pending_item = pending_item ?? call(entry['type'] ~ "::getById", [entry_i['id']]) %}
   {% set pending_reason_item = pending_item ? call("PendingReason_Item::getForItem", [pending_item]) : false %}
   {% set pending_reason = pending_reason_item ? call("PendingReason::getById", [pending_reason_item.fields['pendingreasons_id']]) : false %}
   {% set is_latest_pending = call("PendingReason_Item::isLastPendingForItem", [
      item,
      pending_item
   ]) %}
   {% set pending_reason_selected_context = is_latest_pending and pending_reason_item_parent != false ? 'pending' : 'done' %}
{% endif %}

{% if pending_reason %}
<<<<<<< HEAD
   <span class="badge bg-blue-lt {{ display_for_parent ? "mt-1 w-100 text-truncate" : "" }}">
      <i class="ti ti-player-pause-filled me-1"></i>
      {{ __("Pending: %s")|format(pending_reason.getLink())|raw }}
=======
   <span class="{{ pending_reason_contexts[pending_reason_selected_context].className }} {{ display_for_parent ? "mt-1 w-100 text-truncate" : "" }}">
      {{ pending_reason_contexts[pending_reason_selected_context].icon|raw }}
      {{ (pending_reason_contexts[pending_reason_selected_context].text ~ ": %s"|format(pending_reason.getLink()))|raw }}
>>>>>>> 7e6d11c4

      {% if display_for_parent or call("PendingReason_Item::isLastPendingForItem", [
         item,
         pending_item
      ]) %}
         {% set next_bump = pending_reason_item_parent.getNextFollowupDate() %}
         {% if next_bump %}

            <i class="ti ti-clock ms-2" title="{{ __("Next automatic follow-up scheduled on %s")|format(next_bump|formatted_date) }}"
               data-bs-toggle="tooltip"></i>
         {% endif %}

         {% set resolve = pending_reason_item_parent.getAutoResolvedate() %}
         {% if resolve %}
            <i class="ti ti-player-stop-filled ms-2" title="{{ __("Automatic resolution scheduled on %s")|format(resolve|formatted_date) }}"
               data-bs-toggle="tooltip"></i>
         {% endif %}
      {% endif %}
   </span>
{% endif %}<|MERGE_RESOLUTION|>--- conflicted
+++ resolved
@@ -35,12 +35,12 @@
 {% set pending_reason_contexts = {
    'pending': {
       'className' : 'badge bg-blue-lt',
-      'icon' : '<i class="fas fa-pause me-1"></i>',
+      'icon' : '<i class="ti ti-player-pause-filled me-1></i>',
       'text': __('Pending'),
    },
    'done': {
       'className' : 'badge bg-transparent text-muted',
-      'icon' : '<i class="fas fa-solid fa-check"></i>',
+      'icon' : '<i class="ti ti-check me-1"></i>',
       'text' : __('Done'),
    }
 } %}
@@ -61,15 +61,9 @@
 {% endif %}
 
 {% if pending_reason %}
-<<<<<<< HEAD
-   <span class="badge bg-blue-lt {{ display_for_parent ? "mt-1 w-100 text-truncate" : "" }}">
-      <i class="ti ti-player-pause-filled me-1"></i>
-      {{ __("Pending: %s")|format(pending_reason.getLink())|raw }}
-=======
    <span class="{{ pending_reason_contexts[pending_reason_selected_context].className }} {{ display_for_parent ? "mt-1 w-100 text-truncate" : "" }}">
       {{ pending_reason_contexts[pending_reason_selected_context].icon|raw }}
       {{ (pending_reason_contexts[pending_reason_selected_context].text ~ ": %s"|format(pending_reason.getLink()))|raw }}
->>>>>>> 7e6d11c4
 
       {% if display_for_parent or call("PendingReason_Item::isLastPendingForItem", [
          item,
