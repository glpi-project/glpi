{#
 # ---------------------------------------------------------------------
 #
 # GLPI - Gestionnaire Libre de Parc Informatique
 #
 # http://glpi-project.org
 #
 # @copyright 2015-2023 Teclib' and contributors.
 # @copyright 2003-2014 by the INDEPNET Development Team.
 # @licence   https://www.gnu.org/licenses/gpl-3.0.html
 #
 # ---------------------------------------------------------------------
 #
 # LICENSE
 #
 # This file is part of GLPI.
 #
 # This program is free software: you can redistribute it and/or modify
 # it under the terms of the GNU General Public License as published by
 # the Free Software Foundation, either version 3 of the License, or
 # (at your option) any later version.
 #
 # This program is distributed in the hope that it will be useful,
 # but WITHOUT ANY WARRANTY; without even the implied warranty of
 # MERCHANTABILITY or FITNESS FOR A PARTICULAR PURPOSE.  See the
 # GNU General Public License for more details.
 #
 # You should have received a copy of the GNU General Public License
 # along with this program.  If not, see <https://www.gnu.org/licenses/>.
 #
 # ---------------------------------------------------------------------
 #}

{% set is_timeline_reversed = user_pref('timeline_order') == constant('CommonITILObject::TIMELINE_ORDER_REVERSE') %}

<div class="itil-timeline d-flex flex-column align-items-start mb-auto">
    {% if not is_timeline_reversed %}
        {{ include('components/itilobject/timeline/main_description.html.twig') }}
    {% else %}
        {{ include('components/itilobject/timeline/approbation_form.html.twig') }}
        {{ include('components/itilobject/answer.html.twig') }}
    {% endif %}

   {% set status_closed = (item.fields['status'] in item.getClosedStatusArray()) %}
   {% for entry in timeline %}
      {% set entry_i = entry['item'] %}
      {% set entry_object = get_item(entry['type'], entry_i['id']) %}
      {% set users_id = entry_i['users_id'] %}
      {% set is_private = entry_i['is_private'] ?? false %}
      {% set date_creation = entry_i['date_creation'] ?? entry_i['date'] %}
      {% set date_mod = entry_i['date_mod'] %}
      {% set entry_rand = random() %}
      {% set is_current_user = users_id == session('glpiID') %}
      {% set anonym_user = (get_current_interface() == 'helpdesk' and not is_current_user and entity_config('anonymize_support_agents', session('glpiactive_entity')) != constant('Entity::ANONYMIZE_DISABLED')) %}

      {% set can_edit_i  = entry_i['can_edit'] %}

      {% set timeline_position = entry_i['timeline_position'] %}
      {% set item_position = 't-left' %}
      {% if timeline_position == constant('CommonITILObject::TIMELINE_LEFT') %}
         {% set item_position = 't-left' %}
      {% elseif timeline_position == constant('CommonITILObject::TIMELINE_MIDLEFT') %}
         {% set item_position = 't-left t-middle' %}
      {% elseif timeline_position == constant('CommonITILObject::TIMELINE_MIDRIGHT') %}
         {% set item_position = 't-right t-middle' %}
      {% elseif timeline_position == constant('CommonITILObject::TIMELINE_RIGHT') %}
         {% set item_position = 't-right' %}
      {% endif %}

      {% set itiltype = entry['itiltype'] is defined ? 'ITIL' ~ entry['itiltype'] : entry['type'] %}

      {% set state_class = '' %}
      {% if entry_i['state'] is constant('Planning::INFO') %}
         {% set state_class = 'info' %}
      {% endif %}
      {% if entry_i['state'] is constant('Planning::TODO') %}
         {% set state_class = 'todo' %}
      {% endif %}
      {% if entry_i['state'] is constant('Planning::DONE') %}
         {% set state_class = 'done' %}
      {% endif %}

      {% set solution_class = '' %}
      {% if (itiltype == 'ITILSolution' or itiltype == 'ITILValidation') and entry_i['status'] is defined %}
         {% set status = itiltype == 'ITILSolution' ? entry_i['status'] : entry_i['status']|replace({'status_': ''}) %}
         {% if status == constant('CommonITILValidation::WAITING') %}
            {% set solution_class = 'waiting' %}
         {% endif %}
         {% if status == constant('CommonITILValidation::ACCEPTED') %}
            {% set solution_class = 'accepted' %}
         {% endif %}
         {% if status == constant('CommonITILValidation::REFUSED') %}
            {% set solution_class = 'refused' %}
         {% endif %}
      {% endif %}

      <div class="timeline-item mb-3 {{ itiltype }} {{ state_class }} {{ entry['class'] }} {{ 'right' in item_position ? 'ms-auto' : '' }}"
            data-itemtype="{{ entry['type'] }}" data-items-id="{{ entry_i['id'] }}"
            {% if entry['item_action'] is defined %}data-item-action="{{ entry['item_action'] }}"{% endif %}>

         {{ call_plugin_hook(constant('Glpi\\Plugin\\Hooks::PRE_SHOW_ITEM'), {'item': entry_object, 'options': {'parent': item, 'rand': entry_rand}}) }}

         <div class="row">
            <div class="col-auto todo-list-state {{ 'left' in item_position ? 'ms-auto ms-0 order-sm-last' : '' }}">
               {% if entry_i['state'] is constant('Planning::TODO') %}
                  {% if can_edit_i %}
                     <span class="state state_1" onclick="change_task_state({{ entry_i['id'] }}, this)" title="{{ __('To do') }}"></span>
                  {% else %}
                     <span class="state state_1" title="{{ __('To do') }}" style="cursor: not-allowed;"></span>
                  {% endif %}
               {% elseif entry_i['state'] is constant('Planning::DONE') %}
                  {% if can_edit_i %}
                     <span class="state state_2" onclick="change_task_state({{ entry_i['id'] }}, this)" title="{{ __('Done') }}"></span>
                  {% else %}
                     <span class="state state_2" title="{{ __('Done') }}" style="cursor: not-allowed;"></span>
                  {% endif %}
               {% endif %}
            </div>

            <div class="col-auto d-flex flex-column user-part {{ 'right' in item_position ? 'ms-auto ms-0 order-sm-last' : 'order-first' }}">
               {% set avatar_rand = random() %}
               {# log entries have no users_id #}
               {% set entry_user = users_id is defined and users_id is not null ? get_item('User', users_id) : null %}
               {% if entry_user is not null %}
<<<<<<< HEAD
                  {% set user_fields = entry_user.fields %}
                  {% set user_fields = user_fields|merge({user_name: entry_user.getFriendlyName()}) %}
                  {% set user_fields = user_fields|merge({email: entry_user.getDefaultEmail()}) %}
=======
                  {% set user_fields = entry_user.fields|merge({
                      user_name: entry_user.getFriendlyName()|verbatim_value,
                      email: entry_user.getDefaultEmail()
                  }) %}
>>>>>>> e57bf452
                  <span id="timeline-avatar{{ avatar_rand }}">
                     {{ include('components/user/picture.html.twig', {
                        'users_id': users_id,
                        'enable_anonymization': anonym_user
                     }, with_context = false) }}
                  </span>
                  {% if not anonym_user and entry_user.canView() %}
                     {% do call('Html::showToolTip', [
                        include('components/user/info_card.html.twig', {
                           'user': user_fields,
                           'enable_anonymization': false,
                        }, with_context = false), {
                           'applyto': 'timeline-avatar' ~ avatar_rand
                        }]) %}
                  {% endif %}
               {% else %}
                  <span id="timeline-avatar{{ avatar_rand }}"><span class="avatar avatar-md rounded"></span></span>
               {% endif %}
            </div>
            <div class="col-12 col-sm d-flex flex-column content-part">
               <div class="mt-2 timeline-content {{ solution_class }} flex-grow-1 {{ item_position }} card">
                  <div class="card-body px-1 px-xxl-3">
                     {{ include('components/itilobject/timeline/timeline_item_header.html.twig') }}

                     {% if itiltype in timeline_itemtypes|column('type') %}
                        {% set matching_types = timeline_itemtypes|filter((v) => v.type == itiltype) %}
                        {% if matching_types|length > 0 %}
                           {% set timeline_itemtype = matching_types|first %}
                           {% if timeline_itemtype.template is defined %}
                              {{ include(timeline_itemtype.template, {'form_mode': 'view'}) }}
                           {% endif %}
                        {% endif %}
                     {% else %}
                        <div class="read-only-content">
                            {% if entry_i['is_content_safe'] %}
                                {{ entry_i['content']|raw }}
                            {% else %}
                                {{ entry_i['content']|safe_html }}
                            {% endif %}
                        </div>
                     {% endif %}
                     <div class="edit-content collapse">
                        <div class="ajax-content"></div>
                     </div>
                  </div>
               </div>

               {% if entry['documents'] is defined %}
                  {{ include('components/itilobject/timeline/sub_documents.html.twig', {
                     'item': item,
                     'entry': entry
                  }) }}
               {% endif %}
            </div>
         </div>

         {{ call_plugin_hook(constant('Glpi\\Plugin\\Hooks::POST_SHOW_ITEM'), {'item': entry_object, 'options': {'parent': item, 'rand': entry_rand}}) }}
      </div>
   {% endfor %}

    {% if is_timeline_reversed %}
        {{ include('components/itilobject/timeline/main_description.html.twig') }}
    {% endif %}

    <div class="timeline-item tasks-title d-none">
        <h3>{{ _n('Task', 'Tasks', get_plural_number()) }}</h3>
    </div>

    {{ include('components/itilobject/timeline/todo-list-summary.html.twig') }}

    <div class="timeline-item validations-title d-none mt-4">
        <h3>{{ _n('Validation', 'Validations', get_plural_number()) }}</h3>
    </div>

    {% if not is_timeline_reversed %}
        {{ include('components/itilobject/timeline/approbation_form.html.twig') }}
        {{ include('components/itilobject/answer.html.twig') }}
    {% endif %}

</div>

<script type="text/javascript">
$(function() {
   $(document).on("click", ".edit-timeline-item", function() {
      var timeline_item = $(this).closest(".timeline-item");
      var content_block = timeline_item.find(".timeline-content");
      var itemtype      = timeline_item.data('itemtype');
      var items_id      = timeline_item.data('items-id');
      var item_action   = timeline_item.data('item-action');

      content_block.find(".read-only-content").hide();
      content_block.find(".edit-content").show()
         .find(".ajax-content")
         .html('<i class="fas fa-3x fa-spinner fa-spin ms-auto"></i>')
         .load("{{ path('/ajax/timeline.php') }}", {
            'action'     : 'viewsubitem',
            'type'       : itemtype,
            'parenttype' : '{{ item.getType() }}',
            '{{ item.getForeignKeyField() }}': {{ item.fields['id'] }},
            'id'         : items_id,
            'item_action': item_action
         });

      timeline_item.find('.timeline-item-buttons').addClass('d-none');
      timeline_item.find('.close-edit-content').removeClass('d-none');

      $("#itil-footer").find(".main-actions").hide();
   });

   $(document).on("click", ".close-edit-content", function() {
      var timeline_item = $(this).closest(".timeline-item");
      timeline_item.find('.timeline-item-buttons').removeClass('d-none');
      timeline_item.find('.close-edit-content').addClass('d-none');

      timeline_item.find('.ajax-content').html('');
      timeline_item.find('.read-only-content').show();

      $("#itil-footer .main-actions").show();
   });
});

// Align ITILReminder
let result = document.evaluate(
   '//div[contains(@class, "timeline-header")][contains(@id, "ITILReminder_")]',
   document,
   null,
   XPathResult.ORDERED_NODE_SNAPSHOT_TYPE,
   null
);

for (let i = 0; i < result.snapshotLength; i++) {
   let node = result.snapshotItem(i);
   let width = (i > 0 ? Math.max(result.snapshotItem(i - 1).offsetWidth, node.offsetWidth) : node.offsetWidth) + 1;
   node.style.setProperty('width', 'var(--itilautobump-header-badge-width)');
   node.style.setProperty('flex-direction', 'row-reverse');
   document.documentElement.style.setProperty('--itilautobump-header-badge-width', width + 'px');
}
</script><|MERGE_RESOLUTION|>--- conflicted
+++ resolved
@@ -122,16 +122,9 @@
                {# log entries have no users_id #}
                {% set entry_user = users_id is defined and users_id is not null ? get_item('User', users_id) : null %}
                {% if entry_user is not null %}
-<<<<<<< HEAD
                   {% set user_fields = entry_user.fields %}
                   {% set user_fields = user_fields|merge({user_name: entry_user.getFriendlyName()}) %}
                   {% set user_fields = user_fields|merge({email: entry_user.getDefaultEmail()}) %}
-=======
-                  {% set user_fields = entry_user.fields|merge({
-                      user_name: entry_user.getFriendlyName()|verbatim_value,
-                      email: entry_user.getDefaultEmail()
-                  }) %}
->>>>>>> e57bf452
                   <span id="timeline-avatar{{ avatar_rand }}">
                      {{ include('components/user/picture.html.twig', {
                         'users_id': users_id,
