--- conflicted
+++ resolved
@@ -35,13 +35,9 @@
 
 {% set default_pending = call('PendingReason::getDefault') %}
 {% set pending_item = call('PendingReason_Item::getForItem', [subitem, true]) %}
-<<<<<<< HEAD
+{% set pending_item_parent = call('PendingReason_Item::getForItem', [item, true]) %}
+{% set pendingreasons_id = pending_item.fields['pendingreasons_id'] ?? pending_item_parent.fields['pendingreasons_id'] ?? default_pending.fields['id'] ?? 0 %}
 {% if subitem.isNewItem() or pending_item or call('PendingReason_Item::isLastTimelineItem', [subitem]) %}
-=======
-{% set pending_item_parent = call('PendingReason_Item::getForItem', [item, true]) %}
-{% set pendingreasons_id = pending_item.fields['pendingreasons_id'] ?? pending_item_parent.fields['pendingreasons_id'] ?? 0 %}
-{% if subitem.isNewItem() or pending_item or call('PendingReason_Item::isLastTimelineItem', [subitem])  %}
->>>>>>> 1b0d4c09
    <div class="row">
       <div class="col-12 col-sm-4" title="{{ "PendingReason"|itemtype_name }}"
            data-bs-toggle="tooltip" data-bs-placement="top">
@@ -62,11 +58,7 @@
          {{ fields.dropdownField(
             'PendingReason',
             'pendingreasons_id',
-<<<<<<< HEAD
-            subitem.fields['pendingreasons_id'] ?? default_pending.fields['id'],
-=======
             pendingreasons_id,
->>>>>>> 1b0d4c09
             pendingreasons_lbl,
             {
                'label_class': 'col-1',
