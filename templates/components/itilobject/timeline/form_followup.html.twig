{#
 # ---------------------------------------------------------------------
 #
 # GLPI - Gestionnaire Libre de Parc Informatique
 #
 # http://glpi-project.org
 #
 # @copyright 2015-2023 Teclib' and contributors.
 # @copyright 2003-2014 by the INDEPNET Development Team.
 # @licence   https://www.gnu.org/licenses/gpl-3.0.html
 #
 # ---------------------------------------------------------------------
 #
 # LICENSE
 #
 # This file is part of GLPI.
 #
 # This program is free software: you can redistribute it and/or modify
 # it under the terms of the GNU General Public License as published by
 # the Free Software Foundation, either version 3 of the License, or
 # (at your option) any later version.
 #
 # This program is distributed in the hope that it will be useful,
 # but WITHOUT ANY WARRANTY; without even the implied warranty of
 # MERCHANTABILITY or FITNESS FOR A PARTICULAR PURPOSE.  See the
 # GNU General Public License for more details.
 #
 # You should have received a copy of the GNU General Public License
 # along with this program.  If not, see <https://www.gnu.org/licenses/>.
 #
 # ---------------------------------------------------------------------
 #}

{% extends 'components/itilobject/timeline/form_timeline_item.html.twig' %}
{% import 'components/form/fields_macros.html.twig' as fields %}

{% set params = {'item': item}|merge(params|default({})) %}

{% set candedit = item.maySolve() %}
{% set can_read_kb = has_profile_right('knowbase', constant('READ')) or has_profile_right('knowbase', constant('KnowbaseItem::READFAQ')) %}
{% set can_update_kb = has_profile_right('knowbase', constant('UPDATE')) %}
{% set nokb = params['nokb'] is defined or params['nokb'] == true %}
{% set rand = random() %}
{% set is_default_pending = call('PendingReason::isDefaultPending') %}

{% block timeline_card %}
   {% if form_mode == 'view' %}
      <div class="read-only-content">
         <div class="rich_text_container">
            {{ entry_i['content']|enhanced_html({
               'user_mentions': true,
               'images_gallery': true
            }) }}
         </div>

         <div class="timeline-badges">
            {% if entry_i['requesttypes_id'] %}
               <span class="badge bg-blue-lt" title="{{ __('Source of followup') }}">
                  <i class="fas fa-inbox me-1"></i>
                  {{ get_item_name('RequestType', entry_i['requesttypes_id']) }}
               </span>
            {% endif %}

            {% if entry_i['sourceitems_id'] %}
               <span class="badge bg-blue-lt">
                  <i class="fas fa-code-branch me-1"></i>
                  {% set merged_badge %}
                     <span class="badge">
                        {{ get_item_link('Ticket', entry_i['sourceitems_id']) }}
                     </span>
                  {% endset %}
                  {{ __('Merged from Ticket %1$s')|format(merged_badge)|raw }}
               </span>
            {% endif %}

            {% if entry_i['sourceof_items_id'] %}
               <span class="badge bg-blue-lt">
                  <i class="fas fa-code-branch me-1"></i>
                  {% set promoted_badge %}
                     <span class="badge">
                        {{ get_item_link('Ticket', entry_i['sourceof_items_id']) }}
                     </span>
                  {% endset %}
                  {{ __('Promoted to Ticket %1$s')|format(promoted_badge)|raw }}
               </span>
            {% endif %}

            {{ include('components/itilobject/timeline/pending_reasons_messages.html.twig') }}
         </div>
      </div>
   {% else %}
      <div class="itilfollowup">
         <form name="asset_form" style="width: 100%;" class="d-flex flex-column" method="post"
               action="{{ subitem.getFormURL() }}" enctype="multipart/form-data" data-track-changes="true" data-submit-once>
            <input type="hidden" name="itemtype" value="{{ item.getType() }}" />
            <input type="hidden" name="items_id" value="{{ item.fields['id'] }}" />
            {{ call_plugin_hook('pre_item_form', {"item": subitem, 'options': params}) }}

            {% set add_reopen = (_get['_openfollowup'] ?? false) or item.needReopen() %}
            {% if add_reopen %}
               <input type="hidden" name="add_reopen" value="1" />
            {% endif %}

            <div class="row mx-n3 mx-xxl-auto">
               {% set col_md = get_current_interface() == 'central' ? 'col-xl-7 col-xxl-8' : 'col-xxl-12' %}
               <div class="col-12 {{ col_md }}">
                  {{ fields.textareaField(
                     'content',
                     subitem.fields['content'],
                     '',
                     {
                        'full_width': true,
                        'no_label': true,
                        'enable_richtext': true,
                        'enable_fileupload': true,
                        'enable_mentions': true,
                        'entities_id': item.fields['entities_id'],
                        'rand': rand,
                        'required': add_reopen
                     }
                  ) }}
               </div>
               {% if get_current_interface() == 'central' %}
                  <div class="col-12 col-xl-5 col-xxl-4 order-first order-md-last pe-o pe-xxl-auto">
                     <div class="row">

                        {% set fup_template_lbl %}
                           <i class="fas fa-reply fa-fw me-1"
                              title="{{ _n('Followup template', 'Followup templates', get_plural_number()) }}"></i>
                        {% endset %}
                        {{ fields.dropdownField(
                           'ITILFollowupTemplate',
                           'itilfollowuptemplates_id',
                           subitem.fields['itilfollowuptemplates_id'],
                           fup_template_lbl,
                           {
                              'full_width': true,
                              'icon_label': true,
                              'on_change': 'itilfollowuptemplate_update' ~ rand ~ '(this.value)',
                              'rand': rand,
                           }
                        ) }}

                        {% set fup_source_lbl %}
                           <i class="fas fa-inbox fa-fw me-1" title="{{ __('Source of followup') }}"></i>
                        {% endset %}
                        {{ fields.dropdownField(
                           'RequestType',
                           'requesttypes_id',
                           subitem.fields['requesttypes_id'],
                           fup_source_lbl,
                           {
                              'full_width': true,
                              'icon_label': true,
                              'condition': {
                                 'is_active': 1,
                                 'is_itilfollowup': 1,
                              },
                              'rand': rand,
                           }
                        ) }}

                        {% set fup_private_lbl %}
                           <i class="ti ti-lock fa-fw me-1" title="{{ __('Private') }}"></i>
                        {% endset %}
                        {{ fields.sliderField(
                           'is_private',
                           subitem.fields['is_private'],
                           fup_private_lbl,
                           {
                              'full_width': true,
                              'icon_label': true,
                              'rand': rand,
                           }
                        ) }}

                        {% if can_read_kb and kb_id_toload > 0 %}
                           {% set link_kb_lbl %}
                              <i class="fas fa-link fa-fw me-1" data-bs-toggle="tooltip" data-bs-placement="top"
                                 title="{{ __('Link to knowledge base entry #%id')|replace({'%id': kb_id_toload}) }}"></i>
                           {% endset %}
                           {{ fields.sliderField(
                              'kb_linked_id',
                              1,
                              link_kb_lbl,
                              {
                                 'full_width': true,
                                 'icon_label': true,
                                 'rand': rand,
                                 'yes_value': kb_id_toload,
                              }
                           ) }}
                        {% endif %}

                        {% if candedit and can_update_kb and not nokb %}
                           {% set fup_to_kb_lbl %}
                              <i class="far fa-save fa-fw me-1" title="{{ __('Save and add to the knowledge base') }}"
                                 data-bs-toggle="tooltip" data-bs-placement="top"></i>
                           {% endset %}
                           {{ fields.sliderField(
                              '_fup_to_kb',
                              0,
                              fup_to_kb_lbl,
                              {
                                 'full_width': true,
                                 'icon_label': true,
                                 'rand': rand,
                              }
                           ) }}
                        {% endif %}
                     </div>
                  </div>
               {% endif %}
            </div>

            {{ call_plugin_hook('post_item_form', {"item": subitem, 'options': params}) }}
            {# Fixed min-height ensure no height increase when toggling the pending reason button, as select 2 dropdown are a bit higher than the default footer height #}
            <div class="d-flex card-footer mx-n3 mb-n3 flex-wrap" style="row-gap: 10px; min-height: 79px">
               {% set pending_reasons %}
<<<<<<< HEAD
                  {% set show_pending_reasons_actions = (item.fields['status'] == constant('CommonITILObject::WAITING') or is_default_pending) and not has_pending_reason and not add_reopen %}
=======
                  {% set show_pending_reasons_actions = item.fields['status'] == constant('CommonITILObject::WAITING') and not add_reopen %}
>>>>>>> 1b0d4c09
                  {% if get_current_interface() == 'central' and item.isAllowedStatus(item.fields['status'], constant('CommonITILObject::WAITING')) %}
                     <span
                        class="input-group-text bg-yellow-lt py-0 pe-0 {{ show_pending_reasons_actions ? 'flex-fill' : '' }}"
                        id="pending-reasons-control-{{ rand }}"
                     >
                        <span class="d-inline-flex align-items-center" title="{{ __("Set the status to pending") }}"
                              data-bs-toggle="tooltip" data-bs-placement="top" role="button">
                           <i class="fas fa-pause me-2"></i>
                           <label class="form-check form-switch mt-2">
                              <input type="hidden"   name="pending" value="0" />
                              <input type="checkbox" name="pending" value="1" class="form-check-input"
                                    id="enable-pending-reasons-{{ rand }}"
                                    role="button"
                                    {{ (item.fields['status'] == constant('CommonITILObject::WAITING') or is_default_pending) and not add_reopen ? 'checked' : '' }}
                                    data-bs-toggle="collapse" data-bs-target="#pending-reasons-setup-{{ rand }}" />
                           </label>
                        </span>

                        <div
                           class="collapse ps-2 py-1 flex-fill {{ show_pending_reasons_actions ? 'show' : '' }}"
                           aria-expanded="{{ show_pending_reasons_actions ? 'true' : 'false' }}"
                           id="pending-reasons-setup-{{ rand }}"
                        >
                           {{ include('components/itilobject/timeline/pending_reasons.html.twig') }}
                        </div>
                     </span>
                  {% endif %}
               {% endset %}

               {% if subitem.fields['id'] <= 0 %}
                  {# Do not enable flex wrapping when creating a new item as the pending form will be merged with the add button in an input group #}
                  <div class="input-group flex-nowrap">
                     <button class="btn btn-primary" type="submit" name="add">
                        <i class="fas fa-plus"></i>
                        <span>{{ _x('button', 'Add') }}</span>
                     </button>
                     {{ pending_reasons|raw }}
                  </div>
               {% else %}
                  <input type="hidden" name="id" value="{{ subitem.fields['id'] }}" />
                  <button class="btn btn-primary me-2" type="submit" name="update">
                     <i class="far fa-save"></i>
                     <span>{{ _x('button', 'Save') }}</span>
                  </button>

                  {% if subitem.can(subitem.fields['id'], constant('PURGE')) %}
                     <button class="btn btn-outline-danger me-2" type="submit" name="purge"
                             onclick="return confirm('{{ __('Confirm the final deletion?') }}');">
                        <i class="fas fa-trash-alt"></i>
                        <span>{{ _x('button', 'Delete permanently') }}</span>
                     </button>
                  {% endif %}
                  {{ pending_reasons|raw }}
               {% endif %}
            </div>

            <input type="hidden" name="_glpi_csrf_token" value="{{ csrf_token() }}" />
         </form>
      </div>

      <script type="text/javascript">
         function itilfollowuptemplate_update{{ rand }}(value) {
            $.ajax({
               url: '{{ path('/ajax/itilfollowup.php') }}',
               type: 'POST',
               data: {
                  itilfollowuptemplates_id: value,
                  items_id: '{{ item.fields['id'] }}',
                  itemtype: '{{ item.getType() }}'
               }
            }).done(function (data) {
               var requesttypes_id = isNaN(parseInt(data.requesttypes_id))
                  ? 0
                  : parseInt(data.requesttypes_id);

               // set textarea content
               setRichTextEditorContent("content_{{ rand }}", data.content);
               // set category
               //need to create new DOM option, because SELECT is remotely-sourced (AJAX)
               //see : https://select2.org/programmatic-control/add-select-clear-items#preselecting-options-in-an-remotely-sourced-ajax-select2
               var newOption = new Option(data.requesttypes_name, requesttypes_id, true, true);
               $("#dropdown_requesttypes_id{{ rand }}").append(newOption).trigger('change');

               // set is_private
               $("#is_private_{{ rand }}")
                  .prop("checked", data.is_private == "0"
                     ? false
                     : true);
            });
         }
      </script>
   {% endif %}
{% endblock %}<|MERGE_RESOLUTION|>--- conflicted
+++ resolved
@@ -217,11 +217,7 @@
             {# Fixed min-height ensure no height increase when toggling the pending reason button, as select 2 dropdown are a bit higher than the default footer height #}
             <div class="d-flex card-footer mx-n3 mb-n3 flex-wrap" style="row-gap: 10px; min-height: 79px">
                {% set pending_reasons %}
-<<<<<<< HEAD
-                  {% set show_pending_reasons_actions = (item.fields['status'] == constant('CommonITILObject::WAITING') or is_default_pending) and not has_pending_reason and not add_reopen %}
-=======
-                  {% set show_pending_reasons_actions = item.fields['status'] == constant('CommonITILObject::WAITING') and not add_reopen %}
->>>>>>> 1b0d4c09
+                  {% set show_pending_reasons_actions = (item.fields['status'] == constant('CommonITILObject::WAITING') or is_default_pending) and not add_reopen %}
                   {% if get_current_interface() == 'central' and item.isAllowedStatus(item.fields['status'], constant('CommonITILObject::WAITING')) %}
                      <span
                         class="input-group-text bg-yellow-lt py-0 pe-0 {{ show_pending_reasons_actions ? 'flex-fill' : '' }}"
