{#
 # ---------------------------------------------------------------------
 #
 # GLPI - Gestionnaire Libre de Parc Informatique
 #
 # http://glpi-project.org
 #
 # @copyright 2015-2024 Teclib' and contributors.
 # @copyright 2003-2014 by the INDEPNET Development Team.
 # @licence   https://www.gnu.org/licenses/gpl-3.0.html
 #
 # ---------------------------------------------------------------------
 #
 # LICENSE
 #
 # This file is part of GLPI.
 #
 # This program is free software: you can redistribute it and/or modify
 # it under the terms of the GNU General Public License as published by
 # the Free Software Foundation, either version 3 of the License, or
 # (at your option) any later version.
 #
 # This program is distributed in the hope that it will be useful,
 # but WITHOUT ANY WARRANTY; without even the implied warranty of
 # MERCHANTABILITY or FITNESS FOR A PARTICULAR PURPOSE.  See the
 # GNU General Public License for more details.
 #
 # You should have received a copy of the GNU General Public License
 # along with this program.  If not, see <https://www.gnu.org/licenses/>.
 #
 # ---------------------------------------------------------------------
 #}

{% extends 'components/itilobject/timeline/form_timeline_item.html.twig' %}
{% import 'components/form/fields_macros.html.twig' as fields %}

{% set params = {'item': item}|merge(params|default({})) %}

{% set candedit = item.maySolve() %}
{% set can_read_kb = has_profile_right('knowbase', constant('READ')) or has_profile_right('knowbase', constant('KnowbaseItem::READFAQ')) %}
{% set can_update_kb = has_profile_right('knowbase', constant('UPDATE')) %}
{% set nokb = params['nokb'] is defined or params['nokb'] == true %}
{% set rand = random() %}
{% set is_default_pending = call('PendingReason::isDefaultPending') %}

{% block timeline_card %}
   {% if form_mode == 'view' %}
      <div class="read-only-content">
         <div class="rich_text_container">
            {{ entry_i['content']|enhanced_html({
               'user_mentions': true,
               'images_gallery': true
            }) }}
         </div>

         <div class="timeline-badges">
            {% if entry_i['requesttypes_id'] %}
               <span class="badge bg-blue-lt" title="{{ __('Source of followup') }}">
                  <i class="fas fa-inbox me-1"></i>
                  {{ get_item_name('RequestType', entry_i['requesttypes_id']) }}
               </span>
            {% endif %}

            {% if entry_i['sourceitems_id'] %}
               <span class="badge bg-blue-lt">
                  <i class="fas fa-code-branch me-1"></i>
                  {% set merged_badge %}
                     <span class="badge">
                        {{ get_item_link('Ticket', entry_i['sourceitems_id']) }}
                     </span>
                  {% endset %}
                  {{ __('Merged from Ticket %1$s')|format(merged_badge)|raw }}
               </span>
            {% endif %}

            {% if entry_i['sourceof_items_id'] %}
               <span class="badge bg-blue-lt">
                  <i class="fas fa-code-branch me-1"></i>
                  {% set promoted_badge %}
                     <span class="badge">
                        {{ get_item_link('Ticket', entry_i['sourceof_items_id']) }}
                     </span>
                  {% endset %}
                  {{ __('Promoted to Ticket %1$s')|format(promoted_badge)|raw }}
               </span>
            {% endif %}

            {{ include('components/itilobject/timeline/pending_reasons_messages.html.twig') }}
         </div>
      </div>
   {% else %}
      <div class="itilfollowup">
         <form name="asset_form" style="width: 100%;" class="d-flex flex-column" method="post"
               action="{{ subitem.getFormURL() }}" enctype="multipart/form-data" data-track-changes="true" data-submit-once>
            <input type="hidden" name="itemtype" value="{{ item.getType() }}" />
            <input type="hidden" name="items_id" value="{{ item.fields['id'] }}" />
            {{ call_plugin_hook('pre_item_form', {"item": subitem, 'options': params}) }}

            {% set add_reopen = (_get['_openfollowup'] ?? false) or item.needReopen() %}
            {% if add_reopen %}
               <input type="hidden" name="add_reopen" value="1" />
            {% endif %}

            <div class="row mx-n3 mx-xxl-auto">
               {% set col_md = get_current_interface() == 'central' ? 'col-xl-7 col-xxl-8' : 'col-xxl-12' %}
               <div class="col-12 {{ col_md }}">
                  {{ fields.textareaField(
                     'content',
                     subitem.fields['content'],
                     '',
                     {
                        'full_width': true,
                        'no_label': true,
                        'enable_richtext': true,
                        'enable_fileupload': true,
                        'enable_mentions': true,
                        'entities_id': item.fields['entities_id'],
                        'rand': rand,
                        'required': add_reopen
                     }
                  ) }}
               </div>
               {% if get_current_interface() == 'central' %}
                  <div class="col-12 col-xl-5 col-xxl-4 order-first order-md-last pe-0 pe-xxl-auto">
                     <div class="row">

                        {% set fup_template_lbl %}
                           <i class="fas fa-reply fa-fw me-1"
                              title="{{ _n('Followup template', 'Followup templates', get_plural_number()) }}"></i>
                        {% endset %}
                        {{ fields.dropdownField(
                           'ITILFollowupTemplate',
                           'itilfollowuptemplates_id',
                           subitem.fields['itilfollowuptemplates_id'],
                           fup_template_lbl,
                           {
                              'full_width': true,
                              'icon_label': true,
                              'on_change': 'itilfollowuptemplate_update' ~ rand ~ '(this.value)',
                              'entity': item.fields['entities_id'],
                              'rand': rand,
                           }
                        ) }}

                        {% set fup_source_lbl %}
                           <i class="fas fa-inbox fa-fw me-1" title="{{ __('Source of followup') }}"></i>
                        {% endset %}
                        {{ fields.dropdownField(
                           'RequestType',
                           'requesttypes_id',
                           subitem.fields['requesttypes_id'],
                           fup_source_lbl,
                           {
                              'full_width': true,
                              'icon_label': true,
                              'condition': {
                                 'is_active': 1,
                                 'is_itilfollowup': 1,
                              },
                              'rand': rand,
                           }
                        ) }}

                        {% set fup_private_lbl %}
                           <i class="ti ti-eye-off fa-fw me-1" title="{{ __('Private') }}"></i>
                        {% endset %}
                        {{ fields.sliderField(
                           'is_private',
                           subitem.fields['is_private'],
                           fup_private_lbl,
                           {
                              'full_width': true,
                              'icon_label': true,
                              'rand': rand,
                              'additional_attributes': {
                                'onchange': 'toggleTimelinePrivate(this.checked, this)',
                              }
                           }
                        ) }}

                        {% if can_read_kb and kb_id_toload > 0 %}
                           {% set link_kb_lbl %}
                              <i class="fas fa-link fa-fw me-1" data-bs-toggle="tooltip" data-bs-placement="top"
                                 title="{{ __('Link to knowledge base entry #%id')|replace({'%id': kb_id_toload}) }}"></i>
                           {% endset %}
                           {{ fields.sliderField(
                              'kb_linked_id',
                              1,
                              link_kb_lbl,
                              {
                                 'full_width': true,
                                 'icon_label': true,
                                 'rand': rand,
                                 'yes_value': kb_id_toload,
                              }
                           ) }}
                        {% endif %}

                        {% if candedit and can_update_kb and not nokb %}
                           {% set fup_to_kb_lbl %}
                              <i class="far fa-save fa-fw me-1" title="{{ __('Save and add to the knowledge base') }}"
                                 data-bs-toggle="tooltip" data-bs-placement="top"></i>
                           {% endset %}
                           {{ fields.sliderField(
                              '_fup_to_kb',
                              0,
                              fup_to_kb_lbl,
                              {
                                 'full_width': true,
                                 'icon_label': true,
                                 'rand': rand,
                              }
                           ) }}
                        {% endif %}
                     </div>
                  </div>
               {% endif %}
            </div>

            {{ call_plugin_hook('post_item_form', {"item": subitem, 'options': params}) }}
            {# Fixed min-height ensure no height increase when toggling the pending reason button, as select 2 dropdown are a bit higher than the default footer height #}
            <div class="d-flex card-footer mx-n3 mb-n3 flex-wrap" style="row-gap: 10px; min-height: 79px">
               {% set pending_reasons %}
                  {% set show_pending_reasons_actions = (item.fields['status'] == constant('CommonITILObject::WAITING') or is_default_pending) and not add_reopen %}
                  {% if get_current_interface() == 'central' and item.isAllowedStatus(item.fields['status'], constant('CommonITILObject::WAITING')) and call('PendingReason_Item::canDisplayPendingReasonForItem', [subitem]) %}
                     <span
                        class="input-group-text bg-yellow-lt py-0 pe-0 {{ show_pending_reasons_actions ? 'flex-fill' : '' }}"
                        id="pending-reasons-control-{{ rand }}"
                     >
                        <span class="d-inline-flex align-items-center" title="{{ __("Set the status to pending") }}"
                              data-bs-toggle="tooltip" data-bs-placement="top" role="button">
                           <i class="fas fa-pause me-2"></i>
                           <label class="form-check form-switch mt-2">
                              <input type="hidden"   name="pending" value="0" />
                              <input type="checkbox" name="pending" value="1" class="form-check-input"
                                    id="enable-pending-reasons-{{ rand }}"
                                    role="button"
                                    {{ (item.fields['status'] == constant('CommonITILObject::WAITING') or is_default_pending) and not add_reopen ? 'checked' : '' }}
                                    data-bs-toggle="collapse" data-bs-target="#pending-reasons-setup-{{ rand }}" />
                           </label>
                        </span>

                        <div
                           class="collapse ps-2 py-1 flex-fill {{ show_pending_reasons_actions ? 'show' : '' }}"
                           aria-expanded="{{ show_pending_reasons_actions ? 'true' : 'false' }}"
                           id="pending-reasons-setup-{{ rand }}"
                        >
                           {{ include('components/itilobject/timeline/pending_reasons.html.twig') }}
                        </div>
                     </span>
                  {% endif %}
               {% endset %}

               {% if subitem.fields['id'] <= 0 %}
                  {# Do not enable flex wrapping when creating a new item as the pending form will be merged with the add button in an input group #}
                  <div class="input-group flex-nowrap">
                     <button class="btn btn-primary" type="submit" name="add">
                        <i class="fas fa-plus"></i>
                        <span>{{ _x('button', 'Add') }}</span>
                     </button>
                    {{ pending_reasons|raw }}

                  </div>
               {% else %}
                  <input type="hidden" name="id" value="{{ subitem.fields['id'] }}" />
                  <button class="btn btn-primary me-2" type="submit" name="update">
                     <i class="far fa-save"></i>
                     <span>{{ _x('button', 'Save') }}</span>
                  </button>

                  {% if subitem.can(subitem.fields['id'], constant('PURGE')) %}
                     <button class="btn btn-outline-danger me-2" type="submit" name="purge"
                             onclick="return confirm('{{ __('Confirm the final deletion?') }}');">
                        <i class="fas fa-trash-alt"></i>
                        <span>{{ _x('button', 'Delete permanently') }}</span>
                     </button>
                  {% endif %}
                  {{ pending_reasons|raw }}
               {% endif %}
            </div>

            <input type="hidden" name="_glpi_csrf_token" value="{{ csrf_token() }}" />
         </form>
      </div>

      <script type="text/javascript">
         function itilfollowuptemplate_update{{ rand }}(value) {
            $.ajax({
               url: '{{ path('/ajax/itilfollowup.php') }}',
               type: 'POST',
               data: {
                  itilfollowuptemplates_id: value,
                  items_id: '{{ item.fields['id'] }}',
                  itemtype: '{{ item.getType() }}'
               }
            }).done(function (data) {
               var requesttypes_id = isNaN(parseInt(data.requesttypes_id))
                  ? 0
                  : parseInt(data.requesttypes_id);

               // set textarea content
               setRichTextEditorContent("content_{{ rand }}", data.content);
               // set category
               //need to create new DOM option, because SELECT is remotely-sourced (AJAX)
               //see : https://select2.org/programmatic-control/add-select-clear-items#preselecting-options-in-an-remotely-sourced-ajax-select2
               var newOption = new Option(data.requesttypes_name, requesttypes_id, true, true);
               $("#dropdown_requesttypes_id{{ rand }}").append(newOption).trigger('change');

<<<<<<< HEAD
               // set is_private
               $("#is_private_{{ rand }}")
                  .prop("checked", data.is_private == "0"
                     ? false
                     : true);

               // set predefined pending reason
               $("#enable-pending-reasons-{{ rand }}")
                  .prop("checked", data.pendingreasons_id > 0);
               if (data.pendingreasons_id > 0) {
                  $("#pending-reasons-setup-{{ rand }}")
                     .collapse('show');

                  //need to create new DOM option, because SELECT is remotely-sourced (AJAX)
                  //see : https://select2.org/programmatic-control/add-select-clear-items#preselecting-options-in-an-remotely-sourced-ajax-select2
                  var newOption = new Option(data.pendingreasons_name, data.pendingreasons_id, true, true);
                  $("#dropdown_pendingreasons_id{{ rand }}")
                     .append(newOption)
                     .trigger('change');
               } else if (
                  $("#dropdown_pendingreasons_id{{ rand }}").val() > 0
                     && $("#pending-reasons-setup-{{ rand }}").hasClass('show')
               ) {
                  $("#pending-reasons-setup-{{ rand }}")
                     .collapse('hide');

                  $("#dropdown_pendingreasons_id{{ rand }}")
                     .val(0)
                     .trigger('change');
=======
               if (data.is_private !== undefined) {
                  // set is_private
                  $("#is_private_{{ rand }}")
                     .prop("checked", data.is_private == "0"
                           ? false
                           : true);
>>>>>>> 4a9ea249
               }
            });
         }
      </script>
   {% endif %}
{% endblock %}<|MERGE_RESOLUTION|>--- conflicted
+++ resolved
@@ -306,12 +306,13 @@
                var newOption = new Option(data.requesttypes_name, requesttypes_id, true, true);
                $("#dropdown_requesttypes_id{{ rand }}").append(newOption).trigger('change');
 
-<<<<<<< HEAD
-               // set is_private
-               $("#is_private_{{ rand }}")
-                  .prop("checked", data.is_private == "0"
-                     ? false
-                     : true);
+               if (data.is_private !== undefined) {
+                   // set is_private
+                   $("#is_private_{{ rand }}")
+                       .prop("checked", data.is_private == "0"
+                         ? false
+                         : true);
+               }
 
                // set predefined pending reason
                $("#enable-pending-reasons-{{ rand }}")
@@ -336,14 +337,6 @@
                   $("#dropdown_pendingreasons_id{{ rand }}")
                      .val(0)
                      .trigger('change');
-=======
-               if (data.is_private !== undefined) {
-                  // set is_private
-                  $("#is_private_{{ rand }}")
-                     .prop("checked", data.is_private == "0"
-                           ? false
-                           : true);
->>>>>>> 4a9ea249
                }
             });
          }
