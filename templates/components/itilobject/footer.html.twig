<<<<<<< HEAD
<div class="mx-n2 mb-n2 itil-footer itil-footer p-0 border-top" id="itil-footer">
   <div class="buttons-bar d-flex py-2">
      {% if not item.isNewItem() %}
         <div class="col-md-8 ps-3">
            <div class="btn-group me-2 main-actions">
               <button class="btn btn-primary answer-action" data-bs-toggle="collapse" data-bs-target="#new-ITILFollowup-block">
                  <i class='far fa-comment'></i>
                  <span>{{ _x('button', 'Answer') }}</span>
               </button>
               <button type="button" class="btn btn-primary dropdown-toggle dropdown-toggle-split" data-bs-toggle="dropdown" aria-expanded="false">
                  <span class="visually-hidden">{{ __("View other actions") }}</span>
               </button>
               <ul class="dropdown-menu">
                  <li><a class="dropdown-item action-task answer-action" href="#"
                        data-bs-toggle="collapse" data-bs-target="#new-ITILTask-block">
                     <i class='fas fa-wrench'></i>
                     <span>{{ _x('button', 'Create a task') }}</span>
                  </a></li>
                  {% if item.getType() is same as ('Ticket') or item.getType() is same as ('Change') %}
                  <li><a class="dropdown-item action-validation answer-action" href="#"
                        data-bs-toggle="collapse" data-bs-target="#new-{{ item.getType() }}Validation-block">
                     <i class='far fa-thumbs-up'></i>
                     <span>{{ _x('button', 'Ask for validation') }}</span>
                  </a></li>
                  {% endif %}
                  <li><a class="dropdown-item action-solution answer-action" href="#"
                        data-bs-toggle="collapse" data-bs-target="#new-ITILSolution-block">
                     <i class='fas fa-check'></i>
                     <span>{{ _x('button', 'Add a solution') }}</span>
                  </a></li>
               </ul>
            </div>
         </div>
      {% endif %}
=======
<div class="border-top mx-n2 mb-n2 itil-footer card-footer itil-footer" id="itil-footer">
   <div class="buttons-bar d-flex">
      <div class="btn-group me-2 main-actions">
         {% set default_action = timeline_itemtypes|keys|first %}
         {% set default_action_data = timeline_itemtypes|first %}
         <button class="btn btn-primary answer-action" data-bs-toggle="collapse" data-bs-target="#new-{{ default_action_data.class }}-block">
            <i class='{{ default_action_data.icon }}'></i>
            <span>{{ default_action_data.label }}</span>
         </button>
         <button type="button" class="btn btn-primary dropdown-toggle dropdown-toggle-split" data-bs-toggle="dropdown" aria-expanded="false">
            <span class="visually-hidden">{{ __("View other actions") }}</span>
         </button>
         <ul class="dropdown-menu">
            {% for action, timeline_itemtype in timeline_itemtypes %}
               {% if loop.index0 > 0 %}
                  <li><a class="dropdown-item action-{{ action}} answer-action" href="#"
                      data-bs-toggle="collapse" data-bs-target="#new-{{ timeline_itemtype.class }}-block">
                     <i class='{{ timeline_itemtype.icon }}'></i>
                     <span>{{ timeline_itemtype.label }}</span>
                  </a></li>
               {% endif %}
            {% endfor %}
         </ul>
      </div>
>>>>>>> 64b2be73

      <div class="form-buttons col-md d-flex justify-content-end ms-auto ms-md-0 my-n2 py-2 pe-3 card-footer border-top-0">
         {% if item.isNewItem() %}
            <button class="btn btn-primary me-2" type="submit" name="add"
                  title="{{ _x('button', 'Add') }}">
               <i class="fas fa-plus"></i>
               <span class="d-none d-md-block">{{ _x('button', 'Add') }}</span>
            </button>
         {% else %}
            {% if item.isDeleted() %}
               <button class="btn btn-outline-secondary me-2" type="submit" name="restore"
                     title="{{ _x('button', 'Restore') }}">
                  <i class='fas fa-trash-alt'></i>
                  <span class="d-none d-md-block">{{ _x('button', 'Restore') }}</span>
               </button>

               <button class="btn btn-outline-danger me-2" type="submit" name="purge"
                     title="{{ _x('button', 'Delete permanently') }}"
                     onclick='return confirm("{{ __('Confirm the final deletion?') }}");'>
                  <i class='fas fa-trash-alt'></i>
                  <span class="d-none d-md-block">{{ _x('button', 'Delete permanently') }}</span>
               </button>
            {% else %}
               <button class="btn btn-outline-danger me-2" type="submit" name="delete"
                     title="{{ _x('button', 'Put in trashbin') }}">
                  <i class='fas fa-trash-alt'></i>
                  <span class="d-none d-md-block">{{ _x('button', 'Put in trashbin') }}</span>
               </button>
            {% endif %}

            <button class="btn btn-primary me-2" type="submit" name="update"
                  title="{{ _x('button', 'Save') }}">
               <i class="fas fa-save"></i>
               <span class="d-none d-md-block">{{ _x('button', 'Save') }}</span>
            </button>
         {% endif %}
      </div>
   <div>
</div>

<script type="text/javascript">
$(function() {
   $(document).on("click", "#itil-footer .answer-action", function() {
      // scroll body to ensure we are at bottom (useful for responsive display)
      $('html, body').animate({
         scrollTop: $(document).height()
      }, 0, function(){
          // scroll timeline with animation
         var timeline = $("#itil-object .itil-left-side");
         timeline.animate(
            { scrollTop: timeline.prop('scrollHeight') }, 'slow',
         );
      });

      // hide answer button after clicking on it
      $(this).closest(".main-actions").hide();
   });

   // when close button of new answer block is clicked, show again the new answer button
   $(document).on("click", "#new-itilobject-form .close-itil-answer", function() {
      $("#itil-footer .main-actions").show();
   });

   // form submit buttons
   $(document).on("click", "#itil-footer .form-buttons [type=submit]", function() {
      var button_name = $(this).attr('name');
      $('#itil-form').append(`<input type='hidden' name='${button_name}' value='1'>`).submit();
   });
});
</script><|MERGE_RESOLUTION|>--- conflicted
+++ resolved
@@ -1,64 +1,31 @@
-<<<<<<< HEAD
 <div class="mx-n2 mb-n2 itil-footer itil-footer p-0 border-top" id="itil-footer">
    <div class="buttons-bar d-flex py-2">
       {% if not item.isNewItem() %}
          <div class="col-md-8 ps-3">
             <div class="btn-group me-2 main-actions">
-               <button class="btn btn-primary answer-action" data-bs-toggle="collapse" data-bs-target="#new-ITILFollowup-block">
-                  <i class='far fa-comment'></i>
-                  <span>{{ _x('button', 'Answer') }}</span>
+               {% set default_action = timeline_itemtypes|keys|first %}
+               {% set default_action_data = timeline_itemtypes|first %}
+               <button class="btn btn-primary answer-action" data-bs-toggle="collapse" data-bs-target="#new-{{ default_action_data.class }}-block">
+                  <i class='{{ default_action_data.icon }}'></i>
+                  <span>{{ default_action_data.label }}</span>
                </button>
                <button type="button" class="btn btn-primary dropdown-toggle dropdown-toggle-split" data-bs-toggle="dropdown" aria-expanded="false">
                   <span class="visually-hidden">{{ __("View other actions") }}</span>
                </button>
                <ul class="dropdown-menu">
-                  <li><a class="dropdown-item action-task answer-action" href="#"
-                        data-bs-toggle="collapse" data-bs-target="#new-ITILTask-block">
-                     <i class='fas fa-wrench'></i>
-                     <span>{{ _x('button', 'Create a task') }}</span>
-                  </a></li>
-                  {% if item.getType() is same as ('Ticket') or item.getType() is same as ('Change') %}
-                  <li><a class="dropdown-item action-validation answer-action" href="#"
-                        data-bs-toggle="collapse" data-bs-target="#new-{{ item.getType() }}Validation-block">
-                     <i class='far fa-thumbs-up'></i>
-                     <span>{{ _x('button', 'Ask for validation') }}</span>
-                  </a></li>
-                  {% endif %}
-                  <li><a class="dropdown-item action-solution answer-action" href="#"
-                        data-bs-toggle="collapse" data-bs-target="#new-ITILSolution-block">
-                     <i class='fas fa-check'></i>
-                     <span>{{ _x('button', 'Add a solution') }}</span>
-                  </a></li>
+                  {% for action, timeline_itemtype in timeline_itemtypes %}
+                     {% if loop.index0 > 0 %}
+                        <li><a class="dropdown-item action-{{ action}} answer-action" href="#"
+                           data-bs-toggle="collapse" data-bs-target="#new-{{ timeline_itemtype.class }}-block">
+                           <i class='{{ timeline_itemtype.icon }}'></i>
+                           <span>{{ timeline_itemtype.label }}</span>
+                        </a></li>
+                     {% endif %}
+                  {% endfor %}
                </ul>
             </div>
          </div>
       {% endif %}
-=======
-<div class="border-top mx-n2 mb-n2 itil-footer card-footer itil-footer" id="itil-footer">
-   <div class="buttons-bar d-flex">
-      <div class="btn-group me-2 main-actions">
-         {% set default_action = timeline_itemtypes|keys|first %}
-         {% set default_action_data = timeline_itemtypes|first %}
-         <button class="btn btn-primary answer-action" data-bs-toggle="collapse" data-bs-target="#new-{{ default_action_data.class }}-block">
-            <i class='{{ default_action_data.icon }}'></i>
-            <span>{{ default_action_data.label }}</span>
-         </button>
-         <button type="button" class="btn btn-primary dropdown-toggle dropdown-toggle-split" data-bs-toggle="dropdown" aria-expanded="false">
-            <span class="visually-hidden">{{ __("View other actions") }}</span>
-         </button>
-         <ul class="dropdown-menu">
-            {% for action, timeline_itemtype in timeline_itemtypes %}
-               {% if loop.index0 > 0 %}
-                  <li><a class="dropdown-item action-{{ action}} answer-action" href="#"
-                      data-bs-toggle="collapse" data-bs-target="#new-{{ timeline_itemtype.class }}-block">
-                     <i class='{{ timeline_itemtype.icon }}'></i>
-                     <span>{{ timeline_itemtype.label }}</span>
-                  </a></li>
-               {% endif %}
-            {% endfor %}
-         </ul>
-      </div>
->>>>>>> 64b2be73
 
       <div class="form-buttons col-md d-flex justify-content-end ms-auto ms-md-0 my-n2 py-2 pe-3 card-footer border-top-0">
          {% if item.isNewItem() %}
