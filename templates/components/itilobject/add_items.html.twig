{#
 # ---------------------------------------------------------------------
 #
 # GLPI - Gestionnaire Libre de Parc Informatique
 #
 # http://glpi-project.org
 #
 # @copyright 2015-2025 Teclib' and contributors.
 # @licence   https://www.gnu.org/licenses/gpl-3.0.html
 #
 # ---------------------------------------------------------------------
 #
 # LICENSE
 #
 # This file is part of GLPI.
 #
 # This program is free software: you can redistribute it and/or modify
 # it under the terms of the GNU General Public License as published by
 # the Free Software Foundation, either version 3 of the License, or
 # (at your option) any later version.
 #
 # This program is distributed in the hope that it will be useful,
 # but WITHOUT ANY WARRANTY; without even the implied warranty of
 # MERCHANTABILITY or FITNESS FOR A PARTICULAR PURPOSE.  See the
 # GNU General Public License for more details.
 #
 # You should have received a copy of the GNU General Public License
 # along with this program.  If not, see <https://www.gnu.org/licenses/>.
 #
 # ---------------------------------------------------------------------
 #}

<div id="itemAddForm{{ rand }}">
   {% if can_edit %}
      {{ my_items_dropdown|raw }}
      {{ all_items_dropdown|raw }}
      <a href="javascript:itemAction{{ rand }}('add');" class="btn btn-sm btn-outline-secondary">
         <i class="ti ti-plus"></i>
         <span>{{ _x('button', 'Add') }}</span>
      </a>
   {% endif %}

   {% for item_to_add in items_to_add %}
      {{ item_to_add|raw }}
   {% endfor %}

   {% if count == 0 %}
      <input type="hidden" value="0" name="items_id">
   {% endif %}

   {% if params.id > 0 and usedcount != count %}
      <i>{{ _n('%1$s item not saved', '%1$s items not saved', (count - usedcount))|format((count - usedcount)) }}</i>
   {% endif %}
   {% if params.id > 0 and usedcount > 5 %}
      <i><a href="{{ 'Ticket'|itemtype_form_path(params.id) }}&amp;forcetab=Item_Ticket$1">{{ __('Display all items') ~ '(' ~ usedcount ~ ')' }}</a></i>
   {% endif %}
   <script>
      function refreshItemCounter{{ rand }}() {
         const item_form = $("#itemAddForm{{ rand }}");
         let item_count = item_form.find('input[type="hidden"][name^="items_id["]').length;
         item_form.closest('.accordion-item').find('.item-counter').text(item_count);
      }

      function itemAction{{ rand }}(action, itemtype, items_id) {
          if (itemtype === undefined && items_id === undefined) {
              const my_items_dropdown = $('#dropdown_my_items{{ rand }}');
              if (my_items_dropdown.length > 0) {
                 const val = my_items_dropdown.val();
                 if (val && val.includes('_')) {
                    itemtype = val.split('_')[0];
                    items_id = val.split('_')[1];
                 }
              }
              if (itemtype === undefined && items_id === undefined) {
                  const dropdown_itemtype = $('#dropdown_itemtype{{ rand }}');
                  const dropdown_items_id = $('#dropdown_add_items_id{{ rand }}');
                  if (dropdown_itemtype.length > 0 && dropdown_items_id.length > 0) {
                      itemtype = dropdown_itemtype.val();
                      items_id = dropdown_items_id.val();
                  }
              }
          }
         if (!itemtype || !items_id) {
            glpi_toast_error({{ __('Please select an item to add')|json_encode|raw }});
            return;
         }
         $.ajax({
<<<<<<< HEAD
            url: CFG_GLPI.root_doc + '/ajax/{{ item_class|lower }}.php',
=======
            method: 'POST',
            url: CFG_GLPI.root_doc + '/ajax/itemTicket.php',
>>>>>>> 44176ce3
            dataType: 'html',
            data: {
               'action': action,
               'rand': {{ rand }},
               'params': {{ opt|json_encode|raw }},
               'my_items': $('#dropdown_my_items{{ rand }}').val(),
               'itemtype': itemtype,
               'items_id': items_id,
            },
            success: function(response) {
               $("#itemAddForm{{ rand }}").replaceWith(response);
            }
         });
      }
      refreshItemCounter{{ rand }}();
   </script>
</div><|MERGE_RESOLUTION|>--- conflicted
+++ resolved
@@ -85,12 +85,8 @@
             return;
          }
          $.ajax({
-<<<<<<< HEAD
+            method: 'POST',
             url: CFG_GLPI.root_doc + '/ajax/{{ item_class|lower }}.php',
-=======
-            method: 'POST',
-            url: CFG_GLPI.root_doc + '/ajax/itemTicket.php',
->>>>>>> 44176ce3
             dataType: 'html',
             data: {
                'action': action,
