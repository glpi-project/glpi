{#
 # ---------------------------------------------------------------------
 #
 # GLPI - Gestionnaire Libre de Parc Informatique
 #
 # http://glpi-project.org
 #
 # @copyright 2015-2025 Teclib' and contributors.
 # @licence   https://www.gnu.org/licenses/gpl-3.0.html
 #
 # ---------------------------------------------------------------------
 #
 # LICENSE
 #
 # This file is part of GLPI.
 #
 # This program is free software: you can redistribute it and/or modify
 # it under the terms of the GNU General Public License as published by
 # the Free Software Foundation, either version 3 of the License, or
 # (at your option) any later version.
 #
 # This program is distributed in the hope that it will be useful,
 # but WITHOUT ANY WARRANTY; without even the implied warranty of
 # MERCHANTABILITY or FITNESS FOR A PARTICULAR PURPOSE.  See the
 # GNU General Public License for more details.
 #
 # You should have received a copy of the GNU General Public License
 # along with this program.  If not, see <https://www.gnu.org/licenses/>.
 #
 # ---------------------------------------------------------------------
 #}

{% set load_actors = params['load_actors'] ?? true %}
{% set actors = load_actors ? item.getActorsForType(actortypeint, params) : [] %}

{% set required = false %}
{% if itiltemplate.isMandatoryField('_users_id_' ~ actortype) or itiltemplate.isMandatoryField('_groups_id_' ~ actortype) or (actortype == 'assign' and itiltemplate.isMandatoryField('_suppliers_id_' ~ actortype)) %}
   {% set required = true %}
{% endif %}

{% set is_actor_hidden = false %}
{% if itiltemplate.isHiddenField('_users_id_' ~ actortype) and itiltemplate.isHiddenField('_groups_id_' ~ actortype) and (actortype != 'assign' or itiltemplate.isHiddenField('_suppliers_id_' ~ actortype)) %}
   {% set is_actor_hidden = true %}
{% endif %}

{% set onchange = '' %}
{% set allow_auto_submit = allow_auto_submit ?? true %}
{% if allow_auto_submit and item.isNewItem() and actortype == "requester" %}
   {% set onchange = 'this.form.submit();' %}
{% endif %}

{% if not is_actor_hidden %}
   <select class="form-select" multiple="true" id="actor_{{ rand }}" data-actor-type="{{ actortype }}"
        {{ required ? 'required' : '' }}>
   {% for actor in actors %}
      {% set unique_id = "user_opt_" ~ actortype ~ actor.itemtype ~ actor.items_id %}
      <option selected="true" value="{{ actor['itemtype'] ~ '_' ~ actor['items_id'] }}"
            data-itemtype="{{ actor['itemtype'] }}" data-items-id="{{ actor['items_id'] }}"
            data-use-notification="{{ actor['use_notification'] }}"
            data-default-email="{{ actor['default_email'] ?? '' }}"
            data-alternative-email="{{ actor['alternative_email'] ?? '' }}"
            {% if (actor['itemtype'] == 'User' and itiltemplate.isHiddenField('_users_id_' ~ actortype)) or (actor['itemtype'] == 'Group' and itiltemplate.isHiddenField('_groups_id_' ~ actortype)) %}
               disabled="disabled" style="display: none;"
            {% endif %}
            data-text="{{ actor['text'] }}" data-title="{{ actor['title'] }}" data-glpi-popover-source="content{{ unique_id }}">
         {{ actor['title'] }}
      </option>
   {% endfor %}
   </select>

   {% if not item.isNewItem() and not (params['template_preview'] ?? false) and canassigntome %}
      {{ include('components/itilobject/actors/assign_to_me.html.twig') }}
   {% endif %}

<<<<<<< HEAD
    <script type="module" defer>
        const actorytype = '{{ actortype }}';

        // function to display an option in the list or the selected input
        function genericTemplate(option = {}, is_selection = false) {
            const element   = $(option.element);
            const itemtype  = element.data('itemtype') ?? option.itemtype;
            const items_id  = element.data('items-id') ?? option.items_id;
            let text        = escapeMarkupText(element.data('text') ?? option.text ?? '');
            const title     = escapeMarkupText(element.data('title') ?? option.title ?? '');
            const use_notif = element.data('use-notification') ?? option.use_notification ?? 1;
            const alt_email = element.data('alternative-email') ?? option.alternative_email ?? '';

            let icon = "";
            let fk   = "";
            switch (itemtype) {
                case "User":
                    if (items_id == 0) {
                        text = alt_email;
                        icon = `<i class="ti ti-mail mx-1" title="{{ __('Direct email') }}"></i>`;
                    } else {
                        icon = `<i class="ti ti-user mx-1" title="{{ 'User'|itemtype_name }}"></i>`;
                    }
                    if ("{{ actortype }}" == "assign") {
                        fk = "users_id_assign";
                    } else if ("{{ actortype }}" == "requester") {
                        fk = "users_id_requester";
                    } else if ("{{ actortype }}" == "observer") {
                        fk = "users_id_observer";
                    }
                    break;
                case "Group":
                    icon = `<i class="ti ti-users mx-1" title="{{ 'Group'|itemtype_name }}"></i>`;
                    if ("{{ actortype }}" == "assign") {
                        fk = "groups_id_assign";
                    } else if ("{{ actortype }}" == "requester") {
                        fk = "groups_id_requester";
                    } else if ("{{ actortype }}" == "observer") {
                        fk = "groups_id_observer";
                    }
                    break;
                case "Supplier":
                    icon = `<i class="ti ti-package mx-1" title="{{ 'Supplier'|itemtype_name }}"></i>`;
                    fk   = "suppliers_id_assign";
                    break;
=======
   {#
      Prevent WAF (Web Application Firewall) from triggering on item.fields['content']

      The WAF rule (signature ID 010000092) is triggered due to the presence of HTML-encoded content
      in the 'content' field, which is falsely identified as a potential XSS injection.
      This key is removed from the AJAX payload to avoid false positives.

      Reference: https://github.com/glpi-project/glpi/pull/10300
   #}
   {% set safe_item_fields = item.fields|filter((value, key) => key != 'content') %}

   <script type="text/javascript">

   // Do not use jquery ready wrapper here as it behave unexpectedly with ajax
   // requests, adding an unnecessary delay
   (function() {
      var actorytype = '{{ actortype }}';

      // function to display an option in the list or the selected input
      var genericTemplate_{{ rand }} = function(option = {}, is_selection = false) {
         var element   = $(option.element);
         var itemtype  = element.data('itemtype') ?? option.itemtype;
         var items_id  = element.data('items-id') ?? option.items_id;
         var text      = escapeMarkupText(element.data('text') ?? option.text ?? '');
         var title     = escapeMarkupText(element.data('title') ?? option.title ?? '');
         var use_notif = element.data('use-notification') ?? option.use_notification ?? 1;
         var alt_email = element.data('alternative-email') ?? option.alternative_email ?? '';

         var icon = "";
         var fk   = "";
         switch (itemtype) {
            case "User":
               if (items_id == 0) {
                  text = alt_email;
                  icon = `<i class="ti  fa-fw ti-mail mx-1" title="{{ __('Direct email') }}"></i>`;
               } else {
                  icon = `<i class="ti  fa-fw ti-user mx-1" title="{{ 'User'|itemtype_name }}"></i>`;
               }
               if ("{{ actortype }}" == "assign") {
                  fk = "users_id_assign";
               } else if ("{{ actortype }}" == "requester") {
                  fk = "users_id_requester";
               } else if ("{{ actortype }}" == "observer") {
                  fk = "users_id_observer";
               }
               break;
            case "Group":
               icon = `<i class="ti  fa-fw ti-users mx-1" title="{{ 'Group'|itemtype_name }}"></i>`;
               if ("{{ actortype }}" == "assign") {
                  fk = "groups_id_assign";
               } else if ("{{ actortype }}" == "requester") {
                  fk = "groups_id_requester";
               } else if ("{{ actortype }}" == "observer") {
                  fk = "groups_id_observer";
               }
               break;
            case "Supplier":
               icon = `<i class="ti fa-fw ti-package mx-1" title="{{ 'Supplier'|itemtype_name }}"></i>`;
               fk   = "suppliers_id_assign";
               break;
         }

         var actions = "";
         {% if canupdate %}
         if (['User', 'Supplier', 'Email'].includes(itemtype)
            && is_selection) {
            var fa_class = "far";
            if (use_notif) {
               fa_class = "fas";
>>>>>>> c293dcd1
            }

            let actions = "";
            {% if canupdate %}
            if (['User', 'Supplier', 'Email'].includes(itemtype)
                && is_selection) {
                const icon_class = use_notif ? "ti-bell-filled" : "ti-bell";
                actions = `
                    <button class="btn btn-sm btn-ghost-secondary edit-notify-user"
                              data-bs-toggle="tooltip" data-bs-placement="top"
                              title="{{ __('Email followup') }}"
                              type="button">
                        <i class="ti ${icon_class} notify-icon"></i>
                    </button>`;
            }
            {% endif %}

            // manage specific display for tree data (like groups)
            let indent = "";
            if (!is_selection && "level" in option && option.level > 1) {
                for (let index = 1; index < option.level; index++) {
                    indent = "&nbsp;&nbsp;&nbsp;"+indent;
                }
                indent = indent+"&raquo;";
            }

            // prepare html for option element
            text = (is_selection && itemtype == "Group") ? title : text;
            const option_text    = `<span class="actor_text">${text}</span>`;
            const option_element = $(`<span class="actor_entry" data-itemtype="${itemtype}" data-items-id="${items_id}" data-actortype="${actorytype}">${indent}${icon}${option_text}${actions}</span>`);

            if (is_selection && itemtype == "User") {
                const unique_id = "user_opt_" + actor_select.attr('data-actor-type') + "User" + items_id;
                $.ajax({
                    url: '{{ path('/ajax/comments.php') }}',
                    type: 'POST',
                    data: {
                        'itemtype': 'User',
                        'value': items_id,
                    }
                }).then((result) => {
                    if (result) {
                        actor_select.parent().append('<' + `div id="content${unique_id}" style="display: none;">` + result + '<' + '/div>');
                        option_element.attr('data-glpi-popover-source', `content${unique_id}`);
                    }
                });
            }

            if (is_selection && itemtype == "Group") {
                const unique_id = "group_opt_" + actor_select.attr('data-actor-type') + "Group" + items_id;
                $.ajax({
                    url: '{{ path('/ajax/comments.php') }}',
                    type: 'POST',
                    data: {
                        'itemtype': 'Group',
                        'value': items_id,
                    }
                }).then((result) => {
                    if (result) {
                        actor_select.parent().append('<' + `div id="content${unique_id}" style="display: none;">` + result + '<' + '/div>');
                        option_element.attr('data-glpi-popover-source', `content${unique_id}`);
                    }
                });
            }

            // manage ticket information (number of assigned ticket for an actor)
            if (is_selection && itemtype != "Email") {
                let label = '';
                if ("{{ actortype }}" == "assign") {
                    label = "{{ __('Number of tickets already assigned') }}";
                } else if ("{{ actortype }}" == "requester") {
                    label = "{{ __('Number of tickets as requester') }}";
                }
                const existing_element = $(`
                    <span class="assign_infos ms-1" title="${label}"
                        data-bs-toggle="tooltip" data-bs-placement="top"
                        data-id="${items_id}" data-fk="${fk}">
                        <span class="spinner-border" role="status" aria-hidden="true"></span>
                    </span>
                `);
                option_element.append(existing_element);

                $.get("{{ path('/ajax/actorinformation.php') }}", {
                    [fk]: items_id,
                    only_number: true,
                }).done((number) => {
                    const badge = number.length > 0 ? `<span class="badge bg-secondary-lt">${number}</span>` : '';
                    existing_element.html(badge);
                });
            }
<<<<<<< HEAD

            return option_element;
        }

        const select2_width = "{{ canassigntome ? 'calc(100% - 30px)' : '100%' }}";

        const actor_select = $("#actor_{{ rand }}");
        actor_select.select2({
            tags: true,
            width: select2_width,
            tokenSeparators: [',', ' '],
            containerCssClass: 'actor-field',
            templateSelection: (option) => genericTemplate(option, true),
            templateResult: (option) => genericTemplate(option, false),
            disabled: {{ canupdate ? 'false' : 'true' }},
            createTag: (params) => {
                const term = $.trim(params.term);

                if (term === '') {
                    return null;
                }

                // Don't offset to create a tag if it's not an email
                if (!new RegExp(/^[\w-\.]+@([\w-]+\.)+[\w-]{2,63}$/).test(term)) {
                    // Return null to disable tag creation
                    return null;
                }

                return {
                    id: term,
                    text: term,
                    itemtype: "User",
                    items_id: 0,
                    use_notification: 1,
                    alternative_email: term,
                }
=======
         },
         ajax: {
            url: '{{ path('/ajax/actors.php') }}',
            datatype: 'json',
            type: 'POST',
            delay:250,
            data: function (params) {
               var is_new_item = {{ item.isNewItem() ? "true" : "false" }};
               return {
                  action: 'getActors',
                  actortype: actorytype,
                  users_right: '{{ users_right ?? 'all' }}',
                  entity_restrict: (actors.requester.length == 0 && is_new_item) ? -1 : {{ entities_id }},
                  searchText: params.term,
                  _idor_token: '{{ idor_token(item.getType(), {'users_right': users_right ?? 'all'}) }}',
                  itiltemplate_class: '{{ itiltemplate.getType() }}',
                  itiltemplates_id: {{ itiltemplate.fields['id'] ?? 0 }},
                  itemtype: '{{ item.getType() }}',
                  items_id: {{ item.isNewItem() ? -1 : item.fields['id'] }},
                  item: {{ safe_item_fields|json_encode|raw }},
                  returned_itemtypes: {{ (returned_itemtypes ?? ['User', 'Group', 'Supplier'])|json_encode()|raw }},
                  page: params.page || 1
               };
>>>>>>> c293dcd1
            },
            ajax: {
                url: '{{ path('/ajax/actors.php') }}',
                datatype: 'json',
                type: 'POST',
                delay:250,
                data: (params) => {
                    const is_new_item = {{ item.isNewItem() ? "true" : "false" }};
                    return {
                        action: 'getActors',
                        actortype: actorytype,
                        users_right: '{{ users_right ?? 'all' }}',
                        entity_restrict: (window.actors.requester.length === 0 && is_new_item) ? -1 : {{ entities_id }},
                        searchText: params.term,
                        _idor_token: '{{ idor_token(item.getType(), {'users_right': users_right ?? 'all'}) }}',
                        itiltemplate_class: '{{ itiltemplate.getType() }}',
                        itiltemplates_id: {{ itiltemplate.fields['id'] ?? 0 }},
                        itemtype: '{{ item.getType() }}',
                        items_id: {{ item.isNewItem() ? -1 : item.fields['id'] }},
                        item: {{ item.fields|json_encode|raw }},
                        returned_itemtypes: {{ (returned_itemtypes ?? ['User', 'Group', 'Supplier'])|json_encode()|raw }},
                        page: params.page || 1
                    };
                },
            }
        }).on('select2:open', () => {
            // Close popovers
            $('.popover').popover('hide');
        });

        actor_select.parent().popover({
            selector: '[data-glpi-popover-source]',
            container: actor_select.parent(),
            html: true,
            sanitize: false,
            trigger: 'hover',
            delay: {
                hide: 300
            },
            content: (el) => {
                // Close other popovers
                $('.popover').popover('hide');
                return $('#' + $(el).attr('data-glpi-popover-source')).html();
            }
        }).on('hide.bs.popover', () => {
            // prevent closing popover when user card is hover
            if ($('.user-info-card:hover').length > 0) {
                return false;
            }
            // prevent closing popover when group card is hover
            if ($('.group-info-card:hover').length > 0) {
                return false;
            }
        });

        // when the mouse leave the user card in the popover, close it
        $(document).on('mouseleave', '.user-info-card', () => {
            setTimeout(() => {
                $('.popover').popover('hide');
            }, 300);
        });

        // when the mouse leave the group card in the popover, close it
        $(document).on('mouseleave', '.group-info-card', () => {
            setTimeout(() => {
                $('.popover').popover('hide');
            }, 300);
        });

        // manage actors change
        function updateActors() {
            const data = $("#actor_{{ rand }}").select2('data');

            const new_actors = [];
            data.forEach((selection) => {
                const element = $(selection.element);

                let itemtype  = selection.itemtype ?? element.data('itemtype');
                const items_id  = selection.items_id ?? element.data('items-id');
                let use_notif = selection.use_notification  ?? element.data('use-notification')  ?? false;
                const def_email = selection.default_email ?? element.data('default-email') ?? '';
                let alt_email = selection.alternative_email ?? element.data('alternative-email') ?? '';

                if (itemtype == "Email") {
                    itemtype  = "User";
                    use_notif = true;
                    alt_email = selection.id;
                }

                new_actors.push({
                    itemtype: itemtype,
                    items_id: items_id,
                    use_notification: use_notif,
                    default_email: def_email,
                    alternative_email: alt_email,
                });
            });

            window.actors[actorytype] = new_actors;

            saveActorsToDom();
        }

        $("#actor_{{ rand }}").on('select2:select', () => {
            updateActors();
            {{ onchange }}
        });
        $("#actor_{{ rand }}").on('select2:unselect', () => {
            updateActors();
            {{ onchange }}
        });

        // intercept event for edit notification button
        document.addEventListener('click', event => {
            if (event.target.closest("#actor_{{ rand }} + .select2 .edit-notify-user")) {
                return openNotifyModal(event);
            }
            // if a click on assign info is detected prevent opening of select2
            if (event.target.closest("#actor_{{ rand }} + .select2 .assign_infos")) {
                event.stopPropagation();
            }
        }, {capture: true})
        document.addEventListener('keydown', event => {
            if (event.target.closest("#actor_{{ rand }} + .select2 .edit-notify-user")
                && event.key == "Enter") {
                return openNotifyModal(event);
            }
        }, {capture: true})

        {% if itiltemplate.isHiddenField('_users_id_' ~ actortype) %}
        $(".actor_entry[data-itemtype=\"User\"][data-actortype=\"{{ actortype }}\"]").parent().css("display", "none");
        {% endif %}
        {% if itiltemplate.isHiddenField('_groups_id_' ~ actortype) %}
        $(".actor_entry[data-itemtype=\"Group\"][data-actortype=\"{{ actortype }}\"]").parent().css("display", "none");
        {% endif %}
    </script>
{% endif %}<|MERGE_RESOLUTION|>--- conflicted
+++ resolved
@@ -72,7 +72,16 @@
       {{ include('components/itilobject/actors/assign_to_me.html.twig') }}
    {% endif %}
 
-<<<<<<< HEAD
+    {#
+        Prevent WAF (Web Application Firewall) from triggering on item.fields['content']
+
+        The WAF rule (signature ID 010000092) is triggered due to the presence of HTML-encoded content
+        in the 'content' field, which is falsely identified as a potential XSS injection.
+        This key is removed from the AJAX payload to avoid false positives.
+
+        Reference: https://github.com/glpi-project/glpi/pull/10300
+    #}
+    {% set safe_item_fields = item.fields|filter((value, key) => key != 'content') %}
     <script type="module" defer>
         const actorytype = '{{ actortype }}';
 
@@ -118,77 +127,6 @@
                     icon = `<i class="ti ti-package mx-1" title="{{ 'Supplier'|itemtype_name }}"></i>`;
                     fk   = "suppliers_id_assign";
                     break;
-=======
-   {#
-      Prevent WAF (Web Application Firewall) from triggering on item.fields['content']
-
-      The WAF rule (signature ID 010000092) is triggered due to the presence of HTML-encoded content
-      in the 'content' field, which is falsely identified as a potential XSS injection.
-      This key is removed from the AJAX payload to avoid false positives.
-
-      Reference: https://github.com/glpi-project/glpi/pull/10300
-   #}
-   {% set safe_item_fields = item.fields|filter((value, key) => key != 'content') %}
-
-   <script type="text/javascript">
-
-   // Do not use jquery ready wrapper here as it behave unexpectedly with ajax
-   // requests, adding an unnecessary delay
-   (function() {
-      var actorytype = '{{ actortype }}';
-
-      // function to display an option in the list or the selected input
-      var genericTemplate_{{ rand }} = function(option = {}, is_selection = false) {
-         var element   = $(option.element);
-         var itemtype  = element.data('itemtype') ?? option.itemtype;
-         var items_id  = element.data('items-id') ?? option.items_id;
-         var text      = escapeMarkupText(element.data('text') ?? option.text ?? '');
-         var title     = escapeMarkupText(element.data('title') ?? option.title ?? '');
-         var use_notif = element.data('use-notification') ?? option.use_notification ?? 1;
-         var alt_email = element.data('alternative-email') ?? option.alternative_email ?? '';
-
-         var icon = "";
-         var fk   = "";
-         switch (itemtype) {
-            case "User":
-               if (items_id == 0) {
-                  text = alt_email;
-                  icon = `<i class="ti  fa-fw ti-mail mx-1" title="{{ __('Direct email') }}"></i>`;
-               } else {
-                  icon = `<i class="ti  fa-fw ti-user mx-1" title="{{ 'User'|itemtype_name }}"></i>`;
-               }
-               if ("{{ actortype }}" == "assign") {
-                  fk = "users_id_assign";
-               } else if ("{{ actortype }}" == "requester") {
-                  fk = "users_id_requester";
-               } else if ("{{ actortype }}" == "observer") {
-                  fk = "users_id_observer";
-               }
-               break;
-            case "Group":
-               icon = `<i class="ti  fa-fw ti-users mx-1" title="{{ 'Group'|itemtype_name }}"></i>`;
-               if ("{{ actortype }}" == "assign") {
-                  fk = "groups_id_assign";
-               } else if ("{{ actortype }}" == "requester") {
-                  fk = "groups_id_requester";
-               } else if ("{{ actortype }}" == "observer") {
-                  fk = "groups_id_observer";
-               }
-               break;
-            case "Supplier":
-               icon = `<i class="ti fa-fw ti-package mx-1" title="{{ 'Supplier'|itemtype_name }}"></i>`;
-               fk   = "suppliers_id_assign";
-               break;
-         }
-
-         var actions = "";
-         {% if canupdate %}
-         if (['User', 'Supplier', 'Email'].includes(itemtype)
-            && is_selection) {
-            var fa_class = "far";
-            if (use_notif) {
-               fa_class = "fas";
->>>>>>> c293dcd1
             }
 
             let actions = "";
@@ -279,7 +217,6 @@
                     existing_element.html(badge);
                 });
             }
-<<<<<<< HEAD
 
             return option_element;
         }
@@ -316,31 +253,6 @@
                     use_notification: 1,
                     alternative_email: term,
                 }
-=======
-         },
-         ajax: {
-            url: '{{ path('/ajax/actors.php') }}',
-            datatype: 'json',
-            type: 'POST',
-            delay:250,
-            data: function (params) {
-               var is_new_item = {{ item.isNewItem() ? "true" : "false" }};
-               return {
-                  action: 'getActors',
-                  actortype: actorytype,
-                  users_right: '{{ users_right ?? 'all' }}',
-                  entity_restrict: (actors.requester.length == 0 && is_new_item) ? -1 : {{ entities_id }},
-                  searchText: params.term,
-                  _idor_token: '{{ idor_token(item.getType(), {'users_right': users_right ?? 'all'}) }}',
-                  itiltemplate_class: '{{ itiltemplate.getType() }}',
-                  itiltemplates_id: {{ itiltemplate.fields['id'] ?? 0 }},
-                  itemtype: '{{ item.getType() }}',
-                  items_id: {{ item.isNewItem() ? -1 : item.fields['id'] }},
-                  item: {{ safe_item_fields|json_encode|raw }},
-                  returned_itemtypes: {{ (returned_itemtypes ?? ['User', 'Group', 'Supplier'])|json_encode()|raw }},
-                  page: params.page || 1
-               };
->>>>>>> c293dcd1
             },
             ajax: {
                 url: '{{ path('/ajax/actors.php') }}',
@@ -360,7 +272,7 @@
                         itiltemplates_id: {{ itiltemplate.fields['id'] ?? 0 }},
                         itemtype: '{{ item.getType() }}',
                         items_id: {{ item.isNewItem() ? -1 : item.fields['id'] }},
-                        item: {{ item.fields|json_encode|raw }},
+                        item: {{ safe_item_fields|json_encode|raw }},
                         returned_itemtypes: {{ (returned_itemtypes ?? ['User', 'Group', 'Supplier'])|json_encode()|raw }},
                         page: params.page || 1
                     };
