--- conflicted
+++ resolved
@@ -102,11 +102,6 @@
                   </div>
                   <span class="row mt-2 timeline-content flex-grow-1 {{ item_position }} card">
                      <div class="card-body">
-<<<<<<< HEAD
-                        <div class="read-only-content">
-                           {{ getHtmlToDisplay(entry_i['content']) }}
-                        </div>
-=======
                         {% if itiltype is same as 'ITILValidation' %}
                            {% include 'components/itilobject/form_validation.html.twig' with {'form_mode': 'view'} %}
                         {% elseif itiltype is same as 'ITILTask' %}
@@ -117,10 +112,9 @@
                            {% include 'components/itilobject/form_solution.html.twig' with {'form_mode': 'view'} %}
                         {% else %}
                            <div class="read-only-content">
-                              {{ setRichTextContent('', entry_i['content'], '', true)}}
+                              {{ getHtmlToDisplay(entry_i['content']) }}
                            </div>
                         {% endif %}
->>>>>>> 64b2be73
                         <div class="edit-content collapse">
                            <button class="btn btn-sm btn-ghost-secondary float-end close-edit-content">
                               <i class="fas fa-2x fa-times"></i>
