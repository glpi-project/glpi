--- conflicted
+++ resolved
@@ -52,12 +52,7 @@
 {% set bg_color = user.getUserInitialsBgColor() %}
 {% set fg_color = call('Toolbox::getFgColor', [bg_color, 60]) %}
 <span class="avatar {{ avatar_size }} rounded"
-<<<<<<< HEAD
-      style="{% if user_thumbnail is not null %}background-image: url({{ user_thumbnail }}); background-color: inherit; {% else %} background-color: {{ bg_color }};{% endif %}
-             color: {{ fg_color }}">
-=======
-      style="{% if user_thumbnail is not null %}background-image: url({{ user_thumbnail }}); background-color: inherit; {% else %} background-color: {{ user.getUserInitialsBgColor() }}{% endif %}; aspect-ratio: 1;">
->>>>>>> 2b10389b
+      style="{% if user_thumbnail is not null %}background-image: url({{ user_thumbnail }}); background-color: inherit; {% else %} background-color: {{ bg_color }};{% endif %} aspect-ratio: 1;">
    {% if user_thumbnail is null %}
          {{ user.getUserInitials(enable_anonymization) }}
    {% endif %}
