{#
 # ---------------------------------------------------------------------
 #
 # GLPI - Gestionnaire Libre de Parc Informatique
 #
 # http://glpi-project.org
 #
 # @copyright 2015-2023 Teclib' and contributors.
 # @copyright 2003-2014 by the INDEPNET Development Team.
 # @licence   https://www.gnu.org/licenses/gpl-3.0.html
 #
 # ---------------------------------------------------------------------
 #
 # LICENSE
 #
 # This file is part of GLPI.
 #
 # This program is free software: you can redistribute it and/or modify
 # it under the terms of the GNU General Public License as published by
 # the Free Software Foundation, either version 3 of the License, or
 # (at your option) any later version.
 #
 # This program is distributed in the hope that it will be useful,
 # but WITHOUT ANY WARRANTY; without even the implied warranty of
 # MERCHANTABILITY or FITNESS FOR A PARTICULAR PURPOSE.  See the
 # GNU General Public License for more details.
 #
 # You should have received a copy of the GNU General Public License
 # along with this program.  If not, see <https://www.gnu.org/licenses/>.
 #
 # ---------------------------------------------------------------------
 #}

{% macro largeTitle(label, icon = '', first = false, helper = '') %}
   {% set margins = 'mt-3' %}
   {% if first %}
      {% set margins = 'mt-n2' %}
   {% endif %}

   <div class="card border-0 shadow-none p-0 m-0 {{ margins }}">
      <div class="card-header mb-3">
         <h4 class="card-title {{ icon|length ? 'ms-4' : '' }}">
            {% if icon|length %}
               <div class="ribbon ribbon-bookmark ribbon-top ribbon-start bg-blue s-1">
                  <i class="fa-2x {{ icon }}"></i>
               </div>
            {% endif %}
            {{ label }}
            {% if helper is not empty %}
               <span class="form-help" data-bs-toggle="popover" data-bs-placement="top" data-bs-html="true"
                     data-bs-content="{{ helper|e('html_attr') }}">?</span>
            {% endif %}
         </h4>
      </div>
   </div>
{% endmacro %}

{% macro smallTitle(label, icon = '', helper = '') %}
   {% set margins = 'mt-2 mb-2' %}

   <div class="card border-0 shadow-none p-0 m-0 {{ margins }}">
      <div class="card-header mb-1 p-0 ps-3">
         <h4 class="card-subtitle {{ icon|length ? 'ms-4' : '' }}">
            {% if icon|length %}
               <div class="ribbon ribbon-bookmark ribbon-top ribbon-start bg-blue s-1">
                  <i class="fa-2x {{ icon }}"></i>
               </div>
            {% endif %}
            {{ label }}
            {% if helper is not empty %}
               <span class="form-help" data-bs-toggle="popover" data-bs-placement="top" data-bs-html="true"
                     data-bs-content="{{ helper|e('html_attr') }}">?</span>
            {% endif %}
         </h4>
      </div>
   </div>
{% endmacro %}

{% macro autoNameField(name, item, label = '', withtemplate, options = {}) %}
   {% set tpl_value = option.value|length > 0 ? option.value : item.fields[name] %}
   {% set tplmark = '' %}
   {% if item.isTemplate() %} {# TODO exluded types #}
      {% set tplmark = item.getAutofillMark(name, {'withtemplate': withtemplate}, tpl_value) %}
   {% endif %}
   {% if item.fields[name] is defined and item.fields[name] is not null %}
      {% set value = call('autoName', [item.fields[name], name, (withtemplate == 2), item.getType(), item.fields['entities_id']]) %}
   {% else %}
      {% set value = null %}
   {% endif %}
   {% set label = __('%1$s%2$s')|format(label, tplmark) %}

   {{ _self.textField(name, value, label, options) }}
{% endmacro %}


{% macro textField(name, value, label = '', options = {}) %}
   {% set field %}
        {% import 'components/form/basic_inputs_macros.html.twig' as _inputs %}
        {{ _inputs.text(name, value, options) }}
   {% endset %}

   {{ _self.field(name, field, label, options) }}
{% endmacro %}


{% macro checkboxField(name, value, label = '', options = {}) %}
   {% set options = {
      'center': true,
   }|merge(options) %}

    {% set field %}
        {% import 'components/form/basic_inputs_macros.html.twig' as _inputs %}
        {{ _inputs.checkbox(name, value, options) }}
    {% endset %}

    {{ _self.field(name, field, label, options) }}
{% endmacro %}


{% macro sliderField(name, value, label = '', options = {}) %}
   {% if options.fields_template.isMandatoryField(name) %}
      {% set options = {
         'required': true
      }|merge(options) %}
   {% endif %}
   {% if options.fields_template.isReadonlyField(name) %}
      {% set options = options|merge({'readonly': true}) %}
   {% endif %}
   {% set options = {
      'no_value': 0,
      'yes_value': 1,
   }|merge(options) %}

   {% set field %}
      <label class="form-check form-switch mt-2">
         <input type="hidden"   name="{{ name }}" value="{{ options.no_value }}" />
         <input type="checkbox" name="{{ name }}" value="{{ options.yes_value }}" class="form-check-input" id="%id%"
                {{ value == 1 ? 'checked' : '' }}
                {{ options.readonly ? 'readonly' : '' }}
                {{ options.required ? 'required' : '' }}
                {{ options.disabled ? 'disabled' : '' }} />
         {% if options.label2 %}
            <span class="form-check-label">{{ options.label2 }}</span>
         {% endif %}
      </label>
   {% endset %}

   {{ _self.field(name, field, label, options) }}
{% endmacro %}


{% macro numberField(name, value, label = '', options = {}) %}
    {% set field %}
        {% import 'components/form/basic_inputs_macros.html.twig' as _inputs %}
        {{ _inputs.number(name, value, options) }}
    {% endset %}

    {{ _self.field(name, field, label, options) }}
{% endmacro %}


{% macro readOnlyField(name, value, label = '', options = {}) %}
   {% set options = options|merge({'readonly': true}) %}
   {% set value %}
      <span class="form-control {{ options.input_addclass }}" readonly>
         {% if value|length == 0 %}
            &nbsp;
         {% else %}
            {{ value }}
         {% endif %}
      </span>
   {% endset %}
   {{ _self.field(name, value, label, options) }}
{% endmacro %}


{% macro textareaField(name, value, label = '', options = {}) %}
   {% set options = {
      'rand': random(),
      'enable_richtext': false,
      'enable_images': true,
      'enable_fileupload': false,
      'enable_mentions': false,
      'entities_id': session('glpiactive_entity'),
      'uploads': [],
      'rows': 3,
   }|merge(options) %}

   {% if options.id is not defined %}
       {# `id` is mandatory at this point to correctly handle file uploads #}
       {% set options = {id: name ~ '_' ~ options.rand}|merge(options) %}
   {% endif %}

   {% set field %}
        {% import 'components/form/basic_inputs_macros.html.twig' as _inputs %}
        {{ _inputs.textarea(name, value, options) }}
   {% endset %}

   {% set add_html = '' %}
   {% if not options.readonly and options.enable_fileupload %}
      {% set add_html %}
         {% do call('Html::file', [{
             'editor_id': options.id,
             'multiple': true,
             'uploads': options.uploads,
             'required': options.fields_template.isMandatoryField('_documents_id')
         }]) %}
      {% endset %}
   {% elseif not options.readonly and not options.enable_fileupload and options.enable_richtext and options.enable_images %}
      {% set add_html %}
         {% do call('Html::file', [{
             'editor_id': options.id,
             'name': name,
             'only_uploaded_files': true,
             'uploads': options.uploads,
             'required': options.fields_template.isMandatoryField('_documents_id')
         }]) %}
      {% endset %}
   {% endif %}

   {% if add_html != '' %}
      {% if options.add_field_html is defined %}
         {% set add_html = add_html ~ options.add_field_html %}
      {% endif %}
      {% set options = options|merge({'add_field_html': add_html}) %}
   {% endif %}

   {{ _self.field(name, field, label, options) }}
{% endmacro %}


{% macro dateField(name, value, label = '', options = {}) %}
   {% set field %}
        {% import 'components/form/basic_inputs_macros.html.twig' as _inputs %}
        {{ _inputs.date(name, value, options) }}
   {% endset %}

   {{ _self.field(name, field, label, options) }}
{% endmacro %}


{% macro datetimeField(name, value, label = '', options = {}) %}
   {% set field %}
        {% import 'components/form/basic_inputs_macros.html.twig' as _inputs %}
        {{ _inputs.datetime(name, value, options) }}
   {% endset %}

   {{ _self.field(name, field, label, options) }}
{% endmacro %}


{% macro colorField(name, value, label = '', options = {}) %}
    {% set field %}
        {% import 'components/form/basic_inputs_macros.html.twig' as _inputs %}
        {{ _inputs.color(name, value, options) }}
    {% endset %}

    {{ _self.field(name, field, label, options) }}
{% endmacro %}


{% macro passwordField(name, value, label = '', options = {}) %}
   {% set options = {
      'can_regenerate' : options.can_regenerate,
      'clearable': options.clearable is defined ? options.clearable : not options.is_disclosable,
      'is_copyable': options.is_disclosable ?? false
   }|merge(options) %}

    {% set field %}
        {% import 'components/form/basic_inputs_macros.html.twig' as _inputs %}
        {{ _inputs.password(name, value, options) }}
    {% endset %}

   {# Add checkbox if needed to regenerate password (controler side) #}
   {% if options.can_regenerate %}
      {% set regenerate_chk %}
         <input type="checkbox" name="_regenerate_{{ name }}" id="_regenerate_{{ name }}">&nbsp;<label for="_regenerate_{{ name }}">{{ __('Regenerate') }}</label>
      {% endset %}
      {% set field = field ~ regenerate_chk %}
   {% endif %}

   {{ _self.field(name, field, label, options) }}
{% endmacro %}


{% macro emailField(name, value, label = '', options = {}) %}
    {% set field %}
        {% import 'components/form/basic_inputs_macros.html.twig' as _inputs %}
        {{ _inputs.email(name, value, options) }}
    {% endset %}

   {{ _self.field(name, field, label, options) }}
{% endmacro %}

{% macro fileField(name, value, label = '', options = {}) %}
   {% set options = {
      'rand': random(),
      'simple': false,
   }|merge(options) %}
   {% set field %}
        {% import 'components/form/basic_inputs_macros.html.twig' as _inputs %}
        {{ _inputs.file(name, value, options) }}
   {% endset %}
   {{ _self.field(name, field, label, options) }}
{% endmacro %}

{% macro imageField(name, value, label = '', options = {}, link_options = {}) %}
   {% set field %}
      <div class="img-overlay-wrapper position-relative">
         {% set clearable = options['clearable'] %}
         {% set url = options['url'] ?? null %}
         {% set options = options|filter((v, k) => k != 'url' and k != 'clearable') %}
         {% if url is not empty %}
            <a href="{{ url }}" {{ call('Html::parseAttributes', [link_options])|raw }}>
         {% endif %}
               <img src="{{ value }}" {{ call('Html::parseAttributes', [options])|raw }} />
         {% if url is not empty %}
            </a>
         {% endif %}
         {% if clearable %}
            <input type="hidden" name="_blank_{{ name }}" />
            <button type="button" class="btn p-2 position-absolute top-0 start-0" title="{{ __('Delete') }}"
                    onclick="const blank_input = $('input[name=\'_blank_{{ name }}\']'); blank_input.val(blank_input.val() ? '' : true); $(this).toggleClass('btn-danger')">
               <i class="ti ti-x"></i>
            </button>
         {% endif %}
      </div>
   {% endset %}
   {% if options.fields_template.isReadonlyField(name) %}
      {% set options = options|merge({'readonly': true}) %}
   {% endif %}
   {{ _self.field(name, field, label, options) }}
{% endmacro %}

{% macro imageGalleryField(name, value, label = '', options = {}) %}
   {% set field %}
      <div class="picture_gallery d-flex flex-wrap overflow-auto p-3">
         {% for i, picture in value %}
            <div style="position: relative; width: fit-content">
               {{ _self.imageField(name ~ '_' ~ i, picture, '', {
                  'style': 'max-width: 300px; max-height: 150px',
                  'class': 'picture_square',
                  'clearable': options['clearable'],
                  'no_label': true,
               }) }}
            </div>
         {% endfor %}
      </div>
      {{ _self.fileField(name, null, '', {
         'onlyimages': true,
         'multiple': true,
      }) }}
   {% endset %}

   {% if options.fields_template.isReadonlyField(name) %}
      {% set options = options|merge({'readonly': true}) %}
   {% endif %}

   {% set id = options.id|length > 0 ? options.id : (name ~ '_' ~ options.rand) %}
   {% import 'components/form/basic_inputs_macros.html.twig' as _inputs %}
   {{ _inputs.label(label, id, options) }}
   {{ _self.field(name, field, label, options|merge({
      'full_width': true,
      'no_label': true
   })) }}
{% endmacro %}

{% macro hiddenField(name, value, label = '', options = {}) %}
   {% if options.no_label %}
      {% set options = {
         mb: 'mb-0'
      }|merge(options) %}
   {% endif %}
   {% set field %}
        {% import 'components/form/basic_inputs_macros.html.twig' as _inputs %}
        {{ _inputs.hidden(name, value, options) }}
   {% endset %}
   {{ _self.field(name, field, label, options) }}
{% endmacro %}

{% macro dropdownNumberField(name, value, label = '', options = {}) %}
    {% set options = {
        'rand': random(),
        'width': '100%',
    }|merge(options) %}

   {% if options.fields_template.isReadonlyField(name) %}
      {% set options = options|merge({'readonly': true}) %}
   {% endif %}

   {% if options.disabled %}
      {% set options = options|merge({specific_tags: {'disabled': 'disabled'}}) %}
   {% endif %}
   {% if options.fields_template.isMandatoryField(name) %}
      {% set options = {'specific_tags': {'required': true}}|merge(options) %}
   {% endif %}

   {% set field %}
      {% do call('Dropdown::showNumber', [name, {
         'value': value,
         'rand': rand
      }|merge(options)]) %}
   {% endset %}

   {{ _self.field(name, field, label, options|merge({'id': 'dropdown_' ~ name ~ '_' ~ options.rand})) }}
{% endmacro %}

{% macro dropdownArrayField(name, value, elements, label = '', options = {}) %}
    {% set options = {
        'rand': random(),
        'width': '100%',
    }|merge(options) %}

   {% if options.fields_template.isReadonlyField(name) %}
      {% set options = options|merge({'readonly': true}) %}
   {% endif %}

   {% if options.disabled %}
      {% set options = options|merge({specific_tags: {'disabled': 'disabled'}}) %}
   {% endif %}

   {% if options.fields_template.isMandatoryField(name) %}
      {% set options = {'required': true}|merge(options) %}
   {% endif %}

   {% set field %}
      {% do call('Dropdown::showFromArray', [name, elements, {
         'value': value,
         'rand': rand,
      }|merge(options)]) %}
   {% endset %}

   {{ _self.field(name, field, label, options|merge({'id': 'dropdown_' ~ name ~ '_' ~ options.rand})) }}
{% endmacro %}

{% macro dropdownTimestampField(name, value, label = '', options = {}) %}
    {% set options = {
        'rand': random(),
        'width': '100%',
    }|merge(options) %}
   {% if options.fields_template.isMandatoryField(name) %}
      {% set options = {'required': true}|merge(options) %}
   {% endif %}

   {% if options.fields_template.isReadonlyField(name) %}
      {% set options = options|merge({'readonly': true}) %}
   {% endif %}

   {% if options.disabled %}
      {% set options = options|merge({specific_tags: {'disabled': 'disabled'}}) %}
   {% endif %}

   {% set field %}
      {% do call('Dropdown::showTimestamp', [name, {
         'value': value,
         'rand': rand,
      }|merge(options)]) %}
   {% endset %}

   {{ _self.field(name, field, label, options|merge({'id': 'dropdown_' ~ name ~ '_' ~ options.rand})) }}
{% endmacro %}

{% macro dropdownYesNo(name, value, label = '', options = {}) %}
    {% set options = {
        'rand': random(),
        'width': '100%',
    }|merge(options) %}
   {% if options.fields_template.isMandatoryField(name) %}
      {% set options = {'required': true}|merge(options) %}
   {% endif %}

   {% if options.fields_template.isReadonlyField(name) %}
      {% set options = options|merge({'readonly': true}) %}
   {% endif %}

   {% if options.disabled %}
      {% set options = options|merge({specific_tags: {'disabled': 'disabled'}}) %}
   {% endif %}

   {% set field %}
      {% do call('Dropdown::showYesNo', [name, value, -1, {
         'rand': rand,
      }|merge(options)]) %}
   {% endset %}

   {{ _self.field(name, field, label, options|merge({'id': 'dropdown_' ~ name ~ '_' ~ options.rand})) }}
{% endmacro %}

{% macro dropdownItemTypes(name, value, label = '', options = {}) %}
    {% set options = {
        'rand': random(),
        'width': '100%',
    }|merge(options) %}
   {% if options.fields_template.isMandatoryField(name) %}
      {% set options = {'required': true}|merge(options) %}
   {% endif %}

   {% if options.fields_template.isReadonlyField(name) %}
      {% set options = options|merge({'readonly': true}) %}
   {% endif %}

   {% if options.disabled %}
      {% set options = options|merge({specific_tags: {'disabled': 'disabled'}}) %}
   {% endif %}

   {% set types = options['types']|default([]) %}

   {% set field %}
      {% do call('Dropdown::showItemTypes', [name, types, {
         'rand': rand,
         'value': value
      }|merge(options)]) %}
   {% endset %}

   {{ _self.field(name, field, label, options|merge({'id': 'dropdown_' ~ name ~ '_' ~ options.rand})) }}
{% endmacro %}

{% macro dropdownItemsFromItemtypes(name, label = '', options = {}) %}
   {% set options = {
      'rand': random()
   }|merge(options) %}

   {% if options.fields_template.isReadonlyField(name) %}
      {% set options = options|merge({'readonly': true}) %}
   {% endif %}

   {% set field %}
      {% do call('Dropdown::showSelectItemFromItemtypes', [options]) %}
   {% endset %}
   {{ _self.field(name, field, label, options|merge({'id': 'dropdown_' ~ name ~ '_' ~ options.rand})) }}
{% endmacro %}

{% macro dropdownIcons(name, value, label = '', options = {}) %}
    {% set options = {
        'rand': random(),
        'width': '100%',
    }|merge(options) %}
   {% if options.fields_template.isMandatoryField(name) %}
      {% set options = {'required': true}|merge(options) %}
   {% endif %}

   {% if options.fields_template.isReadonlyField(name) %}
      {% set options = options|merge({'readonly': true}) %}
   {% endif %}

   {% if options.disabled %}
      {% set options = options|merge({specific_tags: {'disabled': 'disabled'}}) %}
   {% endif %}

   {% set field %}
      {% do call('Dropdown::dropdownIcons', [name, value, constant('GLPI_ROOT') ~ '/pics/icones', {
         'rand': rand,
      }|merge(options)]) %}
   {% endset %}

   {{ _self.field(name, field, label, options|merge({'id': 'dropdown_' ~ name ~ '_' ~ options.rand})) }}
{% endmacro %}

{% macro dropdownHoursField(name, value, label = '', options = {}) %}
    {% set options = {
        'rand': random(),
        'width': '100%',
    }|merge(options) %}
   {% if options.fields_template.isMandatoryField(name) %}
      {% set options = {'required': true}|merge(options) %}
   {% endif %}

   {% if options.fields_template.isReadonlyField(name) %}
      {% set options = options|merge({'readonly': true}) %}
   {% endif %}

   {% if options.disabled %}
      {% set options = options|merge({specific_tags: {'disabled': 'disabled'}}) %}
   {% endif %}

   {% set field %}
      {% do call('Dropdown::showHours', [name, {
         'rand': rand,
         'value': value
      }|merge(options)]) %}
   {% endset %}

   {{ _self.field(name, field, label, options|merge({'id': 'dropdown_' ~ name ~ '_' ~ options.rand})) }}
{% endmacro %}

{% macro dropdownFrequency(name, value, label = '', options = {}) %}
   {% set options = {'rand': random()}|merge(options) %}
   {% if options.fields_template.isMandatoryField(name) %}
      {% set options = {'required': true}|merge(options) %}
   {% endif %}

   {% if options.fields_template.isReadonlyField(name) %}
      {% set options = options|merge({'readonly': true}) %}
   {% endif %}

   {% if options.disabled %}
      {% set options = options|merge({specific_tags: {'disabled': 'disabled'}}) %}
   {% endif %}

   {% set field %}
      {% do call('Dropdown::showFrequency', [name, value, {
         'rand': rand,
         'width': '100%',
         'value': value
      }|merge(options)]) %}
   {% endset %}

   {{ _self.field(name, field, label, options|merge({'id': 'dropdown_' ~ name ~ '_' ~ options.rand})) }}
{% endmacro %}

{% macro dropdownField(itemtype, name, value, label = '', options = {}) %}
   {% if options.multiple %}
      {# Needed for empty value as the input wont be sent in this case... we need something to know the input was displayed AND empty #}
      {% set defined_input_name = "_#{name}_defined" %}
      <input type="hidden" name="{{ defined_input_name }}" value="1"></input>

      {# Multiple values will be set, input need to be an array #}
      {% set name = "#{name}[]" %}
   {% endif %}
    {% set options = {
        'rand': random(),
        'width': '100%',
    }|merge(options) %}
   {% if options.fields_template.isMandatoryField(name) %}
      {% set options = {'specific_tags': {'required': true}}|merge(options) %}
   {% endif %}

   {% if options.fields_template.isReadonlyField(name) %}
      {% set options = options|merge({'readonly': true}) %}
   {% endif %}

   {% if options.disabled %}
      {% set options = options|merge({'specific_tags': {'disabled': 'disabled'}}) %}
   {% endif %}

   {% set field %}
      {{ itemtype|itemtype_dropdown({
         'name': name,
         'value': value,
         'rand': rand,
      }|merge(options)) }}
   {% endset %}

   {% if field|trim is not empty %}
      {{ _self.field(name, field, label, options|merge({'id': 'dropdown_' ~ name ~ '_' ~ options.rand})) }}
   {% endif %}
{% endmacro %}

{% macro htmlField(name, value, label = '', options = {}) %}
   {% if value|length == 0 %}
      {% set value = '&nbsp;' %}
   {% endif %}
   {% set options = {
      wrapper_class: 'form-control-plaintext'
   }|merge(options) %}

   {% if options.fields_template.isReadonlyField(name) %}
      {% set options = options|merge({'readonly': true}) %}
   {% endif %}

   {% set value %}
      <span class="{{ wrapper_class }}">{{ value|raw }}</span>
   {% endset %}
   {{ _self.field(name, value, label, options) }}
{% endmacro %}

{% macro field(name, field, label = '', options = {}) %}
   {% set options = {
      'rand': random(),
      'is_horizontal': true,
      'include_field': true,
      'add_field_html': '',
      'locked': false,
      'locked_fields': [],
   }|merge(options) %}

   {% if options.locked_fields[name] is defined %}
      {% set options = options|merge({'locked': true, 'locked_value': options.locked_fields[name]}) %}
   {% elseif name in options.locked_fields %}
      {% set options = options|merge({'locked': true}) %}
   {% endif %}

   {% if options.fields_template.isReadonlyField(name) %}
      {% set options = options|merge({'readonly': true}) %}
   {% endif %}

   {% if not options.include_field %}
      {{ field }}
   {% else %}
      {% set id    = options.id|length > 0 ? options.id : (name ~ '_' ~ options.rand) %}
      {% set field = field|replace({'%id%': id}) %}
      {% set add_field_html = options.add_field_html|length > 0 ? options.add_field_html : '' %}

      {% if options.fields_template is not defined or not options.fields_template.isHiddenField(name) %}
         {% if options.no_label %}
            {{ _self.noLabelField(field, id, add_field_html, options) }}
         {% elseif options.is_horizontal %}
            {{ _self.horizontalField(label, field, id, add_field_html, options|merge({'name': name})) }}
         {% else %}
            {{ _self.verticalField(label, field, id, add_field_html, options|merge({'name': name})) }}
         {% endif %}
      {% endif %}
   {% endif %}
{% endmacro %}

{% macro ajaxField(id, value, label = '', options = {}) %}
   {% set field %}
      <div id="{{ id }}" class="form-field-ajax">
         {% if value is not null %}
            {{ value|raw }}
         {% endif %}
      </div>
   {% endset %}
   {{ _self.field(id, field, label, options|merge({'id': id ~ '_' ~ options.rand})) }}
{% endmacro %}

{% macro nullField(options = {}) %}
   {% set options = {'is_horizontal': true}|merge(options) %}

   {% if options.is_horizontal %}
      {{ _self.horizontalField(label, field, id, add_field_html, options) }}
   {% else %}
      {{ _self.verticalField(label, field, id, add_field_html, options) }}
   {% endif %}
{% endmacro %}


{% macro noLabelField(field, id = '', add_field_html = '', options = {}) %}
   {% set options = {
      'full_width': false,
      'mb': 'mb-3',
   }|merge(options) %}

   {% set class = options.field_class ?? 'col-12 col-sm-6' %}
   {% if options.full_width %}
      {% set class = 'col-12' %}
   {% endif %}

   <div class="{{ class }} {{ options.mb }}">
      {{ field|raw }}
      {{ add_field_html|raw }}
   </div>
{% endmacro %}


{% macro horizontalField(label, field, id, add_field_html = '', options = {}) %}
   {% set options = {
      'full_width': false,
      'full_width_adapt_column': true,
      'align_label_right': true,
      'mb': 'mb-2',
      'field_class': 'col-12 col-sm-6',
<<<<<<< HEAD
      'label_class': 'col-xxl-5',
      'input_class': 'col-xxl-7',
      'container_id' : '',
=======
>>>>>>> 1b0d4c09
      'add_field_class': '',
      'add_field_attribs': {},
      'center': false,
   }|merge(options) %}

   {% if options.icon_label %}
      {% set options = {
         label_class: 'col-2',
         input_class: 'col-10',
      }|merge(options) %}
   {% endif %}

   {% if options.full_width %}
      {% set options = options|merge({
         field_class: 'col-12',
      }) %}

      {% if options.full_width_adapt_column %}
         {% set options = {
            label_class: 'col-xxl-4',
            input_class: 'col-xxl-8',
      }|merge(options) %}
      {% endif %}
   {% endif %}

   {% set options = {
      label_class: 'col-xxl-5',
      input_class: 'col-xxl-7',
   }|merge(options) %}

   {% if options.align_label_right %}
      {% set options = options|merge({
         label_class: options.label_class ~ ' text-xxl-end',
      }) %}
   {% endif %}

   {% if options.add_field_attribs is not empty %}
      {% set extra_attribs = call('Html::parseAttributes', {options: options.add_field_attribs}) %}
   {% else %}
      {% set extra_attribs = '' %}
   {% endif %}

   {# Usefull for Ajax::updateItemOnSelectEvent (DOM to update) #}
   {% if options.container_id is not empty %}
      {% set container_id = 'id=' ~ options.container_id %}
   {% else %}
      {% set container_id = '' %}
   {% endif %}

   <div class="form-field row align-items-center {{ options.field_class }} {{ options.add_field_class }} {{ options.mb }}" {{ extra_attribs|raw }}>
      {% import 'components/form/basic_inputs_macros.html.twig' as _inputs %}
      {{ _inputs.label(label, id, options, 'col-form-label ' ~ options.label_class) }}
      {% if options.center %}
         {% set flex_class = "d-flex align-items-center" %}
      {% endif %}
      <div {{ container_id }} class="{{ options.input_class }} {{ flex_class }} field-container">
         {{ field|raw }}
         {{ add_field_html|raw }}
      </div>
   </div>
{% endmacro %}


{% macro verticalField(label, field, id, add_field_html = '', options = {}) %}
   {% set options = {
      'full_width': false,
      'mb': 'mb-2',
      'field_class': 'col-12 col-sm-6',
      'add_field_class': '',
      'add_field_attribs': {},
   }|merge(options) %}

   {% if options.full_width %}
      {% set options = options|merge({
         field_class: 'col-12',
      }) %}
   {% endif %}

   {% if options.add_field_attribs is not empty %}
      {% set extra_attribs = call('Html::parseAttributes', {options: options.add_field_attribs}) %}
   {% else %}
      {% set extra_attribs = '' %}
   {% endif %}

   <div class="form-field {{ options.field_class }} {{ options.add_field_class }} {{ options.mb }}" {{ extra_attribs|raw }}>
      {% import 'components/form/basic_inputs_macros.html.twig' as _inputs %}
      {{ _inputs.label(label, id, options, 'col-form-label ' ~ options.label_class) }}
      <div class="{{ options.input_class }} field-container">
         {{ field|raw }}
      </div>
      {{ add_field_html|raw }}
   </div>
{% endmacro %}


{% macro label(label, id, options = {}, class = 'form-label') %}
    {% import 'components/form/basic_inputs_macros.html.twig' as _inputs %}
    {{ _inputs.label(label, id, options, class) }}
{% endmacro %}<|MERGE_RESOLUTION|>--- conflicted
+++ resolved
@@ -750,12 +750,7 @@
       'align_label_right': true,
       'mb': 'mb-2',
       'field_class': 'col-12 col-sm-6',
-<<<<<<< HEAD
-      'label_class': 'col-xxl-5',
-      'input_class': 'col-xxl-7',
       'container_id' : '',
-=======
->>>>>>> 1b0d4c09
       'add_field_class': '',
       'add_field_attribs': {},
       'center': false,
@@ -777,7 +772,7 @@
          {% set options = {
             label_class: 'col-xxl-4',
             input_class: 'col-xxl-8',
-      }|merge(options) %}
+         }|merge(options) %}
       {% endif %}
    {% endif %}
 
