--- conflicted
+++ resolved
@@ -41,23 +41,16 @@
 {% for search in saved_searches %}
    <div class="savedsearches-item grip-savedsearch list-group-item search-line d-flex align-items-center pe-1 {{ active == search['id'] ? 'active' : '' }}"
          data-id="{{ search['id'] }}">
-<<<<<<< HEAD
-      <a href="{{ 'SavedSearch'|itemtype_search_path }}?action=load&amp;id={{ search['id'] }}"
-         class="d-block saved-searches-link text-truncate">
-         {{ search['name'] }}
-      </a>
-=======
       {% if not search['_error'] %}
           <a href="{{ 'SavedSearch'|itemtype_search_path }}?action=load&amp;id={{ search['id'] }}"
              class="d-block saved-searches-link text-truncate">
-             {{ search['name']|verbatim_value }}
+             {{ search['name'] }}
           </a>
       {% else %}
           <span class="d-block text-truncate">
-              {{ search['name']|verbatim_value }}
+              {{ search['name'] }}
           </span>
       {% endif %}
->>>>>>> aeab9b03
       <div class="{{ search['is_default'] > 0 ? '' : 'list-group-item-actions' }} ms-auto default-ctrl">
           {% if not search['_error'] %}
              <i class="{{ search['is_default'] > 0 ? 'fas' : 'far' }} fa-star fa-xs mark-default me-1"
