{#
 # ---------------------------------------------------------------------
 #
 # GLPI - Gestionnaire Libre de Parc Informatique
 #
 # http://glpi-project.org
 #
 # @copyright 2015-2023 Teclib' and contributors.
 # @copyright 2003-2014 by the INDEPNET Development Team.
 # @licence   https://www.gnu.org/licenses/gpl-3.0.html
 #
 # ---------------------------------------------------------------------
 #
 # LICENSE
 #
 # This file is part of GLPI.
 #
 # This program is free software: you can redistribute it and/or modify
 # it under the terms of the GNU General Public License as published by
 # the Free Software Foundation, either version 3 of the License, or
 # (at your option) any later version.
 #
 # This program is distributed in the hope that it will be useful,
 # but WITHOUT ANY WARRANTY; without even the implied warranty of
 # MERCHANTABILITY or FITNESS FOR A PARTICULAR PURPOSE.  See the
 # GNU General Public License for more details.
 #
 # You should have received a copy of the GNU General Public License
 # along with this program.  If not, see <https://www.gnu.org/licenses/>.
 #
 # ---------------------------------------------------------------------
 #}

{% set rand = random() %}

<div class="dropdown dropstart">
<<<<<<< HEAD
   <button class="dropdown-item dropdown-toggle" type="button" data-bs-toggle="dropdown"
           aria-haspopup="true" aria-expanded="false">
      <i class="ti ti-user-check"></i>
      {{ (session('glpiactiveprofile')['name'] ?? '') }}
   </button>
   <div class="dropdown-menu" data-bs-popper="none">
      <span class="dropdown-header">{{ __('Profiles') }}</span>
      {% for profile_id, profile in session('glpiprofiles') %}
      <a class="dropdown-item {{ profile_id == (session('glpiactiveprofile')['id'] ?? 0) ? 'active' : '' }}"
         href="{{ index_path() }}?newprofile={{ profile_id }}">
         <i class="ti ti-user-check"></i>{{ profile['name'] }}
      </a>
      {% endfor %}
   </div>
=======
    <button class="dropdown-item dropdown-toggle" type="button" data-bs-toggle="dropdown" aria-haspopup="true" aria-expanded="false">
        <i class="ti ti-user-check"></i>
        {{ (session('glpiactiveprofile')['name'] ?? '')|verbatim_value }}
    </button>
    <div class="dropdown-menu" data-bs-popper="none">
        <span class="dropdown-header">{{ __('Profiles') }}</span>
        {% for profile_id, profile in session('glpiprofiles') %}
            <a class="dropdown-item {{ profile_id == (session('glpiactiveprofile')['id'] ?? 0) ? 'active' : '' }}" href="{{ index_path() }}?newprofile={{ profile_id }}">
                <i class="ti ti-user-check"></i>
                {{ profile['name']|verbatim_value }}
            </a>
        {% endfor %}
    </div>
>>>>>>> d35432b7
</div>

{% set target = path("front/central.php") %}
{% if get_current_interface() == "helpdesk" %}
    {% set target = path("front/helpdesk.public.php") %}
{% endif %}

{% set current_entity = session('glpiactive_entity_name') %}
{% set current_entity_short = session('glpiactive_entity_shortname') %}
{% if current_entity != current_entity_short %}
    {% set current_entity_short = '... > ' ~ current_entity_short %}
{% endif %}
{% if not is_multi_entities_mode() %}
    <span class="dropdown-item dropdown-item-text" title="{{ current_entity }}">
        <i class="fa-fw ti ti-stack"></i>
        {{ current_entity_short|u.truncate(35, '...') }}
    </span>
{% else %}
    <div class="dropdown dropstart" id="entity-tree-dropdown-{{ rand }}">
        <a href="#" class="dropdown-item dropdown-toggle entity-dropdown-toggle" data-bs-toggle="dropdown" data-bs-auto-close="outside" title="{{ current_entity }}">
            <i class="fa-fw ti ti-stack"></i>
            {{ current_entity_short|u.truncate(35, '...') }}
        </a>
        <div class="dropdown-menu p-3">
            <h3>{{ __('Select the desired entity') }}</h3>

            <div class="alert alert-info" role="alert">
                {% set shortcut = __('Ctrl + Alt + E') %}
                {% if platform == constant("donatj\\UserAgent\\Platforms::MACINTOSH") %}
                    {% set shortcut = __('⌥ (option) + ⌘ (command) + E') %}
                {% endif %}
                {{ __("Tip: You can call this modal with %s keys combination")|format('<kbd>' ~ shortcut ~ '</kbd>')|raw }}
            </div>
            <div class="alert alert-info" role="alert">
                <i class="fas fa-info-circle"></i>
                <span class="ms-2">
                {% set recursive_icon %}
                    <i class="fas fa-angle-double-down" title="{{ __('+ sub-entities') }}"></i>
                {% endset %}
                {{ __('Click on the %s icon to load the elements of the selected entity, as well as its sub-entities.')|format(recursive_icon)|raw }}
                </span>
            </div>

            <form id="entsearchform{{ rand }}">
                <div class="input-group">
                <input type="text" class="form-control" name="entsearchtext" id="entsearchtext{{ rand }}"
                        placeholder="{{ __('Search entity') }}" autocomplete="off">
                <button type="submit" class="btn btn-icon btn-primary" title="{{ __('Search') }}"
                        data-bs-toggle="tooltip" data-bs-placement="top">
                    <i class="ti ti-search"></i>
                </button>
                <a class="btn btn-icon btn-outline-secondary" href="#" id="entsearchtext{{ rand }}_clear"
                    title="{{ __("Clear search") }}" data-bs-toggle="tooltip" data-bs-placement="top">
                        <i class="ti ti-x"></i>
                </a>
                <a href="{{ target }}?active_entity=all" class="btn btn-secondary"
                    title="{{ __('Select all') }}" data-bs-toggle="tooltip" data-bs-placement="top">
                    <i class="ti ti-eye"></i>
                </a>
                </div>
            </form>

            <div class="fancytree-grid-container flexbox-item-grow entity_tree">
                <table id="tree_entity{{ rand }}">
                <colgroup>
                    <col></col>
                </colgroup>
                <thead>
                    <tr>
                        <th class="parent-path"></th>
                    </tr>
                </thead>
                <tbody>
                </tbody>
                </table>
                <div id="verticalScrollbar-{{ rand }}" style="height:100%;"></div>
            </div>
        </div>
    </div>

    <script type="text/javascript">
    $(function() {
        var initTree{{ rand }} = function() {
            if ($.ui.fancytree.getTree("#tree_entity{{ rand }}") !== null) {
                return;
            }

            $('#tree_entity{{ rand }}').fancytree({
                // load plugins
                extensions: ['filter', 'glyph', 'grid'],

                // Scroll node into visible area, when focused by keyboard
                autoScroll: true,

                // enable font-awesome icons
                glyph: {
                    preset: "awesome5",
                    map: {}
                },

                // enable virtual dom, it requires the grid (table extension) plugin
                table: {
                    indentation: 20,       // indent 20px per node level
                    nodeColumnIdx: 0,      // render the node title into the 1st column
                    mergeStatusColumns: false,
                },
                grid: {
                    mergeStatusColumns: false,
                },
                viewport: {
                    enabled: true,
                    count: 15, // number of items to display at once
                },

                // translate strings
                strings: {
                    loading: __("Loading..."),
                    loadError: __("Unexpected error."),
                    moreData: __("More..."),
                    noData: __("No data found")
                },

                // load data by ajax
                source: {
                    url:  '{{ path("/ajax/entitytreesons.php") }}',
                    cache: false
                },

                // filter plugin options
                filter: {
                    mode: "hide", // remove unmatched nodes
                    autoExpand: true, // if results found in children, auto-expand parent
                    nodata: '{{ __("No entity found") }}', // message when no data found
                    highlight: false, // do not highlight matches by wrapping inside tags (when true, this strip the a tag)
                    counter: false, // do not show counters when filtering entity tree
                },

                // load 3rd party scrollbar extension for viewport mode
                preInit: function(event, data) {
                    var tree = data.tree;

                    tree.verticalScrollbar = new PlainScrollbar({
                    alwaysVisible: true,
                    arrows: true,
                    orientation: "vertical",
                    onSet: function(numberOfItems) {
                        tree.setViewport({
                            start: Math.round(numberOfItems.start),
                        });
                    },
                    scrollbarElement: document.getElementById("verticalScrollbar-{{ rand }}"),
                    });
                },

                // update scrollbar when viewport is updated
                updateViewport: function(event, data) {
                    var tree = data.tree;

                    tree.verticalScrollbar.set({
                    start: tree.viewport.start,
                    total: tree.visibleNodeList.length,
                    visible: tree.viewport.count,
                    }, true);  // do not trigger `onSet`

                    initTooltips();
                },

                // update toolips on node expand
                expand: function(event, data) {
                    initTooltips();
                },
            });
        };

      // init Entities tree only when user ask for it (when dropdown is opened)
        document.getElementById('entity-tree-dropdown-{{ rand }}')
            .addEventListener('show.bs.dropdown', function (event) {
                initTree{{ rand }}();
            });

        var searchTree = function() {
            var search_text = $("#entsearchtext{{ rand }}").val();
            $.ui.fancytree.getTree("#tree_entity{{ rand }}").filterBranches(search_text);
        }

        $('#entsearchform{{ rand }}').submit(function(event) {
            // cancel submit of entity search form
            event.preventDefault();

            searchTree();
        });

        $('#entsearchtext{{ rand }}').keyup(function () {
            var inputsearch = $(this);
            typewatch(function () {
                if (inputsearch.val().length >= 3) {
                searchTree();
                }
            }, 500);
        }).focus();

        $('#entsearchtext{{ rand }}_clear').click(function () {
            $('#entsearchtext{{ rand }}').val('');
            searchTree();
        });

        // when the shortcut for entity form is called
        hotkeys('ctrl+alt+e, option+command+e', async function(e) {
            e.stopPropagation();
            e.preventDefault();
            $('.user-menu-dropdown-toggle').dropdown('show');
            await new Promise(r => setTimeout(r, 100));
            $('.entity-dropdown-toggle').dropdown('show');
            $('input[name=entsearchtext]').filter(":visible")[0].focus();
        });
    });
    </script>
{% endif %}<|MERGE_RESOLUTION|>--- conflicted
+++ resolved
@@ -34,36 +34,19 @@
 {% set rand = random() %}
 
 <div class="dropdown dropstart">
-<<<<<<< HEAD
-   <button class="dropdown-item dropdown-toggle" type="button" data-bs-toggle="dropdown"
-           aria-haspopup="true" aria-expanded="false">
-      <i class="ti ti-user-check"></i>
-      {{ (session('glpiactiveprofile')['name'] ?? '') }}
-   </button>
-   <div class="dropdown-menu" data-bs-popper="none">
-      <span class="dropdown-header">{{ __('Profiles') }}</span>
-      {% for profile_id, profile in session('glpiprofiles') %}
-      <a class="dropdown-item {{ profile_id == (session('glpiactiveprofile')['id'] ?? 0) ? 'active' : '' }}"
-         href="{{ index_path() }}?newprofile={{ profile_id }}">
-         <i class="ti ti-user-check"></i>{{ profile['name'] }}
-      </a>
-      {% endfor %}
-   </div>
-=======
     <button class="dropdown-item dropdown-toggle" type="button" data-bs-toggle="dropdown" aria-haspopup="true" aria-expanded="false">
         <i class="ti ti-user-check"></i>
-        {{ (session('glpiactiveprofile')['name'] ?? '')|verbatim_value }}
+        {{ (session('glpiactiveprofile')['name'] ?? '') }}
     </button>
     <div class="dropdown-menu" data-bs-popper="none">
         <span class="dropdown-header">{{ __('Profiles') }}</span>
         {% for profile_id, profile in session('glpiprofiles') %}
             <a class="dropdown-item {{ profile_id == (session('glpiactiveprofile')['id'] ?? 0) ? 'active' : '' }}" href="{{ index_path() }}?newprofile={{ profile_id }}">
                 <i class="ti ti-user-check"></i>
-                {{ profile['name']|verbatim_value }}
+                {{ profile['name'] }}
             </a>
         {% endfor %}
     </div>
->>>>>>> d35432b7
 </div>
 
 {% set target = path("front/central.php") %}
