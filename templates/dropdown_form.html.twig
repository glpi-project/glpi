--- conflicted
+++ resolved
@@ -180,7 +180,7 @@
                     {% elseif type == 'password' %}
                         {{ fields.passwordField(field['name'], item.fields[field['name']], field['label'], fields_params) }}
                     {% elseif type == 'tinymce' %}
-                        {% set fields_params = fields_params|merge({'enable_richtext': true}) %}
+                        {% set fields_params = fields_params|merge({'enable_richtext': true, 'full_width': true, 'label_class': 'col-xxl-2', 'input_class': 'col-xxl-10'}) %}
                         {{ fields.textareaField(field['name'], item.fields[field['name']], field['label'], fields_params) }}
                     {% elseif type == 'duration' %}
                         {% set toadd = [] %}
@@ -194,40 +194,10 @@
                         {% endif %}
                         {{ fields.dropdownItemTypes(field['name'], item.fields[field['name']], field['label'], fields_params) }}
                     {% else %}
-<<<<<<< HEAD
                         {% set field_value %}
                             {{ item.displaySpecificTypeField(item.fields['id'], field, fields_params) }}
                         {% endset %}
                         {{ fields.field(field['name'], field_value, field['label']) }}
-=======
-                        {{ fields.fileField(field['name'], null, field['label'], {
-                        'onlyimages': true
-                    }) }}
-                    {% endif %}
-                {% elseif type == 'picture_gallery' %}
-                    {% set pictures = call('importArrayFromDB', [item.fields[field['name']]]) %}
-                    {% set picture_urls = [] %}
-                    {% for picture in pictures %}
-                        {% set picture_urls = picture_urls|merge([picture|picture_url]) %}
-                    {% endfor %}
-                    {{ fields.imageGalleryField(field['name'], picture_urls, field['label'], fields_params|merge({
-                    'clearable': (not item.isNewItem() and item.canUpdateItem())
-                })) }}
-                {% elseif type == 'password' %}
-                    {{ fields.passwordField(field['name'], item.fields[field['name']], field['label'], fields_params) }}
-                {% elseif type == 'tinymce' %}
-                    {% set fields_params = fields_params|merge({'enable_richtext': true, 'full_width': true, 'label_class': 'col-xxl-2', 'input_class': 'col-xxl-10'}) %}
-                    {{ fields.textareaField(field['name'], item.fields[field['name']], field['label'], fields_params) }}
-                {% elseif type == 'duration' %}
-                    {% set toadd = [] %}
-                    {% for i in 9..100 %}
-                        {% set toadd = toadd|merge([i * constant('HOUR_TIMESTAMP')]) %}
-                    {% endfor %}
-                    {{ fields.dropdownTimestampField(field['name'], item.fields[field['name']], field['label'], fields_params) }}
-                {% elseif type == 'itemtypename' %}
-                    {% if field['itemtype_list'] is defined %}
-                        {% set fields_params = fields_params|merge({'types': config(field['itemtype_list'])}) %}
->>>>>>> ee20aeac
                     {% endif %}
                 {% elseif field['name'] in picture_fields %}
                     {% set has_picture_field = true %}
