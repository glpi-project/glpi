{#
 # ---------------------------------------------------------------------
 #
 # GLPI - Gestionnaire Libre de Parc Informatique
 #
 # http://glpi-project.org
 #
 # @copyright 2015-2024 Teclib' and contributors.
 # @copyright 2003-2014 by the INDEPNET Development Team.
 # @licence   https://www.gnu.org/licenses/gpl-3.0.html
 #
 # ---------------------------------------------------------------------
 #
 # LICENSE
 #
 # This file is part of GLPI.
 #
 # This program is free software: you can redistribute it and/or modify
 # it under the terms of the GNU General Public License as published by
 # the Free Software Foundation, either version 3 of the License, or
 # (at your option) any later version.
 #
 # This program is distributed in the hope that it will be useful,
 # but WITHOUT ANY WARRANTY; without even the implied warranty of
 # MERCHANTABILITY or FITNESS FOR A PARTICULAR PURPOSE.  See the
 # GNU General Public License for more details.
 #
 # You should have received a copy of the GNU General Public License
 # along with this program.  If not, see <https://www.gnu.org/licenses/>.
 #
 # ---------------------------------------------------------------------
 #}

{% import 'components/form/fields_macros.html.twig' as fields %}

<div class="asset">
    {{ include('components/form/header.html.twig') }}
    {% set rand          = random() %}
    {% set base_fields_params = fields_params ?? [] %}
    {% set params        = params ?? [] %}
    {% set target        = params['target'] ?? item.getFormURL() %}
    {% set withtemplate  = params['withtemplate'] ?? '' %}

    <div class="card-body row">
        {% block form_fields %}
            {% set picture_fields = ['picture_front', 'picture_rear', 'pictures'] %}
            {% set has_picture_field = false %}

            {# Show fields common to all dropdowns #}
            {{ fields.autoNameField(
                item.isField('designation') ? 'designation' : 'name',
                item,
                __('Name'),
                withtemplate
            ) }}

<<<<<<< HEAD
            {% if item.isField('comment') %}
                {{ fields.textareaField(
                    'comment',
                    item.fields['comment'],
                    _n('Comment', 'Comments', get_plural_number()),
                ) }}
=======
        {# Dynamically show additional fields unique to certain dropdowns #}
        {% for field in additional_fields %}
            {% set fields_params = field['form_params'] ?? base_fields_params %}
            {% set type = field['type']|default('') %}
            {% set show_field = true %}
            {% if field['name'] == 'entities_id' and (type != 'parent' or item.fields['id'] == 0) %}
                {# Show entity selector only if it is a "parent" field #}
                {% set show_field = false %}
            {% endif %}
            {% if field['name'] in picture_fields %}
                {% set show_field = false %}
>>>>>>> 4a9ea249
            {% endif %}

            {# Dynamically show additional fields unique to certain dropdowns #}
            {% for field in additional_fields %}
                {% set fields_params = base_fields_params|merge(field['params'] ?? []) %}
                {% set type = field['type']|default('') %}
                {% set show_field = true %}
                {% if field['name'] == 'entities_id' and (type != 'parent' or item.fields['id'] == 0) %}
                    {# Show entity selector only if it is a "parent" field #}
                    {% set show_field = false %}
                {% endif %}
                {% if field['name'] in picture_fields %}
                    {% set show_field = false %}
                {% endif %}
                {% if show_field %}

                    {% if field['name'] == 'header' %}
                        {{ fields.largeTitle(field['label']) }}
                    {% elseif field['name'] == 'content' %}
                        {{ fields.textareaField(
                            'content',
                            item.fields['content'],
                            field['label'],
                            {
                                full_width: true,
                                is_horizontal: false,
                                enable_richtext: field['enable_richtext'] is defined ? field['enable_richtext'] : true,
                            }
                        ) }}
                    {% elseif type == 'UserDropdown' %}
                        {{ fields.dropdownField(
                            'User',
                            field['name'],
                            item.fields[field['name']],
                            field['label'],
                            {
                                'entity': item.fields['entities_id'],
                                'right': field['right']|default('interface'),
                                'rand': rand,
                            }
                        ) }}
                    {% elseif type == 'dropdownValue' %}
                        {% set dropdown_params = {
                            'entity': item.fields['entities_id']
                        } %}
                        {% if field['condition'] is defined %}
                            {% set dropdown_params = dropdown_params|merge({'condition': field['condition']}) %}
                        {% endif %}
                        {% set dropdown_itemtype = call('getItemtypeForForeignKeyField', [field['name']]) %}
                        {{ fields.dropdownField(dropdown_itemtype, field['name'], item.fields[field['name']], field['label'], dropdown_params) }}
                    {% elseif type == 'text' %}
                        {{ fields.autoNameField(field['name'], item, field['label'], withtemplate, fields_params) }}
                    {% elseif type == 'textarea' %}
                        {{ fields.textareaField(field['name'], item.fields[field['name']], field['label'], fields_params) }}
                     {% elseif type == 'richtext' %}
                        {{ fields.textareaField(
                            field['name'],
                            item.fields[field['name']],
                            field['label'],
                            fields_params|merge({
                                'enable_richtext': true,
                                'enable_images': false,
                            })
                        ) }}
                    {% elseif type == 'integer' %}
                        {% set fields_params = {
                            'value': item.fields[field['name']]
                        } %}
                        {% if field['min'] is defined %}
                            {% set fields_params = fields_params|merge({'min': field['min']}) %}
                        {% endif %}
                        {% if field['step'] is defined %}
                            {% set fields_params = fields_params|merge({'step': field['step']}) %}
                        {% endif %}
                        {% if field['max'] is defined %}
                            {% set fields_params = fields_params|merge({'max': field['max']}) %}
                        {% endif %}

                        {% set fields_params = fields_params|merge({'type': 'number'}) %}
                        {{ fields.numberField(field['name'], item.fields[field['name']], field['label'], fields_params) }}
                    {% elseif type == 'timestamp' %}
                        {% set fields_params = {'value': item.fields[field['name']]} %}
                        {% if field['min'] is defined %}
                            {% set fields_params = fields_params|merge({'min': field['min']}) %}
                        {% endif %}
                        {% if field['step'] is defined %}
                            {% set fields_params = fields_params|merge({'step': field['step']}) %}
                        {% endif %}
                        {% if field['max'] is defined %}
                            {% set fields_params = fields_params|merge({'max': field['max']}) %}
                        {% endif %}
                        {{ fields.dropdownTimestampField(field['name'], item.fields[field['name']], field['label'], fields_params) }}
                    {% elseif type == 'parent' %}
                        {% set restrict = field['name'] == 'entities_id' ? -1 : item.getEntityID() %}
                        {% set fields_params = fields_params|merge({'entity': restrict}) %}
                        {% set fields_params = fields_params|merge({'used': (item.fields['id'] > 0 ? call('getSonsOf', [item.getTable(), item.fields['id']]) : [])}) %}
                        {{ fields.dropdownField(item, field['name'], item.fields[field['name']], field['label'], fields_params) }}
                    {% elseif type == 'icon' %}
                        {{ fields.dropdownIcons(field['name'], item.fields[field['name']], field['label'], fields_params) }}
                    {% elseif type == 'bool' %}
                        {{ fields.dropdownYesNo(field['name'], item.fields[field['name']], field['label'], fields_params) }}
                    {% elseif type == 'color' %}
                        {{ fields.colorField(field['name'], item.fields[field['name']], field['label'], fields_params) }}
                    {% elseif type == 'date' %}
                        {{ fields.dateField(field['name'], item.fields[field['name']], field['label'], fields_params) }}
                    {% elseif type == 'datetime' %}
                        {{ fields.datetimeField(field['name'], item.fields[field['name']], field['label'], fields_params) }}
                    {% elseif type == 'picture' %}
                        {% if item.fields[field['name']] is not empty %}
                            {{ fields.imageField(field['name'], item.fields[field['name']]|picture_url, field['label'], fields_params|merge({
                            'clearable': (not item.isNewItem() and item.canUpdateItem())
                        })) }}
                        {% else %}
                            {{ fields.fileField(field['name'], null, field['label'], {
                            'onlyimages': true
                        }) }}
                        {% endif %}
                    {% elseif type == 'picture_gallery' %}
                        {% set pictures = call('importArrayFromDB', [item.fields[field['name']]]) %}
                        {% set picture_urls = [] %}
                        {% for picture in pictures %}
                            {% set picture_urls = picture_urls|merge([picture|picture_url]) %}
                        {% endfor %}
                        {{ fields.imageGalleryField(field['name'], picture_urls, field['label'], fields_params|merge({
                        'clearable': (not item.isNewItem() and item.canUpdateItem())
                    })) }}
                    {% elseif type == 'password' %}
                        {{ fields.passwordField(field['name'], item.fields[field['name']], field['label'], fields_params) }}
                    {% elseif type == 'tinymce' %}
                        {% set fields_params = fields_params|merge({'enable_richtext': true, 'full_width': true, 'label_class': 'col-xxl-2', 'input_class': 'col-xxl-10'}) %}
                        {{ fields.textareaField(field['name'], item.fields[field['name']], field['label'], fields_params) }}
                    {% elseif type == 'duration' %}
                        {% set toadd = [] %}
                        {% for i in 9..100 %}
                            {% set toadd = toadd|merge([i * constant('HOUR_TIMESTAMP')]) %}
                        {% endfor %}
                        {{ fields.dropdownTimestampField(field['name'], item.fields[field['name']], field['label'], fields_params) }}
                    {% elseif type == 'itemtypename' %}
                        {% if field['itemtype_list'] is defined %}
                            {% set fields_params = fields_params|merge({'types': config(field['itemtype_list'])}) %}
                        {% endif %}
                        {{ fields.dropdownItemTypes(field['name'], item.fields[field['name']], field['label'], fields_params) }}
                    {% else %}
                        {% set field_value %}
                            {{ item.displaySpecificTypeField(item.fields['id'], field, fields_params) }}
                        {% endset %}
                        {{ fields.field(field['name'], field_value, field['label']) }}
                    {% endif %}
<<<<<<< HEAD
                {% elseif field['name'] in picture_fields %}
                    {% set has_picture_field = true %}
=======
                    {{ fields.dropdownItemTypes(field['name'], item.fields[field['name']], field['label'], fields_params) }}
                {% else %}
                    {% set field_value %}
                        {{ item.displaySpecificTypeField(item.fields['id'], field, fields_params) }}
                    {% endset %}
                    {{ fields.field(field['name'], field_value, field['label'], fields_params) }}
>>>>>>> 4a9ea249
                {% endif %}
            {% endfor %}

            {% if has_picture_field %}
                {{ fields.largeTitle(_n('Picture', 'Pictures', get_plural_number()), 'fas fa-image') }}
            {% endif %}
            {# Show pictures at the bottom of the form #}
            {% for field in additional_fields %}
                {% set type = field['type']|default('') %}
                {% if field['name'] in picture_fields %}
                    {% if type == 'picture' %}
                        {% if field['name'] == 'picture_front' %}
                            {{ fields.smallTitle(__('Rack pictures'), 'Rack'|itemtype_icon) }}
                        {% endif %}
                        {% if item.fields[field['name']] is not empty %}
                            {{ fields.imageField(field['name'], item.fields[field['name']]|picture_url, field['label'], base_fields_params|merge({
                            'clearable': item.canUpdateItem()
                        })) }}
                        {% else %}
                            {{ fields.fileField(field['name'], null, field['label'], {
                            'onlyimages': true
                        }) }}
                        {% endif %}
                    {% elseif type == 'picture_gallery' %}
                        {{ fields.smallTitle(__('Other pictures'), 'fas fa-images') }}
                        {% set pictures = call('importArrayFromDB', [item.fields[field['name']]]) %}
                        {% set picture_urls = [] %}
                        {% for picture in pictures %}
                            {% set picture_urls = picture_urls|merge([picture|picture_url]) %}
                        {% endfor %}
                        {{ fields.imageGalleryField(field['name'], picture_urls, '', base_fields_params|merge({
                            'clearable': item.canUpdateItem(),
                            'no_label': true
                        })) }}
                    {% endif %}
                {% endif %}
            {% endfor %}
        {% endblock %}
        {% block more_fields %}
        {% endblock %}
    </div>
    {{ include('components/form/buttons.html.twig') }}
</div><|MERGE_RESOLUTION|>--- conflicted
+++ resolved
@@ -54,31 +54,17 @@
                 withtemplate
             ) }}
 
-<<<<<<< HEAD
             {% if item.isField('comment') %}
                 {{ fields.textareaField(
                     'comment',
                     item.fields['comment'],
                     _n('Comment', 'Comments', get_plural_number()),
                 ) }}
-=======
-        {# Dynamically show additional fields unique to certain dropdowns #}
-        {% for field in additional_fields %}
-            {% set fields_params = field['form_params'] ?? base_fields_params %}
-            {% set type = field['type']|default('') %}
-            {% set show_field = true %}
-            {% if field['name'] == 'entities_id' and (type != 'parent' or item.fields['id'] == 0) %}
-                {# Show entity selector only if it is a "parent" field #}
-                {% set show_field = false %}
-            {% endif %}
-            {% if field['name'] in picture_fields %}
-                {% set show_field = false %}
->>>>>>> 4a9ea249
             {% endif %}
 
             {# Dynamically show additional fields unique to certain dropdowns #}
             {% for field in additional_fields %}
-                {% set fields_params = base_fields_params|merge(field['params'] ?? []) %}
+                {% set fields_params = base_fields_params|merge(field['form_params'] ?? []) %}
                 {% set type = field['type']|default('') %}
                 {% set show_field = true %}
                 {% if field['name'] == 'entities_id' and (type != 'parent' or item.fields['id'] == 0) %}
@@ -220,19 +206,10 @@
                         {% set field_value %}
                             {{ item.displaySpecificTypeField(item.fields['id'], field, fields_params) }}
                         {% endset %}
-                        {{ fields.field(field['name'], field_value, field['label']) }}
+                        {{ fields.field(field['name'], field_value, field['label'], fields_params) }}
                     {% endif %}
-<<<<<<< HEAD
                 {% elseif field['name'] in picture_fields %}
                     {% set has_picture_field = true %}
-=======
-                    {{ fields.dropdownItemTypes(field['name'], item.fields[field['name']], field['label'], fields_params) }}
-                {% else %}
-                    {% set field_value %}
-                        {{ item.displaySpecificTypeField(item.fields['id'], field, fields_params) }}
-                    {% endset %}
-                    {{ fields.field(field['name'], field_value, field['label'], fields_params) }}
->>>>>>> 4a9ea249
                 {% endif %}
             {% endfor %}
 
