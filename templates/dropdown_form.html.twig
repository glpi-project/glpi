{#
 # ---------------------------------------------------------------------
 #
 # GLPI - Gestionnaire Libre de Parc Informatique
 #
 # http://glpi-project.org
 #
 # @copyright 2015-2022 Teclib' and contributors.
 # @copyright 2003-2014 by the INDEPNET Development Team.
 # @licence   https://www.gnu.org/licenses/gpl-3.0.html
 #
 # ---------------------------------------------------------------------
 #
 # LICENSE
 #
 # This file is part of GLPI.
 #
 # This program is free software: you can redistribute it and/or modify
 # it under the terms of the GNU General Public License as published by
 # the Free Software Foundation, either version 3 of the License, or
 # (at your option) any later version.
 #
 # This program is distributed in the hope that it will be useful,
 # but WITHOUT ANY WARRANTY; without even the implied warranty of
 # MERCHANTABILITY or FITNESS FOR A PARTICULAR PURPOSE.  See the
 # GNU General Public License for more details.
 #
 # You should have received a copy of the GNU General Public License
 # along with this program.  If not, see <https://www.gnu.org/licenses/>.
 #
 # ---------------------------------------------------------------------
 #}

{% import 'components/form/fields_macros.html.twig' as fields %}

<div class="asset">
    {{ include('components/form/header.html.twig') }}
    {% set rand          = random() %}
    {% set base_fields_params = fields_params ?? [] %}
    {% set params        = params ?? [] %}
    {% set target        = params['target'] ?? item.getFormURL() %}
    {% set withtemplate  = params['withtemplate'] ?? '' %}

    <div class="card-body row">
        {% block form_fields %}
            {% set picture_fields = ['picture_front', 'picture_rear', 'pictures'] %}
            {% set has_picture_field = false %}

            {# Show fields common to all dropdowns #}
            {{ fields.autoNameField(
                item.isField('designation') ? 'designation' : 'name',
                item,
                __('Name'),
                withtemplate
            ) }}

            {% if item.isField('comment') %}
                {{ fields.textareaField(
                    'comment',
                    item.fields['comment'],
                    _n('Comment', 'Comments', get_plural_number()),
                ) }}
            {% endif %}

<<<<<<< HEAD
            {# Dynamically show additional fields unique to certain dropdowns #}
            {% for field in additional_fields %}
                {% set fields_params = base_fields_params %}
                {% set type = field['type']|default('') %}
                {% set show_field = true %}
                {% if field['name'] == 'entities_id' and (type != 'parent' or item.fields['id'] == 0) %}
                    {# Show entity selector only if it is a "parent" field #}
                    {% set show_field = false %}
                {% endif %}
                {% if field['name'] in picture_fields %}
                    {% set show_field = false %}
                {% endif %}
                {% if show_field %}
=======
                {% if field['name'] == 'header' %}
                    {{ fields.largeTitle(field['label']) }}
                {% elseif field['name'] == 'content' %}
                    {{ fields.textareaField(
                        'content',
                        item.fields['content'],
                        field['label'],
                        {
                            full_width: true,
                            full_width_adapt_column: false,
                            is_horizontal: false,
                            enable_richtext: true,
                            enable_images: false,
                        }
                    ) }}
                {% elseif type == 'UserDropdown' %}
                    {{ fields.dropdownField(
                        'User',
                        field['name'],
                        item.fields[field['name']],
                        field['label'],
                        {
                            'entity': item.fields['entities_id'],
                            'right': field['right']|default('interface'),
                            'rand': rand,
                        }
                    ) }}
                {% elseif type == 'dropdownValue' %}
                    {% set dropdown_params = {
                        'entity': item.fields['entities_id']
                    } %}
                    {% if field['condition'] is defined %}
                        {% set dropdown_params = dropdown_params|merge({'condition': field['condition']}) %}
                    {% endif %}
                    {% set dropdown_itemtype = call('getItemtypeForForeignKeyField', [field['name']]) %}
                    {{ fields.dropdownField(dropdown_itemtype, field['name'], item.fields[field['name']], field['label'], dropdown_params) }}
                {% elseif type == 'text' %}
                    {{ fields.autoNameField(field['name'], item, field['label'], withtemplate, fields_params) }}
                {% elseif type == 'textarea' %}
                    {{ fields.textareaField(field['name'], item.fields[field['name']], field['label'], fields_params) }}
                {% elseif type == 'integer' %}
                    {% set fields_params = {
                        'value': item.fields[field['name']]
                    } %}
                    {% if field['min'] is defined %}
                        {% set fields_params = fields_params|merge({'min': field['min']}) %}
                    {% endif %}
                    {% if field['step'] is defined %}
                        {% set fields_params = fields_params|merge({'step': field['step']}) %}
                    {% endif %}
                    {% if field['max'] is defined %}
                        {% set fields_params = fields_params|merge({'max': field['max']}) %}
                    {% endif %}
>>>>>>> 4ce36ed1

                    {% if field['name'] == 'header' %}
                        {{ fields.largeTitle(field['label']) }}
                    {% elseif field['name'] == 'content' %}
                        {{ fields.textareaField(
                            'content',
                            item.fields['content'],
                            field['label'],
                            {
                                full_width: true,
                                full_width_adapt_column: false,
                                is_horizontal: false,
                                enable_richtext: true,
                                enable_images: false,
                            }
                        ) }}
                    {% elseif type == 'UserDropdown' %}
                        {{ fields.dropdownField(
                            'User',
                            field['name'],
                            subitem.fields[field['name']],
                            field['label'],
                            {
                                'entity': item.fields['entities_id'],
                                'right': field['right']|default('interface'),
                                'rand': rand,
                            }
                        ) }}
                    {% elseif type == 'dropdownValue' %}
                        {% set dropdown_params = {
                            'entity': item.fields['entities_id']
                        } %}
                        {% if field['condition'] is defined %}
                            {% set dropdown_params = dropdown_params|merge({'condition': field['condition']}) %}
                        {% endif %}
                        {% set dropdown_itemtype = call('getItemtypeForForeignKeyField', [field['name']]) %}
                        {{ fields.dropdownField(dropdown_itemtype, field['name'], item.fields[field['name']], field['label'], dropdown_params) }}
                    {% elseif type == 'text' %}
                        {{ fields.autoNameField(field['name'], item, field['label'], withtemplate, fields_params) }}
                    {% elseif type == 'textarea' %}
                        {{ fields.textareaField(field['name'], item.fields[field['name']], field['label'], fields_params) }}
                    {% elseif type == 'integer' %}
                        {% set fields_params = {
                            'value': item.fields[field['name']]
                        } %}
                        {% if field['min'] is defined %}
                            {% set fields_params = fields_params|merge({'min': field['min']}) %}
                        {% endif %}
                        {% if field['step'] is defined %}
                            {% set fields_params = fields_params|merge({'step': field['step']}) %}
                        {% endif %}
                        {% if field['max'] is defined %}
                            {% set fields_params = fields_params|merge({'max': field['max']}) %}
                        {% endif %}

                        {% set fields_params = fields_params|merge({'type': 'number'}) %}
                        {{ fields.numberField(field['name'], item.fields[field['name']], field['label'], fields_params) }}
                    {% elseif type == 'timestamp' %}
                        {% set fields_params = {'value': item.fields[field['name']]} %}
                        {% if field['min'] is defined %}
                            {% set fields_params = fields_params|merge({'min': field['min']}) %}
                        {% endif %}
                        {% if field['step'] is defined %}
                            {% set fields_params = fields_params|merge({'step': field['step']}) %}
                        {% endif %}
                        {% if field['max'] is defined %}
                            {% set fields_params = fields_params|merge({'max': field['max']}) %}
                        {% endif %}
                        {{ fields.dropdownTimestampField(field['name'], item.fields[field['name']], field['label'], fields_params) }}
                    {% elseif type == 'parent' %}
                        {% set restrict = field['name'] == 'entities_id' ? -1 : item.getEntityID() %}
                        {% set fields_params = fields_params|merge({'entity': restrict}) %}
                        {% set fields_params = fields_params|merge({'used': (item.fields['id'] > 0 ? call('getSonsOf', [item.getTable(), item.fields['id']]) : [])}) %}
                        {{ fields.dropdownField(item, field['name'], item.fields[field['name']], field['label'], fields_params) }}
                    {% elseif type == 'icon' %}
                        {{ fields.dropdownIcons(field['name'], item.fields[field['name']], field['label'], fields_params) }}
                        {% if item.fields[field['name']] is not empty %}
                            <img class="align-middle" alt="" src="{{ config('typedoc_icon_dir') ~ '/' ~ item.fields[field['name']] }}"/>
                        {% endif %}
                    {% elseif type == 'bool' %}
                        {{ fields.dropdownYesNo(field['name'], item.fields[field['name']], field['label'], fields_params) }}
                    {% elseif type == 'color' %}
                        {{ fields.colorField(field['name'], item.fields[field['name']], field['label'], fields_params) }}
                    {% elseif type == 'date' %}
                        {{ fields.dateField(field['name'], item.fields[field['name']], field['label'], fields_params) }}
                    {% elseif type == 'datetime' %}
                        {{ fields.datetimeField(field['name'], item.fields[field['name']], field['label'], fields_params) }}
                    {% elseif type == 'picture' %}
                        {% if item.fields[field['name']] is not empty %}
                            {{ fields.imageField(field['name'], item.fields[field['name']]|picture_url, field['label'], fields_params|merge({
                            'clearable': (not item.isNewItem() and item.canUpdateItem())
                        })) }}
                        {% else %}
                            {{ fields.fileField(field['name'], null, field['label'], {
                            'onlyimages': true
                        }) }}
                        {% endif %}
                    {% elseif type == 'picture_gallery' %}
                        {% set pictures = call('importArrayFromDB', [item.fields[field['name']]]) %}
                        {% set picture_urls = [] %}
                        {% for picture in pictures %}
                            {% set picture_urls = picture_urls|merge([picture|picture_url]) %}
                        {% endfor %}
                        {{ fields.imageGalleryField(field['name'], picture_urls, field['label'], fields_params|merge({
                        'clearable': (not item.isNewItem() and item.canUpdateItem())
                    })) }}
                    {% elseif type == 'password' %}
                        {{ fields.passwordField(field['name'], item.fields[field['name']], field['label'], fields_params) }}
                    {% elseif type == 'tinymce' %}
                        {% set fields_params = fields_params|merge({'enable_richtext': true}) %}
                        {{ fields.textareaField(field['name'], item.fields[field['name']], field['label'], fields_params) }}
                    {% elseif type == 'duration' %}
                        {% set toadd = [] %}
                        {% for i in 9..100 %}
                            {% set toadd = toadd|merge([i * constant('HOUR_TIMESTAMP')]) %}
                        {% endfor %}
                        {{ fields.dropdownTimestampField(field['name'], item.fields[field['name']], field['label'], fields_params) }}
                    {% elseif type == 'itemtypename' %}
                        {% if field['itemtype_list'] is defined %}
                            {% set fields_params = fields_params|merge({'types': config(field['itemtype_list'])}) %}
                        {% endif %}
                        {{ fields.dropdownItemTypes(field['name'], item.fields[field['name']], field['label'], fields_params) }}
                    {% else %}
                        {% set field_value %}
                            {{ item.displaySpecificTypeField(item.fields['id'], field, fields_params) }}
                        {% endset %}
                        {{ fields.field(field['name'], field_value, field['label']) }}
                    {% endif %}
                {% elseif field['name'] in picture_fields %}
                    {% set has_picture_field = true %}
                {% endif %}
            {% endfor %}

            {% if has_picture_field %}
                {{ fields.largeTitle(_n('Picture', 'Pictures', get_plural_number()), 'fas fa-image') }}
            {% endif %}
            {# Show pictures at the bottom of the form #}
            {% for field in additional_fields %}
                {% set type = field['type']|default('') %}
                {% if field['name'] in picture_fields %}
                    {% if type == 'picture' %}
                        {% if field['name'] == 'picture_front' %}
                            {{ fields.smallTitle(__('Rack pictures'), 'Rack'|itemtype_icon) }}
                        {% endif %}
                        {% if item.fields[field['name']] is not empty %}
                            {{ fields.imageField(field['name'], item.fields[field['name']]|picture_url, field['label'], base_fields_params|merge({
                            'clearable': item.canUpdateItem()
                        })) }}
                        {% else %}
                            {{ fields.fileField(field['name'], null, field['label'], {
                            'onlyimages': true
                        }) }}
                        {% endif %}
                    {% elseif type == 'picture_gallery' %}
                        {{ fields.smallTitle(__('Other pictures'), 'fas fa-images') }}
                        {% set pictures = call('importArrayFromDB', [item.fields[field['name']]]) %}
                        {% set picture_urls = [] %}
                        {% for picture in pictures %}
                            {% set picture_urls = picture_urls|merge([picture|picture_url]) %}
                        {% endfor %}
                        {{ fields.imageGalleryField(field['name'], picture_urls, '', base_fields_params|merge({
                            'clearable': item.canUpdateItem(),
                            'no_label': true
                        })) }}
                    {% endif %}
                {% endif %}
            {% endfor %}
        {% endblock %}
        {% block more_fields %}
        {% endblock %}
    </div>
    {{ include('components/form/buttons.html.twig') }}
</div><|MERGE_RESOLUTION|>--- conflicted
+++ resolved
@@ -62,7 +62,6 @@
                 ) }}
             {% endif %}
 
-<<<<<<< HEAD
             {# Dynamically show additional fields unique to certain dropdowns #}
             {% for field in additional_fields %}
                 {% set fields_params = base_fields_params %}
@@ -76,61 +75,6 @@
                     {% set show_field = false %}
                 {% endif %}
                 {% if show_field %}
-=======
-                {% if field['name'] == 'header' %}
-                    {{ fields.largeTitle(field['label']) }}
-                {% elseif field['name'] == 'content' %}
-                    {{ fields.textareaField(
-                        'content',
-                        item.fields['content'],
-                        field['label'],
-                        {
-                            full_width: true,
-                            full_width_adapt_column: false,
-                            is_horizontal: false,
-                            enable_richtext: true,
-                            enable_images: false,
-                        }
-                    ) }}
-                {% elseif type == 'UserDropdown' %}
-                    {{ fields.dropdownField(
-                        'User',
-                        field['name'],
-                        item.fields[field['name']],
-                        field['label'],
-                        {
-                            'entity': item.fields['entities_id'],
-                            'right': field['right']|default('interface'),
-                            'rand': rand,
-                        }
-                    ) }}
-                {% elseif type == 'dropdownValue' %}
-                    {% set dropdown_params = {
-                        'entity': item.fields['entities_id']
-                    } %}
-                    {% if field['condition'] is defined %}
-                        {% set dropdown_params = dropdown_params|merge({'condition': field['condition']}) %}
-                    {% endif %}
-                    {% set dropdown_itemtype = call('getItemtypeForForeignKeyField', [field['name']]) %}
-                    {{ fields.dropdownField(dropdown_itemtype, field['name'], item.fields[field['name']], field['label'], dropdown_params) }}
-                {% elseif type == 'text' %}
-                    {{ fields.autoNameField(field['name'], item, field['label'], withtemplate, fields_params) }}
-                {% elseif type == 'textarea' %}
-                    {{ fields.textareaField(field['name'], item.fields[field['name']], field['label'], fields_params) }}
-                {% elseif type == 'integer' %}
-                    {% set fields_params = {
-                        'value': item.fields[field['name']]
-                    } %}
-                    {% if field['min'] is defined %}
-                        {% set fields_params = fields_params|merge({'min': field['min']}) %}
-                    {% endif %}
-                    {% if field['step'] is defined %}
-                        {% set fields_params = fields_params|merge({'step': field['step']}) %}
-                    {% endif %}
-                    {% if field['max'] is defined %}
-                        {% set fields_params = fields_params|merge({'max': field['max']}) %}
-                    {% endif %}
->>>>>>> 4ce36ed1
 
                     {% if field['name'] == 'header' %}
                         {{ fields.largeTitle(field['label']) }}
@@ -151,7 +95,7 @@
                         {{ fields.dropdownField(
                             'User',
                             field['name'],
-                            subitem.fields[field['name']],
+                            item.fields[field['name']],
                             field['label'],
                             {
                                 'entity': item.fields['entities_id'],
