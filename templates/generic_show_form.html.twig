{#
 # ---------------------------------------------------------------------
 #
 # GLPI - Gestionnaire Libre de Parc Informatique
 #
 # http://glpi-project.org
 #
 # @copyright 2015-2024 Teclib' and contributors.
 # @copyright 2003-2014 by the INDEPNET Development Team.
 # @licence   https://www.gnu.org/licenses/gpl-3.0.html
 #
 # ---------------------------------------------------------------------
 #
 # LICENSE
 #
 # This file is part of GLPI.
 #
 # This program is free software: you can redistribute it and/or modify
 # it under the terms of the GNU General Public License as published by
 # the Free Software Foundation, either version 3 of the License, or
 # (at your option) any later version.
 #
 # This program is distributed in the hope that it will be useful,
 # but WITHOUT ANY WARRANTY; without even the implied warranty of
 # MERCHANTABILITY or FITNESS FOR A PARTICULAR PURPOSE.  See the
 # GNU General Public License for more details.
 #
 # You should have received a copy of the GNU General Public License
 # along with this program.  If not, see <https://www.gnu.org/licenses/>.
 #
 # ---------------------------------------------------------------------
 #}

{% import 'components/form/fields_macros.html.twig' as fields %}

{% set no_header = no_header|default(not item.isNewItem() and not _get._in_modal|default(false)) %}
{% set bg = '' %}
{% if item.isDeleted() %}
   {% set bg = 'asset-deleted' %}
{% endif %}

<div class="asset {{ bg }}">
   {{ include('components/form/header.html.twig', {'in_twig': true}) }}

   {% set rand = random() %}
   {% set params  = params ?? [] %}
   {% set target       = params['target'] ?? item.getFormURL() %}
   {% set withtemplate = params['withtemplate'] ?? '' %}
   {% set item_type = item.getType() %}
   {% set item_has_pictures = item.hasItemtypeOrModelPictures() %}
   {% set field_options = {
       'locked_fields': item.getLockedFields(),
       'rand': rand,
   } %}

    {# Support custom fields for generic assets #}
    {% set custom_fields = custom_fields|default({}) %}
    {% set field_order = field_order|default(item.getFormFields()) %}

   <div class="card-body d-flex flex-wrap">
      <div class="col-12 col-xxl-{{ item_has_pictures ? '9' : '12' }} flex-column">
         <div class="d-flex flex-row flex-wrap flex-xl-nowrap">
            <div class="row flex-row align-items-start flex-grow-1">
               <div class="row flex-row">
                  {% block form_fields %}
                      {% for field in field_order %}
                          {% set specific_field_options = field_options|merge(additional_field_options[field]|default({})) %}

                          {% if field is same as 'name' %}
                              {{ fields.autoNameField('name', item, (item_type == 'Contact' ? __('Surname') : __('Name')), withtemplate, specific_field_options) }}
                          {% elseif field is same as 'firstname' %}
                              {{ fields.autoNameField('firstname', item, __('First name'), withtemplate, specific_field_options) }}
                          {% elseif field is same as 'template_name' and withtemplate == 1 and no_header %}
                              {{ fields.autoNameField('template_name', item, __('Template name'), 0, specific_field_options) }}
                          {% elseif item.isField('is_active') and field is same as '_template_is_active' and withtemplate >= 1 %}
                              {{ fields.hiddenField('is_active', item.fields['is_active'], __('Is active'), {
                                  'add_field_html': __('No')
                              }) }}
                          {% elseif field is same as 'states_id' and item is usingtrait('Glpi\\Features\\State') %}
                              {{ fields.dropdownField(
                                  'State',
                                  'states_id',
                                  item.fields['states_id'],
                                  __('Status'),
                                  specific_field_options|merge({
                                      'entity': item.fields['entities_id'],
                                      'condition': item.getStateVisibilityCriteria()
                                  })
                              ) }}
                          {% elseif field is same as item.getForeignKeyField() and item_type != 'Software' %}
                              {{ fields.dropdownField(
                                  item_type,
                                  field,
                                  item.fields[field],
                                  __('As child of'),
                                  specific_field_options|merge({
                                      'entity': item.fields['entities_id'],
                                  })
                              ) }}
                          {% elseif field is same as 'is_helpdesk_visible' and item_type != 'SoftwareLicense' %}
                              {# TODO Drop unused 'is_helpdesk_visible' field in SoftwareLicense schema? #}
                              {{ fields.checkboxField(
                                  'is_helpdesk_visible',
                                  item.fields['is_helpdesk_visible'],
                                  __('Associable to a ticket'),
                                  specific_field_options
                              ) }}
                          {% elseif field is same as '_dc_breadcrumbs' %}
                              {% set conditions_met = 0 %}
                              {% set dc_breadcrumbs %}
                                  {% if item is usingtrait('Glpi\\Features\\DCBreadcrumb') %}
                                      {{ call(item.getType() ~ '::renderDcBreadcrumb', [
                                          item.getID
                                      ])|raw }}
                                  {% endif %}
                              {% endset %}
                              {% if dc_breadcrumbs|trim|length > 0 %}
                                  {{ fields.htmlField(
                                      '',
                                      dc_breadcrumbs,
                                      __('Data center position'),
                                  ) }}
                                  {% set conditions_met = conditions_met + 1 %}
                              {% endif %}

                              {% if cluster is not null %}
                                  {{ fields.htmlField(
                                      '',
                                      cluster.getLink(),
                                      _n('Cluster', 'Clusters', 1),
                                  ) }}
                                  {% set conditions_met = conditions_met + 1 %}
                              {% endif %}
                              {% if conditions_met == 1 %}
                                  {{ fields.nullField() }}
                              {% endif %}
                          {% elseif field is same as 'locations_id' %}
                              {{ fields.dropdownField(
                                  'Location',
                                  'locations_id',
                                  item.fields['locations_id'],
                                  'Location'|itemtype_name,
                                  specific_field_options|merge({
                                      'entity': item.fields['entities_id'],
                                  })
                              ) }}
                          {% elseif field is same as 'item_type' and item_type == 'Unmanaged' %}
                              {{ fields.dropdownArrayField(
                                  'item_type',
                                  item.fields['itemtype'],
                                  _n('Type', 'Types', 1),
                                  [
                                      'Computer', 'NetworkEquipment', 'Printer', 'Peripheral', 'Phone'
                                  ],
                                  specific_field_options
                              ) }}
                          {% elseif field is same as 'itemtype' and item_type == 'DefaultFilter' %}
                              {{ fields.dropdownItemTypes(
                                  'itemtype',
                                  item.fields['itemtype'],
                                  __('Itemtype'),
                                  specific_field_options|merge({'types': config('globalsearch_types')})
                              ) }}
                          {% elseif field is same as 'date_domaincreation' %}
                              {{ fields.datetimeField('date_domaincreation', item.fields['date_domaincreation'], __('Registration date')) }}
                          {% elseif field is same as item.getTypeForeignKeyField() %}
                              {% set type_itemtype = item.getTypeClass() %}
                              {{ fields.dropdownField(
                                  type_itemtype,
                                  field,
                                  item.fields[field],
                                  type_itemtype|itemtype_name,
                                  specific_field_options
                              ) }}
                          {% elseif field is same as 'usertitles_id' %}
                              {{ fields.dropdownField(
                                  'UserTitle',
                                  'usertitles_id',
                                  item.fields['usertitles_id'],
                                  'UserTitle'|itemtype_name,
                                  specific_field_options|merge({
                                      'entity': item.fields['entities_id'],
                                  })
                              ) }}
                          {% elseif field is same as 'registration_number' %}
                              {{ fields.autoNameField(
                                  'registration_number',
                                  item,
                                  (item_type starts with 'User' ? _x('user', 'Administrative number') : _x('infocom', 'Administrative number')),
                              withtemplate,
                              specific_field_options
                              ) }}
                          {% elseif field is same as 'phone' %}
                              {{ fields.autoNameField(
                                  'phone',
                                  item,
                                  'Phone'|itemtype_name,
                                  withtemplate,
                                  specific_field_options
                              ) }}
                          {% elseif field is same as 'phone2' %}
                              {{ fields.autoNameField(
                                  'phone2',
                                  item,
                                  __('Phone 2'),
                                  withtemplate,
                                  specific_field_options
                              ) }}
                          {% elseif field is same as 'phonenumber' %}
                              {{ fields.autoNameField(
                                  'phonenumber',
                                  item,
                                  'Phone'|itemtype_name,
                                  withtemplate,
                                  specific_field_options
                              ) }}
                          {% elseif field is same as 'mobile' %}
                              {{ fields.autoNameField(
                                  'mobile',
                                  item,
                                  __('Mobile phone'),
                                  withtemplate,
                                  specific_field_options
                              ) }}
                          {% elseif field is same as 'fax' %}
                              {{ fields.autoNameField(
                                  'fax',
                                  item,
                                  __('Fax'),
                                  withtemplate,
                                  specific_field_options
                              ) }}
                          {% elseif field is same as 'website' %}
                              {{ fields.autoNameField(
                                  'website',
                                  item,
                                  __('Website'),
                                  withtemplate,
                                  specific_field_options
                              ) }}
                          {% elseif field is same as 'email' %}
                              {{ fields.autoNameField(
                                  'email',
                                  item,
                                  _n('Email', 'Emails', 1),
                                  withtemplate,
                                  specific_field_options
                              ) }}
                          {% elseif field is same as 'address' %}
                              {{ fields.textareaField('address', item.fields['address'], __('Address')) }}
                          {% elseif field is same as 'postalcode' %}
                              {{ fields.autoNameField(
                                  'postalcode',
                                  item,
                                  __('Postal code'),
                                  withtemplate,
                                  specific_field_options
                              ) }}
                          {% elseif field is same as 'town' %}
                              {{ fields.autoNameField(
                                  'town',
                                  item,
                                  __('City'),
                                  withtemplate,
                                  specific_field_options
                              ) }}
                          {% elseif field is same as 'postcode' %}
                              {{ fields.autoNameField(
                                  'postcode',
                                  item,
                                  __('Postal code'),
                                  withtemplate,
                                  specific_field_options
                              ) }}
                          {% elseif field is same as 'state' and (item_type == 'Supplier' or item_type == 'Contact') %}
                              {{ fields.autoNameField(
                                  'state',
                                  item,
                                  _x('location', 'State'),
                                  withtemplate,
                                  specific_field_options
                              ) }}
                          {% elseif field is same as 'country' %}
                              {{ fields.autoNameField(
                                  'country',
                                  item,
                                  __('Country'),
                                  withtemplate,
                                  specific_field_options
                              ) }}
                          {% elseif field is same as 'date_expiration' %}
                              {% if item_type == 'Certificate' %}
                                  {{ fields.dateField('date_expiration', item.fields['date_expiration'], __('Expiration date'), {
                                      'helper': __('Empty for infinite'),
                                      'checkIsExpired': false,
                                      'expiration_class' : params.expiration_class
                                  }|merge(specific_field_options)) }}
                              {% elseif item_type == 'ItemAntivirus' %}
                                  {{ fields.dateField('date_expiration', item.fields['date_expiration'], __('Expiration date'), {
                                      'helper': __('Empty for infinite'),
                                      'checkIsExpired': true,
                                  }|merge(specific_field_options)) }}
                              {% else %}
                                  {{ fields.datetimeField('date_expiration', item.fields['date_expiration'], __('Expiration date'), {
                                      'helper': __('Empty for infinite'),
                                      'checkIsExpired': true
                                  }|merge(specific_field_options)) }}
                              {% endif %}
                          {% elseif field is same as 'ref' %}
                              {{ fields.textField(
                                  'ref',
                                  item.fields['ref'],
                                  __('Reference'),
                                  specific_field_options
                              ) }}
                          {% elseif field is same as 'users_id_tech' %}
                              {{ fields.dropdownField(
                                  'User',
                                  'users_id_tech',
                                  item.fields['users_id_tech'],
                                  __('Technician in charge'),
                                  specific_field_options|merge({
                                      'entity': item.fields['entities_id'],
                                      'right': 'own_ticket',
                                  })
                              ) }}
                          {% elseif field is same as 'manufacturers_id' %}
                              {{ fields.dropdownField(
                                  'Manufacturer',
                                  'manufacturers_id',
                                  item.fields['manufacturers_id'],
                                  (item_type starts with 'Software' ? __('Publisher') : 'Manufacturer'|itemtype_name),
                              specific_field_options
                              ) }}
                          {% elseif field is same as 'groups_id_tech' %}
                              {{ fields.dropdownField(
                                  'Group',
                                  'groups_id_tech',
                                  item.fields['groups_id_tech'],
                                  __('Group in charge'),
                                  specific_field_options|merge({
                                      'entity': item.fields['entities_id'],
                                      'condition': {'is_assign': 1},
                                      'multiple': item is usingtrait('Glpi\\Features\\AssignableItem') ? true : false
                                  })
                              ) }}
                          {% elseif field is same as item.getModelForeignKeyField() %}
                              {% set model_itemtype = item.getModelClass() %}
                              {{ fields.dropdownField(
                                  model_itemtype,
                                  field,
                                  item.fields[field],
                                  _n('Model', 'Models', 1),
                                  specific_field_options
                              ) }}
                          {% elseif field is same as 'contact_num' and item_type != 'SoftwareLicense' %}
                              {# TODO Drop unused 'contact_num' field in Software License schema? #}
                              {{ fields.textField(
                                  'contact_num',
                                  item.fields['contact_num'],
                                  __('Alternate username number'),
                                  specific_field_options
                              ) }}
                          {% elseif field is same as 'serial' %}
                              {{ fields.textField(
                                  'serial',
                                  item.fields['serial'],
                                  __('Serial number'),
                                  specific_field_options
                              ) }}
                          {% elseif field is same as 'contact' and item_type != 'SoftwareLicense' %}
                              {# TODO Drop unused 'contact' field in Software License schema? #}
                              {{ fields.textField(
                                  'contact',
                                  item.fields['contact'],
                                  __('Alternate username'),
                                  specific_field_options
                              ) }}
                          {% elseif field is same as 'otherserial' %}
                              {{ fields.autoNameField(
                                  'otherserial',
                                  item,
                                  __('Inventory number'),
                                  withtemplate,
                                  specific_field_options
                              ) }}
                          {% elseif field is same as 'sysdescr' %}
                              {{ fields.textareaField('sysdescr', item.fields['sysdescr'], __('Sysdescr')) }}
                          {% elseif field is same as 'snmpcredentials_id' %}
                              {{ fields.dropdownField(
                                  'SNMPCredential',
                                  'snmpcredentials_id',
                                  item.fields['snmpcredentials_id'],
                                  'SNMPCredential'|itemtype_name,
                                  specific_field_options
                              ) }}
                          {% elseif field is same as 'users_id' %}
                              {{ fields.dropdownField(
                                  'User',
                                  'users_id',
                                  item.fields['users_id'],
                                  'User'|itemtype_name,
                                  specific_field_options|merge({
                                      'entity': item.fields['entities_id'],
                                      'right': 'all',
                                  })
                              ) }}
                          {% elseif field is same as 'is_global' %}
                              {% set management_restrict = 0 %}
                              {% if item_type == 'Monitor' %}
                                  {% set management_restrict = config('monitors_management_restrict') %}
                              {% elseif item_type == 'Peripheral' %}
                                  {% set management_restrict = config('peripherals_management_restrict') %}
                              {% elseif item_type == 'Phone' %}
                                  {% set management_restrict = config('phones_management_restrict') %}
                              {% elseif item_type == 'Printer' %}
                                  {% set management_restrict = config('printers_management_restrict') %}
                              {% else %}
                                  {% set management_restrict = 0 %}
                              {% endif %}
                              {% set dd_globalswitch %}
                                  {% do call('Dropdown::showGlobalSwitch', [item.fields['id'], {
                                      'withtemplate': withtemplate,
                                      'value': item.fields['is_global'],
                                      'management_restrict': management_restrict,
                                      'target': target,
                                      'width': '100%',
                                  }]) %}
                              {% endset %}
                              {{ fields.htmlField(
                                  'is_global',
                                  dd_globalswitch,
                                  __('Management type'),
                              ) }}
                          {% elseif field is same as 'size' %}
                              {{ fields.numberField(
                                  'size',
                                  item.fields['size'],
                                  __('Size'),
                                  specific_field_options|merge({
                                      'min': 0,
                                      'step': 0.01
                                  }),
                              ) }}
                          {% elseif field is same as 'networks_id' %}
                              {{ fields.dropdownField(
                                  'Network',
                                  'networks_id',
                                  item.fields['networks_id'],
                                  _n('Network', 'Networks', 1),
                                  specific_field_options
                              ) }}
                          {% elseif field is same as 'groups_id' %}
                              {{ fields.dropdownField(
                                  'Group',
                                  'groups_id',
                                  item.fields['groups_id'],
                                  'Group'|itemtype_name,
                                  specific_field_options|merge({
                                      'entity': item.fields['entities_id'],
                                      'condition': {'is_itemgroup': 1},
                                      'multiple': item is usingtrait('Glpi\\Features\\AssignableItem') ? true : false
                                  })
                              ) }}
                          {% elseif field is same as 'uuid' %}
                              {{ fields.textField(
                                  'uuid',
                                  item.fields['uuid'],
                                  __('UUID'),
                                  specific_field_options
                              ) }}
                          {% elseif field is same as 'version' %}
                              {{ fields.autoNameField(
                                  'version',
                                  item,
                                  _n('Version', 'Versions', 1),
                                  withtemplate,
                                  specific_field_options
                              ) }}
                          {% elseif field is same as 'comment' %}
                              {{ fields.textareaField(
                                  'comment',
                                  item.fields['comment'],
                                  _n('Comment', 'Comments', get_plural_number()),
                                  specific_field_options
                              ) }}
                          {% elseif field is same as 'ram' %}
                              {{ fields.numberField(
                                  'ram',
                                  item.fields['ram'],
                                  __('%1$s (%2$s)')|format(_n('Memory', 'Memories', 1), __('Mio')),
                                  specific_field_options
                              ) }}
                          {% elseif field is same as 'alarm_threshold' %}
                              {% set dd_alarm_treshold %}
                                  {% do call('Dropdown::showNumber', ['alarm_threshold', {
                                      'value': item.fields['alarm_threshold'],
                                      'rand': rand,
                                      'width': '100%',
                                      'min': 0,
                                      'max': 100,
                                      'step': 1,
                                      'toadd': {'-1': __('Never')}
                                  }|merge(params)]) %}
                              {% endset %}
                              {% set last_alert_html %}
                                  <span class="text-muted">
                                      {% do call('Alert::displayLastAlert', [item_type, item.fields['id']]) %}
                                  </span>
                              {% endset %}
                              {{ fields.htmlField(
                                  'alarm_threshold',
                                  dd_alarm_treshold,
                                  __('Alert threshold'),
                                  specific_field_options|merge({
                                      add_field_html: last_alert_html
                                  })
                              ) }}
                          {% elseif field is same as 'brand' %}
                              {{ fields.textField(
                                  'brand',
                                  item.fields['brand'],
                                  __('Brand'),
                                  specific_field_options
                              ) }}
                          {% elseif field is same as 'begin_date' %}
                              {{ fields.dateField(
                                  'begin_date',
                                  item.fields['begin_date'],
                                  __('Start date'),
                                  specific_field_options
                              ) }}
                          {% elseif field is same as 'autoupdatesystems_id' %}
                              {{ fields.dropdownField(
                                  'AutoUpdateSystem',
                                  'autoupdatesystems_id',
                                  item.fields['autoupdatesystems_id'],
                                  'AutoUpdateSystem'|itemtype_name,
                                  specific_field_options
                              ) }}
                          {% elseif field is same as 'pictures' %}
                              {{ fields.fileField('pictures', null, _n('Picture', 'Pictures', get_plural_number()), {
                                  'onlyimages': true,
                                  'multiple': true,
                              }) }}
                          {% elseif field is same as 'is_active' %}
                              {{ fields.dropdownYesNo('is_active', item.fields['is_active'], __('Active'), specific_field_options) }}
                          {% elseif field is same as 'last_boot' and item.isField('is_dynamic') and item.fields['is_dynamic'] %}
                              {# display last_boot data only if item is dynamic and have field #}
                              {{ fields.htmlField('last_boot', item.fields['last_boot']|formatted_datetime(true), __('Last boot date')) }}
                          {% elseif field in custom_fields|keys %}
                              {{ custom_fields[field].getFieldType().getFormInput(field, item.fields[field])|raw }}
                          {% endif %}
                      {% endfor %}

                     {% if item_type in config("asset_types") %}
                        {% set barcode %}
                           {{ call('BarcodeManager::renderQRCode', [
                              item
                           ])|raw }}
                        {% endset %}

                        {{ fields.htmlField(
                           'qrcode',
                           barcode,
                           __('Asset URL'),
                           {
                              'helper': __('Scan this QRCode to be redirected to the asset page from your mobile device')
                           }
                        ) }}
                     {% endif %}

<<<<<<< HEAD
=======
                     {% if item.isField('users_id_tech') %}
                        {{ fields.dropdownField(
                           'User',
                           'users_id_tech',
                           item.fields['users_id_tech'],
                           __('Technician in charge'),
                           field_options|merge({
                              'entity': item.fields['entities_id'],
                              'right': 'own_ticket',
                           })
                        ) }}
                     {% endif %}

                     {% if item.isField('manufacturers_id') %}
                        {{ fields.dropdownField(
                           'Manufacturer',
                           'manufacturers_id',
                           item.fields['manufacturers_id'],
                           (item_type starts with 'Software' ? __('Publisher') : 'Manufacturer'|itemtype_name),
                           field_options
                        ) }}
                     {% endif %}

                     {% if item.isField('groups_id_tech') %}
                        {{ fields.dropdownField(
                           'Group',
                           'groups_id_tech',
                           item.fields['groups_id_tech'],
                           __('Group in charge'),
                           field_options|merge({
                              'entity': item.fields['entities_id'],
                              'condition': {'is_assign': 1},
                           })
                        ) }}
                     {% endif %}

                     {% set model_itemtype = item.getModelClass() %}
                     {% set model_fk = item.getModelForeignKeyField() %}
                     {% if item.isField(model_fk) %}
                        {{ fields.dropdownField(
                           model_itemtype,
                           model_fk,
                           item.fields[model_fk],
                           _n('Model', 'Models', 1),
                           field_options
                        ) }}
                     {% endif %}

                     {% if item_type != 'SoftwareLicense' and item.isField('contact_num') %}
                        {# TODO Drop unused 'contact_num' field in Software License schema? #}
                        {{ fields.textField(
                           'contact_num',
                           item.fields['contact_num'],
                           __('Alternate username number'),
                           field_options
                        ) }}
                     {% endif %}

                     {% if item.isField('serial') %}
                        {{ fields.textField(
                           'serial',
                           item.fields['serial'],
                           __('Serial number'),
                           field_options
                        ) }}
                     {% endif %}

                     {% if item_type != 'SoftwareLicense' and item.isField('contact') %}
                        {# TODO Drop unused 'contact' field in Software License schema? #}
                        {{ fields.textField(
                           'contact',
                           item.fields['contact'],
                           __('Alternate username'),
                           field_options
                        ) }}
                     {% endif %}

                     {% if item.isField('otherserial') %}
                        {{ fields.autoNameField(
                           'otherserial',
                           item,
                           __('Inventory number'),
                           withtemplate,
                           field_options
                        ) }}
                     {% endif %}

                     {% if item.isField('sysdescr') %}
                        {{ fields.textareaField('sysdescr', item.fields['sysdescr'], __('Sysdescr'), field_options) }}
                     {% endif %}

                     {% if item.isField('snmpcredentials_id') %}
                        {{ fields.dropdownField(
                           'SNMPCredential',
                           'snmpcredentials_id',
                           item.fields['snmpcredentials_id'],
                           'SNMPCredential'|itemtype_name,
                           field_options
                        ) }}
                     {% endif %}

                     {% if item.isField('users_id') %}
                        {{ fields.dropdownField(
                           'User',
                           'users_id',
                           item.fields['users_id'],
                           'User'|itemtype_name,
                           field_options|merge({
                              'entity': item.fields['entities_id'],
                              'right': 'all',
                           })
                        ) }}
                     {% endif %}

                     {% if item.isField('is_global') %}
                        {% set management_restrict = 0 %}
                        {% if item_type == 'Monitor' %}
                           {% set management_restrict = config('monitors_management_restrict') %}
                        {% elseif item_type == 'Peripheral' %}
                           {% set management_restrict = config('peripherals_management_restrict') %}
                        {% elseif item_type == 'Phone' %}
                           {% set management_restrict = config('phones_management_restrict') %}
                        {% elseif item_type == 'Printer' %}
                           {% set management_restrict = config('printers_management_restrict') %}
                        {% else %}
                           {% set management_restrict = 0 %}
                        {% endif %}
                        {% set dd_globalswitch %}
                           {% do call('Dropdown::showGlobalSwitch', [item.fields['id'], {
                              'withtemplate': withtemplate,
                              'value': item.fields['is_global'],
                              'management_restrict': management_restrict,
                              'target': target,
                              'width': '100%',
                           }]) %}
                        {% endset %}
                        {{ fields.htmlField(
                           'is_global',
                           dd_globalswitch,
                           __('Management type'),
                        ) }}
                     {% endif %}

                     {% if item.isField('size') %}
                        {{ fields.numberField(
                           'size',
                           item.fields['size'],
                           __('Size'),
                           field_options|merge({
                              'min': 0,
                              'step': 0.01
                           }),
                        ) }}
                     {% endif %}

                     {% if item.isField('networks_id') %}
                        {{ fields.dropdownField(
                           'Network',
                           'networks_id',
                           item.fields['networks_id'],
                           _n('Network', 'Networks', 1),
                           field_options
                        ) }}
                     {% endif %}

                     {% if item.isField('groups_id') %}
                        {{ fields.dropdownField(
                           'Group',
                           'groups_id',
                           item.fields['groups_id'],
                           'Group'|itemtype_name,
                           field_options|merge({
                              'entity': item.fields['entities_id'],
                              'condition': {'is_itemgroup': 1},
                           })
                        ) }}
                     {% endif %}

                     {% if item.isField('uuid') %}
                        {{ fields.textField(
                           'uuid',
                           item.fields['uuid'],
                           __('UUID'),
                           field_options
                        ) }}
                     {% endif %}

                     {% if item.isField('version') %}
                        {{ fields.autoNameField(
                           'version',
                           item,
                           _n('Version', 'Versions', 1),
                           withtemplate,
                           field_options
                        ) }}
                     {% endif %}

                     {% if item.isField('comment') %}
                        {{ fields.textareaField(
                           'comment',
                           item.fields['comment'],
                           _n('Comment', 'Comments', get_plural_number()),
                           field_options
                        ) }}
                     {% endif %}

                     {% if item.isField('ram') %}
                        {{ fields.numberField(
                           'ram',
                           item.fields['ram'],
                           __('%1$s (%2$s)')|format(_n('Memory', 'Memories', 1), __('Mio')),
                           field_options
                        ) }}
                     {% endif %}

                     {% if item.isField('alarm_threshold') %}
                        {% set dd_alarm_treshold %}
                           {% do call('Dropdown::showNumber', ['alarm_threshold', {
                              'value': item.fields['alarm_threshold'],
                              'rand': rand,
                              'width': '100%',
                              'min': 0,
                              'max': 100,
                              'step': 1,
                              'toadd': {'-1': __('Never')}
                           }|merge(params)]) %}
                        {% endset %}
                        {% set last_alert_html %}
                           <span class="text-muted">
                              {% do call('Alert::displayLastAlert', [item_type, item.fields['id']]) %}
                           </span>
                        {% endset %}
                        {{ fields.htmlField(
                           'alarm_threshold',
                           dd_alarm_treshold,
                           __('Alert threshold'),
                           field_options|merge({
                               add_field_html: last_alert_html
                            })
                        ) }}
                     {% endif %}

                     {% if item.isField('brand') %}
                        {{ fields.textField(
                           'brand',
                           item.fields['brand'],
                           __('Brand'),
                           field_options
                        ) }}
                     {% endif %}

                     {% if item.isField('begin_date') %}
                        {{ fields.dateField(
                            'begin_date',
                            item.fields['begin_date'],
                            __('Start date'),
                            field_options
                        ) }}
                     {% endif %}

                     {% if item.isField('autoupdatesystems_id') %}
                        {{ fields.dropdownField(
                           'AutoUpdateSystem',
                           'autoupdatesystems_id',
                           item.fields['autoupdatesystems_id'],
                           'AutoUpdateSystem'|itemtype_name,
                           field_options
                        ) }}
                     {% endif %}

                     {% if item.isField('pictures') %}
                        {{ fields.fileField('pictures', null, _n('Picture', 'Pictures', get_plural_number()), {
                           'onlyimages': true,
                           'multiple': true,
                        }) }}
                     {% endif %}

                     {% if item.isField('is_active') %}
                        {{ fields.dropdownYesNo(
                            'is_active',
                            item.fields['is_active'],
                            __('Active'),
                            field_options
                        ) }}
                     {% endif %}

                     {# display last_boot data only if item is dynamic and have field #}
                     {% if item.isField('last_boot') and item.isField('is_dynamic') and item.fields['is_dynamic'] %}
                        {{ fields.htmlField('last_boot', item.fields['last_boot']|formatted_datetime(true), __('Last boot date')) }}
                     {% endif %}

>>>>>>> 4a9ea249
                     {% block more_fields %}
                     {% endblock %}
                  {% endblock %}
               </div> {# .row #}
            </div> {# .row #}
         </div> {# .flex-row #}
      </div>
      {% if item_has_pictures %}
         <div class="col-12 col-xxl-3 flex-column">
            <div class="flex-row asset-pictures">
               {{ include('components/form/pictures.html.twig', {'gallery_type': ''}) }}
            </div>
         </div>
      {% endif %}
   </div> {# .card-body #}

   {% if item_type == 'Contract' %}
      {{ include('components/form/support_hours.html.twig') }}
   {% endif %}
   {% if no_form_buttons is not defined or no_form_buttons == false %}
      {{ include('components/form/buttons.html.twig') }}
   {% endif %}
   {% if no_inventory_footer is not defined or no_inventory_footer == false %}
      {{ include('components/form/inventory_info.html.twig') }}
   {% endif %}

   {% if params['formfooter'] is null or params['formfooter'] == true %}
      <div class="card-footer mx-n2 mb-n2 mt-4">
         {{ include('components/form/dates.html.twig') }}
      </div>
   {% endif %}
</div><|MERGE_RESOLUTION|>--- conflicted
+++ resolved
@@ -385,7 +385,7 @@
                                   specific_field_options
                               ) }}
                           {% elseif field is same as 'sysdescr' %}
-                              {{ fields.textareaField('sysdescr', item.fields['sysdescr'], __('Sysdescr')) }}
+                              {{ fields.textareaField('sysdescr', item.fields['sysdescr'], __('Sysdescr'), specific_field_options) }}
                           {% elseif field is same as 'snmpcredentials_id' %}
                               {{ fields.dropdownField(
                                   'SNMPCredential',
@@ -570,300 +570,6 @@
                         ) }}
                      {% endif %}
 
-<<<<<<< HEAD
-=======
-                     {% if item.isField('users_id_tech') %}
-                        {{ fields.dropdownField(
-                           'User',
-                           'users_id_tech',
-                           item.fields['users_id_tech'],
-                           __('Technician in charge'),
-                           field_options|merge({
-                              'entity': item.fields['entities_id'],
-                              'right': 'own_ticket',
-                           })
-                        ) }}
-                     {% endif %}
-
-                     {% if item.isField('manufacturers_id') %}
-                        {{ fields.dropdownField(
-                           'Manufacturer',
-                           'manufacturers_id',
-                           item.fields['manufacturers_id'],
-                           (item_type starts with 'Software' ? __('Publisher') : 'Manufacturer'|itemtype_name),
-                           field_options
-                        ) }}
-                     {% endif %}
-
-                     {% if item.isField('groups_id_tech') %}
-                        {{ fields.dropdownField(
-                           'Group',
-                           'groups_id_tech',
-                           item.fields['groups_id_tech'],
-                           __('Group in charge'),
-                           field_options|merge({
-                              'entity': item.fields['entities_id'],
-                              'condition': {'is_assign': 1},
-                           })
-                        ) }}
-                     {% endif %}
-
-                     {% set model_itemtype = item.getModelClass() %}
-                     {% set model_fk = item.getModelForeignKeyField() %}
-                     {% if item.isField(model_fk) %}
-                        {{ fields.dropdownField(
-                           model_itemtype,
-                           model_fk,
-                           item.fields[model_fk],
-                           _n('Model', 'Models', 1),
-                           field_options
-                        ) }}
-                     {% endif %}
-
-                     {% if item_type != 'SoftwareLicense' and item.isField('contact_num') %}
-                        {# TODO Drop unused 'contact_num' field in Software License schema? #}
-                        {{ fields.textField(
-                           'contact_num',
-                           item.fields['contact_num'],
-                           __('Alternate username number'),
-                           field_options
-                        ) }}
-                     {% endif %}
-
-                     {% if item.isField('serial') %}
-                        {{ fields.textField(
-                           'serial',
-                           item.fields['serial'],
-                           __('Serial number'),
-                           field_options
-                        ) }}
-                     {% endif %}
-
-                     {% if item_type != 'SoftwareLicense' and item.isField('contact') %}
-                        {# TODO Drop unused 'contact' field in Software License schema? #}
-                        {{ fields.textField(
-                           'contact',
-                           item.fields['contact'],
-                           __('Alternate username'),
-                           field_options
-                        ) }}
-                     {% endif %}
-
-                     {% if item.isField('otherserial') %}
-                        {{ fields.autoNameField(
-                           'otherserial',
-                           item,
-                           __('Inventory number'),
-                           withtemplate,
-                           field_options
-                        ) }}
-                     {% endif %}
-
-                     {% if item.isField('sysdescr') %}
-                        {{ fields.textareaField('sysdescr', item.fields['sysdescr'], __('Sysdescr'), field_options) }}
-                     {% endif %}
-
-                     {% if item.isField('snmpcredentials_id') %}
-                        {{ fields.dropdownField(
-                           'SNMPCredential',
-                           'snmpcredentials_id',
-                           item.fields['snmpcredentials_id'],
-                           'SNMPCredential'|itemtype_name,
-                           field_options
-                        ) }}
-                     {% endif %}
-
-                     {% if item.isField('users_id') %}
-                        {{ fields.dropdownField(
-                           'User',
-                           'users_id',
-                           item.fields['users_id'],
-                           'User'|itemtype_name,
-                           field_options|merge({
-                              'entity': item.fields['entities_id'],
-                              'right': 'all',
-                           })
-                        ) }}
-                     {% endif %}
-
-                     {% if item.isField('is_global') %}
-                        {% set management_restrict = 0 %}
-                        {% if item_type == 'Monitor' %}
-                           {% set management_restrict = config('monitors_management_restrict') %}
-                        {% elseif item_type == 'Peripheral' %}
-                           {% set management_restrict = config('peripherals_management_restrict') %}
-                        {% elseif item_type == 'Phone' %}
-                           {% set management_restrict = config('phones_management_restrict') %}
-                        {% elseif item_type == 'Printer' %}
-                           {% set management_restrict = config('printers_management_restrict') %}
-                        {% else %}
-                           {% set management_restrict = 0 %}
-                        {% endif %}
-                        {% set dd_globalswitch %}
-                           {% do call('Dropdown::showGlobalSwitch', [item.fields['id'], {
-                              'withtemplate': withtemplate,
-                              'value': item.fields['is_global'],
-                              'management_restrict': management_restrict,
-                              'target': target,
-                              'width': '100%',
-                           }]) %}
-                        {% endset %}
-                        {{ fields.htmlField(
-                           'is_global',
-                           dd_globalswitch,
-                           __('Management type'),
-                        ) }}
-                     {% endif %}
-
-                     {% if item.isField('size') %}
-                        {{ fields.numberField(
-                           'size',
-                           item.fields['size'],
-                           __('Size'),
-                           field_options|merge({
-                              'min': 0,
-                              'step': 0.01
-                           }),
-                        ) }}
-                     {% endif %}
-
-                     {% if item.isField('networks_id') %}
-                        {{ fields.dropdownField(
-                           'Network',
-                           'networks_id',
-                           item.fields['networks_id'],
-                           _n('Network', 'Networks', 1),
-                           field_options
-                        ) }}
-                     {% endif %}
-
-                     {% if item.isField('groups_id') %}
-                        {{ fields.dropdownField(
-                           'Group',
-                           'groups_id',
-                           item.fields['groups_id'],
-                           'Group'|itemtype_name,
-                           field_options|merge({
-                              'entity': item.fields['entities_id'],
-                              'condition': {'is_itemgroup': 1},
-                           })
-                        ) }}
-                     {% endif %}
-
-                     {% if item.isField('uuid') %}
-                        {{ fields.textField(
-                           'uuid',
-                           item.fields['uuid'],
-                           __('UUID'),
-                           field_options
-                        ) }}
-                     {% endif %}
-
-                     {% if item.isField('version') %}
-                        {{ fields.autoNameField(
-                           'version',
-                           item,
-                           _n('Version', 'Versions', 1),
-                           withtemplate,
-                           field_options
-                        ) }}
-                     {% endif %}
-
-                     {% if item.isField('comment') %}
-                        {{ fields.textareaField(
-                           'comment',
-                           item.fields['comment'],
-                           _n('Comment', 'Comments', get_plural_number()),
-                           field_options
-                        ) }}
-                     {% endif %}
-
-                     {% if item.isField('ram') %}
-                        {{ fields.numberField(
-                           'ram',
-                           item.fields['ram'],
-                           __('%1$s (%2$s)')|format(_n('Memory', 'Memories', 1), __('Mio')),
-                           field_options
-                        ) }}
-                     {% endif %}
-
-                     {% if item.isField('alarm_threshold') %}
-                        {% set dd_alarm_treshold %}
-                           {% do call('Dropdown::showNumber', ['alarm_threshold', {
-                              'value': item.fields['alarm_threshold'],
-                              'rand': rand,
-                              'width': '100%',
-                              'min': 0,
-                              'max': 100,
-                              'step': 1,
-                              'toadd': {'-1': __('Never')}
-                           }|merge(params)]) %}
-                        {% endset %}
-                        {% set last_alert_html %}
-                           <span class="text-muted">
-                              {% do call('Alert::displayLastAlert', [item_type, item.fields['id']]) %}
-                           </span>
-                        {% endset %}
-                        {{ fields.htmlField(
-                           'alarm_threshold',
-                           dd_alarm_treshold,
-                           __('Alert threshold'),
-                           field_options|merge({
-                               add_field_html: last_alert_html
-                            })
-                        ) }}
-                     {% endif %}
-
-                     {% if item.isField('brand') %}
-                        {{ fields.textField(
-                           'brand',
-                           item.fields['brand'],
-                           __('Brand'),
-                           field_options
-                        ) }}
-                     {% endif %}
-
-                     {% if item.isField('begin_date') %}
-                        {{ fields.dateField(
-                            'begin_date',
-                            item.fields['begin_date'],
-                            __('Start date'),
-                            field_options
-                        ) }}
-                     {% endif %}
-
-                     {% if item.isField('autoupdatesystems_id') %}
-                        {{ fields.dropdownField(
-                           'AutoUpdateSystem',
-                           'autoupdatesystems_id',
-                           item.fields['autoupdatesystems_id'],
-                           'AutoUpdateSystem'|itemtype_name,
-                           field_options
-                        ) }}
-                     {% endif %}
-
-                     {% if item.isField('pictures') %}
-                        {{ fields.fileField('pictures', null, _n('Picture', 'Pictures', get_plural_number()), {
-                           'onlyimages': true,
-                           'multiple': true,
-                        }) }}
-                     {% endif %}
-
-                     {% if item.isField('is_active') %}
-                        {{ fields.dropdownYesNo(
-                            'is_active',
-                            item.fields['is_active'],
-                            __('Active'),
-                            field_options
-                        ) }}
-                     {% endif %}
-
-                     {# display last_boot data only if item is dynamic and have field #}
-                     {% if item.isField('last_boot') and item.isField('is_dynamic') and item.fields['is_dynamic'] %}
-                        {{ fields.htmlField('last_boot', item.fields['last_boot']|formatted_datetime(true), __('Last boot date')) }}
-                     {% endif %}
-
->>>>>>> 4a9ea249
                      {% block more_fields %}
                      {% endblock %}
                   {% endblock %}
