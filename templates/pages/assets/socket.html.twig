{#
 # ---------------------------------------------------------------------
 #
 # GLPI - Gestionnaire Libre de Parc Informatique
 #
 # http://glpi-project.org
 #
 # @copyright 2015-2024 Teclib' and contributors.
 # @copyright 2003-2014 by the INDEPNET Development Team.
 # @licence   https://www.gnu.org/licenses/gpl-3.0.html
 #
 # ---------------------------------------------------------------------
 #
 # LICENSE
 #
 # This file is part of GLPI.
 #
 # This program is free software: you can redistribute it and/or modify
 # it under the terms of the GNU General Public License as published by
 # the Free Software Foundation, either version 3 of the License, or
 # (at your option) any later version.
 #
 # This program is distributed in the hope that it will be useful,
 # but WITHOUT ANY WARRANTY; without even the implied warranty of
 # MERCHANTABILITY or FITNESS FOR A PARTICULAR PURPOSE.  See the
 # GNU General Public License for more details.
 #
 # You should have received a copy of the GNU General Public License
 # along with this program.  If not, see <https://www.gnu.org/licenses/>.
 #
 # ---------------------------------------------------------------------
 #}

{% extends "generic_show_form.html.twig" %}
{% import 'components/form/fields_macros.html.twig' as fields %}
{% set params  = params ?? [] %}

{% block more_fields %}
    <input type="hidden" name="itemtype" value="{{ parent["itemtype"] }}">
    <input type="hidden" name="items_id" value="{{ parent["items_id"] }}">

    {{ fields.nullField() }}
    {% set add_several = params['several'] is defined and params['several'] %}

    {# Do not display position if several mode, value is compute on add #}
    {% if not add_several %}
        {{ fields.numberField('position', item.fields['position'], __('Position'), field_options) }}
    {% else %}
        {{ fields.nullField() }}
    {% endif %}

    {% set wiring_side %}
    {% do call('Glpi\\Socket::dropdownWiringSide', [
        'wiring_side',
        {
            'value': item.fields['wiring_side'],
        },
        add_several
    ]) %}
    {% endset %}
    {{ fields.htmlField('wiring_side', wiring_side, __('Wiring side')) }}

    {% set networkports %}
        {% set netport_params = params|merge({
            'itemtype': parent['itemtype'],
            'items_id': parent['items_id'],
            'networkports_id': item.fields['networkports_id'],
        }) %}
        {% include 'pages/assets/socket_networkport.html.twig' with netport_params only %}
    {% endset %}
    {{ fields.htmlField('networkports_id', networkports, _n('Network port', 'Network ports', get_plural_number())) }}

    {% if add_several %}
        {{ fields.dropdownNumberField('_from', 1, __('From'), {
            'min': 1
        }) }}

        {{ fields.dropdownNumberField('_to', 1, __('To'), {
            'min': 1
        }) }}

        {{ fields.textField('_before', '', __('Prefix')) }}

<<<<<<< HEAD
        {{ fields.textField('_after', '', __('Suffix')) }}
=======
   {% set networkports %}
      {% do call('Glpi\\Socket::showNetworkPortForm', [
         item.fields['itemtype'],
         item.fields['items_id'] ?? 0,
         item.fields['networkports_id'],
         params
      ]) %}
   {% endset %}
   {{ fields.htmlField(
      'networkports_id',
      networkports,
      _n('Network port', 'Network ports', get_plural_number()),
   ) }}
>>>>>>> 86b8ad21

        <input type="hidden" name="execute_multi" value="1">
    {% endif %}
{% endblock %}<|MERGE_RESOLUTION|>--- conflicted
+++ resolved
@@ -63,7 +63,7 @@
     {% set networkports %}
         {% set netport_params = params|merge({
             'itemtype': parent['itemtype'],
-            'items_id': parent['items_id'],
+            'items_id': parent['items_id'] ?? 0,
             'networkports_id': item.fields['networkports_id'],
         }) %}
         {% include 'pages/assets/socket_networkport.html.twig' with netport_params only %}
@@ -81,23 +81,7 @@
 
         {{ fields.textField('_before', '', __('Prefix')) }}
 
-<<<<<<< HEAD
         {{ fields.textField('_after', '', __('Suffix')) }}
-=======
-   {% set networkports %}
-      {% do call('Glpi\\Socket::showNetworkPortForm', [
-         item.fields['itemtype'],
-         item.fields['items_id'] ?? 0,
-         item.fields['networkports_id'],
-         params
-      ]) %}
-   {% endset %}
-   {{ fields.htmlField(
-      'networkports_id',
-      networkports,
-      _n('Network port', 'Network ports', get_plural_number()),
-   ) }}
->>>>>>> 86b8ad21
 
         <input type="hidden" name="execute_multi" value="1">
     {% endif %}
