--- conflicted
+++ resolved
@@ -301,7 +301,6 @@
             "time": "2023-06-19T06:10:36+00:00"
         },
         {
-<<<<<<< HEAD
             "name": "dflydev/dot-access-data",
             "version": "v3.0.2",
             "source": {
@@ -324,7 +323,383 @@
                 "scrutinizer/ocular": "1.6.0",
                 "squizlabs/php_codesniffer": "^3.5",
                 "vimeo/psalm": "^4.0.0"
-=======
+            },
+            "type": "library",
+            "extra": {
+                "branch-alias": {
+                    "dev-main": "3.x-dev"
+                }
+            },
+            "autoload": {
+                "psr-4": {
+                    "Dflydev\\DotAccessData\\": "src/"
+                }
+            },
+            "notification-url": "https://packagist.org/downloads/",
+            "license": [
+                "MIT"
+            ],
+            "authors": [
+                {
+                    "name": "Dragonfly Development Inc.",
+                    "email": "info@dflydev.com",
+                    "homepage": "http://dflydev.com"
+                },
+                {
+                    "name": "Beau Simensen",
+                    "email": "beau@dflydev.com",
+                    "homepage": "http://beausimensen.com"
+                },
+                {
+                    "name": "Carlos Frutos",
+                    "email": "carlos@kiwing.it",
+                    "homepage": "https://github.com/cfrutos"
+                },
+                {
+                    "name": "Colin O'Dell",
+                    "email": "colinodell@gmail.com",
+                    "homepage": "https://www.colinodell.com"
+                }
+            ],
+            "description": "Given a deep data structure, access data by dot notation.",
+            "homepage": "https://github.com/dflydev/dflydev-dot-access-data",
+            "keywords": [
+                "access",
+                "data",
+                "dot",
+                "notation"
+            ],
+            "support": {
+                "issues": "https://github.com/dflydev/dflydev-dot-access-data/issues",
+                "source": "https://github.com/dflydev/dflydev-dot-access-data/tree/v3.0.2"
+            },
+            "time": "2022-10-27T11:44:00+00:00"
+        },
+        {
+            "name": "doctrine/lexer",
+            "version": "3.0.0",
+            "source": {
+                "type": "git",
+                "url": "https://github.com/doctrine/lexer.git",
+                "reference": "84a527db05647743d50373e0ec53a152f2cde568"
+            },
+            "dist": {
+                "type": "zip",
+                "url": "https://api.github.com/repos/doctrine/lexer/zipball/84a527db05647743d50373e0ec53a152f2cde568",
+                "reference": "84a527db05647743d50373e0ec53a152f2cde568",
+                "shasum": ""
+            },
+            "require": {
+                "php": "^8.1"
+            },
+            "require-dev": {
+                "doctrine/coding-standard": "^10",
+                "phpstan/phpstan": "^1.9",
+                "phpunit/phpunit": "^9.5",
+                "psalm/plugin-phpunit": "^0.18.3",
+                "vimeo/psalm": "^5.0"
+            },
+            "type": "library",
+            "autoload": {
+                "psr-4": {
+                    "Doctrine\\Common\\Lexer\\": "src"
+                }
+            },
+            "notification-url": "https://packagist.org/downloads/",
+            "license": [
+                "MIT"
+            ],
+            "authors": [
+                {
+                    "name": "Guilherme Blanco",
+                    "email": "guilhermeblanco@gmail.com"
+                },
+                {
+                    "name": "Roman Borschel",
+                    "email": "roman@code-factory.org"
+                },
+                {
+                    "name": "Johannes Schmitt",
+                    "email": "schmittjoh@gmail.com"
+                }
+            ],
+            "description": "PHP Doctrine Lexer parser library that can be used in Top-Down, Recursive Descent Parsers.",
+            "homepage": "https://www.doctrine-project.org/projects/lexer.html",
+            "keywords": [
+                "annotations",
+                "docblock",
+                "lexer",
+                "parser",
+                "php"
+            ],
+            "support": {
+                "issues": "https://github.com/doctrine/lexer/issues",
+                "source": "https://github.com/doctrine/lexer/tree/3.0.0"
+            },
+            "funding": [
+                {
+                    "url": "https://www.doctrine-project.org/sponsorship.html",
+                    "type": "custom"
+                },
+                {
+                    "url": "https://www.patreon.com/phpdoctrine",
+                    "type": "patreon"
+                },
+                {
+                    "url": "https://tidelift.com/funding/github/packagist/doctrine%2Flexer",
+                    "type": "tidelift"
+                }
+            ],
+            "time": "2022-12-15T16:57:16+00:00"
+        },
+        {
+            "name": "donatj/phpuseragentparser",
+            "version": "v1.8.0",
+            "source": {
+                "type": "git",
+                "url": "https://github.com/donatj/PhpUserAgent.git",
+                "reference": "b8c16fd6e963651c6d86f66cb782ce599d62418e"
+            },
+            "dist": {
+                "type": "zip",
+                "url": "https://api.github.com/repos/donatj/PhpUserAgent/zipball/b8c16fd6e963651c6d86f66cb782ce599d62418e",
+                "reference": "b8c16fd6e963651c6d86f66cb782ce599d62418e",
+                "shasum": ""
+            },
+            "require": {
+                "ext-ctype": "*",
+                "php": ">=5.4.0"
+            },
+            "require-dev": {
+                "camspiers/json-pretty": "~1.0",
+                "donatj/drop": "*",
+                "ext-json": "*",
+                "phpunit/phpunit": "~4.8|~9"
+            },
+            "type": "library",
+            "autoload": {
+                "files": [
+                    "src/UserAgentParser.php"
+                ],
+                "psr-4": {
+                    "donatj\\UserAgent\\": "src/UserAgent"
+                }
+            },
+            "notification-url": "https://packagist.org/downloads/",
+            "license": [
+                "MIT"
+            ],
+            "authors": [
+                {
+                    "name": "Jesse G. Donat",
+                    "email": "donatj@gmail.com",
+                    "homepage": "https://donatstudios.com",
+                    "role": "Developer"
+                }
+            ],
+            "description": "Lightning fast, minimalist PHP UserAgent string parser.",
+            "homepage": "https://donatstudios.com/PHP-Parser-HTTP_USER_AGENT",
+            "keywords": [
+                "browser",
+                "browser detection",
+                "parser",
+                "user agent",
+                "useragent"
+            ],
+            "support": {
+                "issues": "https://github.com/donatj/PhpUserAgent/issues",
+                "source": "https://github.com/donatj/PhpUserAgent/tree/v1.8.0"
+            },
+            "funding": [
+                {
+                    "url": "https://www.paypal.me/donatj/15",
+                    "type": "custom"
+                },
+                {
+                    "url": "https://github.com/donatj",
+                    "type": "github"
+                },
+                {
+                    "url": "https://ko-fi.com/donatj",
+                    "type": "ko_fi"
+                }
+            ],
+            "time": "2023-10-27T05:22:44+00:00"
+        },
+        {
+            "name": "egulias/email-validator",
+            "version": "4.0.2",
+            "source": {
+                "type": "git",
+                "url": "https://github.com/egulias/EmailValidator.git",
+                "reference": "ebaaf5be6c0286928352e054f2d5125608e5405e"
+            },
+            "dist": {
+                "type": "zip",
+                "url": "https://api.github.com/repos/egulias/EmailValidator/zipball/ebaaf5be6c0286928352e054f2d5125608e5405e",
+                "reference": "ebaaf5be6c0286928352e054f2d5125608e5405e",
+                "shasum": ""
+            },
+            "require": {
+                "doctrine/lexer": "^2.0 || ^3.0",
+                "php": ">=8.1",
+                "symfony/polyfill-intl-idn": "^1.26"
+            },
+            "require-dev": {
+                "phpunit/phpunit": "^10.2",
+                "vimeo/psalm": "^5.12"
+            },
+            "suggest": {
+                "ext-intl": "PHP Internationalization Libraries are required to use the SpoofChecking validation"
+            },
+            "type": "library",
+            "extra": {
+                "branch-alias": {
+                    "dev-master": "4.0.x-dev"
+                }
+            },
+            "autoload": {
+                "psr-4": {
+                    "Egulias\\EmailValidator\\": "src"
+                }
+            },
+            "notification-url": "https://packagist.org/downloads/",
+            "license": [
+                "MIT"
+            ],
+            "authors": [
+                {
+                    "name": "Eduardo Gulias Davis"
+                }
+            ],
+            "description": "A library for validating emails against several RFCs",
+            "homepage": "https://github.com/egulias/EmailValidator",
+            "keywords": [
+                "email",
+                "emailvalidation",
+                "emailvalidator",
+                "validation",
+                "validator"
+            ],
+            "support": {
+                "issues": "https://github.com/egulias/EmailValidator/issues",
+                "source": "https://github.com/egulias/EmailValidator/tree/4.0.2"
+            },
+            "funding": [
+                {
+                    "url": "https://github.com/egulias",
+                    "type": "github"
+                }
+            ],
+            "time": "2023-10-06T06:47:41+00:00"
+        },
+        {
+            "name": "elvanto/litemoji",
+            "version": "5.0.0",
+            "source": {
+                "type": "git",
+                "url": "https://github.com/elvanto/litemoji.git",
+                "reference": "319324e50315e5744592c15831bbdc1286bb3d22"
+            },
+            "dist": {
+                "type": "zip",
+                "url": "https://api.github.com/repos/elvanto/litemoji/zipball/319324e50315e5744592c15831bbdc1286bb3d22",
+                "reference": "319324e50315e5744592c15831bbdc1286bb3d22",
+                "shasum": ""
+            },
+            "require": {
+                "ext-mbstring": "*",
+                "php": ">=7.4"
+            },
+            "require-dev": {
+                "milesj/emojibase": "15.3.*",
+                "phpunit/phpunit": "^9.0"
+            },
+            "type": "library",
+            "autoload": {
+                "psr-4": {
+                    "LitEmoji\\": "src/"
+                }
+            },
+            "notification-url": "https://packagist.org/downloads/",
+            "license": [
+                "MIT"
+            ],
+            "description": "A PHP library simplifying the conversion of unicode, HTML and shortcode emoji.",
+            "keywords": [
+                "emoji",
+                "php-emoji"
+            ],
+            "support": {
+                "issues": "https://github.com/elvanto/litemoji/issues",
+                "source": "https://github.com/elvanto/litemoji/tree/5.0.0"
+            },
+            "time": "2024-01-08T23:21:14+00:00"
+        },
+        {
+            "name": "firebase/php-jwt",
+            "version": "v6.10.0",
+            "source": {
+                "type": "git",
+                "url": "https://github.com/firebase/php-jwt.git",
+                "reference": "a49db6f0a5033aef5143295342f1c95521b075ff"
+            },
+            "dist": {
+                "type": "zip",
+                "url": "https://api.github.com/repos/firebase/php-jwt/zipball/a49db6f0a5033aef5143295342f1c95521b075ff",
+                "reference": "a49db6f0a5033aef5143295342f1c95521b075ff",
+                "shasum": ""
+            },
+            "require": {
+                "php": "^7.4||^8.0"
+            },
+            "require-dev": {
+                "guzzlehttp/guzzle": "^6.5||^7.4",
+                "phpspec/prophecy-phpunit": "^2.0",
+                "phpunit/phpunit": "^9.5",
+                "psr/cache": "^1.0||^2.0",
+                "psr/http-client": "^1.0",
+                "psr/http-factory": "^1.0"
+            },
+            "suggest": {
+                "ext-sodium": "Support EdDSA (Ed25519) signatures",
+                "paragonie/sodium_compat": "Support EdDSA (Ed25519) signatures when libsodium is not present"
+            },
+            "type": "library",
+            "autoload": {
+                "psr-4": {
+                    "Firebase\\JWT\\": "src"
+                }
+            },
+            "notification-url": "https://packagist.org/downloads/",
+            "license": [
+                "BSD-3-Clause"
+            ],
+            "authors": [
+                {
+                    "name": "Neuman Vong",
+                    "email": "neuman+pear@twilio.com",
+                    "role": "Developer"
+                },
+                {
+                    "name": "Anant Narayanan",
+                    "email": "anant@php.net",
+                    "role": "Developer"
+                }
+            ],
+            "description": "A simple library to encode and decode JSON Web Tokens (JWT) in PHP. Should conform to the current spec.",
+            "homepage": "https://github.com/firebase/php-jwt",
+            "keywords": [
+                "jwt",
+                "php"
+            ],
+            "support": {
+                "issues": "https://github.com/firebase/php-jwt/issues",
+                "source": "https://github.com/firebase/php-jwt/tree/v6.10.0"
+            },
+            "time": "2023-12-01T16:26:39+00:00"
+        },
+        {
             "name": "glpi-project/inventory_format",
             "version": "1.1.32",
             "source": {
@@ -355,410 +730,6 @@
                 "phpstan/phpstan-deprecation-rules": "^1.1",
                 "phpunit/phpunit": "^9.6",
                 "squizlabs/php_codesniffer": "^3.8"
->>>>>>> aeab9b03
-            },
-            "type": "library",
-            "extra": {
-                "branch-alias": {
-                    "dev-main": "3.x-dev"
-                }
-            },
-            "autoload": {
-                "psr-4": {
-                    "Dflydev\\DotAccessData\\": "src/"
-                }
-            },
-            "notification-url": "https://packagist.org/downloads/",
-            "license": [
-                "MIT"
-            ],
-            "authors": [
-                {
-                    "name": "Dragonfly Development Inc.",
-                    "email": "info@dflydev.com",
-                    "homepage": "http://dflydev.com"
-                },
-                {
-                    "name": "Beau Simensen",
-                    "email": "beau@dflydev.com",
-                    "homepage": "http://beausimensen.com"
-                },
-                {
-                    "name": "Carlos Frutos",
-                    "email": "carlos@kiwing.it",
-                    "homepage": "https://github.com/cfrutos"
-                },
-                {
-                    "name": "Colin O'Dell",
-                    "email": "colinodell@gmail.com",
-                    "homepage": "https://www.colinodell.com"
-                }
-            ],
-            "description": "Given a deep data structure, access data by dot notation.",
-            "homepage": "https://github.com/dflydev/dflydev-dot-access-data",
-            "keywords": [
-                "access",
-                "data",
-                "dot",
-                "notation"
-            ],
-            "support": {
-                "issues": "https://github.com/dflydev/dflydev-dot-access-data/issues",
-                "source": "https://github.com/dflydev/dflydev-dot-access-data/tree/v3.0.2"
-            },
-<<<<<<< HEAD
-            "time": "2022-10-27T11:44:00+00:00"
-=======
-            "time": "2024-01-23T12:17:07+00:00"
->>>>>>> aeab9b03
-        },
-        {
-            "name": "doctrine/lexer",
-            "version": "3.0.0",
-            "source": {
-                "type": "git",
-                "url": "https://github.com/doctrine/lexer.git",
-                "reference": "84a527db05647743d50373e0ec53a152f2cde568"
-            },
-            "dist": {
-                "type": "zip",
-                "url": "https://api.github.com/repos/doctrine/lexer/zipball/84a527db05647743d50373e0ec53a152f2cde568",
-                "reference": "84a527db05647743d50373e0ec53a152f2cde568",
-                "shasum": ""
-            },
-            "require": {
-                "php": "^8.1"
-            },
-            "require-dev": {
-                "doctrine/coding-standard": "^10",
-                "phpstan/phpstan": "^1.9",
-                "phpunit/phpunit": "^9.5",
-                "psalm/plugin-phpunit": "^0.18.3",
-                "vimeo/psalm": "^5.0"
-            },
-            "type": "library",
-            "autoload": {
-                "psr-4": {
-                    "Doctrine\\Common\\Lexer\\": "src"
-                }
-            },
-            "notification-url": "https://packagist.org/downloads/",
-            "license": [
-                "MIT"
-            ],
-            "authors": [
-                {
-                    "name": "Guilherme Blanco",
-                    "email": "guilhermeblanco@gmail.com"
-                },
-                {
-                    "name": "Roman Borschel",
-                    "email": "roman@code-factory.org"
-                },
-                {
-                    "name": "Johannes Schmitt",
-                    "email": "schmittjoh@gmail.com"
-                }
-            ],
-            "description": "PHP Doctrine Lexer parser library that can be used in Top-Down, Recursive Descent Parsers.",
-            "homepage": "https://www.doctrine-project.org/projects/lexer.html",
-            "keywords": [
-                "annotations",
-                "docblock",
-                "lexer",
-                "parser",
-                "php"
-            ],
-            "support": {
-                "issues": "https://github.com/doctrine/lexer/issues",
-                "source": "https://github.com/doctrine/lexer/tree/3.0.0"
-            },
-            "funding": [
-                {
-                    "url": "https://www.doctrine-project.org/sponsorship.html",
-                    "type": "custom"
-                },
-                {
-                    "url": "https://www.patreon.com/phpdoctrine",
-                    "type": "patreon"
-                },
-                {
-                    "url": "https://tidelift.com/funding/github/packagist/doctrine%2Flexer",
-                    "type": "tidelift"
-                }
-            ],
-            "time": "2022-12-15T16:57:16+00:00"
-        },
-        {
-            "name": "donatj/phpuseragentparser",
-            "version": "v1.8.0",
-            "source": {
-                "type": "git",
-                "url": "https://github.com/donatj/PhpUserAgent.git",
-                "reference": "b8c16fd6e963651c6d86f66cb782ce599d62418e"
-            },
-            "dist": {
-                "type": "zip",
-                "url": "https://api.github.com/repos/donatj/PhpUserAgent/zipball/b8c16fd6e963651c6d86f66cb782ce599d62418e",
-                "reference": "b8c16fd6e963651c6d86f66cb782ce599d62418e",
-                "shasum": ""
-            },
-            "require": {
-                "ext-ctype": "*",
-                "php": ">=5.4.0"
-            },
-            "require-dev": {
-                "camspiers/json-pretty": "~1.0",
-                "donatj/drop": "*",
-                "ext-json": "*",
-                "phpunit/phpunit": "~4.8|~9"
-            },
-            "type": "library",
-            "autoload": {
-                "files": [
-                    "src/UserAgentParser.php"
-                ],
-                "psr-4": {
-                    "donatj\\UserAgent\\": "src/UserAgent"
-                }
-            },
-            "notification-url": "https://packagist.org/downloads/",
-            "license": [
-                "MIT"
-            ],
-            "authors": [
-                {
-                    "name": "Jesse G. Donat",
-                    "email": "donatj@gmail.com",
-                    "homepage": "https://donatstudios.com",
-                    "role": "Developer"
-                }
-            ],
-            "description": "Lightning fast, minimalist PHP UserAgent string parser.",
-            "homepage": "https://donatstudios.com/PHP-Parser-HTTP_USER_AGENT",
-            "keywords": [
-                "browser",
-                "browser detection",
-                "parser",
-                "user agent",
-                "useragent"
-            ],
-            "support": {
-                "issues": "https://github.com/donatj/PhpUserAgent/issues",
-                "source": "https://github.com/donatj/PhpUserAgent/tree/v1.8.0"
-            },
-            "funding": [
-                {
-                    "url": "https://www.paypal.me/donatj/15",
-                    "type": "custom"
-                },
-                {
-                    "url": "https://github.com/donatj",
-                    "type": "github"
-                },
-                {
-                    "url": "https://ko-fi.com/donatj",
-                    "type": "ko_fi"
-                }
-            ],
-            "time": "2023-10-27T05:22:44+00:00"
-        },
-        {
-            "name": "egulias/email-validator",
-            "version": "4.0.2",
-            "source": {
-                "type": "git",
-                "url": "https://github.com/egulias/EmailValidator.git",
-                "reference": "ebaaf5be6c0286928352e054f2d5125608e5405e"
-            },
-            "dist": {
-                "type": "zip",
-                "url": "https://api.github.com/repos/egulias/EmailValidator/zipball/ebaaf5be6c0286928352e054f2d5125608e5405e",
-                "reference": "ebaaf5be6c0286928352e054f2d5125608e5405e",
-                "shasum": ""
-            },
-            "require": {
-                "doctrine/lexer": "^2.0 || ^3.0",
-                "php": ">=8.1",
-                "symfony/polyfill-intl-idn": "^1.26"
-            },
-            "require-dev": {
-                "phpunit/phpunit": "^10.2",
-                "vimeo/psalm": "^5.12"
-            },
-            "suggest": {
-                "ext-intl": "PHP Internationalization Libraries are required to use the SpoofChecking validation"
-            },
-            "type": "library",
-            "extra": {
-                "branch-alias": {
-                    "dev-master": "4.0.x-dev"
-                }
-            },
-            "autoload": {
-                "psr-4": {
-                    "Egulias\\EmailValidator\\": "src"
-                }
-            },
-            "notification-url": "https://packagist.org/downloads/",
-            "license": [
-                "MIT"
-            ],
-            "authors": [
-                {
-                    "name": "Eduardo Gulias Davis"
-                }
-            ],
-            "description": "A library for validating emails against several RFCs",
-            "homepage": "https://github.com/egulias/EmailValidator",
-            "keywords": [
-                "email",
-                "emailvalidation",
-                "emailvalidator",
-                "validation",
-                "validator"
-            ],
-            "support": {
-                "issues": "https://github.com/egulias/EmailValidator/issues",
-                "source": "https://github.com/egulias/EmailValidator/tree/4.0.2"
-            },
-            "funding": [
-                {
-                    "url": "https://github.com/egulias",
-                    "type": "github"
-                }
-            ],
-            "time": "2023-10-06T06:47:41+00:00"
-        },
-        {
-            "name": "elvanto/litemoji",
-            "version": "5.0.0",
-            "source": {
-                "type": "git",
-                "url": "https://github.com/elvanto/litemoji.git",
-                "reference": "319324e50315e5744592c15831bbdc1286bb3d22"
-            },
-            "dist": {
-                "type": "zip",
-                "url": "https://api.github.com/repos/elvanto/litemoji/zipball/319324e50315e5744592c15831bbdc1286bb3d22",
-                "reference": "319324e50315e5744592c15831bbdc1286bb3d22",
-                "shasum": ""
-            },
-            "require": {
-                "ext-mbstring": "*",
-                "php": ">=7.4"
-            },
-            "require-dev": {
-                "milesj/emojibase": "15.3.*",
-                "phpunit/phpunit": "^9.0"
-            },
-            "type": "library",
-            "autoload": {
-                "psr-4": {
-                    "LitEmoji\\": "src/"
-                }
-            },
-            "notification-url": "https://packagist.org/downloads/",
-            "license": [
-                "MIT"
-            ],
-            "description": "A PHP library simplifying the conversion of unicode, HTML and shortcode emoji.",
-            "keywords": [
-                "emoji",
-                "php-emoji"
-            ],
-            "support": {
-                "issues": "https://github.com/elvanto/litemoji/issues",
-                "source": "https://github.com/elvanto/litemoji/tree/5.0.0"
-            },
-            "time": "2024-01-08T23:21:14+00:00"
-        },
-        {
-            "name": "firebase/php-jwt",
-            "version": "v6.10.0",
-            "source": {
-                "type": "git",
-                "url": "https://github.com/firebase/php-jwt.git",
-                "reference": "a49db6f0a5033aef5143295342f1c95521b075ff"
-            },
-            "dist": {
-                "type": "zip",
-                "url": "https://api.github.com/repos/firebase/php-jwt/zipball/a49db6f0a5033aef5143295342f1c95521b075ff",
-                "reference": "a49db6f0a5033aef5143295342f1c95521b075ff",
-                "shasum": ""
-            },
-            "require": {
-                "php": "^7.4||^8.0"
-            },
-            "require-dev": {
-                "guzzlehttp/guzzle": "^6.5||^7.4",
-                "phpspec/prophecy-phpunit": "^2.0",
-                "phpunit/phpunit": "^9.5",
-                "psr/cache": "^1.0||^2.0",
-                "psr/http-client": "^1.0",
-                "psr/http-factory": "^1.0"
-            },
-            "suggest": {
-                "ext-sodium": "Support EdDSA (Ed25519) signatures",
-                "paragonie/sodium_compat": "Support EdDSA (Ed25519) signatures when libsodium is not present"
-            },
-            "type": "library",
-            "autoload": {
-                "psr-4": {
-                    "Firebase\\JWT\\": "src"
-                }
-            },
-            "notification-url": "https://packagist.org/downloads/",
-            "license": [
-                "BSD-3-Clause"
-            ],
-            "authors": [
-                {
-                    "name": "Neuman Vong",
-                    "email": "neuman+pear@twilio.com",
-                    "role": "Developer"
-                },
-                {
-                    "name": "Anant Narayanan",
-                    "email": "anant@php.net",
-                    "role": "Developer"
-                }
-            ],
-            "description": "A simple library to encode and decode JSON Web Tokens (JWT) in PHP. Should conform to the current spec.",
-            "homepage": "https://github.com/firebase/php-jwt",
-            "keywords": [
-                "jwt",
-                "php"
-            ],
-            "support": {
-                "issues": "https://github.com/firebase/php-jwt/issues",
-                "source": "https://github.com/firebase/php-jwt/tree/v6.10.0"
-            },
-            "time": "2023-12-01T16:26:39+00:00"
-        },
-        {
-            "name": "glpi-project/inventory_format",
-            "version": "1.1.31",
-            "source": {
-                "type": "git",
-                "url": "https://github.com/glpi-project/inventory_format.git",
-                "reference": "3233a949157fc4e192910824e7bfb969e2118fae"
-            },
-            "dist": {
-                "type": "zip",
-                "url": "https://api.github.com/repos/glpi-project/inventory_format/zipball/3233a949157fc4e192910824e7bfb969e2118fae",
-                "reference": "3233a949157fc4e192910824e7bfb969e2118fae",
-                "shasum": ""
-            },
-            "require": {
-                "php": ">=7.4",
-                "seld/jsonlint": "^1.10",
-                "swaggest/json-schema": "^0.12.41",
-                "symfony/polyfill-php81": "^1.28"
-            },
-            "require-dev": {
-                "phpunit/phpunit": "^9.6",
-                "squizlabs/php_codesniffer": "^3.7"
             },
             "bin": [
                 "bin/convert",
@@ -798,7 +769,7 @@
                 "issues": "https://github.com/glpi-project/inventory_format/issues",
                 "source": "https://github.com/glpi-project/inventory_format"
             },
-            "time": "2023-09-08T13:56:38+00:00"
+            "time": "2024-01-23T12:17:07+00:00"
         },
         {
             "name": "guzzlehttp/guzzle",
