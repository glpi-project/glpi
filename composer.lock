{
    "_readme": [
        "This file locks the dependencies of your project to a known state",
        "Read more about it at https://getcomposer.org/doc/01-basic-usage.md#installing-dependencies",
        "This file is @generated automatically"
    ],
<<<<<<< HEAD
    "content-hash": "4380417fb9fa0952b9bf1caccaddfce1",
=======
    "content-hash": "0226236bfac59ecfd8321a2b87cefcf5",
>>>>>>> 9563cf91
    "packages": [
        {
            "name": "apereo/phpcas",
            "version": "1.6.1",
            "source": {
                "type": "git",
                "url": "https://github.com/apereo/phpCAS.git",
                "reference": "c129708154852656aabb13d8606cd5b12dbbabac"
            },
            "dist": {
                "type": "zip",
                "url": "https://api.github.com/repos/apereo/phpCAS/zipball/c129708154852656aabb13d8606cd5b12dbbabac",
                "reference": "c129708154852656aabb13d8606cd5b12dbbabac",
                "shasum": ""
            },
            "require": {
                "ext-curl": "*",
                "ext-dom": "*",
                "php": ">=7.1.0",
                "psr/log": "^1.0 || ^2.0 || ^3.0"
            },
            "require-dev": {
                "monolog/monolog": "^1.0.0 || ^2.0.0",
                "phpstan/phpstan": "^1.5",
                "phpunit/phpunit": ">=7.5"
            },
            "type": "library",
            "extra": {
                "branch-alias": {
                    "dev-master": "1.3.x-dev"
                }
            },
            "autoload": {
                "files": [
                    "source/CAS.php"
                ],
                "classmap": [
                    "source/"
                ]
            },
            "notification-url": "https://packagist.org/downloads/",
            "license": [
                "Apache-2.0"
            ],
            "authors": [
                {
                    "name": "Joachim Fritschi",
                    "email": "jfritschi@freenet.de",
                    "homepage": "https://github.com/jfritschi"
                },
                {
                    "name": "Adam Franco",
                    "homepage": "https://github.com/adamfranco"
                },
                {
                    "name": "Henry Pan",
                    "homepage": "https://github.com/phy25"
                }
            ],
            "description": "Provides a simple API for authenticating users against a CAS server",
            "homepage": "https://wiki.jasig.org/display/CASC/phpCAS",
            "keywords": [
                "apereo",
                "cas",
                "jasig"
            ],
            "support": {
                "issues": "https://github.com/apereo/phpCAS/issues",
                "source": "https://github.com/apereo/phpCAS/tree/1.6.1"
            },
            "time": "2023-02-19T19:52:35+00:00"
        },
        {
            "name": "bacon/bacon-qr-code",
            "version": "v3.0.1",
            "source": {
                "type": "git",
                "url": "https://github.com/Bacon/BaconQrCode.git",
                "reference": "f9cc1f52b5a463062251d666761178dbdb6b544f"
            },
            "dist": {
                "type": "zip",
                "url": "https://api.github.com/repos/Bacon/BaconQrCode/zipball/f9cc1f52b5a463062251d666761178dbdb6b544f",
                "reference": "f9cc1f52b5a463062251d666761178dbdb6b544f",
                "shasum": ""
            },
            "require": {
                "dasprid/enum": "^1.0.3",
                "ext-iconv": "*",
                "php": "^8.1"
            },
            "require-dev": {
                "phly/keep-a-changelog": "^2.12",
                "phpunit/phpunit": "^10.5.11 || 11.0.4",
                "spatie/phpunit-snapshot-assertions": "^5.1.5",
                "squizlabs/php_codesniffer": "^3.9"
            },
            "suggest": {
                "ext-imagick": "to generate QR code images"
            },
            "type": "library",
            "autoload": {
                "psr-4": {
                    "BaconQrCode\\": "src/"
                }
            },
            "notification-url": "https://packagist.org/downloads/",
            "license": [
                "BSD-2-Clause"
            ],
            "authors": [
                {
                    "name": "Ben Scholzen 'DASPRiD'",
                    "email": "mail@dasprids.de",
                    "homepage": "https://dasprids.de/",
                    "role": "Developer"
                }
            ],
            "description": "BaconQrCode is a QR code generator for PHP.",
            "homepage": "https://github.com/Bacon/BaconQrCode",
            "support": {
                "issues": "https://github.com/Bacon/BaconQrCode/issues",
                "source": "https://github.com/Bacon/BaconQrCode/tree/v3.0.1"
            },
            "time": "2024-10-01T13:55:55+00:00"
        },
        {
            "name": "brick/math",
            "version": "0.12.1",
            "source": {
                "type": "git",
                "url": "https://github.com/brick/math.git",
                "reference": "f510c0a40911935b77b86859eb5223d58d660df1"
            },
            "dist": {
                "type": "zip",
                "url": "https://api.github.com/repos/brick/math/zipball/f510c0a40911935b77b86859eb5223d58d660df1",
                "reference": "f510c0a40911935b77b86859eb5223d58d660df1",
                "shasum": ""
            },
            "require": {
                "php": "^8.1"
            },
            "require-dev": {
                "php-coveralls/php-coveralls": "^2.2",
                "phpunit/phpunit": "^10.1",
                "vimeo/psalm": "5.16.0"
            },
            "type": "library",
            "autoload": {
                "psr-4": {
                    "Brick\\Math\\": "src/"
                }
            },
            "notification-url": "https://packagist.org/downloads/",
            "license": [
                "MIT"
            ],
            "description": "Arbitrary-precision arithmetic library",
            "keywords": [
                "Arbitrary-precision",
                "BigInteger",
                "BigRational",
                "arithmetic",
                "bigdecimal",
                "bignum",
                "bignumber",
                "brick",
                "decimal",
                "integer",
                "math",
                "mathematics",
                "rational"
            ],
            "support": {
                "issues": "https://github.com/brick/math/issues",
                "source": "https://github.com/brick/math/tree/0.12.1"
            },
            "funding": [
                {
                    "url": "https://github.com/BenMorel",
                    "type": "github"
                }
            ],
            "time": "2023-11-29T23:19:16+00:00"
        },
        {
            "name": "dasprid/enum",
            "version": "1.0.6",
            "source": {
                "type": "git",
                "url": "https://github.com/DASPRiD/Enum.git",
                "reference": "8dfd07c6d2cf31c8da90c53b83c026c7696dda90"
            },
            "dist": {
                "type": "zip",
                "url": "https://api.github.com/repos/DASPRiD/Enum/zipball/8dfd07c6d2cf31c8da90c53b83c026c7696dda90",
                "reference": "8dfd07c6d2cf31c8da90c53b83c026c7696dda90",
                "shasum": ""
            },
            "require": {
                "php": ">=7.1 <9.0"
            },
            "require-dev": {
                "phpunit/phpunit": "^7 || ^8 || ^9 || ^10 || ^11",
                "squizlabs/php_codesniffer": "*"
            },
            "type": "library",
            "autoload": {
                "psr-4": {
                    "DASPRiD\\Enum\\": "src/"
                }
            },
            "notification-url": "https://packagist.org/downloads/",
            "license": [
                "BSD-2-Clause"
            ],
            "authors": [
                {
                    "name": "Ben Scholzen 'DASPRiD'",
                    "email": "mail@dasprids.de",
                    "homepage": "https://dasprids.de/",
                    "role": "Developer"
                }
            ],
            "description": "PHP 7.1 enum implementation",
            "keywords": [
                "enum",
                "map"
            ],
            "support": {
                "issues": "https://github.com/DASPRiD/Enum/issues",
                "source": "https://github.com/DASPRiD/Enum/tree/1.0.6"
            },
            "time": "2024-08-09T14:30:48+00:00"
        },
        {
            "name": "defuse/php-encryption",
            "version": "v2.4.0",
            "source": {
                "type": "git",
                "url": "https://github.com/defuse/php-encryption.git",
                "reference": "f53396c2d34225064647a05ca76c1da9d99e5828"
            },
            "dist": {
                "type": "zip",
                "url": "https://api.github.com/repos/defuse/php-encryption/zipball/f53396c2d34225064647a05ca76c1da9d99e5828",
                "reference": "f53396c2d34225064647a05ca76c1da9d99e5828",
                "shasum": ""
            },
            "require": {
                "ext-openssl": "*",
                "paragonie/random_compat": ">= 2",
                "php": ">=5.6.0"
            },
            "require-dev": {
                "phpunit/phpunit": "^5|^6|^7|^8|^9|^10",
                "yoast/phpunit-polyfills": "^2.0.0"
            },
            "bin": [
                "bin/generate-defuse-key"
            ],
            "type": "library",
            "autoload": {
                "psr-4": {
                    "Defuse\\Crypto\\": "src"
                }
            },
            "notification-url": "https://packagist.org/downloads/",
            "license": [
                "MIT"
            ],
            "authors": [
                {
                    "name": "Taylor Hornby",
                    "email": "taylor@defuse.ca",
                    "homepage": "https://defuse.ca/"
                },
                {
                    "name": "Scott Arciszewski",
                    "email": "info@paragonie.com",
                    "homepage": "https://paragonie.com"
                }
            ],
            "description": "Secure PHP Encryption Library",
            "keywords": [
                "aes",
                "authenticated encryption",
                "cipher",
                "crypto",
                "cryptography",
                "encrypt",
                "encryption",
                "openssl",
                "security",
                "symmetric key cryptography"
            ],
            "support": {
                "issues": "https://github.com/defuse/php-encryption/issues",
                "source": "https://github.com/defuse/php-encryption/tree/v2.4.0"
            },
            "time": "2023-06-19T06:10:36+00:00"
        },
        {
            "name": "dflydev/dot-access-data",
            "version": "v3.0.3",
            "source": {
                "type": "git",
                "url": "https://github.com/dflydev/dflydev-dot-access-data.git",
                "reference": "a23a2bf4f31d3518f3ecb38660c95715dfead60f"
            },
            "dist": {
                "type": "zip",
                "url": "https://api.github.com/repos/dflydev/dflydev-dot-access-data/zipball/a23a2bf4f31d3518f3ecb38660c95715dfead60f",
                "reference": "a23a2bf4f31d3518f3ecb38660c95715dfead60f",
                "shasum": ""
            },
            "require": {
                "php": "^7.1 || ^8.0"
            },
            "require-dev": {
                "phpstan/phpstan": "^0.12.42",
                "phpunit/phpunit": "^7.5 || ^8.5 || ^9.3",
                "scrutinizer/ocular": "1.6.0",
                "squizlabs/php_codesniffer": "^3.5",
                "vimeo/psalm": "^4.0.0"
            },
            "type": "library",
            "extra": {
                "branch-alias": {
                    "dev-main": "3.x-dev"
                }
            },
            "autoload": {
                "psr-4": {
                    "Dflydev\\DotAccessData\\": "src/"
                }
            },
            "notification-url": "https://packagist.org/downloads/",
            "license": [
                "MIT"
            ],
            "authors": [
                {
                    "name": "Dragonfly Development Inc.",
                    "email": "info@dflydev.com",
                    "homepage": "http://dflydev.com"
                },
                {
                    "name": "Beau Simensen",
                    "email": "beau@dflydev.com",
                    "homepage": "http://beausimensen.com"
                },
                {
                    "name": "Carlos Frutos",
                    "email": "carlos@kiwing.it",
                    "homepage": "https://github.com/cfrutos"
                },
                {
                    "name": "Colin O'Dell",
                    "email": "colinodell@gmail.com",
                    "homepage": "https://www.colinodell.com"
                }
            ],
            "description": "Given a deep data structure, access data by dot notation.",
            "homepage": "https://github.com/dflydev/dflydev-dot-access-data",
            "keywords": [
                "access",
                "data",
                "dot",
                "notation"
            ],
            "support": {
                "issues": "https://github.com/dflydev/dflydev-dot-access-data/issues",
                "source": "https://github.com/dflydev/dflydev-dot-access-data/tree/v3.0.3"
            },
            "time": "2024-07-08T12:26:09+00:00"
        },
        {
            "name": "doctrine/deprecations",
            "version": "1.1.4",
            "source": {
                "type": "git",
                "url": "https://github.com/doctrine/deprecations.git",
                "reference": "31610dbb31faa98e6b5447b62340826f54fbc4e9"
            },
            "dist": {
                "type": "zip",
                "url": "https://api.github.com/repos/doctrine/deprecations/zipball/31610dbb31faa98e6b5447b62340826f54fbc4e9",
                "reference": "31610dbb31faa98e6b5447b62340826f54fbc4e9",
                "shasum": ""
            },
            "require": {
                "php": "^7.1 || ^8.0"
            },
            "require-dev": {
                "doctrine/coding-standard": "^9 || ^12",
                "phpstan/phpstan": "1.4.10 || 2.0.3",
                "phpstan/phpstan-phpunit": "^1.0 || ^2",
                "phpunit/phpunit": "^7.5 || ^8.5 || ^9.5",
                "psr/log": "^1 || ^2 || ^3"
            },
            "suggest": {
                "psr/log": "Allows logging deprecations via PSR-3 logger implementation"
            },
            "type": "library",
            "autoload": {
                "psr-4": {
                    "Doctrine\\Deprecations\\": "src"
                }
            },
            "notification-url": "https://packagist.org/downloads/",
            "license": [
                "MIT"
            ],
            "description": "A small layer on top of trigger_error(E_USER_DEPRECATED) or PSR-3 logging with options to disable all deprecations or selectively for packages.",
            "homepage": "https://www.doctrine-project.org/",
            "support": {
                "issues": "https://github.com/doctrine/deprecations/issues",
                "source": "https://github.com/doctrine/deprecations/tree/1.1.4"
            },
            "time": "2024-12-07T21:18:45+00:00"
        },
        {
            "name": "doctrine/lexer",
            "version": "3.0.1",
            "source": {
                "type": "git",
                "url": "https://github.com/doctrine/lexer.git",
                "reference": "31ad66abc0fc9e1a1f2d9bc6a42668d2fbbcd6dd"
            },
            "dist": {
                "type": "zip",
                "url": "https://api.github.com/repos/doctrine/lexer/zipball/31ad66abc0fc9e1a1f2d9bc6a42668d2fbbcd6dd",
                "reference": "31ad66abc0fc9e1a1f2d9bc6a42668d2fbbcd6dd",
                "shasum": ""
            },
            "require": {
                "php": "^8.1"
            },
            "require-dev": {
                "doctrine/coding-standard": "^12",
                "phpstan/phpstan": "^1.10",
                "phpunit/phpunit": "^10.5",
                "psalm/plugin-phpunit": "^0.18.3",
                "vimeo/psalm": "^5.21"
            },
            "type": "library",
            "autoload": {
                "psr-4": {
                    "Doctrine\\Common\\Lexer\\": "src"
                }
            },
            "notification-url": "https://packagist.org/downloads/",
            "license": [
                "MIT"
            ],
            "authors": [
                {
                    "name": "Guilherme Blanco",
                    "email": "guilhermeblanco@gmail.com"
                },
                {
                    "name": "Roman Borschel",
                    "email": "roman@code-factory.org"
                },
                {
                    "name": "Johannes Schmitt",
                    "email": "schmittjoh@gmail.com"
                }
            ],
            "description": "PHP Doctrine Lexer parser library that can be used in Top-Down, Recursive Descent Parsers.",
            "homepage": "https://www.doctrine-project.org/projects/lexer.html",
            "keywords": [
                "annotations",
                "docblock",
                "lexer",
                "parser",
                "php"
            ],
            "support": {
                "issues": "https://github.com/doctrine/lexer/issues",
                "source": "https://github.com/doctrine/lexer/tree/3.0.1"
            },
            "funding": [
                {
                    "url": "https://www.doctrine-project.org/sponsorship.html",
                    "type": "custom"
                },
                {
                    "url": "https://www.patreon.com/phpdoctrine",
                    "type": "patreon"
                },
                {
                    "url": "https://tidelift.com/funding/github/packagist/doctrine%2Flexer",
                    "type": "tidelift"
                }
            ],
            "time": "2024-02-05T11:56:58+00:00"
        },
        {
            "name": "donatj/phpuseragentparser",
            "version": "v1.10.0",
            "source": {
                "type": "git",
                "url": "https://github.com/donatj/PhpUserAgent.git",
                "reference": "3ba73057d2a4a275badb88b7708e91e159c40367"
            },
            "dist": {
                "type": "zip",
                "url": "https://api.github.com/repos/donatj/PhpUserAgent/zipball/3ba73057d2a4a275badb88b7708e91e159c40367",
                "reference": "3ba73057d2a4a275badb88b7708e91e159c40367",
                "shasum": ""
            },
            "require": {
                "ext-ctype": "*",
                "php": ">=5.4.0"
            },
            "require-dev": {
                "camspiers/json-pretty": "~1.0",
                "donatj/drop": "*",
                "ext-json": "*",
                "phpunit/phpunit": "~4.8|~9"
            },
            "type": "library",
            "autoload": {
                "files": [
                    "src/UserAgentParser.php"
                ],
                "psr-4": {
                    "donatj\\UserAgent\\": "src/UserAgent"
                }
            },
            "notification-url": "https://packagist.org/downloads/",
            "license": [
                "MIT"
            ],
            "authors": [
                {
                    "name": "Jesse G. Donat",
                    "email": "donatj@gmail.com",
                    "homepage": "https://donatstudios.com",
                    "role": "Developer"
                }
            ],
            "description": "Lightning fast, minimalist PHP UserAgent string parser.",
            "homepage": "https://donatstudios.com/PHP-Parser-HTTP_USER_AGENT",
            "keywords": [
                "browser",
                "browser detection",
                "parser",
                "user agent",
                "useragent"
            ],
            "support": {
                "issues": "https://github.com/donatj/PhpUserAgent/issues",
                "source": "https://github.com/donatj/PhpUserAgent/tree/v1.10.0"
            },
            "funding": [
                {
                    "url": "https://www.paypal.me/donatj/15",
                    "type": "custom"
                },
                {
                    "url": "https://github.com/donatj",
                    "type": "github"
                },
                {
                    "url": "https://ko-fi.com/donatj",
                    "type": "ko_fi"
                }
            ],
            "time": "2024-10-30T15:45:03+00:00"
        },
        {
            "name": "egulias/email-validator",
            "version": "4.0.3",
            "source": {
                "type": "git",
                "url": "https://github.com/egulias/EmailValidator.git",
                "reference": "b115554301161fa21467629f1e1391c1936de517"
            },
            "dist": {
                "type": "zip",
                "url": "https://api.github.com/repos/egulias/EmailValidator/zipball/b115554301161fa21467629f1e1391c1936de517",
                "reference": "b115554301161fa21467629f1e1391c1936de517",
                "shasum": ""
            },
            "require": {
                "doctrine/lexer": "^2.0 || ^3.0",
                "php": ">=8.1",
                "symfony/polyfill-intl-idn": "^1.26"
            },
            "require-dev": {
                "phpunit/phpunit": "^10.2",
                "vimeo/psalm": "^5.12"
            },
            "suggest": {
                "ext-intl": "PHP Internationalization Libraries are required to use the SpoofChecking validation"
            },
            "type": "library",
            "extra": {
                "branch-alias": {
                    "dev-master": "4.0.x-dev"
                }
            },
            "autoload": {
                "psr-4": {
                    "Egulias\\EmailValidator\\": "src"
                }
            },
            "notification-url": "https://packagist.org/downloads/",
            "license": [
                "MIT"
            ],
            "authors": [
                {
                    "name": "Eduardo Gulias Davis"
                }
            ],
            "description": "A library for validating emails against several RFCs",
            "homepage": "https://github.com/egulias/EmailValidator",
            "keywords": [
                "email",
                "emailvalidation",
                "emailvalidator",
                "validation",
                "validator"
            ],
            "support": {
                "issues": "https://github.com/egulias/EmailValidator/issues",
                "source": "https://github.com/egulias/EmailValidator/tree/4.0.3"
            },
            "funding": [
                {
                    "url": "https://github.com/egulias",
                    "type": "github"
                }
            ],
            "time": "2024-12-27T00:36:43+00:00"
        },
        {
            "name": "elvanto/litemoji",
            "version": "5.1.0",
            "source": {
                "type": "git",
                "url": "https://github.com/elvanto/litemoji.git",
                "reference": "42a3e73f5b17ef93980c484e3630b0eb1ed0a9cf"
            },
            "dist": {
                "type": "zip",
                "url": "https://api.github.com/repos/elvanto/litemoji/zipball/42a3e73f5b17ef93980c484e3630b0eb1ed0a9cf",
                "reference": "42a3e73f5b17ef93980c484e3630b0eb1ed0a9cf",
                "shasum": ""
            },
            "require": {
                "ext-mbstring": "*",
                "php": ">=7.4"
            },
            "require-dev": {
                "milesj/emojibase": "15.3.*",
                "phpunit/phpunit": "^9.0"
            },
            "type": "library",
            "autoload": {
                "psr-4": {
                    "LitEmoji\\": "src/"
                }
            },
            "notification-url": "https://packagist.org/downloads/",
            "license": [
                "MIT"
            ],
            "description": "A PHP library simplifying the conversion of unicode, HTML and shortcode emoji.",
            "keywords": [
                "emoji",
                "php-emoji"
            ],
            "support": {
                "issues": "https://github.com/elvanto/litemoji/issues",
                "source": "https://github.com/elvanto/litemoji/tree/5.1.0"
            },
            "time": "2024-09-11T21:55:58+00:00"
        },
        {
            "name": "firebase/php-jwt",
            "version": "v6.10.0",
            "source": {
                "type": "git",
                "url": "https://github.com/firebase/php-jwt.git",
                "reference": "a49db6f0a5033aef5143295342f1c95521b075ff"
            },
            "dist": {
                "type": "zip",
                "url": "https://api.github.com/repos/firebase/php-jwt/zipball/a49db6f0a5033aef5143295342f1c95521b075ff",
                "reference": "a49db6f0a5033aef5143295342f1c95521b075ff",
                "shasum": ""
            },
            "require": {
                "php": "^7.4||^8.0"
            },
            "require-dev": {
                "guzzlehttp/guzzle": "^6.5||^7.4",
                "phpspec/prophecy-phpunit": "^2.0",
                "phpunit/phpunit": "^9.5",
                "psr/cache": "^1.0||^2.0",
                "psr/http-client": "^1.0",
                "psr/http-factory": "^1.0"
            },
            "suggest": {
                "ext-sodium": "Support EdDSA (Ed25519) signatures",
                "paragonie/sodium_compat": "Support EdDSA (Ed25519) signatures when libsodium is not present"
            },
            "type": "library",
            "autoload": {
                "psr-4": {
                    "Firebase\\JWT\\": "src"
                }
            },
            "notification-url": "https://packagist.org/downloads/",
            "license": [
                "BSD-3-Clause"
            ],
            "authors": [
                {
                    "name": "Neuman Vong",
                    "email": "neuman+pear@twilio.com",
                    "role": "Developer"
                },
                {
                    "name": "Anant Narayanan",
                    "email": "anant@php.net",
                    "role": "Developer"
                }
            ],
            "description": "A simple library to encode and decode JSON Web Tokens (JWT) in PHP. Should conform to the current spec.",
            "homepage": "https://github.com/firebase/php-jwt",
            "keywords": [
                "jwt",
                "php"
            ],
            "support": {
                "issues": "https://github.com/firebase/php-jwt/issues",
                "source": "https://github.com/firebase/php-jwt/tree/v6.10.0"
            },
            "time": "2023-12-01T16:26:39+00:00"
        },
        {
            "name": "gettext/languages",
            "version": "2.10.0",
            "source": {
                "type": "git",
                "url": "https://github.com/php-gettext/Languages.git",
                "reference": "4d61d67fe83a2ad85959fe6133d6d9ba7dddd1ab"
            },
            "dist": {
                "type": "zip",
                "url": "https://api.github.com/repos/php-gettext/Languages/zipball/4d61d67fe83a2ad85959fe6133d6d9ba7dddd1ab",
                "reference": "4d61d67fe83a2ad85959fe6133d6d9ba7dddd1ab",
                "shasum": ""
            },
            "require": {
                "php": ">=5.3"
            },
            "require-dev": {
                "phpunit/phpunit": "^4.8 || ^5.7 || ^6.5 || ^7.5 || ^8.4"
            },
            "bin": [
                "bin/export-plural-rules"
            ],
            "type": "library",
            "autoload": {
                "psr-4": {
                    "Gettext\\Languages\\": "src/"
                }
            },
            "notification-url": "https://packagist.org/downloads/",
            "license": [
                "MIT"
            ],
            "authors": [
                {
                    "name": "Michele Locati",
                    "email": "mlocati@gmail.com",
                    "role": "Developer"
                }
            ],
            "description": "gettext languages with plural rules",
            "homepage": "https://github.com/php-gettext/Languages",
            "keywords": [
                "cldr",
                "i18n",
                "internationalization",
                "l10n",
                "language",
                "languages",
                "localization",
                "php",
                "plural",
                "plural rules",
                "plurals",
                "translate",
                "translations",
                "unicode"
            ],
            "support": {
                "issues": "https://github.com/php-gettext/Languages/issues",
                "source": "https://github.com/php-gettext/Languages/tree/2.10.0"
            },
            "funding": [
                {
                    "url": "https://paypal.me/mlocati",
                    "type": "custom"
                },
                {
                    "url": "https://github.com/mlocati",
                    "type": "github"
                }
            ],
            "time": "2022-10-18T15:00:10+00:00"
        },
        {
            "name": "glpi-project/inventory_format",
            "version": "1.1.36",
            "source": {
                "type": "git",
                "url": "https://github.com/glpi-project/inventory_format.git",
                "reference": "b0bd6b08805c8fa6690ee3576edbba8803f724be"
            },
            "dist": {
                "type": "zip",
                "url": "https://api.github.com/repos/glpi-project/inventory_format/zipball/b0bd6b08805c8fa6690ee3576edbba8803f724be",
                "reference": "b0bd6b08805c8fa6690ee3576edbba8803f724be",
                "shasum": ""
            },
            "require": {
                "ext-ctype": "*",
                "ext-curl": "*",
                "ext-json": "*",
                "ext-libxml": "*",
                "ext-simplexml": "*",
                "php": ">=7.4",
                "seld/jsonlint": "^1.11",
                "swaggest/json-schema": "^0.12.42",
                "symfony/polyfill-php81": "^1.31"
            },
            "require-dev": {
                "phpstan/extension-installer": "^1.4",
                "phpstan/phpstan": "^1.12",
                "phpstan/phpstan-deprecation-rules": "^1.2",
                "phpunit/phpunit": "^9.6",
                "squizlabs/php_codesniffer": "^3.10"
            },
            "bin": [
                "bin/convert",
                "bin/build_hw_jsons",
                "bin/refresh_hw_sources",
                "bin/validate"
            ],
            "type": "library",
            "extra": {
                "branch-alias": {
                    "dev-master": "1.x-dev"
                }
            },
            "autoload": {
                "files": [
                    "lib/php/Converter.php",
                    "lib/php/FilesToJSON.php"
                ]
            },
            "notification-url": "https://packagist.org/downloads/",
            "license": [
                "MIT"
            ],
            "authors": [
                {
                    "name": "Teclib'",
                    "email": "glpi@teclib.com",
                    "homepage": "https://teclib.com"
                }
            ],
            "description": "GLPI Inventory format lib",
            "keywords": [
                "automatic inventory",
                "glpi"
            ],
            "support": {
                "issues": "https://github.com/glpi-project/inventory_format/issues",
                "source": "https://github.com/glpi-project/inventory_format"
            },
            "time": "2024-11-05T13:37:20+00:00"
        },
        {
            "name": "guzzlehttp/guzzle",
            "version": "7.9.2",
            "source": {
                "type": "git",
                "url": "https://github.com/guzzle/guzzle.git",
                "reference": "d281ed313b989f213357e3be1a179f02196ac99b"
            },
            "dist": {
                "type": "zip",
                "url": "https://api.github.com/repos/guzzle/guzzle/zipball/d281ed313b989f213357e3be1a179f02196ac99b",
                "reference": "d281ed313b989f213357e3be1a179f02196ac99b",
                "shasum": ""
            },
            "require": {
                "ext-json": "*",
                "guzzlehttp/promises": "^1.5.3 || ^2.0.3",
                "guzzlehttp/psr7": "^2.7.0",
                "php": "^7.2.5 || ^8.0",
                "psr/http-client": "^1.0",
                "symfony/deprecation-contracts": "^2.2 || ^3.0"
            },
            "provide": {
                "psr/http-client-implementation": "1.0"
            },
            "require-dev": {
                "bamarni/composer-bin-plugin": "^1.8.2",
                "ext-curl": "*",
                "guzzle/client-integration-tests": "3.0.2",
                "php-http/message-factory": "^1.1",
                "phpunit/phpunit": "^8.5.39 || ^9.6.20",
                "psr/log": "^1.1 || ^2.0 || ^3.0"
            },
            "suggest": {
                "ext-curl": "Required for CURL handler support",
                "ext-intl": "Required for Internationalized Domain Name (IDN) support",
                "psr/log": "Required for using the Log middleware"
            },
            "type": "library",
            "extra": {
                "bamarni-bin": {
                    "bin-links": true,
                    "forward-command": false
                }
            },
            "autoload": {
                "files": [
                    "src/functions_include.php"
                ],
                "psr-4": {
                    "GuzzleHttp\\": "src/"
                }
            },
            "notification-url": "https://packagist.org/downloads/",
            "license": [
                "MIT"
            ],
            "authors": [
                {
                    "name": "Graham Campbell",
                    "email": "hello@gjcampbell.co.uk",
                    "homepage": "https://github.com/GrahamCampbell"
                },
                {
                    "name": "Michael Dowling",
                    "email": "mtdowling@gmail.com",
                    "homepage": "https://github.com/mtdowling"
                },
                {
                    "name": "Jeremy Lindblom",
                    "email": "jeremeamia@gmail.com",
                    "homepage": "https://github.com/jeremeamia"
                },
                {
                    "name": "George Mponos",
                    "email": "gmponos@gmail.com",
                    "homepage": "https://github.com/gmponos"
                },
                {
                    "name": "Tobias Nyholm",
                    "email": "tobias.nyholm@gmail.com",
                    "homepage": "https://github.com/Nyholm"
                },
                {
                    "name": "Márk Sági-Kazár",
                    "email": "mark.sagikazar@gmail.com",
                    "homepage": "https://github.com/sagikazarmark"
                },
                {
                    "name": "Tobias Schultze",
                    "email": "webmaster@tubo-world.de",
                    "homepage": "https://github.com/Tobion"
                }
            ],
            "description": "Guzzle is a PHP HTTP client library",
            "keywords": [
                "client",
                "curl",
                "framework",
                "http",
                "http client",
                "psr-18",
                "psr-7",
                "rest",
                "web service"
            ],
            "support": {
                "issues": "https://github.com/guzzle/guzzle/issues",
                "source": "https://github.com/guzzle/guzzle/tree/7.9.2"
            },
            "funding": [
                {
                    "url": "https://github.com/GrahamCampbell",
                    "type": "github"
                },
                {
                    "url": "https://github.com/Nyholm",
                    "type": "github"
                },
                {
                    "url": "https://tidelift.com/funding/github/packagist/guzzlehttp/guzzle",
                    "type": "tidelift"
                }
            ],
            "time": "2024-07-24T11:22:20+00:00"
        },
        {
            "name": "guzzlehttp/promises",
            "version": "2.0.4",
            "source": {
                "type": "git",
                "url": "https://github.com/guzzle/promises.git",
                "reference": "f9c436286ab2892c7db7be8c8da4ef61ccf7b455"
            },
            "dist": {
                "type": "zip",
                "url": "https://api.github.com/repos/guzzle/promises/zipball/f9c436286ab2892c7db7be8c8da4ef61ccf7b455",
                "reference": "f9c436286ab2892c7db7be8c8da4ef61ccf7b455",
                "shasum": ""
            },
            "require": {
                "php": "^7.2.5 || ^8.0"
            },
            "require-dev": {
                "bamarni/composer-bin-plugin": "^1.8.2",
                "phpunit/phpunit": "^8.5.39 || ^9.6.20"
            },
            "type": "library",
            "extra": {
                "bamarni-bin": {
                    "bin-links": true,
                    "forward-command": false
                }
            },
            "autoload": {
                "psr-4": {
                    "GuzzleHttp\\Promise\\": "src/"
                }
            },
            "notification-url": "https://packagist.org/downloads/",
            "license": [
                "MIT"
            ],
            "authors": [
                {
                    "name": "Graham Campbell",
                    "email": "hello@gjcampbell.co.uk",
                    "homepage": "https://github.com/GrahamCampbell"
                },
                {
                    "name": "Michael Dowling",
                    "email": "mtdowling@gmail.com",
                    "homepage": "https://github.com/mtdowling"
                },
                {
                    "name": "Tobias Nyholm",
                    "email": "tobias.nyholm@gmail.com",
                    "homepage": "https://github.com/Nyholm"
                },
                {
                    "name": "Tobias Schultze",
                    "email": "webmaster@tubo-world.de",
                    "homepage": "https://github.com/Tobion"
                }
            ],
            "description": "Guzzle promises library",
            "keywords": [
                "promise"
            ],
            "support": {
                "issues": "https://github.com/guzzle/promises/issues",
                "source": "https://github.com/guzzle/promises/tree/2.0.4"
            },
            "funding": [
                {
                    "url": "https://github.com/GrahamCampbell",
                    "type": "github"
                },
                {
                    "url": "https://github.com/Nyholm",
                    "type": "github"
                },
                {
                    "url": "https://tidelift.com/funding/github/packagist/guzzlehttp/promises",
                    "type": "tidelift"
                }
            ],
            "time": "2024-10-17T10:06:22+00:00"
        },
        {
            "name": "guzzlehttp/psr7",
            "version": "2.7.0",
            "source": {
                "type": "git",
                "url": "https://github.com/guzzle/psr7.git",
                "reference": "a70f5c95fb43bc83f07c9c948baa0dc1829bf201"
            },
            "dist": {
                "type": "zip",
                "url": "https://api.github.com/repos/guzzle/psr7/zipball/a70f5c95fb43bc83f07c9c948baa0dc1829bf201",
                "reference": "a70f5c95fb43bc83f07c9c948baa0dc1829bf201",
                "shasum": ""
            },
            "require": {
                "php": "^7.2.5 || ^8.0",
                "psr/http-factory": "^1.0",
                "psr/http-message": "^1.1 || ^2.0",
                "ralouphie/getallheaders": "^3.0"
            },
            "provide": {
                "psr/http-factory-implementation": "1.0",
                "psr/http-message-implementation": "1.0"
            },
            "require-dev": {
                "bamarni/composer-bin-plugin": "^1.8.2",
                "http-interop/http-factory-tests": "0.9.0",
                "phpunit/phpunit": "^8.5.39 || ^9.6.20"
            },
            "suggest": {
                "laminas/laminas-httphandlerrunner": "Emit PSR-7 responses"
            },
            "type": "library",
            "extra": {
                "bamarni-bin": {
                    "bin-links": true,
                    "forward-command": false
                }
            },
            "autoload": {
                "psr-4": {
                    "GuzzleHttp\\Psr7\\": "src/"
                }
            },
            "notification-url": "https://packagist.org/downloads/",
            "license": [
                "MIT"
            ],
            "authors": [
                {
                    "name": "Graham Campbell",
                    "email": "hello@gjcampbell.co.uk",
                    "homepage": "https://github.com/GrahamCampbell"
                },
                {
                    "name": "Michael Dowling",
                    "email": "mtdowling@gmail.com",
                    "homepage": "https://github.com/mtdowling"
                },
                {
                    "name": "George Mponos",
                    "email": "gmponos@gmail.com",
                    "homepage": "https://github.com/gmponos"
                },
                {
                    "name": "Tobias Nyholm",
                    "email": "tobias.nyholm@gmail.com",
                    "homepage": "https://github.com/Nyholm"
                },
                {
                    "name": "Márk Sági-Kazár",
                    "email": "mark.sagikazar@gmail.com",
                    "homepage": "https://github.com/sagikazarmark"
                },
                {
                    "name": "Tobias Schultze",
                    "email": "webmaster@tubo-world.de",
                    "homepage": "https://github.com/Tobion"
                },
                {
                    "name": "Márk Sági-Kazár",
                    "email": "mark.sagikazar@gmail.com",
                    "homepage": "https://sagikazarmark.hu"
                }
            ],
            "description": "PSR-7 message implementation that also provides common utility methods",
            "keywords": [
                "http",
                "message",
                "psr-7",
                "request",
                "response",
                "stream",
                "uri",
                "url"
            ],
            "support": {
                "issues": "https://github.com/guzzle/psr7/issues",
                "source": "https://github.com/guzzle/psr7/tree/2.7.0"
            },
            "funding": [
                {
                    "url": "https://github.com/GrahamCampbell",
                    "type": "github"
                },
                {
                    "url": "https://github.com/Nyholm",
                    "type": "github"
                },
                {
                    "url": "https://tidelift.com/funding/github/packagist/guzzlehttp/psr7",
                    "type": "tidelift"
                }
            ],
            "time": "2024-07-18T11:15:46+00:00"
        },
        {
            "name": "html2text/html2text",
            "version": "4.3.2",
            "source": {
                "type": "git",
                "url": "https://github.com/mtibben/html2text.git",
                "reference": "3b443cbe302b52eb5806a21a9dbd79524203970a"
            },
            "dist": {
                "type": "zip",
                "url": "https://api.github.com/repos/mtibben/html2text/zipball/3b443cbe302b52eb5806a21a9dbd79524203970a",
                "reference": "3b443cbe302b52eb5806a21a9dbd79524203970a",
                "shasum": ""
            },
            "require-dev": {
                "phpunit/phpunit": "~4|^9.0"
            },
            "suggest": {
                "ext-mbstring": "For best performance",
                "symfony/polyfill-mbstring": "If you can't install ext-mbstring"
            },
            "type": "library",
            "autoload": {
                "psr-4": {
                    "Html2Text\\": "src/"
                }
            },
            "notification-url": "https://packagist.org/downloads/",
            "license": [
                "GPL-2.0-or-later"
            ],
            "description": "Converts HTML to formatted plain text",
            "support": {
                "issues": "https://github.com/mtibben/html2text/issues",
                "source": "https://github.com/mtibben/html2text/tree/4.3.2"
            },
            "time": "2024-08-20T02:43:29+00:00"
        },
        {
            "name": "laminas/laminas-i18n",
            "version": "2.29.0",
            "source": {
                "type": "git",
                "url": "https://github.com/laminas/laminas-i18n.git",
                "reference": "9aa7ef6073556e9b4cfd8d9a0cb8e41cd3883454"
            },
            "dist": {
                "type": "zip",
                "url": "https://api.github.com/repos/laminas/laminas-i18n/zipball/9aa7ef6073556e9b4cfd8d9a0cb8e41cd3883454",
                "reference": "9aa7ef6073556e9b4cfd8d9a0cb8e41cd3883454",
                "shasum": ""
            },
            "require": {
                "ext-intl": "*",
                "laminas/laminas-servicemanager": "^3.21.0",
                "laminas/laminas-stdlib": "^3.0",
                "laminas/laminas-translator": "^1.0",
                "php": "~8.1.0 || ~8.2.0 || ~8.3.0 || ~8.4.0"
            },
            "conflict": {
                "laminas/laminas-view": "<2.20.0",
                "zendframework/zend-i18n": "*"
            },
            "require-dev": {
                "laminas/laminas-cache": "^3.12.1",
                "laminas/laminas-cache-storage-adapter-memory": "^2.3.0",
                "laminas/laminas-cache-storage-deprecated-factory": "^1.2",
                "laminas/laminas-coding-standard": "~2.5.0",
                "laminas/laminas-config": "^3.9.0",
                "laminas/laminas-eventmanager": "^3.13",
                "laminas/laminas-filter": "^2.34",
                "laminas/laminas-validator": "^2.49",
                "laminas/laminas-view": "^2.34",
                "phpunit/phpunit": "^10.5.11",
                "psalm/plugin-phpunit": "^0.19.0",
                "vimeo/psalm": "^5.22.2"
            },
            "suggest": {
                "laminas/laminas-cache": "You should install this package to cache the translations",
                "laminas/laminas-config": "You should install this package to use the INI translation format",
                "laminas/laminas-eventmanager": "You should install this package to use the events in the translator",
                "laminas/laminas-filter": "You should install this package to use the provided filters",
                "laminas/laminas-i18n-resources": "This package provides validator and captcha translations",
                "laminas/laminas-validator": "You should install this package to use the provided validators",
                "laminas/laminas-view": "You should install this package to use the provided view helpers"
            },
            "type": "library",
            "extra": {
                "laminas": {
                    "component": "Laminas\\I18n",
                    "config-provider": "Laminas\\I18n\\ConfigProvider"
                }
            },
            "autoload": {
                "psr-4": {
                    "Laminas\\I18n\\": "src/"
                }
            },
            "notification-url": "https://packagist.org/downloads/",
            "license": [
                "BSD-3-Clause"
            ],
            "description": "Provide translations for your application, and filter and validate internationalized values",
            "homepage": "https://laminas.dev",
            "keywords": [
                "i18n",
                "laminas"
            ],
            "support": {
                "chat": "https://laminas.dev/chat",
                "docs": "https://docs.laminas.dev/laminas-i18n/",
                "forum": "https://discourse.laminas.dev",
                "issues": "https://github.com/laminas/laminas-i18n/issues",
                "rss": "https://github.com/laminas/laminas-i18n/releases.atom",
                "source": "https://github.com/laminas/laminas-i18n"
            },
            "funding": [
                {
                    "url": "https://funding.communitybridge.org/projects/laminas-project",
                    "type": "community_bridge"
                }
            ],
            "time": "2024-10-11T09:44:53+00:00"
        },
        {
            "name": "laminas/laminas-loader",
            "version": "2.10.0",
            "source": {
                "type": "git",
                "url": "https://github.com/laminas/laminas-loader.git",
                "reference": "e6fe952304ef40ce45cd814751ab35d42afdad12"
            },
            "dist": {
                "type": "zip",
                "url": "https://api.github.com/repos/laminas/laminas-loader/zipball/e6fe952304ef40ce45cd814751ab35d42afdad12",
                "reference": "e6fe952304ef40ce45cd814751ab35d42afdad12",
                "shasum": ""
            },
            "require": {
                "php": "~8.0.0 || ~8.1.0 || ~8.2.0 || ~8.3.0"
            },
            "conflict": {
                "zendframework/zend-loader": "*"
            },
            "require-dev": {
                "laminas/laminas-coding-standard": "~2.4.0",
                "phpunit/phpunit": "~9.5.25"
            },
            "type": "library",
            "autoload": {
                "psr-4": {
                    "Laminas\\Loader\\": "src/"
                }
            },
            "notification-url": "https://packagist.org/downloads/",
            "license": [
                "BSD-3-Clause"
            ],
            "description": "Autoloading and plugin loading strategies",
            "homepage": "https://laminas.dev",
            "keywords": [
                "laminas",
                "loader"
            ],
            "support": {
                "chat": "https://laminas.dev/chat",
                "docs": "https://docs.laminas.dev/laminas-loader/",
                "forum": "https://discourse.laminas.dev",
                "issues": "https://github.com/laminas/laminas-loader/issues",
                "rss": "https://github.com/laminas/laminas-loader/releases.atom",
                "source": "https://github.com/laminas/laminas-loader"
            },
            "funding": [
                {
                    "url": "https://funding.communitybridge.org/projects/laminas-project",
                    "type": "community_bridge"
                }
            ],
            "abandoned": true,
            "time": "2023-10-18T09:58:51+00:00"
        },
        {
            "name": "laminas/laminas-mail",
            "version": "2.25.1",
            "source": {
                "type": "git",
                "url": "https://github.com/laminas/laminas-mail.git",
                "reference": "110e04497395123998220e244cceecb167cc6dda"
            },
            "dist": {
                "type": "zip",
                "url": "https://api.github.com/repos/laminas/laminas-mail/zipball/110e04497395123998220e244cceecb167cc6dda",
                "reference": "110e04497395123998220e244cceecb167cc6dda",
                "shasum": ""
            },
            "require": {
                "ext-iconv": "*",
                "laminas/laminas-loader": "^2.9.0",
                "laminas/laminas-mime": "^2.11.0",
                "laminas/laminas-stdlib": "^3.17.0",
                "laminas/laminas-validator": "^2.31.0",
                "php": "~8.1.0 || ~8.2.0 || ~8.3.0",
                "symfony/polyfill-intl-idn": "^1.27.0",
                "symfony/polyfill-mbstring": "^1.27.0",
                "webmozart/assert": "^1.11.0"
            },
            "require-dev": {
                "laminas/laminas-coding-standard": "~2.5.0",
                "laminas/laminas-db": "^2.18",
                "laminas/laminas-servicemanager": "^3.22.1",
                "phpunit/phpunit": "^10.4.2",
                "psalm/plugin-phpunit": "^0.18.4",
                "symfony/process": "^6.3.4",
                "vimeo/psalm": "^5.15"
            },
            "suggest": {
                "laminas/laminas-servicemanager": "^3.21 when using SMTP to deliver messages"
            },
            "type": "library",
            "extra": {
                "laminas": {
                    "component": "Laminas\\Mail",
                    "config-provider": "Laminas\\Mail\\ConfigProvider"
                }
            },
            "autoload": {
                "psr-4": {
                    "Laminas\\Mail\\": "src/"
                }
            },
            "notification-url": "https://packagist.org/downloads/",
            "license": [
                "BSD-3-Clause"
            ],
            "description": "Provides generalized functionality to compose and send both text and MIME-compliant multipart e-mail messages",
            "homepage": "https://laminas.dev",
            "keywords": [
                "laminas",
                "mail"
            ],
            "support": {
                "chat": "https://laminas.dev/chat",
                "docs": "https://docs.laminas.dev/laminas-mail/",
                "forum": "https://discourse.laminas.dev",
                "issues": "https://github.com/laminas/laminas-mail/issues",
                "rss": "https://github.com/laminas/laminas-mail/releases.atom",
                "source": "https://github.com/laminas/laminas-mail"
            },
            "funding": [
                {
                    "url": "https://funding.communitybridge.org/projects/laminas-project",
                    "type": "community_bridge"
                }
            ],
            "abandoned": "symfony/mailer",
            "time": "2023-11-02T10:32:34+00:00"
        },
        {
            "name": "laminas/laminas-mime",
            "version": "2.12.0",
            "source": {
                "type": "git",
                "url": "https://github.com/laminas/laminas-mime.git",
                "reference": "08cc544778829b7d68d27a097885bd6e7130135e"
            },
            "dist": {
                "type": "zip",
                "url": "https://api.github.com/repos/laminas/laminas-mime/zipball/08cc544778829b7d68d27a097885bd6e7130135e",
                "reference": "08cc544778829b7d68d27a097885bd6e7130135e",
                "shasum": ""
            },
            "require": {
                "laminas/laminas-stdlib": "^2.7 || ^3.0",
                "php": "~8.0.0 || ~8.1.0 || ~8.2.0 || ~8.3.0"
            },
            "conflict": {
                "zendframework/zend-mime": "*"
            },
            "require-dev": {
                "laminas/laminas-coding-standard": "~2.4.0",
                "laminas/laminas-mail": "^2.19.0",
                "phpunit/phpunit": "~9.5.25"
            },
            "suggest": {
                "laminas/laminas-mail": "Laminas\\Mail component"
            },
            "type": "library",
            "autoload": {
                "psr-4": {
                    "Laminas\\Mime\\": "src/"
                }
            },
            "notification-url": "https://packagist.org/downloads/",
            "license": [
                "BSD-3-Clause"
            ],
            "description": "Create and parse MIME messages and parts",
            "homepage": "https://laminas.dev",
            "keywords": [
                "laminas",
                "mime"
            ],
            "support": {
                "chat": "https://laminas.dev/chat",
                "docs": "https://docs.laminas.dev/laminas-mime/",
                "forum": "https://discourse.laminas.dev",
                "issues": "https://github.com/laminas/laminas-mime/issues",
                "rss": "https://github.com/laminas/laminas-mime/releases.atom",
                "source": "https://github.com/laminas/laminas-mime"
            },
            "funding": [
                {
                    "url": "https://funding.communitybridge.org/projects/laminas-project",
                    "type": "community_bridge"
                }
            ],
            "abandoned": "symfony/mime",
            "time": "2023-11-02T16:47:19+00:00"
        },
        {
            "name": "laminas/laminas-servicemanager",
            "version": "3.22.1",
            "source": {
                "type": "git",
                "url": "https://github.com/laminas/laminas-servicemanager.git",
                "reference": "de98d297d4743956a0558a6d71616979ff779328"
            },
            "dist": {
                "type": "zip",
                "url": "https://api.github.com/repos/laminas/laminas-servicemanager/zipball/de98d297d4743956a0558a6d71616979ff779328",
                "reference": "de98d297d4743956a0558a6d71616979ff779328",
                "shasum": ""
            },
            "require": {
                "laminas/laminas-stdlib": "^3.17",
                "php": "~8.1.0 || ~8.2.0 || ~8.3.0",
                "psr/container": "^1.0"
            },
            "conflict": {
                "ext-psr": "*",
                "laminas/laminas-code": "<4.10.0",
                "zendframework/zend-code": "<3.3.1",
                "zendframework/zend-servicemanager": "*"
            },
            "provide": {
                "psr/container-implementation": "^1.0"
            },
            "replace": {
                "container-interop/container-interop": "^1.2.0"
            },
            "require-dev": {
                "composer/package-versions-deprecated": "^1.11.99.5",
                "friendsofphp/proxy-manager-lts": "^1.0.14",
                "laminas/laminas-code": "^4.10.0",
                "laminas/laminas-coding-standard": "~2.5.0",
                "laminas/laminas-container-config-test": "^0.8",
                "mikey179/vfsstream": "^1.6.11",
                "phpbench/phpbench": "^1.2.9",
                "phpunit/phpunit": "^10.4",
                "psalm/plugin-phpunit": "^0.18.4",
                "vimeo/psalm": "^5.8.0"
            },
            "suggest": {
                "friendsofphp/proxy-manager-lts": "ProxyManager ^2.1.1 to handle lazy initialization of services"
            },
            "bin": [
                "bin/generate-deps-for-config-factory",
                "bin/generate-factory-for-class"
            ],
            "type": "library",
            "autoload": {
                "files": [
                    "src/autoload.php"
                ],
                "psr-4": {
                    "Laminas\\ServiceManager\\": "src/"
                }
            },
            "notification-url": "https://packagist.org/downloads/",
            "license": [
                "BSD-3-Clause"
            ],
            "description": "Factory-Driven Dependency Injection Container",
            "homepage": "https://laminas.dev",
            "keywords": [
                "PSR-11",
                "dependency-injection",
                "di",
                "dic",
                "laminas",
                "service-manager",
                "servicemanager"
            ],
            "support": {
                "chat": "https://laminas.dev/chat",
                "docs": "https://docs.laminas.dev/laminas-servicemanager/",
                "forum": "https://discourse.laminas.dev",
                "issues": "https://github.com/laminas/laminas-servicemanager/issues",
                "rss": "https://github.com/laminas/laminas-servicemanager/releases.atom",
                "source": "https://github.com/laminas/laminas-servicemanager"
            },
            "funding": [
                {
                    "url": "https://funding.communitybridge.org/projects/laminas-project",
                    "type": "community_bridge"
                }
            ],
            "time": "2023-10-24T11:19:47+00:00"
        },
        {
            "name": "laminas/laminas-stdlib",
            "version": "3.19.0",
            "source": {
                "type": "git",
                "url": "https://github.com/laminas/laminas-stdlib.git",
                "reference": "6a192dd0882b514e45506f533b833b623b78fff3"
            },
            "dist": {
                "type": "zip",
                "url": "https://api.github.com/repos/laminas/laminas-stdlib/zipball/6a192dd0882b514e45506f533b833b623b78fff3",
                "reference": "6a192dd0882b514e45506f533b833b623b78fff3",
                "shasum": ""
            },
            "require": {
                "php": "~8.1.0 || ~8.2.0 || ~8.3.0"
            },
            "conflict": {
                "zendframework/zend-stdlib": "*"
            },
            "require-dev": {
                "laminas/laminas-coding-standard": "^2.5",
                "phpbench/phpbench": "^1.2.15",
                "phpunit/phpunit": "^10.5.8",
                "psalm/plugin-phpunit": "^0.18.4",
                "vimeo/psalm": "^5.20.0"
            },
            "type": "library",
            "autoload": {
                "psr-4": {
                    "Laminas\\Stdlib\\": "src/"
                }
            },
            "notification-url": "https://packagist.org/downloads/",
            "license": [
                "BSD-3-Clause"
            ],
            "description": "SPL extensions, array utilities, error handlers, and more",
            "homepage": "https://laminas.dev",
            "keywords": [
                "laminas",
                "stdlib"
            ],
            "support": {
                "chat": "https://laminas.dev/chat",
                "docs": "https://docs.laminas.dev/laminas-stdlib/",
                "forum": "https://discourse.laminas.dev",
                "issues": "https://github.com/laminas/laminas-stdlib/issues",
                "rss": "https://github.com/laminas/laminas-stdlib/releases.atom",
                "source": "https://github.com/laminas/laminas-stdlib"
            },
            "funding": [
                {
                    "url": "https://funding.communitybridge.org/projects/laminas-project",
                    "type": "community_bridge"
                }
            ],
            "time": "2024-01-19T12:39:49+00:00"
        },
        {
            "name": "laminas/laminas-translator",
            "version": "1.0.0",
            "source": {
                "type": "git",
                "url": "https://github.com/laminas/laminas-translator.git",
                "reference": "86d176c01a96b0ef205192b776cb69e8d4ca06b1"
            },
            "dist": {
                "type": "zip",
                "url": "https://api.github.com/repos/laminas/laminas-translator/zipball/86d176c01a96b0ef205192b776cb69e8d4ca06b1",
                "reference": "86d176c01a96b0ef205192b776cb69e8d4ca06b1",
                "shasum": ""
            },
            "require": {
                "php": "~8.1.0 || ~8.2.0 || ~8.3.0"
            },
            "require-dev": {
                "laminas/laminas-coding-standard": "~2.5.0",
                "vimeo/psalm": "^5.24.0"
            },
            "type": "library",
            "autoload": {
                "psr-4": {
                    "Laminas\\Translator\\": "src/"
                }
            },
            "notification-url": "https://packagist.org/downloads/",
            "license": [
                "BSD-3-Clause"
            ],
            "description": "Interfaces for the Translator component of laminas-i18n",
            "homepage": "https://laminas.dev",
            "keywords": [
                "i18n",
                "laminas"
            ],
            "support": {
                "chat": "https://laminas.dev/chat",
                "docs": "https://docs.laminas.dev/laminas-i18n/",
                "forum": "https://discourse.laminas.dev",
                "issues": "https://github.com/laminas/laminas-translator/issues",
                "rss": "https://github.com/laminas/laminas-translator/releases.atom",
                "source": "https://github.com/laminas/laminas-translator"
            },
            "funding": [
                {
                    "url": "https://funding.communitybridge.org/projects/laminas-project",
                    "type": "community_bridge"
                }
            ],
            "time": "2024-06-18T15:09:24+00:00"
        },
        {
            "name": "laminas/laminas-validator",
            "version": "2.43.0",
            "source": {
                "type": "git",
                "url": "https://github.com/laminas/laminas-validator.git",
                "reference": "8f6c2f5753dec64df924a86d18036113f3140f2b"
            },
            "dist": {
                "type": "zip",
                "url": "https://api.github.com/repos/laminas/laminas-validator/zipball/8f6c2f5753dec64df924a86d18036113f3140f2b",
                "reference": "8f6c2f5753dec64df924a86d18036113f3140f2b",
                "shasum": ""
            },
            "require": {
                "laminas/laminas-servicemanager": "^3.21.0",
                "laminas/laminas-stdlib": "^3.13",
                "php": "~8.1.0 || ~8.2.0 || ~8.3.0",
                "psr/http-message": "^1.0.1 || ^2.0.0"
            },
            "conflict": {
                "zendframework/zend-validator": "*"
            },
            "require-dev": {
                "laminas/laminas-coding-standard": "^2.5",
                "laminas/laminas-db": "^2.18",
                "laminas/laminas-filter": "^2.32",
                "laminas/laminas-i18n": "^2.23",
                "laminas/laminas-session": "^2.16",
                "laminas/laminas-uri": "^2.10.0",
                "phpunit/phpunit": "^10.3.3",
                "psalm/plugin-phpunit": "^0.18.4",
                "psr/http-client": "^1.0.2",
                "psr/http-factory": "^1.0.2",
                "vimeo/psalm": "^5.15"
            },
            "suggest": {
                "laminas/laminas-db": "Laminas\\Db component, required by the (No)RecordExists validator",
                "laminas/laminas-filter": "Laminas\\Filter component, required by the Digits validator",
                "laminas/laminas-i18n": "Laminas\\I18n component to allow translation of validation error messages",
                "laminas/laminas-i18n-resources": "Translations of validator messages",
                "laminas/laminas-servicemanager": "Laminas\\ServiceManager component to allow using the ValidatorPluginManager and validator chains",
                "laminas/laminas-session": "Laminas\\Session component, ^2.8; required by the Csrf validator",
                "laminas/laminas-uri": "Laminas\\Uri component, required by the Uri and Sitemap\\Loc validators",
                "psr/http-message": "psr/http-message, required when validating PSR-7 UploadedFileInterface instances via the Upload and UploadFile validators"
            },
            "type": "library",
            "extra": {
                "laminas": {
                    "component": "Laminas\\Validator",
                    "config-provider": "Laminas\\Validator\\ConfigProvider"
                }
            },
            "autoload": {
                "psr-4": {
                    "Laminas\\Validator\\": "src/"
                }
            },
            "notification-url": "https://packagist.org/downloads/",
            "license": [
                "BSD-3-Clause"
            ],
            "description": "Validation classes for a wide range of domains, and the ability to chain validators to create complex validation criteria",
            "homepage": "https://laminas.dev",
            "keywords": [
                "laminas",
                "validator"
            ],
            "support": {
                "chat": "https://laminas.dev/chat",
                "docs": "https://docs.laminas.dev/laminas-validator/",
                "forum": "https://discourse.laminas.dev",
                "issues": "https://github.com/laminas/laminas-validator/issues",
                "rss": "https://github.com/laminas/laminas-validator/releases.atom",
                "source": "https://github.com/laminas/laminas-validator"
            },
            "funding": [
                {
                    "url": "https://funding.communitybridge.org/projects/laminas-project",
                    "type": "community_bridge"
                }
            ],
            "time": "2023-11-20T01:23:15+00:00"
        },
        {
            "name": "lcobucci/clock",
            "version": "3.3.1",
            "source": {
                "type": "git",
                "url": "https://github.com/lcobucci/clock.git",
                "reference": "db3713a61addfffd615b79bf0bc22f0ccc61b86b"
            },
            "dist": {
                "type": "zip",
                "url": "https://api.github.com/repos/lcobucci/clock/zipball/db3713a61addfffd615b79bf0bc22f0ccc61b86b",
                "reference": "db3713a61addfffd615b79bf0bc22f0ccc61b86b",
                "shasum": ""
            },
            "require": {
                "php": "~8.2.0 || ~8.3.0 || ~8.4.0",
                "psr/clock": "^1.0"
            },
            "provide": {
                "psr/clock-implementation": "1.0"
            },
            "require-dev": {
                "infection/infection": "^0.29",
                "lcobucci/coding-standard": "^11.1.0",
                "phpstan/extension-installer": "^1.3.1",
                "phpstan/phpstan": "^1.10.25",
                "phpstan/phpstan-deprecation-rules": "^1.1.3",
                "phpstan/phpstan-phpunit": "^1.3.13",
                "phpstan/phpstan-strict-rules": "^1.5.1",
                "phpunit/phpunit": "^11.3.6"
            },
            "type": "library",
            "autoload": {
                "psr-4": {
                    "Lcobucci\\Clock\\": "src"
                }
            },
            "notification-url": "https://packagist.org/downloads/",
            "license": [
                "MIT"
            ],
            "authors": [
                {
                    "name": "Luís Cobucci",
                    "email": "lcobucci@gmail.com"
                }
            ],
            "description": "Yet another clock abstraction",
            "support": {
                "issues": "https://github.com/lcobucci/clock/issues",
                "source": "https://github.com/lcobucci/clock/tree/3.3.1"
            },
            "funding": [
                {
                    "url": "https://github.com/lcobucci",
                    "type": "github"
                },
                {
                    "url": "https://www.patreon.com/lcobucci",
                    "type": "patreon"
                }
            ],
            "time": "2024-09-24T20:45:14+00:00"
        },
        {
            "name": "lcobucci/jwt",
            "version": "5.4.2",
            "source": {
                "type": "git",
                "url": "https://github.com/lcobucci/jwt.git",
                "reference": "ea1ce71cbf9741e445a5914e2f67cdbb484ff712"
            },
            "dist": {
                "type": "zip",
                "url": "https://api.github.com/repos/lcobucci/jwt/zipball/ea1ce71cbf9741e445a5914e2f67cdbb484ff712",
                "reference": "ea1ce71cbf9741e445a5914e2f67cdbb484ff712",
                "shasum": ""
            },
            "require": {
                "ext-openssl": "*",
                "ext-sodium": "*",
                "php": "~8.2.0 || ~8.3.0 || ~8.4.0",
                "psr/clock": "^1.0"
            },
            "require-dev": {
                "infection/infection": "^0.29",
                "lcobucci/clock": "^3.2",
                "lcobucci/coding-standard": "^11.0",
                "phpbench/phpbench": "^1.2",
                "phpstan/extension-installer": "^1.2",
                "phpstan/phpstan": "^1.10.7",
                "phpstan/phpstan-deprecation-rules": "^1.1.3",
                "phpstan/phpstan-phpunit": "^1.3.10",
                "phpstan/phpstan-strict-rules": "^1.5.0",
                "phpunit/phpunit": "^11.1"
            },
            "suggest": {
                "lcobucci/clock": ">= 3.2"
            },
            "type": "library",
            "autoload": {
                "psr-4": {
                    "Lcobucci\\JWT\\": "src"
                }
            },
            "notification-url": "https://packagist.org/downloads/",
            "license": [
                "BSD-3-Clause"
            ],
            "authors": [
                {
                    "name": "Luís Cobucci",
                    "email": "lcobucci@gmail.com",
                    "role": "Developer"
                }
            ],
            "description": "A simple library to work with JSON Web Token and JSON Web Signature",
            "keywords": [
                "JWS",
                "jwt"
            ],
            "support": {
                "issues": "https://github.com/lcobucci/jwt/issues",
                "source": "https://github.com/lcobucci/jwt/tree/5.4.2"
            },
            "funding": [
                {
                    "url": "https://github.com/lcobucci",
                    "type": "github"
                },
                {
                    "url": "https://www.patreon.com/lcobucci",
                    "type": "patreon"
                }
            ],
            "time": "2024-11-07T12:54:35+00:00"
        },
        {
            "name": "league/commonmark",
            "version": "2.6.1",
            "source": {
                "type": "git",
                "url": "https://github.com/thephpleague/commonmark.git",
                "reference": "d990688c91cedfb69753ffc2512727ec646df2ad"
            },
            "dist": {
                "type": "zip",
                "url": "https://api.github.com/repos/thephpleague/commonmark/zipball/d990688c91cedfb69753ffc2512727ec646df2ad",
                "reference": "d990688c91cedfb69753ffc2512727ec646df2ad",
                "shasum": ""
            },
            "require": {
                "ext-mbstring": "*",
                "league/config": "^1.1.1",
                "php": "^7.4 || ^8.0",
                "psr/event-dispatcher": "^1.0",
                "symfony/deprecation-contracts": "^2.1 || ^3.0",
                "symfony/polyfill-php80": "^1.16"
            },
            "require-dev": {
                "cebe/markdown": "^1.0",
                "commonmark/cmark": "0.31.1",
                "commonmark/commonmark.js": "0.31.1",
                "composer/package-versions-deprecated": "^1.8",
                "embed/embed": "^4.4",
                "erusev/parsedown": "^1.0",
                "ext-json": "*",
                "github/gfm": "0.29.0",
                "michelf/php-markdown": "^1.4 || ^2.0",
                "nyholm/psr7": "^1.5",
                "phpstan/phpstan": "^1.8.2",
                "phpunit/phpunit": "^9.5.21 || ^10.5.9 || ^11.0.0",
                "scrutinizer/ocular": "^1.8.1",
                "symfony/finder": "^5.3 | ^6.0 | ^7.0",
                "symfony/process": "^5.4 | ^6.0 | ^7.0",
                "symfony/yaml": "^2.3 | ^3.0 | ^4.0 | ^5.0 | ^6.0 | ^7.0",
                "unleashedtech/php-coding-standard": "^3.1.1",
                "vimeo/psalm": "^4.24.0 || ^5.0.0"
            },
            "suggest": {
                "symfony/yaml": "v2.3+ required if using the Front Matter extension"
            },
            "type": "library",
            "extra": {
                "branch-alias": {
                    "dev-main": "2.7-dev"
                }
            },
            "autoload": {
                "psr-4": {
                    "League\\CommonMark\\": "src"
                }
            },
            "notification-url": "https://packagist.org/downloads/",
            "license": [
                "BSD-3-Clause"
            ],
            "authors": [
                {
                    "name": "Colin O'Dell",
                    "email": "colinodell@gmail.com",
                    "homepage": "https://www.colinodell.com",
                    "role": "Lead Developer"
                }
            ],
            "description": "Highly-extensible PHP Markdown parser which fully supports the CommonMark spec and GitHub-Flavored Markdown (GFM)",
            "homepage": "https://commonmark.thephpleague.com",
            "keywords": [
                "commonmark",
                "flavored",
                "gfm",
                "github",
                "github-flavored",
                "markdown",
                "md",
                "parser"
            ],
            "support": {
                "docs": "https://commonmark.thephpleague.com/",
                "forum": "https://github.com/thephpleague/commonmark/discussions",
                "issues": "https://github.com/thephpleague/commonmark/issues",
                "rss": "https://github.com/thephpleague/commonmark/releases.atom",
                "source": "https://github.com/thephpleague/commonmark"
            },
            "funding": [
                {
                    "url": "https://www.colinodell.com/sponsor",
                    "type": "custom"
                },
                {
                    "url": "https://www.paypal.me/colinpodell/10.00",
                    "type": "custom"
                },
                {
                    "url": "https://github.com/colinodell",
                    "type": "github"
                },
                {
                    "url": "https://tidelift.com/funding/github/packagist/league/commonmark",
                    "type": "tidelift"
                }
            ],
            "time": "2024-12-29T14:10:59+00:00"
        },
        {
            "name": "league/config",
            "version": "v1.2.0",
            "source": {
                "type": "git",
                "url": "https://github.com/thephpleague/config.git",
                "reference": "754b3604fb2984c71f4af4a9cbe7b57f346ec1f3"
            },
            "dist": {
                "type": "zip",
                "url": "https://api.github.com/repos/thephpleague/config/zipball/754b3604fb2984c71f4af4a9cbe7b57f346ec1f3",
                "reference": "754b3604fb2984c71f4af4a9cbe7b57f346ec1f3",
                "shasum": ""
            },
            "require": {
                "dflydev/dot-access-data": "^3.0.1",
                "nette/schema": "^1.2",
                "php": "^7.4 || ^8.0"
            },
            "require-dev": {
                "phpstan/phpstan": "^1.8.2",
                "phpunit/phpunit": "^9.5.5",
                "scrutinizer/ocular": "^1.8.1",
                "unleashedtech/php-coding-standard": "^3.1",
                "vimeo/psalm": "^4.7.3"
            },
            "type": "library",
            "extra": {
                "branch-alias": {
                    "dev-main": "1.2-dev"
                }
            },
            "autoload": {
                "psr-4": {
                    "League\\Config\\": "src"
                }
            },
            "notification-url": "https://packagist.org/downloads/",
            "license": [
                "BSD-3-Clause"
            ],
            "authors": [
                {
                    "name": "Colin O'Dell",
                    "email": "colinodell@gmail.com",
                    "homepage": "https://www.colinodell.com",
                    "role": "Lead Developer"
                }
            ],
            "description": "Define configuration arrays with strict schemas and access values with dot notation",
            "homepage": "https://config.thephpleague.com",
            "keywords": [
                "array",
                "config",
                "configuration",
                "dot",
                "dot-access",
                "nested",
                "schema"
            ],
            "support": {
                "docs": "https://config.thephpleague.com/",
                "issues": "https://github.com/thephpleague/config/issues",
                "rss": "https://github.com/thephpleague/config/releases.atom",
                "source": "https://github.com/thephpleague/config"
            },
            "funding": [
                {
                    "url": "https://www.colinodell.com/sponsor",
                    "type": "custom"
                },
                {
                    "url": "https://www.paypal.me/colinpodell/10.00",
                    "type": "custom"
                },
                {
                    "url": "https://github.com/colinodell",
                    "type": "github"
                }
            ],
            "time": "2022-12-11T20:36:23+00:00"
        },
        {
            "name": "league/csv",
            "version": "9.20.1",
            "source": {
                "type": "git",
                "url": "https://github.com/thephpleague/csv.git",
                "reference": "491d1e79e973a7370c7571dc0fe4a7241f4936ee"
            },
            "dist": {
                "type": "zip",
                "url": "https://api.github.com/repos/thephpleague/csv/zipball/491d1e79e973a7370c7571dc0fe4a7241f4936ee",
                "reference": "491d1e79e973a7370c7571dc0fe4a7241f4936ee",
                "shasum": ""
            },
            "require": {
                "ext-filter": "*",
                "php": "^8.1.2"
            },
            "require-dev": {
                "ext-dom": "*",
                "ext-xdebug": "*",
                "friendsofphp/php-cs-fixer": "^3.64.0",
                "phpbench/phpbench": "^1.3.1",
                "phpstan/phpstan": "^1.12.11",
                "phpstan/phpstan-deprecation-rules": "^1.2.1",
                "phpstan/phpstan-phpunit": "^1.4.1",
                "phpstan/phpstan-strict-rules": "^1.6.1",
                "phpunit/phpunit": "^10.5.16 || ^11.4.3",
                "symfony/var-dumper": "^6.4.8 || ^7.1.8"
            },
            "suggest": {
                "ext-dom": "Required to use the XMLConverter and the HTMLConverter classes",
                "ext-iconv": "Needed to ease transcoding CSV using iconv stream filters",
                "ext-mbstring": "Needed to ease transcoding CSV using mb stream filters"
            },
            "type": "library",
            "extra": {
                "branch-alias": {
                    "dev-master": "9.x-dev"
                }
            },
            "autoload": {
                "files": [
                    "src/functions_include.php"
                ],
                "psr-4": {
                    "League\\Csv\\": "src/"
                }
            },
            "notification-url": "https://packagist.org/downloads/",
            "license": [
                "MIT"
            ],
            "authors": [
                {
                    "name": "Ignace Nyamagana Butera",
                    "email": "nyamsprod@gmail.com",
                    "homepage": "https://github.com/nyamsprod/",
                    "role": "Developer"
                }
            ],
            "description": "CSV data manipulation made easy in PHP",
            "homepage": "https://csv.thephpleague.com",
            "keywords": [
                "convert",
                "csv",
                "export",
                "filter",
                "import",
                "read",
                "transform",
                "write"
            ],
            "support": {
                "docs": "https://csv.thephpleague.com",
                "issues": "https://github.com/thephpleague/csv/issues",
                "rss": "https://github.com/thephpleague/csv/releases.atom",
                "source": "https://github.com/thephpleague/csv"
            },
            "funding": [
                {
                    "url": "https://github.com/sponsors/nyamsprod",
                    "type": "github"
                }
            ],
            "time": "2024-12-18T10:11:15+00:00"
        },
        {
            "name": "league/event",
            "version": "3.0.3",
            "source": {
                "type": "git",
                "url": "https://github.com/thephpleague/event.git",
                "reference": "ec38ff7ea10cad7d99a79ac937fbcffb9334c210"
            },
            "dist": {
                "type": "zip",
                "url": "https://api.github.com/repos/thephpleague/event/zipball/ec38ff7ea10cad7d99a79ac937fbcffb9334c210",
                "reference": "ec38ff7ea10cad7d99a79ac937fbcffb9334c210",
                "shasum": ""
            },
            "require": {
                "php": ">=7.2.0",
                "psr/event-dispatcher": "^1.0"
            },
            "provide": {
                "psr/event-dispatcher-implementation": "1.0"
            },
            "require-dev": {
                "friendsofphp/php-cs-fixer": "^2.16",
                "phpstan/phpstan": "^0.12.45",
                "phpunit/phpunit": "^8.5"
            },
            "type": "library",
            "extra": {
                "branch-alias": {
                    "dev-master": "3.0-dev"
                }
            },
            "autoload": {
                "psr-4": {
                    "League\\Event\\": "src/"
                }
            },
            "notification-url": "https://packagist.org/downloads/",
            "license": [
                "MIT"
            ],
            "authors": [
                {
                    "name": "Frank de Jonge",
                    "email": "info@frenky.net"
                }
            ],
            "description": "Event package",
            "keywords": [
                "emitter",
                "event",
                "listener"
            ],
            "support": {
                "issues": "https://github.com/thephpleague/event/issues",
                "source": "https://github.com/thephpleague/event/tree/3.0.3"
            },
            "time": "2024-09-04T16:06:53+00:00"
        },
        {
            "name": "league/html-to-markdown",
            "version": "5.1.1",
            "source": {
                "type": "git",
                "url": "https://github.com/thephpleague/html-to-markdown.git",
                "reference": "0b4066eede55c48f38bcee4fb8f0aa85654390fd"
            },
            "dist": {
                "type": "zip",
                "url": "https://api.github.com/repos/thephpleague/html-to-markdown/zipball/0b4066eede55c48f38bcee4fb8f0aa85654390fd",
                "reference": "0b4066eede55c48f38bcee4fb8f0aa85654390fd",
                "shasum": ""
            },
            "require": {
                "ext-dom": "*",
                "ext-xml": "*",
                "php": "^7.2.5 || ^8.0"
            },
            "require-dev": {
                "mikehaertl/php-shellcommand": "^1.1.0",
                "phpstan/phpstan": "^1.8.8",
                "phpunit/phpunit": "^8.5 || ^9.2",
                "scrutinizer/ocular": "^1.6",
                "unleashedtech/php-coding-standard": "^2.7 || ^3.0",
                "vimeo/psalm": "^4.22 || ^5.0"
            },
            "bin": [
                "bin/html-to-markdown"
            ],
            "type": "library",
            "extra": {
                "branch-alias": {
                    "dev-master": "5.2-dev"
                }
            },
            "autoload": {
                "psr-4": {
                    "League\\HTMLToMarkdown\\": "src/"
                }
            },
            "notification-url": "https://packagist.org/downloads/",
            "license": [
                "MIT"
            ],
            "authors": [
                {
                    "name": "Colin O'Dell",
                    "email": "colinodell@gmail.com",
                    "homepage": "https://www.colinodell.com",
                    "role": "Lead Developer"
                },
                {
                    "name": "Nick Cernis",
                    "email": "nick@cern.is",
                    "homepage": "http://modernnerd.net",
                    "role": "Original Author"
                }
            ],
            "description": "An HTML-to-markdown conversion helper for PHP",
            "homepage": "https://github.com/thephpleague/html-to-markdown",
            "keywords": [
                "html",
                "markdown"
            ],
            "support": {
                "issues": "https://github.com/thephpleague/html-to-markdown/issues",
                "source": "https://github.com/thephpleague/html-to-markdown/tree/5.1.1"
            },
            "funding": [
                {
                    "url": "https://www.colinodell.com/sponsor",
                    "type": "custom"
                },
                {
                    "url": "https://www.paypal.me/colinpodell/10.00",
                    "type": "custom"
                },
                {
                    "url": "https://github.com/colinodell",
                    "type": "github"
                },
                {
                    "url": "https://tidelift.com/funding/github/packagist/league/html-to-markdown",
                    "type": "tidelift"
                }
            ],
            "time": "2023-07-12T21:21:09+00:00"
        },
        {
            "name": "league/oauth2-client",
            "version": "2.8.0",
            "source": {
                "type": "git",
                "url": "https://github.com/thephpleague/oauth2-client.git",
                "reference": "3d5cf8d0543731dfb725ab30e4d7289891991e13"
            },
            "dist": {
                "type": "zip",
                "url": "https://api.github.com/repos/thephpleague/oauth2-client/zipball/3d5cf8d0543731dfb725ab30e4d7289891991e13",
                "reference": "3d5cf8d0543731dfb725ab30e4d7289891991e13",
                "shasum": ""
            },
            "require": {
                "ext-json": "*",
                "guzzlehttp/guzzle": "^6.5.8 || ^7.4.5",
                "php": "^7.1 || >=8.0.0 <8.5.0"
            },
            "require-dev": {
                "mockery/mockery": "^1.3.5",
                "php-parallel-lint/php-parallel-lint": "^1.4",
                "phpunit/phpunit": "^7 || ^8 || ^9 || ^10 || ^11",
                "squizlabs/php_codesniffer": "^3.11"
            },
            "type": "library",
            "autoload": {
                "psr-4": {
                    "League\\OAuth2\\Client\\": "src/"
                }
            },
            "notification-url": "https://packagist.org/downloads/",
            "license": [
                "MIT"
            ],
            "authors": [
                {
                    "name": "Alex Bilbie",
                    "email": "hello@alexbilbie.com",
                    "homepage": "http://www.alexbilbie.com",
                    "role": "Developer"
                },
                {
                    "name": "Woody Gilk",
                    "homepage": "https://github.com/shadowhand",
                    "role": "Contributor"
                }
            ],
            "description": "OAuth 2.0 Client Library",
            "keywords": [
                "Authentication",
                "SSO",
                "authorization",
                "identity",
                "idp",
                "oauth",
                "oauth2",
                "single sign on"
            ],
            "support": {
                "issues": "https://github.com/thephpleague/oauth2-client/issues",
                "source": "https://github.com/thephpleague/oauth2-client/tree/2.8.0"
            },
            "time": "2024-12-11T05:05:52+00:00"
        },
        {
            "name": "league/oauth2-google",
            "version": "4.0.1",
            "source": {
                "type": "git",
                "url": "https://github.com/thephpleague/oauth2-google.git",
                "reference": "1b01ba18ba31b29e88771e3e0979e5c91d4afe76"
            },
            "dist": {
                "type": "zip",
                "url": "https://api.github.com/repos/thephpleague/oauth2-google/zipball/1b01ba18ba31b29e88771e3e0979e5c91d4afe76",
                "reference": "1b01ba18ba31b29e88771e3e0979e5c91d4afe76",
                "shasum": ""
            },
            "require": {
                "league/oauth2-client": "^2.0",
                "php": "^7.3 || ^8.0"
            },
            "require-dev": {
                "eloquent/phony-phpunit": "^6.0 || ^7.1",
                "phpunit/phpunit": "^8.0 || ^9.0",
                "squizlabs/php_codesniffer": "^3.0"
            },
            "type": "library",
            "autoload": {
                "psr-4": {
                    "League\\OAuth2\\Client\\": "src/"
                }
            },
            "notification-url": "https://packagist.org/downloads/",
            "license": [
                "MIT"
            ],
            "authors": [
                {
                    "name": "Woody Gilk",
                    "email": "hello@shadowhand.com",
                    "homepage": "https://shadowhand.com"
                }
            ],
            "description": "Google OAuth 2.0 Client Provider for The PHP League OAuth2-Client",
            "keywords": [
                "Authentication",
                "authorization",
                "client",
                "google",
                "oauth",
                "oauth2"
            ],
            "support": {
                "issues": "https://github.com/thephpleague/oauth2-google/issues",
                "source": "https://github.com/thephpleague/oauth2-google/tree/4.0.1"
            },
            "time": "2023-03-17T15:20:52+00:00"
        },
        {
            "name": "league/oauth2-server",
            "version": "9.1.0",
            "source": {
                "type": "git",
                "url": "https://github.com/thephpleague/oauth2-server.git",
                "reference": "d511107cb018ead0bd84f86402b086306738c686"
            },
            "dist": {
                "type": "zip",
                "url": "https://api.github.com/repos/thephpleague/oauth2-server/zipball/d511107cb018ead0bd84f86402b086306738c686",
                "reference": "d511107cb018ead0bd84f86402b086306738c686",
                "shasum": ""
            },
            "require": {
                "defuse/php-encryption": "^2.4",
                "ext-json": "*",
                "ext-openssl": "*",
                "lcobucci/clock": "^2.3 || ^3.0",
                "lcobucci/jwt": "^5.0",
                "league/event": "^3.0",
                "league/uri": "^7.0",
                "php": "~8.1.0 || ~8.2.0 || ~8.3.0 || ~8.4.0",
                "psr/http-message": "^2.0",
                "psr/http-server-middleware": "^1.0"
            },
            "replace": {
                "league/oauth2server": "*",
                "lncd/oauth2": "*"
            },
            "require-dev": {
                "laminas/laminas-diactoros": "^3.5",
                "php-parallel-lint/php-parallel-lint": "^1.3.2",
                "phpstan/extension-installer": "^1.3.1",
                "phpstan/phpstan": "^1.12",
                "phpstan/phpstan-deprecation-rules": "^1.1.4",
                "phpstan/phpstan-phpunit": "^1.3.15",
                "phpstan/phpstan-strict-rules": "^1.5.2",
                "phpunit/phpunit": "^9.6.21",
                "roave/security-advisories": "dev-master",
                "slevomat/coding-standard": "^8.14.1",
                "squizlabs/php_codesniffer": "^3.8"
            },
            "type": "library",
            "autoload": {
                "psr-4": {
                    "League\\OAuth2\\Server\\": "src/"
                }
            },
            "notification-url": "https://packagist.org/downloads/",
            "license": [
                "MIT"
            ],
            "authors": [
                {
                    "name": "Alex Bilbie",
                    "email": "hello@alexbilbie.com",
                    "homepage": "http://www.alexbilbie.com",
                    "role": "Developer"
                },
                {
                    "name": "Andy Millington",
                    "email": "andrew@noexceptions.io",
                    "homepage": "https://www.noexceptions.io",
                    "role": "Developer"
                }
            ],
            "description": "A lightweight and powerful OAuth 2.0 authorization and resource server library with support for all the core specification grants. This library will allow you to secure your API with OAuth and allow your applications users to approve apps that want to access their data from your API.",
            "homepage": "https://oauth2.thephpleague.com/",
            "keywords": [
                "Authentication",
                "api",
                "auth",
                "authorisation",
                "authorization",
                "oauth",
                "oauth 2",
                "oauth 2.0",
                "oauth2",
                "protect",
                "resource",
                "secure",
                "server"
            ],
            "support": {
                "issues": "https://github.com/thephpleague/oauth2-server/issues",
                "source": "https://github.com/thephpleague/oauth2-server/tree/9.1.0"
            },
            "funding": [
                {
                    "url": "https://github.com/sephster",
                    "type": "github"
                }
            ],
            "time": "2024-11-21T22:47:09+00:00"
        },
        {
            "name": "league/uri",
            "version": "7.5.1",
            "source": {
                "type": "git",
                "url": "https://github.com/thephpleague/uri.git",
                "reference": "81fb5145d2644324614cc532b28efd0215bda430"
            },
            "dist": {
                "type": "zip",
                "url": "https://api.github.com/repos/thephpleague/uri/zipball/81fb5145d2644324614cc532b28efd0215bda430",
                "reference": "81fb5145d2644324614cc532b28efd0215bda430",
                "shasum": ""
            },
            "require": {
                "league/uri-interfaces": "^7.5",
                "php": "^8.1"
            },
            "conflict": {
                "league/uri-schemes": "^1.0"
            },
            "suggest": {
                "ext-bcmath": "to improve IPV4 host parsing",
                "ext-fileinfo": "to create Data URI from file contennts",
                "ext-gmp": "to improve IPV4 host parsing",
                "ext-intl": "to handle IDN host with the best performance",
                "jeremykendall/php-domain-parser": "to resolve Public Suffix and Top Level Domain",
                "league/uri-components": "Needed to easily manipulate URI objects components",
                "php-64bit": "to improve IPV4 host parsing",
                "symfony/polyfill-intl-idn": "to handle IDN host via the Symfony polyfill if ext-intl is not present"
            },
            "type": "library",
            "extra": {
                "branch-alias": {
                    "dev-master": "7.x-dev"
                }
            },
            "autoload": {
                "psr-4": {
                    "League\\Uri\\": ""
                }
            },
            "notification-url": "https://packagist.org/downloads/",
            "license": [
                "MIT"
            ],
            "authors": [
                {
                    "name": "Ignace Nyamagana Butera",
                    "email": "nyamsprod@gmail.com",
                    "homepage": "https://nyamsprod.com"
                }
            ],
            "description": "URI manipulation library",
            "homepage": "https://uri.thephpleague.com",
            "keywords": [
                "data-uri",
                "file-uri",
                "ftp",
                "hostname",
                "http",
                "https",
                "middleware",
                "parse_str",
                "parse_url",
                "psr-7",
                "query-string",
                "querystring",
                "rfc3986",
                "rfc3987",
                "rfc6570",
                "uri",
                "uri-template",
                "url",
                "ws"
            ],
            "support": {
                "docs": "https://uri.thephpleague.com",
                "forum": "https://thephpleague.slack.com",
                "issues": "https://github.com/thephpleague/uri-src/issues",
                "source": "https://github.com/thephpleague/uri/tree/7.5.1"
            },
            "funding": [
                {
                    "url": "https://github.com/sponsors/nyamsprod",
                    "type": "github"
                }
            ],
            "time": "2024-12-08T08:40:02+00:00"
        },
        {
            "name": "league/uri-interfaces",
            "version": "7.5.0",
            "source": {
                "type": "git",
                "url": "https://github.com/thephpleague/uri-interfaces.git",
                "reference": "08cfc6c4f3d811584fb09c37e2849e6a7f9b0742"
            },
            "dist": {
                "type": "zip",
                "url": "https://api.github.com/repos/thephpleague/uri-interfaces/zipball/08cfc6c4f3d811584fb09c37e2849e6a7f9b0742",
                "reference": "08cfc6c4f3d811584fb09c37e2849e6a7f9b0742",
                "shasum": ""
            },
            "require": {
                "ext-filter": "*",
                "php": "^8.1",
                "psr/http-factory": "^1",
                "psr/http-message": "^1.1 || ^2.0"
            },
            "suggest": {
                "ext-bcmath": "to improve IPV4 host parsing",
                "ext-gmp": "to improve IPV4 host parsing",
                "ext-intl": "to handle IDN host with the best performance",
                "php-64bit": "to improve IPV4 host parsing",
                "symfony/polyfill-intl-idn": "to handle IDN host via the Symfony polyfill if ext-intl is not present"
            },
            "type": "library",
            "extra": {
                "branch-alias": {
                    "dev-master": "7.x-dev"
                }
            },
            "autoload": {
                "psr-4": {
                    "League\\Uri\\": ""
                }
            },
            "notification-url": "https://packagist.org/downloads/",
            "license": [
                "MIT"
            ],
            "authors": [
                {
                    "name": "Ignace Nyamagana Butera",
                    "email": "nyamsprod@gmail.com",
                    "homepage": "https://nyamsprod.com"
                }
            ],
            "description": "Common interfaces and classes for URI representation and interaction",
            "homepage": "https://uri.thephpleague.com",
            "keywords": [
                "data-uri",
                "file-uri",
                "ftp",
                "hostname",
                "http",
                "https",
                "parse_str",
                "parse_url",
                "psr-7",
                "query-string",
                "querystring",
                "rfc3986",
                "rfc3987",
                "rfc6570",
                "uri",
                "url",
                "ws"
            ],
            "support": {
                "docs": "https://uri.thephpleague.com",
                "forum": "https://thephpleague.slack.com",
                "issues": "https://github.com/thephpleague/uri-src/issues",
                "source": "https://github.com/thephpleague/uri-interfaces/tree/7.5.0"
            },
            "funding": [
                {
                    "url": "https://github.com/sponsors/nyamsprod",
                    "type": "github"
                }
            ],
            "time": "2024-12-08T08:18:47+00:00"
        },
        {
            "name": "maennchen/zipstream-php",
            "version": "3.1.1",
            "source": {
                "type": "git",
                "url": "https://github.com/maennchen/ZipStream-PHP.git",
                "reference": "6187e9cc4493da94b9b63eb2315821552015fca9"
            },
            "dist": {
                "type": "zip",
                "url": "https://api.github.com/repos/maennchen/ZipStream-PHP/zipball/6187e9cc4493da94b9b63eb2315821552015fca9",
                "reference": "6187e9cc4493da94b9b63eb2315821552015fca9",
                "shasum": ""
            },
            "require": {
                "ext-mbstring": "*",
                "ext-zlib": "*",
                "php-64bit": "^8.1"
            },
            "require-dev": {
                "ext-zip": "*",
                "friendsofphp/php-cs-fixer": "^3.16",
                "guzzlehttp/guzzle": "^7.5",
                "mikey179/vfsstream": "^1.6",
                "php-coveralls/php-coveralls": "^2.5",
                "phpunit/phpunit": "^10.0",
                "vimeo/psalm": "^5.0"
            },
            "suggest": {
                "guzzlehttp/psr7": "^2.4",
                "psr/http-message": "^2.0"
            },
            "type": "library",
            "autoload": {
                "psr-4": {
                    "ZipStream\\": "src/"
                }
            },
            "notification-url": "https://packagist.org/downloads/",
            "license": [
                "MIT"
            ],
            "authors": [
                {
                    "name": "Paul Duncan",
                    "email": "pabs@pablotron.org"
                },
                {
                    "name": "Jonatan Männchen",
                    "email": "jonatan@maennchen.ch"
                },
                {
                    "name": "Jesse Donat",
                    "email": "donatj@gmail.com"
                },
                {
                    "name": "András Kolesár",
                    "email": "kolesar@kolesar.hu"
                }
            ],
            "description": "ZipStream is a library for dynamically streaming dynamic zip files from PHP without writing to the disk at all on the server.",
            "keywords": [
                "stream",
                "zip"
            ],
            "support": {
                "issues": "https://github.com/maennchen/ZipStream-PHP/issues",
                "source": "https://github.com/maennchen/ZipStream-PHP/tree/3.1.1"
            },
            "funding": [
                {
                    "url": "https://github.com/maennchen",
                    "type": "github"
                }
            ],
            "time": "2024-10-10T12:33:01+00:00"
        },
        {
            "name": "markbaker/complex",
            "version": "3.0.2",
            "source": {
                "type": "git",
                "url": "https://github.com/MarkBaker/PHPComplex.git",
                "reference": "95c56caa1cf5c766ad6d65b6344b807c1e8405b9"
            },
            "dist": {
                "type": "zip",
                "url": "https://api.github.com/repos/MarkBaker/PHPComplex/zipball/95c56caa1cf5c766ad6d65b6344b807c1e8405b9",
                "reference": "95c56caa1cf5c766ad6d65b6344b807c1e8405b9",
                "shasum": ""
            },
            "require": {
                "php": "^7.2 || ^8.0"
            },
            "require-dev": {
                "dealerdirect/phpcodesniffer-composer-installer": "dev-master",
                "phpcompatibility/php-compatibility": "^9.3",
                "phpunit/phpunit": "^7.0 || ^8.0 || ^9.0",
                "squizlabs/php_codesniffer": "^3.7"
            },
            "type": "library",
            "autoload": {
                "psr-4": {
                    "Complex\\": "classes/src/"
                }
            },
            "notification-url": "https://packagist.org/downloads/",
            "license": [
                "MIT"
            ],
            "authors": [
                {
                    "name": "Mark Baker",
                    "email": "mark@lange.demon.co.uk"
                }
            ],
            "description": "PHP Class for working with complex numbers",
            "homepage": "https://github.com/MarkBaker/PHPComplex",
            "keywords": [
                "complex",
                "mathematics"
            ],
            "support": {
                "issues": "https://github.com/MarkBaker/PHPComplex/issues",
                "source": "https://github.com/MarkBaker/PHPComplex/tree/3.0.2"
            },
            "time": "2022-12-06T16:21:08+00:00"
        },
        {
            "name": "markbaker/matrix",
            "version": "3.0.1",
            "source": {
                "type": "git",
                "url": "https://github.com/MarkBaker/PHPMatrix.git",
                "reference": "728434227fe21be27ff6d86621a1b13107a2562c"
            },
            "dist": {
                "type": "zip",
                "url": "https://api.github.com/repos/MarkBaker/PHPMatrix/zipball/728434227fe21be27ff6d86621a1b13107a2562c",
                "reference": "728434227fe21be27ff6d86621a1b13107a2562c",
                "shasum": ""
            },
            "require": {
                "php": "^7.1 || ^8.0"
            },
            "require-dev": {
                "dealerdirect/phpcodesniffer-composer-installer": "dev-master",
                "phpcompatibility/php-compatibility": "^9.3",
                "phpdocumentor/phpdocumentor": "2.*",
                "phploc/phploc": "^4.0",
                "phpmd/phpmd": "2.*",
                "phpunit/phpunit": "^7.0 || ^8.0 || ^9.0",
                "sebastian/phpcpd": "^4.0",
                "squizlabs/php_codesniffer": "^3.7"
            },
            "type": "library",
            "autoload": {
                "psr-4": {
                    "Matrix\\": "classes/src/"
                }
            },
            "notification-url": "https://packagist.org/downloads/",
            "license": [
                "MIT"
            ],
            "authors": [
                {
                    "name": "Mark Baker",
                    "email": "mark@demon-angel.eu"
                }
            ],
            "description": "PHP Class for working with matrices",
            "homepage": "https://github.com/MarkBaker/PHPMatrix",
            "keywords": [
                "mathematics",
                "matrix",
                "vector"
            ],
            "support": {
                "issues": "https://github.com/MarkBaker/PHPMatrix/issues",
                "source": "https://github.com/MarkBaker/PHPMatrix/tree/3.0.1"
            },
            "time": "2022-12-02T22:17:43+00:00"
        },
        {
            "name": "masterminds/html5",
            "version": "2.9.0",
            "source": {
                "type": "git",
                "url": "https://github.com/Masterminds/html5-php.git",
                "reference": "f5ac2c0b0a2eefca70b2ce32a5809992227e75a6"
            },
            "dist": {
                "type": "zip",
                "url": "https://api.github.com/repos/Masterminds/html5-php/zipball/f5ac2c0b0a2eefca70b2ce32a5809992227e75a6",
                "reference": "f5ac2c0b0a2eefca70b2ce32a5809992227e75a6",
                "shasum": ""
            },
            "require": {
                "ext-dom": "*",
                "php": ">=5.3.0"
            },
            "require-dev": {
                "phpunit/phpunit": "^4.8.35 || ^5.7.21 || ^6 || ^7 || ^8 || ^9"
            },
            "type": "library",
            "extra": {
                "branch-alias": {
                    "dev-master": "2.7-dev"
                }
            },
            "autoload": {
                "psr-4": {
                    "Masterminds\\": "src"
                }
            },
            "notification-url": "https://packagist.org/downloads/",
            "license": [
                "MIT"
            ],
            "authors": [
                {
                    "name": "Matt Butcher",
                    "email": "technosophos@gmail.com"
                },
                {
                    "name": "Matt Farina",
                    "email": "matt@mattfarina.com"
                },
                {
                    "name": "Asmir Mustafic",
                    "email": "goetas@gmail.com"
                }
            ],
            "description": "An HTML5 parser and serializer.",
            "homepage": "http://masterminds.github.io/html5-php",
            "keywords": [
                "HTML5",
                "dom",
                "html",
                "parser",
                "querypath",
                "serializer",
                "xml"
            ],
            "support": {
                "issues": "https://github.com/Masterminds/html5-php/issues",
                "source": "https://github.com/Masterminds/html5-php/tree/2.9.0"
            },
            "time": "2024-03-31T07:05:07+00:00"
        },
        {
            "name": "mexitek/phpcolors",
            "version": "v1.0.4",
            "source": {
                "type": "git",
                "url": "https://github.com/mexitek/phpColors.git",
                "reference": "4043974240ca7dc3c2bec3c158588148b605b206"
            },
            "dist": {
                "type": "zip",
                "url": "https://api.github.com/repos/mexitek/phpColors/zipball/4043974240ca7dc3c2bec3c158588148b605b206",
                "reference": "4043974240ca7dc3c2bec3c158588148b605b206",
                "shasum": ""
            },
            "require": {
                "php": "^7.2|^8.0"
            },
            "require-dev": {
                "nette/tester": "^2.3",
                "squizlabs/php_codesniffer": "^3.5"
            },
            "type": "library",
            "autoload": {
                "classmap": [
                    "src"
                ]
            },
            "notification-url": "https://packagist.org/downloads/",
            "license": [
                "MIT"
            ],
            "authors": [
                {
                    "name": "Arlo Carreon",
                    "homepage": "http://arlocarreon.com",
                    "role": "creator"
                }
            ],
            "description": "A series of methods that let you manipulate colors. Just incase you ever need different shades of one color on the fly.",
            "homepage": "http://mexitek.github.com/phpColors/",
            "keywords": [
                "color",
                "css",
                "design",
                "frontend",
                "ui"
            ],
            "support": {
                "issues": "https://github.com/mexitek/phpColors/issues",
                "source": "https://github.com/mexitek/phpColors"
            },
            "time": "2021-11-26T13:19:08+00:00"
        },
        {
            "name": "monolog/monolog",
            "version": "3.8.1",
            "source": {
                "type": "git",
                "url": "https://github.com/Seldaek/monolog.git",
                "reference": "aef6ee73a77a66e404dd6540934a9ef1b3c855b4"
            },
            "dist": {
                "type": "zip",
                "url": "https://api.github.com/repos/Seldaek/monolog/zipball/aef6ee73a77a66e404dd6540934a9ef1b3c855b4",
                "reference": "aef6ee73a77a66e404dd6540934a9ef1b3c855b4",
                "shasum": ""
            },
            "require": {
                "php": ">=8.1",
                "psr/log": "^2.0 || ^3.0"
            },
            "provide": {
                "psr/log-implementation": "3.0.0"
            },
            "require-dev": {
                "aws/aws-sdk-php": "^3.0",
                "doctrine/couchdb": "~1.0@dev",
                "elasticsearch/elasticsearch": "^7 || ^8",
                "ext-json": "*",
                "graylog2/gelf-php": "^1.4.2 || ^2.0",
                "guzzlehttp/guzzle": "^7.4.5",
                "guzzlehttp/psr7": "^2.2",
                "mongodb/mongodb": "^1.8",
                "php-amqplib/php-amqplib": "~2.4 || ^3",
                "php-console/php-console": "^3.1.8",
                "phpstan/phpstan": "^2",
                "phpstan/phpstan-deprecation-rules": "^2",
                "phpstan/phpstan-strict-rules": "^2",
                "phpunit/phpunit": "^10.5.17 || ^11.0.7",
                "predis/predis": "^1.1 || ^2",
                "rollbar/rollbar": "^4.0",
                "ruflin/elastica": "^7 || ^8",
                "symfony/mailer": "^5.4 || ^6",
                "symfony/mime": "^5.4 || ^6"
            },
            "suggest": {
                "aws/aws-sdk-php": "Allow sending log messages to AWS services like DynamoDB",
                "doctrine/couchdb": "Allow sending log messages to a CouchDB server",
                "elasticsearch/elasticsearch": "Allow sending log messages to an Elasticsearch server via official client",
                "ext-amqp": "Allow sending log messages to an AMQP server (1.0+ required)",
                "ext-curl": "Required to send log messages using the IFTTTHandler, the LogglyHandler, the SendGridHandler, the SlackWebhookHandler or the TelegramBotHandler",
                "ext-mbstring": "Allow to work properly with unicode symbols",
                "ext-mongodb": "Allow sending log messages to a MongoDB server (via driver)",
                "ext-openssl": "Required to send log messages using SSL",
                "ext-sockets": "Allow sending log messages to a Syslog server (via UDP driver)",
                "graylog2/gelf-php": "Allow sending log messages to a GrayLog2 server",
                "mongodb/mongodb": "Allow sending log messages to a MongoDB server (via library)",
                "php-amqplib/php-amqplib": "Allow sending log messages to an AMQP server using php-amqplib",
                "rollbar/rollbar": "Allow sending log messages to Rollbar",
                "ruflin/elastica": "Allow sending log messages to an Elastic Search server"
            },
            "type": "library",
            "extra": {
                "branch-alias": {
                    "dev-main": "3.x-dev"
                }
            },
            "autoload": {
                "psr-4": {
                    "Monolog\\": "src/Monolog"
                }
            },
            "notification-url": "https://packagist.org/downloads/",
            "license": [
                "MIT"
            ],
            "authors": [
                {
                    "name": "Jordi Boggiano",
                    "email": "j.boggiano@seld.be",
                    "homepage": "https://seld.be"
                }
            ],
            "description": "Sends your logs to files, sockets, inboxes, databases and various web services",
            "homepage": "https://github.com/Seldaek/monolog",
            "keywords": [
                "log",
                "logging",
                "psr-3"
            ],
            "support": {
                "issues": "https://github.com/Seldaek/monolog/issues",
                "source": "https://github.com/Seldaek/monolog/tree/3.8.1"
            },
            "funding": [
                {
                    "url": "https://github.com/Seldaek",
                    "type": "github"
                },
                {
                    "url": "https://tidelift.com/funding/github/packagist/monolog/monolog",
                    "type": "tidelift"
                }
            ],
            "time": "2024-12-05T17:15:07+00:00"
        },
        {
            "name": "nette/schema",
            "version": "v1.3.2",
            "source": {
                "type": "git",
                "url": "https://github.com/nette/schema.git",
                "reference": "da801d52f0354f70a638673c4a0f04e16529431d"
            },
            "dist": {
                "type": "zip",
                "url": "https://api.github.com/repos/nette/schema/zipball/da801d52f0354f70a638673c4a0f04e16529431d",
                "reference": "da801d52f0354f70a638673c4a0f04e16529431d",
                "shasum": ""
            },
            "require": {
                "nette/utils": "^4.0",
                "php": "8.1 - 8.4"
            },
            "require-dev": {
                "nette/tester": "^2.5.2",
                "phpstan/phpstan-nette": "^1.0",
                "tracy/tracy": "^2.8"
            },
            "type": "library",
            "extra": {
                "branch-alias": {
                    "dev-master": "1.3-dev"
                }
            },
            "autoload": {
                "classmap": [
                    "src/"
                ]
            },
            "notification-url": "https://packagist.org/downloads/",
            "license": [
                "BSD-3-Clause",
                "GPL-2.0-only",
                "GPL-3.0-only"
            ],
            "authors": [
                {
                    "name": "David Grudl",
                    "homepage": "https://davidgrudl.com"
                },
                {
                    "name": "Nette Community",
                    "homepage": "https://nette.org/contributors"
                }
            ],
            "description": "📐 Nette Schema: validating data structures against a given Schema.",
            "homepage": "https://nette.org",
            "keywords": [
                "config",
                "nette"
            ],
            "support": {
                "issues": "https://github.com/nette/schema/issues",
                "source": "https://github.com/nette/schema/tree/v1.3.2"
            },
            "time": "2024-10-06T23:10:23+00:00"
        },
        {
            "name": "nette/utils",
            "version": "v4.0.5",
            "source": {
                "type": "git",
                "url": "https://github.com/nette/utils.git",
                "reference": "736c567e257dbe0fcf6ce81b4d6dbe05c6899f96"
            },
            "dist": {
                "type": "zip",
                "url": "https://api.github.com/repos/nette/utils/zipball/736c567e257dbe0fcf6ce81b4d6dbe05c6899f96",
                "reference": "736c567e257dbe0fcf6ce81b4d6dbe05c6899f96",
                "shasum": ""
            },
            "require": {
                "php": "8.0 - 8.4"
            },
            "conflict": {
                "nette/finder": "<3",
                "nette/schema": "<1.2.2"
            },
            "require-dev": {
                "jetbrains/phpstorm-attributes": "dev-master",
                "nette/tester": "^2.5",
                "phpstan/phpstan": "^1.0",
                "tracy/tracy": "^2.9"
            },
            "suggest": {
                "ext-gd": "to use Image",
                "ext-iconv": "to use Strings::webalize(), toAscii(), chr() and reverse()",
                "ext-intl": "to use Strings::webalize(), toAscii(), normalize() and compare()",
                "ext-json": "to use Nette\\Utils\\Json",
                "ext-mbstring": "to use Strings::lower() etc...",
                "ext-tokenizer": "to use Nette\\Utils\\Reflection::getUseStatements()"
            },
            "type": "library",
            "extra": {
                "branch-alias": {
                    "dev-master": "4.0-dev"
                }
            },
            "autoload": {
                "classmap": [
                    "src/"
                ]
            },
            "notification-url": "https://packagist.org/downloads/",
            "license": [
                "BSD-3-Clause",
                "GPL-2.0-only",
                "GPL-3.0-only"
            ],
            "authors": [
                {
                    "name": "David Grudl",
                    "homepage": "https://davidgrudl.com"
                },
                {
                    "name": "Nette Community",
                    "homepage": "https://nette.org/contributors"
                }
            ],
            "description": "🛠  Nette Utils: lightweight utilities for string & array manipulation, image handling, safe JSON encoding/decoding, validation, slug or strong password generating etc.",
            "homepage": "https://nette.org",
            "keywords": [
                "array",
                "core",
                "datetime",
                "images",
                "json",
                "nette",
                "paginator",
                "password",
                "slugify",
                "string",
                "unicode",
                "utf-8",
                "utility",
                "validation"
            ],
            "support": {
                "issues": "https://github.com/nette/utils/issues",
                "source": "https://github.com/nette/utils/tree/v4.0.5"
            },
            "time": "2024-08-07T15:39:19+00:00"
        },
        {
            "name": "paragonie/sodium_compat",
            "version": "v2.1.0",
            "source": {
                "type": "git",
                "url": "https://github.com/paragonie/sodium_compat.git",
                "reference": "a673d5f310477027cead2e2f2b6db5d8368157cb"
            },
            "dist": {
                "type": "zip",
                "url": "https://api.github.com/repos/paragonie/sodium_compat/zipball/a673d5f310477027cead2e2f2b6db5d8368157cb",
                "reference": "a673d5f310477027cead2e2f2b6db5d8368157cb",
                "shasum": ""
            },
            "require": {
                "php": "^8.1",
                "php-64bit": "*"
            },
            "require-dev": {
                "phpunit/phpunit": "^7|^8|^9",
                "vimeo/psalm": "^4|^5"
            },
            "suggest": {
                "ext-sodium": "Better performance, password hashing (Argon2i), secure memory management (memzero), and better security."
            },
            "type": "library",
            "extra": {
                "branch-alias": {
                    "dev-master": "2.0.x-dev"
                }
            },
            "autoload": {
                "files": [
                    "autoload.php"
                ]
            },
            "notification-url": "https://packagist.org/downloads/",
            "license": [
                "ISC"
            ],
            "authors": [
                {
                    "name": "Paragon Initiative Enterprises",
                    "email": "security@paragonie.com"
                },
                {
                    "name": "Frank Denis",
                    "email": "jedisct1@pureftpd.org"
                }
            ],
            "description": "Pure PHP implementation of libsodium; uses the PHP extension if it exists",
            "keywords": [
                "Authentication",
                "BLAKE2b",
                "ChaCha20",
                "ChaCha20-Poly1305",
                "Chapoly",
                "Curve25519",
                "Ed25519",
                "EdDSA",
                "Edwards-curve Digital Signature Algorithm",
                "Elliptic Curve Diffie-Hellman",
                "Poly1305",
                "Pure-PHP cryptography",
                "RFC 7748",
                "RFC 8032",
                "Salpoly",
                "Salsa20",
                "X25519",
                "XChaCha20-Poly1305",
                "XSalsa20-Poly1305",
                "Xchacha20",
                "Xsalsa20",
                "aead",
                "cryptography",
                "ecdh",
                "elliptic curve",
                "elliptic curve cryptography",
                "encryption",
                "libsodium",
                "php",
                "public-key cryptography",
                "secret-key cryptography",
                "side-channel resistant"
            ],
            "support": {
                "issues": "https://github.com/paragonie/sodium_compat/issues",
                "source": "https://github.com/paragonie/sodium_compat/tree/v2.1.0"
            },
            "time": "2024-09-04T12:51:01+00:00"
        },
        {
            "name": "phpdocumentor/reflection-common",
            "version": "2.2.0",
            "source": {
                "type": "git",
                "url": "https://github.com/phpDocumentor/ReflectionCommon.git",
                "reference": "1d01c49d4ed62f25aa84a747ad35d5a16924662b"
            },
            "dist": {
                "type": "zip",
                "url": "https://api.github.com/repos/phpDocumentor/ReflectionCommon/zipball/1d01c49d4ed62f25aa84a747ad35d5a16924662b",
                "reference": "1d01c49d4ed62f25aa84a747ad35d5a16924662b",
                "shasum": ""
            },
            "require": {
                "php": "^7.2 || ^8.0"
            },
            "type": "library",
            "extra": {
                "branch-alias": {
                    "dev-2.x": "2.x-dev"
                }
            },
            "autoload": {
                "psr-4": {
                    "phpDocumentor\\Reflection\\": "src/"
                }
            },
            "notification-url": "https://packagist.org/downloads/",
            "license": [
                "MIT"
            ],
            "authors": [
                {
                    "name": "Jaap van Otterdijk",
                    "email": "opensource@ijaap.nl"
                }
            ],
            "description": "Common reflection classes used by phpdocumentor to reflect the code structure",
            "homepage": "http://www.phpdoc.org",
            "keywords": [
                "FQSEN",
                "phpDocumentor",
                "phpdoc",
                "reflection",
                "static analysis"
            ],
            "support": {
                "issues": "https://github.com/phpDocumentor/ReflectionCommon/issues",
                "source": "https://github.com/phpDocumentor/ReflectionCommon/tree/2.x"
            },
            "time": "2020-06-27T09:03:43+00:00"
        },
        {
            "name": "phpdocumentor/reflection-docblock",
            "version": "5.6.1",
            "source": {
                "type": "git",
                "url": "https://github.com/phpDocumentor/ReflectionDocBlock.git",
                "reference": "e5e784149a09bd69d9a5e3b01c5cbd2e2bd653d8"
            },
            "dist": {
                "type": "zip",
                "url": "https://api.github.com/repos/phpDocumentor/ReflectionDocBlock/zipball/e5e784149a09bd69d9a5e3b01c5cbd2e2bd653d8",
                "reference": "e5e784149a09bd69d9a5e3b01c5cbd2e2bd653d8",
                "shasum": ""
            },
            "require": {
                "doctrine/deprecations": "^1.1",
                "ext-filter": "*",
                "php": "^7.4 || ^8.0",
                "phpdocumentor/reflection-common": "^2.2",
                "phpdocumentor/type-resolver": "^1.7",
                "phpstan/phpdoc-parser": "^1.7|^2.0",
                "webmozart/assert": "^1.9.1"
            },
            "require-dev": {
                "mockery/mockery": "~1.3.5 || ~1.6.0",
                "phpstan/extension-installer": "^1.1",
                "phpstan/phpstan": "^1.8",
                "phpstan/phpstan-mockery": "^1.1",
                "phpstan/phpstan-webmozart-assert": "^1.2",
                "phpunit/phpunit": "^9.5",
                "psalm/phar": "^5.26"
            },
            "type": "library",
            "extra": {
                "branch-alias": {
                    "dev-master": "5.x-dev"
                }
            },
            "autoload": {
                "psr-4": {
                    "phpDocumentor\\Reflection\\": "src"
                }
            },
            "notification-url": "https://packagist.org/downloads/",
            "license": [
                "MIT"
            ],
            "authors": [
                {
                    "name": "Mike van Riel",
                    "email": "me@mikevanriel.com"
                },
                {
                    "name": "Jaap van Otterdijk",
                    "email": "opensource@ijaap.nl"
                }
            ],
            "description": "With this component, a library can provide support for annotations via DocBlocks or otherwise retrieve information that is embedded in a DocBlock.",
            "support": {
                "issues": "https://github.com/phpDocumentor/ReflectionDocBlock/issues",
                "source": "https://github.com/phpDocumentor/ReflectionDocBlock/tree/5.6.1"
            },
            "time": "2024-12-07T09:39:29+00:00"
        },
        {
            "name": "phpdocumentor/type-resolver",
            "version": "1.10.0",
            "source": {
                "type": "git",
                "url": "https://github.com/phpDocumentor/TypeResolver.git",
                "reference": "679e3ce485b99e84c775d28e2e96fade9a7fb50a"
            },
            "dist": {
                "type": "zip",
                "url": "https://api.github.com/repos/phpDocumentor/TypeResolver/zipball/679e3ce485b99e84c775d28e2e96fade9a7fb50a",
                "reference": "679e3ce485b99e84c775d28e2e96fade9a7fb50a",
                "shasum": ""
            },
            "require": {
                "doctrine/deprecations": "^1.0",
                "php": "^7.3 || ^8.0",
                "phpdocumentor/reflection-common": "^2.0",
                "phpstan/phpdoc-parser": "^1.18|^2.0"
            },
            "require-dev": {
                "ext-tokenizer": "*",
                "phpbench/phpbench": "^1.2",
                "phpstan/extension-installer": "^1.1",
                "phpstan/phpstan": "^1.8",
                "phpstan/phpstan-phpunit": "^1.1",
                "phpunit/phpunit": "^9.5",
                "rector/rector": "^0.13.9",
                "vimeo/psalm": "^4.25"
            },
            "type": "library",
            "extra": {
                "branch-alias": {
                    "dev-1.x": "1.x-dev"
                }
            },
            "autoload": {
                "psr-4": {
                    "phpDocumentor\\Reflection\\": "src"
                }
            },
            "notification-url": "https://packagist.org/downloads/",
            "license": [
                "MIT"
            ],
            "authors": [
                {
                    "name": "Mike van Riel",
                    "email": "me@mikevanriel.com"
                }
            ],
            "description": "A PSR-5 based resolver of Class names, Types and Structural Element Names",
            "support": {
                "issues": "https://github.com/phpDocumentor/TypeResolver/issues",
                "source": "https://github.com/phpDocumentor/TypeResolver/tree/1.10.0"
            },
            "time": "2024-11-09T15:12:26+00:00"
        },
        {
            "name": "phplang/scope-exit",
            "version": "1.0.0",
            "source": {
                "type": "git",
                "url": "https://github.com/phplang/scope-exit.git",
                "reference": "239b73abe89f9414aa85a7ca075ec9445629192b"
            },
            "dist": {
                "type": "zip",
                "url": "https://api.github.com/repos/phplang/scope-exit/zipball/239b73abe89f9414aa85a7ca075ec9445629192b",
                "reference": "239b73abe89f9414aa85a7ca075ec9445629192b",
                "shasum": ""
            },
            "require-dev": {
                "phpunit/phpunit": "*"
            },
            "type": "library",
            "autoload": {
                "psr-4": {
                    "PhpLang\\": "src/"
                }
            },
            "notification-url": "https://packagist.org/downloads/",
            "license": [
                "BSD"
            ],
            "authors": [
                {
                    "name": "Sara Golemon",
                    "email": "pollita@php.net",
                    "homepage": "https://twitter.com/SaraMG",
                    "role": "Developer"
                }
            ],
            "description": "Emulation of SCOPE_EXIT construct from C++",
            "homepage": "https://github.com/phplang/scope-exit",
            "keywords": [
                "cleanup",
                "exit",
                "scope"
            ],
            "support": {
                "issues": "https://github.com/phplang/scope-exit/issues",
                "source": "https://github.com/phplang/scope-exit/tree/master"
            },
            "time": "2016-09-17T00:15:18+00:00"
        },
        {
            "name": "phpoffice/phpspreadsheet",
            "version": "3.7.0",
            "source": {
                "type": "git",
                "url": "https://github.com/PHPOffice/PhpSpreadsheet.git",
                "reference": "2fc12fdc58d39297c7b8c72d65b37a1a25d65ab5"
            },
            "dist": {
                "type": "zip",
                "url": "https://api.github.com/repos/PHPOffice/PhpSpreadsheet/zipball/2fc12fdc58d39297c7b8c72d65b37a1a25d65ab5",
                "reference": "2fc12fdc58d39297c7b8c72d65b37a1a25d65ab5",
                "shasum": ""
            },
            "require": {
                "ext-ctype": "*",
                "ext-dom": "*",
                "ext-fileinfo": "*",
                "ext-gd": "*",
                "ext-iconv": "*",
                "ext-libxml": "*",
                "ext-mbstring": "*",
                "ext-simplexml": "*",
                "ext-xml": "*",
                "ext-xmlreader": "*",
                "ext-xmlwriter": "*",
                "ext-zip": "*",
                "ext-zlib": "*",
                "maennchen/zipstream-php": "^2.1 || ^3.0",
                "markbaker/complex": "^3.0",
                "markbaker/matrix": "^3.0",
                "php": "^8.1",
                "psr/http-client": "^1.0",
                "psr/http-factory": "^1.0",
                "psr/simple-cache": "^1.0 || ^2.0 || ^3.0"
            },
            "require-dev": {
                "dealerdirect/phpcodesniffer-composer-installer": "dev-main",
                "dompdf/dompdf": "^2.0 || ^3.0",
                "friendsofphp/php-cs-fixer": "^3.2",
                "mitoteam/jpgraph": "^10.3",
                "mpdf/mpdf": "^8.1.1",
                "phpcompatibility/php-compatibility": "^9.3",
                "phpstan/phpstan": "^1.1",
                "phpstan/phpstan-phpunit": "^1.0",
                "phpunit/phpunit": "^10.5",
                "squizlabs/php_codesniffer": "^3.7",
                "tecnickcom/tcpdf": "^6.5"
            },
            "suggest": {
                "dompdf/dompdf": "Option for rendering PDF with PDF Writer",
                "ext-intl": "PHP Internationalization Functions",
                "mitoteam/jpgraph": "Option for rendering charts, or including charts with PDF or HTML Writers",
                "mpdf/mpdf": "Option for rendering PDF with PDF Writer",
                "tecnickcom/tcpdf": "Option for rendering PDF with PDF Writer"
            },
            "type": "library",
            "autoload": {
                "psr-4": {
                    "PhpOffice\\PhpSpreadsheet\\": "src/PhpSpreadsheet"
                }
            },
            "notification-url": "https://packagist.org/downloads/",
            "license": [
                "MIT"
            ],
            "authors": [
                {
                    "name": "Maarten Balliauw",
                    "homepage": "https://blog.maartenballiauw.be"
                },
                {
                    "name": "Mark Baker",
                    "homepage": "https://markbakeruk.net"
                },
                {
                    "name": "Franck Lefevre",
                    "homepage": "https://rootslabs.net"
                },
                {
                    "name": "Erik Tilt"
                },
                {
                    "name": "Adrien Crivelli"
                }
            ],
            "description": "PHPSpreadsheet - Read, Create and Write Spreadsheet documents in PHP - Spreadsheet engine",
            "homepage": "https://github.com/PHPOffice/PhpSpreadsheet",
            "keywords": [
                "OpenXML",
                "excel",
                "gnumeric",
                "ods",
                "php",
                "spreadsheet",
                "xls",
                "xlsx"
            ],
            "support": {
                "issues": "https://github.com/PHPOffice/PhpSpreadsheet/issues",
                "source": "https://github.com/PHPOffice/PhpSpreadsheet/tree/3.7.0"
            },
            "time": "2024-12-27T05:34:47+00:00"
        },
        {
            "name": "phpstan/phpdoc-parser",
            "version": "2.0.0",
            "source": {
                "type": "git",
                "url": "https://github.com/phpstan/phpdoc-parser.git",
                "reference": "c00d78fb6b29658347f9d37ebe104bffadf36299"
            },
            "dist": {
                "type": "zip",
                "url": "https://api.github.com/repos/phpstan/phpdoc-parser/zipball/c00d78fb6b29658347f9d37ebe104bffadf36299",
                "reference": "c00d78fb6b29658347f9d37ebe104bffadf36299",
                "shasum": ""
            },
            "require": {
                "php": "^7.4 || ^8.0"
            },
            "require-dev": {
                "doctrine/annotations": "^2.0",
                "nikic/php-parser": "^5.3.0",
                "php-parallel-lint/php-parallel-lint": "^1.2",
                "phpstan/extension-installer": "^1.0",
                "phpstan/phpstan": "^2.0",
                "phpstan/phpstan-phpunit": "^2.0",
                "phpstan/phpstan-strict-rules": "^2.0",
                "phpunit/phpunit": "^9.6",
                "symfony/process": "^5.2"
            },
            "type": "library",
            "autoload": {
                "psr-4": {
                    "PHPStan\\PhpDocParser\\": [
                        "src/"
                    ]
                }
            },
            "notification-url": "https://packagist.org/downloads/",
            "license": [
                "MIT"
            ],
            "description": "PHPDoc parser with support for nullable, intersection and generic types",
            "support": {
                "issues": "https://github.com/phpstan/phpdoc-parser/issues",
                "source": "https://github.com/phpstan/phpdoc-parser/tree/2.0.0"
            },
            "time": "2024-10-13T11:29:49+00:00"
        },
        {
            "name": "psr/cache",
            "version": "3.0.0",
            "source": {
                "type": "git",
                "url": "https://github.com/php-fig/cache.git",
                "reference": "aa5030cfa5405eccfdcb1083ce040c2cb8d253bf"
            },
            "dist": {
                "type": "zip",
                "url": "https://api.github.com/repos/php-fig/cache/zipball/aa5030cfa5405eccfdcb1083ce040c2cb8d253bf",
                "reference": "aa5030cfa5405eccfdcb1083ce040c2cb8d253bf",
                "shasum": ""
            },
            "require": {
                "php": ">=8.0.0"
            },
            "type": "library",
            "extra": {
                "branch-alias": {
                    "dev-master": "1.0.x-dev"
                }
            },
            "autoload": {
                "psr-4": {
                    "Psr\\Cache\\": "src/"
                }
            },
            "notification-url": "https://packagist.org/downloads/",
            "license": [
                "MIT"
            ],
            "authors": [
                {
                    "name": "PHP-FIG",
                    "homepage": "https://www.php-fig.org/"
                }
            ],
            "description": "Common interface for caching libraries",
            "keywords": [
                "cache",
                "psr",
                "psr-6"
            ],
            "support": {
                "source": "https://github.com/php-fig/cache/tree/3.0.0"
            },
            "time": "2021-02-03T23:26:27+00:00"
        },
        {
            "name": "psr/clock",
            "version": "1.0.0",
            "source": {
                "type": "git",
                "url": "https://github.com/php-fig/clock.git",
                "reference": "e41a24703d4560fd0acb709162f73b8adfc3aa0d"
            },
            "dist": {
                "type": "zip",
                "url": "https://api.github.com/repos/php-fig/clock/zipball/e41a24703d4560fd0acb709162f73b8adfc3aa0d",
                "reference": "e41a24703d4560fd0acb709162f73b8adfc3aa0d",
                "shasum": ""
            },
            "require": {
                "php": "^7.0 || ^8.0"
            },
            "type": "library",
            "autoload": {
                "psr-4": {
                    "Psr\\Clock\\": "src/"
                }
            },
            "notification-url": "https://packagist.org/downloads/",
            "license": [
                "MIT"
            ],
            "authors": [
                {
                    "name": "PHP-FIG",
                    "homepage": "https://www.php-fig.org/"
                }
            ],
            "description": "Common interface for reading the clock.",
            "homepage": "https://github.com/php-fig/clock",
            "keywords": [
                "clock",
                "now",
                "psr",
                "psr-20",
                "time"
            ],
            "support": {
                "issues": "https://github.com/php-fig/clock/issues",
                "source": "https://github.com/php-fig/clock/tree/1.0.0"
            },
            "time": "2022-11-25T14:36:26+00:00"
        },
        {
            "name": "psr/container",
            "version": "1.1.2",
            "source": {
                "type": "git",
                "url": "https://github.com/php-fig/container.git",
                "reference": "513e0666f7216c7459170d56df27dfcefe1689ea"
            },
            "dist": {
                "type": "zip",
                "url": "https://api.github.com/repos/php-fig/container/zipball/513e0666f7216c7459170d56df27dfcefe1689ea",
                "reference": "513e0666f7216c7459170d56df27dfcefe1689ea",
                "shasum": ""
            },
            "require": {
                "php": ">=7.4.0"
            },
            "type": "library",
            "autoload": {
                "psr-4": {
                    "Psr\\Container\\": "src/"
                }
            },
            "notification-url": "https://packagist.org/downloads/",
            "license": [
                "MIT"
            ],
            "authors": [
                {
                    "name": "PHP-FIG",
                    "homepage": "https://www.php-fig.org/"
                }
            ],
            "description": "Common Container Interface (PHP FIG PSR-11)",
            "homepage": "https://github.com/php-fig/container",
            "keywords": [
                "PSR-11",
                "container",
                "container-interface",
                "container-interop",
                "psr"
            ],
            "support": {
                "issues": "https://github.com/php-fig/container/issues",
                "source": "https://github.com/php-fig/container/tree/1.1.2"
            },
            "time": "2021-11-05T16:50:12+00:00"
        },
        {
            "name": "psr/event-dispatcher",
            "version": "1.0.0",
            "source": {
                "type": "git",
                "url": "https://github.com/php-fig/event-dispatcher.git",
                "reference": "dbefd12671e8a14ec7f180cab83036ed26714bb0"
            },
            "dist": {
                "type": "zip",
                "url": "https://api.github.com/repos/php-fig/event-dispatcher/zipball/dbefd12671e8a14ec7f180cab83036ed26714bb0",
                "reference": "dbefd12671e8a14ec7f180cab83036ed26714bb0",
                "shasum": ""
            },
            "require": {
                "php": ">=7.2.0"
            },
            "type": "library",
            "extra": {
                "branch-alias": {
                    "dev-master": "1.0.x-dev"
                }
            },
            "autoload": {
                "psr-4": {
                    "Psr\\EventDispatcher\\": "src/"
                }
            },
            "notification-url": "https://packagist.org/downloads/",
            "license": [
                "MIT"
            ],
            "authors": [
                {
                    "name": "PHP-FIG",
                    "homepage": "http://www.php-fig.org/"
                }
            ],
            "description": "Standard interfaces for event handling.",
            "keywords": [
                "events",
                "psr",
                "psr-14"
            ],
            "support": {
                "issues": "https://github.com/php-fig/event-dispatcher/issues",
                "source": "https://github.com/php-fig/event-dispatcher/tree/1.0.0"
            },
            "time": "2019-01-08T18:20:26+00:00"
        },
        {
            "name": "psr/http-client",
            "version": "1.0.3",
            "source": {
                "type": "git",
                "url": "https://github.com/php-fig/http-client.git",
                "reference": "bb5906edc1c324c9a05aa0873d40117941e5fa90"
            },
            "dist": {
                "type": "zip",
                "url": "https://api.github.com/repos/php-fig/http-client/zipball/bb5906edc1c324c9a05aa0873d40117941e5fa90",
                "reference": "bb5906edc1c324c9a05aa0873d40117941e5fa90",
                "shasum": ""
            },
            "require": {
                "php": "^7.0 || ^8.0",
                "psr/http-message": "^1.0 || ^2.0"
            },
            "type": "library",
            "extra": {
                "branch-alias": {
                    "dev-master": "1.0.x-dev"
                }
            },
            "autoload": {
                "psr-4": {
                    "Psr\\Http\\Client\\": "src/"
                }
            },
            "notification-url": "https://packagist.org/downloads/",
            "license": [
                "MIT"
            ],
            "authors": [
                {
                    "name": "PHP-FIG",
                    "homepage": "https://www.php-fig.org/"
                }
            ],
            "description": "Common interface for HTTP clients",
            "homepage": "https://github.com/php-fig/http-client",
            "keywords": [
                "http",
                "http-client",
                "psr",
                "psr-18"
            ],
            "support": {
                "source": "https://github.com/php-fig/http-client"
            },
            "time": "2023-09-23T14:17:50+00:00"
        },
        {
            "name": "psr/http-factory",
            "version": "1.1.0",
            "source": {
                "type": "git",
                "url": "https://github.com/php-fig/http-factory.git",
                "reference": "2b4765fddfe3b508ac62f829e852b1501d3f6e8a"
            },
            "dist": {
                "type": "zip",
                "url": "https://api.github.com/repos/php-fig/http-factory/zipball/2b4765fddfe3b508ac62f829e852b1501d3f6e8a",
                "reference": "2b4765fddfe3b508ac62f829e852b1501d3f6e8a",
                "shasum": ""
            },
            "require": {
                "php": ">=7.1",
                "psr/http-message": "^1.0 || ^2.0"
            },
            "type": "library",
            "extra": {
                "branch-alias": {
                    "dev-master": "1.0.x-dev"
                }
            },
            "autoload": {
                "psr-4": {
                    "Psr\\Http\\Message\\": "src/"
                }
            },
            "notification-url": "https://packagist.org/downloads/",
            "license": [
                "MIT"
            ],
            "authors": [
                {
                    "name": "PHP-FIG",
                    "homepage": "https://www.php-fig.org/"
                }
            ],
            "description": "PSR-17: Common interfaces for PSR-7 HTTP message factories",
            "keywords": [
                "factory",
                "http",
                "message",
                "psr",
                "psr-17",
                "psr-7",
                "request",
                "response"
            ],
            "support": {
                "source": "https://github.com/php-fig/http-factory"
            },
            "time": "2024-04-15T12:06:14+00:00"
        },
        {
            "name": "psr/http-message",
            "version": "2.0",
            "source": {
                "type": "git",
                "url": "https://github.com/php-fig/http-message.git",
                "reference": "402d35bcb92c70c026d1a6a9883f06b2ead23d71"
            },
            "dist": {
                "type": "zip",
                "url": "https://api.github.com/repos/php-fig/http-message/zipball/402d35bcb92c70c026d1a6a9883f06b2ead23d71",
                "reference": "402d35bcb92c70c026d1a6a9883f06b2ead23d71",
                "shasum": ""
            },
            "require": {
                "php": "^7.2 || ^8.0"
            },
            "type": "library",
            "extra": {
                "branch-alias": {
                    "dev-master": "2.0.x-dev"
                }
            },
            "autoload": {
                "psr-4": {
                    "Psr\\Http\\Message\\": "src/"
                }
            },
            "notification-url": "https://packagist.org/downloads/",
            "license": [
                "MIT"
            ],
            "authors": [
                {
                    "name": "PHP-FIG",
                    "homepage": "https://www.php-fig.org/"
                }
            ],
            "description": "Common interface for HTTP messages",
            "homepage": "https://github.com/php-fig/http-message",
            "keywords": [
                "http",
                "http-message",
                "psr",
                "psr-7",
                "request",
                "response"
            ],
            "support": {
                "source": "https://github.com/php-fig/http-message/tree/2.0"
            },
            "time": "2023-04-04T09:54:51+00:00"
        },
        {
            "name": "psr/http-server-handler",
            "version": "1.0.2",
            "source": {
                "type": "git",
                "url": "https://github.com/php-fig/http-server-handler.git",
                "reference": "84c4fb66179be4caaf8e97bd239203245302e7d4"
            },
            "dist": {
                "type": "zip",
                "url": "https://api.github.com/repos/php-fig/http-server-handler/zipball/84c4fb66179be4caaf8e97bd239203245302e7d4",
                "reference": "84c4fb66179be4caaf8e97bd239203245302e7d4",
                "shasum": ""
            },
            "require": {
                "php": ">=7.0",
                "psr/http-message": "^1.0 || ^2.0"
            },
            "type": "library",
            "extra": {
                "branch-alias": {
                    "dev-master": "1.0.x-dev"
                }
            },
            "autoload": {
                "psr-4": {
                    "Psr\\Http\\Server\\": "src/"
                }
            },
            "notification-url": "https://packagist.org/downloads/",
            "license": [
                "MIT"
            ],
            "authors": [
                {
                    "name": "PHP-FIG",
                    "homepage": "https://www.php-fig.org/"
                }
            ],
            "description": "Common interface for HTTP server-side request handler",
            "keywords": [
                "handler",
                "http",
                "http-interop",
                "psr",
                "psr-15",
                "psr-7",
                "request",
                "response",
                "server"
            ],
            "support": {
                "source": "https://github.com/php-fig/http-server-handler/tree/1.0.2"
            },
            "time": "2023-04-10T20:06:20+00:00"
        },
        {
            "name": "psr/http-server-middleware",
            "version": "1.0.2",
            "source": {
                "type": "git",
                "url": "https://github.com/php-fig/http-server-middleware.git",
                "reference": "c1481f747daaa6a0782775cd6a8c26a1bf4a3829"
            },
            "dist": {
                "type": "zip",
                "url": "https://api.github.com/repos/php-fig/http-server-middleware/zipball/c1481f747daaa6a0782775cd6a8c26a1bf4a3829",
                "reference": "c1481f747daaa6a0782775cd6a8c26a1bf4a3829",
                "shasum": ""
            },
            "require": {
                "php": ">=7.0",
                "psr/http-message": "^1.0 || ^2.0",
                "psr/http-server-handler": "^1.0"
            },
            "type": "library",
            "extra": {
                "branch-alias": {
                    "dev-master": "1.0.x-dev"
                }
            },
            "autoload": {
                "psr-4": {
                    "Psr\\Http\\Server\\": "src/"
                }
            },
            "notification-url": "https://packagist.org/downloads/",
            "license": [
                "MIT"
            ],
            "authors": [
                {
                    "name": "PHP-FIG",
                    "homepage": "https://www.php-fig.org/"
                }
            ],
            "description": "Common interface for HTTP server-side middleware",
            "keywords": [
                "http",
                "http-interop",
                "middleware",
                "psr",
                "psr-15",
                "psr-7",
                "request",
                "response"
            ],
            "support": {
                "issues": "https://github.com/php-fig/http-server-middleware/issues",
                "source": "https://github.com/php-fig/http-server-middleware/tree/1.0.2"
            },
            "time": "2023-04-11T06:14:47+00:00"
        },
        {
            "name": "psr/log",
            "version": "3.0.2",
            "source": {
                "type": "git",
                "url": "https://github.com/php-fig/log.git",
                "reference": "f16e1d5863e37f8d8c2a01719f5b34baa2b714d3"
            },
            "dist": {
                "type": "zip",
                "url": "https://api.github.com/repos/php-fig/log/zipball/f16e1d5863e37f8d8c2a01719f5b34baa2b714d3",
                "reference": "f16e1d5863e37f8d8c2a01719f5b34baa2b714d3",
                "shasum": ""
            },
            "require": {
                "php": ">=8.0.0"
            },
            "type": "library",
            "extra": {
                "branch-alias": {
                    "dev-master": "3.x-dev"
                }
            },
            "autoload": {
                "psr-4": {
                    "Psr\\Log\\": "src"
                }
            },
            "notification-url": "https://packagist.org/downloads/",
            "license": [
                "MIT"
            ],
            "authors": [
                {
                    "name": "PHP-FIG",
                    "homepage": "https://www.php-fig.org/"
                }
            ],
            "description": "Common interface for logging libraries",
            "homepage": "https://github.com/php-fig/log",
            "keywords": [
                "log",
                "psr",
                "psr-3"
            ],
            "support": {
                "source": "https://github.com/php-fig/log/tree/3.0.2"
            },
            "time": "2024-09-11T13:17:53+00:00"
        },
        {
            "name": "psr/simple-cache",
            "version": "3.0.0",
            "source": {
                "type": "git",
                "url": "https://github.com/php-fig/simple-cache.git",
                "reference": "764e0b3939f5ca87cb904f570ef9be2d78a07865"
            },
            "dist": {
                "type": "zip",
                "url": "https://api.github.com/repos/php-fig/simple-cache/zipball/764e0b3939f5ca87cb904f570ef9be2d78a07865",
                "reference": "764e0b3939f5ca87cb904f570ef9be2d78a07865",
                "shasum": ""
            },
            "require": {
                "php": ">=8.0.0"
            },
            "type": "library",
            "extra": {
                "branch-alias": {
                    "dev-master": "3.0.x-dev"
                }
            },
            "autoload": {
                "psr-4": {
                    "Psr\\SimpleCache\\": "src/"
                }
            },
            "notification-url": "https://packagist.org/downloads/",
            "license": [
                "MIT"
            ],
            "authors": [
                {
                    "name": "PHP-FIG",
                    "homepage": "https://www.php-fig.org/"
                }
            ],
            "description": "Common interfaces for simple caching",
            "keywords": [
                "cache",
                "caching",
                "psr",
                "psr-16",
                "simple-cache"
            ],
            "support": {
                "source": "https://github.com/php-fig/simple-cache/tree/3.0.0"
            },
            "time": "2021-10-29T13:26:27+00:00"
        },
        {
            "name": "ralouphie/getallheaders",
            "version": "3.0.3",
            "source": {
                "type": "git",
                "url": "https://github.com/ralouphie/getallheaders.git",
                "reference": "120b605dfeb996808c31b6477290a714d356e822"
            },
            "dist": {
                "type": "zip",
                "url": "https://api.github.com/repos/ralouphie/getallheaders/zipball/120b605dfeb996808c31b6477290a714d356e822",
                "reference": "120b605dfeb996808c31b6477290a714d356e822",
                "shasum": ""
            },
            "require": {
                "php": ">=5.6"
            },
            "require-dev": {
                "php-coveralls/php-coveralls": "^2.1",
                "phpunit/phpunit": "^5 || ^6.5"
            },
            "type": "library",
            "autoload": {
                "files": [
                    "src/getallheaders.php"
                ]
            },
            "notification-url": "https://packagist.org/downloads/",
            "license": [
                "MIT"
            ],
            "authors": [
                {
                    "name": "Ralph Khattar",
                    "email": "ralph.khattar@gmail.com"
                }
            ],
            "description": "A polyfill for getallheaders.",
            "support": {
                "issues": "https://github.com/ralouphie/getallheaders/issues",
                "source": "https://github.com/ralouphie/getallheaders/tree/develop"
            },
            "time": "2019-03-08T08:55:37+00:00"
        },
        {
            "name": "ramsey/collection",
            "version": "2.0.0",
            "source": {
                "type": "git",
                "url": "https://github.com/ramsey/collection.git",
                "reference": "a4b48764bfbb8f3a6a4d1aeb1a35bb5e9ecac4a5"
            },
            "dist": {
                "type": "zip",
                "url": "https://api.github.com/repos/ramsey/collection/zipball/a4b48764bfbb8f3a6a4d1aeb1a35bb5e9ecac4a5",
                "reference": "a4b48764bfbb8f3a6a4d1aeb1a35bb5e9ecac4a5",
                "shasum": ""
            },
            "require": {
                "php": "^8.1"
            },
            "require-dev": {
                "captainhook/plugin-composer": "^5.3",
                "ergebnis/composer-normalize": "^2.28.3",
                "fakerphp/faker": "^1.21",
                "hamcrest/hamcrest-php": "^2.0",
                "jangregor/phpstan-prophecy": "^1.0",
                "mockery/mockery": "^1.5",
                "php-parallel-lint/php-console-highlighter": "^1.0",
                "php-parallel-lint/php-parallel-lint": "^1.3",
                "phpcsstandards/phpcsutils": "^1.0.0-rc1",
                "phpspec/prophecy-phpunit": "^2.0",
                "phpstan/extension-installer": "^1.2",
                "phpstan/phpstan": "^1.9",
                "phpstan/phpstan-mockery": "^1.1",
                "phpstan/phpstan-phpunit": "^1.3",
                "phpunit/phpunit": "^9.5",
                "psalm/plugin-mockery": "^1.1",
                "psalm/plugin-phpunit": "^0.18.4",
                "ramsey/coding-standard": "^2.0.3",
                "ramsey/conventional-commits": "^1.3",
                "vimeo/psalm": "^5.4"
            },
            "type": "library",
            "extra": {
                "captainhook": {
                    "force-install": true
                },
                "ramsey/conventional-commits": {
                    "configFile": "conventional-commits.json"
                }
            },
            "autoload": {
                "psr-4": {
                    "Ramsey\\Collection\\": "src/"
                }
            },
            "notification-url": "https://packagist.org/downloads/",
            "license": [
                "MIT"
            ],
            "authors": [
                {
                    "name": "Ben Ramsey",
                    "email": "ben@benramsey.com",
                    "homepage": "https://benramsey.com"
                }
            ],
            "description": "A PHP library for representing and manipulating collections.",
            "keywords": [
                "array",
                "collection",
                "hash",
                "map",
                "queue",
                "set"
            ],
            "support": {
                "issues": "https://github.com/ramsey/collection/issues",
                "source": "https://github.com/ramsey/collection/tree/2.0.0"
            },
            "funding": [
                {
                    "url": "https://github.com/ramsey",
                    "type": "github"
                },
                {
                    "url": "https://tidelift.com/funding/github/packagist/ramsey/collection",
                    "type": "tidelift"
                }
            ],
            "time": "2022-12-31T21:50:55+00:00"
        },
        {
            "name": "ramsey/uuid",
            "version": "4.7.6",
            "source": {
                "type": "git",
                "url": "https://github.com/ramsey/uuid.git",
                "reference": "91039bc1faa45ba123c4328958e620d382ec7088"
            },
            "dist": {
                "type": "zip",
                "url": "https://api.github.com/repos/ramsey/uuid/zipball/91039bc1faa45ba123c4328958e620d382ec7088",
                "reference": "91039bc1faa45ba123c4328958e620d382ec7088",
                "shasum": ""
            },
            "require": {
                "brick/math": "^0.8.8 || ^0.9 || ^0.10 || ^0.11 || ^0.12",
                "ext-json": "*",
                "php": "^8.0",
                "ramsey/collection": "^1.2 || ^2.0"
            },
            "replace": {
                "rhumsaa/uuid": "self.version"
            },
            "require-dev": {
                "captainhook/captainhook": "^5.10",
                "captainhook/plugin-composer": "^5.3",
                "dealerdirect/phpcodesniffer-composer-installer": "^0.7.0",
                "doctrine/annotations": "^1.8",
                "ergebnis/composer-normalize": "^2.15",
                "mockery/mockery": "^1.3",
                "paragonie/random-lib": "^2",
                "php-mock/php-mock": "^2.2",
                "php-mock/php-mock-mockery": "^1.3",
                "php-parallel-lint/php-parallel-lint": "^1.1",
                "phpbench/phpbench": "^1.0",
                "phpstan/extension-installer": "^1.1",
                "phpstan/phpstan": "^1.8",
                "phpstan/phpstan-mockery": "^1.1",
                "phpstan/phpstan-phpunit": "^1.1",
                "phpunit/phpunit": "^8.5 || ^9",
                "ramsey/composer-repl": "^1.4",
                "slevomat/coding-standard": "^8.4",
                "squizlabs/php_codesniffer": "^3.5",
                "vimeo/psalm": "^4.9"
            },
            "suggest": {
                "ext-bcmath": "Enables faster math with arbitrary-precision integers using BCMath.",
                "ext-gmp": "Enables faster math with arbitrary-precision integers using GMP.",
                "ext-uuid": "Enables the use of PeclUuidTimeGenerator and PeclUuidRandomGenerator.",
                "paragonie/random-lib": "Provides RandomLib for use with the RandomLibAdapter",
                "ramsey/uuid-doctrine": "Allows the use of Ramsey\\Uuid\\Uuid as Doctrine field type."
            },
            "type": "library",
            "extra": {
                "captainhook": {
                    "force-install": true
                }
            },
            "autoload": {
                "files": [
                    "src/functions.php"
                ],
                "psr-4": {
                    "Ramsey\\Uuid\\": "src/"
                }
            },
            "notification-url": "https://packagist.org/downloads/",
            "license": [
                "MIT"
            ],
            "description": "A PHP library for generating and working with universally unique identifiers (UUIDs).",
            "keywords": [
                "guid",
                "identifier",
                "uuid"
            ],
            "support": {
                "issues": "https://github.com/ramsey/uuid/issues",
                "source": "https://github.com/ramsey/uuid/tree/4.7.6"
            },
            "funding": [
                {
                    "url": "https://github.com/ramsey",
                    "type": "github"
                },
                {
                    "url": "https://tidelift.com/funding/github/packagist/ramsey/uuid",
                    "type": "tidelift"
                }
            ],
            "time": "2024-04-27T21:32:50+00:00"
        },
        {
            "name": "rlanvin/php-rrule",
            "version": "v2.5.1",
            "source": {
                "type": "git",
                "url": "https://github.com/rlanvin/php-rrule.git",
                "reference": "cb5c6f44f2208144968f7f16b3461bc4566995c9"
            },
            "dist": {
                "type": "zip",
                "url": "https://api.github.com/repos/rlanvin/php-rrule/zipball/cb5c6f44f2208144968f7f16b3461bc4566995c9",
                "reference": "cb5c6f44f2208144968f7f16b3461bc4566995c9",
                "shasum": ""
            },
            "require": {
                "php": ">=5.6.0"
            },
            "require-dev": {
                "phpmd/phpmd": "@stable",
                "phpunit/phpunit": "^5.7|^6.5|^8.0"
            },
            "suggest": {
                "ext-intl": "Intl extension is needed for humanReadable()"
            },
            "type": "library",
            "autoload": {
                "psr-4": {
                    "RRule\\": "src/"
                }
            },
            "notification-url": "https://packagist.org/downloads/",
            "license": [
                "MIT"
            ],
            "description": "Lightweight and fast recurrence rules for PHP (RFC 5545)",
            "homepage": "https://github.com/rlanvin/php-rrule",
            "keywords": [
                "date",
                "ical",
                "recurrence",
                "recurring",
                "rrule"
            ],
            "support": {
                "issues": "https://github.com/rlanvin/php-rrule/issues",
                "source": "https://github.com/rlanvin/php-rrule/tree/v2.5.1"
            },
            "time": "2024-06-23T07:45:45+00:00"
        },
        {
            "name": "robthree/twofactorauth",
            "version": "v3.0.2",
            "source": {
                "type": "git",
                "url": "https://github.com/RobThree/TwoFactorAuth.git",
                "reference": "6d70f9ca8e25568f163a7b3b3ff77bd8ea743978"
            },
            "dist": {
                "type": "zip",
                "url": "https://api.github.com/repos/RobThree/TwoFactorAuth/zipball/6d70f9ca8e25568f163a7b3b3ff77bd8ea743978",
                "reference": "6d70f9ca8e25568f163a7b3b3ff77bd8ea743978",
                "shasum": ""
            },
            "require": {
                "php": ">=8.2.0"
            },
            "require-dev": {
                "friendsofphp/php-cs-fixer": "^3.13",
                "phpstan/phpstan": "^1.9",
                "phpunit/phpunit": "^9"
            },
            "suggest": {
                "bacon/bacon-qr-code": "Needed for BaconQrCodeProvider provider",
                "endroid/qr-code": "Needed for EndroidQrCodeProvider"
            },
            "type": "library",
            "autoload": {
                "psr-4": {
                    "RobThree\\Auth\\": "lib"
                }
            },
            "notification-url": "https://packagist.org/downloads/",
            "license": [
                "MIT"
            ],
            "authors": [
                {
                    "name": "Rob Janssen",
                    "homepage": "http://robiii.me",
                    "role": "Developer"
                },
                {
                    "name": "Nicolas CARPi",
                    "homepage": "https://github.com/NicolasCARPi",
                    "role": "Developer"
                },
                {
                    "name": "Will Power",
                    "homepage": "https://github.com/willpower232",
                    "role": "Developer"
                }
            ],
            "description": "Two Factor Authentication",
            "homepage": "https://github.com/RobThree/TwoFactorAuth",
            "keywords": [
                "Authentication",
                "MFA",
                "Multi Factor Authentication",
                "Two Factor Authentication",
                "authenticator",
                "authy",
                "php",
                "tfa"
            ],
            "support": {
                "issues": "https://github.com/RobThree/TwoFactorAuth/issues",
                "source": "https://github.com/RobThree/TwoFactorAuth"
            },
            "funding": [
                {
                    "url": "https://paypal.me/robiii",
                    "type": "custom"
                },
                {
                    "url": "https://github.com/RobThree",
                    "type": "github"
                }
            ],
            "time": "2024-10-24T15:14:25+00:00"
        },
        {
            "name": "sabre/dav",
            "version": "4.7.0",
            "source": {
                "type": "git",
                "url": "https://github.com/sabre-io/dav.git",
                "reference": "074373bcd689a30bcf5aaa6bbb20a3395964ce7a"
            },
            "dist": {
                "type": "zip",
                "url": "https://api.github.com/repos/sabre-io/dav/zipball/074373bcd689a30bcf5aaa6bbb20a3395964ce7a",
                "reference": "074373bcd689a30bcf5aaa6bbb20a3395964ce7a",
                "shasum": ""
            },
            "require": {
                "ext-ctype": "*",
                "ext-date": "*",
                "ext-dom": "*",
                "ext-iconv": "*",
                "ext-json": "*",
                "ext-mbstring": "*",
                "ext-pcre": "*",
                "ext-simplexml": "*",
                "ext-spl": "*",
                "lib-libxml": ">=2.7.0",
                "php": "^7.1.0 || ^8.0",
                "psr/log": "^1.0 || ^2.0 || ^3.0",
                "sabre/event": "^5.0",
                "sabre/http": "^5.0.5",
                "sabre/uri": "^2.0",
                "sabre/vobject": "^4.2.1",
                "sabre/xml": "^2.0.1"
            },
            "require-dev": {
                "friendsofphp/php-cs-fixer": "^2.19",
                "monolog/monolog": "^1.27 || ^2.0",
                "phpstan/phpstan": "^0.12 || ^1.0",
                "phpstan/phpstan-phpunit": "^1.0",
                "phpunit/phpunit": "^7.5 || ^8.5 || ^9.6"
            },
            "suggest": {
                "ext-curl": "*",
                "ext-imap": "*",
                "ext-pdo": "*"
            },
            "bin": [
                "bin/sabredav",
                "bin/naturalselection"
            ],
            "type": "library",
            "autoload": {
                "psr-4": {
                    "Sabre\\": "lib/"
                }
            },
            "notification-url": "https://packagist.org/downloads/",
            "license": [
                "BSD-3-Clause"
            ],
            "authors": [
                {
                    "name": "Evert Pot",
                    "email": "me@evertpot.com",
                    "homepage": "http://evertpot.com/",
                    "role": "Developer"
                }
            ],
            "description": "WebDAV Framework for PHP",
            "homepage": "http://sabre.io/",
            "keywords": [
                "CalDAV",
                "CardDAV",
                "WebDAV",
                "framework",
                "iCalendar"
            ],
            "support": {
                "forum": "https://groups.google.com/group/sabredav-discuss",
                "issues": "https://github.com/sabre-io/dav/issues",
                "source": "https://github.com/fruux/sabre-dav"
            },
            "time": "2024-10-29T11:46:02+00:00"
        },
        {
            "name": "sabre/event",
            "version": "5.1.7",
            "source": {
                "type": "git",
                "url": "https://github.com/sabre-io/event.git",
                "reference": "86d57e305c272898ba3c28e9bd3d65d5464587c2"
            },
            "dist": {
                "type": "zip",
                "url": "https://api.github.com/repos/sabre-io/event/zipball/86d57e305c272898ba3c28e9bd3d65d5464587c2",
                "reference": "86d57e305c272898ba3c28e9bd3d65d5464587c2",
                "shasum": ""
            },
            "require": {
                "php": "^7.1 || ^8.0"
            },
            "require-dev": {
                "friendsofphp/php-cs-fixer": "~2.17.1||^3.63",
                "phpstan/phpstan": "^0.12",
                "phpunit/phpunit": "^7.5 || ^8.5 || ^9.6"
            },
            "type": "library",
            "autoload": {
                "files": [
                    "lib/coroutine.php",
                    "lib/Loop/functions.php",
                    "lib/Promise/functions.php"
                ],
                "psr-4": {
                    "Sabre\\Event\\": "lib/"
                }
            },
            "notification-url": "https://packagist.org/downloads/",
            "license": [
                "BSD-3-Clause"
            ],
            "authors": [
                {
                    "name": "Evert Pot",
                    "email": "me@evertpot.com",
                    "homepage": "http://evertpot.com/",
                    "role": "Developer"
                }
            ],
            "description": "sabre/event is a library for lightweight event-based programming",
            "homepage": "http://sabre.io/event/",
            "keywords": [
                "EventEmitter",
                "async",
                "coroutine",
                "eventloop",
                "events",
                "hooks",
                "plugin",
                "promise",
                "reactor",
                "signal"
            ],
            "support": {
                "forum": "https://groups.google.com/group/sabredav-discuss",
                "issues": "https://github.com/sabre-io/event/issues",
                "source": "https://github.com/fruux/sabre-event"
            },
            "time": "2024-08-27T11:23:05+00:00"
        },
        {
            "name": "sabre/http",
            "version": "5.1.12",
            "source": {
                "type": "git",
                "url": "https://github.com/sabre-io/http.git",
                "reference": "dedff73f3995578bc942fa4c8484190cac14f139"
            },
            "dist": {
                "type": "zip",
                "url": "https://api.github.com/repos/sabre-io/http/zipball/dedff73f3995578bc942fa4c8484190cac14f139",
                "reference": "dedff73f3995578bc942fa4c8484190cac14f139",
                "shasum": ""
            },
            "require": {
                "ext-ctype": "*",
                "ext-curl": "*",
                "ext-mbstring": "*",
                "php": "^7.1 || ^8.0",
                "sabre/event": ">=4.0 <6.0",
                "sabre/uri": "^2.0"
            },
            "require-dev": {
                "friendsofphp/php-cs-fixer": "~2.17.1||^3.63",
                "phpstan/phpstan": "^0.12",
                "phpunit/phpunit": "^7.5 || ^8.5 || ^9.6"
            },
            "suggest": {
                "ext-curl": " to make http requests with the Client class"
            },
            "type": "library",
            "autoload": {
                "files": [
                    "lib/functions.php"
                ],
                "psr-4": {
                    "Sabre\\HTTP\\": "lib/"
                }
            },
            "notification-url": "https://packagist.org/downloads/",
            "license": [
                "BSD-3-Clause"
            ],
            "authors": [
                {
                    "name": "Evert Pot",
                    "email": "me@evertpot.com",
                    "homepage": "http://evertpot.com/",
                    "role": "Developer"
                }
            ],
            "description": "The sabre/http library provides utilities for dealing with http requests and responses. ",
            "homepage": "https://github.com/fruux/sabre-http",
            "keywords": [
                "http"
            ],
            "support": {
                "forum": "https://groups.google.com/group/sabredav-discuss",
                "issues": "https://github.com/sabre-io/http/issues",
                "source": "https://github.com/fruux/sabre-http"
            },
            "time": "2024-08-27T16:07:41+00:00"
        },
        {
            "name": "sabre/uri",
            "version": "2.3.4",
            "source": {
                "type": "git",
                "url": "https://github.com/sabre-io/uri.git",
                "reference": "b76524c22de90d80ca73143680a8e77b1266c291"
            },
            "dist": {
                "type": "zip",
                "url": "https://api.github.com/repos/sabre-io/uri/zipball/b76524c22de90d80ca73143680a8e77b1266c291",
                "reference": "b76524c22de90d80ca73143680a8e77b1266c291",
                "shasum": ""
            },
            "require": {
                "php": "^7.4 || ^8.0"
            },
            "require-dev": {
                "friendsofphp/php-cs-fixer": "^3.63",
                "phpstan/extension-installer": "^1.4",
                "phpstan/phpstan": "^1.12",
                "phpstan/phpstan-phpunit": "^1.4",
                "phpstan/phpstan-strict-rules": "^1.6",
                "phpunit/phpunit": "^9.6"
            },
            "type": "library",
            "autoload": {
                "files": [
                    "lib/functions.php"
                ],
                "psr-4": {
                    "Sabre\\Uri\\": "lib/"
                }
            },
            "notification-url": "https://packagist.org/downloads/",
            "license": [
                "BSD-3-Clause"
            ],
            "authors": [
                {
                    "name": "Evert Pot",
                    "email": "me@evertpot.com",
                    "homepage": "http://evertpot.com/",
                    "role": "Developer"
                }
            ],
            "description": "Functions for making sense out of URIs.",
            "homepage": "http://sabre.io/uri/",
            "keywords": [
                "rfc3986",
                "uri",
                "url"
            ],
            "support": {
                "forum": "https://groups.google.com/group/sabredav-discuss",
                "issues": "https://github.com/sabre-io/uri/issues",
                "source": "https://github.com/fruux/sabre-uri"
            },
            "time": "2024-08-27T12:18:16+00:00"
        },
        {
            "name": "sabre/vobject",
            "version": "4.5.6",
            "source": {
                "type": "git",
                "url": "https://github.com/sabre-io/vobject.git",
                "reference": "900266bb3bd448a9f7f41f82344ad0aba237cb27"
            },
            "dist": {
                "type": "zip",
                "url": "https://api.github.com/repos/sabre-io/vobject/zipball/900266bb3bd448a9f7f41f82344ad0aba237cb27",
                "reference": "900266bb3bd448a9f7f41f82344ad0aba237cb27",
                "shasum": ""
            },
            "require": {
                "ext-mbstring": "*",
                "php": "^7.1 || ^8.0",
                "sabre/xml": "^2.1 || ^3.0 || ^4.0"
            },
            "require-dev": {
                "friendsofphp/php-cs-fixer": "~2.17.1",
                "phpstan/phpstan": "^0.12 || ^1.11",
                "phpunit/php-invoker": "^2.0 || ^3.1",
                "phpunit/phpunit": "^7.5 || ^8.5 || ^9.6"
            },
            "suggest": {
                "hoa/bench": "If you would like to run the benchmark scripts"
            },
            "bin": [
                "bin/vobject",
                "bin/generate_vcards"
            ],
            "type": "library",
            "extra": {
                "branch-alias": {
                    "dev-master": "4.0.x-dev"
                }
            },
            "autoload": {
                "psr-4": {
                    "Sabre\\VObject\\": "lib/"
                }
            },
            "notification-url": "https://packagist.org/downloads/",
            "license": [
                "BSD-3-Clause"
            ],
            "authors": [
                {
                    "name": "Evert Pot",
                    "email": "me@evertpot.com",
                    "homepage": "http://evertpot.com/",
                    "role": "Developer"
                },
                {
                    "name": "Dominik Tobschall",
                    "email": "dominik@fruux.com",
                    "homepage": "http://tobschall.de/",
                    "role": "Developer"
                },
                {
                    "name": "Ivan Enderlin",
                    "email": "ivan.enderlin@hoa-project.net",
                    "homepage": "http://mnt.io/",
                    "role": "Developer"
                }
            ],
            "description": "The VObject library for PHP allows you to easily parse and manipulate iCalendar and vCard objects",
            "homepage": "http://sabre.io/vobject/",
            "keywords": [
                "availability",
                "freebusy",
                "iCalendar",
                "ical",
                "ics",
                "jCal",
                "jCard",
                "recurrence",
                "rfc2425",
                "rfc2426",
                "rfc2739",
                "rfc4770",
                "rfc5545",
                "rfc5546",
                "rfc6321",
                "rfc6350",
                "rfc6351",
                "rfc6474",
                "rfc6638",
                "rfc6715",
                "rfc6868",
                "vCalendar",
                "vCard",
                "vcf",
                "xCal",
                "xCard"
            ],
            "support": {
                "forum": "https://groups.google.com/group/sabredav-discuss",
                "issues": "https://github.com/sabre-io/vobject/issues",
                "source": "https://github.com/fruux/sabre-vobject"
            },
            "time": "2024-10-14T11:53:54+00:00"
        },
        {
            "name": "sabre/xml",
            "version": "2.2.11",
            "source": {
                "type": "git",
                "url": "https://github.com/sabre-io/xml.git",
                "reference": "01a7927842abf3e10df3d9c2d9b0cc9d813a3fcc"
            },
            "dist": {
                "type": "zip",
                "url": "https://api.github.com/repos/sabre-io/xml/zipball/01a7927842abf3e10df3d9c2d9b0cc9d813a3fcc",
                "reference": "01a7927842abf3e10df3d9c2d9b0cc9d813a3fcc",
                "shasum": ""
            },
            "require": {
                "ext-dom": "*",
                "ext-xmlreader": "*",
                "ext-xmlwriter": "*",
                "lib-libxml": ">=2.6.20",
                "php": "^7.1 || ^8.0",
                "sabre/uri": ">=1.0,<3.0.0"
            },
            "require-dev": {
                "friendsofphp/php-cs-fixer": "~2.17.1||3.63.2",
                "phpstan/phpstan": "^0.12",
                "phpunit/phpunit": "^7.5 || ^8.5 || ^9.6"
            },
            "type": "library",
            "autoload": {
                "files": [
                    "lib/Deserializer/functions.php",
                    "lib/Serializer/functions.php"
                ],
                "psr-4": {
                    "Sabre\\Xml\\": "lib/"
                }
            },
            "notification-url": "https://packagist.org/downloads/",
            "license": [
                "BSD-3-Clause"
            ],
            "authors": [
                {
                    "name": "Evert Pot",
                    "email": "me@evertpot.com",
                    "homepage": "http://evertpot.com/",
                    "role": "Developer"
                },
                {
                    "name": "Markus Staab",
                    "email": "markus.staab@redaxo.de",
                    "role": "Developer"
                }
            ],
            "description": "sabre/xml is an XML library that you may not hate.",
            "homepage": "https://sabre.io/xml/",
            "keywords": [
                "XMLReader",
                "XMLWriter",
                "dom",
                "xml"
            ],
            "support": {
                "forum": "https://groups.google.com/group/sabredav-discuss",
                "issues": "https://github.com/sabre-io/xml/issues",
                "source": "https://github.com/fruux/sabre-xml"
            },
            "time": "2024-09-06T07:37:46+00:00"
        },
        {
            "name": "scssphp/scssphp",
            "version": "v1.13.0",
            "source": {
                "type": "git",
                "url": "https://github.com/scssphp/scssphp.git",
                "reference": "63d1157457e5554edf00b0c1fabab4c1511d2520"
            },
            "dist": {
                "type": "zip",
                "url": "https://api.github.com/repos/scssphp/scssphp/zipball/63d1157457e5554edf00b0c1fabab4c1511d2520",
                "reference": "63d1157457e5554edf00b0c1fabab4c1511d2520",
                "shasum": ""
            },
            "require": {
                "ext-ctype": "*",
                "ext-json": "*",
                "php": ">=5.6.0"
            },
            "require-dev": {
                "bamarni/composer-bin-plugin": "^1.4",
                "phpunit/phpunit": "^5.7 || ^6.5 || ^7.5 || ^8.3 || ^9.4",
                "sass/sass-spec": "*",
                "squizlabs/php_codesniffer": "~3.5",
                "symfony/phpunit-bridge": "^5.1",
                "thoughtbot/bourbon": "^7.0",
                "twbs/bootstrap": "~5.0",
                "twbs/bootstrap4": "4.6.1",
                "zurb/foundation": "~6.7.0"
            },
            "suggest": {
                "ext-iconv": "Can be used as fallback when ext-mbstring is not available",
                "ext-mbstring": "For best performance, mbstring should be installed as it is faster than ext-iconv"
            },
            "bin": [
                "bin/pscss"
            ],
            "type": "library",
            "extra": {
                "bamarni-bin": {
                    "bin-links": false,
                    "forward-command": false
                }
            },
            "autoload": {
                "psr-4": {
                    "ScssPhp\\ScssPhp\\": "src/"
                }
            },
            "notification-url": "https://packagist.org/downloads/",
            "license": [
                "MIT"
            ],
            "authors": [
                {
                    "name": "Anthon Pang",
                    "email": "apang@softwaredevelopment.ca",
                    "homepage": "https://github.com/robocoder"
                },
                {
                    "name": "Cédric Morin",
                    "email": "cedric@yterium.com",
                    "homepage": "https://github.com/Cerdic"
                }
            ],
            "description": "scssphp is a compiler for SCSS written in PHP.",
            "homepage": "http://scssphp.github.io/scssphp/",
            "keywords": [
                "css",
                "less",
                "sass",
                "scss",
                "stylesheet"
            ],
            "support": {
                "issues": "https://github.com/scssphp/scssphp/issues",
                "source": "https://github.com/scssphp/scssphp/tree/v1.13.0"
            },
            "time": "2024-08-17T21:02:11+00:00"
        },
        {
            "name": "sebastian/diff",
            "version": "6.0.2",
            "source": {
                "type": "git",
                "url": "https://github.com/sebastianbergmann/diff.git",
                "reference": "b4ccd857127db5d41a5b676f24b51371d76d8544"
            },
            "dist": {
                "type": "zip",
                "url": "https://api.github.com/repos/sebastianbergmann/diff/zipball/b4ccd857127db5d41a5b676f24b51371d76d8544",
                "reference": "b4ccd857127db5d41a5b676f24b51371d76d8544",
                "shasum": ""
            },
            "require": {
                "php": ">=8.2"
            },
            "require-dev": {
                "phpunit/phpunit": "^11.0",
                "symfony/process": "^4.2 || ^5"
            },
            "type": "library",
            "extra": {
                "branch-alias": {
                    "dev-main": "6.0-dev"
                }
            },
            "autoload": {
                "classmap": [
                    "src/"
                ]
            },
            "notification-url": "https://packagist.org/downloads/",
            "license": [
                "BSD-3-Clause"
            ],
            "authors": [
                {
                    "name": "Sebastian Bergmann",
                    "email": "sebastian@phpunit.de"
                },
                {
                    "name": "Kore Nordmann",
                    "email": "mail@kore-nordmann.de"
                }
            ],
            "description": "Diff implementation",
            "homepage": "https://github.com/sebastianbergmann/diff",
            "keywords": [
                "diff",
                "udiff",
                "unidiff",
                "unified diff"
            ],
            "support": {
                "issues": "https://github.com/sebastianbergmann/diff/issues",
                "security": "https://github.com/sebastianbergmann/diff/security/policy",
                "source": "https://github.com/sebastianbergmann/diff/tree/6.0.2"
            },
            "funding": [
                {
                    "url": "https://github.com/sebastianbergmann",
                    "type": "github"
                }
            ],
            "time": "2024-07-03T04:53:05+00:00"
        },
        {
            "name": "seld/jsonlint",
            "version": "1.11.0",
            "source": {
                "type": "git",
                "url": "https://github.com/Seldaek/jsonlint.git",
                "reference": "1748aaf847fc731cfad7725aec413ee46f0cc3a2"
            },
            "dist": {
                "type": "zip",
                "url": "https://api.github.com/repos/Seldaek/jsonlint/zipball/1748aaf847fc731cfad7725aec413ee46f0cc3a2",
                "reference": "1748aaf847fc731cfad7725aec413ee46f0cc3a2",
                "shasum": ""
            },
            "require": {
                "php": "^5.3 || ^7.0 || ^8.0"
            },
            "require-dev": {
                "phpstan/phpstan": "^1.11",
                "phpunit/phpunit": "^4.8.35 || ^5.7 || ^6.0 || ^8.5.13"
            },
            "bin": [
                "bin/jsonlint"
            ],
            "type": "library",
            "autoload": {
                "psr-4": {
                    "Seld\\JsonLint\\": "src/Seld/JsonLint/"
                }
            },
            "notification-url": "https://packagist.org/downloads/",
            "license": [
                "MIT"
            ],
            "authors": [
                {
                    "name": "Jordi Boggiano",
                    "email": "j.boggiano@seld.be",
                    "homepage": "https://seld.be"
                }
            ],
            "description": "JSON Linter",
            "keywords": [
                "json",
                "linter",
                "parser",
                "validator"
            ],
            "support": {
                "issues": "https://github.com/Seldaek/jsonlint/issues",
                "source": "https://github.com/Seldaek/jsonlint/tree/1.11.0"
            },
            "funding": [
                {
                    "url": "https://github.com/Seldaek",
                    "type": "github"
                },
                {
                    "url": "https://tidelift.com/funding/github/packagist/seld/jsonlint",
                    "type": "tidelift"
                }
            ],
            "time": "2024-07-11T14:55:45+00:00"
        },
        {
            "name": "simplepie/simplepie",
            "version": "1.8.1",
            "source": {
                "type": "git",
                "url": "https://github.com/simplepie/simplepie.git",
                "reference": "a567b8ab9b6145a23e6a9ec2b6b74f56d52f7ad1"
            },
            "dist": {
                "type": "zip",
                "url": "https://api.github.com/repos/simplepie/simplepie/zipball/a567b8ab9b6145a23e6a9ec2b6b74f56d52f7ad1",
                "reference": "a567b8ab9b6145a23e6a9ec2b6b74f56d52f7ad1",
                "shasum": ""
            },
            "require": {
                "ext-pcre": "*",
                "ext-xml": "*",
                "ext-xmlreader": "*",
                "php": ">=7.2.0"
            },
            "require-dev": {
                "friendsofphp/php-cs-fixer": "^2.19 || ^3.8",
                "psr/simple-cache": "^1 || ^2 || ^3",
                "yoast/phpunit-polyfills": "^1.0.1"
            },
            "suggest": {
                "ext-curl": "",
                "ext-iconv": "",
                "ext-intl": "",
                "ext-mbstring": "",
                "mf2/mf2": "Microformat module that allows for parsing HTML for microformats"
            },
            "type": "library",
            "autoload": {
                "psr-0": {
                    "SimplePie": "library"
                },
                "psr-4": {
                    "SimplePie\\": "src"
                }
            },
            "notification-url": "https://packagist.org/downloads/",
            "license": [
                "BSD-3-Clause"
            ],
            "authors": [
                {
                    "name": "Ryan Parman",
                    "homepage": "http://ryanparman.com/",
                    "role": "Creator, alumnus developer"
                },
                {
                    "name": "Sam Sneddon",
                    "homepage": "https://gsnedders.com/",
                    "role": "Alumnus developer"
                },
                {
                    "name": "Ryan McCue",
                    "email": "me@ryanmccue.info",
                    "homepage": "http://ryanmccue.info/",
                    "role": "Developer"
                }
            ],
            "description": "A simple Atom/RSS parsing library for PHP",
            "homepage": "http://simplepie.org/",
            "keywords": [
                "atom",
                "feeds",
                "rss"
            ],
            "support": {
                "issues": "https://github.com/simplepie/simplepie/issues",
                "source": "https://github.com/simplepie/simplepie/tree/1.8.1"
            },
            "time": "2024-11-22T16:33:20+00:00"
        },
        {
            "name": "swaggest/json-diff",
            "version": "v3.11.0",
            "source": {
                "type": "git",
                "url": "https://github.com/swaggest/json-diff.git",
                "reference": "c55d38a3cb372753b5d5ee4c9b7d8470e486e6a5"
            },
            "dist": {
                "type": "zip",
                "url": "https://api.github.com/repos/swaggest/json-diff/zipball/c55d38a3cb372753b5d5ee4c9b7d8470e486e6a5",
                "reference": "c55d38a3cb372753b5d5ee4c9b7d8470e486e6a5",
                "shasum": ""
            },
            "require": {
                "ext-json": "*"
            },
            "require-dev": {
                "phperf/phpunit": "4.8.37"
            },
            "type": "library",
            "autoload": {
                "psr-4": {
                    "Swaggest\\JsonDiff\\": "src/"
                }
            },
            "notification-url": "https://packagist.org/downloads/",
            "license": [
                "MIT"
            ],
            "authors": [
                {
                    "name": "Viacheslav Poturaev",
                    "email": "vearutop@gmail.com"
                }
            ],
            "description": "JSON diff/rearrange/patch/pointer library for PHP",
            "support": {
                "issues": "https://github.com/swaggest/json-diff/issues",
                "source": "https://github.com/swaggest/json-diff/tree/v3.11.0"
            },
            "time": "2024-07-02T11:32:10+00:00"
        },
        {
            "name": "swaggest/json-schema",
            "version": "v0.12.42",
            "source": {
                "type": "git",
                "url": "https://github.com/swaggest/php-json-schema.git",
                "reference": "d23adb53808b8e2da36f75bc0188546e4cbe3b45"
            },
            "dist": {
                "type": "zip",
                "url": "https://api.github.com/repos/swaggest/php-json-schema/zipball/d23adb53808b8e2da36f75bc0188546e4cbe3b45",
                "reference": "d23adb53808b8e2da36f75bc0188546e4cbe3b45",
                "shasum": ""
            },
            "require": {
                "ext-json": "*",
                "php": ">=5.4",
                "phplang/scope-exit": "^1.0",
                "swaggest/json-diff": "^3.8.2",
                "symfony/polyfill-mbstring": "^1.19"
            },
            "require-dev": {
                "phperf/phpunit": "4.8.37"
            },
            "suggest": {
                "ext-mbstring": "For better performance"
            },
            "type": "library",
            "autoload": {
                "psr-4": {
                    "Swaggest\\JsonSchema\\": "src/"
                }
            },
            "notification-url": "https://packagist.org/downloads/",
            "license": [
                "MIT"
            ],
            "authors": [
                {
                    "name": "Viacheslav Poturaev",
                    "email": "vearutop@gmail.com"
                }
            ],
            "description": "High definition PHP structures with JSON-schema based validation",
            "support": {
                "email": "vearutop@gmail.com",
                "issues": "https://github.com/swaggest/php-json-schema/issues",
                "source": "https://github.com/swaggest/php-json-schema/tree/v0.12.42"
            },
            "time": "2023-09-12T14:43:42+00:00"
        },
        {
            "name": "symfony/cache",
            "version": "v6.4.16",
            "source": {
                "type": "git",
                "url": "https://github.com/symfony/cache.git",
                "reference": "70d60e9a3603108563010f8592dff15a6f15dfae"
            },
            "dist": {
                "type": "zip",
                "url": "https://api.github.com/repos/symfony/cache/zipball/70d60e9a3603108563010f8592dff15a6f15dfae",
                "reference": "70d60e9a3603108563010f8592dff15a6f15dfae",
                "shasum": ""
            },
            "require": {
                "php": ">=8.1",
                "psr/cache": "^2.0|^3.0",
                "psr/log": "^1.1|^2|^3",
                "symfony/cache-contracts": "^2.5|^3",
                "symfony/service-contracts": "^2.5|^3",
                "symfony/var-exporter": "^6.3.6|^7.0"
            },
            "conflict": {
                "doctrine/dbal": "<2.13.1",
                "symfony/dependency-injection": "<5.4",
                "symfony/http-kernel": "<5.4",
                "symfony/var-dumper": "<5.4"
            },
            "provide": {
                "psr/cache-implementation": "2.0|3.0",
                "psr/simple-cache-implementation": "1.0|2.0|3.0",
                "symfony/cache-implementation": "1.1|2.0|3.0"
            },
            "require-dev": {
                "cache/integration-tests": "dev-master",
                "doctrine/dbal": "^2.13.1|^3|^4",
                "predis/predis": "^1.1|^2.0",
                "psr/simple-cache": "^1.0|^2.0|^3.0",
                "symfony/config": "^5.4|^6.0|^7.0",
                "symfony/dependency-injection": "^5.4|^6.0|^7.0",
                "symfony/filesystem": "^5.4|^6.0|^7.0",
                "symfony/http-kernel": "^5.4|^6.0|^7.0",
                "symfony/messenger": "^5.4|^6.0|^7.0",
                "symfony/var-dumper": "^5.4|^6.0|^7.0"
            },
            "type": "library",
            "autoload": {
                "psr-4": {
                    "Symfony\\Component\\Cache\\": ""
                },
                "classmap": [
                    "Traits/ValueWrapper.php"
                ],
                "exclude-from-classmap": [
                    "/Tests/"
                ]
            },
            "notification-url": "https://packagist.org/downloads/",
            "license": [
                "MIT"
            ],
            "authors": [
                {
                    "name": "Nicolas Grekas",
                    "email": "p@tchwork.com"
                },
                {
                    "name": "Symfony Community",
                    "homepage": "https://symfony.com/contributors"
                }
            ],
            "description": "Provides extended PSR-6, PSR-16 (and tags) implementations",
            "homepage": "https://symfony.com",
            "keywords": [
                "caching",
                "psr6"
            ],
            "support": {
                "source": "https://github.com/symfony/cache/tree/v6.4.16"
            },
            "funding": [
                {
                    "url": "https://symfony.com/sponsor",
                    "type": "custom"
                },
                {
                    "url": "https://github.com/fabpot",
                    "type": "github"
                },
                {
                    "url": "https://tidelift.com/funding/github/packagist/symfony/symfony",
                    "type": "tidelift"
                }
            ],
            "time": "2024-11-20T10:10:54+00:00"
        },
        {
            "name": "symfony/cache-contracts",
            "version": "v3.5.1",
            "source": {
                "type": "git",
                "url": "https://github.com/symfony/cache-contracts.git",
                "reference": "15a4f8e5cd3bce9aeafc882b1acab39ec8de2c1b"
            },
            "dist": {
                "type": "zip",
                "url": "https://api.github.com/repos/symfony/cache-contracts/zipball/15a4f8e5cd3bce9aeafc882b1acab39ec8de2c1b",
                "reference": "15a4f8e5cd3bce9aeafc882b1acab39ec8de2c1b",
                "shasum": ""
            },
            "require": {
                "php": ">=8.1",
                "psr/cache": "^3.0"
            },
            "type": "library",
            "extra": {
                "thanks": {
                    "url": "https://github.com/symfony/contracts",
                    "name": "symfony/contracts"
                },
                "branch-alias": {
                    "dev-main": "3.5-dev"
                }
            },
            "autoload": {
                "psr-4": {
                    "Symfony\\Contracts\\Cache\\": ""
                }
            },
            "notification-url": "https://packagist.org/downloads/",
            "license": [
                "MIT"
            ],
            "authors": [
                {
                    "name": "Nicolas Grekas",
                    "email": "p@tchwork.com"
                },
                {
                    "name": "Symfony Community",
                    "homepage": "https://symfony.com/contributors"
                }
            ],
            "description": "Generic abstractions related to caching",
            "homepage": "https://symfony.com",
            "keywords": [
                "abstractions",
                "contracts",
                "decoupling",
                "interfaces",
                "interoperability",
                "standards"
            ],
            "support": {
                "source": "https://github.com/symfony/cache-contracts/tree/v3.5.1"
            },
            "funding": [
                {
                    "url": "https://symfony.com/sponsor",
                    "type": "custom"
                },
                {
                    "url": "https://github.com/fabpot",
                    "type": "github"
                },
                {
                    "url": "https://tidelift.com/funding/github/packagist/symfony/symfony",
                    "type": "tidelift"
                }
            ],
            "time": "2024-09-25T14:20:29+00:00"
        },
        {
            "name": "symfony/config",
            "version": "v6.4.14",
            "source": {
                "type": "git",
                "url": "https://github.com/symfony/config.git",
                "reference": "4e55e7e4ffddd343671ea972216d4509f46c22ef"
            },
            "dist": {
                "type": "zip",
                "url": "https://api.github.com/repos/symfony/config/zipball/4e55e7e4ffddd343671ea972216d4509f46c22ef",
                "reference": "4e55e7e4ffddd343671ea972216d4509f46c22ef",
                "shasum": ""
            },
            "require": {
                "php": ">=8.1",
                "symfony/deprecation-contracts": "^2.5|^3",
                "symfony/filesystem": "^5.4|^6.0|^7.0",
                "symfony/polyfill-ctype": "~1.8"
            },
            "conflict": {
                "symfony/finder": "<5.4",
                "symfony/service-contracts": "<2.5"
            },
            "require-dev": {
                "symfony/event-dispatcher": "^5.4|^6.0|^7.0",
                "symfony/finder": "^5.4|^6.0|^7.0",
                "symfony/messenger": "^5.4|^6.0|^7.0",
                "symfony/service-contracts": "^2.5|^3",
                "symfony/yaml": "^5.4|^6.0|^7.0"
            },
            "type": "library",
            "autoload": {
                "psr-4": {
                    "Symfony\\Component\\Config\\": ""
                },
                "exclude-from-classmap": [
                    "/Tests/"
                ]
            },
            "notification-url": "https://packagist.org/downloads/",
            "license": [
                "MIT"
            ],
            "authors": [
                {
                    "name": "Fabien Potencier",
                    "email": "fabien@symfony.com"
                },
                {
                    "name": "Symfony Community",
                    "homepage": "https://symfony.com/contributors"
                }
            ],
            "description": "Helps you find, load, combine, autofill and validate configuration values of any kind",
            "homepage": "https://symfony.com",
            "support": {
                "source": "https://github.com/symfony/config/tree/v6.4.14"
            },
            "funding": [
                {
                    "url": "https://symfony.com/sponsor",
                    "type": "custom"
                },
                {
                    "url": "https://github.com/fabpot",
                    "type": "github"
                },
                {
                    "url": "https://tidelift.com/funding/github/packagist/symfony/symfony",
                    "type": "tidelift"
                }
            ],
            "time": "2024-11-04T11:33:53+00:00"
        },
        {
            "name": "symfony/console",
            "version": "v6.4.17",
            "source": {
                "type": "git",
                "url": "https://github.com/symfony/console.git",
                "reference": "799445db3f15768ecc382ac5699e6da0520a0a04"
            },
            "dist": {
                "type": "zip",
                "url": "https://api.github.com/repos/symfony/console/zipball/799445db3f15768ecc382ac5699e6da0520a0a04",
                "reference": "799445db3f15768ecc382ac5699e6da0520a0a04",
                "shasum": ""
            },
            "require": {
                "php": ">=8.1",
                "symfony/deprecation-contracts": "^2.5|^3",
                "symfony/polyfill-mbstring": "~1.0",
                "symfony/service-contracts": "^2.5|^3",
                "symfony/string": "^5.4|^6.0|^7.0"
            },
            "conflict": {
                "symfony/dependency-injection": "<5.4",
                "symfony/dotenv": "<5.4",
                "symfony/event-dispatcher": "<5.4",
                "symfony/lock": "<5.4",
                "symfony/process": "<5.4"
            },
            "provide": {
                "psr/log-implementation": "1.0|2.0|3.0"
            },
            "require-dev": {
                "psr/log": "^1|^2|^3",
                "symfony/config": "^5.4|^6.0|^7.0",
                "symfony/dependency-injection": "^5.4|^6.0|^7.0",
                "symfony/event-dispatcher": "^5.4|^6.0|^7.0",
                "symfony/http-foundation": "^6.4|^7.0",
                "symfony/http-kernel": "^6.4|^7.0",
                "symfony/lock": "^5.4|^6.0|^7.0",
                "symfony/messenger": "^5.4|^6.0|^7.0",
                "symfony/process": "^5.4|^6.0|^7.0",
                "symfony/stopwatch": "^5.4|^6.0|^7.0",
                "symfony/var-dumper": "^5.4|^6.0|^7.0"
            },
            "type": "library",
            "autoload": {
                "psr-4": {
                    "Symfony\\Component\\Console\\": ""
                },
                "exclude-from-classmap": [
                    "/Tests/"
                ]
            },
            "notification-url": "https://packagist.org/downloads/",
            "license": [
                "MIT"
            ],
            "authors": [
                {
                    "name": "Fabien Potencier",
                    "email": "fabien@symfony.com"
                },
                {
                    "name": "Symfony Community",
                    "homepage": "https://symfony.com/contributors"
                }
            ],
            "description": "Eases the creation of beautiful and testable command line interfaces",
            "homepage": "https://symfony.com",
            "keywords": [
                "cli",
                "command-line",
                "console",
                "terminal"
            ],
            "support": {
                "source": "https://github.com/symfony/console/tree/v6.4.17"
            },
            "funding": [
                {
                    "url": "https://symfony.com/sponsor",
                    "type": "custom"
                },
                {
                    "url": "https://github.com/fabpot",
                    "type": "github"
                },
                {
                    "url": "https://tidelift.com/funding/github/packagist/symfony/symfony",
                    "type": "tidelift"
                }
            ],
            "time": "2024-12-07T12:07:30+00:00"
        },
        {
            "name": "symfony/css-selector",
            "version": "v6.4.13",
            "source": {
                "type": "git",
                "url": "https://github.com/symfony/css-selector.git",
                "reference": "cb23e97813c5837a041b73a6d63a9ddff0778f5e"
            },
            "dist": {
                "type": "zip",
                "url": "https://api.github.com/repos/symfony/css-selector/zipball/cb23e97813c5837a041b73a6d63a9ddff0778f5e",
                "reference": "cb23e97813c5837a041b73a6d63a9ddff0778f5e",
                "shasum": ""
            },
            "require": {
                "php": ">=8.1"
            },
            "type": "library",
            "autoload": {
                "psr-4": {
                    "Symfony\\Component\\CssSelector\\": ""
                },
                "exclude-from-classmap": [
                    "/Tests/"
                ]
            },
            "notification-url": "https://packagist.org/downloads/",
            "license": [
                "MIT"
            ],
            "authors": [
                {
                    "name": "Fabien Potencier",
                    "email": "fabien@symfony.com"
                },
                {
                    "name": "Jean-François Simon",
                    "email": "jeanfrancois.simon@sensiolabs.com"
                },
                {
                    "name": "Symfony Community",
                    "homepage": "https://symfony.com/contributors"
                }
            ],
            "description": "Converts CSS selectors to XPath expressions",
            "homepage": "https://symfony.com",
            "support": {
                "source": "https://github.com/symfony/css-selector/tree/v6.4.13"
            },
            "funding": [
                {
                    "url": "https://symfony.com/sponsor",
                    "type": "custom"
                },
                {
                    "url": "https://github.com/fabpot",
                    "type": "github"
                },
                {
                    "url": "https://tidelift.com/funding/github/packagist/symfony/symfony",
                    "type": "tidelift"
                }
            ],
            "time": "2024-09-25T14:18:03+00:00"
        },
        {
            "name": "symfony/dependency-injection",
            "version": "v6.4.16",
            "source": {
                "type": "git",
                "url": "https://github.com/symfony/dependency-injection.git",
                "reference": "7a379d8871f6a36f01559c14e11141cc02eb8dc8"
            },
            "dist": {
                "type": "zip",
                "url": "https://api.github.com/repos/symfony/dependency-injection/zipball/7a379d8871f6a36f01559c14e11141cc02eb8dc8",
                "reference": "7a379d8871f6a36f01559c14e11141cc02eb8dc8",
                "shasum": ""
            },
            "require": {
                "php": ">=8.1",
                "psr/container": "^1.1|^2.0",
                "symfony/deprecation-contracts": "^2.5|^3",
                "symfony/service-contracts": "^2.5|^3.0",
                "symfony/var-exporter": "^6.2.10|^7.0"
            },
            "conflict": {
                "ext-psr": "<1.1|>=2",
                "symfony/config": "<6.1",
                "symfony/finder": "<5.4",
                "symfony/proxy-manager-bridge": "<6.3",
                "symfony/yaml": "<5.4"
            },
            "provide": {
                "psr/container-implementation": "1.1|2.0",
                "symfony/service-implementation": "1.1|2.0|3.0"
            },
            "require-dev": {
                "symfony/config": "^6.1|^7.0",
                "symfony/expression-language": "^5.4|^6.0|^7.0",
                "symfony/yaml": "^5.4|^6.0|^7.0"
            },
            "type": "library",
            "autoload": {
                "psr-4": {
                    "Symfony\\Component\\DependencyInjection\\": ""
                },
                "exclude-from-classmap": [
                    "/Tests/"
                ]
            },
            "notification-url": "https://packagist.org/downloads/",
            "license": [
                "MIT"
            ],
            "authors": [
                {
                    "name": "Fabien Potencier",
                    "email": "fabien@symfony.com"
                },
                {
                    "name": "Symfony Community",
                    "homepage": "https://symfony.com/contributors"
                }
            ],
            "description": "Allows you to standardize and centralize the way objects are constructed in your application",
            "homepage": "https://symfony.com",
            "support": {
                "source": "https://github.com/symfony/dependency-injection/tree/v6.4.16"
            },
            "funding": [
                {
                    "url": "https://symfony.com/sponsor",
                    "type": "custom"
                },
                {
                    "url": "https://github.com/fabpot",
                    "type": "github"
                },
                {
                    "url": "https://tidelift.com/funding/github/packagist/symfony/symfony",
                    "type": "tidelift"
                }
            ],
            "time": "2024-11-25T14:52:46+00:00"
        },
        {
            "name": "symfony/deprecation-contracts",
            "version": "v3.5.1",
            "source": {
                "type": "git",
                "url": "https://github.com/symfony/deprecation-contracts.git",
                "reference": "74c71c939a79f7d5bf3c1ce9f5ea37ba0114c6f6"
            },
            "dist": {
                "type": "zip",
                "url": "https://api.github.com/repos/symfony/deprecation-contracts/zipball/74c71c939a79f7d5bf3c1ce9f5ea37ba0114c6f6",
                "reference": "74c71c939a79f7d5bf3c1ce9f5ea37ba0114c6f6",
                "shasum": ""
            },
            "require": {
                "php": ">=8.1"
            },
            "type": "library",
            "extra": {
                "thanks": {
                    "url": "https://github.com/symfony/contracts",
                    "name": "symfony/contracts"
                },
                "branch-alias": {
                    "dev-main": "3.5-dev"
                }
            },
            "autoload": {
                "files": [
                    "function.php"
                ]
            },
            "notification-url": "https://packagist.org/downloads/",
            "license": [
                "MIT"
            ],
            "authors": [
                {
                    "name": "Nicolas Grekas",
                    "email": "p@tchwork.com"
                },
                {
                    "name": "Symfony Community",
                    "homepage": "https://symfony.com/contributors"
                }
            ],
            "description": "A generic function and convention to trigger deprecation notices",
            "homepage": "https://symfony.com",
            "support": {
                "source": "https://github.com/symfony/deprecation-contracts/tree/v3.5.1"
            },
            "funding": [
                {
                    "url": "https://symfony.com/sponsor",
                    "type": "custom"
                },
                {
                    "url": "https://github.com/fabpot",
                    "type": "github"
                },
                {
                    "url": "https://tidelift.com/funding/github/packagist/symfony/symfony",
                    "type": "tidelift"
                }
            ],
            "time": "2024-09-25T14:20:29+00:00"
        },
        {
            "name": "symfony/dom-crawler",
            "version": "v6.4.16",
            "source": {
                "type": "git",
                "url": "https://github.com/symfony/dom-crawler.git",
                "reference": "4304e6ad5c894a9c72831ad459f627bfd35d766d"
            },
            "dist": {
                "type": "zip",
                "url": "https://api.github.com/repos/symfony/dom-crawler/zipball/4304e6ad5c894a9c72831ad459f627bfd35d766d",
                "reference": "4304e6ad5c894a9c72831ad459f627bfd35d766d",
                "shasum": ""
            },
            "require": {
                "masterminds/html5": "^2.6",
                "php": ">=8.1",
                "symfony/polyfill-ctype": "~1.8",
                "symfony/polyfill-mbstring": "~1.0"
            },
            "require-dev": {
                "symfony/css-selector": "^5.4|^6.0|^7.0"
            },
            "type": "library",
            "autoload": {
                "psr-4": {
                    "Symfony\\Component\\DomCrawler\\": ""
                },
                "exclude-from-classmap": [
                    "/Tests/"
                ]
            },
            "notification-url": "https://packagist.org/downloads/",
            "license": [
                "MIT"
            ],
            "authors": [
                {
                    "name": "Fabien Potencier",
                    "email": "fabien@symfony.com"
                },
                {
                    "name": "Symfony Community",
                    "homepage": "https://symfony.com/contributors"
                }
            ],
            "description": "Eases DOM navigation for HTML and XML documents",
            "homepage": "https://symfony.com",
            "support": {
                "source": "https://github.com/symfony/dom-crawler/tree/v6.4.16"
            },
            "funding": [
                {
                    "url": "https://symfony.com/sponsor",
                    "type": "custom"
                },
                {
                    "url": "https://github.com/fabpot",
                    "type": "github"
                },
                {
                    "url": "https://tidelift.com/funding/github/packagist/symfony/symfony",
                    "type": "tidelift"
                }
            ],
            "time": "2024-11-13T15:06:22+00:00"
        },
        {
            "name": "symfony/error-handler",
            "version": "v6.4.17",
            "source": {
                "type": "git",
                "url": "https://github.com/symfony/error-handler.git",
                "reference": "37ad2380e8c1a8cf62a1200a5c10080b679b446c"
            },
            "dist": {
                "type": "zip",
                "url": "https://api.github.com/repos/symfony/error-handler/zipball/37ad2380e8c1a8cf62a1200a5c10080b679b446c",
                "reference": "37ad2380e8c1a8cf62a1200a5c10080b679b446c",
                "shasum": ""
            },
            "require": {
                "php": ">=8.1",
                "psr/log": "^1|^2|^3",
                "symfony/var-dumper": "^5.4|^6.0|^7.0"
            },
            "conflict": {
                "symfony/deprecation-contracts": "<2.5",
                "symfony/http-kernel": "<6.4"
            },
            "require-dev": {
                "symfony/deprecation-contracts": "^2.5|^3",
                "symfony/http-kernel": "^6.4|^7.0",
                "symfony/serializer": "^5.4|^6.0|^7.0"
            },
            "bin": [
                "Resources/bin/patch-type-declarations"
            ],
            "type": "library",
            "autoload": {
                "psr-4": {
                    "Symfony\\Component\\ErrorHandler\\": ""
                },
                "exclude-from-classmap": [
                    "/Tests/"
                ]
            },
            "notification-url": "https://packagist.org/downloads/",
            "license": [
                "MIT"
            ],
            "authors": [
                {
                    "name": "Fabien Potencier",
                    "email": "fabien@symfony.com"
                },
                {
                    "name": "Symfony Community",
                    "homepage": "https://symfony.com/contributors"
                }
            ],
            "description": "Provides tools to manage errors and ease debugging PHP code",
            "homepage": "https://symfony.com",
            "support": {
                "source": "https://github.com/symfony/error-handler/tree/v6.4.17"
            },
            "funding": [
                {
                    "url": "https://symfony.com/sponsor",
                    "type": "custom"
                },
                {
                    "url": "https://github.com/fabpot",
                    "type": "github"
                },
                {
                    "url": "https://tidelift.com/funding/github/packagist/symfony/symfony",
                    "type": "tidelift"
                }
            ],
            "time": "2024-12-06T13:30:51+00:00"
        },
        {
            "name": "symfony/event-dispatcher",
            "version": "v6.4.13",
            "source": {
                "type": "git",
                "url": "https://github.com/symfony/event-dispatcher.git",
                "reference": "0ffc48080ab3e9132ea74ef4e09d8dcf26bf897e"
            },
            "dist": {
                "type": "zip",
                "url": "https://api.github.com/repos/symfony/event-dispatcher/zipball/0ffc48080ab3e9132ea74ef4e09d8dcf26bf897e",
                "reference": "0ffc48080ab3e9132ea74ef4e09d8dcf26bf897e",
                "shasum": ""
            },
            "require": {
                "php": ">=8.1",
                "symfony/event-dispatcher-contracts": "^2.5|^3"
            },
            "conflict": {
                "symfony/dependency-injection": "<5.4",
                "symfony/service-contracts": "<2.5"
            },
            "provide": {
                "psr/event-dispatcher-implementation": "1.0",
                "symfony/event-dispatcher-implementation": "2.0|3.0"
            },
            "require-dev": {
                "psr/log": "^1|^2|^3",
                "symfony/config": "^5.4|^6.0|^7.0",
                "symfony/dependency-injection": "^5.4|^6.0|^7.0",
                "symfony/error-handler": "^5.4|^6.0|^7.0",
                "symfony/expression-language": "^5.4|^6.0|^7.0",
                "symfony/http-foundation": "^5.4|^6.0|^7.0",
                "symfony/service-contracts": "^2.5|^3",
                "symfony/stopwatch": "^5.4|^6.0|^7.0"
            },
            "type": "library",
            "autoload": {
                "psr-4": {
                    "Symfony\\Component\\EventDispatcher\\": ""
                },
                "exclude-from-classmap": [
                    "/Tests/"
                ]
            },
            "notification-url": "https://packagist.org/downloads/",
            "license": [
                "MIT"
            ],
            "authors": [
                {
                    "name": "Fabien Potencier",
                    "email": "fabien@symfony.com"
                },
                {
                    "name": "Symfony Community",
                    "homepage": "https://symfony.com/contributors"
                }
            ],
            "description": "Provides tools that allow your application components to communicate with each other by dispatching events and listening to them",
            "homepage": "https://symfony.com",
            "support": {
                "source": "https://github.com/symfony/event-dispatcher/tree/v6.4.13"
            },
            "funding": [
                {
                    "url": "https://symfony.com/sponsor",
                    "type": "custom"
                },
                {
                    "url": "https://github.com/fabpot",
                    "type": "github"
                },
                {
                    "url": "https://tidelift.com/funding/github/packagist/symfony/symfony",
                    "type": "tidelift"
                }
            ],
            "time": "2024-09-25T14:18:03+00:00"
        },
        {
            "name": "symfony/event-dispatcher-contracts",
            "version": "v3.5.1",
            "source": {
                "type": "git",
                "url": "https://github.com/symfony/event-dispatcher-contracts.git",
                "reference": "7642f5e970b672283b7823222ae8ef8bbc160b9f"
            },
            "dist": {
                "type": "zip",
                "url": "https://api.github.com/repos/symfony/event-dispatcher-contracts/zipball/7642f5e970b672283b7823222ae8ef8bbc160b9f",
                "reference": "7642f5e970b672283b7823222ae8ef8bbc160b9f",
                "shasum": ""
            },
            "require": {
                "php": ">=8.1",
                "psr/event-dispatcher": "^1"
            },
            "type": "library",
            "extra": {
                "thanks": {
                    "url": "https://github.com/symfony/contracts",
                    "name": "symfony/contracts"
                },
                "branch-alias": {
                    "dev-main": "3.5-dev"
                }
            },
            "autoload": {
                "psr-4": {
                    "Symfony\\Contracts\\EventDispatcher\\": ""
                }
            },
            "notification-url": "https://packagist.org/downloads/",
            "license": [
                "MIT"
            ],
            "authors": [
                {
                    "name": "Nicolas Grekas",
                    "email": "p@tchwork.com"
                },
                {
                    "name": "Symfony Community",
                    "homepage": "https://symfony.com/contributors"
                }
            ],
            "description": "Generic abstractions related to dispatching event",
            "homepage": "https://symfony.com",
            "keywords": [
                "abstractions",
                "contracts",
                "decoupling",
                "interfaces",
                "interoperability",
                "standards"
            ],
            "support": {
                "source": "https://github.com/symfony/event-dispatcher-contracts/tree/v3.5.1"
            },
            "funding": [
                {
                    "url": "https://symfony.com/sponsor",
                    "type": "custom"
                },
                {
                    "url": "https://github.com/fabpot",
                    "type": "github"
                },
                {
                    "url": "https://tidelift.com/funding/github/packagist/symfony/symfony",
                    "type": "tidelift"
                }
            ],
            "time": "2024-09-25T14:20:29+00:00"
        },
        {
            "name": "symfony/filesystem",
            "version": "v6.4.13",
            "source": {
                "type": "git",
                "url": "https://github.com/symfony/filesystem.git",
                "reference": "4856c9cf585d5a0313d8d35afd681a526f038dd3"
            },
            "dist": {
                "type": "zip",
                "url": "https://api.github.com/repos/symfony/filesystem/zipball/4856c9cf585d5a0313d8d35afd681a526f038dd3",
                "reference": "4856c9cf585d5a0313d8d35afd681a526f038dd3",
                "shasum": ""
            },
            "require": {
                "php": ">=8.1",
                "symfony/polyfill-ctype": "~1.8",
                "symfony/polyfill-mbstring": "~1.8"
            },
            "require-dev": {
                "symfony/process": "^5.4|^6.4|^7.0"
            },
            "type": "library",
            "autoload": {
                "psr-4": {
                    "Symfony\\Component\\Filesystem\\": ""
                },
                "exclude-from-classmap": [
                    "/Tests/"
                ]
            },
            "notification-url": "https://packagist.org/downloads/",
            "license": [
                "MIT"
            ],
            "authors": [
                {
                    "name": "Fabien Potencier",
                    "email": "fabien@symfony.com"
                },
                {
                    "name": "Symfony Community",
                    "homepage": "https://symfony.com/contributors"
                }
            ],
            "description": "Provides basic utilities for the filesystem",
            "homepage": "https://symfony.com",
            "support": {
                "source": "https://github.com/symfony/filesystem/tree/v6.4.13"
            },
            "funding": [
                {
                    "url": "https://symfony.com/sponsor",
                    "type": "custom"
                },
                {
                    "url": "https://github.com/fabpot",
                    "type": "github"
                },
                {
                    "url": "https://tidelift.com/funding/github/packagist/symfony/symfony",
                    "type": "tidelift"
                }
            ],
            "time": "2024-10-25T15:07:50+00:00"
        },
        {
            "name": "symfony/finder",
            "version": "v7.2.2",
            "source": {
                "type": "git",
                "url": "https://github.com/symfony/finder.git",
                "reference": "87a71856f2f56e4100373e92529eed3171695cfb"
            },
            "dist": {
                "type": "zip",
                "url": "https://api.github.com/repos/symfony/finder/zipball/87a71856f2f56e4100373e92529eed3171695cfb",
                "reference": "87a71856f2f56e4100373e92529eed3171695cfb",
                "shasum": ""
            },
            "require": {
                "php": ">=8.2"
            },
            "require-dev": {
                "symfony/filesystem": "^6.4|^7.0"
            },
            "type": "library",
            "autoload": {
                "psr-4": {
                    "Symfony\\Component\\Finder\\": ""
                },
                "exclude-from-classmap": [
                    "/Tests/"
                ]
            },
            "notification-url": "https://packagist.org/downloads/",
            "license": [
                "MIT"
            ],
            "authors": [
                {
                    "name": "Fabien Potencier",
                    "email": "fabien@symfony.com"
                },
                {
                    "name": "Symfony Community",
                    "homepage": "https://symfony.com/contributors"
                }
            ],
            "description": "Finds files and directories via an intuitive fluent interface",
            "homepage": "https://symfony.com",
            "support": {
                "source": "https://github.com/symfony/finder/tree/v7.2.2"
            },
            "funding": [
                {
                    "url": "https://symfony.com/sponsor",
                    "type": "custom"
                },
                {
                    "url": "https://github.com/fabpot",
                    "type": "github"
                },
                {
                    "url": "https://tidelift.com/funding/github/packagist/symfony/symfony",
                    "type": "tidelift"
                }
            ],
            "time": "2024-12-30T19:00:17+00:00"
        },
        {
            "name": "symfony/framework-bundle",
            "version": "v6.4.17",
            "source": {
                "type": "git",
                "url": "https://github.com/symfony/framework-bundle.git",
                "reference": "17d8ae2e7aa77154f942e8ac48849ac718b0963f"
            },
            "dist": {
                "type": "zip",
                "url": "https://api.github.com/repos/symfony/framework-bundle/zipball/17d8ae2e7aa77154f942e8ac48849ac718b0963f",
                "reference": "17d8ae2e7aa77154f942e8ac48849ac718b0963f",
                "shasum": ""
            },
            "require": {
                "composer-runtime-api": ">=2.1",
                "ext-xml": "*",
                "php": ">=8.1",
                "symfony/cache": "^5.4|^6.0|^7.0",
                "symfony/config": "^6.1|^7.0",
                "symfony/dependency-injection": "^6.4.12|^7.0",
                "symfony/deprecation-contracts": "^2.5|^3",
                "symfony/error-handler": "^6.1|^7.0",
                "symfony/event-dispatcher": "^5.4|^6.0|^7.0",
                "symfony/filesystem": "^5.4|^6.0|^7.0",
                "symfony/finder": "^5.4|^6.0|^7.0",
                "symfony/http-foundation": "^6.4|^7.0",
                "symfony/http-kernel": "^6.4",
                "symfony/polyfill-mbstring": "~1.0",
                "symfony/routing": "^6.4|^7.0"
            },
            "conflict": {
                "doctrine/annotations": "<1.13.1",
                "doctrine/persistence": "<1.3",
                "phpdocumentor/reflection-docblock": "<3.2.2",
                "phpdocumentor/type-resolver": "<1.4.0",
                "symfony/asset": "<5.4",
                "symfony/asset-mapper": "<6.4",
                "symfony/clock": "<6.3",
                "symfony/console": "<5.4|>=7.0",
                "symfony/dom-crawler": "<6.4",
                "symfony/dotenv": "<5.4",
                "symfony/form": "<5.4",
                "symfony/http-client": "<6.3",
                "symfony/lock": "<5.4",
                "symfony/mailer": "<5.4",
                "symfony/messenger": "<6.3",
                "symfony/mime": "<6.4",
                "symfony/property-access": "<5.4",
                "symfony/property-info": "<5.4",
                "symfony/runtime": "<5.4.45|>=6.0,<6.4.13|>=7.0,<7.1.6",
                "symfony/scheduler": "<6.4.4|>=7.0.0,<7.0.4",
                "symfony/security-core": "<5.4",
                "symfony/security-csrf": "<5.4",
                "symfony/serializer": "<6.4",
                "symfony/stopwatch": "<5.4",
                "symfony/translation": "<6.4",
                "symfony/twig-bridge": "<5.4",
                "symfony/twig-bundle": "<5.4",
                "symfony/validator": "<6.4",
                "symfony/web-profiler-bundle": "<6.4",
                "symfony/workflow": "<6.4"
            },
            "require-dev": {
                "doctrine/annotations": "^1.13.1|^2",
                "doctrine/persistence": "^1.3|^2|^3",
                "dragonmantank/cron-expression": "^3.1",
                "phpdocumentor/reflection-docblock": "^3.0|^4.0|^5.0",
                "seld/jsonlint": "^1.10",
                "symfony/asset": "^5.4|^6.0|^7.0",
                "symfony/asset-mapper": "^6.4|^7.0",
                "symfony/browser-kit": "^5.4|^6.0|^7.0",
                "symfony/clock": "^6.2|^7.0",
                "symfony/console": "^5.4.9|^6.0.9|^7.0",
                "symfony/css-selector": "^5.4|^6.0|^7.0",
                "symfony/dom-crawler": "^6.4|^7.0",
                "symfony/dotenv": "^5.4|^6.0|^7.0",
                "symfony/expression-language": "^5.4|^6.0|^7.0",
                "symfony/form": "^5.4|^6.0|^7.0",
                "symfony/html-sanitizer": "^6.1|^7.0",
                "symfony/http-client": "^6.3|^7.0",
                "symfony/lock": "^5.4|^6.0|^7.0",
                "symfony/mailer": "^5.4|^6.0|^7.0",
                "symfony/messenger": "^6.3|^7.0",
                "symfony/mime": "^6.4|^7.0",
                "symfony/notifier": "^5.4|^6.0|^7.0",
                "symfony/polyfill-intl-icu": "~1.0",
                "symfony/process": "^5.4|^6.0|^7.0",
                "symfony/property-info": "^5.4|^6.0|^7.0",
                "symfony/rate-limiter": "^5.4|^6.0|^7.0",
                "symfony/scheduler": "^6.4.4|^7.0.4",
                "symfony/security-bundle": "^5.4|^6.0|^7.0",
                "symfony/semaphore": "^5.4|^6.0|^7.0",
                "symfony/serializer": "^6.4|^7.0",
                "symfony/stopwatch": "^5.4|^6.0|^7.0",
                "symfony/string": "^5.4|^6.0|^7.0",
                "symfony/translation": "^6.4|^7.0",
                "symfony/twig-bundle": "^5.4|^6.0|^7.0",
                "symfony/uid": "^5.4|^6.0|^7.0",
                "symfony/validator": "^6.4|^7.0",
                "symfony/web-link": "^5.4|^6.0|^7.0",
                "symfony/workflow": "^6.4|^7.0",
                "symfony/yaml": "^5.4|^6.0|^7.0",
                "twig/twig": "^2.10|^3.0.4"
            },
            "type": "symfony-bundle",
            "autoload": {
                "psr-4": {
                    "Symfony\\Bundle\\FrameworkBundle\\": ""
                },
                "exclude-from-classmap": [
                    "/Tests/"
                ]
            },
            "notification-url": "https://packagist.org/downloads/",
            "license": [
                "MIT"
            ],
            "authors": [
                {
                    "name": "Fabien Potencier",
                    "email": "fabien@symfony.com"
                },
                {
                    "name": "Symfony Community",
                    "homepage": "https://symfony.com/contributors"
                }
            ],
            "description": "Provides a tight integration between Symfony components and the Symfony full-stack framework",
            "homepage": "https://symfony.com",
            "support": {
                "source": "https://github.com/symfony/framework-bundle/tree/v6.4.17"
            },
            "funding": [
                {
                    "url": "https://symfony.com/sponsor",
                    "type": "custom"
                },
                {
                    "url": "https://github.com/fabpot",
                    "type": "github"
                },
                {
                    "url": "https://tidelift.com/funding/github/packagist/symfony/symfony",
                    "type": "tidelift"
                }
            ],
            "time": "2024-12-19T14:08:41+00:00"
        },
        {
            "name": "symfony/html-sanitizer",
            "version": "v6.4.17",
            "source": {
                "type": "git",
                "url": "https://github.com/symfony/html-sanitizer.git",
                "reference": "7f1692593d6e66c497b6588b86999728b50f24e5"
            },
            "dist": {
                "type": "zip",
                "url": "https://api.github.com/repos/symfony/html-sanitizer/zipball/7f1692593d6e66c497b6588b86999728b50f24e5",
                "reference": "7f1692593d6e66c497b6588b86999728b50f24e5",
                "shasum": ""
            },
            "require": {
                "ext-dom": "*",
                "league/uri": "^6.5|^7.0",
                "masterminds/html5": "^2.7.2",
                "php": ">=8.1"
            },
            "type": "library",
            "autoload": {
                "psr-4": {
                    "Symfony\\Component\\HtmlSanitizer\\": ""
                },
                "exclude-from-classmap": [
                    "/Tests/"
                ]
            },
            "notification-url": "https://packagist.org/downloads/",
            "license": [
                "MIT"
            ],
            "authors": [
                {
                    "name": "Titouan Galopin",
                    "email": "galopintitouan@gmail.com"
                },
                {
                    "name": "Symfony Community",
                    "homepage": "https://symfony.com/contributors"
                }
            ],
            "description": "Provides an object-oriented API to sanitize untrusted HTML input for safe insertion into a document's DOM.",
            "homepage": "https://symfony.com",
            "keywords": [
                "Purifier",
                "html",
                "sanitizer"
            ],
            "support": {
                "source": "https://github.com/symfony/html-sanitizer/tree/v6.4.17"
            },
            "funding": [
                {
                    "url": "https://symfony.com/sponsor",
                    "type": "custom"
                },
                {
                    "url": "https://github.com/fabpot",
                    "type": "github"
                },
                {
                    "url": "https://tidelift.com/funding/github/packagist/symfony/symfony",
                    "type": "tidelift"
                }
            ],
            "time": "2024-12-29T20:34:08+00:00"
        },
        {
            "name": "symfony/http-foundation",
            "version": "v6.4.16",
            "source": {
                "type": "git",
                "url": "https://github.com/symfony/http-foundation.git",
                "reference": "431771b7a6f662f1575b3cfc8fd7617aa9864d57"
            },
            "dist": {
                "type": "zip",
                "url": "https://api.github.com/repos/symfony/http-foundation/zipball/431771b7a6f662f1575b3cfc8fd7617aa9864d57",
                "reference": "431771b7a6f662f1575b3cfc8fd7617aa9864d57",
                "shasum": ""
            },
            "require": {
                "php": ">=8.1",
                "symfony/deprecation-contracts": "^2.5|^3",
                "symfony/polyfill-mbstring": "~1.1",
                "symfony/polyfill-php83": "^1.27"
            },
            "conflict": {
                "symfony/cache": "<6.4.12|>=7.0,<7.1.5"
            },
            "require-dev": {
                "doctrine/dbal": "^2.13.1|^3|^4",
                "predis/predis": "^1.1|^2.0",
                "symfony/cache": "^6.4.12|^7.1.5",
                "symfony/dependency-injection": "^5.4|^6.0|^7.0",
                "symfony/expression-language": "^5.4|^6.0|^7.0",
                "symfony/http-kernel": "^5.4.12|^6.0.12|^6.1.4|^7.0",
                "symfony/mime": "^5.4|^6.0|^7.0",
                "symfony/rate-limiter": "^5.4|^6.0|^7.0"
            },
            "type": "library",
            "autoload": {
                "psr-4": {
                    "Symfony\\Component\\HttpFoundation\\": ""
                },
                "exclude-from-classmap": [
                    "/Tests/"
                ]
            },
            "notification-url": "https://packagist.org/downloads/",
            "license": [
                "MIT"
            ],
            "authors": [
                {
                    "name": "Fabien Potencier",
                    "email": "fabien@symfony.com"
                },
                {
                    "name": "Symfony Community",
                    "homepage": "https://symfony.com/contributors"
                }
            ],
            "description": "Defines an object-oriented layer for the HTTP specification",
            "homepage": "https://symfony.com",
            "support": {
                "source": "https://github.com/symfony/http-foundation/tree/v6.4.16"
            },
            "funding": [
                {
                    "url": "https://symfony.com/sponsor",
                    "type": "custom"
                },
                {
                    "url": "https://github.com/fabpot",
                    "type": "github"
                },
                {
                    "url": "https://tidelift.com/funding/github/packagist/symfony/symfony",
                    "type": "tidelift"
                }
            ],
            "time": "2024-11-13T18:58:10+00:00"
        },
        {
            "name": "symfony/http-kernel",
            "version": "v6.4.17",
            "source": {
                "type": "git",
                "url": "https://github.com/symfony/http-kernel.git",
                "reference": "c5647393c5ce11833d13e4b70fff4b571d4ac710"
            },
            "dist": {
                "type": "zip",
                "url": "https://api.github.com/repos/symfony/http-kernel/zipball/c5647393c5ce11833d13e4b70fff4b571d4ac710",
                "reference": "c5647393c5ce11833d13e4b70fff4b571d4ac710",
                "shasum": ""
            },
            "require": {
                "php": ">=8.1",
                "psr/log": "^1|^2|^3",
                "symfony/deprecation-contracts": "^2.5|^3",
                "symfony/error-handler": "^6.4|^7.0",
                "symfony/event-dispatcher": "^5.4|^6.0|^7.0",
                "symfony/http-foundation": "^6.4|^7.0",
                "symfony/polyfill-ctype": "^1.8"
            },
            "conflict": {
                "symfony/browser-kit": "<5.4",
                "symfony/cache": "<5.4",
                "symfony/config": "<6.1",
                "symfony/console": "<5.4",
                "symfony/dependency-injection": "<6.4",
                "symfony/doctrine-bridge": "<5.4",
                "symfony/form": "<5.4",
                "symfony/http-client": "<5.4",
                "symfony/http-client-contracts": "<2.5",
                "symfony/mailer": "<5.4",
                "symfony/messenger": "<5.4",
                "symfony/translation": "<5.4",
                "symfony/translation-contracts": "<2.5",
                "symfony/twig-bridge": "<5.4",
                "symfony/validator": "<6.4",
                "symfony/var-dumper": "<6.3",
                "twig/twig": "<2.13"
            },
            "provide": {
                "psr/log-implementation": "1.0|2.0|3.0"
            },
            "require-dev": {
                "psr/cache": "^1.0|^2.0|^3.0",
                "symfony/browser-kit": "^5.4|^6.0|^7.0",
                "symfony/clock": "^6.2|^7.0",
                "symfony/config": "^6.1|^7.0",
                "symfony/console": "^5.4|^6.0|^7.0",
                "symfony/css-selector": "^5.4|^6.0|^7.0",
                "symfony/dependency-injection": "^6.4|^7.0",
                "symfony/dom-crawler": "^5.4|^6.0|^7.0",
                "symfony/expression-language": "^5.4|^6.0|^7.0",
                "symfony/finder": "^5.4|^6.0|^7.0",
                "symfony/http-client-contracts": "^2.5|^3",
                "symfony/process": "^5.4|^6.0|^7.0",
                "symfony/property-access": "^5.4.5|^6.0.5|^7.0",
                "symfony/routing": "^5.4|^6.0|^7.0",
                "symfony/serializer": "^6.4.4|^7.0.4",
                "symfony/stopwatch": "^5.4|^6.0|^7.0",
                "symfony/translation": "^5.4|^6.0|^7.0",
                "symfony/translation-contracts": "^2.5|^3",
                "symfony/uid": "^5.4|^6.0|^7.0",
                "symfony/validator": "^6.4|^7.0",
                "symfony/var-dumper": "^5.4|^6.4|^7.0",
                "symfony/var-exporter": "^6.2|^7.0",
                "twig/twig": "^2.13|^3.0.4"
            },
            "type": "library",
            "autoload": {
                "psr-4": {
                    "Symfony\\Component\\HttpKernel\\": ""
                },
                "exclude-from-classmap": [
                    "/Tests/"
                ]
            },
            "notification-url": "https://packagist.org/downloads/",
            "license": [
                "MIT"
            ],
            "authors": [
                {
                    "name": "Fabien Potencier",
                    "email": "fabien@symfony.com"
                },
                {
                    "name": "Symfony Community",
                    "homepage": "https://symfony.com/contributors"
                }
            ],
            "description": "Provides a structured process for converting a Request into a Response",
            "homepage": "https://symfony.com",
            "support": {
                "source": "https://github.com/symfony/http-kernel/tree/v6.4.17"
            },
            "funding": [
                {
                    "url": "https://symfony.com/sponsor",
                    "type": "custom"
                },
                {
                    "url": "https://github.com/fabpot",
                    "type": "github"
                },
                {
                    "url": "https://tidelift.com/funding/github/packagist/symfony/symfony",
                    "type": "tidelift"
                }
            ],
            "time": "2024-12-31T14:49:31+00:00"
        },
        {
            "name": "symfony/mailer",
            "version": "v6.4.13",
            "source": {
                "type": "git",
                "url": "https://github.com/symfony/mailer.git",
                "reference": "c2f7e0d8d7ac8fe25faccf5d8cac462805db2663"
            },
            "dist": {
                "type": "zip",
                "url": "https://api.github.com/repos/symfony/mailer/zipball/c2f7e0d8d7ac8fe25faccf5d8cac462805db2663",
                "reference": "c2f7e0d8d7ac8fe25faccf5d8cac462805db2663",
                "shasum": ""
            },
            "require": {
                "egulias/email-validator": "^2.1.10|^3|^4",
                "php": ">=8.1",
                "psr/event-dispatcher": "^1",
                "psr/log": "^1|^2|^3",
                "symfony/event-dispatcher": "^5.4|^6.0|^7.0",
                "symfony/mime": "^6.2|^7.0",
                "symfony/service-contracts": "^2.5|^3"
            },
            "conflict": {
                "symfony/http-client-contracts": "<2.5",
                "symfony/http-kernel": "<5.4",
                "symfony/messenger": "<6.2",
                "symfony/mime": "<6.2",
                "symfony/twig-bridge": "<6.2.1"
            },
            "require-dev": {
                "symfony/console": "^5.4|^6.0|^7.0",
                "symfony/http-client": "^5.4|^6.0|^7.0",
                "symfony/messenger": "^6.2|^7.0",
                "symfony/twig-bridge": "^6.2|^7.0"
            },
            "type": "library",
            "autoload": {
                "psr-4": {
                    "Symfony\\Component\\Mailer\\": ""
                },
                "exclude-from-classmap": [
                    "/Tests/"
                ]
            },
            "notification-url": "https://packagist.org/downloads/",
            "license": [
                "MIT"
            ],
            "authors": [
                {
                    "name": "Fabien Potencier",
                    "email": "fabien@symfony.com"
                },
                {
                    "name": "Symfony Community",
                    "homepage": "https://symfony.com/contributors"
                }
            ],
            "description": "Helps sending emails",
            "homepage": "https://symfony.com",
            "support": {
                "source": "https://github.com/symfony/mailer/tree/v6.4.13"
            },
            "funding": [
                {
                    "url": "https://symfony.com/sponsor",
                    "type": "custom"
                },
                {
                    "url": "https://github.com/fabpot",
                    "type": "github"
                },
                {
                    "url": "https://tidelift.com/funding/github/packagist/symfony/symfony",
                    "type": "tidelift"
                }
            ],
            "time": "2024-09-25T14:18:03+00:00"
        },
        {
            "name": "symfony/mime",
            "version": "v6.4.17",
            "source": {
                "type": "git",
                "url": "https://github.com/symfony/mime.git",
                "reference": "ea87c8850a54ff039d3e0ab4ae5586dd4e6c0232"
            },
            "dist": {
                "type": "zip",
                "url": "https://api.github.com/repos/symfony/mime/zipball/ea87c8850a54ff039d3e0ab4ae5586dd4e6c0232",
                "reference": "ea87c8850a54ff039d3e0ab4ae5586dd4e6c0232",
                "shasum": ""
            },
            "require": {
                "php": ">=8.1",
                "symfony/deprecation-contracts": "^2.5|^3",
                "symfony/polyfill-intl-idn": "^1.10",
                "symfony/polyfill-mbstring": "^1.0"
            },
            "conflict": {
                "egulias/email-validator": "~3.0.0",
                "phpdocumentor/reflection-docblock": "<3.2.2",
                "phpdocumentor/type-resolver": "<1.4.0",
                "symfony/mailer": "<5.4",
                "symfony/serializer": "<6.4.3|>7.0,<7.0.3"
            },
            "require-dev": {
                "egulias/email-validator": "^2.1.10|^3.1|^4",
                "league/html-to-markdown": "^5.0",
                "phpdocumentor/reflection-docblock": "^3.0|^4.0|^5.0",
                "symfony/dependency-injection": "^5.4|^6.0|^7.0",
                "symfony/process": "^5.4|^6.4|^7.0",
                "symfony/property-access": "^5.4|^6.0|^7.0",
                "symfony/property-info": "^5.4|^6.0|^7.0",
                "symfony/serializer": "^6.4.3|^7.0.3"
            },
            "type": "library",
            "autoload": {
                "psr-4": {
                    "Symfony\\Component\\Mime\\": ""
                },
                "exclude-from-classmap": [
                    "/Tests/"
                ]
            },
            "notification-url": "https://packagist.org/downloads/",
            "license": [
                "MIT"
            ],
            "authors": [
                {
                    "name": "Fabien Potencier",
                    "email": "fabien@symfony.com"
                },
                {
                    "name": "Symfony Community",
                    "homepage": "https://symfony.com/contributors"
                }
            ],
            "description": "Allows manipulating MIME messages",
            "homepage": "https://symfony.com",
            "keywords": [
                "mime",
                "mime-type"
            ],
            "support": {
                "source": "https://github.com/symfony/mime/tree/v6.4.17"
            },
            "funding": [
                {
                    "url": "https://symfony.com/sponsor",
                    "type": "custom"
                },
                {
                    "url": "https://github.com/fabpot",
                    "type": "github"
                },
                {
                    "url": "https://tidelift.com/funding/github/packagist/symfony/symfony",
                    "type": "tidelift"
                }
            ],
            "time": "2024-12-02T11:09:41+00:00"
        },
        {
            "name": "symfony/polyfill-ctype",
            "version": "v1.31.0",
            "source": {
                "type": "git",
                "url": "https://github.com/symfony/polyfill-ctype.git",
                "reference": "a3cc8b044a6ea513310cbd48ef7333b384945638"
            },
            "dist": {
                "type": "zip",
                "url": "https://api.github.com/repos/symfony/polyfill-ctype/zipball/a3cc8b044a6ea513310cbd48ef7333b384945638",
                "reference": "a3cc8b044a6ea513310cbd48ef7333b384945638",
                "shasum": ""
            },
            "require": {
                "php": ">=7.2"
            },
            "provide": {
                "ext-ctype": "*"
            },
            "suggest": {
                "ext-ctype": "For best performance"
            },
            "type": "library",
            "extra": {
                "thanks": {
                    "url": "https://github.com/symfony/polyfill",
                    "name": "symfony/polyfill"
                }
            },
            "autoload": {
                "files": [
                    "bootstrap.php"
                ],
                "psr-4": {
                    "Symfony\\Polyfill\\Ctype\\": ""
                }
            },
            "notification-url": "https://packagist.org/downloads/",
            "license": [
                "MIT"
            ],
            "authors": [
                {
                    "name": "Gert de Pagter",
                    "email": "BackEndTea@gmail.com"
                },
                {
                    "name": "Symfony Community",
                    "homepage": "https://symfony.com/contributors"
                }
            ],
            "description": "Symfony polyfill for ctype functions",
            "homepage": "https://symfony.com",
            "keywords": [
                "compatibility",
                "ctype",
                "polyfill",
                "portable"
            ],
            "support": {
                "source": "https://github.com/symfony/polyfill-ctype/tree/v1.31.0"
            },
            "funding": [
                {
                    "url": "https://symfony.com/sponsor",
                    "type": "custom"
                },
                {
                    "url": "https://github.com/fabpot",
                    "type": "github"
                },
                {
                    "url": "https://tidelift.com/funding/github/packagist/symfony/symfony",
                    "type": "tidelift"
                }
            ],
            "time": "2024-09-09T11:45:10+00:00"
        },
        {
            "name": "symfony/polyfill-iconv",
            "version": "v1.31.0",
            "source": {
                "type": "git",
                "url": "https://github.com/symfony/polyfill-iconv.git",
                "reference": "48becf00c920479ca2e910c22a5a39e5d47ca956"
            },
            "dist": {
                "type": "zip",
                "url": "https://api.github.com/repos/symfony/polyfill-iconv/zipball/48becf00c920479ca2e910c22a5a39e5d47ca956",
                "reference": "48becf00c920479ca2e910c22a5a39e5d47ca956",
                "shasum": ""
            },
            "require": {
                "php": ">=7.2"
            },
            "provide": {
                "ext-iconv": "*"
            },
            "suggest": {
                "ext-iconv": "For best performance"
            },
            "type": "library",
            "extra": {
                "thanks": {
                    "name": "symfony/polyfill",
                    "url": "https://github.com/symfony/polyfill"
                }
            },
            "autoload": {
                "files": [
                    "bootstrap.php"
                ],
                "psr-4": {
                    "Symfony\\Polyfill\\Iconv\\": ""
                }
            },
            "notification-url": "https://packagist.org/downloads/",
            "license": [
                "MIT"
            ],
            "authors": [
                {
                    "name": "Nicolas Grekas",
                    "email": "p@tchwork.com"
                },
                {
                    "name": "Symfony Community",
                    "homepage": "https://symfony.com/contributors"
                }
            ],
            "description": "Symfony polyfill for the Iconv extension",
            "homepage": "https://symfony.com",
            "keywords": [
                "compatibility",
                "iconv",
                "polyfill",
                "portable",
                "shim"
            ],
            "support": {
                "source": "https://github.com/symfony/polyfill-iconv/tree/v1.31.0"
            },
            "funding": [
                {
                    "url": "https://symfony.com/sponsor",
                    "type": "custom"
                },
                {
                    "url": "https://github.com/fabpot",
                    "type": "github"
                },
                {
                    "url": "https://tidelift.com/funding/github/packagist/symfony/symfony",
                    "type": "tidelift"
                }
            ],
            "time": "2024-09-09T11:45:10+00:00"
        },
        {
            "name": "symfony/polyfill-mbstring",
            "version": "v1.31.0",
            "source": {
                "type": "git",
                "url": "https://github.com/symfony/polyfill-mbstring.git",
                "reference": "85181ba99b2345b0ef10ce42ecac37612d9fd341"
            },
            "dist": {
                "type": "zip",
                "url": "https://api.github.com/repos/symfony/polyfill-mbstring/zipball/85181ba99b2345b0ef10ce42ecac37612d9fd341",
                "reference": "85181ba99b2345b0ef10ce42ecac37612d9fd341",
                "shasum": ""
            },
            "require": {
                "php": ">=7.2"
            },
            "provide": {
                "ext-mbstring": "*"
            },
            "suggest": {
                "ext-mbstring": "For best performance"
            },
            "type": "library",
            "extra": {
                "thanks": {
                    "url": "https://github.com/symfony/polyfill",
                    "name": "symfony/polyfill"
                }
            },
            "autoload": {
                "files": [
                    "bootstrap.php"
                ],
                "psr-4": {
                    "Symfony\\Polyfill\\Mbstring\\": ""
                }
            },
            "notification-url": "https://packagist.org/downloads/",
            "license": [
                "MIT"
            ],
            "authors": [
                {
                    "name": "Nicolas Grekas",
                    "email": "p@tchwork.com"
                },
                {
                    "name": "Symfony Community",
                    "homepage": "https://symfony.com/contributors"
                }
            ],
            "description": "Symfony polyfill for the Mbstring extension",
            "homepage": "https://symfony.com",
            "keywords": [
                "compatibility",
                "mbstring",
                "polyfill",
                "portable",
                "shim"
            ],
            "support": {
                "source": "https://github.com/symfony/polyfill-mbstring/tree/v1.31.0"
            },
            "funding": [
                {
                    "url": "https://symfony.com/sponsor",
                    "type": "custom"
                },
                {
                    "url": "https://github.com/fabpot",
                    "type": "github"
                },
                {
                    "url": "https://tidelift.com/funding/github/packagist/symfony/symfony",
                    "type": "tidelift"
                }
            ],
            "time": "2024-09-09T11:45:10+00:00"
        },
        {
            "name": "symfony/polyfill-php83",
            "version": "v1.31.0",
            "source": {
                "type": "git",
                "url": "https://github.com/symfony/polyfill-php83.git",
                "reference": "2fb86d65e2d424369ad2905e83b236a8805ba491"
            },
            "dist": {
                "type": "zip",
                "url": "https://api.github.com/repos/symfony/polyfill-php83/zipball/2fb86d65e2d424369ad2905e83b236a8805ba491",
                "reference": "2fb86d65e2d424369ad2905e83b236a8805ba491",
                "shasum": ""
            },
            "require": {
                "php": ">=7.2"
            },
            "type": "library",
            "extra": {
                "thanks": {
                    "url": "https://github.com/symfony/polyfill",
                    "name": "symfony/polyfill"
                }
            },
            "autoload": {
                "files": [
                    "bootstrap.php"
                ],
                "psr-4": {
                    "Symfony\\Polyfill\\Php83\\": ""
                },
                "classmap": [
                    "Resources/stubs"
                ]
            },
            "notification-url": "https://packagist.org/downloads/",
            "license": [
                "MIT"
            ],
            "authors": [
                {
                    "name": "Nicolas Grekas",
                    "email": "p@tchwork.com"
                },
                {
                    "name": "Symfony Community",
                    "homepage": "https://symfony.com/contributors"
                }
            ],
            "description": "Symfony polyfill backporting some PHP 8.3+ features to lower PHP versions",
            "homepage": "https://symfony.com",
            "keywords": [
                "compatibility",
                "polyfill",
                "portable",
                "shim"
            ],
            "support": {
                "source": "https://github.com/symfony/polyfill-php83/tree/v1.31.0"
            },
            "funding": [
                {
                    "url": "https://symfony.com/sponsor",
                    "type": "custom"
                },
                {
                    "url": "https://github.com/fabpot",
                    "type": "github"
                },
                {
                    "url": "https://tidelift.com/funding/github/packagist/symfony/symfony",
                    "type": "tidelift"
                }
            ],
            "time": "2024-09-09T11:45:10+00:00"
        },
        {
            "name": "symfony/property-access",
            "version": "v7.1.1",
            "source": {
                "type": "git",
                "url": "https://github.com/symfony/property-access.git",
                "reference": "74e39e6a6276b8e384f34c6ddbc10a6c9a60193a"
            },
            "dist": {
                "type": "zip",
                "url": "https://api.github.com/repos/symfony/property-access/zipball/74e39e6a6276b8e384f34c6ddbc10a6c9a60193a",
                "reference": "74e39e6a6276b8e384f34c6ddbc10a6c9a60193a",
                "shasum": ""
            },
            "require": {
                "php": ">=8.2",
                "symfony/property-info": "^6.4|^7.0"
            },
            "require-dev": {
                "symfony/cache": "^6.4|^7.0"
            },
            "type": "library",
            "autoload": {
                "psr-4": {
                    "Symfony\\Component\\PropertyAccess\\": ""
                },
                "exclude-from-classmap": [
                    "/Tests/"
                ]
            },
            "notification-url": "https://packagist.org/downloads/",
            "license": [
                "MIT"
            ],
            "authors": [
                {
                    "name": "Fabien Potencier",
                    "email": "fabien@symfony.com"
                },
                {
                    "name": "Symfony Community",
                    "homepage": "https://symfony.com/contributors"
                }
            ],
            "description": "Provides functions to read and write from/to an object or array using a simple string notation",
            "homepage": "https://symfony.com",
            "keywords": [
                "access",
                "array",
                "extraction",
                "index",
                "injection",
                "object",
                "property",
                "property-path",
                "reflection"
            ],
            "support": {
                "source": "https://github.com/symfony/property-access/tree/v7.1.1"
            },
            "funding": [
                {
                    "url": "https://symfony.com/sponsor",
                    "type": "custom"
                },
                {
                    "url": "https://github.com/fabpot",
                    "type": "github"
                },
                {
                    "url": "https://tidelift.com/funding/github/packagist/symfony/symfony",
                    "type": "tidelift"
                }
            ],
            "time": "2024-05-31T14:57:53+00:00"
        },
        {
            "name": "symfony/property-info",
            "version": "v6.4.17",
            "source": {
                "type": "git",
                "url": "https://github.com/symfony/property-info.git",
                "reference": "38b125d78e67668159f75383a293ec0c5d3f2963"
            },
            "dist": {
                "type": "zip",
                "url": "https://api.github.com/repos/symfony/property-info/zipball/38b125d78e67668159f75383a293ec0c5d3f2963",
                "reference": "38b125d78e67668159f75383a293ec0c5d3f2963",
                "shasum": ""
            },
            "require": {
                "php": ">=8.1",
                "symfony/string": "^5.4|^6.0|^7.0"
            },
            "conflict": {
                "doctrine/annotations": "<1.12",
                "phpdocumentor/reflection-docblock": "<5.2",
                "phpdocumentor/type-resolver": "<1.5.1",
                "symfony/dependency-injection": "<5.4|>=6.0,<6.4"
            },
            "require-dev": {
                "doctrine/annotations": "^1.12|^2",
                "phpdocumentor/reflection-docblock": "^5.2",
                "phpstan/phpdoc-parser": "^1.0|^2.0",
                "symfony/cache": "^5.4|^6.0|^7.0",
                "symfony/dependency-injection": "^5.4|^6.0|^7.0",
                "symfony/serializer": "^5.4|^6.4|^7.0"
            },
            "type": "library",
            "autoload": {
                "psr-4": {
                    "Symfony\\Component\\PropertyInfo\\": ""
                },
                "exclude-from-classmap": [
                    "/Tests/"
                ]
            },
            "notification-url": "https://packagist.org/downloads/",
            "license": [
                "MIT"
            ],
            "authors": [
                {
                    "name": "Kévin Dunglas",
                    "email": "dunglas@gmail.com"
                },
                {
                    "name": "Symfony Community",
                    "homepage": "https://symfony.com/contributors"
                }
            ],
            "description": "Extracts information about PHP class' properties using metadata of popular sources",
            "homepage": "https://symfony.com",
            "keywords": [
                "doctrine",
                "phpdoc",
                "property",
                "symfony",
                "type",
                "validator"
            ],
            "support": {
                "source": "https://github.com/symfony/property-info/tree/v6.4.17"
            },
            "funding": [
                {
                    "url": "https://symfony.com/sponsor",
                    "type": "custom"
                },
                {
                    "url": "https://github.com/fabpot",
                    "type": "github"
                },
                {
                    "url": "https://tidelift.com/funding/github/packagist/symfony/symfony",
                    "type": "tidelift"
                }
            ],
            "time": "2024-12-26T19:01:29+00:00"
        },
        {
            "name": "symfony/routing",
            "version": "v6.4.16",
            "source": {
                "type": "git",
                "url": "https://github.com/symfony/routing.git",
                "reference": "91e02e606b4b705c2f4fb42f7e7708b7923a3220"
            },
            "dist": {
                "type": "zip",
                "url": "https://api.github.com/repos/symfony/routing/zipball/91e02e606b4b705c2f4fb42f7e7708b7923a3220",
                "reference": "91e02e606b4b705c2f4fb42f7e7708b7923a3220",
                "shasum": ""
            },
            "require": {
                "php": ">=8.1",
                "symfony/deprecation-contracts": "^2.5|^3"
            },
            "conflict": {
                "doctrine/annotations": "<1.12",
                "symfony/config": "<6.2",
                "symfony/dependency-injection": "<5.4",
                "symfony/yaml": "<5.4"
            },
            "require-dev": {
                "doctrine/annotations": "^1.12|^2",
                "psr/log": "^1|^2|^3",
                "symfony/config": "^6.2|^7.0",
                "symfony/dependency-injection": "^5.4|^6.0|^7.0",
                "symfony/expression-language": "^5.4|^6.0|^7.0",
                "symfony/http-foundation": "^5.4|^6.0|^7.0",
                "symfony/yaml": "^5.4|^6.0|^7.0"
            },
            "type": "library",
            "autoload": {
                "psr-4": {
                    "Symfony\\Component\\Routing\\": ""
                },
                "exclude-from-classmap": [
                    "/Tests/"
                ]
            },
            "notification-url": "https://packagist.org/downloads/",
            "license": [
                "MIT"
            ],
            "authors": [
                {
                    "name": "Fabien Potencier",
                    "email": "fabien@symfony.com"
                },
                {
                    "name": "Symfony Community",
                    "homepage": "https://symfony.com/contributors"
                }
            ],
            "description": "Maps an HTTP request to a set of configuration variables",
            "homepage": "https://symfony.com",
            "keywords": [
                "router",
                "routing",
                "uri",
                "url"
            ],
            "support": {
                "source": "https://github.com/symfony/routing/tree/v6.4.16"
            },
            "funding": [
                {
                    "url": "https://symfony.com/sponsor",
                    "type": "custom"
                },
                {
                    "url": "https://github.com/fabpot",
                    "type": "github"
                },
                {
                    "url": "https://tidelift.com/funding/github/packagist/symfony/symfony",
                    "type": "tidelift"
                }
            ],
            "time": "2024-11-13T15:31:34+00:00"
        },
        {
            "name": "symfony/serializer",
            "version": "v7.1.2",
            "source": {
                "type": "git",
                "url": "https://github.com/symfony/serializer.git",
                "reference": "d2077674aaaff02a95f290de512aa358947e6bbe"
            },
            "dist": {
                "type": "zip",
                "url": "https://api.github.com/repos/symfony/serializer/zipball/d2077674aaaff02a95f290de512aa358947e6bbe",
                "reference": "d2077674aaaff02a95f290de512aa358947e6bbe",
                "shasum": ""
            },
            "require": {
                "php": ">=8.2",
                "symfony/deprecation-contracts": "^2.5|^3",
                "symfony/polyfill-ctype": "~1.8"
            },
            "conflict": {
                "phpdocumentor/reflection-docblock": "<3.2.2",
                "phpdocumentor/type-resolver": "<1.4.0",
                "symfony/dependency-injection": "<6.4",
                "symfony/property-access": "<6.4",
                "symfony/property-info": "<6.4",
                "symfony/uid": "<6.4",
                "symfony/validator": "<6.4",
                "symfony/yaml": "<6.4"
            },
            "require-dev": {
                "phpdocumentor/reflection-docblock": "^3.2|^4.0|^5.0",
                "seld/jsonlint": "^1.10",
                "symfony/cache": "^6.4|^7.0",
                "symfony/config": "^6.4|^7.0",
                "symfony/console": "^6.4|^7.0",
                "symfony/dependency-injection": "^6.4|^7.0",
                "symfony/error-handler": "^6.4|^7.0",
                "symfony/filesystem": "^6.4|^7.0",
                "symfony/form": "^6.4|^7.0",
                "symfony/http-foundation": "^6.4|^7.0",
                "symfony/http-kernel": "^6.4|^7.0",
                "symfony/messenger": "^6.4|^7.0",
                "symfony/mime": "^6.4|^7.0",
                "symfony/property-access": "^6.4|^7.0",
                "symfony/property-info": "^6.4|^7.0",
                "symfony/translation-contracts": "^2.5|^3",
                "symfony/type-info": "^7.1",
                "symfony/uid": "^6.4|^7.0",
                "symfony/validator": "^6.4|^7.0",
                "symfony/var-dumper": "^6.4|^7.0",
                "symfony/var-exporter": "^6.4|^7.0",
                "symfony/yaml": "^6.4|^7.0"
            },
            "type": "library",
            "autoload": {
                "psr-4": {
                    "Symfony\\Component\\Serializer\\": ""
                },
                "exclude-from-classmap": [
                    "/Tests/"
                ]
            },
            "notification-url": "https://packagist.org/downloads/",
            "license": [
                "MIT"
            ],
            "authors": [
                {
                    "name": "Fabien Potencier",
                    "email": "fabien@symfony.com"
                },
                {
                    "name": "Symfony Community",
                    "homepage": "https://symfony.com/contributors"
                }
            ],
            "description": "Handles serializing and deserializing data structures, including object graphs, into array structures or other formats like XML and JSON.",
            "homepage": "https://symfony.com",
            "support": {
                "source": "https://github.com/symfony/serializer/tree/v7.1.2"
            },
            "funding": [
                {
                    "url": "https://symfony.com/sponsor",
                    "type": "custom"
                },
                {
                    "url": "https://github.com/fabpot",
                    "type": "github"
                },
                {
                    "url": "https://tidelift.com/funding/github/packagist/symfony/symfony",
                    "type": "tidelift"
                }
            ],
            "time": "2024-06-28T07:42:43+00:00"
        },
        {
            "name": "symfony/service-contracts",
            "version": "v3.5.1",
            "source": {
                "type": "git",
                "url": "https://github.com/symfony/service-contracts.git",
                "reference": "e53260aabf78fb3d63f8d79d69ece59f80d5eda0"
            },
            "dist": {
                "type": "zip",
                "url": "https://api.github.com/repos/symfony/service-contracts/zipball/e53260aabf78fb3d63f8d79d69ece59f80d5eda0",
                "reference": "e53260aabf78fb3d63f8d79d69ece59f80d5eda0",
                "shasum": ""
            },
            "require": {
                "php": ">=8.1",
                "psr/container": "^1.1|^2.0",
                "symfony/deprecation-contracts": "^2.5|^3"
            },
            "conflict": {
                "ext-psr": "<1.1|>=2"
            },
            "type": "library",
            "extra": {
                "thanks": {
                    "url": "https://github.com/symfony/contracts",
                    "name": "symfony/contracts"
                },
                "branch-alias": {
                    "dev-main": "3.5-dev"
                }
            },
            "autoload": {
                "psr-4": {
                    "Symfony\\Contracts\\Service\\": ""
                },
                "exclude-from-classmap": [
                    "/Test/"
                ]
            },
            "notification-url": "https://packagist.org/downloads/",
            "license": [
                "MIT"
            ],
            "authors": [
                {
                    "name": "Nicolas Grekas",
                    "email": "p@tchwork.com"
                },
                {
                    "name": "Symfony Community",
                    "homepage": "https://symfony.com/contributors"
                }
            ],
            "description": "Generic abstractions related to writing services",
            "homepage": "https://symfony.com",
            "keywords": [
                "abstractions",
                "contracts",
                "decoupling",
                "interfaces",
                "interoperability",
                "standards"
            ],
            "support": {
                "source": "https://github.com/symfony/service-contracts/tree/v3.5.1"
            },
            "funding": [
                {
                    "url": "https://symfony.com/sponsor",
                    "type": "custom"
                },
                {
                    "url": "https://github.com/fabpot",
                    "type": "github"
                },
                {
                    "url": "https://tidelift.com/funding/github/packagist/symfony/symfony",
                    "type": "tidelift"
                }
            ],
            "time": "2024-09-25T14:20:29+00:00"
        },
        {
            "name": "symfony/string",
            "version": "v7.2.0",
            "source": {
                "type": "git",
                "url": "https://github.com/symfony/string.git",
                "reference": "446e0d146f991dde3e73f45f2c97a9faad773c82"
            },
            "dist": {
                "type": "zip",
                "url": "https://api.github.com/repos/symfony/string/zipball/446e0d146f991dde3e73f45f2c97a9faad773c82",
                "reference": "446e0d146f991dde3e73f45f2c97a9faad773c82",
                "shasum": ""
            },
            "require": {
                "php": ">=8.2",
                "symfony/polyfill-ctype": "~1.8",
                "symfony/polyfill-intl-grapheme": "~1.0",
                "symfony/polyfill-intl-normalizer": "~1.0",
                "symfony/polyfill-mbstring": "~1.0"
            },
            "conflict": {
                "symfony/translation-contracts": "<2.5"
            },
            "require-dev": {
                "symfony/emoji": "^7.1",
                "symfony/error-handler": "^6.4|^7.0",
                "symfony/http-client": "^6.4|^7.0",
                "symfony/intl": "^6.4|^7.0",
                "symfony/translation-contracts": "^2.5|^3.0",
                "symfony/var-exporter": "^6.4|^7.0"
            },
            "type": "library",
            "autoload": {
                "files": [
                    "Resources/functions.php"
                ],
                "psr-4": {
                    "Symfony\\Component\\String\\": ""
                },
                "exclude-from-classmap": [
                    "/Tests/"
                ]
            },
            "notification-url": "https://packagist.org/downloads/",
            "license": [
                "MIT"
            ],
            "authors": [
                {
                    "name": "Nicolas Grekas",
                    "email": "p@tchwork.com"
                },
                {
                    "name": "Symfony Community",
                    "homepage": "https://symfony.com/contributors"
                }
            ],
            "description": "Provides an object-oriented API to strings and deals with bytes, UTF-8 code points and grapheme clusters in a unified way",
            "homepage": "https://symfony.com",
            "keywords": [
                "grapheme",
                "i18n",
                "string",
                "unicode",
                "utf-8",
                "utf8"
            ],
            "support": {
                "source": "https://github.com/symfony/string/tree/v7.2.0"
            },
            "funding": [
                {
                    "url": "https://symfony.com/sponsor",
                    "type": "custom"
                },
                {
                    "url": "https://github.com/fabpot",
                    "type": "github"
                },
                {
                    "url": "https://tidelift.com/funding/github/packagist/symfony/symfony",
                    "type": "tidelift"
                }
            ],
            "time": "2024-11-13T13:31:26+00:00"
        },
        {
            "name": "symfony/translation-contracts",
            "version": "v3.5.1",
            "source": {
                "type": "git",
                "url": "https://github.com/symfony/translation-contracts.git",
                "reference": "4667ff3bd513750603a09c8dedbea942487fb07c"
            },
            "dist": {
                "type": "zip",
                "url": "https://api.github.com/repos/symfony/translation-contracts/zipball/4667ff3bd513750603a09c8dedbea942487fb07c",
                "reference": "4667ff3bd513750603a09c8dedbea942487fb07c",
                "shasum": ""
            },
            "require": {
                "php": ">=8.1"
            },
            "type": "library",
            "extra": {
                "thanks": {
                    "url": "https://github.com/symfony/contracts",
                    "name": "symfony/contracts"
                },
                "branch-alias": {
                    "dev-main": "3.5-dev"
                }
            },
            "autoload": {
                "psr-4": {
                    "Symfony\\Contracts\\Translation\\": ""
                },
                "exclude-from-classmap": [
                    "/Test/"
                ]
            },
            "notification-url": "https://packagist.org/downloads/",
            "license": [
                "MIT"
            ],
            "authors": [
                {
                    "name": "Nicolas Grekas",
                    "email": "p@tchwork.com"
                },
                {
                    "name": "Symfony Community",
                    "homepage": "https://symfony.com/contributors"
                }
            ],
            "description": "Generic abstractions related to translation",
            "homepage": "https://symfony.com",
            "keywords": [
                "abstractions",
                "contracts",
                "decoupling",
                "interfaces",
                "interoperability",
                "standards"
            ],
            "support": {
                "source": "https://github.com/symfony/translation-contracts/tree/v3.5.1"
            },
            "funding": [
                {
                    "url": "https://symfony.com/sponsor",
                    "type": "custom"
                },
                {
                    "url": "https://github.com/fabpot",
                    "type": "github"
                },
                {
                    "url": "https://tidelift.com/funding/github/packagist/symfony/symfony",
                    "type": "tidelift"
                }
            ],
            "time": "2024-09-25T14:20:29+00:00"
        },
        {
            "name": "symfony/var-dumper",
            "version": "v6.4.15",
            "source": {
                "type": "git",
                "url": "https://github.com/symfony/var-dumper.git",
                "reference": "38254d5a5ac2e61f2b52f9caf54e7aa3c9d36b80"
            },
            "dist": {
                "type": "zip",
                "url": "https://api.github.com/repos/symfony/var-dumper/zipball/38254d5a5ac2e61f2b52f9caf54e7aa3c9d36b80",
                "reference": "38254d5a5ac2e61f2b52f9caf54e7aa3c9d36b80",
                "shasum": ""
            },
            "require": {
                "php": ">=8.1",
                "symfony/deprecation-contracts": "^2.5|^3",
                "symfony/polyfill-mbstring": "~1.0"
            },
            "conflict": {
                "symfony/console": "<5.4"
            },
            "require-dev": {
                "ext-iconv": "*",
                "symfony/console": "^5.4|^6.0|^7.0",
                "symfony/error-handler": "^6.3|^7.0",
                "symfony/http-kernel": "^5.4|^6.0|^7.0",
                "symfony/process": "^5.4|^6.0|^7.0",
                "symfony/uid": "^5.4|^6.0|^7.0",
                "twig/twig": "^2.13|^3.0.4"
            },
            "bin": [
                "Resources/bin/var-dump-server"
            ],
            "type": "library",
            "autoload": {
                "files": [
                    "Resources/functions/dump.php"
                ],
                "psr-4": {
                    "Symfony\\Component\\VarDumper\\": ""
                },
                "exclude-from-classmap": [
                    "/Tests/"
                ]
            },
            "notification-url": "https://packagist.org/downloads/",
            "license": [
                "MIT"
            ],
            "authors": [
                {
                    "name": "Nicolas Grekas",
                    "email": "p@tchwork.com"
                },
                {
                    "name": "Symfony Community",
                    "homepage": "https://symfony.com/contributors"
                }
            ],
            "description": "Provides mechanisms for walking through any arbitrary PHP variable",
            "homepage": "https://symfony.com",
            "keywords": [
                "debug",
                "dump"
            ],
            "support": {
                "source": "https://github.com/symfony/var-dumper/tree/v6.4.15"
            },
            "funding": [
                {
                    "url": "https://symfony.com/sponsor",
                    "type": "custom"
                },
                {
                    "url": "https://github.com/fabpot",
                    "type": "github"
                },
                {
                    "url": "https://tidelift.com/funding/github/packagist/symfony/symfony",
                    "type": "tidelift"
                }
            ],
            "time": "2024-11-08T15:28:48+00:00"
        },
        {
            "name": "symfony/var-exporter",
            "version": "v7.2.0",
            "source": {
                "type": "git",
                "url": "https://github.com/symfony/var-exporter.git",
                "reference": "1a6a89f95a46af0f142874c9d650a6358d13070d"
            },
            "dist": {
                "type": "zip",
                "url": "https://api.github.com/repos/symfony/var-exporter/zipball/1a6a89f95a46af0f142874c9d650a6358d13070d",
                "reference": "1a6a89f95a46af0f142874c9d650a6358d13070d",
                "shasum": ""
            },
            "require": {
                "php": ">=8.2"
            },
            "require-dev": {
                "symfony/property-access": "^6.4|^7.0",
                "symfony/serializer": "^6.4|^7.0",
                "symfony/var-dumper": "^6.4|^7.0"
            },
            "type": "library",
            "autoload": {
                "psr-4": {
                    "Symfony\\Component\\VarExporter\\": ""
                },
                "exclude-from-classmap": [
                    "/Tests/"
                ]
            },
            "notification-url": "https://packagist.org/downloads/",
            "license": [
                "MIT"
            ],
            "authors": [
                {
                    "name": "Nicolas Grekas",
                    "email": "p@tchwork.com"
                },
                {
                    "name": "Symfony Community",
                    "homepage": "https://symfony.com/contributors"
                }
            ],
            "description": "Allows exporting any serializable PHP data structure to plain PHP code",
            "homepage": "https://symfony.com",
            "keywords": [
                "clone",
                "construct",
                "export",
                "hydrate",
                "instantiate",
                "lazy-loading",
                "proxy",
                "serialize"
            ],
            "support": {
                "source": "https://github.com/symfony/var-exporter/tree/v7.2.0"
            },
            "funding": [
                {
                    "url": "https://symfony.com/sponsor",
                    "type": "custom"
                },
                {
                    "url": "https://github.com/fabpot",
                    "type": "github"
                },
                {
                    "url": "https://tidelift.com/funding/github/packagist/symfony/symfony",
                    "type": "tidelift"
                }
            ],
            "time": "2024-10-18T07:58:17+00:00"
        },
        {
            "name": "tecnickcom/tc-lib-barcode",
            "version": "2.4.2",
            "source": {
                "type": "git",
                "url": "https://github.com/tecnickcom/tc-lib-barcode.git",
                "reference": "cd5d8029eeaf6225b9ff4692364c4c473191e487"
            },
            "dist": {
                "type": "zip",
                "url": "https://api.github.com/repos/tecnickcom/tc-lib-barcode/zipball/cd5d8029eeaf6225b9ff4692364c4c473191e487",
                "reference": "cd5d8029eeaf6225b9ff4692364c4c473191e487",
                "shasum": ""
            },
            "require": {
                "ext-bcmath": "*",
                "ext-date": "*",
                "ext-gd": "*",
                "ext-pcre": "*",
                "php": ">=8.1",
                "tecnickcom/tc-lib-color": "^2.2"
            },
            "require-dev": {
                "pdepend/pdepend": "2.16.2",
                "phpmd/phpmd": "2.15.0",
                "phpunit/phpunit": "11.5.2 || 10.5.40",
                "squizlabs/php_codesniffer": "3.11.2"
            },
            "type": "library",
            "autoload": {
                "psr-4": {
                    "Com\\Tecnick\\Barcode\\": "src"
                }
            },
            "notification-url": "https://packagist.org/downloads/",
            "license": [
                "LGPL-3.0-or-later"
            ],
            "authors": [
                {
                    "name": "Nicola Asuni",
                    "email": "info@tecnick.com",
                    "role": "lead"
                }
            ],
            "description": "PHP library to generate linear and bidimensional barcodes",
            "homepage": "http://www.tecnick.com",
            "keywords": [
                "3 of 9",
                "ANSI MH10.8M-1983",
                "CBC",
                "CODABAR",
                "CODE 11",
                "CODE 128 A B C",
                "CODE 39",
                "CODE 93",
                "EAN 13",
                "EAN 8",
                "ECC200",
                "ISO IEC 15438 2006",
                "ISO IEC 16022",
                "ISO IEC 24778 2008",
                "Intelligent Mail Barcode",
                "Interleaved 2 of 5",
                "KIX",
                "Klant",
                "MSI",
                "Onecode",
                "PHARMACODE",
                "PHARMACODE TWO-TRACKS",
                "POSTNET",
                "RMS4CC",
                "Standard 2 of 5",
                "UPC-A",
                "UPC-E",
                "USD-3",
                "USPS-B-3200",
                "USS-93",
                "aztec",
                "barcode",
                "datamatrix",
                "pdf417",
                "planet",
                "qr-code",
                "royal mail",
                "tc-lib-barcode",
                "upc"
            ],
            "support": {
                "issues": "https://github.com/tecnickcom/tc-lib-barcode/issues",
                "source": "https://github.com/tecnickcom/tc-lib-barcode/tree/2.4.2"
            },
            "funding": [
                {
                    "url": "https://www.paypal.com/cgi-bin/webscr?cmd=_donations&currency_code=GBP&business=paypal@tecnick.com&item_name=donation%20for%20tc-lib-barcode%20project",
                    "type": "custom"
                }
            ],
            "time": "2024-12-25T10:47:45+00:00"
        },
        {
            "name": "tecnickcom/tc-lib-color",
            "version": "2.2.7",
            "source": {
                "type": "git",
                "url": "https://github.com/tecnickcom/tc-lib-color.git",
                "reference": "5fe3c1771ab577572b3304d11496745aff45db8e"
            },
            "dist": {
                "type": "zip",
                "url": "https://api.github.com/repos/tecnickcom/tc-lib-color/zipball/5fe3c1771ab577572b3304d11496745aff45db8e",
                "reference": "5fe3c1771ab577572b3304d11496745aff45db8e",
                "shasum": ""
            },
            "require": {
                "ext-pcre": "*",
                "php": ">=8.1"
            },
            "require-dev": {
                "pdepend/pdepend": "2.16.2",
                "phpmd/phpmd": "2.15.0",
                "phpunit/phpunit": "11.5.2 || 10.5.40",
                "squizlabs/php_codesniffer": "3.11.2"
            },
            "type": "library",
            "autoload": {
                "psr-4": {
                    "Com\\Tecnick\\Color\\": "src"
                }
            },
            "notification-url": "https://packagist.org/downloads/",
            "license": [
                "LGPL-3.0-or-later"
            ],
            "authors": [
                {
                    "name": "Nicola Asuni",
                    "email": "info@tecnick.com",
                    "role": "lead"
                }
            ],
            "description": "PHP library to manipulate various color representations",
            "homepage": "http://www.tecnick.com",
            "keywords": [
                "cmyk",
                "color",
                "colors",
                "colour",
                "colours",
                "hsl",
                "hsla",
                "javascript",
                "rgb",
                "rgba",
                "tc-lib-color",
                "web"
            ],
            "support": {
                "issues": "https://github.com/tecnickcom/tc-lib-color/issues",
                "source": "https://github.com/tecnickcom/tc-lib-color/tree/2.2.7"
            },
            "funding": [
                {
                    "url": "https://www.paypal.com/cgi-bin/webscr?cmd=_donations&currency_code=GBP&business=paypal@tecnick.com&item_name=donation%20for%20tc-lib-color%20project",
                    "type": "custom"
                }
            ],
            "time": "2024-12-24T16:32:19+00:00"
        },
        {
            "name": "tecnickcom/tcpdf",
            "version": "6.8.0",
            "source": {
                "type": "git",
                "url": "https://github.com/tecnickcom/TCPDF.git",
                "reference": "14ffa0e308f5634aa2489568b4b90b24073b6731"
            },
            "dist": {
                "type": "zip",
                "url": "https://api.github.com/repos/tecnickcom/TCPDF/zipball/14ffa0e308f5634aa2489568b4b90b24073b6731",
                "reference": "14ffa0e308f5634aa2489568b4b90b24073b6731",
                "shasum": ""
            },
            "require": {
                "ext-curl": "*",
                "php": ">=7.1.0"
            },
            "type": "library",
            "autoload": {
                "classmap": [
                    "config",
                    "include",
                    "tcpdf.php",
                    "tcpdf_parser.php",
                    "tcpdf_import.php",
                    "tcpdf_barcodes_1d.php",
                    "tcpdf_barcodes_2d.php",
                    "include/tcpdf_colors.php",
                    "include/tcpdf_filters.php",
                    "include/tcpdf_font_data.php",
                    "include/tcpdf_fonts.php",
                    "include/tcpdf_images.php",
                    "include/tcpdf_static.php",
                    "include/barcodes/datamatrix.php",
                    "include/barcodes/pdf417.php",
                    "include/barcodes/qrcode.php"
                ]
            },
            "notification-url": "https://packagist.org/downloads/",
            "license": [
                "LGPL-3.0-or-later"
            ],
            "authors": [
                {
                    "name": "Nicola Asuni",
                    "email": "info@tecnick.com",
                    "role": "lead"
                }
            ],
            "description": "TCPDF is a PHP class for generating PDF documents and barcodes.",
            "homepage": "http://www.tcpdf.org/",
            "keywords": [
                "PDFD32000-2008",
                "TCPDF",
                "barcodes",
                "datamatrix",
                "pdf",
                "pdf417",
                "qrcode"
            ],
            "support": {
                "issues": "https://github.com/tecnickcom/TCPDF/issues",
                "source": "https://github.com/tecnickcom/TCPDF/tree/6.8.0"
            },
            "funding": [
                {
                    "url": "https://www.paypal.com/cgi-bin/webscr?cmd=_donations&currency_code=GBP&business=paypal@tecnick.com&item_name=donation%20for%20tcpdf%20project",
                    "type": "custom"
                }
            ],
            "time": "2024-12-23T13:34:57+00:00"
        },
        {
            "name": "thenetworg/oauth2-azure",
            "version": "v2.2.2",
            "source": {
                "type": "git",
                "url": "https://github.com/TheNetworg/oauth2-azure.git",
                "reference": "be204a5135f016470a9c33e82ab48785bbc11af2"
            },
            "dist": {
                "type": "zip",
                "url": "https://api.github.com/repos/TheNetworg/oauth2-azure/zipball/be204a5135f016470a9c33e82ab48785bbc11af2",
                "reference": "be204a5135f016470a9c33e82ab48785bbc11af2",
                "shasum": ""
            },
            "require": {
                "ext-json": "*",
                "ext-openssl": "*",
                "firebase/php-jwt": "~3.0||~4.0||~5.0||~6.0",
                "league/oauth2-client": "~2.0",
                "php": "^7.1|^8.0"
            },
            "require-dev": {
                "phpunit/phpunit": "^9.6"
            },
            "type": "library",
            "autoload": {
                "psr-4": {
                    "TheNetworg\\OAuth2\\Client\\": "src/"
                }
            },
            "notification-url": "https://packagist.org/downloads/",
            "license": [
                "MIT"
            ],
            "authors": [
                {
                    "name": "Jan Hajek",
                    "email": "jan.hajek@thenetw.org",
                    "homepage": "https://thenetw.org"
                }
            ],
            "description": "Azure Active Directory OAuth 2.0 Client Provider for The PHP League OAuth2-Client",
            "keywords": [
                "SSO",
                "aad",
                "authorization",
                "azure",
                "azure active directory",
                "client",
                "microsoft",
                "oauth",
                "oauth2",
                "windows azure"
            ],
            "support": {
                "issues": "https://github.com/TheNetworg/oauth2-azure/issues",
                "source": "https://github.com/TheNetworg/oauth2-azure/tree/v2.2.2"
            },
            "time": "2023-12-19T12:10:48+00:00"
        },
        {
            "name": "twig/markdown-extra",
            "version": "v3.18.0",
            "source": {
                "type": "git",
                "url": "https://github.com/twigphp/markdown-extra.git",
                "reference": "76219b06e104a706879752e6e4d79f63ef7e9f23"
            },
            "dist": {
                "type": "zip",
                "url": "https://api.github.com/repos/twigphp/markdown-extra/zipball/76219b06e104a706879752e6e4d79f63ef7e9f23",
                "reference": "76219b06e104a706879752e6e4d79f63ef7e9f23",
                "shasum": ""
            },
            "require": {
                "php": ">=8.0.2",
                "symfony/deprecation-contracts": "^2.5|^3",
                "twig/twig": "^3.13|^4.0"
            },
            "require-dev": {
                "erusev/parsedown": "dev-master as 1.x-dev",
                "league/commonmark": "^1.0|^2.0",
                "league/html-to-markdown": "^4.8|^5.0",
                "michelf/php-markdown": "^1.8|^2.0",
                "symfony/phpunit-bridge": "^6.4|^7.0"
            },
            "type": "library",
            "autoload": {
                "files": [
                    "Resources/functions.php"
                ],
                "psr-4": {
                    "Twig\\Extra\\Markdown\\": ""
                },
                "exclude-from-classmap": [
                    "/Tests/"
                ]
            },
            "notification-url": "https://packagist.org/downloads/",
            "license": [
                "MIT"
            ],
            "authors": [
                {
                    "name": "Fabien Potencier",
                    "email": "fabien@symfony.com",
                    "homepage": "http://fabien.potencier.org",
                    "role": "Lead Developer"
                }
            ],
            "description": "A Twig extension for Markdown",
            "homepage": "https://twig.symfony.com",
            "keywords": [
                "html",
                "markdown",
                "twig"
            ],
            "support": {
                "source": "https://github.com/twigphp/markdown-extra/tree/v3.18.0"
            },
            "funding": [
                {
                    "url": "https://github.com/fabpot",
                    "type": "github"
                },
                {
                    "url": "https://tidelift.com/funding/github/packagist/twig/twig",
                    "type": "tidelift"
                }
            ],
            "time": "2024-12-02T08:57:02+00:00"
        },
        {
            "name": "twig/string-extra",
            "version": "v3.18.0",
            "source": {
                "type": "git",
                "url": "https://github.com/twigphp/string-extra.git",
                "reference": "cb4eec11de02f63ad8ea9d065a1f27752d0bf752"
            },
            "dist": {
                "type": "zip",
                "url": "https://api.github.com/repos/twigphp/string-extra/zipball/cb4eec11de02f63ad8ea9d065a1f27752d0bf752",
                "reference": "cb4eec11de02f63ad8ea9d065a1f27752d0bf752",
                "shasum": ""
            },
            "require": {
                "php": ">=8.0.2",
                "symfony/string": "^5.4|^6.4|^7.0",
                "symfony/translation-contracts": "^1.1|^2|^3",
                "twig/twig": "^3.13|^4.0"
            },
            "require-dev": {
                "symfony/phpunit-bridge": "^6.4|^7.0"
            },
            "type": "library",
            "autoload": {
                "psr-4": {
                    "Twig\\Extra\\String\\": ""
                },
                "exclude-from-classmap": [
                    "/Tests/"
                ]
            },
            "notification-url": "https://packagist.org/downloads/",
            "license": [
                "MIT"
            ],
            "authors": [
                {
                    "name": "Fabien Potencier",
                    "email": "fabien@symfony.com",
                    "homepage": "http://fabien.potencier.org",
                    "role": "Lead Developer"
                }
            ],
            "description": "A Twig extension for Symfony String",
            "homepage": "https://twig.symfony.com",
            "keywords": [
                "html",
                "string",
                "twig",
                "unicode"
            ],
            "support": {
                "source": "https://github.com/twigphp/string-extra/tree/v3.18.0"
            },
            "funding": [
                {
                    "url": "https://github.com/fabpot",
                    "type": "github"
                },
                {
                    "url": "https://tidelift.com/funding/github/packagist/twig/twig",
                    "type": "tidelift"
                }
            ],
            "time": "2024-11-30T08:42:13+00:00"
        },
        {
            "name": "twig/twig",
            "version": "v3.18.0",
            "source": {
                "type": "git",
                "url": "https://github.com/twigphp/Twig.git",
                "reference": "acffa88cc2b40dbe42eaf3a5025d6c0d4600cc50"
            },
            "dist": {
                "type": "zip",
                "url": "https://api.github.com/repos/twigphp/Twig/zipball/acffa88cc2b40dbe42eaf3a5025d6c0d4600cc50",
                "reference": "acffa88cc2b40dbe42eaf3a5025d6c0d4600cc50",
                "shasum": ""
            },
            "require": {
                "php": ">=8.0.2",
                "symfony/deprecation-contracts": "^2.5|^3",
                "symfony/polyfill-ctype": "^1.8",
                "symfony/polyfill-mbstring": "^1.3",
                "symfony/polyfill-php81": "^1.29"
            },
            "require-dev": {
                "phpstan/phpstan": "^2.0",
                "psr/container": "^1.0|^2.0",
                "symfony/phpunit-bridge": "^5.4.9|^6.4|^7.0"
            },
            "type": "library",
            "autoload": {
                "files": [
                    "src/Resources/core.php",
                    "src/Resources/debug.php",
                    "src/Resources/escaper.php",
                    "src/Resources/string_loader.php"
                ],
                "psr-4": {
                    "Twig\\": "src/"
                }
            },
            "notification-url": "https://packagist.org/downloads/",
            "license": [
                "BSD-3-Clause"
            ],
            "authors": [
                {
                    "name": "Fabien Potencier",
                    "email": "fabien@symfony.com",
                    "homepage": "http://fabien.potencier.org",
                    "role": "Lead Developer"
                },
                {
                    "name": "Twig Team",
                    "role": "Contributors"
                },
                {
                    "name": "Armin Ronacher",
                    "email": "armin.ronacher@active-4.com",
                    "role": "Project Founder"
                }
            ],
            "description": "Twig, the flexible, fast, and secure template language for PHP",
            "homepage": "https://twig.symfony.com",
            "keywords": [
                "templating"
            ],
            "support": {
                "issues": "https://github.com/twigphp/Twig/issues",
                "source": "https://github.com/twigphp/Twig/tree/v3.18.0"
            },
            "funding": [
                {
                    "url": "https://github.com/fabpot",
                    "type": "github"
                },
                {
                    "url": "https://tidelift.com/funding/github/packagist/twig/twig",
                    "type": "tidelift"
                }
            ],
            "time": "2024-12-29T10:51:50+00:00"
        },
        {
            "name": "wapmorgan/unified-archive",
            "version": "1.2.0",
            "source": {
                "type": "git",
                "url": "https://github.com/wapmorgan/UnifiedArchive.git",
                "reference": "5f02ad060223fd714aaf7f64a18d8e819ac0ab93"
            },
            "dist": {
                "type": "zip",
                "url": "https://api.github.com/repos/wapmorgan/UnifiedArchive/zipball/5f02ad060223fd714aaf7f64a18d8e819ac0ab93",
                "reference": "5f02ad060223fd714aaf7f64a18d8e819ac0ab93",
                "shasum": ""
            },
            "require": {
                "ext-fileinfo": "*",
                "php": ">=5.5.0"
            },
            "replace": {
                "pclzip/pclzip": "2.8.2",
                "wapmorgan/cam": "1.0.2"
            },
            "require-dev": {
                "phpunit/phpunit": "~4.8|9.5.16",
                "symfony/console": "~v3.4.47|~v4.4.42|~5.4|~6.1"
            },
            "suggest": {
                "alchemy/zippy": "[utility + bridge] ZIP, TAR, GZIP, BZIP2 support (with combinations) via console programs",
                "bin-ncompress": "[utility] TAR.Z support via console program",
                "ext-bz2": "[extension] BZ2 (BZIP2) support",
                "ext-phar": "[extension] TAR/ZIP support",
                "ext-rar": "[extension] RAR support",
                "ext-xz": "[extension] XZ (LZMA) support",
                "ext-zip": "[extension] ZIP support",
                "ext-zlib": "[extension] GZ (GZIP) support",
                "gemorroj/archive7z": "[utility + bridge] 7ZIP (and a lot of other formats) support via console program",
                "nelexa/zip": "[pure] ZIP native support",
                "pear/archive_tar": "[pure] another native TAR support",
                "phpclasses/php-iso-file": "[pure] native ISO support",
                "splitbrain/php-archive": "[pure] ZIP/TAR (tgz/tbz2) native support",
                "symfony/console": "Requirement for cam (Console Archive Manager)",
                "wapmorgan/cab-archive": "[pure] native CAB support"
            },
            "bin": [
                "bin/cam"
            ],
            "type": "library",
            "extra": {
                "phar-builder": {
                    "name": "cam.phar",
                    "events": {
                        "command.package.end": "chmod +x cam.phar && rm bin/version.txt",
                        "command.package.start": "git describe --tags > bin/version.txt"
                    },
                    "include": [
                        "bin",
                        "src",
                        "vendor"
                    ],
                    "output-dir": "./",
                    "compression": "BZip2",
                    "entry-point": "bin/cam"
                }
            },
            "autoload": {
                "psr-4": {
                    "wapmorgan\\UnifiedArchive\\": "src/"
                }
            },
            "notification-url": "https://packagist.org/downloads/",
            "license": [
                "MIT"
            ],
            "authors": [
                {
                    "name": "wapmorgan",
                    "email": "wapmorgan@gmail.com",
                    "role": "developer"
                }
            ],
            "description": "UnifiedArchive - an archive manager with unified interface of working with all popular archive formats (zip/7z/rar/gz/bz2/xz/cab/tar/tar.gz/tar.bz2/tar.x/tar.Z/...) for PHP with ability for listing, reading, extracting and creation + built-in console archive manager.",
            "keywords": [
                "7z",
                "archive",
                "bzip2",
                "cab",
                "compression",
                "gzip",
                "iso",
                "lzma2",
                "ncompress",
                "rar",
                "tar",
                "zip"
            ],
            "support": {
                "issues": "https://github.com/wapmorgan/UnifiedArchive/issues",
                "source": "https://github.com/wapmorgan/UnifiedArchive/tree/1.2.0"
            },
            "time": "2023-06-30T15:52:56+00:00"
        },
        {
            "name": "webmozart/assert",
            "version": "1.11.0",
            "source": {
                "type": "git",
                "url": "https://github.com/webmozarts/assert.git",
                "reference": "11cb2199493b2f8a3b53e7f19068fc6aac760991"
            },
            "dist": {
                "type": "zip",
                "url": "https://api.github.com/repos/webmozarts/assert/zipball/11cb2199493b2f8a3b53e7f19068fc6aac760991",
                "reference": "11cb2199493b2f8a3b53e7f19068fc6aac760991",
                "shasum": ""
            },
            "require": {
                "ext-ctype": "*",
                "php": "^7.2 || ^8.0"
            },
            "conflict": {
                "phpstan/phpstan": "<0.12.20",
                "vimeo/psalm": "<4.6.1 || 4.6.2"
            },
            "require-dev": {
                "phpunit/phpunit": "^8.5.13"
            },
            "type": "library",
            "extra": {
                "branch-alias": {
                    "dev-master": "1.10-dev"
                }
            },
            "autoload": {
                "psr-4": {
                    "Webmozart\\Assert\\": "src/"
                }
            },
            "notification-url": "https://packagist.org/downloads/",
            "license": [
                "MIT"
            ],
            "authors": [
                {
                    "name": "Bernhard Schussek",
                    "email": "bschussek@gmail.com"
                }
            ],
            "description": "Assertions to validate method input/output with nice error messages.",
            "keywords": [
                "assert",
                "check",
                "validate"
            ],
            "support": {
                "issues": "https://github.com/webmozarts/assert/issues",
                "source": "https://github.com/webmozarts/assert/tree/1.11.0"
            },
            "time": "2022-06-03T18:03:27+00:00"
        },
        {
            "name": "webonyx/graphql-php",
            "version": "v15.19.1",
            "source": {
                "type": "git",
                "url": "https://github.com/webonyx/graphql-php.git",
                "reference": "fa01712b1a170ddc1d92047011b2f4c2bdfa8234"
            },
            "dist": {
                "type": "zip",
                "url": "https://api.github.com/repos/webonyx/graphql-php/zipball/fa01712b1a170ddc1d92047011b2f4c2bdfa8234",
                "reference": "fa01712b1a170ddc1d92047011b2f4c2bdfa8234",
                "shasum": ""
            },
            "require": {
                "ext-json": "*",
                "ext-mbstring": "*",
                "php": "^7.4 || ^8"
            },
            "require-dev": {
                "amphp/amp": "^2.6",
                "amphp/http-server": "^2.1",
                "dms/phpunit-arraysubset-asserts": "dev-master",
                "ergebnis/composer-normalize": "^2.28",
                "friendsofphp/php-cs-fixer": "3.65.0",
                "mll-lab/php-cs-fixer-config": "^5.9.2",
                "nyholm/psr7": "^1.5",
                "phpbench/phpbench": "^1.2",
                "phpstan/extension-installer": "^1.1",
                "phpstan/phpstan": "1.12.12",
                "phpstan/phpstan-phpunit": "1.4.1",
                "phpstan/phpstan-strict-rules": "1.6.1",
                "phpunit/phpunit": "^9.5 || ^10.5.21 || ^11",
                "psr/http-message": "^1 || ^2",
                "react/http": "^1.6",
                "react/promise": "^2.0 || ^3.0",
                "rector/rector": "^1.0",
                "symfony/polyfill-php81": "^1.23",
                "symfony/var-exporter": "^5 || ^6 || ^7",
                "thecodingmachine/safe": "^1.3 || ^2"
            },
            "suggest": {
                "amphp/http-server": "To leverage async resolving with webserver on AMPHP platform",
                "psr/http-message": "To use standard GraphQL server",
                "react/promise": "To leverage async resolving on React PHP platform"
            },
            "type": "library",
            "autoload": {
                "psr-4": {
                    "GraphQL\\": "src/"
                }
            },
            "notification-url": "https://packagist.org/downloads/",
            "license": [
                "MIT"
            ],
            "description": "A PHP port of GraphQL reference implementation",
            "homepage": "https://github.com/webonyx/graphql-php",
            "keywords": [
                "api",
                "graphql"
            ],
            "support": {
                "issues": "https://github.com/webonyx/graphql-php/issues",
                "source": "https://github.com/webonyx/graphql-php/tree/v15.19.1"
            },
            "funding": [
                {
                    "url": "https://opencollective.com/webonyx-graphql-php",
                    "type": "open_collective"
                }
            ],
            "time": "2024-12-19T10:52:18+00:00"
        }
    ],
    "packages-dev": [
        {
            "name": "atoum/atoum",
            "version": "dev-main",
            "source": {
                "type": "git",
                "url": "https://github.com/atoum/atoum.git",
                "reference": "e43a6a84809635cf5dcdf80bf3c773e7cf1d5a04"
            },
            "dist": {
                "type": "zip",
                "url": "https://api.github.com/repos/atoum/atoum/zipball/e43a6a84809635cf5dcdf80bf3c773e7cf1d5a04",
                "reference": "e43a6a84809635cf5dcdf80bf3c773e7cf1d5a04",
                "shasum": ""
            },
            "require": {
                "ext-hash": "*",
                "ext-json": "*",
                "ext-tokenizer": "*",
                "ext-xml": "*",
                "php": "^8.0"
            },
            "replace": {
                "mageekguy/atoum": "*"
            },
            "require-dev": {
                "friendsofphp/php-cs-fixer": "^3.2"
            },
            "suggest": {
                "atoum/stubs": "Provides IDE support (like autocompletion) for atoum",
                "ext-mbstring": "Provides support for UTF-8 strings",
                "ext-xdebug": "Provides code coverage report (>= 2.3)"
            },
            "default-branch": true,
            "bin": [
                "bin/atoum"
            ],
            "type": "library",
            "extra": {
                "branch-alias": {
                    "dev-master": "4.x-dev"
                }
            },
            "autoload": {
                "classmap": [
                    "classes/"
                ]
            },
            "notification-url": "https://packagist.org/downloads/",
            "license": [
                "BSD-3-Clause"
            ],
            "authors": [
                {
                    "name": "Frédéric Hardy",
                    "email": "frederic.hardy@atoum.org",
                    "homepage": "http://blog.mageekbox.net"
                },
                {
                    "name": "François Dussert",
                    "email": "francois.dussert@atoum.org"
                },
                {
                    "name": "Gérald Croes",
                    "email": "gerald.croes@atoum.org"
                },
                {
                    "name": "Julien Bianchi",
                    "email": "julien.bianchi@atoum.org"
                },
                {
                    "name": "Ludovic Fleury",
                    "email": "ludovic.fleury@atoum.org"
                }
            ],
            "description": "Simple modern and intuitive unit testing framework for PHP 5.3+",
            "homepage": "http://www.atoum.org",
            "keywords": [
                "TDD",
                "atoum",
                "test",
                "unit testing"
            ],
            "support": {
                "issues": "https://github.com/atoum/atoum/issues",
                "source": "https://github.com/atoum/atoum/tree/main"
            },
            "time": "2024-07-31T12:02:10+00:00"
        },
        {
            "name": "atoum/stubs",
            "version": "dev-master",
            "source": {
                "type": "git",
                "url": "https://github.com/atoum/stubs.git",
                "reference": "fb8890f347a7ecf1e3cf2b5a139a8b038359a6ab"
            },
            "dist": {
                "type": "zip",
                "url": "https://api.github.com/repos/atoum/stubs/zipball/fb8890f347a7ecf1e3cf2b5a139a8b038359a6ab",
                "reference": "fb8890f347a7ecf1e3cf2b5a139a8b038359a6ab",
                "shasum": ""
            },
            "suggest": {
                "atoum/atoum": "Include atoum in your projet dependencies"
            },
            "default-branch": true,
            "type": "library",
            "extra": {
                "branch-alias": {
                    "dev-master": "2.x-dev"
                }
            },
            "notification-url": "https://packagist.org/downloads/",
            "license": [
                "BSD-3-Clause"
            ],
            "authors": [
                {
                    "name": "Julien Bianchi",
                    "email": "julien.bianchi@atoum.org"
                },
                {
                    "name": "Ludovic Fleury",
                    "email": "ludovic.fleury@atoum.org"
                }
            ],
            "description": "Stubs for atoum, the simple modern and intuitive unit testing framework for PHP 5.3+",
            "homepage": "http://www.atoum.org",
            "keywords": [
                "TDD",
                "atoum",
                "test",
                "unit testing"
            ],
            "support": {
                "issues": "https://github.com/atoum/stubs/issues",
                "source": "https://github.com/atoum/stubs/tree/master"
            },
            "time": "2024-07-30T18:02:37+00:00"
        },
        {
            "name": "friendsoftwig/twigcs",
            "version": "6.4.0",
            "source": {
                "type": "git",
                "url": "https://github.com/friendsoftwig/twigcs.git",
                "reference": "954e1af488d649cf329f35deaedf2b8fe2cf4b56"
            },
            "dist": {
                "type": "zip",
                "url": "https://api.github.com/repos/friendsoftwig/twigcs/zipball/954e1af488d649cf329f35deaedf2b8fe2cf4b56",
                "reference": "954e1af488d649cf329f35deaedf2b8fe2cf4b56",
                "shasum": ""
            },
            "require": {
                "ext-ctype": "*",
                "ext-hash": "*",
                "ext-json": "*",
                "ext-mbstring": "*",
                "ext-simplexml": "*",
                "php": "~8.0.0 || ~8.1.0 || ~8.2.0 || ~8.3.0",
                "symfony/console": "^4.4 || ^5.3 || ^6.0 || ^7.0",
                "symfony/filesystem": "^4.4 || ^5.3 || ^6.0 || ^7.0",
                "symfony/finder": "^4.4 || ^5.3 || ^6.0 || ^7.0"
            },
            "require-dev": {
                "phpunit/phpunit": "^9.6.15",
                "symfony/phpunit-bridge": "^7.0.1"
            },
            "bin": [
                "bin/twigcs"
            ],
            "type": "library",
            "autoload": {
                "psr-4": {
                    "FriendsOfTwig\\Twigcs\\": "src/"
                }
            },
            "notification-url": "https://packagist.org/downloads/",
            "license": [
                "MIT"
            ],
            "authors": [
                {
                    "name": "Tristan Maindron",
                    "email": "tmaindron@gmail.com"
                }
            ],
            "description": "Checkstyle automation for Twig",
            "support": {
                "issues": "https://github.com/friendsoftwig/twigcs/issues",
                "source": "https://github.com/friendsoftwig/twigcs/tree/6.4.0"
            },
            "time": "2023-12-05T07:36:35+00:00"
        },
        {
            "name": "glpi-project/tools",
            "version": "0.7.4",
            "source": {
                "type": "git",
                "url": "https://github.com/glpi-project/tools.git",
                "reference": "65a09a93350da6fa67d423dd94e4cb4023a17e20"
            },
            "dist": {
                "type": "zip",
                "url": "https://api.github.com/repos/glpi-project/tools/zipball/65a09a93350da6fa67d423dd94e4cb4023a17e20",
                "reference": "65a09a93350da6fa67d423dd94e4cb4023a17e20",
                "shasum": ""
            },
            "require": {
                "symfony/console": "^5.4 || ^6.0",
                "twig/twig": "^3.3"
            },
            "require-dev": {
                "nikic/php-parser": "^4.13",
                "phpstan/phpstan-src": "^1.10"
            },
            "bin": [
                "bin/extract-locales",
                "bin/licence-headers-check",
                "tools/plugin-release"
            ],
            "type": "library",
            "autoload": {
                "psr-4": {
                    "GlpiProject\\Tools\\": "src/"
                }
            },
            "notification-url": "https://packagist.org/downloads/",
            "license": [
                "GPL-3.0-or-later"
            ],
            "authors": [
                {
                    "name": "Teclib'",
                    "email": "glpi@teclib.com",
                    "homepage": "http://teclib-group.com"
                }
            ],
            "description": "Various tools for GLPI and its plugins",
            "keywords": [
                "glpi",
                "plugins",
                "tools"
            ],
            "support": {
                "issues": "https://github.com/glpi-project/tools/issues",
                "source": "https://github.com/glpi-project/tools"
            },
            "time": "2024-09-18T06:58:02+00:00"
        },
        {
            "name": "mikey179/vfsstream",
            "version": "v1.6.12",
            "source": {
                "type": "git",
                "url": "https://github.com/bovigo/vfsStream.git",
                "reference": "fe695ec993e0a55c3abdda10a9364eb31c6f1bf0"
            },
            "dist": {
                "type": "zip",
                "url": "https://api.github.com/repos/bovigo/vfsStream/zipball/fe695ec993e0a55c3abdda10a9364eb31c6f1bf0",
                "reference": "fe695ec993e0a55c3abdda10a9364eb31c6f1bf0",
                "shasum": ""
            },
            "require": {
                "php": ">=7.1.0"
            },
            "require-dev": {
                "phpunit/phpunit": "^7.5||^8.5||^9.6",
                "yoast/phpunit-polyfills": "^2.0"
            },
            "type": "library",
            "extra": {
                "branch-alias": {
                    "dev-master": "1.6.x-dev"
                }
            },
            "autoload": {
                "psr-0": {
                    "org\\bovigo\\vfs\\": "src/main/php"
                }
            },
            "notification-url": "https://packagist.org/downloads/",
            "license": [
                "BSD-3-Clause"
            ],
            "authors": [
                {
                    "name": "Frank Kleine",
                    "homepage": "http://frankkleine.de/",
                    "role": "Developer"
                }
            ],
            "description": "Virtual file system to mock the real file system in unit tests.",
            "homepage": "http://vfs.bovigo.org/",
            "support": {
                "issues": "https://github.com/bovigo/vfsStream/issues",
                "source": "https://github.com/bovigo/vfsStream/tree/master",
                "wiki": "https://github.com/bovigo/vfsStream/wiki"
            },
            "time": "2024-08-29T18:43:31+00:00"
        },
        {
            "name": "myclabs/deep-copy",
            "version": "1.12.0",
            "source": {
                "type": "git",
                "url": "https://github.com/myclabs/DeepCopy.git",
                "reference": "3a6b9a42cd8f8771bd4295d13e1423fa7f3d942c"
            },
            "dist": {
                "type": "zip",
                "url": "https://api.github.com/repos/myclabs/DeepCopy/zipball/3a6b9a42cd8f8771bd4295d13e1423fa7f3d942c",
                "reference": "3a6b9a42cd8f8771bd4295d13e1423fa7f3d942c",
                "shasum": ""
            },
            "require": {
                "php": "^7.1 || ^8.0"
            },
            "conflict": {
                "doctrine/collections": "<1.6.8",
                "doctrine/common": "<2.13.3 || >=3 <3.2.2"
            },
            "require-dev": {
                "doctrine/collections": "^1.6.8",
                "doctrine/common": "^2.13.3 || ^3.2.2",
                "phpspec/prophecy": "^1.10",
                "phpunit/phpunit": "^7.5.20 || ^8.5.23 || ^9.5.13"
            },
            "type": "library",
            "autoload": {
                "files": [
                    "src/DeepCopy/deep_copy.php"
                ],
                "psr-4": {
                    "DeepCopy\\": "src/DeepCopy/"
                }
            },
            "notification-url": "https://packagist.org/downloads/",
            "license": [
                "MIT"
            ],
            "description": "Create deep copies (clones) of your objects",
            "keywords": [
                "clone",
                "copy",
                "duplicate",
                "object",
                "object graph"
            ],
            "support": {
                "issues": "https://github.com/myclabs/DeepCopy/issues",
                "source": "https://github.com/myclabs/DeepCopy/tree/1.12.0"
            },
            "funding": [
                {
                    "url": "https://tidelift.com/funding/github/packagist/myclabs/deep-copy",
                    "type": "tidelift"
                }
            ],
            "time": "2024-06-12T14:39:25+00:00"
        },
        {
            "name": "nikic/php-parser",
            "version": "v5.4.0",
            "source": {
                "type": "git",
                "url": "https://github.com/nikic/PHP-Parser.git",
                "reference": "447a020a1f875a434d62f2a401f53b82a396e494"
            },
            "dist": {
                "type": "zip",
                "url": "https://api.github.com/repos/nikic/PHP-Parser/zipball/447a020a1f875a434d62f2a401f53b82a396e494",
                "reference": "447a020a1f875a434d62f2a401f53b82a396e494",
                "shasum": ""
            },
            "require": {
                "ext-ctype": "*",
                "ext-json": "*",
                "ext-tokenizer": "*",
                "php": ">=7.4"
            },
            "require-dev": {
                "ircmaxell/php-yacc": "^0.0.7",
                "phpunit/phpunit": "^9.0"
            },
            "bin": [
                "bin/php-parse"
            ],
            "type": "library",
            "extra": {
                "branch-alias": {
                    "dev-master": "5.0-dev"
                }
            },
            "autoload": {
                "psr-4": {
                    "PhpParser\\": "lib/PhpParser"
                }
            },
            "notification-url": "https://packagist.org/downloads/",
            "license": [
                "BSD-3-Clause"
            ],
            "authors": [
                {
                    "name": "Nikita Popov"
                }
            ],
            "description": "A PHP parser written in PHP",
            "keywords": [
                "parser",
                "php"
            ],
            "support": {
                "issues": "https://github.com/nikic/PHP-Parser/issues",
                "source": "https://github.com/nikic/PHP-Parser/tree/v5.4.0"
            },
            "time": "2024-12-30T11:07:19+00:00"
        },
        {
            "name": "phar-io/manifest",
            "version": "2.0.4",
            "source": {
                "type": "git",
                "url": "https://github.com/phar-io/manifest.git",
                "reference": "54750ef60c58e43759730615a392c31c80e23176"
            },
            "dist": {
                "type": "zip",
                "url": "https://api.github.com/repos/phar-io/manifest/zipball/54750ef60c58e43759730615a392c31c80e23176",
                "reference": "54750ef60c58e43759730615a392c31c80e23176",
                "shasum": ""
            },
            "require": {
                "ext-dom": "*",
                "ext-libxml": "*",
                "ext-phar": "*",
                "ext-xmlwriter": "*",
                "phar-io/version": "^3.0.1",
                "php": "^7.2 || ^8.0"
            },
            "type": "library",
            "extra": {
                "branch-alias": {
                    "dev-master": "2.0.x-dev"
                }
            },
            "autoload": {
                "classmap": [
                    "src/"
                ]
            },
            "notification-url": "https://packagist.org/downloads/",
            "license": [
                "BSD-3-Clause"
            ],
            "authors": [
                {
                    "name": "Arne Blankerts",
                    "email": "arne@blankerts.de",
                    "role": "Developer"
                },
                {
                    "name": "Sebastian Heuer",
                    "email": "sebastian@phpeople.de",
                    "role": "Developer"
                },
                {
                    "name": "Sebastian Bergmann",
                    "email": "sebastian@phpunit.de",
                    "role": "Developer"
                }
            ],
            "description": "Component for reading phar.io manifest information from a PHP Archive (PHAR)",
            "support": {
                "issues": "https://github.com/phar-io/manifest/issues",
                "source": "https://github.com/phar-io/manifest/tree/2.0.4"
            },
            "funding": [
                {
                    "url": "https://github.com/theseer",
                    "type": "github"
                }
            ],
            "time": "2024-03-03T12:33:53+00:00"
        },
        {
            "name": "phar-io/version",
            "version": "3.2.1",
            "source": {
                "type": "git",
                "url": "https://github.com/phar-io/version.git",
                "reference": "4f7fd7836c6f332bb2933569e566a0d6c4cbed74"
            },
            "dist": {
                "type": "zip",
                "url": "https://api.github.com/repos/phar-io/version/zipball/4f7fd7836c6f332bb2933569e566a0d6c4cbed74",
                "reference": "4f7fd7836c6f332bb2933569e566a0d6c4cbed74",
                "shasum": ""
            },
            "require": {
                "php": "^7.2 || ^8.0"
            },
            "type": "library",
            "autoload": {
                "classmap": [
                    "src/"
                ]
            },
            "notification-url": "https://packagist.org/downloads/",
            "license": [
                "BSD-3-Clause"
            ],
            "authors": [
                {
                    "name": "Arne Blankerts",
                    "email": "arne@blankerts.de",
                    "role": "Developer"
                },
                {
                    "name": "Sebastian Heuer",
                    "email": "sebastian@phpeople.de",
                    "role": "Developer"
                },
                {
                    "name": "Sebastian Bergmann",
                    "email": "sebastian@phpunit.de",
                    "role": "Developer"
                }
            ],
            "description": "Library for handling version information and constraints",
            "support": {
                "issues": "https://github.com/phar-io/version/issues",
                "source": "https://github.com/phar-io/version/tree/3.2.1"
            },
            "time": "2022-02-21T01:04:05+00:00"
        },
        {
            "name": "php-parallel-lint/php-parallel-lint",
            "version": "v1.4.0",
            "source": {
                "type": "git",
                "url": "https://github.com/php-parallel-lint/PHP-Parallel-Lint.git",
                "reference": "6db563514f27e19595a19f45a4bf757b6401194e"
            },
            "dist": {
                "type": "zip",
                "url": "https://api.github.com/repos/php-parallel-lint/PHP-Parallel-Lint/zipball/6db563514f27e19595a19f45a4bf757b6401194e",
                "reference": "6db563514f27e19595a19f45a4bf757b6401194e",
                "shasum": ""
            },
            "require": {
                "ext-json": "*",
                "php": ">=5.3.0"
            },
            "replace": {
                "grogy/php-parallel-lint": "*",
                "jakub-onderka/php-parallel-lint": "*"
            },
            "require-dev": {
                "nette/tester": "^1.3 || ^2.0",
                "php-parallel-lint/php-console-highlighter": "0.* || ^1.0",
                "squizlabs/php_codesniffer": "^3.6"
            },
            "suggest": {
                "php-parallel-lint/php-console-highlighter": "Highlight syntax in code snippet"
            },
            "bin": [
                "parallel-lint"
            ],
            "type": "library",
            "autoload": {
                "classmap": [
                    "./src/"
                ]
            },
            "notification-url": "https://packagist.org/downloads/",
            "license": [
                "BSD-2-Clause"
            ],
            "authors": [
                {
                    "name": "Jakub Onderka",
                    "email": "ahoj@jakubonderka.cz"
                }
            ],
            "description": "This tool checks the syntax of PHP files about 20x faster than serial check.",
            "homepage": "https://github.com/php-parallel-lint/PHP-Parallel-Lint",
            "keywords": [
                "lint",
                "static analysis"
            ],
            "support": {
                "issues": "https://github.com/php-parallel-lint/PHP-Parallel-Lint/issues",
                "source": "https://github.com/php-parallel-lint/PHP-Parallel-Lint/tree/v1.4.0"
            },
            "time": "2024-03-27T12:14:49+00:00"
        },
        {
            "name": "phpstan/extension-installer",
            "version": "1.4.3",
            "source": {
                "type": "git",
                "url": "https://github.com/phpstan/extension-installer.git",
                "reference": "85e90b3942d06b2326fba0403ec24fe912372936"
            },
            "dist": {
                "type": "zip",
                "url": "https://api.github.com/repos/phpstan/extension-installer/zipball/85e90b3942d06b2326fba0403ec24fe912372936",
                "reference": "85e90b3942d06b2326fba0403ec24fe912372936",
                "shasum": ""
            },
            "require": {
                "composer-plugin-api": "^2.0",
                "php": "^7.2 || ^8.0",
                "phpstan/phpstan": "^1.9.0 || ^2.0"
            },
            "require-dev": {
                "composer/composer": "^2.0",
                "php-parallel-lint/php-parallel-lint": "^1.2.0",
                "phpstan/phpstan-strict-rules": "^0.11 || ^0.12 || ^1.0"
            },
            "type": "composer-plugin",
            "extra": {
                "class": "PHPStan\\ExtensionInstaller\\Plugin"
            },
            "autoload": {
                "psr-4": {
                    "PHPStan\\ExtensionInstaller\\": "src/"
                }
            },
            "notification-url": "https://packagist.org/downloads/",
            "license": [
                "MIT"
            ],
            "description": "Composer plugin for automatic installation of PHPStan extensions",
            "keywords": [
                "dev",
                "static analysis"
            ],
            "support": {
                "issues": "https://github.com/phpstan/extension-installer/issues",
                "source": "https://github.com/phpstan/extension-installer/tree/1.4.3"
            },
            "time": "2024-09-04T20:21:43+00:00"
        },
        {
            "name": "phpstan/phpstan",
            "version": "2.1.1",
            "source": {
                "type": "git",
                "url": "https://github.com/phpstan/phpstan.git",
                "reference": "cd6e973e04b4c2b94c86e8612b5a65f0da0e08e7"
            },
            "dist": {
                "type": "zip",
                "url": "https://api.github.com/repos/phpstan/phpstan/zipball/cd6e973e04b4c2b94c86e8612b5a65f0da0e08e7",
                "reference": "cd6e973e04b4c2b94c86e8612b5a65f0da0e08e7",
                "shasum": ""
            },
            "require": {
                "php": "^7.4|^8.0"
            },
            "conflict": {
                "phpstan/phpstan-shim": "*"
            },
            "bin": [
                "phpstan",
                "phpstan.phar"
            ],
            "type": "library",
            "autoload": {
                "files": [
                    "bootstrap.php"
                ]
            },
            "notification-url": "https://packagist.org/downloads/",
            "license": [
                "MIT"
            ],
            "description": "PHPStan - PHP Static Analysis Tool",
            "keywords": [
                "dev",
                "static analysis"
            ],
            "support": {
                "docs": "https://phpstan.org/user-guide/getting-started",
                "forum": "https://github.com/phpstan/phpstan/discussions",
                "issues": "https://github.com/phpstan/phpstan/issues",
                "security": "https://github.com/phpstan/phpstan/security/policy",
                "source": "https://github.com/phpstan/phpstan-src"
            },
            "funding": [
                {
                    "url": "https://github.com/ondrejmirtes",
                    "type": "github"
                },
                {
                    "url": "https://github.com/phpstan",
                    "type": "github"
                }
            ],
            "time": "2025-01-05T16:43:48+00:00"
        },
        {
            "name": "phpstan/phpstan-deprecation-rules",
            "version": "2.0.1",
            "source": {
                "type": "git",
                "url": "https://github.com/phpstan/phpstan-deprecation-rules.git",
                "reference": "1cc1259cb91ee4cfbb5c39bca9f635f067c910b4"
            },
            "dist": {
                "type": "zip",
                "url": "https://api.github.com/repos/phpstan/phpstan-deprecation-rules/zipball/1cc1259cb91ee4cfbb5c39bca9f635f067c910b4",
                "reference": "1cc1259cb91ee4cfbb5c39bca9f635f067c910b4",
                "shasum": ""
            },
            "require": {
                "php": "^7.4 || ^8.0",
                "phpstan/phpstan": "^2.0"
            },
            "require-dev": {
                "php-parallel-lint/php-parallel-lint": "^1.2",
                "phpstan/phpstan-phpunit": "^2.0",
                "phpunit/phpunit": "^9.6"
            },
            "type": "phpstan-extension",
            "extra": {
                "phpstan": {
                    "includes": [
                        "rules.neon"
                    ]
                }
            },
            "autoload": {
                "psr-4": {
                    "PHPStan\\": "src/"
                }
            },
            "notification-url": "https://packagist.org/downloads/",
            "license": [
                "MIT"
            ],
            "description": "PHPStan rules for detecting usage of deprecated classes, methods, properties, constants and traits.",
            "support": {
                "issues": "https://github.com/phpstan/phpstan-deprecation-rules/issues",
                "source": "https://github.com/phpstan/phpstan-deprecation-rules/tree/2.0.1"
            },
            "time": "2024-11-28T21:56:36+00:00"
        },
        {
            "name": "phpunit/php-code-coverage",
            "version": "11.0.5",
            "source": {
                "type": "git",
                "url": "https://github.com/sebastianbergmann/php-code-coverage.git",
                "reference": "19b6365ab8b59a64438c0c3f4241feeb480c9861"
            },
            "dist": {
                "type": "zip",
                "url": "https://api.github.com/repos/sebastianbergmann/php-code-coverage/zipball/19b6365ab8b59a64438c0c3f4241feeb480c9861",
                "reference": "19b6365ab8b59a64438c0c3f4241feeb480c9861",
                "shasum": ""
            },
            "require": {
                "ext-dom": "*",
                "ext-libxml": "*",
                "ext-xmlwriter": "*",
                "nikic/php-parser": "^5.0",
                "php": ">=8.2",
                "phpunit/php-file-iterator": "^5.0",
                "phpunit/php-text-template": "^4.0",
                "sebastian/code-unit-reverse-lookup": "^4.0",
                "sebastian/complexity": "^4.0",
                "sebastian/environment": "^7.0",
                "sebastian/lines-of-code": "^3.0",
                "sebastian/version": "^5.0",
                "theseer/tokenizer": "^1.2.0"
            },
            "require-dev": {
                "phpunit/phpunit": "^11.0"
            },
            "suggest": {
                "ext-pcov": "PHP extension that provides line coverage",
                "ext-xdebug": "PHP extension that provides line coverage as well as branch and path coverage"
            },
            "type": "library",
            "extra": {
                "branch-alias": {
                    "dev-main": "11.0-dev"
                }
            },
            "autoload": {
                "classmap": [
                    "src/"
                ]
            },
            "notification-url": "https://packagist.org/downloads/",
            "license": [
                "BSD-3-Clause"
            ],
            "authors": [
                {
                    "name": "Sebastian Bergmann",
                    "email": "sebastian@phpunit.de",
                    "role": "lead"
                }
            ],
            "description": "Library that provides collection, processing, and rendering functionality for PHP code coverage information.",
            "homepage": "https://github.com/sebastianbergmann/php-code-coverage",
            "keywords": [
                "coverage",
                "testing",
                "xunit"
            ],
            "support": {
                "issues": "https://github.com/sebastianbergmann/php-code-coverage/issues",
                "security": "https://github.com/sebastianbergmann/php-code-coverage/security/policy",
                "source": "https://github.com/sebastianbergmann/php-code-coverage/tree/11.0.5"
            },
            "funding": [
                {
                    "url": "https://github.com/sebastianbergmann",
                    "type": "github"
                }
            ],
            "time": "2024-07-03T05:05:37+00:00"
        },
        {
            "name": "phpunit/php-file-iterator",
            "version": "5.0.1",
            "source": {
                "type": "git",
                "url": "https://github.com/sebastianbergmann/php-file-iterator.git",
                "reference": "6ed896bf50bbbfe4d504a33ed5886278c78e4a26"
            },
            "dist": {
                "type": "zip",
                "url": "https://api.github.com/repos/sebastianbergmann/php-file-iterator/zipball/6ed896bf50bbbfe4d504a33ed5886278c78e4a26",
                "reference": "6ed896bf50bbbfe4d504a33ed5886278c78e4a26",
                "shasum": ""
            },
            "require": {
                "php": ">=8.2"
            },
            "require-dev": {
                "phpunit/phpunit": "^11.0"
            },
            "type": "library",
            "extra": {
                "branch-alias": {
                    "dev-main": "5.0-dev"
                }
            },
            "autoload": {
                "classmap": [
                    "src/"
                ]
            },
            "notification-url": "https://packagist.org/downloads/",
            "license": [
                "BSD-3-Clause"
            ],
            "authors": [
                {
                    "name": "Sebastian Bergmann",
                    "email": "sebastian@phpunit.de",
                    "role": "lead"
                }
            ],
            "description": "FilterIterator implementation that filters files based on a list of suffixes.",
            "homepage": "https://github.com/sebastianbergmann/php-file-iterator/",
            "keywords": [
                "filesystem",
                "iterator"
            ],
            "support": {
                "issues": "https://github.com/sebastianbergmann/php-file-iterator/issues",
                "security": "https://github.com/sebastianbergmann/php-file-iterator/security/policy",
                "source": "https://github.com/sebastianbergmann/php-file-iterator/tree/5.0.1"
            },
            "funding": [
                {
                    "url": "https://github.com/sebastianbergmann",
                    "type": "github"
                }
            ],
            "time": "2024-07-03T05:06:37+00:00"
        },
        {
            "name": "phpunit/php-invoker",
            "version": "5.0.1",
            "source": {
                "type": "git",
                "url": "https://github.com/sebastianbergmann/php-invoker.git",
                "reference": "c1ca3814734c07492b3d4c5f794f4b0995333da2"
            },
            "dist": {
                "type": "zip",
                "url": "https://api.github.com/repos/sebastianbergmann/php-invoker/zipball/c1ca3814734c07492b3d4c5f794f4b0995333da2",
                "reference": "c1ca3814734c07492b3d4c5f794f4b0995333da2",
                "shasum": ""
            },
            "require": {
                "php": ">=8.2"
            },
            "require-dev": {
                "ext-pcntl": "*",
                "phpunit/phpunit": "^11.0"
            },
            "suggest": {
                "ext-pcntl": "*"
            },
            "type": "library",
            "extra": {
                "branch-alias": {
                    "dev-main": "5.0-dev"
                }
            },
            "autoload": {
                "classmap": [
                    "src/"
                ]
            },
            "notification-url": "https://packagist.org/downloads/",
            "license": [
                "BSD-3-Clause"
            ],
            "authors": [
                {
                    "name": "Sebastian Bergmann",
                    "email": "sebastian@phpunit.de",
                    "role": "lead"
                }
            ],
            "description": "Invoke callables with a timeout",
            "homepage": "https://github.com/sebastianbergmann/php-invoker/",
            "keywords": [
                "process"
            ],
            "support": {
                "issues": "https://github.com/sebastianbergmann/php-invoker/issues",
                "security": "https://github.com/sebastianbergmann/php-invoker/security/policy",
                "source": "https://github.com/sebastianbergmann/php-invoker/tree/5.0.1"
            },
            "funding": [
                {
                    "url": "https://github.com/sebastianbergmann",
                    "type": "github"
                }
            ],
            "time": "2024-07-03T05:07:44+00:00"
        },
        {
            "name": "phpunit/php-text-template",
            "version": "4.0.1",
            "source": {
                "type": "git",
                "url": "https://github.com/sebastianbergmann/php-text-template.git",
                "reference": "3e0404dc6b300e6bf56415467ebcb3fe4f33e964"
            },
            "dist": {
                "type": "zip",
                "url": "https://api.github.com/repos/sebastianbergmann/php-text-template/zipball/3e0404dc6b300e6bf56415467ebcb3fe4f33e964",
                "reference": "3e0404dc6b300e6bf56415467ebcb3fe4f33e964",
                "shasum": ""
            },
            "require": {
                "php": ">=8.2"
            },
            "require-dev": {
                "phpunit/phpunit": "^11.0"
            },
            "type": "library",
            "extra": {
                "branch-alias": {
                    "dev-main": "4.0-dev"
                }
            },
            "autoload": {
                "classmap": [
                    "src/"
                ]
            },
            "notification-url": "https://packagist.org/downloads/",
            "license": [
                "BSD-3-Clause"
            ],
            "authors": [
                {
                    "name": "Sebastian Bergmann",
                    "email": "sebastian@phpunit.de",
                    "role": "lead"
                }
            ],
            "description": "Simple template engine.",
            "homepage": "https://github.com/sebastianbergmann/php-text-template/",
            "keywords": [
                "template"
            ],
            "support": {
                "issues": "https://github.com/sebastianbergmann/php-text-template/issues",
                "security": "https://github.com/sebastianbergmann/php-text-template/security/policy",
                "source": "https://github.com/sebastianbergmann/php-text-template/tree/4.0.1"
            },
            "funding": [
                {
                    "url": "https://github.com/sebastianbergmann",
                    "type": "github"
                }
            ],
            "time": "2024-07-03T05:08:43+00:00"
        },
        {
            "name": "phpunit/php-timer",
            "version": "7.0.1",
            "source": {
                "type": "git",
                "url": "https://github.com/sebastianbergmann/php-timer.git",
                "reference": "3b415def83fbcb41f991d9ebf16ae4ad8b7837b3"
            },
            "dist": {
                "type": "zip",
                "url": "https://api.github.com/repos/sebastianbergmann/php-timer/zipball/3b415def83fbcb41f991d9ebf16ae4ad8b7837b3",
                "reference": "3b415def83fbcb41f991d9ebf16ae4ad8b7837b3",
                "shasum": ""
            },
            "require": {
                "php": ">=8.2"
            },
            "require-dev": {
                "phpunit/phpunit": "^11.0"
            },
            "type": "library",
            "extra": {
                "branch-alias": {
                    "dev-main": "7.0-dev"
                }
            },
            "autoload": {
                "classmap": [
                    "src/"
                ]
            },
            "notification-url": "https://packagist.org/downloads/",
            "license": [
                "BSD-3-Clause"
            ],
            "authors": [
                {
                    "name": "Sebastian Bergmann",
                    "email": "sebastian@phpunit.de",
                    "role": "lead"
                }
            ],
            "description": "Utility class for timing",
            "homepage": "https://github.com/sebastianbergmann/php-timer/",
            "keywords": [
                "timer"
            ],
            "support": {
                "issues": "https://github.com/sebastianbergmann/php-timer/issues",
                "security": "https://github.com/sebastianbergmann/php-timer/security/policy",
                "source": "https://github.com/sebastianbergmann/php-timer/tree/7.0.1"
            },
            "funding": [
                {
                    "url": "https://github.com/sebastianbergmann",
                    "type": "github"
                }
            ],
            "time": "2024-07-03T05:09:35+00:00"
        },
        {
            "name": "phpunit/phpunit",
            "version": "11.2.6",
            "source": {
                "type": "git",
                "url": "https://github.com/sebastianbergmann/phpunit.git",
                "reference": "1dc0fedac703199e8704de085e47dd46bac0dde4"
            },
            "dist": {
                "type": "zip",
                "url": "https://api.github.com/repos/sebastianbergmann/phpunit/zipball/1dc0fedac703199e8704de085e47dd46bac0dde4",
                "reference": "1dc0fedac703199e8704de085e47dd46bac0dde4",
                "shasum": ""
            },
            "require": {
                "ext-dom": "*",
                "ext-json": "*",
                "ext-libxml": "*",
                "ext-mbstring": "*",
                "ext-xml": "*",
                "ext-xmlwriter": "*",
                "myclabs/deep-copy": "^1.10.1",
                "phar-io/manifest": "^2.0.3",
                "phar-io/version": "^3.0.2",
                "php": ">=8.2",
                "phpunit/php-code-coverage": "^11.0",
                "phpunit/php-file-iterator": "^5.0",
                "phpunit/php-invoker": "^5.0",
                "phpunit/php-text-template": "^4.0",
                "phpunit/php-timer": "^7.0",
                "sebastian/cli-parser": "^3.0",
                "sebastian/code-unit": "^3.0",
                "sebastian/comparator": "^6.0",
                "sebastian/diff": "^6.0",
                "sebastian/environment": "^7.0",
                "sebastian/exporter": "^6.1.2",
                "sebastian/global-state": "^7.0",
                "sebastian/object-enumerator": "^6.0",
                "sebastian/type": "^5.0",
                "sebastian/version": "^5.0"
            },
            "suggest": {
                "ext-soap": "To be able to generate mocks based on WSDL files"
            },
            "bin": [
                "phpunit"
            ],
            "type": "library",
            "extra": {
                "branch-alias": {
                    "dev-main": "11.2-dev"
                }
            },
            "autoload": {
                "files": [
                    "src/Framework/Assert/Functions.php"
                ],
                "classmap": [
                    "src/"
                ]
            },
            "notification-url": "https://packagist.org/downloads/",
            "license": [
                "BSD-3-Clause"
            ],
            "authors": [
                {
                    "name": "Sebastian Bergmann",
                    "email": "sebastian@phpunit.de",
                    "role": "lead"
                }
            ],
            "description": "The PHP Unit Testing framework.",
            "homepage": "https://phpunit.de/",
            "keywords": [
                "phpunit",
                "testing",
                "xunit"
            ],
            "support": {
                "issues": "https://github.com/sebastianbergmann/phpunit/issues",
                "security": "https://github.com/sebastianbergmann/phpunit/security/policy",
                "source": "https://github.com/sebastianbergmann/phpunit/tree/11.2.6"
            },
            "funding": [
                {
                    "url": "https://phpunit.de/sponsors.html",
                    "type": "custom"
                },
                {
                    "url": "https://github.com/sebastianbergmann",
                    "type": "github"
                },
                {
                    "url": "https://tidelift.com/funding/github/packagist/phpunit/phpunit",
                    "type": "tidelift"
                }
            ],
            "time": "2024-07-03T05:51:49+00:00"
        },
        {
            "name": "sebastian/cli-parser",
            "version": "3.0.2",
            "source": {
                "type": "git",
                "url": "https://github.com/sebastianbergmann/cli-parser.git",
                "reference": "15c5dd40dc4f38794d383bb95465193f5e0ae180"
            },
            "dist": {
                "type": "zip",
                "url": "https://api.github.com/repos/sebastianbergmann/cli-parser/zipball/15c5dd40dc4f38794d383bb95465193f5e0ae180",
                "reference": "15c5dd40dc4f38794d383bb95465193f5e0ae180",
                "shasum": ""
            },
            "require": {
                "php": ">=8.2"
            },
            "require-dev": {
                "phpunit/phpunit": "^11.0"
            },
            "type": "library",
            "extra": {
                "branch-alias": {
                    "dev-main": "3.0-dev"
                }
            },
            "autoload": {
                "classmap": [
                    "src/"
                ]
            },
            "notification-url": "https://packagist.org/downloads/",
            "license": [
                "BSD-3-Clause"
            ],
            "authors": [
                {
                    "name": "Sebastian Bergmann",
                    "email": "sebastian@phpunit.de",
                    "role": "lead"
                }
            ],
            "description": "Library for parsing CLI options",
            "homepage": "https://github.com/sebastianbergmann/cli-parser",
            "support": {
                "issues": "https://github.com/sebastianbergmann/cli-parser/issues",
                "security": "https://github.com/sebastianbergmann/cli-parser/security/policy",
                "source": "https://github.com/sebastianbergmann/cli-parser/tree/3.0.2"
            },
            "funding": [
                {
                    "url": "https://github.com/sebastianbergmann",
                    "type": "github"
                }
            ],
            "time": "2024-07-03T04:41:36+00:00"
        },
        {
            "name": "sebastian/code-unit",
            "version": "3.0.1",
            "source": {
                "type": "git",
                "url": "https://github.com/sebastianbergmann/code-unit.git",
                "reference": "6bb7d09d6623567178cf54126afa9c2310114268"
            },
            "dist": {
                "type": "zip",
                "url": "https://api.github.com/repos/sebastianbergmann/code-unit/zipball/6bb7d09d6623567178cf54126afa9c2310114268",
                "reference": "6bb7d09d6623567178cf54126afa9c2310114268",
                "shasum": ""
            },
            "require": {
                "php": ">=8.2"
            },
            "require-dev": {
                "phpunit/phpunit": "^11.0"
            },
            "type": "library",
            "extra": {
                "branch-alias": {
                    "dev-main": "3.0-dev"
                }
            },
            "autoload": {
                "classmap": [
                    "src/"
                ]
            },
            "notification-url": "https://packagist.org/downloads/",
            "license": [
                "BSD-3-Clause"
            ],
            "authors": [
                {
                    "name": "Sebastian Bergmann",
                    "email": "sebastian@phpunit.de",
                    "role": "lead"
                }
            ],
            "description": "Collection of value objects that represent the PHP code units",
            "homepage": "https://github.com/sebastianbergmann/code-unit",
            "support": {
                "issues": "https://github.com/sebastianbergmann/code-unit/issues",
                "security": "https://github.com/sebastianbergmann/code-unit/security/policy",
                "source": "https://github.com/sebastianbergmann/code-unit/tree/3.0.1"
            },
            "funding": [
                {
                    "url": "https://github.com/sebastianbergmann",
                    "type": "github"
                }
            ],
            "time": "2024-07-03T04:44:28+00:00"
        },
        {
            "name": "sebastian/code-unit-reverse-lookup",
            "version": "4.0.1",
            "source": {
                "type": "git",
                "url": "https://github.com/sebastianbergmann/code-unit-reverse-lookup.git",
                "reference": "183a9b2632194febd219bb9246eee421dad8d45e"
            },
            "dist": {
                "type": "zip",
                "url": "https://api.github.com/repos/sebastianbergmann/code-unit-reverse-lookup/zipball/183a9b2632194febd219bb9246eee421dad8d45e",
                "reference": "183a9b2632194febd219bb9246eee421dad8d45e",
                "shasum": ""
            },
            "require": {
                "php": ">=8.2"
            },
            "require-dev": {
                "phpunit/phpunit": "^11.0"
            },
            "type": "library",
            "extra": {
                "branch-alias": {
                    "dev-main": "4.0-dev"
                }
            },
            "autoload": {
                "classmap": [
                    "src/"
                ]
            },
            "notification-url": "https://packagist.org/downloads/",
            "license": [
                "BSD-3-Clause"
            ],
            "authors": [
                {
                    "name": "Sebastian Bergmann",
                    "email": "sebastian@phpunit.de"
                }
            ],
            "description": "Looks up which function or method a line of code belongs to",
            "homepage": "https://github.com/sebastianbergmann/code-unit-reverse-lookup/",
            "support": {
                "issues": "https://github.com/sebastianbergmann/code-unit-reverse-lookup/issues",
                "security": "https://github.com/sebastianbergmann/code-unit-reverse-lookup/security/policy",
                "source": "https://github.com/sebastianbergmann/code-unit-reverse-lookup/tree/4.0.1"
            },
            "funding": [
                {
                    "url": "https://github.com/sebastianbergmann",
                    "type": "github"
                }
            ],
            "time": "2024-07-03T04:45:54+00:00"
        },
        {
            "name": "sebastian/comparator",
            "version": "6.0.1",
            "source": {
                "type": "git",
                "url": "https://github.com/sebastianbergmann/comparator.git",
                "reference": "131942b86d3587291067a94f295498ab6ac79c20"
            },
            "dist": {
                "type": "zip",
                "url": "https://api.github.com/repos/sebastianbergmann/comparator/zipball/131942b86d3587291067a94f295498ab6ac79c20",
                "reference": "131942b86d3587291067a94f295498ab6ac79c20",
                "shasum": ""
            },
            "require": {
                "ext-dom": "*",
                "ext-mbstring": "*",
                "php": ">=8.2",
                "sebastian/diff": "^6.0",
                "sebastian/exporter": "^6.0"
            },
            "require-dev": {
                "phpunit/phpunit": "^11.0"
            },
            "type": "library",
            "extra": {
                "branch-alias": {
                    "dev-main": "6.0-dev"
                }
            },
            "autoload": {
                "classmap": [
                    "src/"
                ]
            },
            "notification-url": "https://packagist.org/downloads/",
            "license": [
                "BSD-3-Clause"
            ],
            "authors": [
                {
                    "name": "Sebastian Bergmann",
                    "email": "sebastian@phpunit.de"
                },
                {
                    "name": "Jeff Welch",
                    "email": "whatthejeff@gmail.com"
                },
                {
                    "name": "Volker Dusch",
                    "email": "github@wallbash.com"
                },
                {
                    "name": "Bernhard Schussek",
                    "email": "bschussek@2bepublished.at"
                }
            ],
            "description": "Provides the functionality to compare PHP values for equality",
            "homepage": "https://github.com/sebastianbergmann/comparator",
            "keywords": [
                "comparator",
                "compare",
                "equality"
            ],
            "support": {
                "issues": "https://github.com/sebastianbergmann/comparator/issues",
                "security": "https://github.com/sebastianbergmann/comparator/security/policy",
                "source": "https://github.com/sebastianbergmann/comparator/tree/6.0.1"
            },
            "funding": [
                {
                    "url": "https://github.com/sebastianbergmann",
                    "type": "github"
                }
            ],
            "time": "2024-07-03T04:48:07+00:00"
        },
        {
            "name": "sebastian/complexity",
            "version": "4.0.1",
            "source": {
                "type": "git",
                "url": "https://github.com/sebastianbergmann/complexity.git",
                "reference": "ee41d384ab1906c68852636b6de493846e13e5a0"
            },
            "dist": {
                "type": "zip",
                "url": "https://api.github.com/repos/sebastianbergmann/complexity/zipball/ee41d384ab1906c68852636b6de493846e13e5a0",
                "reference": "ee41d384ab1906c68852636b6de493846e13e5a0",
                "shasum": ""
            },
            "require": {
                "nikic/php-parser": "^5.0",
                "php": ">=8.2"
            },
            "require-dev": {
                "phpunit/phpunit": "^11.0"
            },
            "type": "library",
            "extra": {
                "branch-alias": {
                    "dev-main": "4.0-dev"
                }
            },
            "autoload": {
                "classmap": [
                    "src/"
                ]
            },
            "notification-url": "https://packagist.org/downloads/",
            "license": [
                "BSD-3-Clause"
            ],
            "authors": [
                {
                    "name": "Sebastian Bergmann",
                    "email": "sebastian@phpunit.de",
                    "role": "lead"
                }
            ],
            "description": "Library for calculating the complexity of PHP code units",
            "homepage": "https://github.com/sebastianbergmann/complexity",
            "support": {
                "issues": "https://github.com/sebastianbergmann/complexity/issues",
                "security": "https://github.com/sebastianbergmann/complexity/security/policy",
                "source": "https://github.com/sebastianbergmann/complexity/tree/4.0.1"
            },
            "funding": [
                {
                    "url": "https://github.com/sebastianbergmann",
                    "type": "github"
                }
            ],
            "time": "2024-07-03T04:49:50+00:00"
        },
        {
            "name": "sebastian/environment",
            "version": "7.2.0",
            "source": {
                "type": "git",
                "url": "https://github.com/sebastianbergmann/environment.git",
                "reference": "855f3ae0ab316bbafe1ba4e16e9f3c078d24a0c5"
            },
            "dist": {
                "type": "zip",
                "url": "https://api.github.com/repos/sebastianbergmann/environment/zipball/855f3ae0ab316bbafe1ba4e16e9f3c078d24a0c5",
                "reference": "855f3ae0ab316bbafe1ba4e16e9f3c078d24a0c5",
                "shasum": ""
            },
            "require": {
                "php": ">=8.2"
            },
            "require-dev": {
                "phpunit/phpunit": "^11.0"
            },
            "suggest": {
                "ext-posix": "*"
            },
            "type": "library",
            "extra": {
                "branch-alias": {
                    "dev-main": "7.2-dev"
                }
            },
            "autoload": {
                "classmap": [
                    "src/"
                ]
            },
            "notification-url": "https://packagist.org/downloads/",
            "license": [
                "BSD-3-Clause"
            ],
            "authors": [
                {
                    "name": "Sebastian Bergmann",
                    "email": "sebastian@phpunit.de"
                }
            ],
            "description": "Provides functionality to handle HHVM/PHP environments",
            "homepage": "https://github.com/sebastianbergmann/environment",
            "keywords": [
                "Xdebug",
                "environment",
                "hhvm"
            ],
            "support": {
                "issues": "https://github.com/sebastianbergmann/environment/issues",
                "security": "https://github.com/sebastianbergmann/environment/security/policy",
                "source": "https://github.com/sebastianbergmann/environment/tree/7.2.0"
            },
            "funding": [
                {
                    "url": "https://github.com/sebastianbergmann",
                    "type": "github"
                }
            ],
            "time": "2024-07-03T04:54:44+00:00"
        },
        {
            "name": "sebastian/exporter",
            "version": "6.1.3",
            "source": {
                "type": "git",
                "url": "https://github.com/sebastianbergmann/exporter.git",
                "reference": "c414673eee9a8f9d51bbf8d61fc9e3ef1e85b20e"
            },
            "dist": {
                "type": "zip",
                "url": "https://api.github.com/repos/sebastianbergmann/exporter/zipball/c414673eee9a8f9d51bbf8d61fc9e3ef1e85b20e",
                "reference": "c414673eee9a8f9d51bbf8d61fc9e3ef1e85b20e",
                "shasum": ""
            },
            "require": {
                "ext-mbstring": "*",
                "php": ">=8.2",
                "sebastian/recursion-context": "^6.0"
            },
            "require-dev": {
                "phpunit/phpunit": "^11.2"
            },
            "type": "library",
            "extra": {
                "branch-alias": {
                    "dev-main": "6.1-dev"
                }
            },
            "autoload": {
                "classmap": [
                    "src/"
                ]
            },
            "notification-url": "https://packagist.org/downloads/",
            "license": [
                "BSD-3-Clause"
            ],
            "authors": [
                {
                    "name": "Sebastian Bergmann",
                    "email": "sebastian@phpunit.de"
                },
                {
                    "name": "Jeff Welch",
                    "email": "whatthejeff@gmail.com"
                },
                {
                    "name": "Volker Dusch",
                    "email": "github@wallbash.com"
                },
                {
                    "name": "Adam Harvey",
                    "email": "aharvey@php.net"
                },
                {
                    "name": "Bernhard Schussek",
                    "email": "bschussek@gmail.com"
                }
            ],
            "description": "Provides the functionality to export PHP variables for visualization",
            "homepage": "https://www.github.com/sebastianbergmann/exporter",
            "keywords": [
                "export",
                "exporter"
            ],
            "support": {
                "issues": "https://github.com/sebastianbergmann/exporter/issues",
                "security": "https://github.com/sebastianbergmann/exporter/security/policy",
                "source": "https://github.com/sebastianbergmann/exporter/tree/6.1.3"
            },
            "funding": [
                {
                    "url": "https://github.com/sebastianbergmann",
                    "type": "github"
                }
            ],
            "time": "2024-07-03T04:56:19+00:00"
        },
        {
            "name": "sebastian/global-state",
            "version": "7.0.2",
            "source": {
                "type": "git",
                "url": "https://github.com/sebastianbergmann/global-state.git",
                "reference": "3be331570a721f9a4b5917f4209773de17f747d7"
            },
            "dist": {
                "type": "zip",
                "url": "https://api.github.com/repos/sebastianbergmann/global-state/zipball/3be331570a721f9a4b5917f4209773de17f747d7",
                "reference": "3be331570a721f9a4b5917f4209773de17f747d7",
                "shasum": ""
            },
            "require": {
                "php": ">=8.2",
                "sebastian/object-reflector": "^4.0",
                "sebastian/recursion-context": "^6.0"
            },
            "require-dev": {
                "ext-dom": "*",
                "phpunit/phpunit": "^11.0"
            },
            "type": "library",
            "extra": {
                "branch-alias": {
                    "dev-main": "7.0-dev"
                }
            },
            "autoload": {
                "classmap": [
                    "src/"
                ]
            },
            "notification-url": "https://packagist.org/downloads/",
            "license": [
                "BSD-3-Clause"
            ],
            "authors": [
                {
                    "name": "Sebastian Bergmann",
                    "email": "sebastian@phpunit.de"
                }
            ],
            "description": "Snapshotting of global state",
            "homepage": "https://www.github.com/sebastianbergmann/global-state",
            "keywords": [
                "global state"
            ],
            "support": {
                "issues": "https://github.com/sebastianbergmann/global-state/issues",
                "security": "https://github.com/sebastianbergmann/global-state/security/policy",
                "source": "https://github.com/sebastianbergmann/global-state/tree/7.0.2"
            },
            "funding": [
                {
                    "url": "https://github.com/sebastianbergmann",
                    "type": "github"
                }
            ],
            "time": "2024-07-03T04:57:36+00:00"
        },
        {
            "name": "sebastian/lines-of-code",
            "version": "3.0.1",
            "source": {
                "type": "git",
                "url": "https://github.com/sebastianbergmann/lines-of-code.git",
                "reference": "d36ad0d782e5756913e42ad87cb2890f4ffe467a"
            },
            "dist": {
                "type": "zip",
                "url": "https://api.github.com/repos/sebastianbergmann/lines-of-code/zipball/d36ad0d782e5756913e42ad87cb2890f4ffe467a",
                "reference": "d36ad0d782e5756913e42ad87cb2890f4ffe467a",
                "shasum": ""
            },
            "require": {
                "nikic/php-parser": "^5.0",
                "php": ">=8.2"
            },
            "require-dev": {
                "phpunit/phpunit": "^11.0"
            },
            "type": "library",
            "extra": {
                "branch-alias": {
                    "dev-main": "3.0-dev"
                }
            },
            "autoload": {
                "classmap": [
                    "src/"
                ]
            },
            "notification-url": "https://packagist.org/downloads/",
            "license": [
                "BSD-3-Clause"
            ],
            "authors": [
                {
                    "name": "Sebastian Bergmann",
                    "email": "sebastian@phpunit.de",
                    "role": "lead"
                }
            ],
            "description": "Library for counting the lines of code in PHP source code",
            "homepage": "https://github.com/sebastianbergmann/lines-of-code",
            "support": {
                "issues": "https://github.com/sebastianbergmann/lines-of-code/issues",
                "security": "https://github.com/sebastianbergmann/lines-of-code/security/policy",
                "source": "https://github.com/sebastianbergmann/lines-of-code/tree/3.0.1"
            },
            "funding": [
                {
                    "url": "https://github.com/sebastianbergmann",
                    "type": "github"
                }
            ],
            "time": "2024-07-03T04:58:38+00:00"
        },
        {
            "name": "sebastian/object-enumerator",
            "version": "6.0.1",
            "source": {
                "type": "git",
                "url": "https://github.com/sebastianbergmann/object-enumerator.git",
                "reference": "f5b498e631a74204185071eb41f33f38d64608aa"
            },
            "dist": {
                "type": "zip",
                "url": "https://api.github.com/repos/sebastianbergmann/object-enumerator/zipball/f5b498e631a74204185071eb41f33f38d64608aa",
                "reference": "f5b498e631a74204185071eb41f33f38d64608aa",
                "shasum": ""
            },
            "require": {
                "php": ">=8.2",
                "sebastian/object-reflector": "^4.0",
                "sebastian/recursion-context": "^6.0"
            },
            "require-dev": {
                "phpunit/phpunit": "^11.0"
            },
            "type": "library",
            "extra": {
                "branch-alias": {
                    "dev-main": "6.0-dev"
                }
            },
            "autoload": {
                "classmap": [
                    "src/"
                ]
            },
            "notification-url": "https://packagist.org/downloads/",
            "license": [
                "BSD-3-Clause"
            ],
            "authors": [
                {
                    "name": "Sebastian Bergmann",
                    "email": "sebastian@phpunit.de"
                }
            ],
            "description": "Traverses array structures and object graphs to enumerate all referenced objects",
            "homepage": "https://github.com/sebastianbergmann/object-enumerator/",
            "support": {
                "issues": "https://github.com/sebastianbergmann/object-enumerator/issues",
                "security": "https://github.com/sebastianbergmann/object-enumerator/security/policy",
                "source": "https://github.com/sebastianbergmann/object-enumerator/tree/6.0.1"
            },
            "funding": [
                {
                    "url": "https://github.com/sebastianbergmann",
                    "type": "github"
                }
            ],
            "time": "2024-07-03T05:00:13+00:00"
        },
        {
            "name": "sebastian/object-reflector",
            "version": "4.0.1",
            "source": {
                "type": "git",
                "url": "https://github.com/sebastianbergmann/object-reflector.git",
                "reference": "6e1a43b411b2ad34146dee7524cb13a068bb35f9"
            },
            "dist": {
                "type": "zip",
                "url": "https://api.github.com/repos/sebastianbergmann/object-reflector/zipball/6e1a43b411b2ad34146dee7524cb13a068bb35f9",
                "reference": "6e1a43b411b2ad34146dee7524cb13a068bb35f9",
                "shasum": ""
            },
            "require": {
                "php": ">=8.2"
            },
            "require-dev": {
                "phpunit/phpunit": "^11.0"
            },
            "type": "library",
            "extra": {
                "branch-alias": {
                    "dev-main": "4.0-dev"
                }
            },
            "autoload": {
                "classmap": [
                    "src/"
                ]
            },
            "notification-url": "https://packagist.org/downloads/",
            "license": [
                "BSD-3-Clause"
            ],
            "authors": [
                {
                    "name": "Sebastian Bergmann",
                    "email": "sebastian@phpunit.de"
                }
            ],
            "description": "Allows reflection of object attributes, including inherited and non-public ones",
            "homepage": "https://github.com/sebastianbergmann/object-reflector/",
            "support": {
                "issues": "https://github.com/sebastianbergmann/object-reflector/issues",
                "security": "https://github.com/sebastianbergmann/object-reflector/security/policy",
                "source": "https://github.com/sebastianbergmann/object-reflector/tree/4.0.1"
            },
            "funding": [
                {
                    "url": "https://github.com/sebastianbergmann",
                    "type": "github"
                }
            ],
            "time": "2024-07-03T05:01:32+00:00"
        },
        {
            "name": "sebastian/recursion-context",
            "version": "6.0.2",
            "source": {
                "type": "git",
                "url": "https://github.com/sebastianbergmann/recursion-context.git",
                "reference": "694d156164372abbd149a4b85ccda2e4670c0e16"
            },
            "dist": {
                "type": "zip",
                "url": "https://api.github.com/repos/sebastianbergmann/recursion-context/zipball/694d156164372abbd149a4b85ccda2e4670c0e16",
                "reference": "694d156164372abbd149a4b85ccda2e4670c0e16",
                "shasum": ""
            },
            "require": {
                "php": ">=8.2"
            },
            "require-dev": {
                "phpunit/phpunit": "^11.0"
            },
            "type": "library",
            "extra": {
                "branch-alias": {
                    "dev-main": "6.0-dev"
                }
            },
            "autoload": {
                "classmap": [
                    "src/"
                ]
            },
            "notification-url": "https://packagist.org/downloads/",
            "license": [
                "BSD-3-Clause"
            ],
            "authors": [
                {
                    "name": "Sebastian Bergmann",
                    "email": "sebastian@phpunit.de"
                },
                {
                    "name": "Jeff Welch",
                    "email": "whatthejeff@gmail.com"
                },
                {
                    "name": "Adam Harvey",
                    "email": "aharvey@php.net"
                }
            ],
            "description": "Provides functionality to recursively process PHP variables",
            "homepage": "https://github.com/sebastianbergmann/recursion-context",
            "support": {
                "issues": "https://github.com/sebastianbergmann/recursion-context/issues",
                "security": "https://github.com/sebastianbergmann/recursion-context/security/policy",
                "source": "https://github.com/sebastianbergmann/recursion-context/tree/6.0.2"
            },
            "funding": [
                {
                    "url": "https://github.com/sebastianbergmann",
                    "type": "github"
                }
            ],
            "time": "2024-07-03T05:10:34+00:00"
        },
        {
            "name": "sebastian/type",
            "version": "5.0.1",
            "source": {
                "type": "git",
                "url": "https://github.com/sebastianbergmann/type.git",
                "reference": "fb6a6566f9589e86661291d13eba708cce5eb4aa"
            },
            "dist": {
                "type": "zip",
                "url": "https://api.github.com/repos/sebastianbergmann/type/zipball/fb6a6566f9589e86661291d13eba708cce5eb4aa",
                "reference": "fb6a6566f9589e86661291d13eba708cce5eb4aa",
                "shasum": ""
            },
            "require": {
                "php": ">=8.2"
            },
            "require-dev": {
                "phpunit/phpunit": "^11.0"
            },
            "type": "library",
            "extra": {
                "branch-alias": {
                    "dev-main": "5.0-dev"
                }
            },
            "autoload": {
                "classmap": [
                    "src/"
                ]
            },
            "notification-url": "https://packagist.org/downloads/",
            "license": [
                "BSD-3-Clause"
            ],
            "authors": [
                {
                    "name": "Sebastian Bergmann",
                    "email": "sebastian@phpunit.de",
                    "role": "lead"
                }
            ],
            "description": "Collection of value objects that represent the types of the PHP type system",
            "homepage": "https://github.com/sebastianbergmann/type",
            "support": {
                "issues": "https://github.com/sebastianbergmann/type/issues",
                "security": "https://github.com/sebastianbergmann/type/security/policy",
                "source": "https://github.com/sebastianbergmann/type/tree/5.0.1"
            },
            "funding": [
                {
                    "url": "https://github.com/sebastianbergmann",
                    "type": "github"
                }
            ],
            "time": "2024-07-03T05:11:49+00:00"
        },
        {
            "name": "sebastian/version",
            "version": "5.0.1",
            "source": {
                "type": "git",
                "url": "https://github.com/sebastianbergmann/version.git",
                "reference": "45c9debb7d039ce9b97de2f749c2cf5832a06ac4"
            },
            "dist": {
                "type": "zip",
                "url": "https://api.github.com/repos/sebastianbergmann/version/zipball/45c9debb7d039ce9b97de2f749c2cf5832a06ac4",
                "reference": "45c9debb7d039ce9b97de2f749c2cf5832a06ac4",
                "shasum": ""
            },
            "require": {
                "php": ">=8.2"
            },
            "type": "library",
            "extra": {
                "branch-alias": {
                    "dev-main": "5.0-dev"
                }
            },
            "autoload": {
                "classmap": [
                    "src/"
                ]
            },
            "notification-url": "https://packagist.org/downloads/",
            "license": [
                "BSD-3-Clause"
            ],
            "authors": [
                {
                    "name": "Sebastian Bergmann",
                    "email": "sebastian@phpunit.de",
                    "role": "lead"
                }
            ],
            "description": "Library that helps with managing the version number of Git-hosted PHP projects",
            "homepage": "https://github.com/sebastianbergmann/version",
            "support": {
                "issues": "https://github.com/sebastianbergmann/version/issues",
                "security": "https://github.com/sebastianbergmann/version/security/policy",
                "source": "https://github.com/sebastianbergmann/version/tree/5.0.1"
            },
            "funding": [
                {
                    "url": "https://github.com/sebastianbergmann",
                    "type": "github"
                }
            ],
            "time": "2024-07-03T05:13:08+00:00"
        },
        {
            "name": "squizlabs/php_codesniffer",
            "version": "3.11.2",
            "source": {
                "type": "git",
                "url": "https://github.com/PHPCSStandards/PHP_CodeSniffer.git",
                "reference": "1368f4a58c3c52114b86b1abe8f4098869cb0079"
            },
            "dist": {
                "type": "zip",
                "url": "https://api.github.com/repos/PHPCSStandards/PHP_CodeSniffer/zipball/1368f4a58c3c52114b86b1abe8f4098869cb0079",
                "reference": "1368f4a58c3c52114b86b1abe8f4098869cb0079",
                "shasum": ""
            },
            "require": {
                "ext-simplexml": "*",
                "ext-tokenizer": "*",
                "ext-xmlwriter": "*",
                "php": ">=5.4.0"
            },
            "require-dev": {
                "phpunit/phpunit": "^4.0 || ^5.0 || ^6.0 || ^7.0 || ^8.0 || ^9.3.4"
            },
            "bin": [
                "bin/phpcbf",
                "bin/phpcs"
            ],
            "type": "library",
            "extra": {
                "branch-alias": {
                    "dev-master": "3.x-dev"
                }
            },
            "notification-url": "https://packagist.org/downloads/",
            "license": [
                "BSD-3-Clause"
            ],
            "authors": [
                {
                    "name": "Greg Sherwood",
                    "role": "Former lead"
                },
                {
                    "name": "Juliette Reinders Folmer",
                    "role": "Current lead"
                },
                {
                    "name": "Contributors",
                    "homepage": "https://github.com/PHPCSStandards/PHP_CodeSniffer/graphs/contributors"
                }
            ],
            "description": "PHP_CodeSniffer tokenizes PHP, JavaScript and CSS files and detects violations of a defined set of coding standards.",
            "homepage": "https://github.com/PHPCSStandards/PHP_CodeSniffer",
            "keywords": [
                "phpcs",
                "standards",
                "static analysis"
            ],
            "support": {
                "issues": "https://github.com/PHPCSStandards/PHP_CodeSniffer/issues",
                "security": "https://github.com/PHPCSStandards/PHP_CodeSniffer/security/policy",
                "source": "https://github.com/PHPCSStandards/PHP_CodeSniffer",
                "wiki": "https://github.com/PHPCSStandards/PHP_CodeSniffer/wiki"
            },
            "funding": [
                {
                    "url": "https://github.com/PHPCSStandards",
                    "type": "github"
                },
                {
                    "url": "https://github.com/jrfnl",
                    "type": "github"
                },
                {
                    "url": "https://opencollective.com/php_codesniffer",
                    "type": "open_collective"
                }
            ],
            "time": "2024-12-11T16:04:26+00:00"
        },
        {
            "name": "symfony/browser-kit",
            "version": "v6.4.8",
            "source": {
                "type": "git",
                "url": "https://github.com/symfony/browser-kit.git",
                "reference": "62ab90b92066ef6cce5e79365625b4b1432464c8"
            },
            "dist": {
                "type": "zip",
                "url": "https://api.github.com/repos/symfony/browser-kit/zipball/62ab90b92066ef6cce5e79365625b4b1432464c8",
                "reference": "62ab90b92066ef6cce5e79365625b4b1432464c8",
                "shasum": ""
            },
            "require": {
                "php": ">=8.1",
                "symfony/dom-crawler": "^5.4|^6.0|^7.0"
            },
            "require-dev": {
                "symfony/css-selector": "^5.4|^6.0|^7.0",
                "symfony/http-client": "^5.4|^6.0|^7.0",
                "symfony/mime": "^5.4|^6.0|^7.0",
                "symfony/process": "^5.4|^6.0|^7.0"
            },
            "type": "library",
            "autoload": {
                "psr-4": {
                    "Symfony\\Component\\BrowserKit\\": ""
                },
                "exclude-from-classmap": [
                    "/Tests/"
                ]
            },
            "notification-url": "https://packagist.org/downloads/",
            "license": [
                "MIT"
            ],
            "authors": [
                {
                    "name": "Fabien Potencier",
                    "email": "fabien@symfony.com"
                },
                {
                    "name": "Symfony Community",
                    "homepage": "https://symfony.com/contributors"
                }
            ],
            "description": "Simulates the behavior of a web browser, allowing you to make requests, click on links and submit forms programmatically",
            "homepage": "https://symfony.com",
            "support": {
                "source": "https://github.com/symfony/browser-kit/tree/v6.4.8"
            },
            "funding": [
                {
                    "url": "https://symfony.com/sponsor",
                    "type": "custom"
                },
                {
                    "url": "https://github.com/fabpot",
                    "type": "github"
                },
                {
                    "url": "https://tidelift.com/funding/github/packagist/symfony/symfony",
                    "type": "tidelift"
                }
            ],
            "time": "2024-05-31T14:49:08+00:00"
        },
        {
            "name": "symfony/http-client",
            "version": "v6.4.15",
            "source": {
                "type": "git",
                "url": "https://github.com/symfony/http-client.git",
                "reference": "cb4073c905cd12b8496d24ac428a9228c1750670"
            },
            "dist": {
                "type": "zip",
                "url": "https://api.github.com/repos/symfony/http-client/zipball/cb4073c905cd12b8496d24ac428a9228c1750670",
                "reference": "cb4073c905cd12b8496d24ac428a9228c1750670",
                "shasum": ""
            },
            "require": {
                "php": ">=8.1",
                "psr/log": "^1|^2|^3",
                "symfony/deprecation-contracts": "^2.5|^3",
                "symfony/http-client-contracts": "^3.4.1",
                "symfony/service-contracts": "^2.5|^3"
            },
            "conflict": {
                "php-http/discovery": "<1.15",
                "symfony/http-foundation": "<6.3"
            },
            "provide": {
                "php-http/async-client-implementation": "*",
                "php-http/client-implementation": "*",
                "psr/http-client-implementation": "1.0",
                "symfony/http-client-implementation": "3.0"
            },
            "require-dev": {
                "amphp/amp": "^2.5",
                "amphp/http-client": "^4.2.1",
                "amphp/http-tunnel": "^1.0",
                "amphp/socket": "^1.1",
                "guzzlehttp/promises": "^1.4|^2.0",
                "nyholm/psr7": "^1.0",
                "php-http/httplug": "^1.0|^2.0",
                "psr/http-client": "^1.0",
                "symfony/dependency-injection": "^5.4|^6.0|^7.0",
                "symfony/http-kernel": "^5.4|^6.0|^7.0",
                "symfony/messenger": "^5.4|^6.0|^7.0",
                "symfony/process": "^5.4|^6.0|^7.0",
                "symfony/stopwatch": "^5.4|^6.0|^7.0"
            },
            "type": "library",
            "autoload": {
                "psr-4": {
                    "Symfony\\Component\\HttpClient\\": ""
                },
                "exclude-from-classmap": [
                    "/Tests/"
                ]
            },
            "notification-url": "https://packagist.org/downloads/",
            "license": [
                "MIT"
            ],
            "authors": [
                {
                    "name": "Nicolas Grekas",
                    "email": "p@tchwork.com"
                },
                {
                    "name": "Symfony Community",
                    "homepage": "https://symfony.com/contributors"
                }
            ],
            "description": "Provides powerful methods to fetch HTTP resources synchronously or asynchronously",
            "homepage": "https://symfony.com",
            "keywords": [
                "http"
            ],
            "support": {
                "source": "https://github.com/symfony/http-client/tree/v6.4.15"
            },
            "funding": [
                {
                    "url": "https://symfony.com/sponsor",
                    "type": "custom"
                },
                {
                    "url": "https://github.com/fabpot",
                    "type": "github"
                },
                {
                    "url": "https://tidelift.com/funding/github/packagist/symfony/symfony",
                    "type": "tidelift"
                }
            ],
            "time": "2024-11-13T13:40:18+00:00"
        },
        {
            "name": "symfony/http-client-contracts",
            "version": "v3.5.0",
            "source": {
                "type": "git",
                "url": "https://github.com/symfony/http-client-contracts.git",
                "reference": "20414d96f391677bf80078aa55baece78b82647d"
            },
            "dist": {
                "type": "zip",
                "url": "https://api.github.com/repos/symfony/http-client-contracts/zipball/20414d96f391677bf80078aa55baece78b82647d",
                "reference": "20414d96f391677bf80078aa55baece78b82647d",
                "shasum": ""
            },
            "require": {
                "php": ">=8.1"
            },
            "type": "library",
            "extra": {
                "thanks": {
                    "url": "https://github.com/symfony/contracts",
                    "name": "symfony/contracts"
                },
                "branch-alias": {
                    "dev-main": "3.5-dev"
                }
            },
            "autoload": {
                "psr-4": {
                    "Symfony\\Contracts\\HttpClient\\": ""
                },
                "exclude-from-classmap": [
                    "/Test/"
                ]
            },
            "notification-url": "https://packagist.org/downloads/",
            "license": [
                "MIT"
            ],
            "authors": [
                {
                    "name": "Nicolas Grekas",
                    "email": "p@tchwork.com"
                },
                {
                    "name": "Symfony Community",
                    "homepage": "https://symfony.com/contributors"
                }
            ],
            "description": "Generic abstractions related to HTTP clients",
            "homepage": "https://symfony.com",
            "keywords": [
                "abstractions",
                "contracts",
                "decoupling",
                "interfaces",
                "interoperability",
                "standards"
            ],
            "support": {
                "source": "https://github.com/symfony/http-client-contracts/tree/v3.5.0"
            },
            "funding": [
                {
                    "url": "https://symfony.com/sponsor",
                    "type": "custom"
                },
                {
                    "url": "https://github.com/fabpot",
                    "type": "github"
                },
                {
                    "url": "https://tidelift.com/funding/github/packagist/symfony/symfony",
                    "type": "tidelift"
                }
            ],
            "time": "2024-04-18T09:32:20+00:00"
        },
        {
            "name": "symfony/stopwatch",
            "version": "v6.4.8",
            "source": {
                "type": "git",
                "url": "https://github.com/symfony/stopwatch.git",
                "reference": "63e069eb616049632cde9674c46957819454b8aa"
            },
            "dist": {
                "type": "zip",
                "url": "https://api.github.com/repos/symfony/stopwatch/zipball/63e069eb616049632cde9674c46957819454b8aa",
                "reference": "63e069eb616049632cde9674c46957819454b8aa",
                "shasum": ""
            },
            "require": {
                "php": ">=8.1",
                "symfony/service-contracts": "^2.5|^3"
            },
            "type": "library",
            "autoload": {
                "psr-4": {
                    "Symfony\\Component\\Stopwatch\\": ""
                },
                "exclude-from-classmap": [
                    "/Tests/"
                ]
            },
            "notification-url": "https://packagist.org/downloads/",
            "license": [
                "MIT"
            ],
            "authors": [
                {
                    "name": "Fabien Potencier",
                    "email": "fabien@symfony.com"
                },
                {
                    "name": "Symfony Community",
                    "homepage": "https://symfony.com/contributors"
                }
            ],
            "description": "Provides a way to profile code",
            "homepage": "https://symfony.com",
            "support": {
                "source": "https://github.com/symfony/stopwatch/tree/v6.4.8"
            },
            "funding": [
                {
                    "url": "https://symfony.com/sponsor",
                    "type": "custom"
                },
                {
                    "url": "https://github.com/fabpot",
                    "type": "github"
                },
                {
                    "url": "https://tidelift.com/funding/github/packagist/symfony/symfony",
                    "type": "tidelift"
                }
            ],
            "time": "2024-05-31T14:49:08+00:00"
        },
        {
            "name": "symfony/twig-bridge",
            "version": "v6.4.9",
            "source": {
                "type": "git",
                "url": "https://github.com/symfony/twig-bridge.git",
                "reference": "9bcb26445b9d4ef1087c389234bf33fb00e10ea6"
            },
            "dist": {
                "type": "zip",
                "url": "https://api.github.com/repos/symfony/twig-bridge/zipball/9bcb26445b9d4ef1087c389234bf33fb00e10ea6",
                "reference": "9bcb26445b9d4ef1087c389234bf33fb00e10ea6",
                "shasum": ""
            },
            "require": {
                "php": ">=8.1",
                "symfony/deprecation-contracts": "^2.5|^3",
                "symfony/translation-contracts": "^2.5|^3",
                "twig/twig": "^2.13|^3.0.4"
            },
            "conflict": {
                "phpdocumentor/reflection-docblock": "<3.2.2",
                "phpdocumentor/type-resolver": "<1.4.0",
                "symfony/console": "<5.4",
                "symfony/form": "<6.3",
                "symfony/http-foundation": "<5.4",
                "symfony/http-kernel": "<6.4",
                "symfony/mime": "<6.2",
                "symfony/serializer": "<6.4",
                "symfony/translation": "<5.4",
                "symfony/workflow": "<5.4"
            },
            "require-dev": {
                "egulias/email-validator": "^2.1.10|^3|^4",
                "league/html-to-markdown": "^5.0",
                "phpdocumentor/reflection-docblock": "^3.0|^4.0|^5.0",
                "symfony/asset": "^5.4|^6.0|^7.0",
                "symfony/asset-mapper": "^6.3|^7.0",
                "symfony/console": "^5.4|^6.0|^7.0",
                "symfony/dependency-injection": "^5.4|^6.0|^7.0",
                "symfony/expression-language": "^5.4|^6.0|^7.0",
                "symfony/finder": "^5.4|^6.0|^7.0",
                "symfony/form": "^6.4|^7.0",
                "symfony/html-sanitizer": "^6.1|^7.0",
                "symfony/http-foundation": "^5.4|^6.0|^7.0",
                "symfony/http-kernel": "^6.4|^7.0",
                "symfony/intl": "^5.4|^6.0|^7.0",
                "symfony/mime": "^6.2|^7.0",
                "symfony/polyfill-intl-icu": "~1.0",
                "symfony/property-info": "^5.4|^6.0|^7.0",
                "symfony/routing": "^5.4|^6.0|^7.0",
                "symfony/security-acl": "^2.8|^3.0",
                "symfony/security-core": "^5.4|^6.0|^7.0",
                "symfony/security-csrf": "^5.4|^6.0|^7.0",
                "symfony/security-http": "^5.4|^6.0|^7.0",
                "symfony/serializer": "^6.4.3|^7.0.3",
                "symfony/stopwatch": "^5.4|^6.0|^7.0",
                "symfony/translation": "^6.1|^7.0",
                "symfony/web-link": "^5.4|^6.0|^7.0",
                "symfony/workflow": "^5.4|^6.0|^7.0",
                "symfony/yaml": "^5.4|^6.0|^7.0",
                "twig/cssinliner-extra": "^2.12|^3",
                "twig/inky-extra": "^2.12|^3",
                "twig/markdown-extra": "^2.12|^3"
            },
            "type": "symfony-bridge",
            "autoload": {
                "psr-4": {
                    "Symfony\\Bridge\\Twig\\": ""
                },
                "exclude-from-classmap": [
                    "/Tests/"
                ]
            },
            "notification-url": "https://packagist.org/downloads/",
            "license": [
                "MIT"
            ],
            "authors": [
                {
                    "name": "Fabien Potencier",
                    "email": "fabien@symfony.com"
                },
                {
                    "name": "Symfony Community",
                    "homepage": "https://symfony.com/contributors"
                }
            ],
            "description": "Provides integration for Twig with various Symfony components",
            "homepage": "https://symfony.com",
            "support": {
                "source": "https://github.com/symfony/twig-bridge/tree/v6.4.9"
            },
            "funding": [
                {
                    "url": "https://symfony.com/sponsor",
                    "type": "custom"
                },
                {
                    "url": "https://github.com/fabpot",
                    "type": "github"
                },
                {
                    "url": "https://tidelift.com/funding/github/packagist/symfony/symfony",
                    "type": "tidelift"
                }
            ],
            "time": "2024-06-21T16:04:15+00:00"
        },
        {
            "name": "symfony/twig-bundle",
            "version": "v6.4.8",
            "source": {
                "type": "git",
                "url": "https://github.com/symfony/twig-bundle.git",
                "reference": "ef17bc8fc2cb2376b235cd1b98f0275a78c5ba65"
            },
            "dist": {
                "type": "zip",
                "url": "https://api.github.com/repos/symfony/twig-bundle/zipball/ef17bc8fc2cb2376b235cd1b98f0275a78c5ba65",
                "reference": "ef17bc8fc2cb2376b235cd1b98f0275a78c5ba65",
                "shasum": ""
            },
            "require": {
                "composer-runtime-api": ">=2.1",
                "php": ">=8.1",
                "symfony/config": "^6.1|^7.0",
                "symfony/dependency-injection": "^6.1|^7.0",
                "symfony/http-foundation": "^5.4|^6.0|^7.0",
                "symfony/http-kernel": "^6.2",
                "symfony/twig-bridge": "^6.4",
                "twig/twig": "^2.13|^3.0.4"
            },
            "conflict": {
                "symfony/framework-bundle": "<5.4",
                "symfony/translation": "<5.4"
            },
            "require-dev": {
                "symfony/asset": "^5.4|^6.0|^7.0",
                "symfony/expression-language": "^5.4|^6.0|^7.0",
                "symfony/finder": "^5.4|^6.0|^7.0",
                "symfony/form": "^5.4|^6.0|^7.0",
                "symfony/framework-bundle": "^5.4|^6.0|^7.0",
                "symfony/routing": "^5.4|^6.0|^7.0",
                "symfony/stopwatch": "^5.4|^6.0|^7.0",
                "symfony/translation": "^5.4|^6.0|^7.0",
                "symfony/web-link": "^5.4|^6.0|^7.0",
                "symfony/yaml": "^5.4|^6.0|^7.0"
            },
            "type": "symfony-bundle",
            "autoload": {
                "psr-4": {
                    "Symfony\\Bundle\\TwigBundle\\": ""
                },
                "exclude-from-classmap": [
                    "/Tests/"
                ]
            },
            "notification-url": "https://packagist.org/downloads/",
            "license": [
                "MIT"
            ],
            "authors": [
                {
                    "name": "Fabien Potencier",
                    "email": "fabien@symfony.com"
                },
                {
                    "name": "Symfony Community",
                    "homepage": "https://symfony.com/contributors"
                }
            ],
            "description": "Provides a tight integration of Twig into the Symfony full-stack framework",
            "homepage": "https://symfony.com",
            "support": {
                "source": "https://github.com/symfony/twig-bundle/tree/v6.4.8"
            },
            "funding": [
                {
                    "url": "https://symfony.com/sponsor",
                    "type": "custom"
                },
                {
                    "url": "https://github.com/fabpot",
                    "type": "github"
                },
                {
                    "url": "https://tidelift.com/funding/github/packagist/symfony/symfony",
                    "type": "tidelift"
                }
            ],
            "time": "2024-05-31T14:49:08+00:00"
        },
        {
            "name": "symfony/web-profiler-bundle",
            "version": "v6.4.8",
            "source": {
                "type": "git",
                "url": "https://github.com/symfony/web-profiler-bundle.git",
                "reference": "bcc806d1360991de3bf78ac5ca0202db85de9bfc"
            },
            "dist": {
                "type": "zip",
                "url": "https://api.github.com/repos/symfony/web-profiler-bundle/zipball/bcc806d1360991de3bf78ac5ca0202db85de9bfc",
                "reference": "bcc806d1360991de3bf78ac5ca0202db85de9bfc",
                "shasum": ""
            },
            "require": {
                "php": ">=8.1",
                "symfony/config": "^5.4|^6.0|^7.0",
                "symfony/framework-bundle": "^6.4|^7.0",
                "symfony/http-kernel": "^6.4|^7.0",
                "symfony/routing": "^5.4|^6.0|^7.0",
                "symfony/twig-bundle": "^5.4|^6.0",
                "twig/twig": "^2.13|^3.0.4"
            },
            "conflict": {
                "symfony/form": "<5.4",
                "symfony/mailer": "<5.4",
                "symfony/messenger": "<5.4",
                "symfony/twig-bundle": ">=7.0"
            },
            "require-dev": {
                "symfony/browser-kit": "^5.4|^6.0|^7.0",
                "symfony/console": "^5.4|^6.0|^7.0",
                "symfony/css-selector": "^5.4|^6.0|^7.0",
                "symfony/stopwatch": "^5.4|^6.0|^7.0"
            },
            "type": "symfony-bundle",
            "autoload": {
                "psr-4": {
                    "Symfony\\Bundle\\WebProfilerBundle\\": ""
                },
                "exclude-from-classmap": [
                    "/Tests/"
                ]
            },
            "notification-url": "https://packagist.org/downloads/",
            "license": [
                "MIT"
            ],
            "authors": [
                {
                    "name": "Fabien Potencier",
                    "email": "fabien@symfony.com"
                },
                {
                    "name": "Symfony Community",
                    "homepage": "https://symfony.com/contributors"
                }
            ],
            "description": "Provides a development tool that gives detailed information about the execution of any request",
            "homepage": "https://symfony.com",
            "keywords": [
                "dev"
            ],
            "support": {
                "source": "https://github.com/symfony/web-profiler-bundle/tree/v6.4.8"
            },
            "funding": [
                {
                    "url": "https://symfony.com/sponsor",
                    "type": "custom"
                },
                {
                    "url": "https://github.com/fabpot",
                    "type": "github"
                },
                {
                    "url": "https://tidelift.com/funding/github/packagist/symfony/symfony",
                    "type": "tidelift"
                }
            ],
            "time": "2024-05-31T14:49:08+00:00"
        },
        {
            "name": "theseer/tokenizer",
            "version": "1.2.3",
            "source": {
                "type": "git",
                "url": "https://github.com/theseer/tokenizer.git",
                "reference": "737eda637ed5e28c3413cb1ebe8bb52cbf1ca7a2"
            },
            "dist": {
                "type": "zip",
                "url": "https://api.github.com/repos/theseer/tokenizer/zipball/737eda637ed5e28c3413cb1ebe8bb52cbf1ca7a2",
                "reference": "737eda637ed5e28c3413cb1ebe8bb52cbf1ca7a2",
                "shasum": ""
            },
            "require": {
                "ext-dom": "*",
                "ext-tokenizer": "*",
                "ext-xmlwriter": "*",
                "php": "^7.2 || ^8.0"
            },
            "type": "library",
            "autoload": {
                "classmap": [
                    "src/"
                ]
            },
            "notification-url": "https://packagist.org/downloads/",
            "license": [
                "BSD-3-Clause"
            ],
            "authors": [
                {
                    "name": "Arne Blankerts",
                    "email": "arne@blankerts.de",
                    "role": "Developer"
                }
            ],
            "description": "A small library for converting tokenized PHP source code into XML and potentially other formats",
            "support": {
                "issues": "https://github.com/theseer/tokenizer/issues",
                "source": "https://github.com/theseer/tokenizer/tree/1.2.3"
            },
            "funding": [
                {
                    "url": "https://github.com/theseer",
                    "type": "github"
                }
            ],
            "time": "2024-03-03T12:36:25+00:00"
        }
    ],
    "aliases": [],
    "minimum-stability": "stable",
    "stability-flags": {
        "atoum/atoum": 20,
        "atoum/stubs": 20
    },
    "prefer-stable": false,
    "prefer-lowest": false,
    "platform": {
        "php": ">=8.2",
        "php-64bit": "*",
        "ext-bcmath": "*",
        "ext-ctype": "*",
        "ext-curl": "*",
        "ext-dom": "*",
        "ext-fileinfo": "*",
        "ext-filter": "*",
        "ext-gd": "*",
        "ext-hash": "*",
        "ext-iconv": "*",
        "ext-intl": "*",
        "ext-json": "*",
        "ext-libxml": "*",
        "ext-mbstring": "*",
        "ext-mysqli": "*",
        "ext-openssl": "*",
        "ext-session": "*",
        "ext-simplexml": "*",
        "ext-zlib": "*"
    },
    "platform-dev": {
        "ext-xml": "*"
    },
    "platform-overrides": {
        "php": "8.2.99"
    },
    "plugin-api-version": "2.6.0"
}<|MERGE_RESOLUTION|>--- conflicted
+++ resolved
@@ -4,11 +4,7 @@
         "Read more about it at https://getcomposer.org/doc/01-basic-usage.md#installing-dependencies",
         "This file is @generated automatically"
     ],
-<<<<<<< HEAD
-    "content-hash": "4380417fb9fa0952b9bf1caccaddfce1",
-=======
-    "content-hash": "0226236bfac59ecfd8321a2b87cefcf5",
->>>>>>> 9563cf91
+    "content-hash": "eda84a9c368abfd7fb15ba1c3c2c89f8",
     "packages": [
         {
             "name": "apereo/phpcas",
