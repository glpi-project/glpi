--- conflicted
+++ resolved
@@ -5603,20 +5603,21 @@
         },
         {
             "name": "swaggest/json-diff",
-            "version": "v3.11.0",
+            "version": "v3.12.1",
             "source": {
                 "type": "git",
                 "url": "https://github.com/swaggest/json-diff.git",
-                "reference": "c55d38a3cb372753b5d5ee4c9b7d8470e486e6a5"
-            },
-            "dist": {
-                "type": "zip",
-                "url": "https://api.github.com/repos/swaggest/json-diff/zipball/c55d38a3cb372753b5d5ee4c9b7d8470e486e6a5",
-                "reference": "c55d38a3cb372753b5d5ee4c9b7d8470e486e6a5",
-                "shasum": ""
-            },
-            "require": {
-                "ext-json": "*"
+                "reference": "7ebc4eab95bcc73916433964c266588d09b35052"
+            },
+            "dist": {
+                "type": "zip",
+                "url": "https://api.github.com/repos/swaggest/json-diff/zipball/7ebc4eab95bcc73916433964c266588d09b35052",
+                "reference": "7ebc4eab95bcc73916433964c266588d09b35052",
+                "shasum": ""
+            },
+            "require": {
+                "ext-json": "*",
+                "php": ">=7.1"
             },
             "require-dev": {
                 "phperf/phpunit": "4.8.37"
@@ -5640,9 +5641,9 @@
             "description": "JSON diff/rearrange/patch/pointer library for PHP",
             "support": {
                 "issues": "https://github.com/swaggest/json-diff/issues",
-                "source": "https://github.com/swaggest/json-diff/tree/v3.11.0"
-            },
-            "time": "2024-07-02T11:32:10+00:00"
+                "source": "https://github.com/swaggest/json-diff/tree/v3.12.1"
+            },
+            "time": "2025-03-10T08:22:10+00:00"
         },
         {
             "name": "swaggest/json-schema",
@@ -6896,7 +6897,6 @@
             "time": "2025-01-17T13:18:31+00:00"
         },
         {
-<<<<<<< HEAD
             "name": "symfony/http-foundation",
             "version": "v6.4.18",
             "source": {
@@ -6918,24 +6918,6 @@
             },
             "conflict": {
                 "symfony/cache": "<6.4.12|>=7.0,<7.1.5"
-=======
-            "name": "swaggest/json-diff",
-            "version": "v3.12.1",
-            "source": {
-                "type": "git",
-                "url": "https://github.com/swaggest/json-diff.git",
-                "reference": "7ebc4eab95bcc73916433964c266588d09b35052"
-            },
-            "dist": {
-                "type": "zip",
-                "url": "https://api.github.com/repos/swaggest/json-diff/zipball/7ebc4eab95bcc73916433964c266588d09b35052",
-                "reference": "7ebc4eab95bcc73916433964c266588d09b35052",
-                "shasum": ""
-            },
-            "require": {
-                "ext-json": "*",
-                "php": ">=7.1"
->>>>>>> c017f5b0
             },
             "require-dev": {
                 "doctrine/dbal": "^2.13.1|^3|^4",
@@ -6973,7 +6955,6 @@
             "description": "Defines an object-oriented layer for the HTTP specification",
             "homepage": "https://symfony.com",
             "support": {
-<<<<<<< HEAD
                 "source": "https://github.com/symfony/http-foundation/tree/v6.4.18"
             },
             "funding": [
@@ -6991,12 +6972,6 @@
                 }
             ],
             "time": "2025-01-09T15:48:56+00:00"
-=======
-                "issues": "https://github.com/swaggest/json-diff/issues",
-                "source": "https://github.com/swaggest/json-diff/tree/v3.12.1"
-            },
-            "time": "2025-03-10T08:22:10+00:00"
->>>>>>> c017f5b0
         },
         {
             "name": "symfony/http-kernel",
