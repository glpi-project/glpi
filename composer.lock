--- conflicted
+++ resolved
@@ -4,11 +4,7 @@
         "Read more about it at https://getcomposer.org/doc/01-basic-usage.md#installing-dependencies",
         "This file is @generated automatically"
     ],
-<<<<<<< HEAD
-    "content-hash": "32cc7cea006fba9caa846bbbbb1c5f39",
-=======
-    "content-hash": "5086bb77d6bb1ea07556971eae1b2440",
->>>>>>> 291a824f
+    "content-hash": "a37d68bd366ad1ec5ff38377678492b3",
     "packages": [
         {
             "name": "apereo/phpcas",
@@ -325,7 +321,6 @@
             "time": "2024-08-09T14:30:48+00:00"
         },
         {
-<<<<<<< HEAD
             "name": "defuse/php-encryption",
             "version": "v2.4.0",
             "source": {
@@ -337,19 +332,6 @@
                 "type": "zip",
                 "url": "https://api.github.com/repos/defuse/php-encryption/zipball/f53396c2d34225064647a05ca76c1da9d99e5828",
                 "reference": "f53396c2d34225064647a05ca76c1da9d99e5828",
-=======
-            "name": "glpi-project/inventory_format",
-            "version": "1.2.2",
-            "source": {
-                "type": "git",
-                "url": "https://github.com/glpi-project/inventory_format.git",
-                "reference": "07ae1085aa58fac19bf1b8ef87478823c6a94d02"
-            },
-            "dist": {
-                "type": "zip",
-                "url": "https://api.github.com/repos/glpi-project/inventory_format/zipball/07ae1085aa58fac19bf1b8ef87478823c6a94d02",
-                "reference": "07ae1085aa58fac19bf1b8ef87478823c6a94d02",
->>>>>>> 291a824f
                 "shasum": ""
             },
             "require": {
@@ -358,16 +340,8 @@
                 "php": ">=5.6.0"
             },
             "require-dev": {
-<<<<<<< HEAD
                 "phpunit/phpunit": "^5|^6|^7|^8|^9|^10",
                 "yoast/phpunit-polyfills": "^2.0.0"
-=======
-                "phpstan/extension-installer": "^1.4",
-                "phpstan/phpstan": "^1.12",
-                "phpstan/phpstan-deprecation-rules": "^1.2",
-                "phpunit/phpunit": "^9.6",
-                "squizlabs/php_codesniffer": "^3.12"
->>>>>>> 291a824f
             },
             "bin": [
                 "bin/generate-defuse-key"
@@ -411,11 +385,7 @@
                 "issues": "https://github.com/defuse/php-encryption/issues",
                 "source": "https://github.com/defuse/php-encryption/tree/v2.4.0"
             },
-<<<<<<< HEAD
             "time": "2023-06-19T06:10:36+00:00"
-=======
-            "time": "2025-04-07T14:30:09+00:00"
->>>>>>> 291a824f
         },
         {
             "name": "dflydev/dot-access-data",
@@ -938,16 +908,16 @@
         },
         {
             "name": "glpi-project/inventory_format",
-            "version": "1.2.1",
+            "version": "1.2.2",
             "source": {
                 "type": "git",
                 "url": "https://github.com/glpi-project/inventory_format.git",
-                "reference": "43d60d8a5c7f1e3609aac40c7e716e74ebcae025"
-            },
-            "dist": {
-                "type": "zip",
-                "url": "https://api.github.com/repos/glpi-project/inventory_format/zipball/43d60d8a5c7f1e3609aac40c7e716e74ebcae025",
-                "reference": "43d60d8a5c7f1e3609aac40c7e716e74ebcae025",
+                "reference": "07ae1085aa58fac19bf1b8ef87478823c6a94d02"
+            },
+            "dist": {
+                "type": "zip",
+                "url": "https://api.github.com/repos/glpi-project/inventory_format/zipball/07ae1085aa58fac19bf1b8ef87478823c6a94d02",
+                "reference": "07ae1085aa58fac19bf1b8ef87478823c6a94d02",
                 "shasum": ""
             },
             "require": {
@@ -966,7 +936,7 @@
                 "phpstan/phpstan": "^1.12",
                 "phpstan/phpstan-deprecation-rules": "^1.2",
                 "phpunit/phpunit": "^9.6",
-                "squizlabs/php_codesniffer": "^3.11"
+                "squizlabs/php_codesniffer": "^3.12"
             },
             "bin": [
                 "bin/convert",
@@ -1007,7 +977,7 @@
                 "issues": "https://github.com/glpi-project/inventory_format/issues",
                 "source": "https://github.com/glpi-project/inventory_format"
             },
-            "time": "2025-02-10T14:53:31+00:00"
+            "time": "2025-04-07T14:30:09+00:00"
         },
         {
             "name": "guzzlehttp/guzzle",
@@ -11947,5 +11917,5 @@
     "platform-overrides": {
         "php": "8.2.99"
     },
-    "plugin-api-version": "2.3.0"
+    "plugin-api-version": "2.6.0"
 }