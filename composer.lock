{
    "_readme": [
        "This file locks the dependencies of your project to a known state",
        "Read more about it at https://getcomposer.org/doc/01-basic-usage.md#installing-dependencies",
        "This file is @generated automatically"
    ],
    "content-hash": "28b20a1f84b87dfdf10980352d25c1dc",
    "packages": [
        {
            "name": "apereo/phpcas",
            "version": "1.6.1",
            "source": {
                "type": "git",
                "url": "https://github.com/apereo/phpCAS.git",
                "reference": "c129708154852656aabb13d8606cd5b12dbbabac"
            },
            "dist": {
                "type": "zip",
                "url": "https://api.github.com/repos/apereo/phpCAS/zipball/c129708154852656aabb13d8606cd5b12dbbabac",
                "reference": "c129708154852656aabb13d8606cd5b12dbbabac",
                "shasum": ""
            },
            "require": {
                "ext-curl": "*",
                "ext-dom": "*",
                "php": ">=7.1.0",
                "psr/log": "^1.0 || ^2.0 || ^3.0"
            },
            "require-dev": {
                "monolog/monolog": "^1.0.0 || ^2.0.0",
                "phpstan/phpstan": "^1.5",
                "phpunit/phpunit": ">=7.5"
            },
            "type": "library",
            "extra": {
                "branch-alias": {
                    "dev-master": "1.3.x-dev"
                }
            },
            "autoload": {
                "files": [
                    "source/CAS.php"
                ],
                "classmap": [
                    "source/"
                ]
            },
            "notification-url": "https://packagist.org/downloads/",
            "license": [
                "Apache-2.0"
            ],
            "authors": [
                {
                    "name": "Joachim Fritschi",
                    "email": "jfritschi@freenet.de",
                    "homepage": "https://github.com/jfritschi"
                },
                {
                    "name": "Adam Franco",
                    "homepage": "https://github.com/adamfranco"
                },
                {
                    "name": "Henry Pan",
                    "homepage": "https://github.com/phy25"
                }
            ],
            "description": "Provides a simple API for authenticating users against a CAS server",
            "homepage": "https://wiki.jasig.org/display/CASC/phpCAS",
            "keywords": [
                "apereo",
                "cas",
                "jasig"
            ],
            "support": {
                "issues": "https://github.com/apereo/phpCAS/issues",
                "source": "https://github.com/apereo/phpCAS/tree/1.6.1"
            },
            "time": "2023-02-19T19:52:35+00:00"
        },
        {
            "name": "bacon/bacon-qr-code",
            "version": "2.0.8",
            "source": {
                "type": "git",
                "url": "https://github.com/Bacon/BaconQrCode.git",
                "reference": "8674e51bb65af933a5ffaf1c308a660387c35c22"
            },
            "dist": {
                "type": "zip",
                "url": "https://api.github.com/repos/Bacon/BaconQrCode/zipball/8674e51bb65af933a5ffaf1c308a660387c35c22",
                "reference": "8674e51bb65af933a5ffaf1c308a660387c35c22",
                "shasum": ""
            },
            "require": {
                "dasprid/enum": "^1.0.3",
                "ext-iconv": "*",
                "php": "^7.1 || ^8.0"
            },
            "require-dev": {
                "phly/keep-a-changelog": "^2.1",
                "phpunit/phpunit": "^7 | ^8 | ^9",
                "spatie/phpunit-snapshot-assertions": "^4.2.9",
                "squizlabs/php_codesniffer": "^3.4"
            },
            "suggest": {
                "ext-imagick": "to generate QR code images"
            },
            "type": "library",
            "autoload": {
                "psr-4": {
                    "BaconQrCode\\": "src/"
                }
            },
            "notification-url": "https://packagist.org/downloads/",
            "license": [
                "BSD-2-Clause"
            ],
            "authors": [
                {
                    "name": "Ben Scholzen 'DASPRiD'",
                    "email": "mail@dasprids.de",
                    "homepage": "https://dasprids.de/",
                    "role": "Developer"
                }
            ],
            "description": "BaconQrCode is a QR code generator for PHP.",
            "homepage": "https://github.com/Bacon/BaconQrCode",
            "support": {
                "issues": "https://github.com/Bacon/BaconQrCode/issues",
                "source": "https://github.com/Bacon/BaconQrCode/tree/2.0.8"
            },
            "time": "2022-12-07T17:46:57+00:00"
        },
        {
            "name": "blueimp/jquery-file-upload",
            "version": "v10.32.0",
            "source": {
                "type": "git",
                "url": "https://github.com/vkhramtsov/jQuery-File-Upload.git",
                "reference": "20f6c4a07a6fbff22d79228c893eb1746d2d8962"
            },
            "dist": {
                "type": "zip",
                "url": "https://api.github.com/repos/vkhramtsov/jQuery-File-Upload/zipball/20f6c4a07a6fbff22d79228c893eb1746d2d8962",
                "reference": "20f6c4a07a6fbff22d79228c893eb1746d2d8962",
                "shasum": ""
            },
            "type": "library",
            "autoload": {
                "classmap": [
                    "server/php/UploadHandler.php"
                ]
            },
            "notification-url": "https://packagist.org/downloads/",
            "license": [
                "MIT"
            ],
            "authors": [
                {
                    "name": "Sebastian Tschan",
                    "homepage": "https://blueimp.net"
                }
            ],
            "description": "File Upload widget for jQuery.",
            "homepage": "https://github.com/blueimp/jQuery-File-Upload",
            "keywords": [
                "bootstrap",
                "chunk",
                "cross-domain",
                "cross-site",
                "drag",
                "drop",
                "file",
                "gae",
                "go",
                "jquery",
                "multiple",
                "php",
                "preview",
                "progress",
                "python",
                "resume",
                "selection",
                "upload",
                "widget"
            ],
            "support": {
                "forum": "https://stackoverflow.com/questions/tagged/blueimp+jquery+file-upload",
                "source": "https://github.com/vkhramtsov/jQuery-File-Upload/tree/v10.32.0"
            },
            "funding": [
                {
                    "url": "https://github.com/blueimp",
                    "type": "github"
                }
            ],
            "time": "2021-09-25T16:27:13+00:00"
        },
        {
            "name": "brick/math",
            "version": "0.11.0",
            "source": {
                "type": "git",
                "url": "https://github.com/brick/math.git",
                "reference": "0ad82ce168c82ba30d1c01ec86116ab52f589478"
            },
            "dist": {
                "type": "zip",
                "url": "https://api.github.com/repos/brick/math/zipball/0ad82ce168c82ba30d1c01ec86116ab52f589478",
                "reference": "0ad82ce168c82ba30d1c01ec86116ab52f589478",
                "shasum": ""
            },
            "require": {
                "php": "^8.0"
            },
            "require-dev": {
                "php-coveralls/php-coveralls": "^2.2",
                "phpunit/phpunit": "^9.0",
                "vimeo/psalm": "5.0.0"
            },
            "type": "library",
            "autoload": {
                "psr-4": {
                    "Brick\\Math\\": "src/"
                }
            },
            "notification-url": "https://packagist.org/downloads/",
            "license": [
                "MIT"
            ],
            "description": "Arbitrary-precision arithmetic library",
            "keywords": [
                "Arbitrary-precision",
                "BigInteger",
                "BigRational",
                "arithmetic",
                "bigdecimal",
                "bignum",
                "brick",
                "math"
            ],
            "support": {
                "issues": "https://github.com/brick/math/issues",
                "source": "https://github.com/brick/math/tree/0.11.0"
            },
            "funding": [
                {
                    "url": "https://github.com/BenMorel",
                    "type": "github"
                }
            ],
            "time": "2023-01-15T23:15:59+00:00"
        },
        {
            "name": "dasprid/enum",
            "version": "1.0.3",
            "source": {
                "type": "git",
                "url": "https://github.com/DASPRiD/Enum.git",
                "reference": "5abf82f213618696dda8e3bf6f64dd042d8542b2"
            },
            "dist": {
                "type": "zip",
                "url": "https://api.github.com/repos/DASPRiD/Enum/zipball/5abf82f213618696dda8e3bf6f64dd042d8542b2",
                "reference": "5abf82f213618696dda8e3bf6f64dd042d8542b2",
                "shasum": ""
            },
            "require-dev": {
                "phpunit/phpunit": "^7 | ^8 | ^9",
                "squizlabs/php_codesniffer": "^3.4"
            },
            "type": "library",
            "autoload": {
                "psr-4": {
                    "DASPRiD\\Enum\\": "src/"
                }
            },
            "notification-url": "https://packagist.org/downloads/",
            "license": [
                "BSD-2-Clause"
            ],
            "authors": [
                {
                    "name": "Ben Scholzen 'DASPRiD'",
                    "email": "mail@dasprids.de",
                    "homepage": "https://dasprids.de/",
                    "role": "Developer"
                }
            ],
            "description": "PHP 7.1 enum implementation",
            "keywords": [
                "enum",
                "map"
            ],
            "support": {
                "issues": "https://github.com/DASPRiD/Enum/issues",
                "source": "https://github.com/DASPRiD/Enum/tree/1.0.3"
            },
            "time": "2020-10-02T16:03:48+00:00"
        },
        {
            "name": "defuse/php-encryption",
            "version": "v2.4.0",
            "source": {
                "type": "git",
                "url": "https://github.com/defuse/php-encryption.git",
                "reference": "f53396c2d34225064647a05ca76c1da9d99e5828"
            },
            "dist": {
                "type": "zip",
                "url": "https://api.github.com/repos/defuse/php-encryption/zipball/f53396c2d34225064647a05ca76c1da9d99e5828",
                "reference": "f53396c2d34225064647a05ca76c1da9d99e5828",
                "shasum": ""
            },
            "require": {
                "ext-openssl": "*",
                "paragonie/random_compat": ">= 2",
                "php": ">=5.6.0"
            },
            "require-dev": {
                "phpunit/phpunit": "^5|^6|^7|^8|^9|^10",
                "yoast/phpunit-polyfills": "^2.0.0"
            },
            "bin": [
                "bin/generate-defuse-key"
            ],
            "type": "library",
            "autoload": {
                "psr-4": {
                    "Defuse\\Crypto\\": "src"
                }
            },
            "notification-url": "https://packagist.org/downloads/",
            "license": [
                "MIT"
            ],
            "authors": [
                {
                    "name": "Taylor Hornby",
                    "email": "taylor@defuse.ca",
                    "homepage": "https://defuse.ca/"
                },
                {
                    "name": "Scott Arciszewski",
                    "email": "info@paragonie.com",
                    "homepage": "https://paragonie.com"
                }
            ],
            "description": "Secure PHP Encryption Library",
            "keywords": [
                "aes",
                "authenticated encryption",
                "cipher",
                "crypto",
                "cryptography",
                "encrypt",
                "encryption",
                "openssl",
                "security",
                "symmetric key cryptography"
            ],
            "support": {
                "issues": "https://github.com/defuse/php-encryption/issues",
                "source": "https://github.com/defuse/php-encryption/tree/v2.4.0"
            },
            "time": "2023-06-19T06:10:36+00:00"
        },
        {
            "name": "doctrine/lexer",
            "version": "3.0.0",
            "source": {
                "type": "git",
                "url": "https://github.com/doctrine/lexer.git",
                "reference": "84a527db05647743d50373e0ec53a152f2cde568"
            },
            "dist": {
                "type": "zip",
                "url": "https://api.github.com/repos/doctrine/lexer/zipball/84a527db05647743d50373e0ec53a152f2cde568",
                "reference": "84a527db05647743d50373e0ec53a152f2cde568",
                "shasum": ""
            },
            "require": {
                "php": "^8.1"
            },
            "require-dev": {
                "doctrine/coding-standard": "^10",
                "phpstan/phpstan": "^1.9",
                "phpunit/phpunit": "^9.5",
                "psalm/plugin-phpunit": "^0.18.3",
                "vimeo/psalm": "^5.0"
            },
            "type": "library",
            "autoload": {
                "psr-4": {
                    "Doctrine\\Common\\Lexer\\": "src"
                }
            },
            "notification-url": "https://packagist.org/downloads/",
            "license": [
                "MIT"
            ],
            "authors": [
                {
                    "name": "Guilherme Blanco",
                    "email": "guilhermeblanco@gmail.com"
                },
                {
                    "name": "Roman Borschel",
                    "email": "roman@code-factory.org"
                },
                {
                    "name": "Johannes Schmitt",
                    "email": "schmittjoh@gmail.com"
                }
            ],
            "description": "PHP Doctrine Lexer parser library that can be used in Top-Down, Recursive Descent Parsers.",
            "homepage": "https://www.doctrine-project.org/projects/lexer.html",
            "keywords": [
                "annotations",
                "docblock",
                "lexer",
                "parser",
                "php"
            ],
            "support": {
                "issues": "https://github.com/doctrine/lexer/issues",
                "source": "https://github.com/doctrine/lexer/tree/3.0.0"
            },
            "funding": [
                {
                    "url": "https://www.doctrine-project.org/sponsorship.html",
                    "type": "custom"
                },
                {
                    "url": "https://www.patreon.com/phpdoctrine",
                    "type": "patreon"
                },
                {
                    "url": "https://tidelift.com/funding/github/packagist/doctrine%2Flexer",
                    "type": "tidelift"
                }
            ],
            "time": "2022-12-15T16:57:16+00:00"
        },
        {
            "name": "donatj/phpuseragentparser",
            "version": "v1.7.0",
            "source": {
                "type": "git",
                "url": "https://github.com/donatj/PhpUserAgent.git",
                "reference": "a35900b93530715f8669c10e49756adde5c8e6fc"
            },
            "dist": {
                "type": "zip",
                "url": "https://api.github.com/repos/donatj/PhpUserAgent/zipball/a35900b93530715f8669c10e49756adde5c8e6fc",
                "reference": "a35900b93530715f8669c10e49756adde5c8e6fc",
                "shasum": ""
            },
            "require": {
                "php": ">=5.4.0"
            },
            "require-dev": {
                "camspiers/json-pretty": "~1.0",
                "donatj/drop": "*",
                "ext-json": "*",
                "phpunit/phpunit": "~4.8|~9"
            },
            "type": "library",
            "autoload": {
                "files": [
                    "src/UserAgentParser.php"
                ],
                "psr-4": {
                    "donatj\\UserAgent\\": "src/UserAgent"
                }
            },
            "notification-url": "https://packagist.org/downloads/",
            "license": [
                "MIT"
            ],
            "authors": [
                {
                    "name": "Jesse G. Donat",
                    "email": "donatj@gmail.com",
                    "homepage": "https://donatstudios.com",
                    "role": "Developer"
                }
            ],
            "description": "Lightning fast, minimalist PHP UserAgent string parser.",
            "homepage": "https://donatstudios.com/PHP-Parser-HTTP_USER_AGENT",
            "keywords": [
                "browser",
                "browser detection",
                "parser",
                "user agent",
                "useragent"
            ],
            "support": {
                "issues": "https://github.com/donatj/PhpUserAgent/issues",
                "source": "https://github.com/donatj/PhpUserAgent/tree/v1.7.0"
            },
            "funding": [
                {
                    "url": "https://www.paypal.me/donatj/15",
                    "type": "custom"
                },
                {
                    "url": "https://github.com/donatj",
                    "type": "github"
                }
            ],
            "time": "2022-08-06T15:41:58+00:00"
        },
        {
            "name": "egulias/email-validator",
            "version": "4.0.1",
            "source": {
                "type": "git",
                "url": "https://github.com/egulias/EmailValidator.git",
                "reference": "3a85486b709bc384dae8eb78fb2eec649bdb64ff"
            },
            "dist": {
                "type": "zip",
                "url": "https://api.github.com/repos/egulias/EmailValidator/zipball/3a85486b709bc384dae8eb78fb2eec649bdb64ff",
                "reference": "3a85486b709bc384dae8eb78fb2eec649bdb64ff",
                "shasum": ""
            },
            "require": {
                "doctrine/lexer": "^2.0 || ^3.0",
                "php": ">=8.1",
                "symfony/polyfill-intl-idn": "^1.26"
            },
            "require-dev": {
                "phpunit/phpunit": "^9.5.27",
                "vimeo/psalm": "^4.30"
            },
            "suggest": {
                "ext-intl": "PHP Internationalization Libraries are required to use the SpoofChecking validation"
            },
            "type": "library",
            "extra": {
                "branch-alias": {
                    "dev-master": "4.0.x-dev"
                }
            },
            "autoload": {
                "psr-4": {
                    "Egulias\\EmailValidator\\": "src"
                }
            },
            "notification-url": "https://packagist.org/downloads/",
            "license": [
                "MIT"
            ],
            "authors": [
                {
                    "name": "Eduardo Gulias Davis"
                }
            ],
            "description": "A library for validating emails against several RFCs",
            "homepage": "https://github.com/egulias/EmailValidator",
            "keywords": [
                "email",
                "emailvalidation",
                "emailvalidator",
                "validation",
                "validator"
            ],
            "support": {
                "issues": "https://github.com/egulias/EmailValidator/issues",
                "source": "https://github.com/egulias/EmailValidator/tree/4.0.1"
            },
            "funding": [
                {
                    "url": "https://github.com/egulias",
                    "type": "github"
                }
            ],
            "time": "2023-01-14T14:17:03+00:00"
        },
        {
            "name": "elvanto/litemoji",
            "version": "4.3.0",
            "source": {
                "type": "git",
                "url": "https://github.com/elvanto/litemoji.git",
                "reference": "f13cf10686f7110a3b17d09de03050d0708840b8"
            },
            "dist": {
                "type": "zip",
                "url": "https://api.github.com/repos/elvanto/litemoji/zipball/f13cf10686f7110a3b17d09de03050d0708840b8",
                "reference": "f13cf10686f7110a3b17d09de03050d0708840b8",
                "shasum": ""
            },
            "require": {
                "ext-mbstring": "*",
                "php": ">=7.3"
            },
            "require-dev": {
                "milesj/emojibase": "7.0.*",
                "phpunit/phpunit": "^9.0"
            },
            "type": "library",
            "autoload": {
                "psr-4": {
                    "LitEmoji\\": "src/"
                }
            },
            "notification-url": "https://packagist.org/downloads/",
            "license": [
                "MIT"
            ],
            "description": "A PHP library simplifying the conversion of unicode, HTML and shortcode emoji.",
            "keywords": [
                "emoji",
                "php-emoji"
            ],
            "support": {
                "issues": "https://github.com/elvanto/litemoji/issues",
                "source": "https://github.com/elvanto/litemoji/tree/4.3.0"
            },
            "time": "2022-10-28T02:32:19+00:00"
        },
        {
            "name": "firebase/php-jwt",
            "version": "v6.7.0",
            "source": {
                "type": "git",
                "url": "https://github.com/firebase/php-jwt.git",
                "reference": "71278f20b0a623389beefe87a641d03948a38870"
            },
            "dist": {
                "type": "zip",
                "url": "https://api.github.com/repos/firebase/php-jwt/zipball/71278f20b0a623389beefe87a641d03948a38870",
                "reference": "71278f20b0a623389beefe87a641d03948a38870",
                "shasum": ""
            },
            "require": {
                "php": "^7.4||^8.0"
            },
            "require-dev": {
                "guzzlehttp/guzzle": "^6.5||^7.4",
                "phpspec/prophecy-phpunit": "^2.0",
                "phpunit/phpunit": "^9.5",
                "psr/cache": "^1.0||^2.0",
                "psr/http-client": "^1.0",
                "psr/http-factory": "^1.0"
            },
            "suggest": {
                "ext-sodium": "Support EdDSA (Ed25519) signatures",
                "paragonie/sodium_compat": "Support EdDSA (Ed25519) signatures when libsodium is not present"
            },
            "type": "library",
            "autoload": {
                "psr-4": {
                    "Firebase\\JWT\\": "src"
                }
            },
            "notification-url": "https://packagist.org/downloads/",
            "license": [
                "BSD-3-Clause"
            ],
            "authors": [
                {
                    "name": "Neuman Vong",
                    "email": "neuman+pear@twilio.com",
                    "role": "Developer"
                },
                {
                    "name": "Anant Narayanan",
                    "email": "anant@php.net",
                    "role": "Developer"
                }
            ],
            "description": "A simple library to encode and decode JSON Web Tokens (JWT) in PHP. Should conform to the current spec.",
            "homepage": "https://github.com/firebase/php-jwt",
            "keywords": [
                "jwt",
                "php"
            ],
            "support": {
                "issues": "https://github.com/firebase/php-jwt/issues",
                "source": "https://github.com/firebase/php-jwt/tree/v6.7.0"
            },
            "time": "2023-06-14T15:29:26+00:00"
        },
        {
            "name": "glpi-project/inventory_format",
            "version": "1.1.30",
            "source": {
                "type": "git",
                "url": "https://github.com/glpi-project/inventory_format.git",
                "reference": "7f691aa38eb5c890506e47bcf5ce46a0a896e6b0"
            },
            "dist": {
                "type": "zip",
                "url": "https://api.github.com/repos/glpi-project/inventory_format/zipball/7f691aa38eb5c890506e47bcf5ce46a0a896e6b0",
                "reference": "7f691aa38eb5c890506e47bcf5ce46a0a896e6b0",
                "shasum": ""
            },
            "require": {
                "php": ">=7.4",
                "seld/jsonlint": "^1.9",
                "swaggest/json-schema": "^0.12.41",
                "symfony/polyfill-php81": "^1.26"
            },
            "require-dev": {
                "phpunit/phpunit": "^9.6",
                "squizlabs/php_codesniffer": "^3.7"
            },
            "bin": [
                "bin/convert",
                "bin/build_hw_jsons",
                "bin/refresh_hw_sources",
                "bin/validate"
            ],
            "type": "library",
            "extra": {
                "branch-alias": {
                    "dev-master": "1.x-dev"
                }
            },
            "autoload": {
                "files": [
                    "lib/php/Converter.php",
                    "lib/php/FilesToJSON.php"
                ]
            },
            "notification-url": "https://packagist.org/downloads/",
            "license": [
                "MIT"
            ],
            "authors": [
                {
                    "name": "Teclib'",
                    "email": "glpi@teclib.com",
                    "homepage": "https://teclib.com"
                }
            ],
            "description": "GLPI Inventory format lib",
            "keywords": [
                "automatic inventory",
                "glpi"
            ],
            "support": {
                "issues": "https://github.com/glpi-project/inventory_format/issues",
                "source": "https://github.com/glpi-project/inventory_format"
            },
            "time": "2023-03-30T12:02:37+00:00"
        },
        {
            "name": "guzzlehttp/guzzle",
            "version": "7.7.0",
            "source": {
                "type": "git",
                "url": "https://github.com/guzzle/guzzle.git",
                "reference": "fb7566caccf22d74d1ab270de3551f72a58399f5"
            },
            "dist": {
                "type": "zip",
                "url": "https://api.github.com/repos/guzzle/guzzle/zipball/fb7566caccf22d74d1ab270de3551f72a58399f5",
                "reference": "fb7566caccf22d74d1ab270de3551f72a58399f5",
                "shasum": ""
            },
            "require": {
                "ext-json": "*",
                "guzzlehttp/promises": "^1.5.3 || ^2.0",
                "guzzlehttp/psr7": "^1.9.1 || ^2.4.5",
                "php": "^7.2.5 || ^8.0",
                "psr/http-client": "^1.0",
                "symfony/deprecation-contracts": "^2.2 || ^3.0"
            },
            "provide": {
                "psr/http-client-implementation": "1.0"
            },
            "require-dev": {
                "bamarni/composer-bin-plugin": "^1.8.1",
                "ext-curl": "*",
                "php-http/client-integration-tests": "dev-master#2c025848417c1135031fdf9c728ee53d0a7ceaee as 3.0.999",
                "php-http/message-factory": "^1.1",
                "phpunit/phpunit": "^8.5.29 || ^9.5.23",
                "psr/log": "^1.1 || ^2.0 || ^3.0"
            },
            "suggest": {
                "ext-curl": "Required for CURL handler support",
                "ext-intl": "Required for Internationalized Domain Name (IDN) support",
                "psr/log": "Required for using the Log middleware"
            },
            "type": "library",
            "extra": {
                "bamarni-bin": {
                    "bin-links": true,
                    "forward-command": false
                }
            },
            "autoload": {
                "files": [
                    "src/functions_include.php"
                ],
                "psr-4": {
                    "GuzzleHttp\\": "src/"
                }
            },
            "notification-url": "https://packagist.org/downloads/",
            "license": [
                "MIT"
            ],
            "authors": [
                {
                    "name": "Graham Campbell",
                    "email": "hello@gjcampbell.co.uk",
                    "homepage": "https://github.com/GrahamCampbell"
                },
                {
                    "name": "Michael Dowling",
                    "email": "mtdowling@gmail.com",
                    "homepage": "https://github.com/mtdowling"
                },
                {
                    "name": "Jeremy Lindblom",
                    "email": "jeremeamia@gmail.com",
                    "homepage": "https://github.com/jeremeamia"
                },
                {
                    "name": "George Mponos",
                    "email": "gmponos@gmail.com",
                    "homepage": "https://github.com/gmponos"
                },
                {
                    "name": "Tobias Nyholm",
                    "email": "tobias.nyholm@gmail.com",
                    "homepage": "https://github.com/Nyholm"
                },
                {
                    "name": "Márk Sági-Kazár",
                    "email": "mark.sagikazar@gmail.com",
                    "homepage": "https://github.com/sagikazarmark"
                },
                {
                    "name": "Tobias Schultze",
                    "email": "webmaster@tubo-world.de",
                    "homepage": "https://github.com/Tobion"
                }
            ],
            "description": "Guzzle is a PHP HTTP client library",
            "keywords": [
                "client",
                "curl",
                "framework",
                "http",
                "http client",
                "psr-18",
                "psr-7",
                "rest",
                "web service"
            ],
            "support": {
                "issues": "https://github.com/guzzle/guzzle/issues",
                "source": "https://github.com/guzzle/guzzle/tree/7.7.0"
            },
            "funding": [
                {
                    "url": "https://github.com/GrahamCampbell",
                    "type": "github"
                },
                {
                    "url": "https://github.com/Nyholm",
                    "type": "github"
                },
                {
                    "url": "https://tidelift.com/funding/github/packagist/guzzlehttp/guzzle",
                    "type": "tidelift"
                }
            ],
            "time": "2023-05-21T14:04:53+00:00"
        },
        {
            "name": "guzzlehttp/promises",
            "version": "2.0.0",
            "source": {
                "type": "git",
                "url": "https://github.com/guzzle/promises.git",
                "reference": "3a494dc7dc1d7d12e511890177ae2d0e6c107da6"
            },
            "dist": {
                "type": "zip",
                "url": "https://api.github.com/repos/guzzle/promises/zipball/3a494dc7dc1d7d12e511890177ae2d0e6c107da6",
                "reference": "3a494dc7dc1d7d12e511890177ae2d0e6c107da6",
                "shasum": ""
            },
            "require": {
                "php": "^7.2.5 || ^8.0"
            },
            "require-dev": {
                "bamarni/composer-bin-plugin": "^1.8.1",
                "phpunit/phpunit": "^8.5.29 || ^9.5.23"
            },
            "type": "library",
            "extra": {
                "bamarni-bin": {
                    "bin-links": true,
                    "forward-command": false
                }
            },
            "autoload": {
                "psr-4": {
                    "GuzzleHttp\\Promise\\": "src/"
                }
            },
            "notification-url": "https://packagist.org/downloads/",
            "license": [
                "MIT"
            ],
            "authors": [
                {
                    "name": "Graham Campbell",
                    "email": "hello@gjcampbell.co.uk",
                    "homepage": "https://github.com/GrahamCampbell"
                },
                {
                    "name": "Michael Dowling",
                    "email": "mtdowling@gmail.com",
                    "homepage": "https://github.com/mtdowling"
                },
                {
                    "name": "Tobias Nyholm",
                    "email": "tobias.nyholm@gmail.com",
                    "homepage": "https://github.com/Nyholm"
                },
                {
                    "name": "Tobias Schultze",
                    "email": "webmaster@tubo-world.de",
                    "homepage": "https://github.com/Tobion"
                }
            ],
            "description": "Guzzle promises library",
            "keywords": [
                "promise"
            ],
            "support": {
                "issues": "https://github.com/guzzle/promises/issues",
                "source": "https://github.com/guzzle/promises/tree/2.0.0"
            },
            "funding": [
                {
                    "url": "https://github.com/GrahamCampbell",
                    "type": "github"
                },
                {
                    "url": "https://github.com/Nyholm",
                    "type": "github"
                },
                {
                    "url": "https://tidelift.com/funding/github/packagist/guzzlehttp/promises",
                    "type": "tidelift"
                }
            ],
            "time": "2023-05-21T13:50:22+00:00"
        },
        {
            "name": "guzzlehttp/psr7",
            "version": "2.5.0",
            "source": {
                "type": "git",
                "url": "https://github.com/guzzle/psr7.git",
                "reference": "b635f279edd83fc275f822a1188157ffea568ff6"
            },
            "dist": {
                "type": "zip",
                "url": "https://api.github.com/repos/guzzle/psr7/zipball/b635f279edd83fc275f822a1188157ffea568ff6",
                "reference": "b635f279edd83fc275f822a1188157ffea568ff6",
                "shasum": ""
            },
            "require": {
                "php": "^7.2.5 || ^8.0",
                "psr/http-factory": "^1.0",
                "psr/http-message": "^1.1 || ^2.0",
                "ralouphie/getallheaders": "^3.0"
            },
            "provide": {
                "psr/http-factory-implementation": "1.0",
                "psr/http-message-implementation": "1.0"
            },
            "require-dev": {
                "bamarni/composer-bin-plugin": "^1.8.1",
                "http-interop/http-factory-tests": "^0.9",
                "phpunit/phpunit": "^8.5.29 || ^9.5.23"
            },
            "suggest": {
                "laminas/laminas-httphandlerrunner": "Emit PSR-7 responses"
            },
            "type": "library",
            "extra": {
                "bamarni-bin": {
                    "bin-links": true,
                    "forward-command": false
                }
            },
            "autoload": {
                "psr-4": {
                    "GuzzleHttp\\Psr7\\": "src/"
                }
            },
            "notification-url": "https://packagist.org/downloads/",
            "license": [
                "MIT"
            ],
            "authors": [
                {
                    "name": "Graham Campbell",
                    "email": "hello@gjcampbell.co.uk",
                    "homepage": "https://github.com/GrahamCampbell"
                },
                {
                    "name": "Michael Dowling",
                    "email": "mtdowling@gmail.com",
                    "homepage": "https://github.com/mtdowling"
                },
                {
                    "name": "George Mponos",
                    "email": "gmponos@gmail.com",
                    "homepage": "https://github.com/gmponos"
                },
                {
                    "name": "Tobias Nyholm",
                    "email": "tobias.nyholm@gmail.com",
                    "homepage": "https://github.com/Nyholm"
                },
                {
                    "name": "Márk Sági-Kazár",
                    "email": "mark.sagikazar@gmail.com",
                    "homepage": "https://github.com/sagikazarmark"
                },
                {
                    "name": "Tobias Schultze",
                    "email": "webmaster@tubo-world.de",
                    "homepage": "https://github.com/Tobion"
                },
                {
                    "name": "Márk Sági-Kazár",
                    "email": "mark.sagikazar@gmail.com",
                    "homepage": "https://sagikazarmark.hu"
                }
            ],
            "description": "PSR-7 message implementation that also provides common utility methods",
            "keywords": [
                "http",
                "message",
                "psr-7",
                "request",
                "response",
                "stream",
                "uri",
                "url"
            ],
            "support": {
                "issues": "https://github.com/guzzle/psr7/issues",
                "source": "https://github.com/guzzle/psr7/tree/2.5.0"
            },
            "funding": [
                {
                    "url": "https://github.com/GrahamCampbell",
                    "type": "github"
                },
                {
                    "url": "https://github.com/Nyholm",
                    "type": "github"
                },
                {
                    "url": "https://tidelift.com/funding/github/packagist/guzzlehttp/psr7",
                    "type": "tidelift"
                }
            ],
            "time": "2023-04-17T16:11:26+00:00"
        },
        {
            "name": "html2text/html2text",
            "version": "4.3.1",
            "source": {
                "type": "git",
                "url": "https://github.com/mtibben/html2text.git",
                "reference": "61ad68e934066a6f8df29a3d23a6460536d0855c"
            },
            "dist": {
                "type": "zip",
                "url": "https://api.github.com/repos/mtibben/html2text/zipball/61ad68e934066a6f8df29a3d23a6460536d0855c",
                "reference": "61ad68e934066a6f8df29a3d23a6460536d0855c",
                "shasum": ""
            },
            "require-dev": {
                "phpunit/phpunit": "~4"
            },
            "suggest": {
                "ext-mbstring": "For best performance",
                "symfony/polyfill-mbstring": "If you can't install ext-mbstring"
            },
            "type": "library",
            "autoload": {
                "psr-4": {
                    "Html2Text\\": [
                        "src/",
                        "test/"
                    ]
                }
            },
            "notification-url": "https://packagist.org/downloads/",
            "license": [
                "GPL-2.0-or-later"
            ],
            "description": "Converts HTML to formatted plain text",
            "support": {
                "issues": "https://github.com/mtibben/html2text/issues",
                "source": "https://github.com/mtibben/html2text/tree/4.3.1"
            },
            "time": "2020-04-16T23:44:31+00:00"
        },
        {
            "name": "laminas/laminas-i18n",
            "version": "2.23.0",
            "source": {
                "type": "git",
                "url": "https://github.com/laminas/laminas-i18n.git",
                "reference": "bb844a1141bb6e65d8889f5a08383f761a8270b2"
            },
            "dist": {
                "type": "zip",
                "url": "https://api.github.com/repos/laminas/laminas-i18n/zipball/bb844a1141bb6e65d8889f5a08383f761a8270b2",
                "reference": "bb844a1141bb6e65d8889f5a08383f761a8270b2",
                "shasum": ""
            },
            "require": {
                "ext-intl": "*",
                "laminas/laminas-servicemanager": "^3.21.0",
                "laminas/laminas-stdlib": "^3.0",
                "php": "~8.1.0 || ~8.2.0"
            },
            "conflict": {
                "laminas/laminas-view": "<2.20.0",
                "zendframework/zend-i18n": "*"
            },
            "require-dev": {
                "laminas/laminas-cache": "^3.10.1",
                "laminas/laminas-cache-storage-adapter-memory": "^2.2.0",
                "laminas/laminas-cache-storage-deprecated-factory": "^1.1",
                "laminas/laminas-coding-standard": "~2.5.0",
                "laminas/laminas-config": "^3.8.0",
                "laminas/laminas-eventmanager": "^3.10",
                "laminas/laminas-filter": "^2.31",
                "laminas/laminas-validator": "^2.30.1",
                "laminas/laminas-view": "^2.27",
                "phpunit/phpunit": "^10.1.3",
                "psalm/plugin-phpunit": "^0.18.4",
                "vimeo/psalm": "^5.11"
            },
            "suggest": {
                "laminas/laminas-cache": "You should install this package to cache the translations",
                "laminas/laminas-config": "You should install this package to use the INI translation format",
                "laminas/laminas-eventmanager": "You should install this package to use the events in the translator",
                "laminas/laminas-filter": "You should install this package to use the provided filters",
                "laminas/laminas-i18n-resources": "This package provides validator and captcha translations",
                "laminas/laminas-validator": "You should install this package to use the provided validators",
                "laminas/laminas-view": "You should install this package to use the provided view helpers"
            },
            "type": "library",
            "extra": {
                "laminas": {
                    "component": "Laminas\\I18n",
                    "config-provider": "Laminas\\I18n\\ConfigProvider"
                }
            },
            "autoload": {
                "psr-4": {
                    "Laminas\\I18n\\": "src/"
                }
            },
            "notification-url": "https://packagist.org/downloads/",
            "license": [
                "BSD-3-Clause"
            ],
            "description": "Provide translations for your application, and filter and validate internationalized values",
            "homepage": "https://laminas.dev",
            "keywords": [
                "i18n",
                "laminas"
            ],
            "support": {
                "chat": "https://laminas.dev/chat",
                "docs": "https://docs.laminas.dev/laminas-i18n/",
                "forum": "https://discourse.laminas.dev",
                "issues": "https://github.com/laminas/laminas-i18n/issues",
                "rss": "https://github.com/laminas/laminas-i18n/releases.atom",
                "source": "https://github.com/laminas/laminas-i18n"
            },
            "funding": [
                {
                    "url": "https://funding.communitybridge.org/projects/laminas-project",
                    "type": "community_bridge"
                }
            ],
            "time": "2023-05-16T23:22:24+00:00"
        },
        {
            "name": "laminas/laminas-json",
            "version": "3.5.0",
            "source": {
                "type": "git",
                "url": "https://github.com/laminas/laminas-json.git",
                "reference": "7a8a1d7bf2d05dd6c1fbd7c0868d3848cf2b57ec"
            },
            "dist": {
                "type": "zip",
                "url": "https://api.github.com/repos/laminas/laminas-json/zipball/7a8a1d7bf2d05dd6c1fbd7c0868d3848cf2b57ec",
                "reference": "7a8a1d7bf2d05dd6c1fbd7c0868d3848cf2b57ec",
                "shasum": ""
            },
            "require": {
                "php": "~8.0.0 || ~8.1.0 || ~8.2.0"
            },
            "conflict": {
                "zendframework/zend-json": "*"
            },
            "require-dev": {
                "laminas/laminas-coding-standard": "~2.4.0",
                "laminas/laminas-stdlib": "^2.7.7 || ^3.1",
                "phpunit/phpunit": "^9.5.25"
            },
            "suggest": {
                "laminas/laminas-json-server": "For implementing JSON-RPC servers",
                "laminas/laminas-xml2json": "For converting XML documents to JSON"
            },
            "type": "library",
            "autoload": {
                "psr-4": {
                    "Laminas\\Json\\": "src/"
                }
            },
            "notification-url": "https://packagist.org/downloads/",
            "license": [
                "BSD-3-Clause"
            ],
            "description": "provides convenience methods for serializing native PHP to JSON and decoding JSON to native PHP",
            "homepage": "https://laminas.dev",
            "keywords": [
                "json",
                "laminas"
            ],
            "support": {
                "chat": "https://laminas.dev/chat",
                "docs": "https://docs.laminas.dev/laminas-json/",
                "forum": "https://discourse.laminas.dev",
                "issues": "https://github.com/laminas/laminas-json/issues",
                "rss": "https://github.com/laminas/laminas-json/releases.atom",
                "source": "https://github.com/laminas/laminas-json"
            },
            "funding": [
                {
                    "url": "https://funding.communitybridge.org/projects/laminas-project",
                    "type": "community_bridge"
                }
            ],
            "time": "2022-10-17T04:06:45+00:00"
        },
        {
            "name": "laminas/laminas-loader",
            "version": "2.9.0",
            "source": {
                "type": "git",
                "url": "https://github.com/laminas/laminas-loader.git",
                "reference": "51ed9c3fa42d1098a9997571730c0cbf42d078d3"
            },
            "dist": {
                "type": "zip",
                "url": "https://api.github.com/repos/laminas/laminas-loader/zipball/51ed9c3fa42d1098a9997571730c0cbf42d078d3",
                "reference": "51ed9c3fa42d1098a9997571730c0cbf42d078d3",
                "shasum": ""
            },
            "require": {
                "php": "~8.0.0 || ~8.1.0 || ~8.2.0"
            },
            "conflict": {
                "zendframework/zend-loader": "*"
            },
            "require-dev": {
                "laminas/laminas-coding-standard": "~2.4.0",
                "phpunit/phpunit": "~9.5.25"
            },
            "type": "library",
            "autoload": {
                "psr-4": {
                    "Laminas\\Loader\\": "src/"
                }
            },
            "notification-url": "https://packagist.org/downloads/",
            "license": [
                "BSD-3-Clause"
            ],
            "description": "Autoloading and plugin loading strategies",
            "homepage": "https://laminas.dev",
            "keywords": [
                "laminas",
                "loader"
            ],
            "support": {
                "chat": "https://laminas.dev/chat",
                "docs": "https://docs.laminas.dev/laminas-loader/",
                "forum": "https://discourse.laminas.dev",
                "issues": "https://github.com/laminas/laminas-loader/issues",
                "rss": "https://github.com/laminas/laminas-loader/releases.atom",
                "source": "https://github.com/laminas/laminas-loader"
            },
            "funding": [
                {
                    "url": "https://funding.communitybridge.org/projects/laminas-project",
                    "type": "community_bridge"
                }
            ],
            "time": "2022-10-16T12:50:49+00:00"
        },
        {
            "name": "laminas/laminas-mail",
            "version": "2.23.0",
            "source": {
                "type": "git",
                "url": "https://github.com/laminas/laminas-mail.git",
                "reference": "3ae64e7cfd505552fbee2e556746c345ccc33cf7"
            },
            "dist": {
                "type": "zip",
                "url": "https://api.github.com/repos/laminas/laminas-mail/zipball/3ae64e7cfd505552fbee2e556746c345ccc33cf7",
                "reference": "3ae64e7cfd505552fbee2e556746c345ccc33cf7",
                "shasum": ""
            },
            "require": {
                "ext-iconv": "*",
                "laminas/laminas-loader": "^2.9.0",
                "laminas/laminas-mime": "^2.11.0",
                "laminas/laminas-stdlib": "^3.17.0",
                "laminas/laminas-validator": "^2.31.0",
                "php": "~8.1.0 || ~8.2.0",
                "symfony/polyfill-intl-idn": "^1.27.0",
                "symfony/polyfill-mbstring": "^1.27.0",
                "webmozart/assert": "^1.11.0"
            },
            "require-dev": {
                "laminas/laminas-coding-standard": "~2.5.0",
                "laminas/laminas-crypt": "^3.10.0",
                "laminas/laminas-db": "^2.18",
                "laminas/laminas-servicemanager": "^3.21",
                "phpunit/phpunit": "^10.1.3",
                "psalm/plugin-phpunit": "^0.18.4",
                "symfony/process": "^6.2.10",
                "vimeo/psalm": "^5.11"
            },
            "suggest": {
                "laminas/laminas-crypt": "^3.10 Crammd5 support in SMTP Auth",
                "laminas/laminas-servicemanager": "^3.21 when using SMTP to deliver messages"
            },
            "type": "library",
            "extra": {
                "laminas": {
                    "component": "Laminas\\Mail",
                    "config-provider": "Laminas\\Mail\\ConfigProvider"
                }
            },
            "autoload": {
                "psr-4": {
                    "Laminas\\Mail\\": "src/"
                }
            },
            "notification-url": "https://packagist.org/downloads/",
            "license": [
                "BSD-3-Clause"
            ],
            "description": "Provides generalized functionality to compose and send both text and MIME-compliant multipart e-mail messages",
            "homepage": "https://laminas.dev",
            "keywords": [
                "laminas",
                "mail"
            ],
            "support": {
                "chat": "https://laminas.dev/chat",
                "docs": "https://docs.laminas.dev/laminas-mail/",
                "forum": "https://discourse.laminas.dev",
                "issues": "https://github.com/laminas/laminas-mail/issues",
                "rss": "https://github.com/laminas/laminas-mail/releases.atom",
                "source": "https://github.com/laminas/laminas-mail"
            },
            "funding": [
                {
                    "url": "https://funding.communitybridge.org/projects/laminas-project",
                    "type": "community_bridge"
                }
            ],
            "time": "2023-05-25T13:15:12+00:00"
        },
        {
            "name": "laminas/laminas-mime",
            "version": "2.11.0",
            "source": {
                "type": "git",
                "url": "https://github.com/laminas/laminas-mime.git",
                "reference": "60ec04b755821c79c1987ce291b44e69f2c0831f"
            },
            "dist": {
                "type": "zip",
                "url": "https://api.github.com/repos/laminas/laminas-mime/zipball/60ec04b755821c79c1987ce291b44e69f2c0831f",
                "reference": "60ec04b755821c79c1987ce291b44e69f2c0831f",
                "shasum": ""
            },
            "require": {
                "laminas/laminas-stdlib": "^2.7 || ^3.0",
                "php": "~8.0.0 || ~8.1.0 || ~8.2.0"
            },
            "conflict": {
                "zendframework/zend-mime": "*"
            },
            "require-dev": {
                "laminas/laminas-coding-standard": "~2.4.0",
                "laminas/laminas-mail": "^2.19.0",
                "phpunit/phpunit": "~9.5.25"
            },
            "suggest": {
                "laminas/laminas-mail": "Laminas\\Mail component"
            },
            "type": "library",
            "autoload": {
                "psr-4": {
                    "Laminas\\Mime\\": "src/"
                }
            },
            "notification-url": "https://packagist.org/downloads/",
            "license": [
                "BSD-3-Clause"
            ],
            "description": "Create and parse MIME messages and parts",
            "homepage": "https://laminas.dev",
            "keywords": [
                "laminas",
                "mime"
            ],
            "support": {
                "chat": "https://laminas.dev/chat",
                "docs": "https://docs.laminas.dev/laminas-mime/",
                "forum": "https://discourse.laminas.dev",
                "issues": "https://github.com/laminas/laminas-mime/issues",
                "rss": "https://github.com/laminas/laminas-mime/releases.atom",
                "source": "https://github.com/laminas/laminas-mime"
            },
            "funding": [
                {
                    "url": "https://funding.communitybridge.org/projects/laminas-project",
                    "type": "community_bridge"
                }
            ],
            "time": "2022-10-18T08:38:15+00:00"
        },
        {
            "name": "laminas/laminas-servicemanager",
            "version": "3.21.0",
            "source": {
                "type": "git",
                "url": "https://github.com/laminas/laminas-servicemanager.git",
                "reference": "625f2aa3bc6dd02688b2da5155b3a69870812bda"
            },
            "dist": {
                "type": "zip",
                "url": "https://api.github.com/repos/laminas/laminas-servicemanager/zipball/625f2aa3bc6dd02688b2da5155b3a69870812bda",
                "reference": "625f2aa3bc6dd02688b2da5155b3a69870812bda",
                "shasum": ""
            },
            "require": {
                "laminas/laminas-stdlib": "^3.17",
                "php": "~8.1.0 || ~8.2.0",
                "psr/container": "^1.0"
            },
            "conflict": {
                "ext-psr": "*",
                "laminas/laminas-code": "<4.10.0",
                "zendframework/zend-code": "<3.3.1",
                "zendframework/zend-servicemanager": "*"
            },
            "provide": {
                "psr/container-implementation": "^1.0"
            },
            "replace": {
                "container-interop/container-interop": "^1.2.0"
            },
            "require-dev": {
                "composer/package-versions-deprecated": "^1.11.99.5",
                "friendsofphp/proxy-manager-lts": "^1.0.14",
                "laminas/laminas-code": "^4.10.0",
                "laminas/laminas-coding-standard": "~2.5.0",
                "laminas/laminas-container-config-test": "^0.8",
                "laminas/laminas-dependency-plugin": "^2.2",
                "mikey179/vfsstream": "^1.6.11",
                "phpbench/phpbench": "^1.2.9",
                "phpunit/phpunit": "^10.0.17",
                "psalm/plugin-phpunit": "^0.18.4",
                "vimeo/psalm": "^5.8.0"
            },
            "suggest": {
                "friendsofphp/proxy-manager-lts": "ProxyManager ^2.1.1 to handle lazy initialization of services"
            },
            "bin": [
                "bin/generate-deps-for-config-factory",
                "bin/generate-factory-for-class"
            ],
            "type": "library",
            "autoload": {
                "files": [
                    "src/autoload.php"
                ],
                "psr-4": {
                    "Laminas\\ServiceManager\\": "src/"
                }
            },
            "notification-url": "https://packagist.org/downloads/",
            "license": [
                "BSD-3-Clause"
            ],
            "description": "Factory-Driven Dependency Injection Container",
            "homepage": "https://laminas.dev",
            "keywords": [
                "PSR-11",
                "dependency-injection",
                "di",
                "dic",
                "laminas",
                "service-manager",
                "servicemanager"
            ],
            "support": {
                "chat": "https://laminas.dev/chat",
                "docs": "https://docs.laminas.dev/laminas-servicemanager/",
                "forum": "https://discourse.laminas.dev",
                "issues": "https://github.com/laminas/laminas-servicemanager/issues",
                "rss": "https://github.com/laminas/laminas-servicemanager/releases.atom",
                "source": "https://github.com/laminas/laminas-servicemanager"
            },
            "funding": [
                {
                    "url": "https://funding.communitybridge.org/projects/laminas-project",
                    "type": "community_bridge"
                }
            ],
            "time": "2023-05-14T12:24:54+00:00"
        },
        {
            "name": "laminas/laminas-stdlib",
            "version": "3.17.0",
            "source": {
                "type": "git",
                "url": "https://github.com/laminas/laminas-stdlib.git",
                "reference": "dd35c868075bad80b6718959740913e178eb4274"
            },
            "dist": {
                "type": "zip",
                "url": "https://api.github.com/repos/laminas/laminas-stdlib/zipball/dd35c868075bad80b6718959740913e178eb4274",
                "reference": "dd35c868075bad80b6718959740913e178eb4274",
                "shasum": ""
            },
            "require": {
                "php": "~8.1.0 || ~8.2.0"
            },
            "conflict": {
                "zendframework/zend-stdlib": "*"
            },
            "require-dev": {
                "laminas/laminas-coding-standard": "^2.5",
                "phpbench/phpbench": "^1.2.9",
                "phpunit/phpunit": "^10.0.16",
                "psalm/plugin-phpunit": "^0.18.4",
                "vimeo/psalm": "^5.8"
            },
            "type": "library",
            "autoload": {
                "psr-4": {
                    "Laminas\\Stdlib\\": "src/"
                }
            },
            "notification-url": "https://packagist.org/downloads/",
            "license": [
                "BSD-3-Clause"
            ],
            "description": "SPL extensions, array utilities, error handlers, and more",
            "homepage": "https://laminas.dev",
            "keywords": [
                "laminas",
                "stdlib"
            ],
            "support": {
                "chat": "https://laminas.dev/chat",
                "docs": "https://docs.laminas.dev/laminas-stdlib/",
                "forum": "https://discourse.laminas.dev",
                "issues": "https://github.com/laminas/laminas-stdlib/issues",
                "rss": "https://github.com/laminas/laminas-stdlib/releases.atom",
                "source": "https://github.com/laminas/laminas-stdlib"
            },
            "funding": [
                {
                    "url": "https://funding.communitybridge.org/projects/laminas-project",
                    "type": "community_bridge"
                }
            ],
            "time": "2023-03-20T13:51:37+00:00"
        },
        {
            "name": "laminas/laminas-validator",
            "version": "2.32.0",
            "source": {
                "type": "git",
                "url": "https://github.com/laminas/laminas-validator.git",
                "reference": "c5f73b1dc9b657af24736b56318bcd880d9fee94"
            },
            "dist": {
                "type": "zip",
                "url": "https://api.github.com/repos/laminas/laminas-validator/zipball/c5f73b1dc9b657af24736b56318bcd880d9fee94",
                "reference": "c5f73b1dc9b657af24736b56318bcd880d9fee94",
                "shasum": ""
            },
            "require": {
                "laminas/laminas-servicemanager": "^3.21.0",
                "laminas/laminas-stdlib": "^3.13",
                "php": "~8.1.0 || ~8.2.0",
                "psr/http-message": "^1.0.1 || ^2.0.0"
            },
            "conflict": {
                "zendframework/zend-validator": "*"
            },
            "require-dev": {
                "laminas/laminas-coding-standard": "^2.5",
                "laminas/laminas-db": "^2.18",
                "laminas/laminas-filter": "^2.32",
                "laminas/laminas-i18n": "^2.23",
                "laminas/laminas-session": "^2.16",
                "laminas/laminas-uri": "^2.10.0",
                "phpunit/phpunit": "^10.1.3",
                "psalm/plugin-phpunit": "^0.18.4",
                "psr/http-client": "^1.0.2",
                "psr/http-factory": "^1.0.2",
                "vimeo/psalm": "^5.12"
            },
            "suggest": {
                "laminas/laminas-db": "Laminas\\Db component, required by the (No)RecordExists validator",
                "laminas/laminas-filter": "Laminas\\Filter component, required by the Digits validator",
                "laminas/laminas-i18n": "Laminas\\I18n component to allow translation of validation error messages",
                "laminas/laminas-i18n-resources": "Translations of validator messages",
                "laminas/laminas-servicemanager": "Laminas\\ServiceManager component to allow using the ValidatorPluginManager and validator chains",
                "laminas/laminas-session": "Laminas\\Session component, ^2.8; required by the Csrf validator",
                "laminas/laminas-uri": "Laminas\\Uri component, required by the Uri and Sitemap\\Loc validators",
                "psr/http-message": "psr/http-message, required when validating PSR-7 UploadedFileInterface instances via the Upload and UploadFile validators"
            },
            "type": "library",
            "extra": {
                "laminas": {
                    "component": "Laminas\\Validator",
                    "config-provider": "Laminas\\Validator\\ConfigProvider"
                }
            },
            "autoload": {
                "psr-4": {
                    "Laminas\\Validator\\": "src/"
                }
            },
            "notification-url": "https://packagist.org/downloads/",
            "license": [
                "BSD-3-Clause"
            ],
            "description": "Validation classes for a wide range of domains, and the ability to chain validators to create complex validation criteria",
            "homepage": "https://laminas.dev",
            "keywords": [
                "laminas",
                "validator"
            ],
            "support": {
                "chat": "https://laminas.dev/chat",
                "docs": "https://docs.laminas.dev/laminas-validator/",
                "forum": "https://discourse.laminas.dev",
                "issues": "https://github.com/laminas/laminas-validator/issues",
                "rss": "https://github.com/laminas/laminas-validator/releases.atom",
                "source": "https://github.com/laminas/laminas-validator"
            },
            "funding": [
                {
                    "url": "https://funding.communitybridge.org/projects/laminas-project",
                    "type": "community_bridge"
                }
            ],
            "time": "2023-06-01T08:43:15+00:00"
        },
        {
            "name": "lcobucci/clock",
            "version": "3.0.0",
            "source": {
                "type": "git",
                "url": "https://github.com/lcobucci/clock.git",
                "reference": "039ef98c6b57b101d10bd11d8fdfda12cbd996dc"
            },
            "dist": {
                "type": "zip",
                "url": "https://api.github.com/repos/lcobucci/clock/zipball/039ef98c6b57b101d10bd11d8fdfda12cbd996dc",
                "reference": "039ef98c6b57b101d10bd11d8fdfda12cbd996dc",
                "shasum": ""
            },
            "require": {
                "php": "~8.1.0 || ~8.2.0",
                "psr/clock": "^1.0"
            },
            "provide": {
                "psr/clock-implementation": "1.0"
            },
            "require-dev": {
                "infection/infection": "^0.26",
                "lcobucci/coding-standard": "^9.0",
                "phpstan/extension-installer": "^1.2",
                "phpstan/phpstan": "^1.9.4",
                "phpstan/phpstan-deprecation-rules": "^1.1.1",
                "phpstan/phpstan-phpunit": "^1.3.2",
                "phpstan/phpstan-strict-rules": "^1.4.4",
                "phpunit/phpunit": "^9.5.27"
            },
            "type": "library",
            "autoload": {
                "psr-4": {
                    "Lcobucci\\Clock\\": "src"
                }
            },
            "notification-url": "https://packagist.org/downloads/",
            "license": [
                "MIT"
            ],
            "authors": [
                {
                    "name": "Luís Cobucci",
                    "email": "lcobucci@gmail.com"
                }
            ],
            "description": "Yet another clock abstraction",
            "support": {
                "issues": "https://github.com/lcobucci/clock/issues",
                "source": "https://github.com/lcobucci/clock/tree/3.0.0"
            },
            "funding": [
                {
                    "url": "https://github.com/lcobucci",
                    "type": "github"
                },
                {
                    "url": "https://www.patreon.com/lcobucci",
                    "type": "patreon"
                }
            ],
            "time": "2022-12-19T15:00:24+00:00"
        },
        {
            "name": "lcobucci/jwt",
            "version": "5.0.0",
            "source": {
                "type": "git",
                "url": "https://github.com/lcobucci/jwt.git",
                "reference": "47bdb0e0b5d00c2f89ebe33e7e384c77e84e7c34"
            },
            "dist": {
                "type": "zip",
                "url": "https://api.github.com/repos/lcobucci/jwt/zipball/47bdb0e0b5d00c2f89ebe33e7e384c77e84e7c34",
                "reference": "47bdb0e0b5d00c2f89ebe33e7e384c77e84e7c34",
                "shasum": ""
            },
            "require": {
                "ext-hash": "*",
                "ext-json": "*",
                "ext-openssl": "*",
                "ext-sodium": "*",
                "php": "~8.1.0 || ~8.2.0",
                "psr/clock": "^1.0"
            },
            "require-dev": {
                "infection/infection": "^0.26.19",
                "lcobucci/clock": "^3.0",
                "lcobucci/coding-standard": "^9.0",
                "phpbench/phpbench": "^1.2.8",
                "phpstan/extension-installer": "^1.2",
                "phpstan/phpstan": "^1.10.3",
                "phpstan/phpstan-deprecation-rules": "^1.1.2",
                "phpstan/phpstan-phpunit": "^1.3.8",
                "phpstan/phpstan-strict-rules": "^1.5.0",
                "phpunit/phpunit": "^10.0.12"
            },
            "suggest": {
                "lcobucci/clock": ">= 3.0"
            },
            "type": "library",
            "autoload": {
                "psr-4": {
                    "Lcobucci\\JWT\\": "src"
                }
            },
            "notification-url": "https://packagist.org/downloads/",
            "license": [
                "BSD-3-Clause"
            ],
            "authors": [
                {
                    "name": "Luís Cobucci",
                    "email": "lcobucci@gmail.com",
                    "role": "Developer"
                }
            ],
            "description": "A simple library to work with JSON Web Token and JSON Web Signature",
            "keywords": [
                "JWS",
                "jwt"
            ],
            "support": {
                "issues": "https://github.com/lcobucci/jwt/issues",
                "source": "https://github.com/lcobucci/jwt/tree/5.0.0"
            },
            "funding": [
                {
                    "url": "https://github.com/lcobucci",
                    "type": "github"
                },
                {
                    "url": "https://www.patreon.com/lcobucci",
                    "type": "patreon"
                }
            ],
            "time": "2023-02-25T21:35:16+00:00"
        },
        {
            "name": "league/csv",
            "version": "9.9.0",
            "source": {
                "type": "git",
                "url": "https://github.com/thephpleague/csv.git",
                "reference": "b4418ede47fbd88facc34e40a16c8ce9153b961b"
            },
            "dist": {
                "type": "zip",
                "url": "https://api.github.com/repos/thephpleague/csv/zipball/b4418ede47fbd88facc34e40a16c8ce9153b961b",
                "reference": "b4418ede47fbd88facc34e40a16c8ce9153b961b",
                "shasum": ""
            },
            "require": {
                "ext-json": "*",
                "ext-mbstring": "*",
                "php": "^8.1.2"
            },
            "require-dev": {
                "doctrine/collections": "^2.1.2",
                "ext-dom": "*",
                "ext-xdebug": "*",
                "friendsofphp/php-cs-fixer": "^v3.14.3",
                "phpbench/phpbench": "^1.2.8",
                "phpstan/phpstan": "^1.10.4",
                "phpstan/phpstan-deprecation-rules": "^1.1.2",
                "phpstan/phpstan-phpunit": "^1.3.10",
                "phpstan/phpstan-strict-rules": "^1.5.0",
                "phpunit/phpunit": "^10.0.14"
            },
            "suggest": {
                "ext-dom": "Required to use the XMLConverter and the HTMLConverter classes",
                "ext-iconv": "Needed to ease transcoding CSV using iconv stream filters"
            },
            "type": "library",
            "extra": {
                "branch-alias": {
                    "dev-master": "9.x-dev"
                }
            },
            "autoload": {
                "files": [
                    "src/functions_include.php"
                ],
                "psr-4": {
                    "League\\Csv\\": "src"
                }
            },
            "notification-url": "https://packagist.org/downloads/",
            "license": [
                "MIT"
            ],
            "authors": [
                {
                    "name": "Ignace Nyamagana Butera",
                    "email": "nyamsprod@gmail.com",
                    "homepage": "https://github.com/nyamsprod/",
                    "role": "Developer"
                }
            ],
            "description": "CSV data manipulation made easy in PHP",
            "homepage": "https://csv.thephpleague.com",
            "keywords": [
                "convert",
                "csv",
                "export",
                "filter",
                "import",
                "read",
                "transform",
                "write"
            ],
            "support": {
                "docs": "https://csv.thephpleague.com",
                "issues": "https://github.com/thephpleague/csv/issues",
                "rss": "https://github.com/thephpleague/csv/releases.atom",
                "source": "https://github.com/thephpleague/csv"
            },
            "funding": [
                {
                    "url": "https://github.com/sponsors/nyamsprod",
                    "type": "github"
                }
            ],
            "time": "2023-03-11T15:57:12+00:00"
        },
        {
            "name": "league/event",
            "version": "2.2.0",
            "source": {
                "type": "git",
                "url": "https://github.com/thephpleague/event.git",
                "reference": "d2cc124cf9a3fab2bb4ff963307f60361ce4d119"
            },
            "dist": {
                "type": "zip",
                "url": "https://api.github.com/repos/thephpleague/event/zipball/d2cc124cf9a3fab2bb4ff963307f60361ce4d119",
                "reference": "d2cc124cf9a3fab2bb4ff963307f60361ce4d119",
                "shasum": ""
            },
            "require": {
                "php": ">=5.4.0"
            },
            "require-dev": {
                "henrikbjorn/phpspec-code-coverage": "~1.0.1",
                "phpspec/phpspec": "^2.2"
            },
            "type": "library",
            "extra": {
                "branch-alias": {
                    "dev-master": "2.2-dev"
                }
            },
            "autoload": {
                "psr-4": {
                    "League\\Event\\": "src/"
                }
            },
            "notification-url": "https://packagist.org/downloads/",
            "license": [
                "MIT"
            ],
            "authors": [
                {
                    "name": "Frank de Jonge",
                    "email": "info@frenky.net"
                }
            ],
            "description": "Event package",
            "keywords": [
                "emitter",
                "event",
                "listener"
            ],
            "support": {
                "issues": "https://github.com/thephpleague/event/issues",
                "source": "https://github.com/thephpleague/event/tree/master"
            },
            "time": "2018-11-26T11:52:41+00:00"
        },
        {
            "name": "league/html-to-markdown",
            "version": "5.1.1",
            "source": {
                "type": "git",
                "url": "https://github.com/thephpleague/html-to-markdown.git",
                "reference": "0b4066eede55c48f38bcee4fb8f0aa85654390fd"
            },
            "dist": {
                "type": "zip",
                "url": "https://api.github.com/repos/thephpleague/html-to-markdown/zipball/0b4066eede55c48f38bcee4fb8f0aa85654390fd",
                "reference": "0b4066eede55c48f38bcee4fb8f0aa85654390fd",
                "shasum": ""
            },
            "require": {
                "ext-dom": "*",
                "ext-xml": "*",
                "php": "^7.2.5 || ^8.0"
            },
            "require-dev": {
                "mikehaertl/php-shellcommand": "^1.1.0",
                "phpstan/phpstan": "^1.8.8",
                "phpunit/phpunit": "^8.5 || ^9.2",
                "scrutinizer/ocular": "^1.6",
                "unleashedtech/php-coding-standard": "^2.7 || ^3.0",
                "vimeo/psalm": "^4.22 || ^5.0"
            },
            "bin": [
                "bin/html-to-markdown"
            ],
            "type": "library",
            "extra": {
                "branch-alias": {
                    "dev-master": "5.2-dev"
                }
            },
            "autoload": {
                "psr-4": {
                    "League\\HTMLToMarkdown\\": "src/"
                }
            },
            "notification-url": "https://packagist.org/downloads/",
            "license": [
                "MIT"
            ],
            "authors": [
                {
                    "name": "Colin O'Dell",
                    "email": "colinodell@gmail.com",
                    "homepage": "https://www.colinodell.com",
                    "role": "Lead Developer"
                },
                {
                    "name": "Nick Cernis",
                    "email": "nick@cern.is",
                    "homepage": "http://modernnerd.net",
                    "role": "Original Author"
                }
            ],
            "description": "An HTML-to-markdown conversion helper for PHP",
            "homepage": "https://github.com/thephpleague/html-to-markdown",
            "keywords": [
                "html",
                "markdown"
            ],
            "support": {
                "issues": "https://github.com/thephpleague/html-to-markdown/issues",
                "source": "https://github.com/thephpleague/html-to-markdown/tree/5.1.1"
            },
            "funding": [
                {
                    "url": "https://www.colinodell.com/sponsor",
                    "type": "custom"
                },
                {
                    "url": "https://www.paypal.me/colinpodell/10.00",
                    "type": "custom"
                },
                {
                    "url": "https://github.com/colinodell",
                    "type": "github"
                },
                {
                    "url": "https://tidelift.com/funding/github/packagist/league/html-to-markdown",
                    "type": "tidelift"
                }
            ],
            "time": "2023-07-12T21:21:09+00:00"
        },
        {
            "name": "league/oauth2-client",
            "version": "2.7.0",
            "source": {
                "type": "git",
                "url": "https://github.com/thephpleague/oauth2-client.git",
                "reference": "160d6274b03562ebeb55ed18399281d8118b76c8"
            },
            "dist": {
                "type": "zip",
                "url": "https://api.github.com/repos/thephpleague/oauth2-client/zipball/160d6274b03562ebeb55ed18399281d8118b76c8",
                "reference": "160d6274b03562ebeb55ed18399281d8118b76c8",
                "shasum": ""
            },
            "require": {
                "guzzlehttp/guzzle": "^6.0 || ^7.0",
                "paragonie/random_compat": "^1 || ^2 || ^9.99",
                "php": "^5.6 || ^7.0 || ^8.0"
            },
            "require-dev": {
                "mockery/mockery": "^1.3.5",
                "php-parallel-lint/php-parallel-lint": "^1.3.1",
                "phpunit/phpunit": "^5.7 || ^6.0 || ^9.5",
                "squizlabs/php_codesniffer": "^2.3 || ^3.0"
            },
            "type": "library",
            "extra": {
                "branch-alias": {
                    "dev-2.x": "2.0.x-dev"
                }
            },
            "autoload": {
                "psr-4": {
                    "League\\OAuth2\\Client\\": "src/"
                }
            },
            "notification-url": "https://packagist.org/downloads/",
            "license": [
                "MIT"
            ],
            "authors": [
                {
                    "name": "Alex Bilbie",
                    "email": "hello@alexbilbie.com",
                    "homepage": "http://www.alexbilbie.com",
                    "role": "Developer"
                },
                {
                    "name": "Woody Gilk",
                    "homepage": "https://github.com/shadowhand",
                    "role": "Contributor"
                }
            ],
            "description": "OAuth 2.0 Client Library",
            "keywords": [
                "Authentication",
                "SSO",
                "authorization",
                "identity",
                "idp",
                "oauth",
                "oauth2",
                "single sign on"
            ],
            "support": {
                "issues": "https://github.com/thephpleague/oauth2-client/issues",
                "source": "https://github.com/thephpleague/oauth2-client/tree/2.7.0"
            },
            "time": "2023-04-16T18:19:15+00:00"
        },
        {
            "name": "league/oauth2-google",
            "version": "4.0.1",
            "source": {
                "type": "git",
                "url": "https://github.com/thephpleague/oauth2-google.git",
                "reference": "1b01ba18ba31b29e88771e3e0979e5c91d4afe76"
            },
            "dist": {
                "type": "zip",
                "url": "https://api.github.com/repos/thephpleague/oauth2-google/zipball/1b01ba18ba31b29e88771e3e0979e5c91d4afe76",
                "reference": "1b01ba18ba31b29e88771e3e0979e5c91d4afe76",
                "shasum": ""
            },
            "require": {
                "league/oauth2-client": "^2.0",
                "php": "^7.3 || ^8.0"
            },
            "require-dev": {
                "eloquent/phony-phpunit": "^6.0 || ^7.1",
                "phpunit/phpunit": "^8.0 || ^9.0",
                "squizlabs/php_codesniffer": "^3.0"
            },
            "type": "library",
            "autoload": {
                "psr-4": {
                    "League\\OAuth2\\Client\\": "src/"
                }
            },
            "notification-url": "https://packagist.org/downloads/",
            "license": [
                "MIT"
            ],
            "authors": [
                {
                    "name": "Woody Gilk",
                    "email": "hello@shadowhand.com",
                    "homepage": "https://shadowhand.com"
                }
            ],
            "description": "Google OAuth 2.0 Client Provider for The PHP League OAuth2-Client",
            "keywords": [
                "Authentication",
                "authorization",
                "client",
                "google",
                "oauth",
                "oauth2"
            ],
            "support": {
                "issues": "https://github.com/thephpleague/oauth2-google/issues",
                "source": "https://github.com/thephpleague/oauth2-google/tree/4.0.1"
            },
            "time": "2023-03-17T15:20:52+00:00"
        },
        {
            "name": "league/oauth2-server",
            "version": "8.5.3",
            "source": {
                "type": "git",
                "url": "https://github.com/thephpleague/oauth2-server.git",
                "reference": "eb91b4190e7f6169053ebf8ffa352d47e756b2ce"
            },
            "dist": {
                "type": "zip",
                "url": "https://api.github.com/repos/thephpleague/oauth2-server/zipball/eb91b4190e7f6169053ebf8ffa352d47e756b2ce",
                "reference": "eb91b4190e7f6169053ebf8ffa352d47e756b2ce",
                "shasum": ""
            },
            "require": {
                "defuse/php-encryption": "^2.3",
                "ext-openssl": "*",
                "lcobucci/clock": "^2.2 || ^3.0",
                "lcobucci/jwt": "^4.3 || ^5.0",
                "league/event": "^2.2",
                "league/uri": "^6.7",
                "php": "^8.0",
                "psr/http-message": "^1.0.1 || ^2.0"
            },
            "replace": {
                "league/oauth2server": "*",
                "lncd/oauth2": "*"
            },
            "require-dev": {
                "laminas/laminas-diactoros": "^3.0.0",
                "phpstan/phpstan": "^0.12.57",
                "phpstan/phpstan-phpunit": "^0.12.16",
                "phpunit/phpunit": "^9.6.6",
                "roave/security-advisories": "dev-master"
            },
            "type": "library",
            "autoload": {
                "psr-4": {
                    "League\\OAuth2\\Server\\": "src/"
                }
            },
            "notification-url": "https://packagist.org/downloads/",
            "license": [
                "MIT"
            ],
            "authors": [
                {
                    "name": "Alex Bilbie",
                    "email": "hello@alexbilbie.com",
                    "homepage": "http://www.alexbilbie.com",
                    "role": "Developer"
                },
                {
                    "name": "Andy Millington",
                    "email": "andrew@noexceptions.io",
                    "homepage": "https://www.noexceptions.io",
                    "role": "Developer"
                }
            ],
            "description": "A lightweight and powerful OAuth 2.0 authorization and resource server library with support for all the core specification grants. This library will allow you to secure your API with OAuth and allow your applications users to approve apps that want to access their data from your API.",
            "homepage": "https://oauth2.thephpleague.com/",
            "keywords": [
                "Authentication",
                "api",
                "auth",
                "authorisation",
                "authorization",
                "oauth",
                "oauth 2",
                "oauth 2.0",
                "oauth2",
                "protect",
                "resource",
                "secure",
                "server"
            ],
            "support": {
                "issues": "https://github.com/thephpleague/oauth2-server/issues",
                "source": "https://github.com/thephpleague/oauth2-server/tree/8.5.3"
            },
            "funding": [
                {
                    "url": "https://github.com/sephster",
                    "type": "github"
                }
            ],
            "time": "2023-07-05T23:01:32+00:00"
        },
        {
            "name": "league/uri",
            "version": "6.8.0",
            "source": {
                "type": "git",
                "url": "https://github.com/thephpleague/uri.git",
                "reference": "a700b4656e4c54371b799ac61e300ab25a2d1d39"
            },
            "dist": {
                "type": "zip",
                "url": "https://api.github.com/repos/thephpleague/uri/zipball/a700b4656e4c54371b799ac61e300ab25a2d1d39",
                "reference": "a700b4656e4c54371b799ac61e300ab25a2d1d39",
                "shasum": ""
            },
            "require": {
                "ext-json": "*",
                "league/uri-interfaces": "^2.3",
                "php": "^8.1",
                "psr/http-message": "^1.0.1"
            },
            "conflict": {
                "league/uri-schemes": "^1.0"
            },
            "require-dev": {
                "friendsofphp/php-cs-fixer": "^v3.9.5",
                "nyholm/psr7": "^1.5.1",
                "php-http/psr7-integration-tests": "^1.1.1",
                "phpbench/phpbench": "^1.2.6",
                "phpstan/phpstan": "^1.8.5",
                "phpstan/phpstan-deprecation-rules": "^1.0",
                "phpstan/phpstan-phpunit": "^1.1.1",
                "phpstan/phpstan-strict-rules": "^1.4.3",
                "phpunit/phpunit": "^9.5.24",
                "psr/http-factory": "^1.0.1"
            },
            "suggest": {
                "ext-fileinfo": "Needed to create Data URI from a filepath",
                "ext-intl": "Needed to improve host validation",
                "league/uri-components": "Needed to easily manipulate URI objects",
                "psr/http-factory": "Needed to use the URI factory"
            },
            "type": "library",
            "extra": {
                "branch-alias": {
                    "dev-master": "6.x-dev"
                }
            },
            "autoload": {
                "psr-4": {
                    "League\\Uri\\": "src"
                }
            },
            "notification-url": "https://packagist.org/downloads/",
            "license": [
                "MIT"
            ],
            "authors": [
                {
                    "name": "Ignace Nyamagana Butera",
                    "email": "nyamsprod@gmail.com",
                    "homepage": "https://nyamsprod.com"
                }
            ],
            "description": "URI manipulation library",
            "homepage": "https://uri.thephpleague.com",
            "keywords": [
                "data-uri",
                "file-uri",
                "ftp",
                "hostname",
                "http",
                "https",
                "middleware",
                "parse_str",
                "parse_url",
                "psr-7",
                "query-string",
                "querystring",
                "rfc3986",
                "rfc3987",
                "rfc6570",
                "uri",
                "uri-template",
                "url",
                "ws"
            ],
            "support": {
                "docs": "https://uri.thephpleague.com",
                "forum": "https://thephpleague.slack.com",
                "issues": "https://github.com/thephpleague/uri/issues",
                "source": "https://github.com/thephpleague/uri/tree/6.8.0"
            },
            "funding": [
                {
                    "url": "https://github.com/sponsors/nyamsprod",
                    "type": "github"
                }
            ],
            "time": "2022-09-13T19:58:47+00:00"
        },
        {
            "name": "league/uri-interfaces",
            "version": "2.3.0",
            "source": {
                "type": "git",
                "url": "https://github.com/thephpleague/uri-interfaces.git",
                "reference": "00e7e2943f76d8cb50c7dfdc2f6dee356e15e383"
            },
            "dist": {
                "type": "zip",
                "url": "https://api.github.com/repos/thephpleague/uri-interfaces/zipball/00e7e2943f76d8cb50c7dfdc2f6dee356e15e383",
                "reference": "00e7e2943f76d8cb50c7dfdc2f6dee356e15e383",
                "shasum": ""
            },
            "require": {
                "ext-json": "*",
                "php": "^7.2 || ^8.0"
            },
            "require-dev": {
                "friendsofphp/php-cs-fixer": "^2.19",
                "phpstan/phpstan": "^0.12.90",
                "phpstan/phpstan-phpunit": "^0.12.19",
                "phpstan/phpstan-strict-rules": "^0.12.9",
                "phpunit/phpunit": "^8.5.15 || ^9.5"
            },
            "suggest": {
                "ext-intl": "to use the IDNA feature",
                "symfony/intl": "to use the IDNA feature via Symfony Polyfill"
            },
            "type": "library",
            "extra": {
                "branch-alias": {
                    "dev-master": "2.x-dev"
                }
            },
            "autoload": {
                "psr-4": {
                    "League\\Uri\\": "src/"
                }
            },
            "notification-url": "https://packagist.org/downloads/",
            "license": [
                "MIT"
            ],
            "authors": [
                {
                    "name": "Ignace Nyamagana Butera",
                    "email": "nyamsprod@gmail.com",
                    "homepage": "https://nyamsprod.com"
                }
            ],
            "description": "Common interface for URI representation",
            "homepage": "http://github.com/thephpleague/uri-interfaces",
            "keywords": [
                "rfc3986",
                "rfc3987",
                "uri",
                "url"
            ],
            "support": {
                "issues": "https://github.com/thephpleague/uri-interfaces/issues",
                "source": "https://github.com/thephpleague/uri-interfaces/tree/2.3.0"
            },
            "funding": [
                {
                    "url": "https://github.com/sponsors/nyamsprod",
                    "type": "github"
                }
            ],
            "time": "2021-06-28T04:27:21+00:00"
        },
        {
            "name": "masterminds/html5",
            "version": "2.8.0",
            "source": {
                "type": "git",
                "url": "https://github.com/Masterminds/html5-php.git",
                "reference": "3c5d5a56d56f48a1ca08a0670f0f80c1dad368f3"
            },
            "dist": {
                "type": "zip",
                "url": "https://api.github.com/repos/Masterminds/html5-php/zipball/3c5d5a56d56f48a1ca08a0670f0f80c1dad368f3",
                "reference": "3c5d5a56d56f48a1ca08a0670f0f80c1dad368f3",
                "shasum": ""
            },
            "require": {
                "ext-dom": "*",
                "php": ">=5.3.0"
            },
            "require-dev": {
                "phpunit/phpunit": "^4.8.35 || ^5.7.21 || ^6 || ^7 || ^8"
            },
            "type": "library",
            "extra": {
                "branch-alias": {
                    "dev-master": "2.7-dev"
                }
            },
            "autoload": {
                "psr-4": {
                    "Masterminds\\": "src"
                }
            },
            "notification-url": "https://packagist.org/downloads/",
            "license": [
                "MIT"
            ],
            "authors": [
                {
                    "name": "Matt Butcher",
                    "email": "technosophos@gmail.com"
                },
                {
                    "name": "Matt Farina",
                    "email": "matt@mattfarina.com"
                },
                {
                    "name": "Asmir Mustafic",
                    "email": "goetas@gmail.com"
                }
            ],
            "description": "An HTML5 parser and serializer.",
            "homepage": "http://masterminds.github.io/html5-php",
            "keywords": [
                "HTML5",
                "dom",
                "html",
                "parser",
                "querypath",
                "serializer",
                "xml"
            ],
            "support": {
                "issues": "https://github.com/Masterminds/html5-php/issues",
                "source": "https://github.com/Masterminds/html5-php/tree/2.8.0"
            },
            "time": "2023-04-26T07:27:39+00:00"
        },
        {
            "name": "mexitek/phpcolors",
            "version": "v1.0.4",
            "source": {
                "type": "git",
                "url": "https://github.com/mexitek/phpColors.git",
                "reference": "4043974240ca7dc3c2bec3c158588148b605b206"
            },
            "dist": {
                "type": "zip",
                "url": "https://api.github.com/repos/mexitek/phpColors/zipball/4043974240ca7dc3c2bec3c158588148b605b206",
                "reference": "4043974240ca7dc3c2bec3c158588148b605b206",
                "shasum": ""
            },
            "require": {
                "php": "^7.2|^8.0"
            },
            "require-dev": {
                "nette/tester": "^2.3",
                "squizlabs/php_codesniffer": "^3.5"
            },
            "type": "library",
            "autoload": {
                "classmap": [
                    "src"
                ]
            },
            "notification-url": "https://packagist.org/downloads/",
            "license": [
                "MIT"
            ],
            "authors": [
                {
                    "name": "Arlo Carreon",
                    "homepage": "http://arlocarreon.com",
                    "role": "creator"
                }
            ],
            "description": "A series of methods that let you manipulate colors. Just incase you ever need different shades of one color on the fly.",
            "homepage": "http://mexitek.github.com/phpColors/",
            "keywords": [
                "color",
                "css",
                "design",
                "frontend",
                "ui"
            ],
            "support": {
                "issues": "https://github.com/mexitek/phpColors/issues",
                "source": "https://github.com/mexitek/phpColors"
            },
            "time": "2021-11-26T13:19:08+00:00"
        },
        {
            "name": "michelf/php-markdown",
            "version": "2.0.0",
            "source": {
                "type": "git",
                "url": "https://github.com/michelf/php-markdown.git",
                "reference": "eb176f173fbac58a045aff78e55f833264b34e71"
            },
            "dist": {
                "type": "zip",
                "url": "https://api.github.com/repos/michelf/php-markdown/zipball/eb176f173fbac58a045aff78e55f833264b34e71",
                "reference": "eb176f173fbac58a045aff78e55f833264b34e71",
                "shasum": ""
            },
            "require": {
                "php": ">=7.4"
            },
            "require-dev": {
                "friendsofphp/php-cs-fixer": "^3.0",
                "phpstan/phpstan": ">=1.0",
                "phpstan/phpstan-phpunit": ">=1.0",
                "phpunit/phpunit": "^9.5"
            },
            "type": "library",
            "autoload": {
                "psr-4": {
                    "Michelf\\": "Michelf/"
                }
            },
            "notification-url": "https://packagist.org/downloads/",
            "license": [
                "BSD-3-Clause"
            ],
            "authors": [
                {
                    "name": "Michel Fortin",
                    "email": "michel.fortin@michelf.ca",
                    "homepage": "https://michelf.ca/",
                    "role": "Developer"
                },
                {
                    "name": "John Gruber",
                    "homepage": "https://daringfireball.net/"
                }
            ],
            "description": "PHP Markdown",
            "homepage": "https://michelf.ca/projects/php-markdown/",
            "keywords": [
                "markdown"
            ],
            "support": {
                "issues": "https://github.com/michelf/php-markdown/issues",
                "source": "https://github.com/michelf/php-markdown/tree/2.0.0"
            },
            "time": "2022-09-26T12:21:08+00:00"
        },
        {
            "name": "monolog/monolog",
            "version": "3.4.0",
            "source": {
                "type": "git",
                "url": "https://github.com/Seldaek/monolog.git",
                "reference": "e2392369686d420ca32df3803de28b5d6f76867d"
            },
            "dist": {
                "type": "zip",
                "url": "https://api.github.com/repos/Seldaek/monolog/zipball/e2392369686d420ca32df3803de28b5d6f76867d",
                "reference": "e2392369686d420ca32df3803de28b5d6f76867d",
                "shasum": ""
            },
            "require": {
                "php": ">=8.1",
                "psr/log": "^2.0 || ^3.0"
            },
            "provide": {
                "psr/log-implementation": "3.0.0"
            },
            "require-dev": {
                "aws/aws-sdk-php": "^3.0",
                "doctrine/couchdb": "~1.0@dev",
                "elasticsearch/elasticsearch": "^7 || ^8",
                "ext-json": "*",
                "graylog2/gelf-php": "^1.4.2 || ^2.0",
                "guzzlehttp/guzzle": "^7.4.5",
                "guzzlehttp/psr7": "^2.2",
                "mongodb/mongodb": "^1.8",
                "php-amqplib/php-amqplib": "~2.4 || ^3",
                "phpstan/phpstan": "^1.9",
                "phpstan/phpstan-deprecation-rules": "^1.0",
                "phpstan/phpstan-strict-rules": "^1.4",
                "phpunit/phpunit": "^10.1",
                "predis/predis": "^1.1 || ^2",
                "ruflin/elastica": "^7",
                "symfony/mailer": "^5.4 || ^6",
                "symfony/mime": "^5.4 || ^6"
            },
            "suggest": {
                "aws/aws-sdk-php": "Allow sending log messages to AWS services like DynamoDB",
                "doctrine/couchdb": "Allow sending log messages to a CouchDB server",
                "elasticsearch/elasticsearch": "Allow sending log messages to an Elasticsearch server via official client",
                "ext-amqp": "Allow sending log messages to an AMQP server (1.0+ required)",
                "ext-curl": "Required to send log messages using the IFTTTHandler, the LogglyHandler, the SendGridHandler, the SlackWebhookHandler or the TelegramBotHandler",
                "ext-mbstring": "Allow to work properly with unicode symbols",
                "ext-mongodb": "Allow sending log messages to a MongoDB server (via driver)",
                "ext-openssl": "Required to send log messages using SSL",
                "ext-sockets": "Allow sending log messages to a Syslog server (via UDP driver)",
                "graylog2/gelf-php": "Allow sending log messages to a GrayLog2 server",
                "mongodb/mongodb": "Allow sending log messages to a MongoDB server (via library)",
                "php-amqplib/php-amqplib": "Allow sending log messages to an AMQP server using php-amqplib",
                "rollbar/rollbar": "Allow sending log messages to Rollbar",
                "ruflin/elastica": "Allow sending log messages to an Elastic Search server"
            },
            "type": "library",
            "extra": {
                "branch-alias": {
                    "dev-main": "3.x-dev"
                }
            },
            "autoload": {
                "psr-4": {
                    "Monolog\\": "src/Monolog"
                }
            },
            "notification-url": "https://packagist.org/downloads/",
            "license": [
                "MIT"
            ],
            "authors": [
                {
                    "name": "Jordi Boggiano",
                    "email": "j.boggiano@seld.be",
                    "homepage": "https://seld.be"
                }
            ],
            "description": "Sends your logs to files, sockets, inboxes, databases and various web services",
            "homepage": "https://github.com/Seldaek/monolog",
            "keywords": [
                "log",
                "logging",
                "psr-3"
            ],
            "support": {
                "issues": "https://github.com/Seldaek/monolog/issues",
                "source": "https://github.com/Seldaek/monolog/tree/3.4.0"
            },
            "funding": [
                {
                    "url": "https://github.com/Seldaek",
                    "type": "github"
                },
                {
                    "url": "https://tidelift.com/funding/github/packagist/monolog/monolog",
                    "type": "tidelift"
                }
            ],
            "time": "2023-06-21T08:46:11+00:00"
        },
        {
            "name": "paragonie/sodium_compat",
            "version": "v1.20.0",
            "source": {
                "type": "git",
                "url": "https://github.com/paragonie/sodium_compat.git",
                "reference": "e592a3e06d1fa0d43988c7c7d9948ca836f644b6"
            },
            "dist": {
                "type": "zip",
                "url": "https://api.github.com/repos/paragonie/sodium_compat/zipball/e592a3e06d1fa0d43988c7c7d9948ca836f644b6",
                "reference": "e592a3e06d1fa0d43988c7c7d9948ca836f644b6",
                "shasum": ""
            },
            "require": {
                "paragonie/random_compat": ">=1",
                "php": "^5.2.4|^5.3|^5.4|^5.5|^5.6|^7|^8"
            },
            "require-dev": {
                "phpunit/phpunit": "^3|^4|^5|^6|^7|^8|^9"
            },
            "suggest": {
                "ext-libsodium": "PHP < 7.0: Better performance, password hashing (Argon2i), secure memory management (memzero), and better security.",
                "ext-sodium": "PHP >= 7.0: Better performance, password hashing (Argon2i), secure memory management (memzero), and better security."
            },
            "type": "library",
            "autoload": {
                "files": [
                    "autoload.php"
                ]
            },
            "notification-url": "https://packagist.org/downloads/",
            "license": [
                "ISC"
            ],
            "authors": [
                {
                    "name": "Paragon Initiative Enterprises",
                    "email": "security@paragonie.com"
                },
                {
                    "name": "Frank Denis",
                    "email": "jedisct1@pureftpd.org"
                }
            ],
            "description": "Pure PHP implementation of libsodium; uses the PHP extension if it exists",
            "keywords": [
                "Authentication",
                "BLAKE2b",
                "ChaCha20",
                "ChaCha20-Poly1305",
                "Chapoly",
                "Curve25519",
                "Ed25519",
                "EdDSA",
                "Edwards-curve Digital Signature Algorithm",
                "Elliptic Curve Diffie-Hellman",
                "Poly1305",
                "Pure-PHP cryptography",
                "RFC 7748",
                "RFC 8032",
                "Salpoly",
                "Salsa20",
                "X25519",
                "XChaCha20-Poly1305",
                "XSalsa20-Poly1305",
                "Xchacha20",
                "Xsalsa20",
                "aead",
                "cryptography",
                "ecdh",
                "elliptic curve",
                "elliptic curve cryptography",
                "encryption",
                "libsodium",
                "php",
                "public-key cryptography",
                "secret-key cryptography",
                "side-channel resistant"
            ],
            "support": {
                "issues": "https://github.com/paragonie/sodium_compat/issues",
                "source": "https://github.com/paragonie/sodium_compat/tree/v1.20.0"
            },
            "time": "2023-04-30T00:54:53+00:00"
        },
        {
            "name": "phplang/scope-exit",
            "version": "1.0.0",
            "source": {
                "type": "git",
                "url": "https://github.com/phplang/scope-exit.git",
                "reference": "239b73abe89f9414aa85a7ca075ec9445629192b"
            },
            "dist": {
                "type": "zip",
                "url": "https://api.github.com/repos/phplang/scope-exit/zipball/239b73abe89f9414aa85a7ca075ec9445629192b",
                "reference": "239b73abe89f9414aa85a7ca075ec9445629192b",
                "shasum": ""
            },
            "require-dev": {
                "phpunit/phpunit": "*"
            },
            "type": "library",
            "autoload": {
                "psr-4": {
                    "PhpLang\\": "src/"
                }
            },
            "notification-url": "https://packagist.org/downloads/",
            "license": [
                "BSD"
            ],
            "authors": [
                {
                    "name": "Sara Golemon",
                    "email": "pollita@php.net",
                    "homepage": "https://twitter.com/SaraMG",
                    "role": "Developer"
                }
            ],
            "description": "Emulation of SCOPE_EXIT construct from C++",
            "homepage": "https://github.com/phplang/scope-exit",
            "keywords": [
                "cleanup",
                "exit",
                "scope"
            ],
            "support": {
                "issues": "https://github.com/phplang/scope-exit/issues",
                "source": "https://github.com/phplang/scope-exit/tree/master"
            },
            "time": "2016-09-17T00:15:18+00:00"
        },
        {
            "name": "psr/cache",
            "version": "3.0.0",
            "source": {
                "type": "git",
                "url": "https://github.com/php-fig/cache.git",
                "reference": "aa5030cfa5405eccfdcb1083ce040c2cb8d253bf"
            },
            "dist": {
                "type": "zip",
                "url": "https://api.github.com/repos/php-fig/cache/zipball/aa5030cfa5405eccfdcb1083ce040c2cb8d253bf",
                "reference": "aa5030cfa5405eccfdcb1083ce040c2cb8d253bf",
                "shasum": ""
            },
            "require": {
                "php": ">=8.0.0"
            },
            "type": "library",
            "extra": {
                "branch-alias": {
                    "dev-master": "1.0.x-dev"
                }
            },
            "autoload": {
                "psr-4": {
                    "Psr\\Cache\\": "src/"
                }
            },
            "notification-url": "https://packagist.org/downloads/",
            "license": [
                "MIT"
            ],
            "authors": [
                {
                    "name": "PHP-FIG",
                    "homepage": "https://www.php-fig.org/"
                }
            ],
            "description": "Common interface for caching libraries",
            "keywords": [
                "cache",
                "psr",
                "psr-6"
            ],
            "support": {
                "source": "https://github.com/php-fig/cache/tree/3.0.0"
            },
            "time": "2021-02-03T23:26:27+00:00"
        },
        {
            "name": "psr/clock",
            "version": "1.0.0",
            "source": {
                "type": "git",
                "url": "https://github.com/php-fig/clock.git",
                "reference": "e41a24703d4560fd0acb709162f73b8adfc3aa0d"
            },
            "dist": {
                "type": "zip",
                "url": "https://api.github.com/repos/php-fig/clock/zipball/e41a24703d4560fd0acb709162f73b8adfc3aa0d",
                "reference": "e41a24703d4560fd0acb709162f73b8adfc3aa0d",
                "shasum": ""
            },
            "require": {
                "php": "^7.0 || ^8.0"
            },
            "type": "library",
            "autoload": {
                "psr-4": {
                    "Psr\\Clock\\": "src/"
                }
            },
            "notification-url": "https://packagist.org/downloads/",
            "license": [
                "MIT"
            ],
            "authors": [
                {
                    "name": "PHP-FIG",
                    "homepage": "https://www.php-fig.org/"
                }
            ],
            "description": "Common interface for reading the clock.",
            "homepage": "https://github.com/php-fig/clock",
            "keywords": [
                "clock",
                "now",
                "psr",
                "psr-20",
                "time"
            ],
            "support": {
                "issues": "https://github.com/php-fig/clock/issues",
                "source": "https://github.com/php-fig/clock/tree/1.0.0"
            },
            "time": "2022-11-25T14:36:26+00:00"
        },
        {
            "name": "psr/container",
            "version": "1.1.2",
            "source": {
                "type": "git",
                "url": "https://github.com/php-fig/container.git",
                "reference": "513e0666f7216c7459170d56df27dfcefe1689ea"
            },
            "dist": {
                "type": "zip",
                "url": "https://api.github.com/repos/php-fig/container/zipball/513e0666f7216c7459170d56df27dfcefe1689ea",
                "reference": "513e0666f7216c7459170d56df27dfcefe1689ea",
                "shasum": ""
            },
            "require": {
                "php": ">=7.4.0"
            },
            "type": "library",
            "autoload": {
                "psr-4": {
                    "Psr\\Container\\": "src/"
                }
            },
            "notification-url": "https://packagist.org/downloads/",
            "license": [
                "MIT"
            ],
            "authors": [
                {
                    "name": "PHP-FIG",
                    "homepage": "https://www.php-fig.org/"
                }
            ],
            "description": "Common Container Interface (PHP FIG PSR-11)",
            "homepage": "https://github.com/php-fig/container",
            "keywords": [
                "PSR-11",
                "container",
                "container-interface",
                "container-interop",
                "psr"
            ],
            "support": {
                "issues": "https://github.com/php-fig/container/issues",
                "source": "https://github.com/php-fig/container/tree/1.1.2"
            },
            "time": "2021-11-05T16:50:12+00:00"
        },
        {
            "name": "psr/event-dispatcher",
            "version": "1.0.0",
            "source": {
                "type": "git",
                "url": "https://github.com/php-fig/event-dispatcher.git",
                "reference": "dbefd12671e8a14ec7f180cab83036ed26714bb0"
            },
            "dist": {
                "type": "zip",
                "url": "https://api.github.com/repos/php-fig/event-dispatcher/zipball/dbefd12671e8a14ec7f180cab83036ed26714bb0",
                "reference": "dbefd12671e8a14ec7f180cab83036ed26714bb0",
                "shasum": ""
            },
            "require": {
                "php": ">=7.2.0"
            },
            "type": "library",
            "extra": {
                "branch-alias": {
                    "dev-master": "1.0.x-dev"
                }
            },
            "autoload": {
                "psr-4": {
                    "Psr\\EventDispatcher\\": "src/"
                }
            },
            "notification-url": "https://packagist.org/downloads/",
            "license": [
                "MIT"
            ],
            "authors": [
                {
                    "name": "PHP-FIG",
                    "homepage": "http://www.php-fig.org/"
                }
            ],
            "description": "Standard interfaces for event handling.",
            "keywords": [
                "events",
                "psr",
                "psr-14"
            ],
            "support": {
                "issues": "https://github.com/php-fig/event-dispatcher/issues",
                "source": "https://github.com/php-fig/event-dispatcher/tree/1.0.0"
            },
            "time": "2019-01-08T18:20:26+00:00"
        },
        {
            "name": "psr/http-client",
            "version": "1.0.2",
            "source": {
                "type": "git",
                "url": "https://github.com/php-fig/http-client.git",
                "reference": "0955afe48220520692d2d09f7ab7e0f93ffd6a31"
            },
            "dist": {
                "type": "zip",
                "url": "https://api.github.com/repos/php-fig/http-client/zipball/0955afe48220520692d2d09f7ab7e0f93ffd6a31",
                "reference": "0955afe48220520692d2d09f7ab7e0f93ffd6a31",
                "shasum": ""
            },
            "require": {
                "php": "^7.0 || ^8.0",
                "psr/http-message": "^1.0 || ^2.0"
            },
            "type": "library",
            "extra": {
                "branch-alias": {
                    "dev-master": "1.0.x-dev"
                }
            },
            "autoload": {
                "psr-4": {
                    "Psr\\Http\\Client\\": "src/"
                }
            },
            "notification-url": "https://packagist.org/downloads/",
            "license": [
                "MIT"
            ],
            "authors": [
                {
                    "name": "PHP-FIG",
                    "homepage": "https://www.php-fig.org/"
                }
            ],
            "description": "Common interface for HTTP clients",
            "homepage": "https://github.com/php-fig/http-client",
            "keywords": [
                "http",
                "http-client",
                "psr",
                "psr-18"
            ],
            "support": {
                "source": "https://github.com/php-fig/http-client/tree/1.0.2"
            },
            "time": "2023-04-10T20:12:12+00:00"
        },
        {
            "name": "psr/http-factory",
            "version": "1.0.2",
            "source": {
                "type": "git",
                "url": "https://github.com/php-fig/http-factory.git",
                "reference": "e616d01114759c4c489f93b099585439f795fe35"
            },
            "dist": {
                "type": "zip",
                "url": "https://api.github.com/repos/php-fig/http-factory/zipball/e616d01114759c4c489f93b099585439f795fe35",
                "reference": "e616d01114759c4c489f93b099585439f795fe35",
                "shasum": ""
            },
            "require": {
                "php": ">=7.0.0",
                "psr/http-message": "^1.0 || ^2.0"
            },
            "type": "library",
            "extra": {
                "branch-alias": {
                    "dev-master": "1.0.x-dev"
                }
            },
            "autoload": {
                "psr-4": {
                    "Psr\\Http\\Message\\": "src/"
                }
            },
            "notification-url": "https://packagist.org/downloads/",
            "license": [
                "MIT"
            ],
            "authors": [
                {
                    "name": "PHP-FIG",
                    "homepage": "https://www.php-fig.org/"
                }
            ],
            "description": "Common interfaces for PSR-7 HTTP message factories",
            "keywords": [
                "factory",
                "http",
                "message",
                "psr",
                "psr-17",
                "psr-7",
                "request",
                "response"
            ],
            "support": {
                "source": "https://github.com/php-fig/http-factory/tree/1.0.2"
            },
            "time": "2023-04-10T20:10:41+00:00"
        },
        {
            "name": "psr/http-message",
            "version": "1.1",
            "source": {
                "type": "git",
                "url": "https://github.com/php-fig/http-message.git",
                "reference": "cb6ce4845ce34a8ad9e68117c10ee90a29919eba"
            },
            "dist": {
                "type": "zip",
                "url": "https://api.github.com/repos/php-fig/http-message/zipball/cb6ce4845ce34a8ad9e68117c10ee90a29919eba",
                "reference": "cb6ce4845ce34a8ad9e68117c10ee90a29919eba",
                "shasum": ""
            },
            "require": {
                "php": "^7.2 || ^8.0"
            },
            "type": "library",
            "extra": {
                "branch-alias": {
                    "dev-master": "1.1.x-dev"
                }
            },
            "autoload": {
                "psr-4": {
                    "Psr\\Http\\Message\\": "src/"
                }
            },
            "notification-url": "https://packagist.org/downloads/",
            "license": [
                "MIT"
            ],
            "authors": [
                {
                    "name": "PHP-FIG",
                    "homepage": "http://www.php-fig.org/"
                }
            ],
            "description": "Common interface for HTTP messages",
            "homepage": "https://github.com/php-fig/http-message",
            "keywords": [
                "http",
                "http-message",
                "psr",
                "psr-7",
                "request",
                "response"
            ],
            "support": {
                "source": "https://github.com/php-fig/http-message/tree/1.1"
            },
            "time": "2023-04-04T09:50:52+00:00"
        },
        {
            "name": "psr/log",
            "version": "3.0.0",
            "source": {
                "type": "git",
                "url": "https://github.com/php-fig/log.git",
                "reference": "fe5ea303b0887d5caefd3d431c3e61ad47037001"
            },
            "dist": {
                "type": "zip",
                "url": "https://api.github.com/repos/php-fig/log/zipball/fe5ea303b0887d5caefd3d431c3e61ad47037001",
                "reference": "fe5ea303b0887d5caefd3d431c3e61ad47037001",
                "shasum": ""
            },
            "require": {
                "php": ">=8.0.0"
            },
            "type": "library",
            "extra": {
                "branch-alias": {
                    "dev-master": "3.x-dev"
                }
            },
            "autoload": {
                "psr-4": {
                    "Psr\\Log\\": "src"
                }
            },
            "notification-url": "https://packagist.org/downloads/",
            "license": [
                "MIT"
            ],
            "authors": [
                {
                    "name": "PHP-FIG",
                    "homepage": "https://www.php-fig.org/"
                }
            ],
            "description": "Common interface for logging libraries",
            "homepage": "https://github.com/php-fig/log",
            "keywords": [
                "log",
                "psr",
                "psr-3"
            ],
            "support": {
                "source": "https://github.com/php-fig/log/tree/3.0.0"
            },
            "time": "2021-07-14T16:46:02+00:00"
        },
        {
            "name": "psr/simple-cache",
            "version": "3.0.0",
            "source": {
                "type": "git",
                "url": "https://github.com/php-fig/simple-cache.git",
                "reference": "764e0b3939f5ca87cb904f570ef9be2d78a07865"
            },
            "dist": {
                "type": "zip",
                "url": "https://api.github.com/repos/php-fig/simple-cache/zipball/764e0b3939f5ca87cb904f570ef9be2d78a07865",
                "reference": "764e0b3939f5ca87cb904f570ef9be2d78a07865",
                "shasum": ""
            },
            "require": {
                "php": ">=8.0.0"
            },
            "type": "library",
            "extra": {
                "branch-alias": {
                    "dev-master": "3.0.x-dev"
                }
            },
            "autoload": {
                "psr-4": {
                    "Psr\\SimpleCache\\": "src/"
                }
            },
            "notification-url": "https://packagist.org/downloads/",
            "license": [
                "MIT"
            ],
            "authors": [
                {
                    "name": "PHP-FIG",
                    "homepage": "https://www.php-fig.org/"
                }
            ],
            "description": "Common interfaces for simple caching",
            "keywords": [
                "cache",
                "caching",
                "psr",
                "psr-16",
                "simple-cache"
            ],
            "support": {
                "source": "https://github.com/php-fig/simple-cache/tree/3.0.0"
            },
            "time": "2021-10-29T13:26:27+00:00"
        },
        {
            "name": "ralouphie/getallheaders",
            "version": "3.0.3",
            "source": {
                "type": "git",
                "url": "https://github.com/ralouphie/getallheaders.git",
                "reference": "120b605dfeb996808c31b6477290a714d356e822"
            },
            "dist": {
                "type": "zip",
                "url": "https://api.github.com/repos/ralouphie/getallheaders/zipball/120b605dfeb996808c31b6477290a714d356e822",
                "reference": "120b605dfeb996808c31b6477290a714d356e822",
                "shasum": ""
            },
            "require": {
                "php": ">=5.6"
            },
            "require-dev": {
                "php-coveralls/php-coveralls": "^2.1",
                "phpunit/phpunit": "^5 || ^6.5"
            },
            "type": "library",
            "autoload": {
                "files": [
                    "src/getallheaders.php"
                ]
            },
            "notification-url": "https://packagist.org/downloads/",
            "license": [
                "MIT"
            ],
            "authors": [
                {
                    "name": "Ralph Khattar",
                    "email": "ralph.khattar@gmail.com"
                }
            ],
            "description": "A polyfill for getallheaders.",
            "support": {
                "issues": "https://github.com/ralouphie/getallheaders/issues",
                "source": "https://github.com/ralouphie/getallheaders/tree/develop"
            },
            "time": "2019-03-08T08:55:37+00:00"
        },
        {
            "name": "ramsey/collection",
            "version": "2.0.0",
            "source": {
                "type": "git",
                "url": "https://github.com/ramsey/collection.git",
                "reference": "a4b48764bfbb8f3a6a4d1aeb1a35bb5e9ecac4a5"
            },
            "dist": {
                "type": "zip",
                "url": "https://api.github.com/repos/ramsey/collection/zipball/a4b48764bfbb8f3a6a4d1aeb1a35bb5e9ecac4a5",
                "reference": "a4b48764bfbb8f3a6a4d1aeb1a35bb5e9ecac4a5",
                "shasum": ""
            },
            "require": {
                "php": "^8.1"
            },
            "require-dev": {
                "captainhook/plugin-composer": "^5.3",
                "ergebnis/composer-normalize": "^2.28.3",
                "fakerphp/faker": "^1.21",
                "hamcrest/hamcrest-php": "^2.0",
                "jangregor/phpstan-prophecy": "^1.0",
                "mockery/mockery": "^1.5",
                "php-parallel-lint/php-console-highlighter": "^1.0",
                "php-parallel-lint/php-parallel-lint": "^1.3",
                "phpcsstandards/phpcsutils": "^1.0.0-rc1",
                "phpspec/prophecy-phpunit": "^2.0",
                "phpstan/extension-installer": "^1.2",
                "phpstan/phpstan": "^1.9",
                "phpstan/phpstan-mockery": "^1.1",
                "phpstan/phpstan-phpunit": "^1.3",
                "phpunit/phpunit": "^9.5",
                "psalm/plugin-mockery": "^1.1",
                "psalm/plugin-phpunit": "^0.18.4",
                "ramsey/coding-standard": "^2.0.3",
                "ramsey/conventional-commits": "^1.3",
                "vimeo/psalm": "^5.4"
            },
            "type": "library",
            "extra": {
                "captainhook": {
                    "force-install": true
                },
                "ramsey/conventional-commits": {
                    "configFile": "conventional-commits.json"
                }
            },
            "autoload": {
                "psr-4": {
                    "Ramsey\\Collection\\": "src/"
                }
            },
            "notification-url": "https://packagist.org/downloads/",
            "license": [
                "MIT"
            ],
            "authors": [
                {
                    "name": "Ben Ramsey",
                    "email": "ben@benramsey.com",
                    "homepage": "https://benramsey.com"
                }
            ],
            "description": "A PHP library for representing and manipulating collections.",
            "keywords": [
                "array",
                "collection",
                "hash",
                "map",
                "queue",
                "set"
            ],
            "support": {
                "issues": "https://github.com/ramsey/collection/issues",
                "source": "https://github.com/ramsey/collection/tree/2.0.0"
            },
            "funding": [
                {
                    "url": "https://github.com/ramsey",
                    "type": "github"
                },
                {
                    "url": "https://tidelift.com/funding/github/packagist/ramsey/collection",
                    "type": "tidelift"
                }
            ],
            "time": "2022-12-31T21:50:55+00:00"
        },
        {
            "name": "ramsey/uuid",
            "version": "4.7.4",
            "source": {
                "type": "git",
                "url": "https://github.com/ramsey/uuid.git",
                "reference": "60a4c63ab724854332900504274f6150ff26d286"
            },
            "dist": {
                "type": "zip",
                "url": "https://api.github.com/repos/ramsey/uuid/zipball/60a4c63ab724854332900504274f6150ff26d286",
                "reference": "60a4c63ab724854332900504274f6150ff26d286",
                "shasum": ""
            },
            "require": {
                "brick/math": "^0.8.8 || ^0.9 || ^0.10 || ^0.11",
                "ext-json": "*",
                "php": "^8.0",
                "ramsey/collection": "^1.2 || ^2.0"
            },
            "replace": {
                "rhumsaa/uuid": "self.version"
            },
            "require-dev": {
                "captainhook/captainhook": "^5.10",
                "captainhook/plugin-composer": "^5.3",
                "dealerdirect/phpcodesniffer-composer-installer": "^0.7.0",
                "doctrine/annotations": "^1.8",
                "ergebnis/composer-normalize": "^2.15",
                "mockery/mockery": "^1.3",
                "paragonie/random-lib": "^2",
                "php-mock/php-mock": "^2.2",
                "php-mock/php-mock-mockery": "^1.3",
                "php-parallel-lint/php-parallel-lint": "^1.1",
                "phpbench/phpbench": "^1.0",
                "phpstan/extension-installer": "^1.1",
                "phpstan/phpstan": "^1.8",
                "phpstan/phpstan-mockery": "^1.1",
                "phpstan/phpstan-phpunit": "^1.1",
                "phpunit/phpunit": "^8.5 || ^9",
                "ramsey/composer-repl": "^1.4",
                "slevomat/coding-standard": "^8.4",
                "squizlabs/php_codesniffer": "^3.5",
                "vimeo/psalm": "^4.9"
            },
            "suggest": {
                "ext-bcmath": "Enables faster math with arbitrary-precision integers using BCMath.",
                "ext-gmp": "Enables faster math with arbitrary-precision integers using GMP.",
                "ext-uuid": "Enables the use of PeclUuidTimeGenerator and PeclUuidRandomGenerator.",
                "paragonie/random-lib": "Provides RandomLib for use with the RandomLibAdapter",
                "ramsey/uuid-doctrine": "Allows the use of Ramsey\\Uuid\\Uuid as Doctrine field type."
            },
            "type": "library",
            "extra": {
                "captainhook": {
                    "force-install": true
                }
            },
            "autoload": {
                "files": [
                    "src/functions.php"
                ],
                "psr-4": {
                    "Ramsey\\Uuid\\": "src/"
                }
            },
            "notification-url": "https://packagist.org/downloads/",
            "license": [
                "MIT"
            ],
            "description": "A PHP library for generating and working with universally unique identifiers (UUIDs).",
            "keywords": [
                "guid",
                "identifier",
                "uuid"
            ],
            "support": {
                "issues": "https://github.com/ramsey/uuid/issues",
                "source": "https://github.com/ramsey/uuid/tree/4.7.4"
            },
            "funding": [
                {
                    "url": "https://github.com/ramsey",
                    "type": "github"
                },
                {
                    "url": "https://tidelift.com/funding/github/packagist/ramsey/uuid",
                    "type": "tidelift"
                }
            ],
            "time": "2023-04-15T23:01:58+00:00"
        },
        {
            "name": "rlanvin/php-rrule",
            "version": "v2.4.1",
            "source": {
                "type": "git",
                "url": "https://github.com/rlanvin/php-rrule.git",
                "reference": "7ddef3d49b7a6461dc070f671f0d94509c9a537b"
            },
            "dist": {
                "type": "zip",
                "url": "https://api.github.com/repos/rlanvin/php-rrule/zipball/7ddef3d49b7a6461dc070f671f0d94509c9a537b",
                "reference": "7ddef3d49b7a6461dc070f671f0d94509c9a537b",
                "shasum": ""
            },
            "require": {
                "php": ">=5.6.0"
            },
            "require-dev": {
                "phpmd/phpmd": "@stable",
                "phpunit/phpunit": "^5.7|^6.5|^8.0"
            },
            "suggest": {
                "ext-intl": "Intl extension is needed for humanReadable()"
            },
            "type": "library",
            "autoload": {
                "psr-4": {
                    "RRule\\": "src/"
                }
            },
            "notification-url": "https://packagist.org/downloads/",
            "license": [
                "MIT"
            ],
            "description": "Lightweight and fast recurrence rules for PHP (RFC 5545)",
            "homepage": "https://github.com/rlanvin/php-rrule",
            "keywords": [
                "date",
                "ical",
                "recurrence",
                "recurring",
                "rrule"
            ],
            "support": {
                "issues": "https://github.com/rlanvin/php-rrule/issues",
                "source": "https://github.com/rlanvin/php-rrule/tree/v2.4.1"
            },
            "time": "2023-06-07T13:15:59+00:00"
        },
        {
            "name": "robthree/twofactorauth",
            "version": "v2.0.0",
            "source": {
                "type": "git",
                "url": "https://github.com/RobThree/TwoFactorAuth.git",
                "reference": "27cd1e1392d19f178398e892f59062003c8998a4"
            },
            "dist": {
                "type": "zip",
                "url": "https://api.github.com/repos/RobThree/TwoFactorAuth/zipball/27cd1e1392d19f178398e892f59062003c8998a4",
                "reference": "27cd1e1392d19f178398e892f59062003c8998a4",
                "shasum": ""
            },
            "require": {
                "php": ">=8.1.0"
            },
            "require-dev": {
                "friendsofphp/php-cs-fixer": "^3.13",
                "phpstan/phpstan": "^1.9",
                "phpunit/phpunit": "^9"
            },
            "suggest": {
                "bacon/bacon-qr-code": "Needed for BaconQrCodeProvider provider",
                "endroid/qr-code": "Needed for EndroidQrCodeProvider"
            },
            "type": "library",
            "autoload": {
                "psr-4": {
                    "RobThree\\Auth\\": "lib"
                }
            },
            "notification-url": "https://packagist.org/downloads/",
            "license": [
                "MIT"
            ],
            "authors": [
                {
                    "name": "Rob Janssen",
                    "homepage": "http://robiii.me",
                    "role": "Developer"
                },
                {
                    "name": "Nicolas CARPi",
                    "homepage": "https://github.com/NicolasCARPi",
                    "role": "Developer"
                },
                {
                    "name": "Will Power",
                    "homepage": "https://github.com/willpower232",
                    "role": "Developer"
                }
            ],
            "description": "Two Factor Authentication",
            "homepage": "https://github.com/RobThree/TwoFactorAuth",
            "keywords": [
                "Authentication",
                "MFA",
                "Multi Factor Authentication",
                "Two Factor Authentication",
                "authenticator",
                "authy",
                "php",
                "tfa"
            ],
            "support": {
                "issues": "https://github.com/RobThree/TwoFactorAuth/issues",
                "source": "https://github.com/RobThree/TwoFactorAuth"
            },
            "funding": [
                {
                    "url": "https://paypal.me/robiii",
                    "type": "custom"
                },
                {
                    "url": "https://github.com/RobThree",
                    "type": "github"
                }
            ],
            "time": "2023-02-25T11:33:28+00:00"
        },
        {
            "name": "sabre/dav",
            "version": "4.4.0",
            "source": {
                "type": "git",
                "url": "https://github.com/sabre-io/dav.git",
                "reference": "b65362abc926520eda2c57e219f022a6c288069d"
            },
            "dist": {
                "type": "zip",
                "url": "https://api.github.com/repos/sabre-io/dav/zipball/b65362abc926520eda2c57e219f022a6c288069d",
                "reference": "b65362abc926520eda2c57e219f022a6c288069d",
                "shasum": ""
            },
            "require": {
                "ext-ctype": "*",
                "ext-date": "*",
                "ext-dom": "*",
                "ext-iconv": "*",
                "ext-json": "*",
                "ext-mbstring": "*",
                "ext-pcre": "*",
                "ext-simplexml": "*",
                "ext-spl": "*",
                "lib-libxml": ">=2.7.0",
                "php": "^7.1.0 || ^8.0",
                "psr/log": "^1.0 || ^2.0 || ^3.0",
                "sabre/event": "^5.0",
                "sabre/http": "^5.0.5",
                "sabre/uri": "^2.0",
                "sabre/vobject": "^4.2.1",
                "sabre/xml": "^2.0.1"
            },
            "require-dev": {
                "evert/phpdoc-md": "~0.1.0",
                "friendsofphp/php-cs-fixer": "^2.17.1",
                "monolog/monolog": "^1.18",
                "phpstan/phpstan": "^0.12",
                "phpunit/phpunit": "^7.5 || ^8.5 || ^9.0"
            },
            "suggest": {
                "ext-curl": "*",
                "ext-imap": "*",
                "ext-pdo": "*"
            },
            "bin": [
                "bin/sabredav",
                "bin/naturalselection"
            ],
            "type": "library",
            "autoload": {
                "psr-4": {
                    "Sabre\\DAV\\": "lib/DAV/",
                    "Sabre\\CalDAV\\": "lib/CalDAV/",
                    "Sabre\\DAVACL\\": "lib/DAVACL/",
                    "Sabre\\CardDAV\\": "lib/CardDAV/"
                }
            },
            "notification-url": "https://packagist.org/downloads/",
            "license": [
                "BSD-3-Clause"
            ],
            "authors": [
                {
                    "name": "Evert Pot",
                    "email": "me@evertpot.com",
                    "homepage": "http://evertpot.com/",
                    "role": "Developer"
                }
            ],
            "description": "WebDAV Framework for PHP",
            "homepage": "http://sabre.io/",
            "keywords": [
                "CalDAV",
                "CardDAV",
                "WebDAV",
                "framework",
                "iCalendar"
            ],
            "support": {
                "forum": "https://groups.google.com/group/sabredav-discuss",
                "issues": "https://github.com/sabre-io/dav/issues",
                "source": "https://github.com/fruux/sabre-dav"
            },
            "time": "2022-06-27T09:07:55+00:00"
        },
        {
            "name": "sabre/event",
            "version": "5.1.4",
            "source": {
                "type": "git",
                "url": "https://github.com/sabre-io/event.git",
                "reference": "d7da22897125d34d7eddf7977758191c06a74497"
            },
            "dist": {
                "type": "zip",
                "url": "https://api.github.com/repos/sabre-io/event/zipball/d7da22897125d34d7eddf7977758191c06a74497",
                "reference": "d7da22897125d34d7eddf7977758191c06a74497",
                "shasum": ""
            },
            "require": {
                "php": "^7.1 || ^8.0"
            },
            "require-dev": {
                "friendsofphp/php-cs-fixer": "~2.17.1",
                "phpstan/phpstan": "^0.12",
                "phpunit/phpunit": "^7.5 || ^8.5 || ^9.0"
            },
            "type": "library",
            "autoload": {
                "files": [
                    "lib/coroutine.php",
                    "lib/Loop/functions.php",
                    "lib/Promise/functions.php"
                ],
                "psr-4": {
                    "Sabre\\Event\\": "lib/"
                }
            },
            "notification-url": "https://packagist.org/downloads/",
            "license": [
                "BSD-3-Clause"
            ],
            "authors": [
                {
                    "name": "Evert Pot",
                    "email": "me@evertpot.com",
                    "homepage": "http://evertpot.com/",
                    "role": "Developer"
                }
            ],
            "description": "sabre/event is a library for lightweight event-based programming",
            "homepage": "http://sabre.io/event/",
            "keywords": [
                "EventEmitter",
                "async",
                "coroutine",
                "eventloop",
                "events",
                "hooks",
                "plugin",
                "promise",
                "reactor",
                "signal"
            ],
            "support": {
                "forum": "https://groups.google.com/group/sabredav-discuss",
                "issues": "https://github.com/sabre-io/event/issues",
                "source": "https://github.com/fruux/sabre-event"
            },
            "time": "2021-11-04T06:51:17+00:00"
        },
        {
            "name": "sabre/http",
            "version": "5.1.7",
            "source": {
                "type": "git",
                "url": "https://github.com/sabre-io/http.git",
                "reference": "b6fa04f42f49156eaab3fb890c79f4c43a9559b7"
            },
            "dist": {
                "type": "zip",
                "url": "https://api.github.com/repos/sabre-io/http/zipball/b6fa04f42f49156eaab3fb890c79f4c43a9559b7",
                "reference": "b6fa04f42f49156eaab3fb890c79f4c43a9559b7",
                "shasum": ""
            },
            "require": {
                "ext-ctype": "*",
                "ext-curl": "*",
                "ext-mbstring": "*",
                "php": "^7.1 || ^8.0",
                "sabre/event": ">=4.0 <6.0",
                "sabre/uri": "^2.0"
            },
            "require-dev": {
                "friendsofphp/php-cs-fixer": "~2.17.1",
                "phpstan/phpstan": "^0.12",
                "phpunit/phpunit": "^7.5 || ^8.5 || ^9.0"
            },
            "suggest": {
                "ext-curl": " to make http requests with the Client class"
            },
            "type": "library",
            "autoload": {
                "files": [
                    "lib/functions.php"
                ],
                "psr-4": {
                    "Sabre\\HTTP\\": "lib/"
                }
            },
            "notification-url": "https://packagist.org/downloads/",
            "license": [
                "BSD-3-Clause"
            ],
            "authors": [
                {
                    "name": "Evert Pot",
                    "email": "me@evertpot.com",
                    "homepage": "http://evertpot.com/",
                    "role": "Developer"
                }
            ],
            "description": "The sabre/http library provides utilities for dealing with http requests and responses. ",
            "homepage": "https://github.com/fruux/sabre-http",
            "keywords": [
                "http"
            ],
            "support": {
                "forum": "https://groups.google.com/group/sabredav-discuss",
                "issues": "https://github.com/sabre-io/http/issues",
                "source": "https://github.com/fruux/sabre-http"
            },
            "time": "2023-06-26T10:13:00+00:00"
        },
        {
            "name": "sabre/uri",
            "version": "2.3.3",
            "source": {
                "type": "git",
                "url": "https://github.com/sabre-io/uri.git",
                "reference": "7e0e7dfd0b7e14346a27eabd66e843a6e7f1812b"
            },
            "dist": {
                "type": "zip",
                "url": "https://api.github.com/repos/sabre-io/uri/zipball/7e0e7dfd0b7e14346a27eabd66e843a6e7f1812b",
                "reference": "7e0e7dfd0b7e14346a27eabd66e843a6e7f1812b",
                "shasum": ""
            },
            "require": {
                "php": "^7.4 || ^8.0"
            },
            "require-dev": {
                "friendsofphp/php-cs-fixer": "^3.17",
                "phpstan/extension-installer": "^1.3",
                "phpstan/phpstan": "^1.10",
                "phpstan/phpstan-phpunit": "^1.3",
                "phpstan/phpstan-strict-rules": "^1.5",
                "phpunit/phpunit": "^9.6"
            },
            "type": "library",
            "autoload": {
                "files": [
                    "lib/functions.php"
                ],
                "psr-4": {
                    "Sabre\\Uri\\": "lib/"
                }
            },
            "notification-url": "https://packagist.org/downloads/",
            "license": [
                "BSD-3-Clause"
            ],
            "authors": [
                {
                    "name": "Evert Pot",
                    "email": "me@evertpot.com",
                    "homepage": "http://evertpot.com/",
                    "role": "Developer"
                }
            ],
            "description": "Functions for making sense out of URIs.",
            "homepage": "http://sabre.io/uri/",
            "keywords": [
                "rfc3986",
                "uri",
                "url"
            ],
            "support": {
                "forum": "https://groups.google.com/group/sabredav-discuss",
                "issues": "https://github.com/sabre-io/uri/issues",
                "source": "https://github.com/fruux/sabre-uri"
            },
            "time": "2023-06-09T06:54:04+00:00"
        },
        {
            "name": "sabre/vobject",
            "version": "4.5.3",
            "source": {
                "type": "git",
                "url": "https://github.com/sabre-io/vobject.git",
                "reference": "fe6d9183154ed6f2f913f2b568d3d51d8ae9b308"
            },
            "dist": {
                "type": "zip",
                "url": "https://api.github.com/repos/sabre-io/vobject/zipball/fe6d9183154ed6f2f913f2b568d3d51d8ae9b308",
                "reference": "fe6d9183154ed6f2f913f2b568d3d51d8ae9b308",
                "shasum": ""
            },
            "require": {
                "ext-mbstring": "*",
                "php": "^7.1 || ^8.0",
                "sabre/xml": "^2.1 || ^3.0 || ^4.0"
            },
            "require-dev": {
                "friendsofphp/php-cs-fixer": "~2.17.1",
                "phpstan/phpstan": "^0.12",
                "phpunit/php-invoker": "^2.0 || ^3.1",
                "phpunit/phpunit": "^7.5 || ^8.5 || ^9.0"
            },
            "suggest": {
                "hoa/bench": "If you would like to run the benchmark scripts"
            },
            "bin": [
                "bin/vobject",
                "bin/generate_vcards"
            ],
            "type": "library",
            "extra": {
                "branch-alias": {
                    "dev-master": "4.0.x-dev"
                }
            },
            "autoload": {
                "psr-4": {
                    "Sabre\\VObject\\": "lib/"
                }
            },
            "notification-url": "https://packagist.org/downloads/",
            "license": [
                "BSD-3-Clause"
            ],
            "authors": [
                {
                    "name": "Evert Pot",
                    "email": "me@evertpot.com",
                    "homepage": "http://evertpot.com/",
                    "role": "Developer"
                },
                {
                    "name": "Dominik Tobschall",
                    "email": "dominik@fruux.com",
                    "homepage": "http://tobschall.de/",
                    "role": "Developer"
                },
                {
                    "name": "Ivan Enderlin",
                    "email": "ivan.enderlin@hoa-project.net",
                    "homepage": "http://mnt.io/",
                    "role": "Developer"
                }
            ],
            "description": "The VObject library for PHP allows you to easily parse and manipulate iCalendar and vCard objects",
            "homepage": "http://sabre.io/vobject/",
            "keywords": [
                "availability",
                "freebusy",
                "iCalendar",
                "ical",
                "ics",
                "jCal",
                "jCard",
                "recurrence",
                "rfc2425",
                "rfc2426",
                "rfc2739",
                "rfc4770",
                "rfc5545",
                "rfc5546",
                "rfc6321",
                "rfc6350",
                "rfc6351",
                "rfc6474",
                "rfc6638",
                "rfc6715",
                "rfc6868",
                "vCalendar",
                "vCard",
                "vcf",
                "xCal",
                "xCard"
            ],
            "support": {
                "forum": "https://groups.google.com/group/sabredav-discuss",
                "issues": "https://github.com/sabre-io/vobject/issues",
                "source": "https://github.com/fruux/sabre-vobject"
            },
            "time": "2023-01-22T12:21:50+00:00"
        },
        {
            "name": "sabre/xml",
            "version": "2.2.5",
            "source": {
                "type": "git",
                "url": "https://github.com/sabre-io/xml.git",
                "reference": "a6af111850e7536d200d9637c34885cd3c77a86c"
            },
            "dist": {
                "type": "zip",
                "url": "https://api.github.com/repos/sabre-io/xml/zipball/a6af111850e7536d200d9637c34885cd3c77a86c",
                "reference": "a6af111850e7536d200d9637c34885cd3c77a86c",
                "shasum": ""
            },
            "require": {
                "ext-dom": "*",
                "ext-xmlreader": "*",
                "ext-xmlwriter": "*",
                "lib-libxml": ">=2.6.20",
                "php": "^7.1 || ^8.0",
                "sabre/uri": ">=1.0,<3.0.0"
            },
            "require-dev": {
                "friendsofphp/php-cs-fixer": "~2.17.1",
                "phpstan/phpstan": "^0.12",
                "phpunit/phpunit": "^7.5 || ^8.5 || ^9.0"
            },
            "type": "library",
            "autoload": {
                "files": [
                    "lib/Deserializer/functions.php",
                    "lib/Serializer/functions.php"
                ],
                "psr-4": {
                    "Sabre\\Xml\\": "lib/"
                }
            },
            "notification-url": "https://packagist.org/downloads/",
            "license": [
                "BSD-3-Clause"
            ],
            "authors": [
                {
                    "name": "Evert Pot",
                    "email": "me@evertpot.com",
                    "homepage": "http://evertpot.com/",
                    "role": "Developer"
                },
                {
                    "name": "Markus Staab",
                    "email": "markus.staab@redaxo.de",
                    "role": "Developer"
                }
            ],
            "description": "sabre/xml is an XML library that you may not hate.",
            "homepage": "https://sabre.io/xml/",
            "keywords": [
                "XMLReader",
                "XMLWriter",
                "dom",
                "xml"
            ],
            "support": {
                "forum": "https://groups.google.com/group/sabredav-discuss",
                "issues": "https://github.com/sabre-io/xml/issues",
                "source": "https://github.com/fruux/sabre-xml"
            },
            "time": "2021-11-04T06:37:27+00:00"
        },
        {
            "name": "scssphp/scssphp",
            "version": "v1.11.0",
            "source": {
                "type": "git",
                "url": "https://github.com/scssphp/scssphp.git",
                "reference": "33749d12c2569bb24071f94e9af828662dabb068"
            },
            "dist": {
                "type": "zip",
                "url": "https://api.github.com/repos/scssphp/scssphp/zipball/33749d12c2569bb24071f94e9af828662dabb068",
                "reference": "33749d12c2569bb24071f94e9af828662dabb068",
                "shasum": ""
            },
            "require": {
                "ext-ctype": "*",
                "ext-json": "*",
                "php": ">=5.6.0"
            },
            "require-dev": {
                "bamarni/composer-bin-plugin": "^1.4",
                "phpunit/phpunit": "^5.7 || ^6.5 || ^7.5 || ^8.3 || ^9.4",
                "sass/sass-spec": "*",
                "squizlabs/php_codesniffer": "~3.5",
                "symfony/phpunit-bridge": "^5.1",
                "thoughtbot/bourbon": "^7.0",
                "twbs/bootstrap": "~5.0",
                "twbs/bootstrap4": "4.6.1",
                "zurb/foundation": "~6.5"
            },
            "suggest": {
                "ext-iconv": "Can be used as fallback when ext-mbstring is not available",
                "ext-mbstring": "For best performance, mbstring should be installed as it is faster than ext-iconv"
            },
            "bin": [
                "bin/pscss"
            ],
            "type": "library",
            "extra": {
                "bamarni-bin": {
                    "forward-command": false,
                    "bin-links": false
                }
            },
            "autoload": {
                "psr-4": {
                    "ScssPhp\\ScssPhp\\": "src/"
                }
            },
            "notification-url": "https://packagist.org/downloads/",
            "license": [
                "MIT"
            ],
            "authors": [
                {
                    "name": "Anthon Pang",
                    "email": "apang@softwaredevelopment.ca",
                    "homepage": "https://github.com/robocoder"
                },
                {
                    "name": "Cédric Morin",
                    "email": "cedric@yterium.com",
                    "homepage": "https://github.com/Cerdic"
                }
            ],
            "description": "scssphp is a compiler for SCSS written in PHP.",
            "homepage": "http://scssphp.github.io/scssphp/",
            "keywords": [
                "css",
                "less",
                "sass",
                "scss",
                "stylesheet"
            ],
            "support": {
                "issues": "https://github.com/scssphp/scssphp/issues",
                "source": "https://github.com/scssphp/scssphp/tree/v1.11.0"
            },
            "time": "2022-09-02T21:24:55+00:00"
        },
        {
            "name": "sebastian/diff",
            "version": "5.0.3",
            "source": {
                "type": "git",
                "url": "https://github.com/sebastianbergmann/diff.git",
                "reference": "912dc2fbe3e3c1e7873313cc801b100b6c68c87b"
            },
            "dist": {
                "type": "zip",
                "url": "https://api.github.com/repos/sebastianbergmann/diff/zipball/912dc2fbe3e3c1e7873313cc801b100b6c68c87b",
                "reference": "912dc2fbe3e3c1e7873313cc801b100b6c68c87b",
                "shasum": ""
            },
            "require": {
                "php": ">=8.1"
            },
            "require-dev": {
                "phpunit/phpunit": "^10.0",
                "symfony/process": "^4.2 || ^5"
            },
            "type": "library",
            "extra": {
                "branch-alias": {
                    "dev-main": "5.0-dev"
                }
            },
            "autoload": {
                "classmap": [
                    "src/"
                ]
            },
            "notification-url": "https://packagist.org/downloads/",
            "license": [
                "BSD-3-Clause"
            ],
            "authors": [
                {
                    "name": "Sebastian Bergmann",
                    "email": "sebastian@phpunit.de"
                },
                {
                    "name": "Kore Nordmann",
                    "email": "mail@kore-nordmann.de"
                }
            ],
            "description": "Diff implementation",
            "homepage": "https://github.com/sebastianbergmann/diff",
            "keywords": [
                "diff",
                "udiff",
                "unidiff",
                "unified diff"
            ],
            "support": {
                "issues": "https://github.com/sebastianbergmann/diff/issues",
                "security": "https://github.com/sebastianbergmann/diff/security/policy",
                "source": "https://github.com/sebastianbergmann/diff/tree/5.0.3"
            },
            "funding": [
                {
                    "url": "https://github.com/sebastianbergmann",
                    "type": "github"
                }
            ],
            "time": "2023-05-01T07:48:21+00:00"
        },
        {
            "name": "seld/jsonlint",
            "version": "1.9.0",
            "source": {
                "type": "git",
                "url": "https://github.com/Seldaek/jsonlint.git",
                "reference": "4211420d25eba80712bff236a98960ef68b866b7"
            },
            "dist": {
                "type": "zip",
                "url": "https://api.github.com/repos/Seldaek/jsonlint/zipball/4211420d25eba80712bff236a98960ef68b866b7",
                "reference": "4211420d25eba80712bff236a98960ef68b866b7",
                "shasum": ""
            },
            "require": {
                "php": "^5.3 || ^7.0 || ^8.0"
            },
            "require-dev": {
                "phpstan/phpstan": "^1.5",
                "phpunit/phpunit": "^4.8.35 || ^5.7 || ^6.0 || ^8.5.13"
            },
            "bin": [
                "bin/jsonlint"
            ],
            "type": "library",
            "autoload": {
                "psr-4": {
                    "Seld\\JsonLint\\": "src/Seld/JsonLint/"
                }
            },
            "notification-url": "https://packagist.org/downloads/",
            "license": [
                "MIT"
            ],
            "authors": [
                {
                    "name": "Jordi Boggiano",
                    "email": "j.boggiano@seld.be",
                    "homepage": "http://seld.be"
                }
            ],
            "description": "JSON Linter",
            "keywords": [
                "json",
                "linter",
                "parser",
                "validator"
            ],
            "support": {
                "issues": "https://github.com/Seldaek/jsonlint/issues",
                "source": "https://github.com/Seldaek/jsonlint/tree/1.9.0"
            },
            "funding": [
                {
                    "url": "https://github.com/Seldaek",
                    "type": "github"
                },
                {
                    "url": "https://tidelift.com/funding/github/packagist/seld/jsonlint",
                    "type": "tidelift"
                }
            ],
            "time": "2022-04-01T13:37:23+00:00"
        },
        {
            "name": "simplepie/simplepie",
            "version": "1.8.0",
            "source": {
                "type": "git",
                "url": "https://github.com/simplepie/simplepie.git",
                "reference": "65b095d87bc00898d8fa7737bdbcda93a3fbcc55"
            },
            "dist": {
                "type": "zip",
                "url": "https://api.github.com/repos/simplepie/simplepie/zipball/65b095d87bc00898d8fa7737bdbcda93a3fbcc55",
                "reference": "65b095d87bc00898d8fa7737bdbcda93a3fbcc55",
                "shasum": ""
            },
            "require": {
                "ext-pcre": "*",
                "ext-xml": "*",
                "ext-xmlreader": "*",
                "php": ">=7.2.0"
            },
            "require-dev": {
                "friendsofphp/php-cs-fixer": "^2.19 || ^3.8",
                "psr/simple-cache": "^1 || ^2 || ^3",
                "yoast/phpunit-polyfills": "^1.0.1"
            },
            "suggest": {
                "ext-curl": "",
                "ext-iconv": "",
                "ext-intl": "",
                "ext-mbstring": "",
                "mf2/mf2": "Microformat module that allows for parsing HTML for microformats"
            },
            "type": "library",
            "autoload": {
                "psr-0": {
                    "SimplePie": "library"
                },
                "psr-4": {
                    "SimplePie\\": "src"
                }
            },
            "notification-url": "https://packagist.org/downloads/",
            "license": [
                "BSD-3-Clause"
            ],
            "authors": [
                {
                    "name": "Ryan Parman",
                    "homepage": "http://ryanparman.com/",
                    "role": "Creator, alumnus developer"
                },
                {
                    "name": "Sam Sneddon",
                    "homepage": "https://gsnedders.com/",
                    "role": "Alumnus developer"
                },
                {
                    "name": "Ryan McCue",
                    "email": "me@ryanmccue.info",
                    "homepage": "http://ryanmccue.info/",
                    "role": "Developer"
                }
            ],
            "description": "A simple Atom/RSS parsing library for PHP",
            "homepage": "http://simplepie.org/",
            "keywords": [
                "atom",
                "feeds",
                "rss"
            ],
            "support": {
                "issues": "https://github.com/simplepie/simplepie/issues",
                "source": "https://github.com/simplepie/simplepie/tree/1.8.0"
            },
            "time": "2023-01-20T08:37:35+00:00"
        },
        {
            "name": "swaggest/json-diff",
            "version": "v3.10.4",
            "source": {
                "type": "git",
                "url": "https://github.com/swaggest/json-diff.git",
                "reference": "f4e511708060ff7511a3743fab4aa484a062bcfb"
            },
            "dist": {
                "type": "zip",
                "url": "https://api.github.com/repos/swaggest/json-diff/zipball/f4e511708060ff7511a3743fab4aa484a062bcfb",
                "reference": "f4e511708060ff7511a3743fab4aa484a062bcfb",
                "shasum": ""
            },
            "require": {
                "ext-json": "*"
            },
            "require-dev": {
                "phperf/phpunit": "4.8.37"
            },
            "type": "library",
            "autoload": {
                "psr-4": {
                    "Swaggest\\JsonDiff\\": "src/"
                }
            },
            "notification-url": "https://packagist.org/downloads/",
            "license": [
                "MIT"
            ],
            "authors": [
                {
                    "name": "Viacheslav Poturaev",
                    "email": "vearutop@gmail.com"
                }
            ],
            "description": "JSON diff/rearrange/patch/pointer library for PHP",
            "support": {
                "issues": "https://github.com/swaggest/json-diff/issues",
                "source": "https://github.com/swaggest/json-diff/tree/v3.10.4"
            },
            "time": "2022-11-09T13:21:05+00:00"
        },
        {
            "name": "swaggest/json-schema",
            "version": "v0.12.41",
            "source": {
                "type": "git",
                "url": "https://github.com/swaggest/php-json-schema.git",
                "reference": "1bb97901314f828774dd8c5b21bff889ce0b34bb"
            },
            "dist": {
                "type": "zip",
                "url": "https://api.github.com/repos/swaggest/php-json-schema/zipball/1bb97901314f828774dd8c5b21bff889ce0b34bb",
                "reference": "1bb97901314f828774dd8c5b21bff889ce0b34bb",
                "shasum": ""
            },
            "require": {
                "ext-json": "*",
                "php": ">=5.4",
                "phplang/scope-exit": "^1.0",
                "swaggest/json-diff": "^3.8.2",
                "symfony/polyfill-mbstring": "^1.19"
            },
            "require-dev": {
                "phperf/phpunit": "4.8.37"
            },
            "suggest": {
                "ext-mbstring": "For better performance"
            },
            "type": "library",
            "autoload": {
                "psr-4": {
                    "Swaggest\\JsonSchema\\": "src/"
                }
            },
            "notification-url": "https://packagist.org/downloads/",
            "license": [
                "MIT"
            ],
            "authors": [
                {
                    "name": "Viacheslav Poturaev",
                    "email": "vearutop@gmail.com"
                }
            ],
            "description": "High definition PHP structures with JSON-schema based validation",
            "support": {
                "email": "vearutop@gmail.com",
                "issues": "https://github.com/swaggest/php-json-schema/issues",
                "source": "https://github.com/swaggest/php-json-schema/tree/v0.12.41"
            },
            "time": "2022-08-17T11:21:43+00:00"
        },
        {
            "name": "symfony/cache",
            "version": "v6.3.2",
            "source": {
                "type": "git",
                "url": "https://github.com/symfony/cache.git",
                "reference": "d176b97600860df13e851538c2df2ad88e9e5ca9"
            },
            "dist": {
                "type": "zip",
                "url": "https://api.github.com/repos/symfony/cache/zipball/d176b97600860df13e851538c2df2ad88e9e5ca9",
                "reference": "d176b97600860df13e851538c2df2ad88e9e5ca9",
                "shasum": ""
            },
            "require": {
                "php": ">=8.1",
                "psr/cache": "^2.0|^3.0",
                "psr/log": "^1.1|^2|^3",
                "symfony/cache-contracts": "^2.5|^3",
                "symfony/service-contracts": "^2.5|^3",
                "symfony/var-exporter": "^6.2.10"
            },
            "conflict": {
                "doctrine/dbal": "<2.13.1",
                "symfony/dependency-injection": "<5.4",
                "symfony/http-kernel": "<5.4",
                "symfony/var-dumper": "<5.4"
            },
            "provide": {
                "psr/cache-implementation": "2.0|3.0",
                "psr/simple-cache-implementation": "1.0|2.0|3.0",
                "symfony/cache-implementation": "1.1|2.0|3.0"
            },
            "require-dev": {
                "cache/integration-tests": "dev-master",
                "doctrine/dbal": "^2.13.1|^3.0",
                "predis/predis": "^1.1|^2.0",
                "psr/simple-cache": "^1.0|^2.0|^3.0",
                "symfony/config": "^5.4|^6.0",
                "symfony/dependency-injection": "^5.4|^6.0",
                "symfony/filesystem": "^5.4|^6.0",
                "symfony/http-kernel": "^5.4|^6.0",
                "symfony/messenger": "^5.4|^6.0",
                "symfony/var-dumper": "^5.4|^6.0"
            },
            "type": "library",
            "autoload": {
                "psr-4": {
                    "Symfony\\Component\\Cache\\": ""
                },
                "classmap": [
                    "Traits/ValueWrapper.php"
                ],
                "exclude-from-classmap": [
                    "/Tests/"
                ]
            },
            "notification-url": "https://packagist.org/downloads/",
            "license": [
                "MIT"
            ],
            "authors": [
                {
                    "name": "Nicolas Grekas",
                    "email": "p@tchwork.com"
                },
                {
                    "name": "Symfony Community",
                    "homepage": "https://symfony.com/contributors"
                }
            ],
            "description": "Provides extended PSR-6, PSR-16 (and tags) implementations",
            "homepage": "https://symfony.com",
            "keywords": [
                "caching",
                "psr6"
            ],
            "support": {
                "source": "https://github.com/symfony/cache/tree/v6.3.2"
            },
            "funding": [
                {
                    "url": "https://symfony.com/sponsor",
                    "type": "custom"
                },
                {
                    "url": "https://github.com/fabpot",
                    "type": "github"
                },
                {
                    "url": "https://tidelift.com/funding/github/packagist/symfony/symfony",
                    "type": "tidelift"
                }
            ],
            "time": "2023-07-27T16:19:14+00:00"
        },
        {
            "name": "symfony/cache-contracts",
            "version": "v3.3.0",
            "source": {
                "type": "git",
                "url": "https://github.com/symfony/cache-contracts.git",
                "reference": "ad945640ccc0ae6e208bcea7d7de4b39b569896b"
            },
            "dist": {
                "type": "zip",
                "url": "https://api.github.com/repos/symfony/cache-contracts/zipball/ad945640ccc0ae6e208bcea7d7de4b39b569896b",
                "reference": "ad945640ccc0ae6e208bcea7d7de4b39b569896b",
                "shasum": ""
            },
            "require": {
                "php": ">=8.1",
                "psr/cache": "^3.0"
            },
            "type": "library",
            "extra": {
                "branch-alias": {
                    "dev-main": "3.4-dev"
                },
                "thanks": {
                    "name": "symfony/contracts",
                    "url": "https://github.com/symfony/contracts"
                }
            },
            "autoload": {
                "psr-4": {
                    "Symfony\\Contracts\\Cache\\": ""
                }
            },
            "notification-url": "https://packagist.org/downloads/",
            "license": [
                "MIT"
            ],
            "authors": [
                {
                    "name": "Nicolas Grekas",
                    "email": "p@tchwork.com"
                },
                {
                    "name": "Symfony Community",
                    "homepage": "https://symfony.com/contributors"
                }
            ],
            "description": "Generic abstractions related to caching",
            "homepage": "https://symfony.com",
            "keywords": [
                "abstractions",
                "contracts",
                "decoupling",
                "interfaces",
                "interoperability",
                "standards"
            ],
            "support": {
                "source": "https://github.com/symfony/cache-contracts/tree/v3.3.0"
            },
            "funding": [
                {
                    "url": "https://symfony.com/sponsor",
                    "type": "custom"
                },
                {
                    "url": "https://github.com/fabpot",
                    "type": "github"
                },
                {
                    "url": "https://tidelift.com/funding/github/packagist/symfony/symfony",
                    "type": "tidelift"
                }
            ],
            "time": "2023-05-23T14:45:45+00:00"
        },
        {
            "name": "symfony/console",
<<<<<<< HEAD
            "version": "v6.3.2",
            "source": {
                "type": "git",
                "url": "https://github.com/symfony/console.git",
                "reference": "aa5d64ad3f63f2e48964fc81ee45cb318a723898"
            },
            "dist": {
                "type": "zip",
                "url": "https://api.github.com/repos/symfony/console/zipball/aa5d64ad3f63f2e48964fc81ee45cb318a723898",
                "reference": "aa5d64ad3f63f2e48964fc81ee45cb318a723898",
=======
            "version": "v5.4.26",
            "source": {
                "type": "git",
                "url": "https://github.com/symfony/console.git",
                "reference": "b504a3d266ad2bb632f196c0936ef2af5ff6e273"
            },
            "dist": {
                "type": "zip",
                "url": "https://api.github.com/repos/symfony/console/zipball/b504a3d266ad2bb632f196c0936ef2af5ff6e273",
                "reference": "b504a3d266ad2bb632f196c0936ef2af5ff6e273",
>>>>>>> 88dd9843
                "shasum": ""
            },
            "require": {
                "php": ">=8.1",
                "symfony/deprecation-contracts": "^2.5|^3",
                "symfony/polyfill-mbstring": "~1.0",
                "symfony/service-contracts": "^2.5|^3",
                "symfony/string": "^5.4|^6.0"
            },
            "conflict": {
                "symfony/dependency-injection": "<5.4",
                "symfony/dotenv": "<5.4",
                "symfony/event-dispatcher": "<5.4",
                "symfony/lock": "<5.4",
                "symfony/process": "<5.4"
            },
            "provide": {
                "psr/log-implementation": "1.0|2.0|3.0"
            },
            "require-dev": {
                "psr/log": "^1|^2|^3",
                "symfony/config": "^5.4|^6.0",
                "symfony/dependency-injection": "^5.4|^6.0",
                "symfony/event-dispatcher": "^5.4|^6.0",
                "symfony/lock": "^5.4|^6.0",
                "symfony/process": "^5.4|^6.0",
                "symfony/var-dumper": "^5.4|^6.0"
            },
            "type": "library",
            "autoload": {
                "psr-4": {
                    "Symfony\\Component\\Console\\": ""
                },
                "exclude-from-classmap": [
                    "/Tests/"
                ]
            },
            "notification-url": "https://packagist.org/downloads/",
            "license": [
                "MIT"
            ],
            "authors": [
                {
                    "name": "Fabien Potencier",
                    "email": "fabien@symfony.com"
                },
                {
                    "name": "Symfony Community",
                    "homepage": "https://symfony.com/contributors"
                }
            ],
            "description": "Eases the creation of beautiful and testable command line interfaces",
            "homepage": "https://symfony.com",
            "keywords": [
                "cli",
                "command-line",
                "console",
                "terminal"
            ],
            "support": {
<<<<<<< HEAD
                "source": "https://github.com/symfony/console/tree/v6.3.2"
=======
                "source": "https://github.com/symfony/console/tree/v5.4.26"
>>>>>>> 88dd9843
            },
            "funding": [
                {
                    "url": "https://symfony.com/sponsor",
                    "type": "custom"
                },
                {
                    "url": "https://github.com/fabpot",
                    "type": "github"
                },
                {
                    "url": "https://tidelift.com/funding/github/packagist/symfony/symfony",
                    "type": "tidelift"
                }
            ],
<<<<<<< HEAD
            "time": "2023-07-19T20:17:28+00:00"
=======
            "time": "2023-07-19T20:11:33+00:00"
>>>>>>> 88dd9843
        },
        {
            "name": "symfony/css-selector",
            "version": "v6.3.2",
            "source": {
                "type": "git",
                "url": "https://github.com/symfony/css-selector.git",
                "reference": "883d961421ab1709877c10ac99451632a3d6fa57"
            },
            "dist": {
                "type": "zip",
                "url": "https://api.github.com/repos/symfony/css-selector/zipball/883d961421ab1709877c10ac99451632a3d6fa57",
                "reference": "883d961421ab1709877c10ac99451632a3d6fa57",
                "shasum": ""
            },
            "require": {
                "php": ">=8.1"
            },
            "type": "library",
            "autoload": {
                "psr-4": {
                    "Symfony\\Component\\CssSelector\\": ""
                },
                "exclude-from-classmap": [
                    "/Tests/"
                ]
            },
            "notification-url": "https://packagist.org/downloads/",
            "license": [
                "MIT"
            ],
            "authors": [
                {
                    "name": "Fabien Potencier",
                    "email": "fabien@symfony.com"
                },
                {
                    "name": "Jean-François Simon",
                    "email": "jeanfrancois.simon@sensiolabs.com"
                },
                {
                    "name": "Symfony Community",
                    "homepage": "https://symfony.com/contributors"
                }
            ],
            "description": "Converts CSS selectors to XPath expressions",
            "homepage": "https://symfony.com",
            "support": {
                "source": "https://github.com/symfony/css-selector/tree/v6.3.2"
            },
            "funding": [
                {
                    "url": "https://symfony.com/sponsor",
                    "type": "custom"
                },
                {
                    "url": "https://github.com/fabpot",
                    "type": "github"
                },
                {
                    "url": "https://tidelift.com/funding/github/packagist/symfony/symfony",
                    "type": "tidelift"
                }
            ],
            "time": "2023-07-12T16:00:22+00:00"
        },
        {
            "name": "symfony/deprecation-contracts",
            "version": "v3.3.0",
            "source": {
                "type": "git",
                "url": "https://github.com/symfony/deprecation-contracts.git",
                "reference": "7c3aff79d10325257a001fcf92d991f24fc967cf"
            },
            "dist": {
                "type": "zip",
                "url": "https://api.github.com/repos/symfony/deprecation-contracts/zipball/7c3aff79d10325257a001fcf92d991f24fc967cf",
                "reference": "7c3aff79d10325257a001fcf92d991f24fc967cf",
                "shasum": ""
            },
            "require": {
                "php": ">=8.1"
            },
            "type": "library",
            "extra": {
                "branch-alias": {
                    "dev-main": "3.4-dev"
                },
                "thanks": {
                    "name": "symfony/contracts",
                    "url": "https://github.com/symfony/contracts"
                }
            },
            "autoload": {
                "files": [
                    "function.php"
                ]
            },
            "notification-url": "https://packagist.org/downloads/",
            "license": [
                "MIT"
            ],
            "authors": [
                {
                    "name": "Nicolas Grekas",
                    "email": "p@tchwork.com"
                },
                {
                    "name": "Symfony Community",
                    "homepage": "https://symfony.com/contributors"
                }
            ],
            "description": "A generic function and convention to trigger deprecation notices",
            "homepage": "https://symfony.com",
            "support": {
                "source": "https://github.com/symfony/deprecation-contracts/tree/v3.3.0"
            },
            "funding": [
                {
                    "url": "https://symfony.com/sponsor",
                    "type": "custom"
                },
                {
                    "url": "https://github.com/fabpot",
                    "type": "github"
                },
                {
                    "url": "https://tidelift.com/funding/github/packagist/symfony/symfony",
                    "type": "tidelift"
                }
            ],
            "time": "2023-05-23T14:45:45+00:00"
        },
        {
            "name": "symfony/dom-crawler",
            "version": "v6.3.1",
            "source": {
                "type": "git",
                "url": "https://github.com/symfony/dom-crawler.git",
                "reference": "8aa333f41f05afc7fc285a976b58272fd90fc212"
            },
            "dist": {
                "type": "zip",
                "url": "https://api.github.com/repos/symfony/dom-crawler/zipball/8aa333f41f05afc7fc285a976b58272fd90fc212",
                "reference": "8aa333f41f05afc7fc285a976b58272fd90fc212",
                "shasum": ""
            },
            "require": {
                "masterminds/html5": "^2.6",
                "php": ">=8.1",
                "symfony/polyfill-ctype": "~1.8",
                "symfony/polyfill-mbstring": "~1.0"
            },
            "require-dev": {
                "symfony/css-selector": "^5.4|^6.0"
            },
            "type": "library",
            "autoload": {
                "psr-4": {
                    "Symfony\\Component\\DomCrawler\\": ""
                },
                "exclude-from-classmap": [
                    "/Tests/"
                ]
            },
            "notification-url": "https://packagist.org/downloads/",
            "license": [
                "MIT"
            ],
            "authors": [
                {
                    "name": "Fabien Potencier",
                    "email": "fabien@symfony.com"
                },
                {
                    "name": "Symfony Community",
                    "homepage": "https://symfony.com/contributors"
                }
            ],
            "description": "Eases DOM navigation for HTML and XML documents",
            "homepage": "https://symfony.com",
            "support": {
                "source": "https://github.com/symfony/dom-crawler/tree/v6.3.1"
            },
            "funding": [
                {
                    "url": "https://symfony.com/sponsor",
                    "type": "custom"
                },
                {
                    "url": "https://github.com/fabpot",
                    "type": "github"
                },
                {
                    "url": "https://tidelift.com/funding/github/packagist/symfony/symfony",
                    "type": "tidelift"
                }
            ],
            "time": "2023-06-05T15:30:22+00:00"
        },
        {
            "name": "symfony/event-dispatcher",
            "version": "v6.3.0",
            "source": {
                "type": "git",
                "url": "https://github.com/symfony/event-dispatcher.git",
                "reference": "3af8ac1a3f98f6dbc55e10ae59c9e44bfc38dfaa"
            },
            "dist": {
                "type": "zip",
                "url": "https://api.github.com/repos/symfony/event-dispatcher/zipball/3af8ac1a3f98f6dbc55e10ae59c9e44bfc38dfaa",
                "reference": "3af8ac1a3f98f6dbc55e10ae59c9e44bfc38dfaa",
                "shasum": ""
            },
            "require": {
                "php": ">=8.1",
                "symfony/event-dispatcher-contracts": "^2.5|^3"
            },
            "conflict": {
                "symfony/dependency-injection": "<5.4",
                "symfony/service-contracts": "<2.5"
            },
            "provide": {
                "psr/event-dispatcher-implementation": "1.0",
                "symfony/event-dispatcher-implementation": "2.0|3.0"
            },
            "require-dev": {
                "psr/log": "^1|^2|^3",
                "symfony/config": "^5.4|^6.0",
                "symfony/dependency-injection": "^5.4|^6.0",
                "symfony/error-handler": "^5.4|^6.0",
                "symfony/expression-language": "^5.4|^6.0",
                "symfony/http-foundation": "^5.4|^6.0",
                "symfony/service-contracts": "^2.5|^3",
                "symfony/stopwatch": "^5.4|^6.0"
            },
            "type": "library",
            "autoload": {
                "psr-4": {
                    "Symfony\\Component\\EventDispatcher\\": ""
                },
                "exclude-from-classmap": [
                    "/Tests/"
                ]
            },
            "notification-url": "https://packagist.org/downloads/",
            "license": [
                "MIT"
            ],
            "authors": [
                {
                    "name": "Fabien Potencier",
                    "email": "fabien@symfony.com"
                },
                {
                    "name": "Symfony Community",
                    "homepage": "https://symfony.com/contributors"
                }
            ],
            "description": "Provides tools that allow your application components to communicate with each other by dispatching events and listening to them",
            "homepage": "https://symfony.com",
            "support": {
                "source": "https://github.com/symfony/event-dispatcher/tree/v6.3.0"
            },
            "funding": [
                {
                    "url": "https://symfony.com/sponsor",
                    "type": "custom"
                },
                {
                    "url": "https://github.com/fabpot",
                    "type": "github"
                },
                {
                    "url": "https://tidelift.com/funding/github/packagist/symfony/symfony",
                    "type": "tidelift"
                }
            ],
            "time": "2023-04-21T14:41:17+00:00"
        },
        {
            "name": "symfony/event-dispatcher-contracts",
            "version": "v3.3.0",
            "source": {
                "type": "git",
                "url": "https://github.com/symfony/event-dispatcher-contracts.git",
                "reference": "a76aed96a42d2b521153fb382d418e30d18b59df"
            },
            "dist": {
                "type": "zip",
                "url": "https://api.github.com/repos/symfony/event-dispatcher-contracts/zipball/a76aed96a42d2b521153fb382d418e30d18b59df",
                "reference": "a76aed96a42d2b521153fb382d418e30d18b59df",
                "shasum": ""
            },
            "require": {
                "php": ">=8.1",
                "psr/event-dispatcher": "^1"
            },
            "type": "library",
            "extra": {
                "branch-alias": {
                    "dev-main": "3.4-dev"
                },
                "thanks": {
                    "name": "symfony/contracts",
                    "url": "https://github.com/symfony/contracts"
                }
            },
            "autoload": {
                "psr-4": {
                    "Symfony\\Contracts\\EventDispatcher\\": ""
                }
            },
            "notification-url": "https://packagist.org/downloads/",
            "license": [
                "MIT"
            ],
            "authors": [
                {
                    "name": "Nicolas Grekas",
                    "email": "p@tchwork.com"
                },
                {
                    "name": "Symfony Community",
                    "homepage": "https://symfony.com/contributors"
                }
            ],
            "description": "Generic abstractions related to dispatching event",
            "homepage": "https://symfony.com",
            "keywords": [
                "abstractions",
                "contracts",
                "decoupling",
                "interfaces",
                "interoperability",
                "standards"
            ],
            "support": {
                "source": "https://github.com/symfony/event-dispatcher-contracts/tree/v3.3.0"
            },
            "funding": [
                {
                    "url": "https://symfony.com/sponsor",
                    "type": "custom"
                },
                {
                    "url": "https://github.com/fabpot",
                    "type": "github"
                },
                {
                    "url": "https://tidelift.com/funding/github/packagist/symfony/symfony",
                    "type": "tidelift"
                }
            ],
            "time": "2023-05-23T14:45:45+00:00"
        },
        {
            "name": "symfony/html-sanitizer",
            "version": "v6.3.0",
            "source": {
                "type": "git",
                "url": "https://github.com/symfony/html-sanitizer.git",
                "reference": "eae9b0a9ad7a2ed1963f819547d59ff99ad9e0fd"
            },
            "dist": {
                "type": "zip",
                "url": "https://api.github.com/repos/symfony/html-sanitizer/zipball/eae9b0a9ad7a2ed1963f819547d59ff99ad9e0fd",
                "reference": "eae9b0a9ad7a2ed1963f819547d59ff99ad9e0fd",
                "shasum": ""
            },
            "require": {
                "ext-dom": "*",
                "league/uri": "^6.5",
                "masterminds/html5": "^2.7.2",
                "php": ">=8.1"
            },
            "type": "library",
            "autoload": {
                "psr-4": {
                    "Symfony\\Component\\HtmlSanitizer\\": ""
                },
                "exclude-from-classmap": [
                    "/Tests/"
                ]
            },
            "notification-url": "https://packagist.org/downloads/",
            "license": [
                "MIT"
            ],
            "authors": [
                {
                    "name": "Titouan Galopin",
                    "email": "galopintitouan@gmail.com"
                },
                {
                    "name": "Symfony Community",
                    "homepage": "https://symfony.com/contributors"
                }
            ],
            "description": "Provides an object-oriented API to sanitize untrusted HTML input for safe insertion into a document's DOM.",
            "homepage": "https://symfony.com",
            "keywords": [
                "Purifier",
                "html",
                "sanitizer"
            ],
            "support": {
                "source": "https://github.com/symfony/html-sanitizer/tree/v6.3.0"
            },
            "funding": [
                {
                    "url": "https://symfony.com/sponsor",
                    "type": "custom"
                },
                {
                    "url": "https://github.com/fabpot",
                    "type": "github"
                },
                {
                    "url": "https://tidelift.com/funding/github/packagist/symfony/symfony",
                    "type": "tidelift"
                }
            ],
            "time": "2023-02-14T09:04:20+00:00"
        },
        {
            "name": "symfony/mailer",
            "version": "v6.3.0",
            "source": {
                "type": "git",
                "url": "https://github.com/symfony/mailer.git",
                "reference": "7b03d9be1dea29bfec0a6c7b603f5072a4c97435"
            },
            "dist": {
                "type": "zip",
                "url": "https://api.github.com/repos/symfony/mailer/zipball/7b03d9be1dea29bfec0a6c7b603f5072a4c97435",
                "reference": "7b03d9be1dea29bfec0a6c7b603f5072a4c97435",
                "shasum": ""
            },
            "require": {
                "egulias/email-validator": "^2.1.10|^3|^4",
                "php": ">=8.1",
                "psr/event-dispatcher": "^1",
                "psr/log": "^1|^2|^3",
                "symfony/event-dispatcher": "^5.4|^6.0",
                "symfony/mime": "^6.2",
                "symfony/service-contracts": "^2.5|^3"
            },
            "conflict": {
                "symfony/http-client-contracts": "<2.5",
                "symfony/http-kernel": "<5.4",
                "symfony/messenger": "<6.2",
                "symfony/mime": "<6.2",
                "symfony/twig-bridge": "<6.2.1"
            },
            "require-dev": {
                "symfony/console": "^5.4|^6.0",
                "symfony/http-client": "^5.4|^6.0",
                "symfony/messenger": "^6.2",
                "symfony/twig-bridge": "^6.2"
            },
            "type": "library",
            "autoload": {
                "psr-4": {
                    "Symfony\\Component\\Mailer\\": ""
                },
                "exclude-from-classmap": [
                    "/Tests/"
                ]
            },
            "notification-url": "https://packagist.org/downloads/",
            "license": [
                "MIT"
            ],
            "authors": [
                {
                    "name": "Fabien Potencier",
                    "email": "fabien@symfony.com"
                },
                {
                    "name": "Symfony Community",
                    "homepage": "https://symfony.com/contributors"
                }
            ],
            "description": "Helps sending emails",
            "homepage": "https://symfony.com",
            "support": {
                "source": "https://github.com/symfony/mailer/tree/v6.3.0"
            },
            "funding": [
                {
                    "url": "https://symfony.com/sponsor",
                    "type": "custom"
                },
                {
                    "url": "https://github.com/fabpot",
                    "type": "github"
                },
                {
                    "url": "https://tidelift.com/funding/github/packagist/symfony/symfony",
                    "type": "tidelift"
                }
            ],
            "time": "2023-05-29T12:49:39+00:00"
        },
        {
            "name": "symfony/mime",
            "version": "v6.3.3",
            "source": {
                "type": "git",
                "url": "https://github.com/symfony/mime.git",
                "reference": "9a0cbd52baa5ba5a5b1f0cacc59466f194730f98"
            },
            "dist": {
                "type": "zip",
                "url": "https://api.github.com/repos/symfony/mime/zipball/9a0cbd52baa5ba5a5b1f0cacc59466f194730f98",
                "reference": "9a0cbd52baa5ba5a5b1f0cacc59466f194730f98",
                "shasum": ""
            },
            "require": {
                "php": ">=8.1",
                "symfony/deprecation-contracts": "^2.5|^3",
                "symfony/polyfill-intl-idn": "^1.10",
                "symfony/polyfill-mbstring": "^1.0"
            },
            "conflict": {
                "egulias/email-validator": "~3.0.0",
                "phpdocumentor/reflection-docblock": "<3.2.2",
                "phpdocumentor/type-resolver": "<1.4.0",
                "symfony/mailer": "<5.4",
                "symfony/serializer": "<6.2.13|>=6.3,<6.3.2"
            },
            "require-dev": {
                "egulias/email-validator": "^2.1.10|^3.1|^4",
                "league/html-to-markdown": "^5.0",
                "phpdocumentor/reflection-docblock": "^3.0|^4.0|^5.0",
                "symfony/dependency-injection": "^5.4|^6.0",
                "symfony/property-access": "^5.4|^6.0",
                "symfony/property-info": "^5.4|^6.0",
                "symfony/serializer": "~6.2.13|^6.3.2"
            },
            "type": "library",
            "autoload": {
                "psr-4": {
                    "Symfony\\Component\\Mime\\": ""
                },
                "exclude-from-classmap": [
                    "/Tests/"
                ]
            },
            "notification-url": "https://packagist.org/downloads/",
            "license": [
                "MIT"
            ],
            "authors": [
                {
                    "name": "Fabien Potencier",
                    "email": "fabien@symfony.com"
                },
                {
                    "name": "Symfony Community",
                    "homepage": "https://symfony.com/contributors"
                }
            ],
            "description": "Allows manipulating MIME messages",
            "homepage": "https://symfony.com",
            "keywords": [
                "mime",
                "mime-type"
            ],
            "support": {
                "source": "https://github.com/symfony/mime/tree/v6.3.3"
            },
            "funding": [
                {
                    "url": "https://symfony.com/sponsor",
                    "type": "custom"
                },
                {
                    "url": "https://github.com/fabpot",
                    "type": "github"
                },
                {
                    "url": "https://tidelift.com/funding/github/packagist/symfony/symfony",
                    "type": "tidelift"
                }
            ],
            "time": "2023-07-31T07:08:24+00:00"
        },
        {
            "name": "symfony/polyfill-ctype",
            "version": "v1.27.0",
            "source": {
                "type": "git",
                "url": "https://github.com/symfony/polyfill-ctype.git",
                "reference": "5bbc823adecdae860bb64756d639ecfec17b050a"
            },
            "dist": {
                "type": "zip",
                "url": "https://api.github.com/repos/symfony/polyfill-ctype/zipball/5bbc823adecdae860bb64756d639ecfec17b050a",
                "reference": "5bbc823adecdae860bb64756d639ecfec17b050a",
                "shasum": ""
            },
            "require": {
                "php": ">=7.1"
            },
            "provide": {
                "ext-ctype": "*"
            },
            "suggest": {
                "ext-ctype": "For best performance"
            },
            "type": "library",
            "extra": {
                "branch-alias": {
                    "dev-main": "1.27-dev"
                },
                "thanks": {
                    "name": "symfony/polyfill",
                    "url": "https://github.com/symfony/polyfill"
                }
            },
            "autoload": {
                "files": [
                    "bootstrap.php"
                ],
                "psr-4": {
                    "Symfony\\Polyfill\\Ctype\\": ""
                }
            },
            "notification-url": "https://packagist.org/downloads/",
            "license": [
                "MIT"
            ],
            "authors": [
                {
                    "name": "Gert de Pagter",
                    "email": "BackEndTea@gmail.com"
                },
                {
                    "name": "Symfony Community",
                    "homepage": "https://symfony.com/contributors"
                }
            ],
            "description": "Symfony polyfill for ctype functions",
            "homepage": "https://symfony.com",
            "keywords": [
                "compatibility",
                "ctype",
                "polyfill",
                "portable"
            ],
            "support": {
                "source": "https://github.com/symfony/polyfill-ctype/tree/v1.27.0"
            },
            "funding": [
                {
                    "url": "https://symfony.com/sponsor",
                    "type": "custom"
                },
                {
                    "url": "https://github.com/fabpot",
                    "type": "github"
                },
                {
                    "url": "https://tidelift.com/funding/github/packagist/symfony/symfony",
                    "type": "tidelift"
                }
            ],
            "time": "2022-11-03T14:55:06+00:00"
        },
        {
            "name": "symfony/polyfill-iconv",
            "version": "v1.27.0",
            "source": {
                "type": "git",
                "url": "https://github.com/symfony/polyfill-iconv.git",
                "reference": "927013f3aac555983a5059aada98e1907d842695"
            },
            "dist": {
                "type": "zip",
                "url": "https://api.github.com/repos/symfony/polyfill-iconv/zipball/927013f3aac555983a5059aada98e1907d842695",
                "reference": "927013f3aac555983a5059aada98e1907d842695",
                "shasum": ""
            },
            "require": {
                "php": ">=7.1"
            },
            "provide": {
                "ext-iconv": "*"
            },
            "suggest": {
                "ext-iconv": "For best performance"
            },
            "type": "library",
            "extra": {
                "branch-alias": {
                    "dev-main": "1.27-dev"
                },
                "thanks": {
                    "name": "symfony/polyfill",
                    "url": "https://github.com/symfony/polyfill"
                }
            },
            "autoload": {
                "files": [
                    "bootstrap.php"
                ],
                "psr-4": {
                    "Symfony\\Polyfill\\Iconv\\": ""
                }
            },
            "notification-url": "https://packagist.org/downloads/",
            "license": [
                "MIT"
            ],
            "authors": [
                {
                    "name": "Nicolas Grekas",
                    "email": "p@tchwork.com"
                },
                {
                    "name": "Symfony Community",
                    "homepage": "https://symfony.com/contributors"
                }
            ],
            "description": "Symfony polyfill for the Iconv extension",
            "homepage": "https://symfony.com",
            "keywords": [
                "compatibility",
                "iconv",
                "polyfill",
                "portable",
                "shim"
            ],
            "support": {
                "source": "https://github.com/symfony/polyfill-iconv/tree/v1.27.0"
            },
            "funding": [
                {
                    "url": "https://symfony.com/sponsor",
                    "type": "custom"
                },
                {
                    "url": "https://github.com/fabpot",
                    "type": "github"
                },
                {
                    "url": "https://tidelift.com/funding/github/packagist/symfony/symfony",
                    "type": "tidelift"
                }
            ],
            "time": "2022-11-03T14:55:06+00:00"
        },
        {
            "name": "symfony/polyfill-mbstring",
            "version": "v1.27.0",
            "source": {
                "type": "git",
                "url": "https://github.com/symfony/polyfill-mbstring.git",
                "reference": "8ad114f6b39e2c98a8b0e3bd907732c207c2b534"
            },
            "dist": {
                "type": "zip",
                "url": "https://api.github.com/repos/symfony/polyfill-mbstring/zipball/8ad114f6b39e2c98a8b0e3bd907732c207c2b534",
                "reference": "8ad114f6b39e2c98a8b0e3bd907732c207c2b534",
                "shasum": ""
            },
            "require": {
                "php": ">=7.1"
            },
            "provide": {
                "ext-mbstring": "*"
            },
            "suggest": {
                "ext-mbstring": "For best performance"
            },
            "type": "library",
            "extra": {
                "branch-alias": {
                    "dev-main": "1.27-dev"
                },
                "thanks": {
                    "name": "symfony/polyfill",
                    "url": "https://github.com/symfony/polyfill"
                }
            },
            "autoload": {
                "files": [
                    "bootstrap.php"
                ],
                "psr-4": {
                    "Symfony\\Polyfill\\Mbstring\\": ""
                }
            },
            "notification-url": "https://packagist.org/downloads/",
            "license": [
                "MIT"
            ],
            "authors": [
                {
                    "name": "Nicolas Grekas",
                    "email": "p@tchwork.com"
                },
                {
                    "name": "Symfony Community",
                    "homepage": "https://symfony.com/contributors"
                }
            ],
            "description": "Symfony polyfill for the Mbstring extension",
            "homepage": "https://symfony.com",
            "keywords": [
                "compatibility",
                "mbstring",
                "polyfill",
                "portable",
                "shim"
            ],
            "support": {
                "source": "https://github.com/symfony/polyfill-mbstring/tree/v1.27.0"
            },
            "funding": [
                {
                    "url": "https://symfony.com/sponsor",
                    "type": "custom"
                },
                {
                    "url": "https://github.com/fabpot",
                    "type": "github"
                },
                {
                    "url": "https://tidelift.com/funding/github/packagist/symfony/symfony",
                    "type": "tidelift"
                }
            ],
            "time": "2022-11-03T14:55:06+00:00"
        },
        {
            "name": "symfony/polyfill-php82",
            "version": "v1.27.0",
            "source": {
                "type": "git",
                "url": "https://github.com/symfony/polyfill-php82.git",
                "reference": "80ddf7bfa17ef7b06db4e6d007a95bf584e07b44"
            },
            "dist": {
                "type": "zip",
                "url": "https://api.github.com/repos/symfony/polyfill-php82/zipball/80ddf7bfa17ef7b06db4e6d007a95bf584e07b44",
                "reference": "80ddf7bfa17ef7b06db4e6d007a95bf584e07b44",
                "shasum": ""
            },
            "require": {
                "php": ">=7.1"
            },
            "type": "library",
            "extra": {
                "branch-alias": {
                    "dev-main": "1.27-dev"
                },
                "thanks": {
                    "name": "symfony/polyfill",
                    "url": "https://github.com/symfony/polyfill"
                }
            },
            "autoload": {
                "files": [
                    "bootstrap.php"
                ],
                "psr-4": {
                    "Symfony\\Polyfill\\Php82\\": ""
                },
                "classmap": [
                    "Resources/stubs"
                ]
            },
            "notification-url": "https://packagist.org/downloads/",
            "license": [
                "MIT"
            ],
            "authors": [
                {
                    "name": "Nicolas Grekas",
                    "email": "p@tchwork.com"
                },
                {
                    "name": "Symfony Community",
                    "homepage": "https://symfony.com/contributors"
                }
            ],
            "description": "Symfony polyfill backporting some PHP 8.2+ features to lower PHP versions",
            "homepage": "https://symfony.com",
            "keywords": [
                "compatibility",
                "polyfill",
                "portable",
                "shim"
            ],
            "support": {
                "source": "https://github.com/symfony/polyfill-php82/tree/v1.27.0"
            },
            "funding": [
                {
                    "url": "https://symfony.com/sponsor",
                    "type": "custom"
                },
                {
                    "url": "https://github.com/fabpot",
                    "type": "github"
                },
                {
                    "url": "https://tidelift.com/funding/github/packagist/symfony/symfony",
                    "type": "tidelift"
                }
            ],
            "time": "2022-11-10T10:10:54+00:00"
        },
        {
            "name": "symfony/service-contracts",
            "version": "v2.5.2",
            "source": {
                "type": "git",
                "url": "https://github.com/symfony/service-contracts.git",
                "reference": "4b426aac47d6427cc1a1d0f7e2ac724627f5966c"
            },
            "dist": {
                "type": "zip",
                "url": "https://api.github.com/repos/symfony/service-contracts/zipball/4b426aac47d6427cc1a1d0f7e2ac724627f5966c",
                "reference": "4b426aac47d6427cc1a1d0f7e2ac724627f5966c",
                "shasum": ""
            },
            "require": {
                "php": ">=7.2.5",
                "psr/container": "^1.1",
                "symfony/deprecation-contracts": "^2.1|^3"
            },
            "conflict": {
                "ext-psr": "<1.1|>=2"
            },
            "suggest": {
                "symfony/service-implementation": ""
            },
            "type": "library",
            "extra": {
                "branch-alias": {
                    "dev-main": "2.5-dev"
                },
                "thanks": {
                    "name": "symfony/contracts",
                    "url": "https://github.com/symfony/contracts"
                }
            },
            "autoload": {
                "psr-4": {
                    "Symfony\\Contracts\\Service\\": ""
                }
            },
            "notification-url": "https://packagist.org/downloads/",
            "license": [
                "MIT"
            ],
            "authors": [
                {
                    "name": "Nicolas Grekas",
                    "email": "p@tchwork.com"
                },
                {
                    "name": "Symfony Community",
                    "homepage": "https://symfony.com/contributors"
                }
            ],
            "description": "Generic abstractions related to writing services",
            "homepage": "https://symfony.com",
            "keywords": [
                "abstractions",
                "contracts",
                "decoupling",
                "interfaces",
                "interoperability",
                "standards"
            ],
            "support": {
                "source": "https://github.com/symfony/service-contracts/tree/v2.5.2"
            },
            "funding": [
                {
                    "url": "https://symfony.com/sponsor",
                    "type": "custom"
                },
                {
                    "url": "https://github.com/fabpot",
                    "type": "github"
                },
                {
                    "url": "https://tidelift.com/funding/github/packagist/symfony/symfony",
                    "type": "tidelift"
                }
            ],
            "time": "2022-05-30T19:17:29+00:00"
        },
        {
            "name": "symfony/string",
<<<<<<< HEAD
            "version": "v6.3.2",
            "source": {
                "type": "git",
                "url": "https://github.com/symfony/string.git",
                "reference": "53d1a83225002635bca3482fcbf963001313fb68"
            },
            "dist": {
                "type": "zip",
                "url": "https://api.github.com/repos/symfony/string/zipball/53d1a83225002635bca3482fcbf963001313fb68",
                "reference": "53d1a83225002635bca3482fcbf963001313fb68",
=======
            "version": "v5.4.26",
            "source": {
                "type": "git",
                "url": "https://github.com/symfony/string.git",
                "reference": "1181fe9270e373537475e826873b5867b863883c"
            },
            "dist": {
                "type": "zip",
                "url": "https://api.github.com/repos/symfony/string/zipball/1181fe9270e373537475e826873b5867b863883c",
                "reference": "1181fe9270e373537475e826873b5867b863883c",
>>>>>>> 88dd9843
                "shasum": ""
            },
            "require": {
                "php": ">=8.1",
                "symfony/polyfill-ctype": "~1.8",
                "symfony/polyfill-intl-grapheme": "~1.0",
                "symfony/polyfill-intl-normalizer": "~1.0",
                "symfony/polyfill-mbstring": "~1.0"
            },
            "conflict": {
                "symfony/translation-contracts": "<2.5"
            },
            "require-dev": {
                "symfony/error-handler": "^5.4|^6.0",
                "symfony/http-client": "^5.4|^6.0",
                "symfony/intl": "^6.2",
                "symfony/translation-contracts": "^2.5|^3.0",
                "symfony/var-exporter": "^5.4|^6.0"
            },
            "type": "library",
            "autoload": {
                "files": [
                    "Resources/functions.php"
                ],
                "psr-4": {
                    "Symfony\\Component\\String\\": ""
                },
                "exclude-from-classmap": [
                    "/Tests/"
                ]
            },
            "notification-url": "https://packagist.org/downloads/",
            "license": [
                "MIT"
            ],
            "authors": [
                {
                    "name": "Nicolas Grekas",
                    "email": "p@tchwork.com"
                },
                {
                    "name": "Symfony Community",
                    "homepage": "https://symfony.com/contributors"
                }
            ],
            "description": "Provides an object-oriented API to strings and deals with bytes, UTF-8 code points and grapheme clusters in a unified way",
            "homepage": "https://symfony.com",
            "keywords": [
                "grapheme",
                "i18n",
                "string",
                "unicode",
                "utf-8",
                "utf8"
            ],
            "support": {
<<<<<<< HEAD
                "source": "https://github.com/symfony/string/tree/v6.3.2"
=======
                "source": "https://github.com/symfony/string/tree/v5.4.26"
>>>>>>> 88dd9843
            },
            "funding": [
                {
                    "url": "https://symfony.com/sponsor",
                    "type": "custom"
                },
                {
                    "url": "https://github.com/fabpot",
                    "type": "github"
                },
                {
                    "url": "https://tidelift.com/funding/github/packagist/symfony/symfony",
                    "type": "tidelift"
                }
            ],
<<<<<<< HEAD
            "time": "2023-07-05T08:41:27+00:00"
=======
            "time": "2023-06-28T12:46:07+00:00"
>>>>>>> 88dd9843
        },
        {
            "name": "symfony/translation-contracts",
            "version": "v3.3.0",
            "source": {
                "type": "git",
                "url": "https://github.com/symfony/translation-contracts.git",
                "reference": "02c24deb352fb0d79db5486c0c79905a85e37e86"
            },
            "dist": {
                "type": "zip",
                "url": "https://api.github.com/repos/symfony/translation-contracts/zipball/02c24deb352fb0d79db5486c0c79905a85e37e86",
                "reference": "02c24deb352fb0d79db5486c0c79905a85e37e86",
                "shasum": ""
            },
            "require": {
                "php": ">=8.1"
            },
            "type": "library",
            "extra": {
                "branch-alias": {
                    "dev-main": "3.4-dev"
                },
                "thanks": {
                    "name": "symfony/contracts",
                    "url": "https://github.com/symfony/contracts"
                }
            },
            "autoload": {
                "psr-4": {
                    "Symfony\\Contracts\\Translation\\": ""
                },
                "exclude-from-classmap": [
                    "/Test/"
                ]
            },
            "notification-url": "https://packagist.org/downloads/",
            "license": [
                "MIT"
            ],
            "authors": [
                {
                    "name": "Nicolas Grekas",
                    "email": "p@tchwork.com"
                },
                {
                    "name": "Symfony Community",
                    "homepage": "https://symfony.com/contributors"
                }
            ],
            "description": "Generic abstractions related to translation",
            "homepage": "https://symfony.com",
            "keywords": [
                "abstractions",
                "contracts",
                "decoupling",
                "interfaces",
                "interoperability",
                "standards"
            ],
            "support": {
                "source": "https://github.com/symfony/translation-contracts/tree/v3.3.0"
            },
            "funding": [
                {
                    "url": "https://symfony.com/sponsor",
                    "type": "custom"
                },
                {
                    "url": "https://github.com/fabpot",
                    "type": "github"
                },
                {
                    "url": "https://tidelift.com/funding/github/packagist/symfony/symfony",
                    "type": "tidelift"
                }
            ],
            "time": "2023-05-30T17:17:10+00:00"
        },
        {
            "name": "symfony/var-exporter",
            "version": "v6.3.2",
            "source": {
                "type": "git",
                "url": "https://github.com/symfony/var-exporter.git",
                "reference": "3400949782c0cb5b3e73aa64cfd71dde000beccc"
            },
            "dist": {
                "type": "zip",
                "url": "https://api.github.com/repos/symfony/var-exporter/zipball/3400949782c0cb5b3e73aa64cfd71dde000beccc",
                "reference": "3400949782c0cb5b3e73aa64cfd71dde000beccc",
                "shasum": ""
            },
            "require": {
                "php": ">=8.1"
            },
            "require-dev": {
                "symfony/var-dumper": "^5.4|^6.0"
            },
            "type": "library",
            "autoload": {
                "psr-4": {
                    "Symfony\\Component\\VarExporter\\": ""
                },
                "exclude-from-classmap": [
                    "/Tests/"
                ]
            },
            "notification-url": "https://packagist.org/downloads/",
            "license": [
                "MIT"
            ],
            "authors": [
                {
                    "name": "Nicolas Grekas",
                    "email": "p@tchwork.com"
                },
                {
                    "name": "Symfony Community",
                    "homepage": "https://symfony.com/contributors"
                }
            ],
            "description": "Allows exporting any serializable PHP data structure to plain PHP code",
            "homepage": "https://symfony.com",
            "keywords": [
                "clone",
                "construct",
                "export",
                "hydrate",
                "instantiate",
                "lazy-loading",
                "proxy",
                "serialize"
            ],
            "support": {
                "source": "https://github.com/symfony/var-exporter/tree/v6.3.2"
            },
            "funding": [
                {
                    "url": "https://symfony.com/sponsor",
                    "type": "custom"
                },
                {
                    "url": "https://github.com/fabpot",
                    "type": "github"
                },
                {
                    "url": "https://tidelift.com/funding/github/packagist/symfony/symfony",
                    "type": "tidelift"
                }
            ],
            "time": "2023-07-26T17:39:03+00:00"
        },
        {
            "name": "tecnickcom/tcpdf",
            "version": "6.6.2",
            "source": {
                "type": "git",
                "url": "https://github.com/tecnickcom/TCPDF.git",
                "reference": "e3cffc9bcbc76e89e167e9eb0bbda0cab7518459"
            },
            "dist": {
                "type": "zip",
                "url": "https://api.github.com/repos/tecnickcom/TCPDF/zipball/e3cffc9bcbc76e89e167e9eb0bbda0cab7518459",
                "reference": "e3cffc9bcbc76e89e167e9eb0bbda0cab7518459",
                "shasum": ""
            },
            "require": {
                "php": ">=5.3.0"
            },
            "type": "library",
            "autoload": {
                "classmap": [
                    "config",
                    "include",
                    "tcpdf.php",
                    "tcpdf_parser.php",
                    "tcpdf_import.php",
                    "tcpdf_barcodes_1d.php",
                    "tcpdf_barcodes_2d.php",
                    "include/tcpdf_colors.php",
                    "include/tcpdf_filters.php",
                    "include/tcpdf_font_data.php",
                    "include/tcpdf_fonts.php",
                    "include/tcpdf_images.php",
                    "include/tcpdf_static.php",
                    "include/barcodes/datamatrix.php",
                    "include/barcodes/pdf417.php",
                    "include/barcodes/qrcode.php"
                ]
            },
            "notification-url": "https://packagist.org/downloads/",
            "license": [
                "LGPL-3.0-only"
            ],
            "authors": [
                {
                    "name": "Nicola Asuni",
                    "email": "info@tecnick.com",
                    "role": "lead"
                }
            ],
            "description": "TCPDF is a PHP class for generating PDF documents and barcodes.",
            "homepage": "http://www.tcpdf.org/",
            "keywords": [
                "PDFD32000-2008",
                "TCPDF",
                "barcodes",
                "datamatrix",
                "pdf",
                "pdf417",
                "qrcode"
            ],
            "support": {
                "issues": "https://github.com/tecnickcom/TCPDF/issues",
                "source": "https://github.com/tecnickcom/TCPDF/tree/6.6.2"
            },
            "funding": [
                {
                    "url": "https://www.paypal.com/cgi-bin/webscr?cmd=_donations&currency_code=GBP&business=paypal@tecnick.com&item_name=donation%20for%20tcpdf%20project",
                    "type": "custom"
                }
            ],
            "time": "2022-12-17T10:28:59+00:00"
        },
        {
            "name": "thenetworg/oauth2-azure",
            "version": "v2.2.1",
            "source": {
                "type": "git",
                "url": "https://github.com/TheNetworg/oauth2-azure.git",
                "reference": "e092f6fca469f8109aab4694e9e2dee98717af17"
            },
            "dist": {
                "type": "zip",
                "url": "https://api.github.com/repos/TheNetworg/oauth2-azure/zipball/e092f6fca469f8109aab4694e9e2dee98717af17",
                "reference": "e092f6fca469f8109aab4694e9e2dee98717af17",
                "shasum": ""
            },
            "require": {
                "ext-json": "*",
                "ext-openssl": "*",
                "firebase/php-jwt": "~3.0||~4.0||~5.0||~6.0 < 6.8",
                "league/oauth2-client": "~2.0",
                "php": "^7.1|^8.0"
            },
            "require-dev": {
                "phpunit/phpunit": "^9.6"
            },
            "type": "library",
            "autoload": {
                "psr-4": {
                    "TheNetworg\\OAuth2\\Client\\": "src/"
                }
            },
            "notification-url": "https://packagist.org/downloads/",
            "license": [
                "MIT"
            ],
            "authors": [
                {
                    "name": "Jan Hajek",
                    "email": "jan.hajek@thenetw.org",
                    "homepage": "https://thenetw.org"
                }
            ],
            "description": "Azure Active Directory OAuth 2.0 Client Provider for The PHP League OAuth2-Client",
            "keywords": [
                "SSO",
                "aad",
                "authorization",
                "azure",
                "azure active directory",
                "client",
                "microsoft",
                "oauth",
                "oauth2",
                "windows azure"
            ],
            "support": {
                "issues": "https://github.com/TheNetworg/oauth2-azure/issues",
                "source": "https://github.com/TheNetworg/oauth2-azure/tree/v2.2.1"
            },
            "time": "2023-08-01T09:16:29+00:00"
        },
        {
            "name": "twig/markdown-extra",
            "version": "v3.7.0",
            "source": {
                "type": "git",
                "url": "https://github.com/twigphp/markdown-extra.git",
                "reference": "8f1179e279cea6ef14066a4560b859df58acd5d8"
            },
            "dist": {
                "type": "zip",
                "url": "https://api.github.com/repos/twigphp/markdown-extra/zipball/8f1179e279cea6ef14066a4560b859df58acd5d8",
                "reference": "8f1179e279cea6ef14066a4560b859df58acd5d8",
                "shasum": ""
            },
            "require": {
                "php": ">=7.1.3",
                "twig/twig": "^2.7|^3.0"
            },
            "require-dev": {
                "erusev/parsedown": "^1.7",
                "league/commonmark": "^1.0|^2.0",
                "league/html-to-markdown": "^4.8|^5.0",
                "michelf/php-markdown": "^1.8|^2.0",
                "symfony/phpunit-bridge": "^4.4.9|^5.0.9|^6.0"
            },
            "type": "library",
            "autoload": {
                "psr-4": {
                    "Twig\\Extra\\Markdown\\": ""
                },
                "exclude-from-classmap": [
                    "/Tests/"
                ]
            },
            "notification-url": "https://packagist.org/downloads/",
            "license": [
                "MIT"
            ],
            "authors": [
                {
                    "name": "Fabien Potencier",
                    "email": "fabien@symfony.com",
                    "homepage": "http://fabien.potencier.org",
                    "role": "Lead Developer"
                }
            ],
            "description": "A Twig extension for Markdown",
            "homepage": "https://twig.symfony.com",
            "keywords": [
                "html",
                "markdown",
                "twig"
            ],
            "support": {
                "source": "https://github.com/twigphp/markdown-extra/tree/v3.7.0"
            },
            "funding": [
                {
                    "url": "https://github.com/fabpot",
                    "type": "github"
                },
                {
                    "url": "https://tidelift.com/funding/github/packagist/twig/twig",
                    "type": "tidelift"
                }
            ],
            "time": "2023-02-09T06:45:16+00:00"
        },
        {
            "name": "twig/string-extra",
            "version": "v3.7.0",
            "source": {
                "type": "git",
                "url": "https://github.com/twigphp/string-extra.git",
                "reference": "fab682645b3f8730fbdb7bf9ec8fe668d6f76638"
            },
            "dist": {
                "type": "zip",
                "url": "https://api.github.com/repos/twigphp/string-extra/zipball/fab682645b3f8730fbdb7bf9ec8fe668d6f76638",
                "reference": "fab682645b3f8730fbdb7bf9ec8fe668d6f76638",
                "shasum": ""
            },
            "require": {
                "php": ">=7.2.5",
                "symfony/string": "^5.0|^6.0",
                "symfony/translation-contracts": "^1.1|^2|^3",
                "twig/twig": "^2.7|^3.0"
            },
            "require-dev": {
                "symfony/phpunit-bridge": "^4.4.9|^5.0.9|^6.0"
            },
            "type": "library",
            "autoload": {
                "psr-4": {
                    "Twig\\Extra\\String\\": ""
                },
                "exclude-from-classmap": [
                    "/Tests/"
                ]
            },
            "notification-url": "https://packagist.org/downloads/",
            "license": [
                "MIT"
            ],
            "authors": [
                {
                    "name": "Fabien Potencier",
                    "email": "fabien@symfony.com",
                    "homepage": "http://fabien.potencier.org",
                    "role": "Lead Developer"
                }
            ],
            "description": "A Twig extension for Symfony String",
            "homepage": "https://twig.symfony.com",
            "keywords": [
                "html",
                "string",
                "twig",
                "unicode"
            ],
            "support": {
                "source": "https://github.com/twigphp/string-extra/tree/v3.7.0"
            },
            "funding": [
                {
                    "url": "https://github.com/fabpot",
                    "type": "github"
                },
                {
                    "url": "https://tidelift.com/funding/github/packagist/twig/twig",
                    "type": "tidelift"
                }
            ],
            "time": "2023-02-09T06:45:16+00:00"
        },
        {
            "name": "twig/twig",
            "version": "v3.7.0",
            "source": {
                "type": "git",
                "url": "https://github.com/twigphp/Twig.git",
                "reference": "5cf942bbab3df42afa918caeba947f1b690af64b"
            },
            "dist": {
                "type": "zip",
                "url": "https://api.github.com/repos/twigphp/Twig/zipball/5cf942bbab3df42afa918caeba947f1b690af64b",
                "reference": "5cf942bbab3df42afa918caeba947f1b690af64b",
                "shasum": ""
            },
            "require": {
                "php": ">=7.2.5",
                "symfony/polyfill-ctype": "^1.8",
                "symfony/polyfill-mbstring": "^1.3"
            },
            "require-dev": {
                "psr/container": "^1.0|^2.0",
                "symfony/phpunit-bridge": "^4.4.9|^5.0.9|^6.0"
            },
            "type": "library",
            "autoload": {
                "psr-4": {
                    "Twig\\": "src/"
                }
            },
            "notification-url": "https://packagist.org/downloads/",
            "license": [
                "BSD-3-Clause"
            ],
            "authors": [
                {
                    "name": "Fabien Potencier",
                    "email": "fabien@symfony.com",
                    "homepage": "http://fabien.potencier.org",
                    "role": "Lead Developer"
                },
                {
                    "name": "Twig Team",
                    "role": "Contributors"
                },
                {
                    "name": "Armin Ronacher",
                    "email": "armin.ronacher@active-4.com",
                    "role": "Project Founder"
                }
            ],
            "description": "Twig, the flexible, fast, and secure template language for PHP",
            "homepage": "https://twig.symfony.com",
            "keywords": [
                "templating"
            ],
            "support": {
                "issues": "https://github.com/twigphp/Twig/issues",
                "source": "https://github.com/twigphp/Twig/tree/v3.7.0"
            },
            "funding": [
                {
                    "url": "https://github.com/fabpot",
                    "type": "github"
                },
                {
                    "url": "https://tidelift.com/funding/github/packagist/twig/twig",
                    "type": "tidelift"
                }
            ],
            "time": "2023-07-26T07:16:09+00:00"
        },
        {
            "name": "wapmorgan/unified-archive",
            "version": "1.2.0",
            "source": {
                "type": "git",
                "url": "https://github.com/wapmorgan/UnifiedArchive.git",
                "reference": "5f02ad060223fd714aaf7f64a18d8e819ac0ab93"
            },
            "dist": {
                "type": "zip",
                "url": "https://api.github.com/repos/wapmorgan/UnifiedArchive/zipball/5f02ad060223fd714aaf7f64a18d8e819ac0ab93",
                "reference": "5f02ad060223fd714aaf7f64a18d8e819ac0ab93",
                "shasum": ""
            },
            "require": {
                "ext-fileinfo": "*",
                "php": ">=5.5.0"
            },
            "replace": {
                "pclzip/pclzip": "2.8.2",
                "wapmorgan/cam": "1.0.2"
            },
            "require-dev": {
                "phpunit/phpunit": "~4.8|9.5.16",
                "symfony/console": "~v3.4.47|~v4.4.42|~5.4|~6.1"
            },
            "suggest": {
                "alchemy/zippy": "[utility + bridge] ZIP, TAR, GZIP, BZIP2 support (with combinations) via console programs",
                "bin-ncompress": "[utility] TAR.Z support via console program",
                "ext-bz2": "[extension] BZ2 (BZIP2) support",
                "ext-phar": "[extension] TAR/ZIP support",
                "ext-rar": "[extension] RAR support",
                "ext-xz": "[extension] XZ (LZMA) support",
                "ext-zip": "[extension] ZIP support",
                "ext-zlib": "[extension] GZ (GZIP) support",
                "gemorroj/archive7z": "[utility + bridge] 7ZIP (and a lot of other formats) support via console program",
                "nelexa/zip": "[pure] ZIP native support",
                "pear/archive_tar": "[pure] another native TAR support",
                "phpclasses/php-iso-file": "[pure] native ISO support",
                "splitbrain/php-archive": "[pure] ZIP/TAR (tgz/tbz2) native support",
                "symfony/console": "Requirement for cam (Console Archive Manager)",
                "wapmorgan/cab-archive": "[pure] native CAB support"
            },
            "bin": [
                "bin/cam"
            ],
            "type": "library",
            "extra": {
                "phar-builder": {
                    "compression": "BZip2",
                    "name": "cam.phar",
                    "output-dir": "./",
                    "entry-point": "bin/cam",
                    "include": [
                        "bin",
                        "src",
                        "vendor"
                    ],
                    "events": {
                        "command.package.start": "git describe --tags > bin/version.txt",
                        "command.package.end": "chmod +x cam.phar && rm bin/version.txt"
                    }
                }
            },
            "autoload": {
                "psr-4": {
                    "wapmorgan\\UnifiedArchive\\": "src/"
                }
            },
            "notification-url": "https://packagist.org/downloads/",
            "license": [
                "MIT"
            ],
            "authors": [
                {
                    "name": "wapmorgan",
                    "email": "wapmorgan@gmail.com",
                    "role": "developer"
                }
            ],
            "description": "UnifiedArchive - an archive manager with unified interface of working with all popular archive formats (zip/7z/rar/gz/bz2/xz/cab/tar/tar.gz/tar.bz2/tar.x/tar.Z/...) for PHP with ability for listing, reading, extracting and creation + built-in console archive manager.",
            "keywords": [
                "7z",
                "archive",
                "bzip2",
                "cab",
                "compression",
                "gzip",
                "iso",
                "lzma2",
                "ncompress",
                "rar",
                "tar",
                "zip"
            ],
            "support": {
                "issues": "https://github.com/wapmorgan/UnifiedArchive/issues",
                "source": "https://github.com/wapmorgan/UnifiedArchive/tree/1.2.0"
            },
            "time": "2023-06-30T15:52:56+00:00"
        },
        {
            "name": "webmozart/assert",
            "version": "1.11.0",
            "source": {
                "type": "git",
                "url": "https://github.com/webmozarts/assert.git",
                "reference": "11cb2199493b2f8a3b53e7f19068fc6aac760991"
            },
            "dist": {
                "type": "zip",
                "url": "https://api.github.com/repos/webmozarts/assert/zipball/11cb2199493b2f8a3b53e7f19068fc6aac760991",
                "reference": "11cb2199493b2f8a3b53e7f19068fc6aac760991",
                "shasum": ""
            },
            "require": {
                "ext-ctype": "*",
                "php": "^7.2 || ^8.0"
            },
            "conflict": {
                "phpstan/phpstan": "<0.12.20",
                "vimeo/psalm": "<4.6.1 || 4.6.2"
            },
            "require-dev": {
                "phpunit/phpunit": "^8.5.13"
            },
            "type": "library",
            "extra": {
                "branch-alias": {
                    "dev-master": "1.10-dev"
                }
            },
            "autoload": {
                "psr-4": {
                    "Webmozart\\Assert\\": "src/"
                }
            },
            "notification-url": "https://packagist.org/downloads/",
            "license": [
                "MIT"
            ],
            "authors": [
                {
                    "name": "Bernhard Schussek",
                    "email": "bschussek@gmail.com"
                }
            ],
            "description": "Assertions to validate method input/output with nice error messages.",
            "keywords": [
                "assert",
                "check",
                "validate"
            ],
            "support": {
                "issues": "https://github.com/webmozarts/assert/issues",
                "source": "https://github.com/webmozarts/assert/tree/1.11.0"
            },
            "time": "2022-06-03T18:03:27+00:00"
        }
    ],
    "packages-dev": [
        {
            "name": "atoum/atoum",
            "version": "4.1",
            "source": {
                "type": "git",
                "url": "https://github.com/atoum/atoum.git",
                "reference": "e866f3d4ad683c35757cd73fc6da3e3d5e563667"
            },
            "dist": {
                "type": "zip",
                "url": "https://api.github.com/repos/atoum/atoum/zipball/e866f3d4ad683c35757cd73fc6da3e3d5e563667",
                "reference": "e866f3d4ad683c35757cd73fc6da3e3d5e563667",
                "shasum": ""
            },
            "require": {
                "ext-hash": "*",
                "ext-json": "*",
                "ext-tokenizer": "*",
                "ext-xml": "*",
                "php": "^7.4 || ^8.0"
            },
            "replace": {
                "mageekguy/atoum": "*"
            },
            "require-dev": {
                "friendsofphp/php-cs-fixer": "^3.2"
            },
            "suggest": {
                "atoum/stubs": "Provides IDE support (like autocompletion) for atoum",
                "ext-mbstring": "Provides support for UTF-8 strings",
                "ext-xdebug": "Provides code coverage report (>= 2.3)"
            },
            "bin": [
                "bin/atoum"
            ],
            "type": "library",
            "extra": {
                "branch-alias": {
                    "dev-master": "4.x-dev"
                }
            },
            "autoload": {
                "classmap": [
                    "classes/"
                ]
            },
            "notification-url": "https://packagist.org/downloads/",
            "license": [
                "BSD-3-Clause"
            ],
            "authors": [
                {
                    "name": "Frédéric Hardy",
                    "email": "frederic.hardy@atoum.org",
                    "homepage": "http://blog.mageekbox.net"
                },
                {
                    "name": "François Dussert",
                    "email": "francois.dussert@atoum.org"
                },
                {
                    "name": "Gérald Croes",
                    "email": "gerald.croes@atoum.org"
                },
                {
                    "name": "Julien Bianchi",
                    "email": "julien.bianchi@atoum.org"
                },
                {
                    "name": "Ludovic Fleury",
                    "email": "ludovic.fleury@atoum.org"
                }
            ],
            "description": "Simple modern and intuitive unit testing framework for PHP 5.3+",
            "homepage": "http://www.atoum.org",
            "keywords": [
                "TDD",
                "atoum",
                "test",
                "unit testing"
            ],
            "support": {
                "issues": "https://github.com/atoum/atoum/issues",
                "source": "https://github.com/atoum/atoum/tree/4.1"
            },
            "time": "2022-11-20T20:18:31+00:00"
        },
        {
            "name": "friendsoftwig/twigcs",
            "version": "v6.1.0",
            "source": {
                "type": "git",
                "url": "https://github.com/friendsoftwig/twigcs.git",
                "reference": "3c36d606c4f19db0dd2a01b735ec7a8151b7f182"
            },
            "dist": {
                "type": "zip",
                "url": "https://api.github.com/repos/friendsoftwig/twigcs/zipball/3c36d606c4f19db0dd2a01b735ec7a8151b7f182",
                "reference": "3c36d606c4f19db0dd2a01b735ec7a8151b7f182",
                "shasum": ""
            },
            "require": {
                "ext-ctype": "*",
                "ext-hash": "*",
                "ext-json": "*",
                "ext-mbstring": "*",
                "ext-simplexml": "*",
                "php": "~7.4.0 || ~8.0.0 || ~8.1.0 || ~8.2.0",
                "symfony/console": "^4.4 || ^5.3 || ^6.0",
                "symfony/filesystem": "^4.4 || ^5.3 || ^6.0",
                "symfony/finder": "^4.4 || ^5.3 || ^6.0"
            },
            "require-dev": {
                "phpunit/phpunit": "^9.5.20",
                "symfony/phpunit-bridge": "^6.2.3"
            },
            "bin": [
                "bin/twigcs"
            ],
            "type": "library",
            "autoload": {
                "psr-4": {
                    "FriendsOfTwig\\Twigcs\\": "src/"
                }
            },
            "notification-url": "https://packagist.org/downloads/",
            "license": [
                "MIT"
            ],
            "authors": [
                {
                    "name": "Tristan Maindron",
                    "email": "tmaindron@gmail.com"
                }
            ],
            "description": "Checkstyle automation for Twig",
            "support": {
                "issues": "https://github.com/friendsoftwig/twigcs/issues",
                "source": "https://github.com/friendsoftwig/twigcs/tree/v6.1.0"
            },
            "time": "2023-01-04T16:01:24+00:00"
        },
        {
            "name": "glpi-project/tools",
            "version": "0.6.4",
            "source": {
                "type": "git",
                "url": "https://github.com/glpi-project/tools.git",
                "reference": "8ef917fa2967e716eaed198bb803f418a80cd621"
            },
            "dist": {
                "type": "zip",
                "url": "https://api.github.com/repos/glpi-project/tools/zipball/8ef917fa2967e716eaed198bb803f418a80cd621",
                "reference": "8ef917fa2967e716eaed198bb803f418a80cd621",
                "shasum": ""
            },
            "require": {
                "symfony/console": "^5.4 || ^6.0",
                "twig/twig": "^3.3"
            },
            "bin": [
                "bin/extract-locales",
                "bin/licence-headers-check",
                "tools/plugin-release"
            ],
            "type": "library",
            "autoload": {
                "psr-4": {
                    "Glpi\\": "src/"
                }
            },
            "notification-url": "https://packagist.org/downloads/",
            "license": [
                "GPL-3.0-or-later"
            ],
            "authors": [
                {
                    "name": "Teclib'",
                    "email": "glpi@teclib.com",
                    "homepage": "http://teclib-group.com"
                }
            ],
            "description": "Various tools for GLPI and its plugins",
            "keywords": [
                "glpi",
                "plugins",
                "tools"
            ],
            "support": {
                "issues": "https://github.com/glpi-project/tools/issues",
                "source": "https://github.com/glpi-project/tools"
            },
            "time": "2023-07-27T12:32:25+00:00"
        },
        {
            "name": "maglnet/composer-require-checker",
            "version": "4.2.0",
            "source": {
                "type": "git",
                "url": "https://github.com/maglnet/ComposerRequireChecker.git",
                "reference": "fb2a69aa2b7307541233536f179275e99451b339"
            },
            "dist": {
                "type": "zip",
                "url": "https://api.github.com/repos/maglnet/ComposerRequireChecker/zipball/fb2a69aa2b7307541233536f179275e99451b339",
                "reference": "fb2a69aa2b7307541233536f179275e99451b339",
                "shasum": ""
            },
            "require": {
                "composer-runtime-api": "^2.0.0",
                "ext-phar": "*",
                "nikic/php-parser": "^4.13.0",
                "php": "^8.0",
                "symfony/console": "^6.0.0",
                "webmozart/assert": "^1.9.1",
                "webmozart/glob": "^4.4.0"
            },
            "require-dev": {
                "doctrine/coding-standard": "^9.0.0",
                "ext-zend-opcache": "*",
                "mikey179/vfsstream": "^1.6.10",
                "phing/phing": "^2.17.0",
                "phpstan/phpstan": "^1.2.0",
                "phpunit/phpunit": "^9.5.10",
                "roave/infection-static-analysis-plugin": "1.13.x-dev as 1.13.0",
                "vimeo/psalm": "^4.15"
            },
            "bin": [
                "bin/composer-require-checker"
            ],
            "type": "library",
            "extra": {
                "branch-alias": {
                    "dev-master": "2.1-dev"
                }
            },
            "autoload": {
                "psr-4": {
                    "ComposerRequireChecker\\": "src/ComposerRequireChecker"
                }
            },
            "notification-url": "https://packagist.org/downloads/",
            "license": [
                "MIT"
            ],
            "authors": [
                {
                    "name": "Marco Pivetta",
                    "email": "ocramius@gmail.com",
                    "homepage": "http://ocramius.github.io/"
                },
                {
                    "name": "Matthias Glaub",
                    "email": "magl@magl.net",
                    "homepage": "http://magl.net"
                }
            ],
            "description": "CLI tool to analyze composer dependencies and verify that no unknown symbols are used in the sources of a package",
            "homepage": "https://github.com/maglnet/ComposerRequireChecker",
            "keywords": [
                "analysis",
                "cli",
                "composer",
                "dependency",
                "imports",
                "require",
                "requirements"
            ],
            "support": {
                "issues": "https://github.com/maglnet/ComposerRequireChecker/issues",
                "source": "https://github.com/maglnet/ComposerRequireChecker/tree/4.2.0"
            },
            "time": "2022-08-30T09:36:29+00:00"
        },
        {
            "name": "mikey179/vfsstream",
            "version": "v1.6.11",
            "source": {
                "type": "git",
                "url": "https://github.com/bovigo/vfsStream.git",
                "reference": "17d16a85e6c26ce1f3e2fa9ceeacdc2855db1e9f"
            },
            "dist": {
                "type": "zip",
                "url": "https://api.github.com/repos/bovigo/vfsStream/zipball/17d16a85e6c26ce1f3e2fa9ceeacdc2855db1e9f",
                "reference": "17d16a85e6c26ce1f3e2fa9ceeacdc2855db1e9f",
                "shasum": ""
            },
            "require": {
                "php": ">=5.3.0"
            },
            "require-dev": {
                "phpunit/phpunit": "^4.5|^5.0"
            },
            "type": "library",
            "extra": {
                "branch-alias": {
                    "dev-master": "1.6.x-dev"
                }
            },
            "autoload": {
                "psr-0": {
                    "org\\bovigo\\vfs\\": "src/main/php"
                }
            },
            "notification-url": "https://packagist.org/downloads/",
            "license": [
                "BSD-3-Clause"
            ],
            "authors": [
                {
                    "name": "Frank Kleine",
                    "homepage": "http://frankkleine.de/",
                    "role": "Developer"
                }
            ],
            "description": "Virtual file system to mock the real file system in unit tests.",
            "homepage": "http://vfs.bovigo.org/",
            "support": {
                "issues": "https://github.com/bovigo/vfsStream/issues",
                "source": "https://github.com/bovigo/vfsStream/tree/master",
                "wiki": "https://github.com/bovigo/vfsStream/wiki"
            },
            "time": "2022-02-23T02:02:42+00:00"
        },
        {
            "name": "nikic/php-parser",
            "version": "v4.15.1",
            "source": {
                "type": "git",
                "url": "https://github.com/nikic/PHP-Parser.git",
                "reference": "0ef6c55a3f47f89d7a374e6f835197a0b5fcf900"
            },
            "dist": {
                "type": "zip",
                "url": "https://api.github.com/repos/nikic/PHP-Parser/zipball/0ef6c55a3f47f89d7a374e6f835197a0b5fcf900",
                "reference": "0ef6c55a3f47f89d7a374e6f835197a0b5fcf900",
                "shasum": ""
            },
            "require": {
                "ext-tokenizer": "*",
                "php": ">=7.0"
            },
            "require-dev": {
                "ircmaxell/php-yacc": "^0.0.7",
                "phpunit/phpunit": "^6.5 || ^7.0 || ^8.0 || ^9.0"
            },
            "bin": [
                "bin/php-parse"
            ],
            "type": "library",
            "extra": {
                "branch-alias": {
                    "dev-master": "4.9-dev"
                }
            },
            "autoload": {
                "psr-4": {
                    "PhpParser\\": "lib/PhpParser"
                }
            },
            "notification-url": "https://packagist.org/downloads/",
            "license": [
                "BSD-3-Clause"
            ],
            "authors": [
                {
                    "name": "Nikita Popov"
                }
            ],
            "description": "A PHP parser written in PHP",
            "keywords": [
                "parser",
                "php"
            ],
            "support": {
                "issues": "https://github.com/nikic/PHP-Parser/issues",
                "source": "https://github.com/nikic/PHP-Parser/tree/v4.15.1"
            },
            "time": "2022-09-04T07:30:47+00:00"
        },
        {
            "name": "php-parallel-lint/php-parallel-lint",
            "version": "v1.3.2",
            "source": {
                "type": "git",
                "url": "https://github.com/php-parallel-lint/PHP-Parallel-Lint.git",
                "reference": "6483c9832e71973ed29cf71bd6b3f4fde438a9de"
            },
            "dist": {
                "type": "zip",
                "url": "https://api.github.com/repos/php-parallel-lint/PHP-Parallel-Lint/zipball/6483c9832e71973ed29cf71bd6b3f4fde438a9de",
                "reference": "6483c9832e71973ed29cf71bd6b3f4fde438a9de",
                "shasum": ""
            },
            "require": {
                "ext-json": "*",
                "php": ">=5.3.0"
            },
            "replace": {
                "grogy/php-parallel-lint": "*",
                "jakub-onderka/php-parallel-lint": "*"
            },
            "require-dev": {
                "nette/tester": "^1.3 || ^2.0",
                "php-parallel-lint/php-console-highlighter": "0.* || ^1.0",
                "squizlabs/php_codesniffer": "^3.6"
            },
            "suggest": {
                "php-parallel-lint/php-console-highlighter": "Highlight syntax in code snippet"
            },
            "bin": [
                "parallel-lint"
            ],
            "type": "library",
            "autoload": {
                "classmap": [
                    "./src/"
                ]
            },
            "notification-url": "https://packagist.org/downloads/",
            "license": [
                "BSD-2-Clause"
            ],
            "authors": [
                {
                    "name": "Jakub Onderka",
                    "email": "ahoj@jakubonderka.cz"
                }
            ],
            "description": "This tool check syntax of PHP files about 20x faster than serial check.",
            "homepage": "https://github.com/php-parallel-lint/PHP-Parallel-Lint",
            "support": {
                "issues": "https://github.com/php-parallel-lint/PHP-Parallel-Lint/issues",
                "source": "https://github.com/php-parallel-lint/PHP-Parallel-Lint/tree/v1.3.2"
            },
            "time": "2022-02-21T12:50:22+00:00"
        },
        {
            "name": "phpstan/extension-installer",
            "version": "1.3.1",
            "source": {
                "type": "git",
                "url": "https://github.com/phpstan/extension-installer.git",
                "reference": "f45734bfb9984c6c56c4486b71230355f066a58a"
            },
            "dist": {
                "type": "zip",
                "url": "https://api.github.com/repos/phpstan/extension-installer/zipball/f45734bfb9984c6c56c4486b71230355f066a58a",
                "reference": "f45734bfb9984c6c56c4486b71230355f066a58a",
                "shasum": ""
            },
            "require": {
                "composer-plugin-api": "^2.0",
                "php": "^7.2 || ^8.0",
                "phpstan/phpstan": "^1.9.0"
            },
            "require-dev": {
                "composer/composer": "^2.0",
                "php-parallel-lint/php-parallel-lint": "^1.2.0",
                "phpstan/phpstan-strict-rules": "^0.11 || ^0.12 || ^1.0"
            },
            "type": "composer-plugin",
            "extra": {
                "class": "PHPStan\\ExtensionInstaller\\Plugin"
            },
            "autoload": {
                "psr-4": {
                    "PHPStan\\ExtensionInstaller\\": "src/"
                }
            },
            "notification-url": "https://packagist.org/downloads/",
            "license": [
                "MIT"
            ],
            "description": "Composer plugin for automatic installation of PHPStan extensions",
            "support": {
                "issues": "https://github.com/phpstan/extension-installer/issues",
                "source": "https://github.com/phpstan/extension-installer/tree/1.3.1"
            },
            "time": "2023-05-24T08:59:17+00:00"
        },
        {
            "name": "phpstan/phpstan",
            "version": "1.10.26",
            "source": {
                "type": "git",
                "url": "https://github.com/phpstan/phpstan.git",
                "reference": "5d660cbb7e1b89253a47147ae44044f49832351f"
            },
            "dist": {
                "type": "zip",
                "url": "https://api.github.com/repos/phpstan/phpstan/zipball/5d660cbb7e1b89253a47147ae44044f49832351f",
                "reference": "5d660cbb7e1b89253a47147ae44044f49832351f",
                "shasum": ""
            },
            "require": {
                "php": "^7.2|^8.0"
            },
            "conflict": {
                "phpstan/phpstan-shim": "*"
            },
            "bin": [
                "phpstan",
                "phpstan.phar"
            ],
            "type": "library",
            "autoload": {
                "files": [
                    "bootstrap.php"
                ]
            },
            "notification-url": "https://packagist.org/downloads/",
            "license": [
                "MIT"
            ],
            "description": "PHPStan - PHP Static Analysis Tool",
            "keywords": [
                "dev",
                "static analysis"
            ],
            "support": {
                "docs": "https://phpstan.org/user-guide/getting-started",
                "forum": "https://github.com/phpstan/phpstan/discussions",
                "issues": "https://github.com/phpstan/phpstan/issues",
                "security": "https://github.com/phpstan/phpstan/security/policy",
                "source": "https://github.com/phpstan/phpstan-src"
            },
            "funding": [
                {
                    "url": "https://github.com/ondrejmirtes",
                    "type": "github"
                },
                {
                    "url": "https://github.com/phpstan",
                    "type": "github"
                },
                {
                    "url": "https://tidelift.com/funding/github/packagist/phpstan/phpstan",
                    "type": "tidelift"
                }
            ],
            "time": "2023-07-19T12:44:37+00:00"
        },
        {
            "name": "phpstan/phpstan-deprecation-rules",
            "version": "1.1.3",
            "source": {
                "type": "git",
                "url": "https://github.com/phpstan/phpstan-deprecation-rules.git",
                "reference": "a22b36b955a2e9a3d39fe533b6c1bb5359f9c319"
            },
            "dist": {
                "type": "zip",
                "url": "https://api.github.com/repos/phpstan/phpstan-deprecation-rules/zipball/a22b36b955a2e9a3d39fe533b6c1bb5359f9c319",
                "reference": "a22b36b955a2e9a3d39fe533b6c1bb5359f9c319",
                "shasum": ""
            },
            "require": {
                "php": "^7.2 || ^8.0",
                "phpstan/phpstan": "^1.10"
            },
            "require-dev": {
                "php-parallel-lint/php-parallel-lint": "^1.2",
                "phpstan/phpstan-php-parser": "^1.1",
                "phpstan/phpstan-phpunit": "^1.0",
                "phpunit/phpunit": "^9.5"
            },
            "type": "phpstan-extension",
            "extra": {
                "phpstan": {
                    "includes": [
                        "rules.neon"
                    ]
                }
            },
            "autoload": {
                "psr-4": {
                    "PHPStan\\": "src/"
                }
            },
            "notification-url": "https://packagist.org/downloads/",
            "license": [
                "MIT"
            ],
            "description": "PHPStan rules for detecting usage of deprecated classes, methods, properties, constants and traits.",
            "support": {
                "issues": "https://github.com/phpstan/phpstan-deprecation-rules/issues",
                "source": "https://github.com/phpstan/phpstan-deprecation-rules/tree/1.1.3"
            },
            "time": "2023-03-17T07:50:08+00:00"
        },
        {
            "name": "squizlabs/php_codesniffer",
            "version": "3.7.2",
            "source": {
                "type": "git",
                "url": "https://github.com/squizlabs/PHP_CodeSniffer.git",
                "reference": "ed8e00df0a83aa96acf703f8c2979ff33341f879"
            },
            "dist": {
                "type": "zip",
                "url": "https://api.github.com/repos/squizlabs/PHP_CodeSniffer/zipball/ed8e00df0a83aa96acf703f8c2979ff33341f879",
                "reference": "ed8e00df0a83aa96acf703f8c2979ff33341f879",
                "shasum": ""
            },
            "require": {
                "ext-simplexml": "*",
                "ext-tokenizer": "*",
                "ext-xmlwriter": "*",
                "php": ">=5.4.0"
            },
            "require-dev": {
                "phpunit/phpunit": "^4.0 || ^5.0 || ^6.0 || ^7.0"
            },
            "bin": [
                "bin/phpcs",
                "bin/phpcbf"
            ],
            "type": "library",
            "extra": {
                "branch-alias": {
                    "dev-master": "3.x-dev"
                }
            },
            "notification-url": "https://packagist.org/downloads/",
            "license": [
                "BSD-3-Clause"
            ],
            "authors": [
                {
                    "name": "Greg Sherwood",
                    "role": "lead"
                }
            ],
            "description": "PHP_CodeSniffer tokenizes PHP, JavaScript and CSS files and detects violations of a defined set of coding standards.",
            "homepage": "https://github.com/squizlabs/PHP_CodeSniffer",
            "keywords": [
                "phpcs",
                "standards",
                "static analysis"
            ],
            "support": {
                "issues": "https://github.com/squizlabs/PHP_CodeSniffer/issues",
                "source": "https://github.com/squizlabs/PHP_CodeSniffer",
                "wiki": "https://github.com/squizlabs/PHP_CodeSniffer/wiki"
            },
            "time": "2023-02-22T23:07:41+00:00"
        },
        {
            "name": "symfony/browser-kit",
            "version": "v6.2.7",
            "source": {
                "type": "git",
                "url": "https://github.com/symfony/browser-kit.git",
                "reference": "87bd43240e6cc855f70ea1c7a448ab3bd442633c"
            },
            "dist": {
                "type": "zip",
                "url": "https://api.github.com/repos/symfony/browser-kit/zipball/87bd43240e6cc855f70ea1c7a448ab3bd442633c",
                "reference": "87bd43240e6cc855f70ea1c7a448ab3bd442633c",
                "shasum": ""
            },
            "require": {
                "php": ">=8.1",
                "symfony/dom-crawler": "^5.4|^6.0"
            },
            "require-dev": {
                "symfony/css-selector": "^5.4|^6.0",
                "symfony/http-client": "^5.4|^6.0",
                "symfony/mime": "^5.4|^6.0",
                "symfony/process": "^5.4|^6.0"
            },
            "suggest": {
                "symfony/process": ""
            },
            "type": "library",
            "autoload": {
                "psr-4": {
                    "Symfony\\Component\\BrowserKit\\": ""
                },
                "exclude-from-classmap": [
                    "/Tests/"
                ]
            },
            "notification-url": "https://packagist.org/downloads/",
            "license": [
                "MIT"
            ],
            "authors": [
                {
                    "name": "Fabien Potencier",
                    "email": "fabien@symfony.com"
                },
                {
                    "name": "Symfony Community",
                    "homepage": "https://symfony.com/contributors"
                }
            ],
            "description": "Simulates the behavior of a web browser, allowing you to make requests, click on links and submit forms programmatically",
            "homepage": "https://symfony.com",
            "support": {
                "source": "https://github.com/symfony/browser-kit/tree/v6.2.7"
            },
            "funding": [
                {
                    "url": "https://symfony.com/sponsor",
                    "type": "custom"
                },
                {
                    "url": "https://github.com/fabpot",
                    "type": "github"
                },
                {
                    "url": "https://tidelift.com/funding/github/packagist/symfony/symfony",
                    "type": "tidelift"
                }
            ],
            "time": "2023-02-14T08:44:56+00:00"
        },
        {
            "name": "symfony/filesystem",
            "version": "v6.0.13",
            "source": {
                "type": "git",
                "url": "https://github.com/symfony/filesystem.git",
                "reference": "3adca49133bd055ebe6011ed1e012be3c908af79"
            },
            "dist": {
                "type": "zip",
                "url": "https://api.github.com/repos/symfony/filesystem/zipball/3adca49133bd055ebe6011ed1e012be3c908af79",
                "reference": "3adca49133bd055ebe6011ed1e012be3c908af79",
                "shasum": ""
            },
            "require": {
                "php": ">=8.0.2",
                "symfony/polyfill-ctype": "~1.8",
                "symfony/polyfill-mbstring": "~1.8"
            },
            "type": "library",
            "autoload": {
                "psr-4": {
                    "Symfony\\Component\\Filesystem\\": ""
                },
                "exclude-from-classmap": [
                    "/Tests/"
                ]
            },
            "notification-url": "https://packagist.org/downloads/",
            "license": [
                "MIT"
            ],
            "authors": [
                {
                    "name": "Fabien Potencier",
                    "email": "fabien@symfony.com"
                },
                {
                    "name": "Symfony Community",
                    "homepage": "https://symfony.com/contributors"
                }
            ],
            "description": "Provides basic utilities for the filesystem",
            "homepage": "https://symfony.com",
            "support": {
                "source": "https://github.com/symfony/filesystem/tree/v6.0.13"
            },
            "funding": [
                {
                    "url": "https://symfony.com/sponsor",
                    "type": "custom"
                },
                {
                    "url": "https://github.com/fabpot",
                    "type": "github"
                },
                {
                    "url": "https://tidelift.com/funding/github/packagist/symfony/symfony",
                    "type": "tidelift"
                }
            ],
            "time": "2022-09-21T20:25:27+00:00"
        },
        {
            "name": "symfony/finder",
            "version": "v6.0.11",
            "source": {
                "type": "git",
                "url": "https://github.com/symfony/finder.git",
                "reference": "09cb683ba5720385ea6966e5e06be2a34f2568b1"
            },
            "dist": {
                "type": "zip",
                "url": "https://api.github.com/repos/symfony/finder/zipball/09cb683ba5720385ea6966e5e06be2a34f2568b1",
                "reference": "09cb683ba5720385ea6966e5e06be2a34f2568b1",
                "shasum": ""
            },
            "require": {
                "php": ">=8.0.2"
            },
            "type": "library",
            "autoload": {
                "psr-4": {
                    "Symfony\\Component\\Finder\\": ""
                },
                "exclude-from-classmap": [
                    "/Tests/"
                ]
            },
            "notification-url": "https://packagist.org/downloads/",
            "license": [
                "MIT"
            ],
            "authors": [
                {
                    "name": "Fabien Potencier",
                    "email": "fabien@symfony.com"
                },
                {
                    "name": "Symfony Community",
                    "homepage": "https://symfony.com/contributors"
                }
            ],
            "description": "Finds files and directories via an intuitive fluent interface",
            "homepage": "https://symfony.com",
            "support": {
                "source": "https://github.com/symfony/finder/tree/v6.0.11"
            },
            "funding": [
                {
                    "url": "https://symfony.com/sponsor",
                    "type": "custom"
                },
                {
                    "url": "https://github.com/fabpot",
                    "type": "github"
                },
                {
                    "url": "https://tidelift.com/funding/github/packagist/symfony/symfony",
                    "type": "tidelift"
                }
            ],
            "time": "2022-07-29T07:39:48+00:00"
        },
        {
            "name": "symfony/http-client",
<<<<<<< HEAD
            "version": "v6.2.10",
            "source": {
                "type": "git",
                "url": "https://github.com/symfony/http-client.git",
                "reference": "3f5545a91c8e79dedd1a06c4b04e1682c80c42f9"
            },
            "dist": {
                "type": "zip",
                "url": "https://api.github.com/repos/symfony/http-client/zipball/3f5545a91c8e79dedd1a06c4b04e1682c80c42f9",
                "reference": "3f5545a91c8e79dedd1a06c4b04e1682c80c42f9",
=======
            "version": "v5.4.26",
            "source": {
                "type": "git",
                "url": "https://github.com/symfony/http-client.git",
                "reference": "19d48ef7f38e5057ed1789a503cd3eccef039bce"
            },
            "dist": {
                "type": "zip",
                "url": "https://api.github.com/repos/symfony/http-client/zipball/19d48ef7f38e5057ed1789a503cd3eccef039bce",
                "reference": "19d48ef7f38e5057ed1789a503cd3eccef039bce",
>>>>>>> 88dd9843
                "shasum": ""
            },
            "require": {
                "php": ">=8.1",
                "psr/log": "^1|^2|^3",
                "symfony/deprecation-contracts": "^2.1|^3",
                "symfony/http-client-contracts": "^3",
                "symfony/service-contracts": "^1.0|^2|^3"
            },
            "provide": {
                "php-http/async-client-implementation": "*",
                "php-http/client-implementation": "*",
                "psr/http-client-implementation": "1.0",
                "symfony/http-client-implementation": "3.0"
            },
            "require-dev": {
                "amphp/amp": "^2.5",
                "amphp/http-client": "^4.2.1",
                "amphp/http-tunnel": "^1.0",
                "amphp/socket": "^1.1",
                "guzzlehttp/promises": "^1.4",
                "nyholm/psr7": "^1.0",
                "php-http/httplug": "^1.0|^2.0",
                "psr/http-client": "^1.0",
                "symfony/dependency-injection": "^5.4|^6.0",
                "symfony/http-kernel": "^5.4|^6.0",
                "symfony/process": "^5.4|^6.0",
                "symfony/stopwatch": "^5.4|^6.0"
            },
            "type": "library",
            "autoload": {
                "psr-4": {
                    "Symfony\\Component\\HttpClient\\": ""
                },
                "exclude-from-classmap": [
                    "/Tests/"
                ]
            },
            "notification-url": "https://packagist.org/downloads/",
            "license": [
                "MIT"
            ],
            "authors": [
                {
                    "name": "Nicolas Grekas",
                    "email": "p@tchwork.com"
                },
                {
                    "name": "Symfony Community",
                    "homepage": "https://symfony.com/contributors"
                }
            ],
            "description": "Provides powerful methods to fetch HTTP resources synchronously or asynchronously",
            "homepage": "https://symfony.com",
            "keywords": [
                "http"
            ],
            "support": {
<<<<<<< HEAD
                "source": "https://github.com/symfony/http-client/tree/v6.2.10"
=======
                "source": "https://github.com/symfony/http-client/tree/v5.4.26"
>>>>>>> 88dd9843
            },
            "funding": [
                {
                    "url": "https://symfony.com/sponsor",
                    "type": "custom"
                },
                {
                    "url": "https://github.com/fabpot",
                    "type": "github"
                },
                {
                    "url": "https://tidelift.com/funding/github/packagist/symfony/symfony",
                    "type": "tidelift"
                }
            ],
<<<<<<< HEAD
            "time": "2023-04-20T13:12:48+00:00"
=======
            "time": "2023-07-03T12:14:50+00:00"
>>>>>>> 88dd9843
        },
        {
            "name": "symfony/http-client-contracts",
            "version": "v3.2.1",
            "source": {
                "type": "git",
                "url": "https://github.com/symfony/http-client-contracts.git",
                "reference": "df2ecd6cb70e73c1080e6478aea85f5f4da2c48b"
            },
            "dist": {
                "type": "zip",
                "url": "https://api.github.com/repos/symfony/http-client-contracts/zipball/df2ecd6cb70e73c1080e6478aea85f5f4da2c48b",
                "reference": "df2ecd6cb70e73c1080e6478aea85f5f4da2c48b",
                "shasum": ""
            },
            "require": {
                "php": ">=8.1"
            },
            "suggest": {
                "symfony/http-client-implementation": ""
            },
            "type": "library",
            "extra": {
                "branch-alias": {
                    "dev-main": "3.3-dev"
                },
                "thanks": {
                    "name": "symfony/contracts",
                    "url": "https://github.com/symfony/contracts"
                }
            },
            "autoload": {
                "psr-4": {
                    "Symfony\\Contracts\\HttpClient\\": ""
                },
                "exclude-from-classmap": [
                    "/Test/"
                ]
            },
            "notification-url": "https://packagist.org/downloads/",
            "license": [
                "MIT"
            ],
            "authors": [
                {
                    "name": "Nicolas Grekas",
                    "email": "p@tchwork.com"
                },
                {
                    "name": "Symfony Community",
                    "homepage": "https://symfony.com/contributors"
                }
            ],
            "description": "Generic abstractions related to HTTP clients",
            "homepage": "https://symfony.com",
            "keywords": [
                "abstractions",
                "contracts",
                "decoupling",
                "interfaces",
                "interoperability",
                "standards"
            ],
            "support": {
<<<<<<< HEAD
                "source": "https://github.com/symfony/http-client-contracts/tree/v3.2.1"
=======
                "source": "https://github.com/symfony/http-client-contracts/tree/v2.5.2"
            },
            "funding": [
                {
                    "url": "https://symfony.com/sponsor",
                    "type": "custom"
                },
                {
                    "url": "https://github.com/fabpot",
                    "type": "github"
                },
                {
                    "url": "https://tidelift.com/funding/github/packagist/symfony/symfony",
                    "type": "tidelift"
                }
            ],
            "time": "2022-04-12T15:48:08+00:00"
        },
        {
            "name": "symfony/mime",
            "version": "v5.4.26",
            "source": {
                "type": "git",
                "url": "https://github.com/symfony/mime.git",
                "reference": "2ea06dfeee20000a319d8407cea1d47533d5a9d2"
            },
            "dist": {
                "type": "zip",
                "url": "https://api.github.com/repos/symfony/mime/zipball/2ea06dfeee20000a319d8407cea1d47533d5a9d2",
                "reference": "2ea06dfeee20000a319d8407cea1d47533d5a9d2",
                "shasum": ""
            },
            "require": {
                "php": ">=7.2.5",
                "symfony/deprecation-contracts": "^2.1|^3",
                "symfony/polyfill-intl-idn": "^1.10",
                "symfony/polyfill-mbstring": "^1.0",
                "symfony/polyfill-php80": "^1.16"
            },
            "conflict": {
                "egulias/email-validator": "~3.0.0",
                "phpdocumentor/reflection-docblock": "<3.2.2",
                "phpdocumentor/type-resolver": "<1.4.0",
                "symfony/mailer": "<4.4",
                "symfony/serializer": "<5.4.26|>=6,<6.2.13|>=6.3,<6.3.2"
            },
            "require-dev": {
                "egulias/email-validator": "^2.1.10|^3.1|^4",
                "phpdocumentor/reflection-docblock": "^3.0|^4.0|^5.0",
                "symfony/dependency-injection": "^4.4|^5.0|^6.0",
                "symfony/property-access": "^4.4|^5.1|^6.0",
                "symfony/property-info": "^4.4|^5.1|^6.0",
                "symfony/serializer": "^5.4.26|~6.2.13|^6.3.2"
            },
            "type": "library",
            "autoload": {
                "psr-4": {
                    "Symfony\\Component\\Mime\\": ""
                },
                "exclude-from-classmap": [
                    "/Tests/"
                ]
            },
            "notification-url": "https://packagist.org/downloads/",
            "license": [
                "MIT"
            ],
            "authors": [
                {
                    "name": "Fabien Potencier",
                    "email": "fabien@symfony.com"
                },
                {
                    "name": "Symfony Community",
                    "homepage": "https://symfony.com/contributors"
                }
            ],
            "description": "Allows manipulating MIME messages",
            "homepage": "https://symfony.com",
            "keywords": [
                "mime",
                "mime-type"
            ],
            "support": {
                "source": "https://github.com/symfony/mime/tree/v5.4.26"
>>>>>>> 88dd9843
            },
            "funding": [
                {
                    "url": "https://symfony.com/sponsor",
                    "type": "custom"
                },
                {
                    "url": "https://github.com/fabpot",
                    "type": "github"
                },
                {
                    "url": "https://tidelift.com/funding/github/packagist/symfony/symfony",
                    "type": "tidelift"
                }
            ],
<<<<<<< HEAD
            "time": "2023-03-01T10:32:47+00:00"
=======
            "time": "2023-07-27T06:29:31+00:00"
>>>>>>> 88dd9843
        },
        {
            "name": "webmozart/glob",
            "version": "4.6.0",
            "source": {
                "type": "git",
                "url": "https://github.com/webmozarts/glob.git",
                "reference": "3c17f7dec3d9d0e87b575026011f2e75a56ed655"
            },
            "dist": {
                "type": "zip",
                "url": "https://api.github.com/repos/webmozarts/glob/zipball/3c17f7dec3d9d0e87b575026011f2e75a56ed655",
                "reference": "3c17f7dec3d9d0e87b575026011f2e75a56ed655",
                "shasum": ""
            },
            "require": {
                "php": "^7.3 || ^8.0.0"
            },
            "require-dev": {
                "phpunit/phpunit": "^9.5",
                "symfony/filesystem": "^5.3"
            },
            "type": "library",
            "extra": {
                "branch-alias": {
                    "dev-master": "4.1-dev"
                }
            },
            "autoload": {
                "psr-4": {
                    "Webmozart\\Glob\\": "src/"
                }
            },
            "notification-url": "https://packagist.org/downloads/",
            "license": [
                "MIT"
            ],
            "authors": [
                {
                    "name": "Bernhard Schussek",
                    "email": "bschussek@gmail.com"
                }
            ],
            "description": "A PHP implementation of Ant's glob.",
            "support": {
                "issues": "https://github.com/webmozarts/glob/issues",
                "source": "https://github.com/webmozarts/glob/tree/4.6.0"
            },
            "time": "2022-05-24T19:45:58+00:00"
        }
    ],
    "aliases": [],
    "minimum-stability": "stable",
    "stability-flags": [],
    "prefer-stable": false,
    "prefer-lowest": false,
    "platform": {
        "php": ">=8.1",
        "ext-ctype": "*",
        "ext-curl": "*",
        "ext-dom": "*",
        "ext-fileinfo": "*",
        "ext-filter": "*",
        "ext-gd": "*",
        "ext-hash": "*",
        "ext-iconv": "*",
        "ext-intl": "*",
        "ext-json": "*",
        "ext-libxml": "*",
        "ext-mbstring": "*",
        "ext-mysqli": "*",
        "ext-openssl": "*",
        "ext-session": "*",
        "ext-simplexml": "*",
        "ext-zlib": "*"
    },
    "platform-dev": {
        "ext-xml": "*"
    },
    "platform-overrides": {
        "php": "8.1.99"
    },
    "plugin-api-version": "2.3.0"
}<|MERGE_RESOLUTION|>--- conflicted
+++ resolved
@@ -4,7 +4,7 @@
         "Read more about it at https://getcomposer.org/doc/01-basic-usage.md#installing-dependencies",
         "This file is @generated automatically"
     ],
-    "content-hash": "28b20a1f84b87dfdf10980352d25c1dc",
+    "content-hash": "ab72cb36795e6e73bea30ac624afa4a9",
     "packages": [
         {
             "name": "apereo/phpcas",
@@ -4666,7 +4666,6 @@
         },
         {
             "name": "symfony/console",
-<<<<<<< HEAD
             "version": "v6.3.2",
             "source": {
                 "type": "git",
@@ -4677,18 +4676,6 @@
                 "type": "zip",
                 "url": "https://api.github.com/repos/symfony/console/zipball/aa5d64ad3f63f2e48964fc81ee45cb318a723898",
                 "reference": "aa5d64ad3f63f2e48964fc81ee45cb318a723898",
-=======
-            "version": "v5.4.26",
-            "source": {
-                "type": "git",
-                "url": "https://github.com/symfony/console.git",
-                "reference": "b504a3d266ad2bb632f196c0936ef2af5ff6e273"
-            },
-            "dist": {
-                "type": "zip",
-                "url": "https://api.github.com/repos/symfony/console/zipball/b504a3d266ad2bb632f196c0936ef2af5ff6e273",
-                "reference": "b504a3d266ad2bb632f196c0936ef2af5ff6e273",
->>>>>>> 88dd9843
                 "shasum": ""
             },
             "require": {
@@ -4749,11 +4736,7 @@
                 "terminal"
             ],
             "support": {
-<<<<<<< HEAD
                 "source": "https://github.com/symfony/console/tree/v6.3.2"
-=======
-                "source": "https://github.com/symfony/console/tree/v5.4.26"
->>>>>>> 88dd9843
             },
             "funding": [
                 {
@@ -4769,11 +4752,7 @@
                     "type": "tidelift"
                 }
             ],
-<<<<<<< HEAD
             "time": "2023-07-19T20:17:28+00:00"
-=======
-            "time": "2023-07-19T20:11:33+00:00"
->>>>>>> 88dd9843
         },
         {
             "name": "symfony/css-selector",
@@ -5775,7 +5754,6 @@
         },
         {
             "name": "symfony/string",
-<<<<<<< HEAD
             "version": "v6.3.2",
             "source": {
                 "type": "git",
@@ -5786,18 +5764,6 @@
                 "type": "zip",
                 "url": "https://api.github.com/repos/symfony/string/zipball/53d1a83225002635bca3482fcbf963001313fb68",
                 "reference": "53d1a83225002635bca3482fcbf963001313fb68",
-=======
-            "version": "v5.4.26",
-            "source": {
-                "type": "git",
-                "url": "https://github.com/symfony/string.git",
-                "reference": "1181fe9270e373537475e826873b5867b863883c"
-            },
-            "dist": {
-                "type": "zip",
-                "url": "https://api.github.com/repos/symfony/string/zipball/1181fe9270e373537475e826873b5867b863883c",
-                "reference": "1181fe9270e373537475e826873b5867b863883c",
->>>>>>> 88dd9843
                 "shasum": ""
             },
             "require": {
@@ -5854,11 +5820,7 @@
                 "utf8"
             ],
             "support": {
-<<<<<<< HEAD
                 "source": "https://github.com/symfony/string/tree/v6.3.2"
-=======
-                "source": "https://github.com/symfony/string/tree/v5.4.26"
->>>>>>> 88dd9843
             },
             "funding": [
                 {
@@ -5874,11 +5836,7 @@
                     "type": "tidelift"
                 }
             ],
-<<<<<<< HEAD
             "time": "2023-07-05T08:41:27+00:00"
-=======
-            "time": "2023-06-28T12:46:07+00:00"
->>>>>>> 88dd9843
         },
         {
             "name": "symfony/translation-contracts",
@@ -6533,16 +6491,16 @@
     "packages-dev": [
         {
             "name": "atoum/atoum",
-            "version": "4.1",
+            "version": "4.2.0",
             "source": {
                 "type": "git",
                 "url": "https://github.com/atoum/atoum.git",
-                "reference": "e866f3d4ad683c35757cd73fc6da3e3d5e563667"
-            },
-            "dist": {
-                "type": "zip",
-                "url": "https://api.github.com/repos/atoum/atoum/zipball/e866f3d4ad683c35757cd73fc6da3e3d5e563667",
-                "reference": "e866f3d4ad683c35757cd73fc6da3e3d5e563667",
+                "reference": "fd9a339de252ea774ab755b3fd25dd19be2dbefb"
+            },
+            "dist": {
+                "type": "zip",
+                "url": "https://api.github.com/repos/atoum/atoum/zipball/fd9a339de252ea774ab755b3fd25dd19be2dbefb",
+                "reference": "fd9a339de252ea774ab755b3fd25dd19be2dbefb",
                 "shasum": ""
             },
             "require": {
@@ -6550,7 +6508,7 @@
                 "ext-json": "*",
                 "ext-tokenizer": "*",
                 "ext-xml": "*",
-                "php": "^7.4 || ^8.0"
+                "php": "^8.0"
             },
             "replace": {
                 "mageekguy/atoum": "*"
@@ -6614,9 +6572,9 @@
             ],
             "support": {
                 "issues": "https://github.com/atoum/atoum/issues",
-                "source": "https://github.com/atoum/atoum/tree/4.1"
-            },
-            "time": "2022-11-20T20:18:31+00:00"
+                "source": "https://github.com/atoum/atoum/tree/4.2.0"
+            },
+            "time": "2023-07-30T12:52:23+00:00"
         },
         {
             "name": "friendsoftwig/twigcs",
@@ -7377,7 +7335,6 @@
         },
         {
             "name": "symfony/http-client",
-<<<<<<< HEAD
             "version": "v6.2.10",
             "source": {
                 "type": "git",
@@ -7388,18 +7345,6 @@
                 "type": "zip",
                 "url": "https://api.github.com/repos/symfony/http-client/zipball/3f5545a91c8e79dedd1a06c4b04e1682c80c42f9",
                 "reference": "3f5545a91c8e79dedd1a06c4b04e1682c80c42f9",
-=======
-            "version": "v5.4.26",
-            "source": {
-                "type": "git",
-                "url": "https://github.com/symfony/http-client.git",
-                "reference": "19d48ef7f38e5057ed1789a503cd3eccef039bce"
-            },
-            "dist": {
-                "type": "zip",
-                "url": "https://api.github.com/repos/symfony/http-client/zipball/19d48ef7f38e5057ed1789a503cd3eccef039bce",
-                "reference": "19d48ef7f38e5057ed1789a503cd3eccef039bce",
->>>>>>> 88dd9843
                 "shasum": ""
             },
             "require": {
@@ -7458,11 +7403,7 @@
                 "http"
             ],
             "support": {
-<<<<<<< HEAD
                 "source": "https://github.com/symfony/http-client/tree/v6.2.10"
-=======
-                "source": "https://github.com/symfony/http-client/tree/v5.4.26"
->>>>>>> 88dd9843
             },
             "funding": [
                 {
@@ -7478,11 +7419,7 @@
                     "type": "tidelift"
                 }
             ],
-<<<<<<< HEAD
             "time": "2023-04-20T13:12:48+00:00"
-=======
-            "time": "2023-07-03T12:14:50+00:00"
->>>>>>> 88dd9843
         },
         {
             "name": "symfony/http-client-contracts",
@@ -7547,10 +7484,7 @@
                 "standards"
             ],
             "support": {
-<<<<<<< HEAD
                 "source": "https://github.com/symfony/http-client-contracts/tree/v3.2.1"
-=======
-                "source": "https://github.com/symfony/http-client-contracts/tree/v2.5.2"
             },
             "funding": [
                 {
@@ -7566,96 +7500,7 @@
                     "type": "tidelift"
                 }
             ],
-            "time": "2022-04-12T15:48:08+00:00"
-        },
-        {
-            "name": "symfony/mime",
-            "version": "v5.4.26",
-            "source": {
-                "type": "git",
-                "url": "https://github.com/symfony/mime.git",
-                "reference": "2ea06dfeee20000a319d8407cea1d47533d5a9d2"
-            },
-            "dist": {
-                "type": "zip",
-                "url": "https://api.github.com/repos/symfony/mime/zipball/2ea06dfeee20000a319d8407cea1d47533d5a9d2",
-                "reference": "2ea06dfeee20000a319d8407cea1d47533d5a9d2",
-                "shasum": ""
-            },
-            "require": {
-                "php": ">=7.2.5",
-                "symfony/deprecation-contracts": "^2.1|^3",
-                "symfony/polyfill-intl-idn": "^1.10",
-                "symfony/polyfill-mbstring": "^1.0",
-                "symfony/polyfill-php80": "^1.16"
-            },
-            "conflict": {
-                "egulias/email-validator": "~3.0.0",
-                "phpdocumentor/reflection-docblock": "<3.2.2",
-                "phpdocumentor/type-resolver": "<1.4.0",
-                "symfony/mailer": "<4.4",
-                "symfony/serializer": "<5.4.26|>=6,<6.2.13|>=6.3,<6.3.2"
-            },
-            "require-dev": {
-                "egulias/email-validator": "^2.1.10|^3.1|^4",
-                "phpdocumentor/reflection-docblock": "^3.0|^4.0|^5.0",
-                "symfony/dependency-injection": "^4.4|^5.0|^6.0",
-                "symfony/property-access": "^4.4|^5.1|^6.0",
-                "symfony/property-info": "^4.4|^5.1|^6.0",
-                "symfony/serializer": "^5.4.26|~6.2.13|^6.3.2"
-            },
-            "type": "library",
-            "autoload": {
-                "psr-4": {
-                    "Symfony\\Component\\Mime\\": ""
-                },
-                "exclude-from-classmap": [
-                    "/Tests/"
-                ]
-            },
-            "notification-url": "https://packagist.org/downloads/",
-            "license": [
-                "MIT"
-            ],
-            "authors": [
-                {
-                    "name": "Fabien Potencier",
-                    "email": "fabien@symfony.com"
-                },
-                {
-                    "name": "Symfony Community",
-                    "homepage": "https://symfony.com/contributors"
-                }
-            ],
-            "description": "Allows manipulating MIME messages",
-            "homepage": "https://symfony.com",
-            "keywords": [
-                "mime",
-                "mime-type"
-            ],
-            "support": {
-                "source": "https://github.com/symfony/mime/tree/v5.4.26"
->>>>>>> 88dd9843
-            },
-            "funding": [
-                {
-                    "url": "https://symfony.com/sponsor",
-                    "type": "custom"
-                },
-                {
-                    "url": "https://github.com/fabpot",
-                    "type": "github"
-                },
-                {
-                    "url": "https://tidelift.com/funding/github/packagist/symfony/symfony",
-                    "type": "tidelift"
-                }
-            ],
-<<<<<<< HEAD
             "time": "2023-03-01T10:32:47+00:00"
-=======
-            "time": "2023-07-27T06:29:31+00:00"
->>>>>>> 88dd9843
         },
         {
             "name": "webmozart/glob",
