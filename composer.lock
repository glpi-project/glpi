--- conflicted
+++ resolved
@@ -4,11 +4,7 @@
         "Read more about it at https://getcomposer.org/doc/01-basic-usage.md#installing-dependencies",
         "This file is @generated automatically"
     ],
-<<<<<<< HEAD
-    "content-hash": "3140bc15f6f08e1281e6ebfaeba8c363",
-=======
-    "content-hash": "50b0d0151ff9c67ae2e5bb32ad42de70",
->>>>>>> 77961489
+    "content-hash": "e29d3bba315ecb171c7c00a00086d77a",
     "packages": [
         {
             "name": "bacon/bacon-qr-code",
@@ -7175,7 +7171,6 @@
         },
         {
             "name": "symfony/http-client",
-<<<<<<< HEAD
             "version": "v6.2.10",
             "source": {
                 "type": "git",
@@ -7186,18 +7181,6 @@
                 "type": "zip",
                 "url": "https://api.github.com/repos/symfony/http-client/zipball/3f5545a91c8e79dedd1a06c4b04e1682c80c42f9",
                 "reference": "3f5545a91c8e79dedd1a06c4b04e1682c80c42f9",
-=======
-            "version": "v5.4.24",
-            "source": {
-                "type": "git",
-                "url": "https://github.com/symfony/http-client.git",
-                "reference": "9e89ac4c9dfe29f4ed2b10a36e62720286632ad6"
-            },
-            "dist": {
-                "type": "zip",
-                "url": "https://api.github.com/repos/symfony/http-client/zipball/9e89ac4c9dfe29f4ed2b10a36e62720286632ad6",
-                "reference": "9e89ac4c9dfe29f4ed2b10a36e62720286632ad6",
->>>>>>> 77961489
                 "shasum": ""
             },
             "require": {
@@ -7221,7 +7204,6 @@
                 "guzzlehttp/promises": "^1.4",
                 "nyholm/psr7": "^1.0",
                 "php-http/httplug": "^1.0|^2.0",
-                "php-http/message-factory": "^1.0",
                 "psr/http-client": "^1.0",
                 "symfony/dependency-injection": "^5.4|^6.0",
                 "symfony/http-kernel": "^5.4|^6.0",
@@ -7257,11 +7239,7 @@
                 "http"
             ],
             "support": {
-<<<<<<< HEAD
                 "source": "https://github.com/symfony/http-client/tree/v6.2.10"
-=======
-                "source": "https://github.com/symfony/http-client/tree/v5.4.24"
->>>>>>> 77961489
             },
             "funding": [
                 {
@@ -7277,11 +7255,7 @@
                     "type": "tidelift"
                 }
             ],
-<<<<<<< HEAD
             "time": "2023-04-20T13:12:48+00:00"
-=======
-            "time": "2023-05-07T13:11:28+00:00"
->>>>>>> 77961489
         },
         {
             "name": "symfony/http-client-contracts",
@@ -7433,11 +7407,8 @@
         "ext-libxml": "*",
         "ext-mbstring": "*",
         "ext-mysqli": "*",
-<<<<<<< HEAD
         "ext-openssl": "*",
-=======
         "ext-session": "*",
->>>>>>> 77961489
         "ext-simplexml": "*",
         "ext-zlib": "*"
     },
