--- conflicted
+++ resolved
@@ -9888,10 +9888,6 @@
             },
             "dist": {
                 "type": "zip",
-<<<<<<< HEAD
-                "url": "https://api.github.com/repos/glpi-project/tools/zipball/65a09a93350da6fa67d423dd94e4cb4023a17e20",
-                "reference": "65a09a93350da6fa67d423dd94e4cb4023a17e20",
-=======
                 "url": "https://api.github.com/repos/glpi-project/tools/zipball/c6ff4a7640384232ead150b46d4a647a14d12ab3",
                 "reference": "c6ff4a7640384232ead150b46d4a647a14d12ab3",
                 "shasum": ""
@@ -9937,63 +9933,6 @@
                 "source": "https://github.com/glpi-project/tools"
             },
             "time": "2025-05-22T07:31:28+00:00"
-        },
-        {
-            "name": "maglnet/composer-require-checker",
-            "version": "3.8.0",
-            "source": {
-                "type": "git",
-                "url": "https://github.com/maglnet/ComposerRequireChecker.git",
-                "reference": "537138b833ab0f9ad72b667a72bece2a765e88ab"
-            },
-            "dist": {
-                "type": "zip",
-                "url": "https://api.github.com/repos/maglnet/ComposerRequireChecker/zipball/537138b833ab0f9ad72b667a72bece2a765e88ab",
-                "reference": "537138b833ab0f9ad72b667a72bece2a765e88ab",
->>>>>>> 1f53a1d7
-                "shasum": ""
-            },
-            "require": {
-                "symfony/console": "^5.4 || ^6.0",
-                "twig/twig": "^3.3"
-            },
-            "require-dev": {
-                "nikic/php-parser": "^4.13",
-                "phpstan/phpstan-src": "^1.10"
-            },
-            "bin": [
-                "bin/extract-locales",
-                "bin/licence-headers-check",
-                "tools/plugin-release"
-            ],
-            "type": "library",
-            "autoload": {
-                "psr-4": {
-                    "GlpiProject\\Tools\\": "src/"
-                }
-            },
-            "notification-url": "https://packagist.org/downloads/",
-            "license": [
-                "GPL-3.0-or-later"
-            ],
-            "authors": [
-                {
-                    "name": "Teclib'",
-                    "email": "glpi@teclib.com",
-                    "homepage": "http://teclib-group.com"
-                }
-            ],
-            "description": "Various tools for GLPI and its plugins",
-            "keywords": [
-                "glpi",
-                "plugins",
-                "tools"
-            ],
-            "support": {
-                "issues": "https://github.com/glpi-project/tools/issues",
-                "source": "https://github.com/glpi-project/tools"
-            },
-            "time": "2024-09-18T06:58:02+00:00"
         },
         {
             "name": "mikey179/vfsstream",
@@ -13183,14 +13122,10 @@
     ],
     "aliases": [],
     "minimum-stability": "stable",
-<<<<<<< HEAD
     "stability-flags": {
         "atoum/atoum": 20,
         "atoum/stubs": 20
     },
-=======
-    "stability-flags": {},
->>>>>>> 1f53a1d7
     "prefer-stable": false,
     "prefer-lowest": false,
     "platform": {
