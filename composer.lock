--- conflicted
+++ resolved
@@ -3571,7 +3571,6 @@
         },
         {
             "name": "mikey179/vfsstream",
-<<<<<<< HEAD
             "version": "v1.6.8",
             "source": {
                 "type": "git",
@@ -3582,18 +3581,6 @@
                 "type": "zip",
                 "url": "https://api.github.com/repos/bovigo/vfsStream/zipball/231c73783ebb7dd9ec77916c10037eff5a2b6efe",
                 "reference": "231c73783ebb7dd9ec77916c10037eff5a2b6efe",
-=======
-            "version": "v1.6.5",
-            "source": {
-                "type": "git",
-                "url": "https://github.com/bovigo/vfsStream.git",
-                "reference": "d5fec95f541d4d71c4823bb5e30cf9b9e5b96145"
-            },
-            "dist": {
-                "type": "zip",
-                "url": "https://api.github.com/repos/bovigo/vfsStream/zipball/d5fec95f541d4d71c4823bb5e30cf9b9e5b96145",
-                "reference": "d5fec95f541d4d71c4823bb5e30cf9b9e5b96145",
->>>>>>> dcb491ef
                 "shasum": ""
             },
             "require": {
@@ -3860,18 +3847,6 @@
         },
         {
             "name": "squizlabs/php_codesniffer",
-<<<<<<< HEAD
-            "version": "3.5.2",
-            "source": {
-                "type": "git",
-                "url": "https://github.com/squizlabs/PHP_CodeSniffer.git",
-                "reference": "65b12cdeaaa6cd276d4c3033a95b9b88b12701e7"
-            },
-            "dist": {
-                "type": "zip",
-                "url": "https://api.github.com/repos/squizlabs/PHP_CodeSniffer/zipball/65b12cdeaaa6cd276d4c3033a95b9b88b12701e7",
-                "reference": "65b12cdeaaa6cd276d4c3033a95b9b88b12701e7",
-=======
             "version": "3.5.3",
             "source": {
                 "type": "git",
@@ -3882,7 +3857,6 @@
                 "type": "zip",
                 "url": "https://api.github.com/repos/squizlabs/PHP_CodeSniffer/zipball/557a1fc7ac702c66b0bbfe16ab3d55839ef724cb",
                 "reference": "557a1fc7ac702c66b0bbfe16ab3d55839ef724cb",
->>>>>>> dcb491ef
                 "shasum": ""
             },
             "require": {
@@ -3920,11 +3894,7 @@
                 "phpcs",
                 "standards"
             ],
-<<<<<<< HEAD
-            "time": "2019-10-28T04:36:32+00:00"
-=======
             "time": "2019-12-04T04:46:47+00:00"
->>>>>>> dcb491ef
         },
         {
             "name": "symfony/event-dispatcher",
