{
    "_readme": [
        "This file locks the dependencies of your project to a known state",
        "Read more about it at https://getcomposer.org/doc/01-basic-usage.md#installing-dependencies",
        "This file is @generated automatically"
    ],
<<<<<<< HEAD
    "content-hash": "db6c8c13aa3c95f0a1ab22b7502d95a8",
=======
    "content-hash": "8bd960e9115f6abc4ab623a4754cf0ab",
>>>>>>> c28b166e
    "packages": [
        {
            "name": "container-interop/container-interop",
            "version": "1.2.0",
            "source": {
                "type": "git",
                "url": "https://github.com/container-interop/container-interop.git",
                "reference": "79cbf1341c22ec75643d841642dd5d6acd83bdb8"
            },
            "dist": {
                "type": "zip",
                "url": "https://api.github.com/repos/container-interop/container-interop/zipball/79cbf1341c22ec75643d841642dd5d6acd83bdb8",
                "reference": "79cbf1341c22ec75643d841642dd5d6acd83bdb8",
                "shasum": ""
            },
            "require": {
                "psr/container": "^1.0"
            },
            "type": "library",
            "autoload": {
                "psr-4": {
                    "Interop\\Container\\": "src/Interop/Container/"
                }
            },
            "notification-url": "https://packagist.org/downloads/",
            "license": [
                "MIT"
            ],
            "description": "Promoting the interoperability of container objects (DIC, SL, etc.)",
            "homepage": "https://github.com/container-interop/container-interop",
            "time": "2017-02-14T19:40:03+00:00"
        },
        {
            "name": "doctrine/annotations",
            "version": "v1.4.0",
            "source": {
                "type": "git",
                "url": "https://github.com/doctrine/annotations.git",
                "reference": "54cacc9b81758b14e3ce750f205a393d52339e97"
            },
            "dist": {
                "type": "zip",
                "url": "https://api.github.com/repos/doctrine/annotations/zipball/54cacc9b81758b14e3ce750f205a393d52339e97",
                "reference": "54cacc9b81758b14e3ce750f205a393d52339e97",
                "shasum": ""
            },
            "require": {
                "doctrine/lexer": "1.*",
                "php": "^5.6 || ^7.0"
            },
            "require-dev": {
                "doctrine/cache": "1.*",
                "phpunit/phpunit": "^5.7"
            },
            "type": "library",
            "extra": {
                "branch-alias": {
                    "dev-master": "1.4.x-dev"
                }
            },
            "autoload": {
                "psr-4": {
                    "Doctrine\\Common\\Annotations\\": "lib/Doctrine/Common/Annotations"
                }
            },
            "notification-url": "https://packagist.org/downloads/",
            "license": [
                "MIT"
            ],
            "authors": [
                {
                    "name": "Roman Borschel",
                    "email": "roman@code-factory.org"
                },
                {
                    "name": "Benjamin Eberlei",
                    "email": "kontakt@beberlei.de"
                },
                {
                    "name": "Guilherme Blanco",
                    "email": "guilhermeblanco@gmail.com"
                },
                {
                    "name": "Jonathan Wage",
                    "email": "jonwage@gmail.com"
                },
                {
                    "name": "Johannes Schmitt",
                    "email": "schmittjoh@gmail.com"
                }
            ],
            "description": "Docblock Annotations Parser",
            "homepage": "http://www.doctrine-project.org",
            "keywords": [
                "annotations",
                "docblock",
                "parser"
            ],
            "time": "2017-02-24T16:22:25+00:00"
        },
        {
            "name": "doctrine/lexer",
            "version": "1.0.2",
            "source": {
                "type": "git",
                "url": "https://github.com/doctrine/lexer.git",
                "reference": "1febd6c3ef84253d7c815bed85fc622ad207a9f8"
            },
            "dist": {
                "type": "zip",
                "url": "https://api.github.com/repos/doctrine/lexer/zipball/1febd6c3ef84253d7c815bed85fc622ad207a9f8",
                "reference": "1febd6c3ef84253d7c815bed85fc622ad207a9f8",
                "shasum": ""
            },
            "require": {
                "php": ">=5.3.2"
            },
            "require-dev": {
                "phpunit/phpunit": "^4.5"
            },
            "type": "library",
            "extra": {
                "branch-alias": {
                    "dev-master": "1.0.x-dev"
                }
            },
            "autoload": {
                "psr-4": {
                    "Doctrine\\Common\\Lexer\\": "lib/Doctrine/Common/Lexer"
                }
            },
            "notification-url": "https://packagist.org/downloads/",
            "license": [
                "MIT"
            ],
            "authors": [
                {
                    "name": "Roman Borschel",
                    "email": "roman@code-factory.org"
                },
                {
                    "name": "Guilherme Blanco",
                    "email": "guilhermeblanco@gmail.com"
                },
                {
                    "name": "Johannes Schmitt",
                    "email": "schmittjoh@gmail.com"
                }
            ],
            "description": "PHP Doctrine Lexer parser library that can be used in Top-Down, Recursive Descent Parsers.",
            "homepage": "https://www.doctrine-project.org/projects/lexer.html",
            "keywords": [
                "annotations",
                "docblock",
                "lexer",
                "parser",
                "php"
            ],
            "time": "2019-06-08T11:03:04+00:00"
        },
        {
            "name": "elvanto/litemoji",
            "version": "2.0.1",
            "source": {
                "type": "git",
                "url": "https://github.com/elvanto/litemoji.git",
                "reference": "2cba2c87c505fe1d3a6e06ff4cc48d98af757521"
            },
            "dist": {
                "type": "zip",
                "url": "https://api.github.com/repos/elvanto/litemoji/zipball/2cba2c87c505fe1d3a6e06ff4cc48d98af757521",
                "reference": "2cba2c87c505fe1d3a6e06ff4cc48d98af757521",
                "shasum": ""
            },
            "require": {
                "php": ">=5.6"
            },
            "require-dev": {
                "milesj/emojibase": "4.0.0",
                "phpunit/phpunit": "^5.0"
            },
            "type": "library",
            "autoload": {
                "psr-4": {
                    "LitEmoji\\": "src/"
                }
            },
            "notification-url": "https://packagist.org/downloads/",
            "license": [
                "MIT"
            ],
            "description": "A PHP library simplifying the conversion of unicode, HTML and shortcode emoji.",
            "keywords": [
                "emoji",
                "php-emoji"
            ],
            "time": "2019-07-24T19:58:51+00:00"
        },
        {
            "name": "fossar/htmlawed",
            "version": "1.2.4.1",
            "source": {
                "type": "git",
                "url": "https://github.com/fossar/HTMLawed.git",
                "reference": "ef6373a26595e29686bb8e3f46ddc2041b97b0fa"
            },
            "dist": {
                "type": "zip",
                "url": "https://api.github.com/repos/fossar/HTMLawed/zipball/ef6373a26595e29686bb8e3f46ddc2041b97b0fa",
                "reference": "ef6373a26595e29686bb8e3f46ddc2041b97b0fa",
                "shasum": ""
            },
            "require": {
                "php": ">4.4.0"
            },
            "replace": {
                "htmlawed/htmlawed": "*"
            },
            "type": "library",
            "autoload": {
                "files": [
                    "htmLawed.php"
                ]
            },
            "notification-url": "https://packagist.org/downloads/",
            "license": [
                "GPL-2.0+",
                "LGPL-3.0"
            ],
            "authors": [
                {
                    "name": "Santosh Patnaik",
                    "homepage": "http://www.bioinformatics.org/people/index.php?user_hash=558b661f92d0ff7b",
                    "role": "Developer"
                }
            ],
            "description": "htmLawed - Process text with HTML markup to make it more compliant with HTML standards and administrative policies",
            "homepage": "http://www.bioinformatics.org/phplabware/internal_utilities/htmLawed/",
            "keywords": [
                "HTMLtidy",
                "html",
                "sanitize",
                "strip",
                "tags"
            ],
            "time": "2017-12-06T05:09:01+00:00"
        },
        {
            "name": "glpi-project/runtracy",
            "version": "dev-master",
            "source": {
                "type": "git",
                "url": "https://github.com/glpi-project/runtracy.git",
                "reference": "108717538935c702884c5ee362aa4cc1863c0049"
            },
            "dist": {
                "type": "zip",
                "url": "https://api.github.com/repos/glpi-project/runtracy/zipball/108717538935c702884c5ee362aa4cc1863c0049",
                "reference": "108717538935c702884c5ee362aa4cc1863c0049",
                "shasum": ""
            },
            "require": {
                "php": ">=5.5.0",
                "slim/slim": "~3.7",
                "tracy/tracy": "~2.4"
            },
            "require-dev": {
                "doctrine/orm": "^2.5",
                "illuminate/database": "^5.3",
                "j4mie/idiorm": "^1.5",
                "phpunit/phpunit": "^5.7",
                "satooshi/php-coveralls": "1.*",
                "slim/twig-view": "~2.1",
                "squizlabs/php_codesniffer": "^2.5",
                "twig/twig": "~1.24"
            },
            "type": "library",
            "autoload": {
                "psr-4": {
                    "RunTracy\\": "src/RunTracy"
                }
            },
            "notification-url": "https://packagist.org/downloads/",
            "license": [
                "Apache-2.0"
            ],
            "authors": [
                {
                    "name": "Vladimir",
                    "email": "1f7.wizard@gmail.com",
                    "homepage": "http://runcmf.ru"
                }
            ],
            "description": "Slim Framework Debugger",
            "keywords": [
                "Doctrine DBAL",
                "Eloquent ORM",
                "Idorm",
                "PTY Terminal",
                "debug bar",
                "debugbar",
                "debugger",
                "illuminate database",
                "profiler",
                "runtracy",
                "slim 3",
                "slim framework",
                "slim3",
                "tracy",
                "twig"
            ],
            "time": "2019-03-13T08:13:25+00:00"
        },
        {
            "name": "iamcal/lib_autolink",
            "version": "v1.7",
            "source": {
                "type": "git",
                "url": "https://github.com/iamcal/lib_autolink.git",
                "reference": "b3a86d8437e5d635fb85b155a86288d94f6a924d"
            },
            "dist": {
                "type": "zip",
                "url": "https://api.github.com/repos/iamcal/lib_autolink/zipball/b3a86d8437e5d635fb85b155a86288d94f6a924d",
                "reference": "b3a86d8437e5d635fb85b155a86288d94f6a924d",
                "shasum": ""
            },
            "type": "library",
            "autoload": {
                "files": [
                    "lib_autolink.php"
                ]
            },
            "notification-url": "https://packagist.org/downloads/",
            "license": [
                "MIT"
            ],
            "description": "Adds anchors to urls in a text",
            "keywords": [
                "anchor",
                "autolink",
                "link"
            ],
            "time": "2015-05-22T17:10:41+00:00"
        },
        {
            "name": "kanellov/slim-twig-flash",
            "version": "0.2.0",
            "source": {
                "type": "git",
                "url": "https://github.com/kanellov/slim-twig-flash.git",
                "reference": "14a96919cfb116aa528b6ce9a611f544ac6d6a01"
            },
            "dist": {
                "type": "zip",
                "url": "https://api.github.com/repos/kanellov/slim-twig-flash/zipball/14a96919cfb116aa528b6ce9a611f544ac6d6a01",
                "reference": "14a96919cfb116aa528b6ce9a611f544ac6d6a01",
                "shasum": ""
            },
            "require": {
                "php": ">=5.5.0",
                "slim/flash": ">=0.1.0",
                "twig/twig": ">=1.18"
            },
            "require-dev": {
                "friendsofphp/php-cs-fixer": "1.*",
                "phpunit/phpcov": "2.*",
                "phpunit/phpunit": "4.8.0",
                "satooshi/php-coveralls": "dev-master"
            },
            "type": "library",
            "autoload": {
                "psr-4": {
                    "Knlv\\Slim\\Views\\": "src"
                }
            },
            "notification-url": "https://packagist.org/downloads/",
            "license": [
                "GNU GPLv3"
            ],
            "authors": [
                {
                    "name": "Vassilis Kanellopoulos",
                    "email": "contact@kanellov.com",
                    "homepage": "http://kanellov.com"
                }
            ],
            "description": "A Twig extension to access Slim Flash messages in templates",
            "keywords": [
                "extension",
                "flash",
                "framework",
                "message",
                "provider",
                "slim",
                "twig",
                "view"
            ],
            "time": "2016-12-29T22:07:19+00:00"
        },
        {
            "name": "michelf/php-markdown",
            "version": "1.8.0",
            "source": {
                "type": "git",
                "url": "https://github.com/michelf/php-markdown.git",
                "reference": "01ab082b355bf188d907b9929cd99b2923053495"
            },
            "dist": {
                "type": "zip",
                "url": "https://api.github.com/repos/michelf/php-markdown/zipball/01ab082b355bf188d907b9929cd99b2923053495",
                "reference": "01ab082b355bf188d907b9929cd99b2923053495",
                "shasum": ""
            },
            "require": {
                "php": ">=5.3.0"
            },
            "type": "library",
            "autoload": {
                "psr-4": {
                    "Michelf\\": "Michelf/"
                }
            },
            "notification-url": "https://packagist.org/downloads/",
            "license": [
                "BSD-3-Clause"
            ],
            "authors": [
                {
                    "name": "Michel Fortin",
                    "email": "michel.fortin@michelf.ca",
                    "homepage": "https://michelf.ca/",
                    "role": "Developer"
                },
                {
                    "name": "John Gruber",
                    "homepage": "https://daringfireball.net/"
                }
            ],
            "description": "PHP Markdown",
            "homepage": "https://michelf.ca/projects/php-markdown/",
            "keywords": [
                "markdown"
            ],
            "time": "2018-01-15T00:49:33+00:00"
        },
        {
            "name": "monolog/monolog",
            "version": "1.24.0",
            "source": {
                "type": "git",
                "url": "https://github.com/Seldaek/monolog.git",
                "reference": "bfc9ebb28f97e7a24c45bdc3f0ff482e47bb0266"
            },
            "dist": {
                "type": "zip",
                "url": "https://api.github.com/repos/Seldaek/monolog/zipball/bfc9ebb28f97e7a24c45bdc3f0ff482e47bb0266",
                "reference": "bfc9ebb28f97e7a24c45bdc3f0ff482e47bb0266",
                "shasum": ""
            },
            "require": {
                "php": ">=5.3.0",
                "psr/log": "~1.0"
            },
            "provide": {
                "psr/log-implementation": "1.0.0"
            },
            "require-dev": {
                "aws/aws-sdk-php": "^2.4.9 || ^3.0",
                "doctrine/couchdb": "~1.0@dev",
                "graylog2/gelf-php": "~1.0",
                "jakub-onderka/php-parallel-lint": "0.9",
                "php-amqplib/php-amqplib": "~2.4",
                "php-console/php-console": "^3.1.3",
                "phpunit/phpunit": "~4.5",
                "phpunit/phpunit-mock-objects": "2.3.0",
                "ruflin/elastica": ">=0.90 <3.0",
                "sentry/sentry": "^0.13",
                "swiftmailer/swiftmailer": "^5.3|^6.0"
            },
            "suggest": {
                "aws/aws-sdk-php": "Allow sending log messages to AWS services like DynamoDB",
                "doctrine/couchdb": "Allow sending log messages to a CouchDB server",
                "ext-amqp": "Allow sending log messages to an AMQP server (1.0+ required)",
                "ext-mongo": "Allow sending log messages to a MongoDB server",
                "graylog2/gelf-php": "Allow sending log messages to a GrayLog2 server",
                "mongodb/mongodb": "Allow sending log messages to a MongoDB server via PHP Driver",
                "php-amqplib/php-amqplib": "Allow sending log messages to an AMQP server using php-amqplib",
                "php-console/php-console": "Allow sending log messages to Google Chrome",
                "rollbar/rollbar": "Allow sending log messages to Rollbar",
                "ruflin/elastica": "Allow sending log messages to an Elastic Search server",
                "sentry/sentry": "Allow sending log messages to a Sentry server"
            },
            "type": "library",
            "extra": {
                "branch-alias": {
                    "dev-master": "2.0.x-dev"
                }
            },
            "autoload": {
                "psr-4": {
                    "Monolog\\": "src/Monolog"
                }
            },
            "notification-url": "https://packagist.org/downloads/",
            "license": [
                "MIT"
            ],
            "authors": [
                {
                    "name": "Jordi Boggiano",
                    "email": "j.boggiano@seld.be",
                    "homepage": "http://seld.be"
                }
            ],
            "description": "Sends your logs to files, sockets, inboxes, databases and various web services",
            "homepage": "http://github.com/Seldaek/monolog",
            "keywords": [
                "log",
                "logging",
                "psr-3"
            ],
            "time": "2018-11-05T09:00:11+00:00"
        },
        {
            "name": "nikic/fast-route",
            "version": "v1.3.0",
            "source": {
                "type": "git",
                "url": "https://github.com/nikic/FastRoute.git",
                "reference": "181d480e08d9476e61381e04a71b34dc0432e812"
            },
            "dist": {
                "type": "zip",
                "url": "https://api.github.com/repos/nikic/FastRoute/zipball/181d480e08d9476e61381e04a71b34dc0432e812",
                "reference": "181d480e08d9476e61381e04a71b34dc0432e812",
                "shasum": ""
            },
            "require": {
                "php": ">=5.4.0"
            },
            "require-dev": {
                "phpunit/phpunit": "^4.8.35|~5.7"
            },
            "type": "library",
            "autoload": {
                "psr-4": {
                    "FastRoute\\": "src/"
                },
                "files": [
                    "src/functions.php"
                ]
            },
            "notification-url": "https://packagist.org/downloads/",
            "license": [
                "BSD-3-Clause"
            ],
            "authors": [
                {
                    "name": "Nikita Popov",
                    "email": "nikic@php.net"
                }
            ],
            "description": "Fast request router for PHP",
            "keywords": [
                "router",
                "routing"
            ],
            "time": "2018-02-13T20:26:39+00:00"
        },
        {
            "name": "paragonie/random_compat",
            "version": "v9.99.99",
            "source": {
                "type": "git",
                "url": "https://github.com/paragonie/random_compat.git",
                "reference": "84b4dfb120c6f9b4ff7b3685f9b8f1aa365a0c95"
            },
            "dist": {
                "type": "zip",
                "url": "https://api.github.com/repos/paragonie/random_compat/zipball/84b4dfb120c6f9b4ff7b3685f9b8f1aa365a0c95",
                "reference": "84b4dfb120c6f9b4ff7b3685f9b8f1aa365a0c95",
                "shasum": ""
            },
            "require": {
                "php": "^7"
            },
            "require-dev": {
                "phpunit/phpunit": "4.*|5.*",
                "vimeo/psalm": "^1"
            },
            "suggest": {
                "ext-libsodium": "Provides a modern crypto API that can be used to generate random bytes."
            },
            "type": "library",
            "notification-url": "https://packagist.org/downloads/",
            "license": [
                "MIT"
            ],
            "authors": [
                {
                    "name": "Paragon Initiative Enterprises",
                    "email": "security@paragonie.com",
                    "homepage": "https://paragonie.com"
                }
            ],
            "description": "PHP 5.x polyfill for random_bytes() and random_int() from PHP 7",
            "keywords": [
                "csprng",
                "polyfill",
                "pseudorandom",
                "random"
            ],
            "time": "2018-07-02T15:55:56+00:00"
        },
        {
            "name": "phpmailer/phpmailer",
            "version": "v6.0.7",
            "source": {
                "type": "git",
                "url": "https://github.com/PHPMailer/PHPMailer.git",
                "reference": "0c41a36d4508d470e376498c1c0c527aa36a2d59"
            },
            "dist": {
                "type": "zip",
                "url": "https://api.github.com/repos/PHPMailer/PHPMailer/zipball/0c41a36d4508d470e376498c1c0c527aa36a2d59",
                "reference": "0c41a36d4508d470e376498c1c0c527aa36a2d59",
                "shasum": ""
            },
            "require": {
                "ext-ctype": "*",
                "ext-filter": "*",
                "php": ">=5.5.0"
            },
            "require-dev": {
                "doctrine/annotations": "1.2.*",
                "friendsofphp/php-cs-fixer": "^2.2",
                "phpdocumentor/phpdocumentor": "2.*",
                "phpunit/phpunit": "^4.8 || ^5.7",
                "zendframework/zend-eventmanager": "3.0.*",
                "zendframework/zend-i18n": "2.7.3",
                "zendframework/zend-serializer": "2.7.*"
            },
            "suggest": {
                "ext-mbstring": "Needed to send email in multibyte encoding charset",
                "hayageek/oauth2-yahoo": "Needed for Yahoo XOAUTH2 authentication",
                "league/oauth2-google": "Needed for Google XOAUTH2 authentication",
                "psr/log": "For optional PSR-3 debug logging",
                "stevenmaguire/oauth2-microsoft": "Needed for Microsoft XOAUTH2 authentication",
                "symfony/polyfill-mbstring": "To support UTF-8 if the Mbstring PHP extension is not enabled (^1.2)"
            },
            "type": "library",
            "autoload": {
                "psr-4": {
                    "PHPMailer\\PHPMailer\\": "src/"
                }
            },
            "notification-url": "https://packagist.org/downloads/",
            "license": [
                "LGPL-2.1"
            ],
            "authors": [
                {
                    "name": "Jim Jagielski",
                    "email": "jimjag@gmail.com"
                },
                {
                    "name": "Marcus Bointon",
                    "email": "phpmailer@synchromedia.co.uk"
                },
                {
                    "name": "Andy Prevost",
                    "email": "codeworxtech@users.sourceforge.net"
                },
                {
                    "name": "Brent R. Matzelle"
                }
            ],
            "description": "PHPMailer is a full-featured email creation and transfer class for PHP",
            "time": "2019-02-01T15:04:28+00:00"
        },
        {
            "name": "pimple/pimple",
            "version": "v3.2.3",
            "source": {
                "type": "git",
                "url": "https://github.com/silexphp/Pimple.git",
                "reference": "9e403941ef9d65d20cba7d54e29fe906db42cf32"
            },
            "dist": {
                "type": "zip",
                "url": "https://api.github.com/repos/silexphp/Pimple/zipball/9e403941ef9d65d20cba7d54e29fe906db42cf32",
                "reference": "9e403941ef9d65d20cba7d54e29fe906db42cf32",
                "shasum": ""
            },
            "require": {
                "php": ">=5.3.0",
                "psr/container": "^1.0"
            },
            "require-dev": {
                "symfony/phpunit-bridge": "^3.2"
            },
            "type": "library",
            "extra": {
                "branch-alias": {
                    "dev-master": "3.2.x-dev"
                }
            },
            "autoload": {
                "psr-0": {
                    "Pimple": "src/"
                }
            },
            "notification-url": "https://packagist.org/downloads/",
            "license": [
                "MIT"
            ],
            "authors": [
                {
                    "name": "Fabien Potencier",
                    "email": "fabien@symfony.com"
                }
            ],
            "description": "Pimple, a simple Dependency Injection Container",
            "homepage": "http://pimple.sensiolabs.org",
            "keywords": [
                "container",
                "dependency injection"
            ],
            "time": "2018-01-21T07:42:36+00:00"
        },
        {
            "name": "psr/cache",
            "version": "1.0.1",
            "source": {
                "type": "git",
                "url": "https://github.com/php-fig/cache.git",
                "reference": "d11b50ad223250cf17b86e38383413f5a6764bf8"
            },
            "dist": {
                "type": "zip",
                "url": "https://api.github.com/repos/php-fig/cache/zipball/d11b50ad223250cf17b86e38383413f5a6764bf8",
                "reference": "d11b50ad223250cf17b86e38383413f5a6764bf8",
                "shasum": ""
            },
            "require": {
                "php": ">=5.3.0"
            },
            "type": "library",
            "extra": {
                "branch-alias": {
                    "dev-master": "1.0.x-dev"
                }
            },
            "autoload": {
                "psr-4": {
                    "Psr\\Cache\\": "src/"
                }
            },
            "notification-url": "https://packagist.org/downloads/",
            "license": [
                "MIT"
            ],
            "authors": [
                {
                    "name": "PHP-FIG",
                    "homepage": "http://www.php-fig.org/"
                }
            ],
            "description": "Common interface for caching libraries",
            "keywords": [
                "cache",
                "psr",
                "psr-6"
            ],
            "time": "2016-08-06T20:24:11+00:00"
        },
        {
            "name": "psr/container",
            "version": "1.0.0",
            "source": {
                "type": "git",
                "url": "https://github.com/php-fig/container.git",
                "reference": "b7ce3b176482dbbc1245ebf52b181af44c2cf55f"
            },
            "dist": {
                "type": "zip",
                "url": "https://api.github.com/repos/php-fig/container/zipball/b7ce3b176482dbbc1245ebf52b181af44c2cf55f",
                "reference": "b7ce3b176482dbbc1245ebf52b181af44c2cf55f",
                "shasum": ""
            },
            "require": {
                "php": ">=5.3.0"
            },
            "type": "library",
            "extra": {
                "branch-alias": {
                    "dev-master": "1.0.x-dev"
                }
            },
            "autoload": {
                "psr-4": {
                    "Psr\\Container\\": "src/"
                }
            },
            "notification-url": "https://packagist.org/downloads/",
            "license": [
                "MIT"
            ],
            "authors": [
                {
                    "name": "PHP-FIG",
                    "homepage": "http://www.php-fig.org/"
                }
            ],
            "description": "Common Container Interface (PHP FIG PSR-11)",
            "homepage": "https://github.com/php-fig/container",
            "keywords": [
                "PSR-11",
                "container",
                "container-interface",
                "container-interop",
                "psr"
            ],
            "time": "2017-02-14T16:28:37+00:00"
        },
        {
            "name": "psr/http-message",
            "version": "1.0.1",
            "source": {
                "type": "git",
                "url": "https://github.com/php-fig/http-message.git",
                "reference": "f6561bf28d520154e4b0ec72be95418abe6d9363"
            },
            "dist": {
                "type": "zip",
                "url": "https://api.github.com/repos/php-fig/http-message/zipball/f6561bf28d520154e4b0ec72be95418abe6d9363",
                "reference": "f6561bf28d520154e4b0ec72be95418abe6d9363",
                "shasum": ""
            },
            "require": {
                "php": ">=5.3.0"
            },
            "type": "library",
            "extra": {
                "branch-alias": {
                    "dev-master": "1.0.x-dev"
                }
            },
            "autoload": {
                "psr-4": {
                    "Psr\\Http\\Message\\": "src/"
                }
            },
            "notification-url": "https://packagist.org/downloads/",
            "license": [
                "MIT"
            ],
            "authors": [
                {
                    "name": "PHP-FIG",
                    "homepage": "http://www.php-fig.org/"
                }
            ],
            "description": "Common interface for HTTP messages",
            "homepage": "https://github.com/php-fig/http-message",
            "keywords": [
                "http",
                "http-message",
                "psr",
                "psr-7",
                "request",
                "response"
            ],
            "time": "2016-08-06T14:39:51+00:00"
        },
        {
            "name": "psr/log",
            "version": "1.1.0",
            "source": {
                "type": "git",
                "url": "https://github.com/php-fig/log.git",
                "reference": "6c001f1daafa3a3ac1d8ff69ee4db8e799a654dd"
            },
            "dist": {
                "type": "zip",
                "url": "https://api.github.com/repos/php-fig/log/zipball/6c001f1daafa3a3ac1d8ff69ee4db8e799a654dd",
                "reference": "6c001f1daafa3a3ac1d8ff69ee4db8e799a654dd",
                "shasum": ""
            },
            "require": {
                "php": ">=5.3.0"
            },
            "type": "library",
            "extra": {
                "branch-alias": {
                    "dev-master": "1.0.x-dev"
                }
            },
            "autoload": {
                "psr-4": {
                    "Psr\\Log\\": "Psr/Log/"
                }
            },
            "notification-url": "https://packagist.org/downloads/",
            "license": [
                "MIT"
            ],
            "authors": [
                {
                    "name": "PHP-FIG",
                    "homepage": "http://www.php-fig.org/"
                }
            ],
            "description": "Common interface for logging libraries",
            "homepage": "https://github.com/php-fig/log",
            "keywords": [
                "log",
                "psr",
                "psr-3"
            ],
            "time": "2018-11-20T15:27:04+00:00"
        },
        {
            "name": "psr/simple-cache",
            "version": "1.0.1",
            "source": {
                "type": "git",
                "url": "https://github.com/php-fig/simple-cache.git",
                "reference": "408d5eafb83c57f6365a3ca330ff23aa4a5fa39b"
            },
            "dist": {
                "type": "zip",
                "url": "https://api.github.com/repos/php-fig/simple-cache/zipball/408d5eafb83c57f6365a3ca330ff23aa4a5fa39b",
                "reference": "408d5eafb83c57f6365a3ca330ff23aa4a5fa39b",
                "shasum": ""
            },
            "require": {
                "php": ">=5.3.0"
            },
            "type": "library",
            "extra": {
                "branch-alias": {
                    "dev-master": "1.0.x-dev"
                }
            },
            "autoload": {
                "psr-4": {
                    "Psr\\SimpleCache\\": "src/"
                }
            },
            "notification-url": "https://packagist.org/downloads/",
            "license": [
                "MIT"
            ],
            "authors": [
                {
                    "name": "PHP-FIG",
                    "homepage": "http://www.php-fig.org/"
                }
            ],
            "description": "Common interfaces for simple caching",
            "keywords": [
                "cache",
                "caching",
                "psr",
                "psr-16",
                "simple-cache"
            ],
            "time": "2017-10-23T01:57:42+00:00"
        },
        {
            "name": "sabre/uri",
            "version": "2.1.2",
            "source": {
                "type": "git",
                "url": "https://github.com/sabre-io/uri.git",
                "reference": "c260a55cbd2083c03484f56f72fe042fee0c17ed"
            },
            "dist": {
                "type": "zip",
                "url": "https://api.github.com/repos/sabre-io/uri/zipball/c260a55cbd2083c03484f56f72fe042fee0c17ed",
                "reference": "c260a55cbd2083c03484f56f72fe042fee0c17ed",
                "shasum": ""
            },
            "require": {
                "php": ">=7"
            },
            "require-dev": {
                "phpunit/phpunit": "^6"
            },
            "type": "library",
            "autoload": {
                "files": [
                    "lib/functions.php"
                ],
                "psr-4": {
                    "Sabre\\Uri\\": "lib/"
                }
            },
            "notification-url": "https://packagist.org/downloads/",
            "license": [
                "BSD-3-Clause"
            ],
            "authors": [
                {
                    "name": "Evert Pot",
                    "email": "me@evertpot.com",
                    "homepage": "http://evertpot.com/",
                    "role": "Developer"
                }
            ],
            "description": "Functions for making sense out of URIs.",
            "homepage": "http://sabre.io/uri/",
            "keywords": [
                "rfc3986",
                "uri",
                "url"
            ],
            "time": "2019-06-25T05:34:33+00:00"
        },
        {
            "name": "sabre/vobject",
            "version": "4.2.0",
            "source": {
                "type": "git",
                "url": "https://github.com/sabre-io/vobject.git",
                "reference": "bd500019764e434ff65872d426f523e7882a0739"
            },
            "dist": {
                "type": "zip",
                "url": "https://api.github.com/repos/sabre-io/vobject/zipball/bd500019764e434ff65872d426f523e7882a0739",
                "reference": "bd500019764e434ff65872d426f523e7882a0739",
                "shasum": ""
            },
            "require": {
                "ext-mbstring": "*",
                "php": ">=5.5",
                "sabre/xml": ">=1.5 <3.0"
            },
            "require-dev": {
                "phpunit/phpunit": "> 4.8.35, <6.0.0"
            },
            "suggest": {
                "hoa/bench": "If you would like to run the benchmark scripts"
            },
            "bin": [
                "bin/vobject",
                "bin/generate_vcards"
            ],
            "type": "library",
            "extra": {
                "branch-alias": {
                    "dev-master": "4.0.x-dev"
                }
            },
            "autoload": {
                "psr-4": {
                    "Sabre\\VObject\\": "lib/"
                }
            },
            "notification-url": "https://packagist.org/downloads/",
            "license": [
                "BSD-3-Clause"
            ],
            "authors": [
                {
                    "name": "Evert Pot",
                    "email": "me@evertpot.com",
                    "homepage": "http://evertpot.com/",
                    "role": "Developer"
                },
                {
                    "name": "Dominik Tobschall",
                    "email": "dominik@fruux.com",
                    "homepage": "http://tobschall.de/",
                    "role": "Developer"
                },
                {
                    "name": "Ivan Enderlin",
                    "email": "ivan.enderlin@hoa-project.net",
                    "homepage": "http://mnt.io/",
                    "role": "Developer"
                }
            ],
            "description": "The VObject library for PHP allows you to easily parse and manipulate iCalendar and vCard objects",
            "homepage": "http://sabre.io/vobject/",
            "keywords": [
                "availability",
                "freebusy",
                "iCalendar",
                "ical",
                "ics",
                "jCal",
                "jCard",
                "recurrence",
                "rfc2425",
                "rfc2426",
                "rfc2739",
                "rfc4770",
                "rfc5545",
                "rfc5546",
                "rfc6321",
                "rfc6350",
                "rfc6351",
                "rfc6474",
                "rfc6638",
                "rfc6715",
                "rfc6868",
                "vCalendar",
                "vCard",
                "vcf",
                "xCal",
                "xCard"
            ],
            "time": "2019-02-19T13:05:37+00:00"
        },
        {
            "name": "sabre/xml",
            "version": "2.1.2",
            "source": {
                "type": "git",
                "url": "https://github.com/sabre-io/xml.git",
                "reference": "e15454e68805e3713271ea58c0b2d6a82dac56b7"
            },
            "dist": {
                "type": "zip",
                "url": "https://api.github.com/repos/sabre-io/xml/zipball/e15454e68805e3713271ea58c0b2d6a82dac56b7",
                "reference": "e15454e68805e3713271ea58c0b2d6a82dac56b7",
                "shasum": ""
            },
            "require": {
                "ext-dom": "*",
                "ext-xmlreader": "*",
                "ext-xmlwriter": "*",
                "lib-libxml": ">=2.6.20",
                "php": ">=7.0",
                "sabre/uri": ">=1.0,<3.0.0"
            },
            "require-dev": {
                "phpunit/phpunit": "*"
            },
            "type": "library",
            "autoload": {
                "psr-4": {
                    "Sabre\\Xml\\": "lib/"
                },
                "files": [
                    "lib/Deserializer/functions.php",
                    "lib/Serializer/functions.php"
                ]
            },
            "notification-url": "https://packagist.org/downloads/",
            "license": [
                "BSD-3-Clause"
            ],
            "authors": [
                {
                    "name": "Evert Pot",
                    "email": "me@evertpot.com",
                    "homepage": "http://evertpot.com/",
                    "role": "Developer"
                },
                {
                    "name": "Markus Staab",
                    "email": "markus.staab@redaxo.de",
                    "role": "Developer"
                }
            ],
            "description": "sabre/xml is an XML library that you may not hate.",
            "homepage": "https://sabre.io/xml/",
            "keywords": [
                "XMLReader",
                "XMLWriter",
                "dom",
                "xml"
            ],
            "time": "2019-01-09T13:50:52+00:00"
        },
        {
            "name": "scssphp/scssphp",
            "version": "1.0.2",
            "source": {
                "type": "git",
                "url": "https://github.com/scssphp/scssphp.git",
                "reference": "56a2ac8b9254dd14b5e78470fa62358fbef65634"
            },
            "dist": {
                "type": "zip",
                "url": "https://api.github.com/repos/scssphp/scssphp/zipball/56a2ac8b9254dd14b5e78470fa62358fbef65634",
                "reference": "56a2ac8b9254dd14b5e78470fa62358fbef65634",
                "shasum": ""
            },
            "require": {
                "php": "^5.6.0 || ^7"
            },
            "require-dev": {
                "phpunit/phpunit": "~4.6",
                "squizlabs/php_codesniffer": "~2.5",
                "twbs/bootstrap": "~4.3",
                "zurb/foundation": "~6.5"
            },
            "bin": [
                "bin/pscss"
            ],
            "type": "library",
            "autoload": {
                "psr-4": {
                    "ScssPhp\\ScssPhp\\": "src/"
                }
            },
            "notification-url": "https://packagist.org/downloads/",
            "license": [
                "MIT"
            ],
            "authors": [
                {
                    "name": "Anthon Pang",
                    "email": "apang@softwaredevelopment.ca",
                    "homepage": "https://github.com/robocoder"
                },
                {
                    "name": "Cédric Morin",
                    "email": "cedric@yterium.com",
                    "homepage": "https://github.com/Cerdic"
                }
            ],
            "description": "scssphp is a compiler for SCSS written in PHP.",
            "homepage": "http://scssphp.github.io/scssphp/",
            "keywords": [
                "css",
                "less",
                "sass",
                "scss",
                "stylesheet"
            ],
            "time": "2019-07-07T02:24:57+00:00"
        },
        {
            "name": "sebastian/diff",
            "version": "2.0.1",
            "source": {
                "type": "git",
                "url": "https://github.com/sebastianbergmann/diff.git",
                "reference": "347c1d8b49c5c3ee30c7040ea6fc446790e6bddd"
            },
            "dist": {
                "type": "zip",
                "url": "https://api.github.com/repos/sebastianbergmann/diff/zipball/347c1d8b49c5c3ee30c7040ea6fc446790e6bddd",
                "reference": "347c1d8b49c5c3ee30c7040ea6fc446790e6bddd",
                "shasum": ""
            },
            "require": {
                "php": "^7.0"
            },
            "require-dev": {
                "phpunit/phpunit": "^6.2"
            },
            "type": "library",
            "extra": {
                "branch-alias": {
                    "dev-master": "2.0-dev"
                }
            },
            "autoload": {
                "classmap": [
                    "src/"
                ]
            },
            "notification-url": "https://packagist.org/downloads/",
            "license": [
                "BSD-3-Clause"
            ],
            "authors": [
                {
                    "name": "Kore Nordmann",
                    "email": "mail@kore-nordmann.de"
                },
                {
                    "name": "Sebastian Bergmann",
                    "email": "sebastian@phpunit.de"
                }
            ],
            "description": "Diff implementation",
            "homepage": "https://github.com/sebastianbergmann/diff",
            "keywords": [
                "diff"
            ],
            "time": "2017-08-03T08:09:46+00:00"
        },
        {
            "name": "simplepie/simplepie",
            "version": "1.5.2",
            "source": {
                "type": "git",
                "url": "https://github.com/simplepie/simplepie.git",
                "reference": "0e8fe72132dad765d25db4cabc69a91139af1263"
            },
            "dist": {
                "type": "zip",
                "url": "https://api.github.com/repos/simplepie/simplepie/zipball/0e8fe72132dad765d25db4cabc69a91139af1263",
                "reference": "0e8fe72132dad765d25db4cabc69a91139af1263",
                "shasum": ""
            },
            "require": {
                "ext-pcre": "*",
                "ext-xml": "*",
                "ext-xmlreader": "*",
                "php": ">=5.6.0"
            },
            "require-dev": {
                "phpunit/phpunit": "~5.4.3 || ~6.5"
            },
            "suggest": {
                "ext-curl": "",
                "ext-iconv": "",
                "ext-intl": "",
                "ext-mbstring": "",
                "mf2/mf2": "Microformat module that allows for parsing HTML for microformats"
            },
            "type": "library",
            "autoload": {
                "psr-0": {
                    "SimplePie": "library"
                }
            },
            "notification-url": "https://packagist.org/downloads/",
            "license": [
                "BSD-3-Clause"
            ],
            "authors": [
                {
                    "name": "Ryan Parman",
                    "homepage": "http://ryanparman.com/",
                    "role": "Creator, alumnus developer"
                },
                {
                    "name": "Geoffrey Sneddon",
                    "homepage": "http://gsnedders.com/",
                    "role": "Alumnus developer"
                },
                {
                    "name": "Ryan McCue",
                    "email": "me@ryanmccue.info",
                    "homepage": "http://ryanmccue.info/",
                    "role": "Developer"
                }
            ],
            "description": "A simple Atom/RSS parsing library for PHP",
            "homepage": "http://simplepie.org/",
            "keywords": [
                "atom",
                "feeds",
                "rss"
            ],
            "time": "2018-08-02T05:43:58+00:00"
        },
        {
            "name": "slim/flash",
            "version": "0.4.0",
            "source": {
                "type": "git",
                "url": "https://github.com/slimphp/Slim-Flash.git",
                "reference": "9aaff5fded3b54f4e519ec3d4ac74d3d1f2cbbbc"
            },
            "dist": {
                "type": "zip",
                "url": "https://api.github.com/repos/slimphp/Slim-Flash/zipball/9aaff5fded3b54f4e519ec3d4ac74d3d1f2cbbbc",
                "reference": "9aaff5fded3b54f4e519ec3d4ac74d3d1f2cbbbc",
                "shasum": ""
            },
            "require": {
                "php": ">=5.5.0"
            },
            "require-dev": {
                "phpunit/phpunit": "^4.0"
            },
            "type": "library",
            "autoload": {
                "psr-4": {
                    "Slim\\Flash\\": "src"
                }
            },
            "notification-url": "https://packagist.org/downloads/",
            "license": [
                "MIT"
            ],
            "authors": [
                {
                    "name": "Josh Lockhart",
                    "email": "hello@joshlockhart.com",
                    "homepage": "http://joshlockhart.com"
                }
            ],
            "description": "Slim Framework Flash message service provider",
            "homepage": "http://slimframework.com",
            "keywords": [
                "flash",
                "framework",
                "message",
                "provider",
                "slim"
            ],
            "time": "2017-10-22T10:35:05+00:00"
        },
        {
            "name": "slim/slim",
            "version": "3.12.1",
            "source": {
                "type": "git",
                "url": "https://github.com/slimphp/Slim.git",
                "reference": "eaee12ef8d0750db62b8c548016d82fb33addb6b"
            },
            "dist": {
                "type": "zip",
                "url": "https://api.github.com/repos/slimphp/Slim/zipball/eaee12ef8d0750db62b8c548016d82fb33addb6b",
                "reference": "eaee12ef8d0750db62b8c548016d82fb33addb6b",
                "shasum": ""
            },
            "require": {
                "container-interop/container-interop": "^1.2",
                "nikic/fast-route": "^1.0",
                "php": ">=5.5.0",
                "pimple/pimple": "^3.0",
                "psr/container": "^1.0",
                "psr/http-message": "^1.0"
            },
            "provide": {
                "psr/http-message-implementation": "1.0"
            },
            "require-dev": {
                "phpunit/phpunit": "^4.0",
                "squizlabs/php_codesniffer": "^2.5"
            },
            "type": "library",
            "autoload": {
                "psr-4": {
                    "Slim\\": "Slim"
                }
            },
            "notification-url": "https://packagist.org/downloads/",
            "license": [
                "MIT"
            ],
            "authors": [
                {
                    "name": "Rob Allen",
                    "email": "rob@akrabat.com",
                    "homepage": "http://akrabat.com"
                },
                {
                    "name": "Josh Lockhart",
                    "email": "hello@joshlockhart.com",
                    "homepage": "https://joshlockhart.com"
                },
                {
                    "name": "Gabriel Manricks",
                    "email": "gmanricks@me.com",
                    "homepage": "http://gabrielmanricks.com"
                },
                {
                    "name": "Andrew Smith",
                    "email": "a.smith@silentworks.co.uk",
                    "homepage": "http://silentworks.co.uk"
                }
            ],
            "description": "Slim is a PHP micro framework that helps you quickly write simple yet powerful web applications and APIs",
            "homepage": "https://slimframework.com",
            "keywords": [
                "api",
                "framework",
                "micro",
                "router"
            ],
            "time": "2019-04-16T16:47:29+00:00"
        },
        {
            "name": "slim/twig-view",
            "version": "2.5.0",
            "source": {
                "type": "git",
                "url": "https://github.com/slimphp/Twig-View.git",
                "reference": "06ef39b58d60b11a9546893fd0b7fff2bd901798"
            },
            "dist": {
                "type": "zip",
                "url": "https://api.github.com/repos/slimphp/Twig-View/zipball/06ef39b58d60b11a9546893fd0b7fff2bd901798",
                "reference": "06ef39b58d60b11a9546893fd0b7fff2bd901798",
                "shasum": ""
            },
            "require": {
                "php": ">=5.5.0",
                "psr/http-message": "^1.0",
                "twig/twig": "^1.38|^2.7"
            },
            "require-dev": {
                "phpunit/phpunit": "^4.8|^5.7",
                "slim/slim": "^3.10"
            },
            "type": "library",
            "autoload": {
                "psr-4": {
                    "Slim\\Views\\": "src"
                }
            },
            "notification-url": "https://packagist.org/downloads/",
            "license": [
                "MIT"
            ],
            "authors": [
                {
                    "name": "Josh Lockhart",
                    "email": "hello@joshlockhart.com",
                    "homepage": "http://joshlockhart.com"
                }
            ],
            "description": "Slim Framework 3 view helper built on top of the Twig 2 templating component",
            "homepage": "http://slimframework.com",
            "keywords": [
                "framework",
                "slim",
                "template",
                "twig",
                "view"
            ],
            "time": "2019-04-06T16:34:38+00:00"
        },
        {
            "name": "symfony/config",
            "version": "v3.4.28",
            "source": {
                "type": "git",
                "url": "https://github.com/symfony/config.git",
                "reference": "177a276c01575253c95cefe0866e3d1b57637fe0"
            },
            "dist": {
                "type": "zip",
                "url": "https://api.github.com/repos/symfony/config/zipball/177a276c01575253c95cefe0866e3d1b57637fe0",
                "reference": "177a276c01575253c95cefe0866e3d1b57637fe0",
                "shasum": ""
            },
            "require": {
                "php": "^5.5.9|>=7.0.8",
                "symfony/filesystem": "~2.8|~3.0|~4.0",
                "symfony/polyfill-ctype": "~1.8"
            },
            "conflict": {
                "symfony/dependency-injection": "<3.3",
                "symfony/finder": "<3.3"
            },
            "require-dev": {
                "symfony/dependency-injection": "~3.3|~4.0",
                "symfony/event-dispatcher": "~3.3|~4.0",
                "symfony/finder": "~3.3|~4.0",
                "symfony/yaml": "~3.0|~4.0"
            },
            "suggest": {
                "symfony/yaml": "To use the yaml reference dumper"
            },
            "type": "library",
            "extra": {
                "branch-alias": {
                    "dev-master": "3.4-dev"
                }
            },
            "autoload": {
                "psr-4": {
                    "Symfony\\Component\\Config\\": ""
                },
                "exclude-from-classmap": [
                    "/Tests/"
                ]
            },
            "notification-url": "https://packagist.org/downloads/",
            "license": [
                "MIT"
            ],
            "authors": [
                {
                    "name": "Fabien Potencier",
                    "email": "fabien@symfony.com"
                },
                {
                    "name": "Symfony Community",
                    "homepage": "https://symfony.com/contributors"
                }
            ],
            "description": "Symfony Config Component",
            "homepage": "https://symfony.com",
            "time": "2019-02-23T15:06:07+00:00"
        },
        {
            "name": "symfony/console",
            "version": "v3.4.30",
            "source": {
                "type": "git",
                "url": "https://github.com/symfony/console.git",
                "reference": "12940f20a816c978860fa4925b3f1bbb27e9ac46"
            },
            "dist": {
                "type": "zip",
                "url": "https://api.github.com/repos/symfony/console/zipball/12940f20a816c978860fa4925b3f1bbb27e9ac46",
                "reference": "12940f20a816c978860fa4925b3f1bbb27e9ac46",
                "shasum": ""
            },
            "require": {
                "php": "^5.5.9|>=7.0.8",
                "symfony/debug": "~2.8|~3.0|~4.0",
                "symfony/polyfill-mbstring": "~1.0"
            },
            "conflict": {
                "symfony/dependency-injection": "<3.4",
                "symfony/process": "<3.3"
            },
            "provide": {
                "psr/log-implementation": "1.0"
            },
            "require-dev": {
                "psr/log": "~1.0",
                "symfony/config": "~3.3|~4.0",
                "symfony/dependency-injection": "~3.4|~4.0",
                "symfony/event-dispatcher": "~2.8|~3.0|~4.0",
                "symfony/lock": "~3.4|~4.0",
                "symfony/process": "~3.3|~4.0"
            },
            "suggest": {
                "psr/log": "For using the console logger",
                "symfony/event-dispatcher": "",
                "symfony/lock": "",
                "symfony/process": ""
            },
            "type": "library",
            "extra": {
                "branch-alias": {
                    "dev-master": "3.4-dev"
                }
            },
            "autoload": {
                "psr-4": {
                    "Symfony\\Component\\Console\\": ""
                },
                "exclude-from-classmap": [
                    "/Tests/"
                ]
            },
            "notification-url": "https://packagist.org/downloads/",
            "license": [
                "MIT"
            ],
            "authors": [
                {
                    "name": "Fabien Potencier",
                    "email": "fabien@symfony.com"
                },
                {
                    "name": "Symfony Community",
                    "homepage": "https://symfony.com/contributors"
                }
            ],
            "description": "Symfony Console Component",
            "homepage": "https://symfony.com",
            "time": "2019-07-24T14:46:41+00:00"
        },
        {
            "name": "symfony/debug",
            "version": "v3.4.30",
            "source": {
                "type": "git",
                "url": "https://github.com/symfony/debug.git",
                "reference": "bc977cb2681d75988ab2d53d14c4245c6c04f82f"
            },
            "dist": {
                "type": "zip",
                "url": "https://api.github.com/repos/symfony/debug/zipball/bc977cb2681d75988ab2d53d14c4245c6c04f82f",
                "reference": "bc977cb2681d75988ab2d53d14c4245c6c04f82f",
                "shasum": ""
            },
            "require": {
                "php": "^5.5.9|>=7.0.8",
                "psr/log": "~1.0"
            },
            "conflict": {
                "symfony/http-kernel": ">=2.3,<2.3.24|~2.4.0|>=2.5,<2.5.9|>=2.6,<2.6.2"
            },
            "require-dev": {
                "symfony/http-kernel": "~2.8|~3.0|~4.0"
            },
            "type": "library",
            "extra": {
                "branch-alias": {
                    "dev-master": "3.4-dev"
                }
            },
            "autoload": {
                "psr-4": {
                    "Symfony\\Component\\Debug\\": ""
                },
                "exclude-from-classmap": [
                    "/Tests/"
                ]
            },
            "notification-url": "https://packagist.org/downloads/",
            "license": [
                "MIT"
            ],
            "authors": [
                {
                    "name": "Fabien Potencier",
                    "email": "fabien@symfony.com"
                },
                {
                    "name": "Symfony Community",
                    "homepage": "https://symfony.com/contributors"
                }
            ],
            "description": "Symfony Debug Component",
            "homepage": "https://symfony.com",
            "time": "2019-07-23T08:39:19+00:00"
        },
        {
            "name": "symfony/dependency-injection",
            "version": "v3.4.28",
            "source": {
                "type": "git",
                "url": "https://github.com/symfony/dependency-injection.git",
                "reference": "8f2a0452f086a66f6d6cf53a432867b575887768"
            },
            "dist": {
                "type": "zip",
                "url": "https://api.github.com/repos/symfony/dependency-injection/zipball/8f2a0452f086a66f6d6cf53a432867b575887768",
                "reference": "8f2a0452f086a66f6d6cf53a432867b575887768",
                "shasum": ""
            },
            "require": {
                "php": "^5.5.9|>=7.0.8",
                "psr/container": "^1.0"
            },
            "conflict": {
                "symfony/config": "<3.3.7",
                "symfony/finder": "<3.3",
                "symfony/proxy-manager-bridge": "<3.4",
                "symfony/yaml": "<3.4"
            },
            "provide": {
                "psr/container-implementation": "1.0"
            },
            "require-dev": {
                "symfony/config": "~3.3|~4.0",
                "symfony/expression-language": "~2.8|~3.0|~4.0",
                "symfony/yaml": "~3.4|~4.0"
            },
            "suggest": {
                "symfony/config": "",
                "symfony/expression-language": "For using expressions in service container configuration",
                "symfony/finder": "For using double-star glob patterns or when GLOB_BRACE portability is required",
                "symfony/proxy-manager-bridge": "Generate service proxies to lazy load them",
                "symfony/yaml": ""
            },
            "type": "library",
            "extra": {
                "branch-alias": {
                    "dev-master": "3.4-dev"
                }
            },
            "autoload": {
                "psr-4": {
                    "Symfony\\Component\\DependencyInjection\\": ""
                },
                "exclude-from-classmap": [
                    "/Tests/"
                ]
            },
            "notification-url": "https://packagist.org/downloads/",
            "license": [
                "MIT"
            ],
            "authors": [
                {
                    "name": "Fabien Potencier",
                    "email": "fabien@symfony.com"
                },
                {
                    "name": "Symfony Community",
                    "homepage": "https://symfony.com/contributors"
                }
            ],
            "description": "Symfony DependencyInjection Component",
            "homepage": "https://symfony.com",
            "time": "2019-05-19T14:11:39+00:00"
        },
        {
            "name": "symfony/event-dispatcher",
            "version": "v3.4.28",
            "source": {
                "type": "git",
                "url": "https://github.com/symfony/event-dispatcher.git",
                "reference": "a088aafcefb4eef2520a290ed82e4374092a6dff"
            },
            "dist": {
                "type": "zip",
                "url": "https://api.github.com/repos/symfony/event-dispatcher/zipball/a088aafcefb4eef2520a290ed82e4374092a6dff",
                "reference": "a088aafcefb4eef2520a290ed82e4374092a6dff",
                "shasum": ""
            },
            "require": {
                "php": "^5.5.9|>=7.0.8"
            },
            "conflict": {
                "symfony/dependency-injection": "<3.3"
            },
            "require-dev": {
                "psr/log": "~1.0",
                "symfony/config": "~2.8|~3.0|~4.0",
                "symfony/dependency-injection": "~3.3|~4.0",
                "symfony/expression-language": "~2.8|~3.0|~4.0",
                "symfony/stopwatch": "~2.8|~3.0|~4.0"
            },
            "suggest": {
                "symfony/dependency-injection": "",
                "symfony/http-kernel": ""
            },
            "type": "library",
            "extra": {
                "branch-alias": {
                    "dev-master": "3.4-dev"
                }
            },
            "autoload": {
                "psr-4": {
                    "Symfony\\Component\\EventDispatcher\\": ""
                },
                "exclude-from-classmap": [
                    "/Tests/"
                ]
            },
            "notification-url": "https://packagist.org/downloads/",
            "license": [
                "MIT"
            ],
            "authors": [
                {
                    "name": "Fabien Potencier",
                    "email": "fabien@symfony.com"
                },
                {
                    "name": "Symfony Community",
                    "homepage": "https://symfony.com/contributors"
                }
            ],
            "description": "Symfony EventDispatcher Component",
            "homepage": "https://symfony.com",
            "time": "2019-04-02T08:51:52+00:00"
        },
        {
            "name": "symfony/filesystem",
            "version": "v3.4.28",
            "source": {
                "type": "git",
                "url": "https://github.com/symfony/filesystem.git",
                "reference": "acf99758b1df8e9295e6b85aa69f294565c9fedb"
            },
            "dist": {
                "type": "zip",
                "url": "https://api.github.com/repos/symfony/filesystem/zipball/acf99758b1df8e9295e6b85aa69f294565c9fedb",
                "reference": "acf99758b1df8e9295e6b85aa69f294565c9fedb",
                "shasum": ""
            },
            "require": {
                "php": "^5.5.9|>=7.0.8",
                "symfony/polyfill-ctype": "~1.8"
            },
            "type": "library",
            "extra": {
                "branch-alias": {
                    "dev-master": "3.4-dev"
                }
            },
            "autoload": {
                "psr-4": {
                    "Symfony\\Component\\Filesystem\\": ""
                },
                "exclude-from-classmap": [
                    "/Tests/"
                ]
            },
            "notification-url": "https://packagist.org/downloads/",
            "license": [
                "MIT"
            ],
            "authors": [
                {
                    "name": "Fabien Potencier",
                    "email": "fabien@symfony.com"
                },
                {
                    "name": "Symfony Community",
                    "homepage": "https://symfony.com/contributors"
                }
            ],
            "description": "Symfony Filesystem Component",
            "homepage": "https://symfony.com",
            "time": "2019-02-04T21:34:32+00:00"
        },
        {
            "name": "symfony/inflector",
            "version": "v3.4.28",
            "source": {
                "type": "git",
                "url": "https://github.com/symfony/inflector.git",
                "reference": "4a7d5c4ad3edeba3fe4a27d26ece6a012eee46b1"
            },
            "dist": {
                "type": "zip",
                "url": "https://api.github.com/repos/symfony/inflector/zipball/4a7d5c4ad3edeba3fe4a27d26ece6a012eee46b1",
                "reference": "4a7d5c4ad3edeba3fe4a27d26ece6a012eee46b1",
                "shasum": ""
            },
            "require": {
                "php": "^5.5.9|>=7.0.8",
                "symfony/polyfill-ctype": "~1.8"
            },
            "type": "library",
            "extra": {
                "branch-alias": {
                    "dev-master": "3.4-dev"
                }
            },
            "autoload": {
                "psr-4": {
                    "Symfony\\Component\\Inflector\\": ""
                },
                "exclude-from-classmap": [
                    "/Tests/"
                ]
            },
            "notification-url": "https://packagist.org/downloads/",
            "license": [
                "MIT"
            ],
            "authors": [
                {
                    "name": "Bernhard Schussek",
                    "email": "bschussek@gmail.com"
                },
                {
                    "name": "Symfony Community",
                    "homepage": "https://symfony.com/contributors"
                }
            ],
            "description": "Symfony Inflector Component",
            "homepage": "https://symfony.com",
            "keywords": [
                "inflection",
                "pluralize",
                "singularize",
                "string",
                "symfony",
                "words"
            ],
            "time": "2019-01-16T13:27:11+00:00"
        },
        {
            "name": "symfony/polyfill-ctype",
            "version": "v1.11.0",
            "source": {
                "type": "git",
                "url": "https://github.com/symfony/polyfill-ctype.git",
                "reference": "82ebae02209c21113908c229e9883c419720738a"
            },
            "dist": {
                "type": "zip",
                "url": "https://api.github.com/repos/symfony/polyfill-ctype/zipball/82ebae02209c21113908c229e9883c419720738a",
                "reference": "82ebae02209c21113908c229e9883c419720738a",
                "shasum": ""
            },
            "require": {
                "php": ">=5.3.3"
            },
            "suggest": {
                "ext-ctype": "For best performance"
            },
            "type": "library",
            "extra": {
                "branch-alias": {
                    "dev-master": "1.11-dev"
                }
            },
            "autoload": {
                "psr-4": {
                    "Symfony\\Polyfill\\Ctype\\": ""
                },
                "files": [
                    "bootstrap.php"
                ]
            },
            "notification-url": "https://packagist.org/downloads/",
            "license": [
                "MIT"
            ],
            "authors": [
                {
                    "name": "Symfony Community",
                    "homepage": "https://symfony.com/contributors"
                },
                {
                    "name": "Gert de Pagter",
                    "email": "BackEndTea@gmail.com"
                }
            ],
            "description": "Symfony polyfill for ctype functions",
            "homepage": "https://symfony.com",
            "keywords": [
                "compatibility",
                "ctype",
                "polyfill",
                "portable"
            ],
            "time": "2019-02-06T07:57:58+00:00"
        },
        {
            "name": "symfony/polyfill-mbstring",
            "version": "v1.11.0",
            "source": {
                "type": "git",
                "url": "https://github.com/symfony/polyfill-mbstring.git",
                "reference": "fe5e94c604826c35a32fa832f35bd036b6799609"
            },
            "dist": {
                "type": "zip",
                "url": "https://api.github.com/repos/symfony/polyfill-mbstring/zipball/fe5e94c604826c35a32fa832f35bd036b6799609",
                "reference": "fe5e94c604826c35a32fa832f35bd036b6799609",
                "shasum": ""
            },
            "require": {
                "php": ">=5.3.3"
            },
            "suggest": {
                "ext-mbstring": "For best performance"
            },
            "type": "library",
            "extra": {
                "branch-alias": {
                    "dev-master": "1.11-dev"
                }
            },
            "autoload": {
                "psr-4": {
                    "Symfony\\Polyfill\\Mbstring\\": ""
                },
                "files": [
                    "bootstrap.php"
                ]
            },
            "notification-url": "https://packagist.org/downloads/",
            "license": [
                "MIT"
            ],
            "authors": [
                {
                    "name": "Nicolas Grekas",
                    "email": "p@tchwork.com"
                },
                {
                    "name": "Symfony Community",
                    "homepage": "https://symfony.com/contributors"
                }
            ],
            "description": "Symfony polyfill for the Mbstring extension",
            "homepage": "https://symfony.com",
            "keywords": [
                "compatibility",
                "mbstring",
                "polyfill",
                "portable",
                "shim"
            ],
            "time": "2019-02-06T07:57:58+00:00"
        },
        {
            "name": "symfony/polyfill-php70",
            "version": "v1.11.0",
            "source": {
                "type": "git",
                "url": "https://github.com/symfony/polyfill-php70.git",
                "reference": "bc4858fb611bda58719124ca079baff854149c89"
            },
            "dist": {
                "type": "zip",
                "url": "https://api.github.com/repos/symfony/polyfill-php70/zipball/bc4858fb611bda58719124ca079baff854149c89",
                "reference": "bc4858fb611bda58719124ca079baff854149c89",
                "shasum": ""
            },
            "require": {
                "paragonie/random_compat": "~1.0|~2.0|~9.99",
                "php": ">=5.3.3"
            },
            "type": "library",
            "extra": {
                "branch-alias": {
                    "dev-master": "1.11-dev"
                }
            },
            "autoload": {
                "psr-4": {
                    "Symfony\\Polyfill\\Php70\\": ""
                },
                "files": [
                    "bootstrap.php"
                ],
                "classmap": [
                    "Resources/stubs"
                ]
            },
            "notification-url": "https://packagist.org/downloads/",
            "license": [
                "MIT"
            ],
            "authors": [
                {
                    "name": "Nicolas Grekas",
                    "email": "p@tchwork.com"
                },
                {
                    "name": "Symfony Community",
                    "homepage": "https://symfony.com/contributors"
                }
            ],
            "description": "Symfony polyfill backporting some PHP 7.0+ features to lower PHP versions",
            "homepage": "https://symfony.com",
            "keywords": [
                "compatibility",
                "polyfill",
                "portable",
                "shim"
            ],
            "time": "2019-02-06T07:57:58+00:00"
        },
        {
            "name": "symfony/property-access",
            "version": "v3.4.28",
            "source": {
                "type": "git",
                "url": "https://github.com/symfony/property-access.git",
                "reference": "9b1c9df96a00c14445bef4cf37ad85e7239d8a4a"
            },
            "dist": {
                "type": "zip",
                "url": "https://api.github.com/repos/symfony/property-access/zipball/9b1c9df96a00c14445bef4cf37ad85e7239d8a4a",
                "reference": "9b1c9df96a00c14445bef4cf37ad85e7239d8a4a",
                "shasum": ""
            },
            "require": {
                "php": "^5.5.9|>=7.0.8",
                "symfony/inflector": "~3.1|~4.0",
                "symfony/polyfill-php70": "~1.0"
            },
            "require-dev": {
                "symfony/cache": "~3.1|~4.0"
            },
            "suggest": {
                "psr/cache-implementation": "To cache access methods."
            },
            "type": "library",
            "extra": {
                "branch-alias": {
                    "dev-master": "3.4-dev"
                }
            },
            "autoload": {
                "psr-4": {
                    "Symfony\\Component\\PropertyAccess\\": ""
                },
                "exclude-from-classmap": [
                    "/Tests/"
                ]
            },
            "notification-url": "https://packagist.org/downloads/",
            "license": [
                "MIT"
            ],
            "authors": [
                {
                    "name": "Fabien Potencier",
                    "email": "fabien@symfony.com"
                },
                {
                    "name": "Symfony Community",
                    "homepage": "https://symfony.com/contributors"
                }
            ],
            "description": "Symfony PropertyAccess Component",
            "homepage": "https://symfony.com",
            "keywords": [
                "access",
                "array",
                "extraction",
                "index",
                "injection",
                "object",
                "property",
                "property path",
                "reflection"
            ],
            "time": "2019-03-04T06:36:31+00:00"
        },
        {
            "name": "symfony/yaml",
            "version": "v3.4.28",
            "source": {
                "type": "git",
                "url": "https://github.com/symfony/yaml.git",
                "reference": "212a27b731e5bfb735679d1ffaac82bd6a1dc996"
            },
            "dist": {
                "type": "zip",
                "url": "https://api.github.com/repos/symfony/yaml/zipball/212a27b731e5bfb735679d1ffaac82bd6a1dc996",
                "reference": "212a27b731e5bfb735679d1ffaac82bd6a1dc996",
                "shasum": ""
            },
            "require": {
                "php": "^5.5.9|>=7.0.8",
                "symfony/polyfill-ctype": "~1.8"
            },
            "conflict": {
                "symfony/console": "<3.4"
            },
            "require-dev": {
                "symfony/console": "~3.4|~4.0"
            },
            "suggest": {
                "symfony/console": "For validating YAML files using the lint command"
            },
            "type": "library",
            "extra": {
                "branch-alias": {
                    "dev-master": "3.4-dev"
                }
            },
            "autoload": {
                "psr-4": {
                    "Symfony\\Component\\Yaml\\": ""
                },
                "exclude-from-classmap": [
                    "/Tests/"
                ]
            },
            "notification-url": "https://packagist.org/downloads/",
            "license": [
                "MIT"
            ],
            "authors": [
                {
                    "name": "Fabien Potencier",
                    "email": "fabien@symfony.com"
                },
                {
                    "name": "Symfony Community",
                    "homepage": "https://symfony.com/contributors"
                }
            ],
            "description": "Symfony Yaml Component",
            "homepage": "https://symfony.com",
            "time": "2019-03-25T07:48:46+00:00"
        },
        {
            "name": "tecnickcom/tcpdf",
            "version": "6.2.26",
            "source": {
                "type": "git",
                "url": "https://github.com/tecnickcom/TCPDF.git",
                "reference": "367241059ca166e3a76490f4448c284e0a161f15"
            },
            "dist": {
                "type": "zip",
                "url": "https://api.github.com/repos/tecnickcom/TCPDF/zipball/367241059ca166e3a76490f4448c284e0a161f15",
                "reference": "367241059ca166e3a76490f4448c284e0a161f15",
                "shasum": ""
            },
            "require": {
                "php": ">=5.3.0"
            },
            "type": "library",
            "autoload": {
                "classmap": [
                    "config",
                    "include",
                    "tcpdf.php",
                    "tcpdf_parser.php",
                    "tcpdf_import.php",
                    "tcpdf_barcodes_1d.php",
                    "tcpdf_barcodes_2d.php",
                    "include/tcpdf_colors.php",
                    "include/tcpdf_filters.php",
                    "include/tcpdf_font_data.php",
                    "include/tcpdf_fonts.php",
                    "include/tcpdf_images.php",
                    "include/tcpdf_static.php",
                    "include/barcodes/datamatrix.php",
                    "include/barcodes/pdf417.php",
                    "include/barcodes/qrcode.php"
                ]
            },
            "notification-url": "https://packagist.org/downloads/",
            "license": [
                "LGPL-3.0"
            ],
            "authors": [
                {
                    "name": "Nicola Asuni",
                    "email": "info@tecnick.com",
                    "role": "lead"
                }
            ],
            "description": "TCPDF is a PHP class for generating PDF documents and barcodes.",
            "homepage": "http://www.tcpdf.org/",
            "keywords": [
                "PDFD32000-2008",
                "TCPDF",
                "barcodes",
                "datamatrix",
                "pdf",
                "pdf417",
                "qrcode"
            ],
            "time": "2018-10-16T17:24:05+00:00"
        },
        {
            "name": "tracy/tracy",
            "version": "v2.5.8",
            "source": {
                "type": "git",
                "url": "https://github.com/nette/tracy.git",
                "reference": "3c874946fc403f728af9118cd602cac56bd493d3"
            },
            "dist": {
                "type": "zip",
                "url": "https://api.github.com/repos/nette/tracy/zipball/3c874946fc403f728af9118cd602cac56bd493d3",
                "reference": "3c874946fc403f728af9118cd602cac56bd493d3",
                "shasum": ""
            },
            "require": {
                "ext-json": "*",
                "ext-session": "*",
                "php": ">=5.4.4"
            },
            "require-dev": {
                "nette/di": "~2.3 || ~3.0.0",
                "nette/tester": "~1.7 || ~2.0",
                "nette/utils": "~2.3"
            },
            "suggest": {
                "https://nette.org/donate": "Please support Tracy via a donation"
            },
            "type": "library",
            "extra": {
                "branch-alias": {
                    "dev-master": "2.5-dev"
                }
            },
            "autoload": {
                "classmap": [
                    "src"
                ],
                "files": [
                    "src/shortcuts.php"
                ]
            },
            "notification-url": "https://packagist.org/downloads/",
            "license": [
                "BSD-3-Clause"
            ],
            "authors": [
                {
                    "name": "David Grudl",
                    "homepage": "https://davidgrudl.com"
                },
                {
                    "name": "Nette Community",
                    "homepage": "https://nette.org/contributors"
                }
            ],
            "description": "? Tracy: the addictive tool to ease debugging PHP code for cool developers. Friendly design, logging, profiler, advanced features like debugging AJAX calls or CLI support. You will love it.",
            "homepage": "https://tracy.nette.org",
            "keywords": [
                "Xdebug",
                "debug",
                "debugger",
                "nette",
                "profiler"
            ],
            "time": "2019-03-21T15:06:29+00:00"
        },
        {
            "name": "true/punycode",
            "version": "v2.1.1",
            "source": {
                "type": "git",
                "url": "https://github.com/true/php-punycode.git",
                "reference": "a4d0c11a36dd7f4e7cd7096076cab6d3378a071e"
            },
            "dist": {
                "type": "zip",
                "url": "https://api.github.com/repos/true/php-punycode/zipball/a4d0c11a36dd7f4e7cd7096076cab6d3378a071e",
                "reference": "a4d0c11a36dd7f4e7cd7096076cab6d3378a071e",
                "shasum": ""
            },
            "require": {
                "php": ">=5.3.0",
                "symfony/polyfill-mbstring": "^1.3"
            },
            "require-dev": {
                "phpunit/phpunit": "~4.7",
                "squizlabs/php_codesniffer": "~2.0"
            },
            "type": "library",
            "autoload": {
                "psr-4": {
                    "TrueBV\\": "src/"
                }
            },
            "notification-url": "https://packagist.org/downloads/",
            "license": [
                "MIT"
            ],
            "authors": [
                {
                    "name": "Renan Gonçalves",
                    "email": "renan.saddam@gmail.com"
                }
            ],
            "description": "A Bootstring encoding of Unicode for Internationalized Domain Names in Applications (IDNA)",
            "homepage": "https://github.com/true/php-punycode",
            "keywords": [
                "idna",
                "punycode"
            ],
            "time": "2016-11-16T10:37:54+00:00"
        },
        {
            "name": "twig/extensions",
            "version": "v1.5.4",
            "source": {
                "type": "git",
                "url": "https://github.com/twigphp/Twig-extensions.git",
                "reference": "57873c8b0c1be51caa47df2cdb824490beb16202"
            },
            "dist": {
                "type": "zip",
                "url": "https://api.github.com/repos/twigphp/Twig-extensions/zipball/57873c8b0c1be51caa47df2cdb824490beb16202",
                "reference": "57873c8b0c1be51caa47df2cdb824490beb16202",
                "shasum": ""
            },
            "require": {
                "twig/twig": "^1.27|^2.0"
            },
            "require-dev": {
                "symfony/phpunit-bridge": "^3.4",
                "symfony/translation": "^2.7|^3.4"
            },
            "suggest": {
                "symfony/translation": "Allow the time_diff output to be translated"
            },
            "type": "library",
            "extra": {
                "branch-alias": {
                    "dev-master": "1.5-dev"
                }
            },
            "autoload": {
                "psr-0": {
                    "Twig_Extensions_": "lib/"
                },
                "psr-4": {
                    "Twig\\Extensions\\": "src/"
                }
            },
            "notification-url": "https://packagist.org/downloads/",
            "license": [
                "MIT"
            ],
            "authors": [
                {
                    "name": "Fabien Potencier",
                    "email": "fabien@symfony.com"
                }
            ],
            "description": "Common additional features for Twig that do not directly belong in core",
            "keywords": [
                "i18n",
                "text"
            ],
            "time": "2018-12-05T18:34:18+00:00"
        },
        {
            "name": "twig/twig",
            "version": "v2.11.2",
            "source": {
                "type": "git",
                "url": "https://github.com/twigphp/Twig.git",
                "reference": "84a463403da1c81afbcedda8f0e788c78bd25a79"
            },
            "dist": {
                "type": "zip",
                "url": "https://api.github.com/repos/twigphp/Twig/zipball/84a463403da1c81afbcedda8f0e788c78bd25a79",
                "reference": "84a463403da1c81afbcedda8f0e788c78bd25a79",
                "shasum": ""
            },
            "require": {
                "php": "^7.0",
                "symfony/polyfill-ctype": "^1.8",
                "symfony/polyfill-mbstring": "^1.3"
            },
            "require-dev": {
                "psr/container": "^1.0",
                "symfony/debug": "^2.7",
                "symfony/phpunit-bridge": "^3.4.19|^4.1.8|^5.0"
            },
            "type": "library",
            "extra": {
                "branch-alias": {
                    "dev-master": "2.11-dev"
                }
            },
            "autoload": {
                "psr-0": {
                    "Twig_": "lib/"
                },
                "psr-4": {
                    "Twig\\": "src/"
                }
            },
            "notification-url": "https://packagist.org/downloads/",
            "license": [
                "BSD-3-Clause"
            ],
            "authors": [
                {
                    "name": "Fabien Potencier",
                    "email": "fabien@symfony.com",
                    "homepage": "http://fabien.potencier.org",
                    "role": "Lead Developer"
                },
                {
                    "name": "Armin Ronacher",
                    "email": "armin.ronacher@active-4.com",
                    "role": "Project Founder"
                },
                {
                    "name": "Twig Team",
                    "homepage": "https://twig.symfony.com/contributors",
                    "role": "Contributors"
                }
            ],
            "description": "Twig, the flexible, fast, and secure template language for PHP",
            "homepage": "https://twig.symfony.com",
            "keywords": [
                "templating"
            ],
            "time": "2019-06-05T11:17:07+00:00"
        },
        {
            "name": "zendframework/zend-cache",
            "version": "2.8.2",
            "source": {
                "type": "git",
                "url": "https://github.com/zendframework/zend-cache.git",
                "reference": "4983dff629956490c78b88adcc8ece4711d7d8a3"
            },
            "dist": {
                "type": "zip",
                "url": "https://api.github.com/repos/zendframework/zend-cache/zipball/4983dff629956490c78b88adcc8ece4711d7d8a3",
                "reference": "4983dff629956490c78b88adcc8ece4711d7d8a3",
                "shasum": ""
            },
            "require": {
                "php": "^5.6 || ^7.0",
                "psr/cache": "^1.0",
                "psr/simple-cache": "^1.0",
                "zendframework/zend-eventmanager": "^2.6.3 || ^3.2",
                "zendframework/zend-servicemanager": "^2.7.8 || ^3.3",
                "zendframework/zend-stdlib": "^2.7.7 || ^3.1"
            },
            "provide": {
                "psr/cache-implementation": "1.0",
                "psr/simple-cache-implementation": "1.0"
            },
            "require-dev": {
                "cache/integration-tests": "^0.16",
                "phpbench/phpbench": "^0.13",
                "phpunit/phpunit": "^5.7.27 || ^6.5.8 || ^7.1.2",
                "zendframework/zend-coding-standard": "~1.0.0",
                "zendframework/zend-serializer": "^2.6",
                "zendframework/zend-session": "^2.7.4"
            },
            "suggest": {
                "ext-apc": "APC or compatible extension, to use the APC storage adapter",
                "ext-apcu": "APCU >= 5.1.0, to use the APCu storage adapter",
                "ext-dba": "DBA, to use the DBA storage adapter",
                "ext-memcache": "Memcache >= 2.0.0 to use the Memcache storage adapter",
                "ext-memcached": "Memcached >= 1.0.0 to use the Memcached storage adapter",
                "ext-mongo": "Mongo, to use MongoDb storage adapter",
                "ext-mongodb": "MongoDB, to use the ExtMongoDb storage adapter",
                "ext-redis": "Redis, to use Redis storage adapter",
                "ext-wincache": "WinCache, to use the WinCache storage adapter",
                "ext-xcache": "XCache, to use the XCache storage adapter",
                "mongodb/mongodb": "Required for use with the ext-mongodb adapter",
                "mongofill/mongofill": "Alternative to ext-mongo - a pure PHP implementation designed as a drop in replacement",
                "zendframework/zend-serializer": "Zend\\Serializer component",
                "zendframework/zend-session": "Zend\\Session component"
            },
            "type": "library",
            "extra": {
                "branch-alias": {
                    "dev-master": "2.8.x-dev",
                    "dev-develop": "2.9.x-dev"
                },
                "zf": {
                    "component": "Zend\\Cache",
                    "config-provider": "Zend\\Cache\\ConfigProvider"
                }
            },
            "autoload": {
                "files": [
                    "autoload/patternPluginManagerPolyfill.php"
                ],
                "psr-4": {
                    "Zend\\Cache\\": "src/"
                }
            },
            "notification-url": "https://packagist.org/downloads/",
            "license": [
                "BSD-3-Clause"
            ],
            "description": "Caching implementation with a variety of storage options, as well as codified caching strategies for callbacks, classes, and output",
            "keywords": [
                "ZendFramework",
                "cache",
                "psr-16",
                "psr-6",
                "zf"
            ],
            "time": "2018-05-01T21:58:00+00:00"
        },
        {
            "name": "zendframework/zend-eventmanager",
            "version": "3.2.1",
            "source": {
                "type": "git",
                "url": "https://github.com/zendframework/zend-eventmanager.git",
                "reference": "a5e2583a211f73604691586b8406ff7296a946dd"
            },
            "dist": {
                "type": "zip",
                "url": "https://api.github.com/repos/zendframework/zend-eventmanager/zipball/a5e2583a211f73604691586b8406ff7296a946dd",
                "reference": "a5e2583a211f73604691586b8406ff7296a946dd",
                "shasum": ""
            },
            "require": {
                "php": "^5.6 || ^7.0"
            },
            "require-dev": {
                "athletic/athletic": "^0.1",
                "container-interop/container-interop": "^1.1.0",
                "phpunit/phpunit": "^5.7.27 || ^6.5.8 || ^7.1.2",
                "zendframework/zend-coding-standard": "~1.0.0",
                "zendframework/zend-stdlib": "^2.7.3 || ^3.0"
            },
            "suggest": {
                "container-interop/container-interop": "^1.1.0, to use the lazy listeners feature",
                "zendframework/zend-stdlib": "^2.7.3 || ^3.0, to use the FilterChain feature"
            },
            "type": "library",
            "extra": {
                "branch-alias": {
                    "dev-master": "3.2-dev",
                    "dev-develop": "3.3-dev"
                }
            },
            "autoload": {
                "psr-4": {
                    "Zend\\EventManager\\": "src/"
                }
            },
            "notification-url": "https://packagist.org/downloads/",
            "license": [
                "BSD-3-Clause"
            ],
            "description": "Trigger and listen to events within a PHP application",
            "homepage": "https://github.com/zendframework/zend-eventmanager",
            "keywords": [
                "event",
                "eventmanager",
                "events",
                "zf2"
            ],
            "time": "2018-04-25T15:33:34+00:00"
        },
        {
            "name": "zendframework/zend-i18n",
            "version": "2.9.0",
            "source": {
                "type": "git",
                "url": "https://github.com/zendframework/zend-i18n.git",
                "reference": "6d69af5a04e1a4de7250043cb1322f077a0cdb7f"
            },
            "dist": {
                "type": "zip",
                "url": "https://api.github.com/repos/zendframework/zend-i18n/zipball/6d69af5a04e1a4de7250043cb1322f077a0cdb7f",
                "reference": "6d69af5a04e1a4de7250043cb1322f077a0cdb7f",
                "shasum": ""
            },
            "require": {
                "php": "^5.6 || ^7.0",
                "zendframework/zend-stdlib": "^2.7 || ^3.0"
            },
            "require-dev": {
                "phpunit/phpunit": "^5.7.27 || ^6.5.8 || ^7.1.2",
                "zendframework/zend-cache": "^2.6.1",
                "zendframework/zend-coding-standard": "~1.0.0",
                "zendframework/zend-config": "^2.6",
                "zendframework/zend-eventmanager": "^2.6.2 || ^3.0",
                "zendframework/zend-filter": "^2.6.1",
                "zendframework/zend-servicemanager": "^2.7.5 || ^3.0.3",
                "zendframework/zend-validator": "^2.6",
                "zendframework/zend-view": "^2.6.3"
            },
            "suggest": {
                "ext-intl": "Required for most features of Zend\\I18n; included in default builds of PHP",
                "zendframework/zend-cache": "Zend\\Cache component",
                "zendframework/zend-config": "Zend\\Config component",
                "zendframework/zend-eventmanager": "You should install this package to use the events in the translator",
                "zendframework/zend-filter": "You should install this package to use the provided filters",
                "zendframework/zend-i18n-resources": "Translation resources",
                "zendframework/zend-servicemanager": "Zend\\ServiceManager component",
                "zendframework/zend-validator": "You should install this package to use the provided validators",
                "zendframework/zend-view": "You should install this package to use the provided view helpers"
            },
            "type": "library",
            "extra": {
                "branch-alias": {
                    "dev-master": "2.9.x-dev",
                    "dev-develop": "2.10.x-dev"
                },
                "zf": {
                    "component": "Zend\\I18n",
                    "config-provider": "Zend\\I18n\\ConfigProvider"
                }
            },
            "autoload": {
                "psr-4": {
                    "Zend\\I18n\\": "src/"
                }
            },
            "notification-url": "https://packagist.org/downloads/",
            "license": [
                "BSD-3-Clause"
            ],
            "description": "Provide translations for your application, and filter and validate internationalized values",
            "keywords": [
                "ZendFramework",
                "i18n",
                "zf"
            ],
            "time": "2018-05-16T16:39:13+00:00"
        },
        {
            "name": "zendframework/zend-json",
            "version": "3.1.1",
            "source": {
                "type": "git",
                "url": "https://github.com/zendframework/zend-json.git",
                "reference": "21c6027f3c4a5177cbef8ed08d1037b17188a0d8"
            },
            "dist": {
                "type": "zip",
                "url": "https://api.github.com/repos/zendframework/zend-json/zipball/21c6027f3c4a5177cbef8ed08d1037b17188a0d8",
                "reference": "21c6027f3c4a5177cbef8ed08d1037b17188a0d8",
                "shasum": ""
            },
            "require": {
                "php": "^5.6 || ^7.0"
            },
            "require-dev": {
                "phpunit/phpunit": "^5.7.23 || ^6.4.3",
                "zendframework/zend-coding-standard": "~1.0.0",
                "zendframework/zend-stdlib": "^2.7.7 || ^3.1"
            },
            "suggest": {
                "zendframework/zend-json-server": "For implementing JSON-RPC servers",
                "zendframework/zend-xml2json": "For converting XML documents to JSON"
            },
            "type": "library",
            "extra": {
                "branch-alias": {
                    "dev-master": "3.1.x-dev",
                    "dev-develop": "3.2.x-dev"
                }
            },
            "autoload": {
                "psr-4": {
                    "Zend\\Json\\": "src/"
                }
            },
            "notification-url": "https://packagist.org/downloads/",
            "license": [
                "BSD-3-Clause"
            ],
            "description": "provides convenience methods for serializing native PHP to JSON and decoding JSON to native PHP",
            "keywords": [
                "ZendFramework",
                "json",
                "zf"
            ],
            "time": "2019-06-18T10:54:52+00:00"
        },
        {
            "name": "zendframework/zend-loader",
            "version": "2.6.0",
            "source": {
                "type": "git",
                "url": "https://github.com/zendframework/zend-loader.git",
                "reference": "78f11749ea340f6ca316bca5958eef80b38f9b6c"
            },
            "dist": {
                "type": "zip",
                "url": "https://api.github.com/repos/zendframework/zend-loader/zipball/78f11749ea340f6ca316bca5958eef80b38f9b6c",
                "reference": "78f11749ea340f6ca316bca5958eef80b38f9b6c",
                "shasum": ""
            },
            "require": {
                "php": "^5.6 || ^7.0"
            },
            "require-dev": {
                "phpunit/phpunit": "^5.7.27 || ^6.5.8 || ^7.1.4",
                "zendframework/zend-coding-standard": "~1.0.0"
            },
            "type": "library",
            "extra": {
                "branch-alias": {
                    "dev-master": "2.6.x-dev",
                    "dev-develop": "2.7.x-dev"
                }
            },
            "autoload": {
                "psr-4": {
                    "Zend\\Loader\\": "src/"
                }
            },
            "notification-url": "https://packagist.org/downloads/",
            "license": [
                "BSD-3-Clause"
            ],
            "description": "Autoloading and plugin loading strategies",
            "keywords": [
                "ZendFramework",
                "loader",
                "zf"
            ],
            "time": "2018-04-30T15:20:54+00:00"
        },
        {
            "name": "zendframework/zend-mail",
            "version": "2.10.0",
            "source": {
                "type": "git",
                "url": "https://github.com/zendframework/zend-mail.git",
                "reference": "d7beb63d5f7144a21ac100072c453e63860cdab8"
            },
            "dist": {
                "type": "zip",
                "url": "https://api.github.com/repos/zendframework/zend-mail/zipball/d7beb63d5f7144a21ac100072c453e63860cdab8",
                "reference": "d7beb63d5f7144a21ac100072c453e63860cdab8",
                "shasum": ""
            },
            "require": {
                "ext-iconv": "*",
                "php": "^5.6 || ^7.0",
                "true/punycode": "^2.1",
                "zendframework/zend-loader": "^2.5",
                "zendframework/zend-mime": "^2.5",
                "zendframework/zend-stdlib": "^2.7 || ^3.0",
                "zendframework/zend-validator": "^2.10.2"
            },
            "require-dev": {
                "phpunit/phpunit": "^5.7.25 || ^6.4.4 || ^7.1.4",
                "zendframework/zend-coding-standard": "~1.0.0",
                "zendframework/zend-config": "^2.6",
                "zendframework/zend-crypt": "^2.6 || ^3.0",
                "zendframework/zend-servicemanager": "^2.7.10 || ^3.3.1"
            },
            "suggest": {
                "zendframework/zend-crypt": "Crammd5 support in SMTP Auth",
                "zendframework/zend-servicemanager": "^2.7.10 || ^3.3.1 when using SMTP to deliver messages"
            },
            "type": "library",
            "extra": {
                "branch-alias": {
                    "dev-master": "2.10.x-dev",
                    "dev-develop": "2.11.x-dev"
                },
                "zf": {
                    "component": "Zend\\Mail",
                    "config-provider": "Zend\\Mail\\ConfigProvider"
                }
            },
            "autoload": {
                "psr-4": {
                    "Zend\\Mail\\": "src/"
                }
            },
            "notification-url": "https://packagist.org/downloads/",
            "license": [
                "BSD-3-Clause"
            ],
            "description": "Provides generalized functionality to compose and send both text and MIME-compliant multipart e-mail messages",
            "keywords": [
                "ZendFramework",
                "mail",
                "zf"
            ],
            "time": "2018-06-07T13:37:07+00:00"
        },
        {
            "name": "zendframework/zend-mime",
            "version": "2.7.1",
            "source": {
                "type": "git",
                "url": "https://github.com/zendframework/zend-mime.git",
                "reference": "52ae5fa9f12845cae749271034a2d594f0e4c6f2"
            },
            "dist": {
                "type": "zip",
                "url": "https://api.github.com/repos/zendframework/zend-mime/zipball/52ae5fa9f12845cae749271034a2d594f0e4c6f2",
                "reference": "52ae5fa9f12845cae749271034a2d594f0e4c6f2",
                "shasum": ""
            },
            "require": {
                "php": "^5.6 || ^7.0",
                "zendframework/zend-stdlib": "^2.7 || ^3.0"
            },
            "require-dev": {
                "phpunit/phpunit": "^5.7.21 || ^6.3",
                "zendframework/zend-coding-standard": "~1.0.0",
                "zendframework/zend-mail": "^2.6"
            },
            "suggest": {
                "zendframework/zend-mail": "Zend\\Mail component"
            },
            "type": "library",
            "extra": {
                "branch-alias": {
                    "dev-master": "2.7-dev",
                    "dev-develop": "2.8-dev"
                }
            },
            "autoload": {
                "psr-4": {
                    "Zend\\Mime\\": "src/"
                }
            },
            "notification-url": "https://packagist.org/downloads/",
            "license": [
                "BSD-3-Clause"
            ],
            "description": "Create and parse MIME messages and parts",
            "homepage": "https://github.com/zendframework/zend-mime",
            "keywords": [
                "ZendFramework",
                "mime",
                "zf"
            ],
            "time": "2018-05-14T19:02:50+00:00"
        },
        {
            "name": "zendframework/zend-serializer",
            "version": "2.9.0",
            "source": {
                "type": "git",
                "url": "https://github.com/zendframework/zend-serializer.git",
                "reference": "0172690db48d8935edaf625c4cba38b79719892c"
            },
            "dist": {
                "type": "zip",
                "url": "https://api.github.com/repos/zendframework/zend-serializer/zipball/0172690db48d8935edaf625c4cba38b79719892c",
                "reference": "0172690db48d8935edaf625c4cba38b79719892c",
                "shasum": ""
            },
            "require": {
                "php": "^5.6 || ^7.0",
                "zendframework/zend-json": "^2.5 || ^3.0",
                "zendframework/zend-stdlib": "^2.7 || ^3.0"
            },
            "require-dev": {
                "phpunit/phpunit": "^5.7.25 || ^6.4.4",
                "zendframework/zend-coding-standard": "~1.0.0",
                "zendframework/zend-math": "^2.6 || ^3.0",
                "zendframework/zend-servicemanager": "^2.7.5 || ^3.0.3"
            },
            "suggest": {
                "zendframework/zend-math": "(^2.6 || ^3.0) To support Python Pickle serialization",
                "zendframework/zend-servicemanager": "(^2.7.5 || ^3.0.3) To support plugin manager support"
            },
            "type": "library",
            "extra": {
                "branch-alias": {
                    "dev-master": "2.9.x-dev",
                    "dev-develop": "2.10.x-dev"
                },
                "zf": {
                    "component": "Zend\\Serializer",
                    "config-provider": "Zend\\Serializer\\ConfigProvider"
                }
            },
            "autoload": {
                "psr-4": {
                    "Zend\\Serializer\\": "src/"
                }
            },
            "notification-url": "https://packagist.org/downloads/",
            "license": [
                "BSD-3-Clause"
            ],
            "description": "provides an adapter based interface to simply generate storable representation of PHP types by different facilities, and recover",
            "keywords": [
                "ZendFramework",
                "serializer",
                "zf"
            ],
            "time": "2018-05-14T18:45:18+00:00"
        },
        {
            "name": "zendframework/zend-servicemanager",
            "version": "3.4.0",
            "source": {
                "type": "git",
                "url": "https://github.com/zendframework/zend-servicemanager.git",
                "reference": "a1ed6140d0d3ee803fec96582593ed024950067b"
            },
            "dist": {
                "type": "zip",
                "url": "https://api.github.com/repos/zendframework/zend-servicemanager/zipball/a1ed6140d0d3ee803fec96582593ed024950067b",
                "reference": "a1ed6140d0d3ee803fec96582593ed024950067b",
                "shasum": ""
            },
            "require": {
                "container-interop/container-interop": "^1.2",
                "php": "^5.6 || ^7.0",
                "psr/container": "^1.0",
                "zendframework/zend-stdlib": "^3.2.1"
            },
            "provide": {
                "container-interop/container-interop-implementation": "^1.2",
                "psr/container-implementation": "^1.0"
            },
            "require-dev": {
                "mikey179/vfsstream": "^1.6.5",
                "ocramius/proxy-manager": "^1.0 || ^2.0",
                "phpbench/phpbench": "^0.13.0",
                "phpunit/phpunit": "^5.7.25 || ^6.4.4",
                "zendframework/zend-coding-standard": "~1.0.0"
            },
            "suggest": {
                "ocramius/proxy-manager": "ProxyManager 1.* to handle lazy initialization of services",
                "zendframework/zend-stdlib": "zend-stdlib ^2.5 if you wish to use the MergeReplaceKey or MergeRemoveKey features in Config instances"
            },
            "bin": [
                "bin/generate-deps-for-config-factory",
                "bin/generate-factory-for-class"
            ],
            "type": "library",
            "extra": {
                "branch-alias": {
                    "dev-master": "3.3-dev",
                    "dev-develop": "4.0-dev"
                }
            },
            "autoload": {
                "psr-4": {
                    "Zend\\ServiceManager\\": "src/"
                }
            },
            "notification-url": "https://packagist.org/downloads/",
            "license": [
                "BSD-3-Clause"
            ],
            "description": "Factory-Driven Dependency Injection Container",
            "keywords": [
                "PSR-11",
                "ZendFramework",
                "dependency-injection",
                "di",
                "dic",
                "service-manager",
                "servicemanager",
                "zf"
            ],
            "time": "2018-12-22T06:05:09+00:00"
        },
        {
            "name": "zendframework/zend-stdlib",
            "version": "3.2.1",
            "source": {
                "type": "git",
                "url": "https://github.com/zendframework/zend-stdlib.git",
                "reference": "66536006722aff9e62d1b331025089b7ec71c065"
            },
            "dist": {
                "type": "zip",
                "url": "https://api.github.com/repos/zendframework/zend-stdlib/zipball/66536006722aff9e62d1b331025089b7ec71c065",
                "reference": "66536006722aff9e62d1b331025089b7ec71c065",
                "shasum": ""
            },
            "require": {
                "php": "^5.6 || ^7.0"
            },
            "require-dev": {
                "phpbench/phpbench": "^0.13",
                "phpunit/phpunit": "^5.7.27 || ^6.5.8 || ^7.1.2",
                "zendframework/zend-coding-standard": "~1.0.0"
            },
            "type": "library",
            "extra": {
                "branch-alias": {
                    "dev-master": "3.2.x-dev",
                    "dev-develop": "3.3.x-dev"
                }
            },
            "autoload": {
                "psr-4": {
                    "Zend\\Stdlib\\": "src/"
                }
            },
            "notification-url": "https://packagist.org/downloads/",
            "license": [
                "BSD-3-Clause"
            ],
            "description": "SPL extensions, array utilities, error handlers, and more",
            "keywords": [
                "ZendFramework",
                "stdlib",
                "zf"
            ],
            "time": "2018-08-28T21:34:05+00:00"
        },
        {
            "name": "zendframework/zend-validator",
            "version": "2.12.0",
            "source": {
                "type": "git",
                "url": "https://github.com/zendframework/zend-validator.git",
                "reference": "64c33668e5fa2d39c6289a878f927ea2b0850c30"
            },
            "dist": {
                "type": "zip",
                "url": "https://api.github.com/repos/zendframework/zend-validator/zipball/64c33668e5fa2d39c6289a878f927ea2b0850c30",
                "reference": "64c33668e5fa2d39c6289a878f927ea2b0850c30",
                "shasum": ""
            },
            "require": {
                "container-interop/container-interop": "^1.1",
                "php": "^5.6 || ^7.0",
                "zendframework/zend-stdlib": "^3.2.1"
            },
            "require-dev": {
                "phpunit/phpunit": "^6.0.8 || ^5.7.15",
                "psr/http-message": "^1.0",
                "zendframework/zend-cache": "^2.6.1",
                "zendframework/zend-coding-standard": "~1.0.0",
                "zendframework/zend-config": "^2.6",
                "zendframework/zend-db": "^2.7",
                "zendframework/zend-filter": "^2.6",
                "zendframework/zend-http": "^2.5.4",
                "zendframework/zend-i18n": "^2.6",
                "zendframework/zend-math": "^2.6",
                "zendframework/zend-servicemanager": "^2.7.5 || ^3.0.3",
                "zendframework/zend-session": "^2.8",
                "zendframework/zend-uri": "^2.5"
            },
            "suggest": {
                "psr/http-message": "psr/http-message, required when validating PSR-7 UploadedFileInterface instances via the Upload and UploadFile validators",
                "zendframework/zend-db": "Zend\\Db component, required by the (No)RecordExists validator",
                "zendframework/zend-filter": "Zend\\Filter component, required by the Digits validator",
                "zendframework/zend-i18n": "Zend\\I18n component to allow translation of validation error messages",
                "zendframework/zend-i18n-resources": "Translations of validator messages",
                "zendframework/zend-math": "Zend\\Math component, required by the Csrf validator",
                "zendframework/zend-servicemanager": "Zend\\ServiceManager component to allow using the ValidatorPluginManager and validator chains",
                "zendframework/zend-session": "Zend\\Session component, ^2.8; required by the Csrf validator",
                "zendframework/zend-uri": "Zend\\Uri component, required by the Uri and Sitemap\\Loc validators"
            },
            "type": "library",
            "extra": {
                "branch-alias": {
                    "dev-master": "2.12.x-dev",
                    "dev-develop": "2.13.x-dev"
                },
                "zf": {
                    "component": "Zend\\Validator",
                    "config-provider": "Zend\\Validator\\ConfigProvider"
                }
            },
            "autoload": {
                "psr-4": {
                    "Zend\\Validator\\": "src/"
                }
            },
            "notification-url": "https://packagist.org/downloads/",
            "license": [
                "BSD-3-Clause"
            ],
            "description": "provides a set of commonly needed validators",
            "homepage": "https://github.com/zendframework/zend-validator",
            "keywords": [
                "validator",
                "zf2"
            ],
            "time": "2019-01-30T14:26:10+00:00"
        }
    ],
    "packages-dev": [
        {
            "name": "atoum/atoum",
            "version": "3.3.0",
            "source": {
                "type": "git",
                "url": "https://github.com/atoum/atoum.git",
                "reference": "c5279d0ecd4e2d53af6b38815db2cafee8fc46b6"
            },
            "dist": {
                "type": "zip",
                "url": "https://api.github.com/repos/atoum/atoum/zipball/c5279d0ecd4e2d53af6b38815db2cafee8fc46b6",
                "reference": "c5279d0ecd4e2d53af6b38815db2cafee8fc46b6",
                "shasum": ""
            },
            "require": {
                "ext-hash": "*",
                "ext-json": "*",
                "ext-tokenizer": "*",
                "ext-xml": "*",
                "php": "^5.6.0 || ^7.0.0 <7.4.0"
            },
            "replace": {
                "mageekguy/atoum": "*"
            },
            "require-dev": {
                "friendsofphp/php-cs-fixer": "^2"
            },
            "suggest": {
                "atoum/stubs": "Provides IDE support (like autocompletion) for atoum",
                "ext-mbstring": "Provides support for UTF-8 strings",
                "ext-xdebug": "Provides code coverage report (>= 2.3)"
            },
            "bin": [
                "bin/atoum"
            ],
            "type": "library",
            "extra": {
                "branch-alias": {
                    "dev-master": "3.x-dev"
                }
            },
            "autoload": {
                "classmap": [
                    "classes/"
                ]
            },
            "notification-url": "https://packagist.org/downloads/",
            "license": [
                "BSD-3-Clause"
            ],
            "authors": [
                {
                    "name": "Frédéric Hardy",
                    "email": "frederic.hardy@atoum.org",
                    "homepage": "http://blog.mageekbox.net"
                },
                {
                    "name": "François Dussert",
                    "email": "francois.dussert@atoum.org"
                },
                {
                    "name": "Gérald Croes",
                    "email": "gerald.croes@atoum.org"
                },
                {
                    "name": "Julien Bianchi",
                    "email": "julien.bianchi@atoum.org"
                },
                {
                    "name": "Ludovic Fleury",
                    "email": "ludovic.fleury@atoum.org"
                }
            ],
            "description": "Simple modern and intuitive unit testing framework for PHP 5.3+",
            "homepage": "http://www.atoum.org",
            "keywords": [
                "TDD",
                "atoum",
                "test",
                "unit testing"
            ],
            "time": "2018-03-15T22:46:39+00:00"
        },
        {
            "name": "atoum/telemetry-extension",
            "version": "1.0.0",
            "source": {
                "type": "git",
                "url": "https://github.com/atoum/telemetry-extension.git",
                "reference": "d804a1becc2f91f4b8b731fa559949733ce7eb76"
            },
            "dist": {
                "type": "zip",
                "url": "https://api.github.com/repos/atoum/telemetry-extension/zipball/d804a1becc2f91f4b8b731fa559949733ce7eb76",
                "reference": "d804a1becc2f91f4b8b731fa559949733ce7eb76",
                "shasum": ""
            },
            "require": {
                "atoum/atoum": "^2.9 || ^3.0",
                "php": ">=5.4.0"
            },
            "conflict": {
                "atoum/reports-extension": "<3.0.0"
            },
            "require-dev": {
                "friendsofphp/php-cs-fixer": "^2"
            },
            "type": "library",
            "extra": {
                "branch-alias": {
                    "dev-master": "1.x-dev"
                }
            },
            "autoload": {
                "psr-4": {
                    "mageekguy\\atoum\\telemetry\\": "classes"
                },
                "files": [
                    "configuration.php"
                ]
            },
            "notification-url": "https://packagist.org/downloads/",
            "license": [
                "BSD"
            ],
            "authors": [
                {
                    "name": "jubianchi",
                    "email": "contact@jubianchi.fr"
                }
            ],
            "description": "atoum telemetry reports extension",
            "homepage": "http://www.atoum.org",
            "keywords": [
                "TDD",
                "atoum",
                "atoum-extension",
                "reports",
                "telemetry",
                "test",
                "unit testing"
            ],
            "time": "2017-10-02T22:09:26+00:00"
        },
        {
            "name": "composer/ca-bundle",
            "version": "1.2.2",
            "source": {
                "type": "git",
                "url": "https://github.com/composer/ca-bundle.git",
                "reference": "ec2e24d4fa6a0d50d423794a56605ecec3401b85"
            },
            "dist": {
                "type": "zip",
                "url": "https://api.github.com/repos/composer/ca-bundle/zipball/ec2e24d4fa6a0d50d423794a56605ecec3401b85",
                "reference": "ec2e24d4fa6a0d50d423794a56605ecec3401b85",
                "shasum": ""
            },
            "require": {
                "ext-openssl": "*",
                "ext-pcre": "*",
                "php": "^5.3.2 || ^7.0 || ^8.0"
            },
            "require-dev": {
                "phpunit/phpunit": "^4.8.35 || ^5.7 || 6.5 - 8",
                "psr/log": "^1.0",
                "symfony/process": "^2.5 || ^3.0 || ^4.0"
            },
            "type": "library",
            "extra": {
                "branch-alias": {
                    "dev-master": "1.x-dev"
                }
            },
            "autoload": {
                "psr-4": {
                    "Composer\\CaBundle\\": "src"
                }
            },
            "notification-url": "https://packagist.org/downloads/",
            "license": [
                "MIT"
            ],
            "authors": [
                {
                    "name": "Jordi Boggiano",
                    "email": "j.boggiano@seld.be",
                    "homepage": "http://seld.be"
                }
            ],
            "description": "Lets you find a path to the system CA bundle, and includes a fallback to the Mozilla CA bundle.",
            "keywords": [
                "cabundle",
                "cacert",
                "certificate",
                "ssl",
                "tls"
            ],
            "time": "2019-08-01T07:52:17+00:00"
        },
        {
            "name": "consolidation/annotated-command",
            "version": "2.12.0",
            "source": {
                "type": "git",
                "url": "https://github.com/consolidation/annotated-command.git",
                "reference": "512a2e54c98f3af377589de76c43b24652bcb789"
            },
            "dist": {
                "type": "zip",
                "url": "https://api.github.com/repos/consolidation/annotated-command/zipball/512a2e54c98f3af377589de76c43b24652bcb789",
                "reference": "512a2e54c98f3af377589de76c43b24652bcb789",
                "shasum": ""
            },
            "require": {
                "consolidation/output-formatters": "^3.4",
                "php": ">=5.4.5",
                "psr/log": "^1",
                "symfony/console": "^2.8|^3|^4",
                "symfony/event-dispatcher": "^2.5|^3|^4",
                "symfony/finder": "^2.5|^3|^4"
            },
            "require-dev": {
                "g1a/composer-test-scenarios": "^3",
                "php-coveralls/php-coveralls": "^1",
                "phpunit/phpunit": "^6",
                "squizlabs/php_codesniffer": "^2.7"
            },
            "type": "library",
            "extra": {
                "scenarios": {
                    "symfony4": {
                        "require": {
                            "symfony/console": "^4.0"
                        },
                        "config": {
                            "platform": {
                                "php": "7.1.3"
                            }
                        }
                    },
                    "symfony2": {
                        "require": {
                            "symfony/console": "^2.8"
                        },
                        "require-dev": {
                            "phpunit/phpunit": "^4.8.36"
                        },
                        "remove": [
                            "php-coveralls/php-coveralls"
                        ],
                        "config": {
                            "platform": {
                                "php": "5.4.8"
                            }
                        },
                        "scenario-options": {
                            "create-lockfile": "false"
                        }
                    },
                    "phpunit4": {
                        "require-dev": {
                            "phpunit/phpunit": "^4.8.36"
                        },
                        "remove": [
                            "php-coveralls/php-coveralls"
                        ],
                        "config": {
                            "platform": {
                                "php": "5.4.8"
                            }
                        }
                    }
                },
                "branch-alias": {
                    "dev-master": "2.x-dev"
                }
            },
            "autoload": {
                "psr-4": {
                    "Consolidation\\AnnotatedCommand\\": "src"
                }
            },
            "notification-url": "https://packagist.org/downloads/",
            "license": [
                "MIT"
            ],
            "authors": [
                {
                    "name": "Greg Anderson",
                    "email": "greg.1.anderson@greenknowe.org"
                }
            ],
            "description": "Initialize Symfony Console commands from annotated command class methods.",
            "time": "2019-03-08T16:55:03+00:00"
        },
        {
            "name": "consolidation/config",
            "version": "1.2.1",
            "source": {
                "type": "git",
                "url": "https://github.com/consolidation/config.git",
                "reference": "cac1279bae7efb5c7fb2ca4c3ba4b8eb741a96c1"
            },
            "dist": {
                "type": "zip",
                "url": "https://api.github.com/repos/consolidation/config/zipball/cac1279bae7efb5c7fb2ca4c3ba4b8eb741a96c1",
                "reference": "cac1279bae7efb5c7fb2ca4c3ba4b8eb741a96c1",
                "shasum": ""
            },
            "require": {
                "dflydev/dot-access-data": "^1.1.0",
                "grasmash/expander": "^1",
                "php": ">=5.4.0"
            },
            "require-dev": {
                "g1a/composer-test-scenarios": "^3",
                "php-coveralls/php-coveralls": "^1",
                "phpunit/phpunit": "^5",
                "squizlabs/php_codesniffer": "2.*",
                "symfony/console": "^2.5|^3|^4",
                "symfony/yaml": "^2.8.11|^3|^4"
            },
            "suggest": {
                "symfony/yaml": "Required to use Consolidation\\Config\\Loader\\YamlConfigLoader"
            },
            "type": "library",
            "extra": {
                "scenarios": {
                    "symfony4": {
                        "require-dev": {
                            "symfony/console": "^4.0"
                        },
                        "config": {
                            "platform": {
                                "php": "7.1.3"
                            }
                        }
                    },
                    "symfony2": {
                        "require-dev": {
                            "symfony/console": "^2.8",
                            "symfony/event-dispatcher": "^2.8",
                            "phpunit/phpunit": "^4.8.36"
                        },
                        "remove": [
                            "php-coveralls/php-coveralls"
                        ],
                        "config": {
                            "platform": {
                                "php": "5.4.8"
                            }
                        }
                    }
                },
                "branch-alias": {
                    "dev-master": "1.x-dev"
                }
            },
            "autoload": {
                "psr-4": {
                    "Consolidation\\Config\\": "src"
                }
            },
            "notification-url": "https://packagist.org/downloads/",
            "license": [
                "MIT"
            ],
            "authors": [
                {
                    "name": "Greg Anderson",
                    "email": "greg.1.anderson@greenknowe.org"
                }
            ],
            "description": "Provide configuration services for a commandline tool.",
            "time": "2019-03-03T19:37:04+00:00"
        },
        {
            "name": "consolidation/log",
            "version": "1.1.1",
            "source": {
                "type": "git",
                "url": "https://github.com/consolidation/log.git",
                "reference": "b2e887325ee90abc96b0a8b7b474cd9e7c896e3a"
            },
            "dist": {
                "type": "zip",
                "url": "https://api.github.com/repos/consolidation/log/zipball/b2e887325ee90abc96b0a8b7b474cd9e7c896e3a",
                "reference": "b2e887325ee90abc96b0a8b7b474cd9e7c896e3a",
                "shasum": ""
            },
            "require": {
                "php": ">=5.4.5",
                "psr/log": "^1.0",
                "symfony/console": "^2.8|^3|^4"
            },
            "require-dev": {
                "g1a/composer-test-scenarios": "^3",
                "php-coveralls/php-coveralls": "^1",
                "phpunit/phpunit": "^6",
                "squizlabs/php_codesniffer": "^2"
            },
            "type": "library",
            "extra": {
                "scenarios": {
                    "symfony4": {
                        "require": {
                            "symfony/console": "^4.0"
                        },
                        "config": {
                            "platform": {
                                "php": "7.1.3"
                            }
                        }
                    },
                    "symfony2": {
                        "require": {
                            "symfony/console": "^2.8"
                        },
                        "require-dev": {
                            "phpunit/phpunit": "^4.8.36"
                        },
                        "remove": [
                            "php-coveralls/php-coveralls"
                        ],
                        "config": {
                            "platform": {
                                "php": "5.4.8"
                            }
                        }
                    },
                    "phpunit4": {
                        "require-dev": {
                            "phpunit/phpunit": "^4.8.36"
                        },
                        "remove": [
                            "php-coveralls/php-coveralls"
                        ],
                        "config": {
                            "platform": {
                                "php": "5.4.8"
                            }
                        }
                    }
                },
                "branch-alias": {
                    "dev-master": "1.x-dev"
                }
            },
            "autoload": {
                "psr-4": {
                    "Consolidation\\Log\\": "src"
                }
            },
            "notification-url": "https://packagist.org/downloads/",
            "license": [
                "MIT"
            ],
            "authors": [
                {
                    "name": "Greg Anderson",
                    "email": "greg.1.anderson@greenknowe.org"
                }
            ],
            "description": "Improved Psr-3 / Psr\\Log logger based on Symfony Console components.",
            "time": "2019-01-01T17:30:51+00:00"
        },
        {
            "name": "consolidation/output-formatters",
            "version": "3.5.0",
            "source": {
                "type": "git",
                "url": "https://github.com/consolidation/output-formatters.git",
                "reference": "99ec998ffb697e0eada5aacf81feebfb13023605"
            },
            "dist": {
                "type": "zip",
                "url": "https://api.github.com/repos/consolidation/output-formatters/zipball/99ec998ffb697e0eada5aacf81feebfb13023605",
                "reference": "99ec998ffb697e0eada5aacf81feebfb13023605",
                "shasum": ""
            },
            "require": {
                "dflydev/dot-access-data": "^1.1.0",
                "php": ">=5.4.0",
                "symfony/console": "^2.8|^3|^4",
                "symfony/finder": "^2.5|^3|^4"
            },
            "require-dev": {
                "g1a/composer-test-scenarios": "^3",
                "php-coveralls/php-coveralls": "^1",
                "phpunit/phpunit": "^5.7.27",
                "squizlabs/php_codesniffer": "^2.7",
                "symfony/var-dumper": "^2.8|^3|^4",
                "victorjonsson/markdowndocs": "^1.3"
            },
            "suggest": {
                "symfony/var-dumper": "For using the var_dump formatter"
            },
            "type": "library",
            "extra": {
                "scenarios": {
                    "symfony4": {
                        "require": {
                            "symfony/console": "^4.0"
                        },
                        "require-dev": {
                            "phpunit/phpunit": "^6"
                        },
                        "config": {
                            "platform": {
                                "php": "7.1.3"
                            }
                        }
                    },
                    "symfony3": {
                        "require": {
                            "symfony/console": "^3.4",
                            "symfony/finder": "^3.4",
                            "symfony/var-dumper": "^3.4"
                        },
                        "config": {
                            "platform": {
                                "php": "5.6.32"
                            }
                        }
                    },
                    "symfony2": {
                        "require": {
                            "symfony/console": "^2.8"
                        },
                        "require-dev": {
                            "phpunit/phpunit": "^4.8.36"
                        },
                        "remove": [
                            "php-coveralls/php-coveralls"
                        ],
                        "config": {
                            "platform": {
                                "php": "5.4.8"
                            }
                        },
                        "scenario-options": {
                            "create-lockfile": "false"
                        }
                    }
                },
                "branch-alias": {
                    "dev-master": "3.x-dev"
                }
            },
            "autoload": {
                "psr-4": {
                    "Consolidation\\OutputFormatters\\": "src"
                }
            },
            "notification-url": "https://packagist.org/downloads/",
            "license": [
                "MIT"
            ],
            "authors": [
                {
                    "name": "Greg Anderson",
                    "email": "greg.1.anderson@greenknowe.org"
                }
            ],
            "description": "Format text by applying transformations provided by plug-in formatters.",
            "time": "2019-05-30T23:16:01+00:00"
        },
        {
            "name": "consolidation/robo",
            "version": "1.4.10",
            "source": {
                "type": "git",
                "url": "https://github.com/consolidation/Robo.git",
                "reference": "e5a6ca64cf1324151873672e484aceb21f365681"
            },
            "dist": {
                "type": "zip",
                "url": "https://api.github.com/repos/consolidation/Robo/zipball/e5a6ca64cf1324151873672e484aceb21f365681",
                "reference": "e5a6ca64cf1324151873672e484aceb21f365681",
                "shasum": ""
            },
            "require": {
                "consolidation/annotated-command": "^2.10.2",
                "consolidation/config": "^1.2",
                "consolidation/log": "~1",
                "consolidation/output-formatters": "^3.1.13",
                "consolidation/self-update": "^1",
                "grasmash/yaml-expander": "^1.3",
                "league/container": "^2.2",
                "php": ">=5.5.0",
                "symfony/console": "^2.8|^3|^4",
                "symfony/event-dispatcher": "^2.5|^3|^4",
                "symfony/filesystem": "^2.5|^3|^4",
                "symfony/finder": "^2.5|^3|^4",
                "symfony/process": "^2.5|^3|^4"
            },
            "replace": {
                "codegyre/robo": "< 1.0"
            },
            "require-dev": {
                "codeception/aspect-mock": "^1|^2.1.1",
                "codeception/base": "^2.3.7",
                "codeception/verify": "^0.3.2",
                "g1a/composer-test-scenarios": "^3",
                "goaop/framework": "~2.1.2",
                "goaop/parser-reflection": "^1.1.0",
                "natxet/cssmin": "3.0.4",
                "nikic/php-parser": "^3.1.5",
                "patchwork/jsqueeze": "~2",
                "pear/archive_tar": "^1.4.4",
                "php-coveralls/php-coveralls": "^1",
                "phpunit/php-code-coverage": "~2|~4",
                "squizlabs/php_codesniffer": "^2.8"
            },
            "suggest": {
                "henrikbjorn/lurker": "For monitoring filesystem changes in taskWatch",
                "natxet/CssMin": "For minifying CSS files in taskMinify",
                "patchwork/jsqueeze": "For minifying JS files in taskMinify",
                "pear/archive_tar": "Allows tar archives to be created and extracted in taskPack and taskExtract, respectively."
            },
            "bin": [
                "robo"
            ],
            "type": "library",
            "extra": {
                "scenarios": {
                    "symfony4": {
                        "require": {
                            "symfony/console": "^4"
                        },
                        "config": {
                            "platform": {
                                "php": "7.1.3"
                            }
                        }
                    },
                    "symfony2": {
                        "require": {
                            "symfony/console": "^2.8"
                        },
                        "remove": [
                            "goaop/framework"
                        ],
                        "config": {
                            "platform": {
                                "php": "5.5.9"
                            }
                        },
                        "scenario-options": {
                            "create-lockfile": "false"
                        }
                    }
                },
                "branch-alias": {
                    "dev-master": "2.x-dev"
                }
            },
            "autoload": {
                "psr-4": {
                    "Robo\\": "src"
                }
            },
            "notification-url": "https://packagist.org/downloads/",
            "license": [
                "MIT"
            ],
            "authors": [
                {
                    "name": "Davert",
                    "email": "davert.php@resend.cc"
                }
            ],
            "description": "Modern task runner",
            "time": "2019-07-29T15:40:50+00:00"
        },
        {
            "name": "consolidation/self-update",
            "version": "1.1.5",
            "source": {
                "type": "git",
                "url": "https://github.com/consolidation/self-update.git",
                "reference": "a1c273b14ce334789825a09d06d4c87c0a02ad54"
            },
            "dist": {
                "type": "zip",
                "url": "https://api.github.com/repos/consolidation/self-update/zipball/a1c273b14ce334789825a09d06d4c87c0a02ad54",
                "reference": "a1c273b14ce334789825a09d06d4c87c0a02ad54",
                "shasum": ""
            },
            "require": {
                "php": ">=5.5.0",
                "symfony/console": "^2.8|^3|^4",
                "symfony/filesystem": "^2.5|^3|^4"
            },
            "bin": [
                "scripts/release"
            ],
            "type": "library",
            "extra": {
                "branch-alias": {
                    "dev-master": "1.x-dev"
                }
            },
            "autoload": {
                "psr-4": {
                    "SelfUpdate\\": "src"
                }
            },
            "notification-url": "https://packagist.org/downloads/",
            "license": [
                "MIT"
            ],
            "authors": [
                {
                    "name": "Greg Anderson",
                    "email": "greg.1.anderson@greenknowe.org"
                },
                {
                    "name": "Alexander Menk",
                    "email": "menk@mestrona.net"
                }
            ],
            "description": "Provides a self:update command for Symfony Console applications.",
            "time": "2018-10-28T01:52:03+00:00"
        },
        {
            "name": "dflydev/dot-access-data",
            "version": "v1.1.0",
            "source": {
                "type": "git",
                "url": "https://github.com/dflydev/dflydev-dot-access-data.git",
                "reference": "3fbd874921ab2c041e899d044585a2ab9795df8a"
            },
            "dist": {
                "type": "zip",
                "url": "https://api.github.com/repos/dflydev/dflydev-dot-access-data/zipball/3fbd874921ab2c041e899d044585a2ab9795df8a",
                "reference": "3fbd874921ab2c041e899d044585a2ab9795df8a",
                "shasum": ""
            },
            "require": {
                "php": ">=5.3.2"
            },
            "type": "library",
            "extra": {
                "branch-alias": {
                    "dev-master": "1.0-dev"
                }
            },
            "autoload": {
                "psr-0": {
                    "Dflydev\\DotAccessData": "src"
                }
            },
            "notification-url": "https://packagist.org/downloads/",
            "license": [
                "MIT"
            ],
            "authors": [
                {
                    "name": "Dragonfly Development Inc.",
                    "email": "info@dflydev.com",
                    "homepage": "http://dflydev.com"
                },
                {
                    "name": "Beau Simensen",
                    "email": "beau@dflydev.com",
                    "homepage": "http://beausimensen.com"
                },
                {
                    "name": "Carlos Frutos",
                    "email": "carlos@kiwing.it",
                    "homepage": "https://github.com/cfrutos"
                }
            ],
            "description": "Given a deep data structure, access data by dot notation.",
            "homepage": "https://github.com/dflydev/dflydev-dot-access-data",
            "keywords": [
                "access",
                "data",
                "dot",
                "notation"
            ],
            "time": "2017-01-20T21:14:22+00:00"
        },
        {
            "name": "fzaninotto/faker",
            "version": "v1.8.0",
            "source": {
                "type": "git",
                "url": "https://github.com/fzaninotto/Faker.git",
                "reference": "f72816b43e74063c8b10357394b6bba8cb1c10de"
            },
            "dist": {
                "type": "zip",
                "url": "https://api.github.com/repos/fzaninotto/Faker/zipball/f72816b43e74063c8b10357394b6bba8cb1c10de",
                "reference": "f72816b43e74063c8b10357394b6bba8cb1c10de",
                "shasum": ""
            },
            "require": {
                "php": "^5.3.3 || ^7.0"
            },
            "require-dev": {
                "ext-intl": "*",
                "phpunit/phpunit": "^4.8.35 || ^5.7",
                "squizlabs/php_codesniffer": "^1.5"
            },
            "type": "library",
            "extra": {
                "branch-alias": {
                    "dev-master": "1.8-dev"
                }
            },
            "autoload": {
                "psr-4": {
                    "Faker\\": "src/Faker/"
                }
            },
            "notification-url": "https://packagist.org/downloads/",
            "license": [
                "MIT"
            ],
            "authors": [
                {
                    "name": "François Zaninotto"
                }
            ],
            "description": "Faker is a PHP library that generates fake data for you.",
            "keywords": [
                "data",
                "faker",
                "fixtures"
            ],
            "time": "2018-07-12T10:23:15+00:00"
        },
        {
            "name": "glpi-project/coding-standard",
            "version": "0.7.1",
            "source": {
                "type": "git",
                "url": "https://github.com/glpi-project/coding-standard.git",
                "reference": "1cef37d764aecf8fd7d5d167db25da97e289cb03"
            },
            "dist": {
                "type": "zip",
                "url": "https://api.github.com/repos/glpi-project/coding-standard/zipball/1cef37d764aecf8fd7d5d167db25da97e289cb03",
                "reference": "1cef37d764aecf8fd7d5d167db25da97e289cb03",
                "shasum": ""
            },
            "require": {
                "squizlabs/php_codesniffer": "^3.3"
            },
            "type": "library",
            "notification-url": "https://packagist.org/downloads/",
            "license": [
                "GPL-2.0-or-later"
            ],
            "authors": [
                {
                    "name": "Teclib'",
                    "email": "glpi@teclib.com",
                    "homepage": "https://teclib.com"
                }
            ],
            "description": "GLPI PHP CodeSniffer Coding Standard",
            "keywords": [
                "codesniffer",
                "glpi",
                "phpcs"
            ],
            "time": "2018-06-07T08:45:05+00:00"
        },
        {
            "name": "grasmash/expander",
            "version": "1.0.0",
            "source": {
                "type": "git",
                "url": "https://github.com/grasmash/expander.git",
                "reference": "95d6037344a4be1dd5f8e0b0b2571a28c397578f"
            },
            "dist": {
                "type": "zip",
                "url": "https://api.github.com/repos/grasmash/expander/zipball/95d6037344a4be1dd5f8e0b0b2571a28c397578f",
                "reference": "95d6037344a4be1dd5f8e0b0b2571a28c397578f",
                "shasum": ""
            },
            "require": {
                "dflydev/dot-access-data": "^1.1.0",
                "php": ">=5.4"
            },
            "require-dev": {
                "greg-1-anderson/composer-test-scenarios": "^1",
                "phpunit/phpunit": "^4|^5.5.4",
                "satooshi/php-coveralls": "^1.0.2|dev-master",
                "squizlabs/php_codesniffer": "^2.7"
            },
            "type": "library",
            "extra": {
                "branch-alias": {
                    "dev-master": "1.x-dev"
                }
            },
            "autoload": {
                "psr-4": {
                    "Grasmash\\Expander\\": "src/"
                }
            },
            "notification-url": "https://packagist.org/downloads/",
            "license": [
                "MIT"
            ],
            "authors": [
                {
                    "name": "Matthew Grasmick"
                }
            ],
            "description": "Expands internal property references in PHP arrays file.",
            "time": "2017-12-21T22:14:55+00:00"
        },
        {
            "name": "grasmash/yaml-expander",
            "version": "1.4.0",
            "source": {
                "type": "git",
                "url": "https://github.com/grasmash/yaml-expander.git",
                "reference": "3f0f6001ae707a24f4d9733958d77d92bf9693b1"
            },
            "dist": {
                "type": "zip",
                "url": "https://api.github.com/repos/grasmash/yaml-expander/zipball/3f0f6001ae707a24f4d9733958d77d92bf9693b1",
                "reference": "3f0f6001ae707a24f4d9733958d77d92bf9693b1",
                "shasum": ""
            },
            "require": {
                "dflydev/dot-access-data": "^1.1.0",
                "php": ">=5.4",
                "symfony/yaml": "^2.8.11|^3|^4"
            },
            "require-dev": {
                "greg-1-anderson/composer-test-scenarios": "^1",
                "phpunit/phpunit": "^4.8|^5.5.4",
                "satooshi/php-coveralls": "^1.0.2|dev-master",
                "squizlabs/php_codesniffer": "^2.7"
            },
            "type": "library",
            "extra": {
                "branch-alias": {
                    "dev-master": "1.x-dev"
                }
            },
            "autoload": {
                "psr-4": {
                    "Grasmash\\YamlExpander\\": "src/"
                }
            },
            "notification-url": "https://packagist.org/downloads/",
            "license": [
                "MIT"
            ],
            "authors": [
                {
                    "name": "Matthew Grasmick"
                }
            ],
            "description": "Expands internal property references in a yaml file.",
            "time": "2017-12-16T16:06:03+00:00"
        },
        {
            "name": "guzzlehttp/guzzle",
            "version": "6.3.3",
            "source": {
                "type": "git",
                "url": "https://github.com/guzzle/guzzle.git",
                "reference": "407b0cb880ace85c9b63c5f9551db498cb2d50ba"
            },
            "dist": {
                "type": "zip",
                "url": "https://api.github.com/repos/guzzle/guzzle/zipball/407b0cb880ace85c9b63c5f9551db498cb2d50ba",
                "reference": "407b0cb880ace85c9b63c5f9551db498cb2d50ba",
                "shasum": ""
            },
            "require": {
                "guzzlehttp/promises": "^1.0",
                "guzzlehttp/psr7": "^1.4",
                "php": ">=5.5"
            },
            "require-dev": {
                "ext-curl": "*",
                "phpunit/phpunit": "^4.8.35 || ^5.7 || ^6.4 || ^7.0",
                "psr/log": "^1.0"
            },
            "suggest": {
                "psr/log": "Required for using the Log middleware"
            },
            "type": "library",
            "extra": {
                "branch-alias": {
                    "dev-master": "6.3-dev"
                }
            },
            "autoload": {
                "files": [
                    "src/functions_include.php"
                ],
                "psr-4": {
                    "GuzzleHttp\\": "src/"
                }
            },
            "notification-url": "https://packagist.org/downloads/",
            "license": [
                "MIT"
            ],
            "authors": [
                {
                    "name": "Michael Dowling",
                    "email": "mtdowling@gmail.com",
                    "homepage": "https://github.com/mtdowling"
                }
            ],
            "description": "Guzzle is a PHP HTTP client library",
            "homepage": "http://guzzlephp.org/",
            "keywords": [
                "client",
                "curl",
                "framework",
                "http",
                "http client",
                "rest",
                "web service"
            ],
            "time": "2018-04-22T15:46:56+00:00"
        },
        {
            "name": "guzzlehttp/promises",
            "version": "v1.3.1",
            "source": {
                "type": "git",
                "url": "https://github.com/guzzle/promises.git",
                "reference": "a59da6cf61d80060647ff4d3eb2c03a2bc694646"
            },
            "dist": {
                "type": "zip",
                "url": "https://api.github.com/repos/guzzle/promises/zipball/a59da6cf61d80060647ff4d3eb2c03a2bc694646",
                "reference": "a59da6cf61d80060647ff4d3eb2c03a2bc694646",
                "shasum": ""
            },
            "require": {
                "php": ">=5.5.0"
            },
            "require-dev": {
                "phpunit/phpunit": "^4.0"
            },
            "type": "library",
            "extra": {
                "branch-alias": {
                    "dev-master": "1.4-dev"
                }
            },
            "autoload": {
                "psr-4": {
                    "GuzzleHttp\\Promise\\": "src/"
                },
                "files": [
                    "src/functions_include.php"
                ]
            },
            "notification-url": "https://packagist.org/downloads/",
            "license": [
                "MIT"
            ],
            "authors": [
                {
                    "name": "Michael Dowling",
                    "email": "mtdowling@gmail.com",
                    "homepage": "https://github.com/mtdowling"
                }
            ],
            "description": "Guzzle promises library",
            "keywords": [
                "promise"
            ],
            "time": "2016-12-20T10:07:11+00:00"
        },
        {
            "name": "guzzlehttp/psr7",
            "version": "1.6.1",
            "source": {
                "type": "git",
                "url": "https://github.com/guzzle/psr7.git",
                "reference": "239400de7a173fe9901b9ac7c06497751f00727a"
            },
            "dist": {
                "type": "zip",
                "url": "https://api.github.com/repos/guzzle/psr7/zipball/239400de7a173fe9901b9ac7c06497751f00727a",
                "reference": "239400de7a173fe9901b9ac7c06497751f00727a",
                "shasum": ""
            },
            "require": {
                "php": ">=5.4.0",
                "psr/http-message": "~1.0",
                "ralouphie/getallheaders": "^2.0.5 || ^3.0.0"
            },
            "provide": {
                "psr/http-message-implementation": "1.0"
            },
            "require-dev": {
                "ext-zlib": "*",
                "phpunit/phpunit": "~4.8.36 || ^5.7.27 || ^6.5.8"
            },
            "suggest": {
                "zendframework/zend-httphandlerrunner": "Emit PSR-7 responses"
            },
            "type": "library",
            "extra": {
                "branch-alias": {
                    "dev-master": "1.6-dev"
                }
            },
            "autoload": {
                "psr-4": {
                    "GuzzleHttp\\Psr7\\": "src/"
                },
                "files": [
                    "src/functions_include.php"
                ]
            },
            "notification-url": "https://packagist.org/downloads/",
            "license": [
                "MIT"
            ],
            "authors": [
                {
                    "name": "Michael Dowling",
                    "email": "mtdowling@gmail.com",
                    "homepage": "https://github.com/mtdowling"
                },
                {
                    "name": "Tobias Schultze",
                    "homepage": "https://github.com/Tobion"
                }
            ],
            "description": "PSR-7 message implementation that also provides common utility methods",
            "keywords": [
                "http",
                "message",
                "psr-7",
                "request",
                "response",
                "stream",
                "uri",
                "url"
            ],
            "time": "2019-07-01T23:21:34+00:00"
        },
        {
            "name": "jakub-onderka/php-parallel-lint",
            "version": "v1.0.0",
            "source": {
                "type": "git",
                "url": "https://github.com/JakubOnderka/PHP-Parallel-Lint.git",
                "reference": "04fbd3f5fb1c83f08724aa58a23db90bd9086ee8"
            },
            "dist": {
                "type": "zip",
                "url": "https://api.github.com/repos/JakubOnderka/PHP-Parallel-Lint/zipball/04fbd3f5fb1c83f08724aa58a23db90bd9086ee8",
                "reference": "04fbd3f5fb1c83f08724aa58a23db90bd9086ee8",
                "shasum": ""
            },
            "require": {
                "php": ">=5.3.3"
            },
            "require-dev": {
                "jakub-onderka/php-console-highlighter": "~0.3",
                "nette/tester": "~1.3",
                "squizlabs/php_codesniffer": "~2.7"
            },
            "suggest": {
                "jakub-onderka/php-console-highlighter": "Highlight syntax in code snippet"
            },
            "bin": [
                "parallel-lint"
            ],
            "type": "library",
            "autoload": {
                "classmap": [
                    "./"
                ]
            },
            "notification-url": "https://packagist.org/downloads/",
            "license": [
                "BSD-2-Clause"
            ],
            "authors": [
                {
                    "name": "Jakub Onderka",
                    "email": "ahoj@jakubonderka.cz"
                }
            ],
            "description": "This tool check syntax of PHP files about 20x faster than serial check.",
            "homepage": "https://github.com/JakubOnderka/PHP-Parallel-Lint",
            "time": "2018-02-24T15:31:20+00:00"
        },
        {
            "name": "league/container",
            "version": "2.4.1",
            "source": {
                "type": "git",
                "url": "https://github.com/thephpleague/container.git",
                "reference": "43f35abd03a12977a60ffd7095efd6a7808488c0"
            },
            "dist": {
                "type": "zip",
                "url": "https://api.github.com/repos/thephpleague/container/zipball/43f35abd03a12977a60ffd7095efd6a7808488c0",
                "reference": "43f35abd03a12977a60ffd7095efd6a7808488c0",
                "shasum": ""
            },
            "require": {
                "container-interop/container-interop": "^1.2",
                "php": "^5.4.0 || ^7.0"
            },
            "provide": {
                "container-interop/container-interop-implementation": "^1.2",
                "psr/container-implementation": "^1.0"
            },
            "replace": {
                "orno/di": "~2.0"
            },
            "require-dev": {
                "phpunit/phpunit": "4.*"
            },
            "type": "library",
            "extra": {
                "branch-alias": {
                    "dev-2.x": "2.x-dev",
                    "dev-1.x": "1.x-dev"
                }
            },
            "autoload": {
                "psr-4": {
                    "League\\Container\\": "src"
                }
            },
            "notification-url": "https://packagist.org/downloads/",
            "license": [
                "MIT"
            ],
            "authors": [
                {
                    "name": "Phil Bennett",
                    "email": "philipobenito@gmail.com",
                    "homepage": "http://www.philipobenito.com",
                    "role": "Developer"
                }
            ],
            "description": "A fast and intuitive dependency injection container.",
            "homepage": "https://github.com/thephpleague/container",
            "keywords": [
                "container",
                "dependency",
                "di",
                "injection",
                "league",
                "provider",
                "service"
            ],
            "time": "2017-05-10T09:20:27+00:00"
        },
        {
            "name": "mikey179/vfsstream",
            "version": "v1.6.7",
            "source": {
                "type": "git",
                "url": "https://github.com/bovigo/vfsStream.git",
                "reference": "2b544ac3a21bcc4dde5d90c4ae8d06f4319055fb"
            },
            "dist": {
                "type": "zip",
                "url": "https://api.github.com/repos/bovigo/vfsStream/zipball/2b544ac3a21bcc4dde5d90c4ae8d06f4319055fb",
                "reference": "2b544ac3a21bcc4dde5d90c4ae8d06f4319055fb",
                "shasum": ""
            },
            "require": {
                "php": ">=5.3.0"
            },
            "require-dev": {
                "phpunit/phpunit": "^4.5|^5.0"
            },
            "type": "library",
            "extra": {
                "branch-alias": {
                    "dev-master": "1.6.x-dev"
                }
            },
            "autoload": {
                "psr-0": {
                    "org\\bovigo\\vfs\\": "src/main/php"
                }
            },
            "notification-url": "https://packagist.org/downloads/",
            "license": [
                "BSD-3-Clause"
            ],
            "authors": [
                {
                    "name": "Frank Kleine",
                    "role": "Developer",
                    "homepage": "http://frankkleine.de/"
                }
            ],
            "description": "Virtual file system to mock the real file system in unit tests.",
            "homepage": "http://vfs.bovigo.org/",
            "time": "2019-08-01T01:38:37+00:00"
        },
        {
            "name": "natxet/CssMin",
            "version": "v3.0.6",
            "source": {
                "type": "git",
                "url": "https://github.com/natxet/CssMin.git",
                "reference": "d5d9f4c3e5cedb1ae96a95a21731f8790e38f1dd"
            },
            "dist": {
                "type": "zip",
                "url": "https://api.github.com/repos/natxet/CssMin/zipball/d5d9f4c3e5cedb1ae96a95a21731f8790e38f1dd",
                "reference": "d5d9f4c3e5cedb1ae96a95a21731f8790e38f1dd",
                "shasum": ""
            },
            "require": {
                "php": ">=5.0"
            },
            "type": "library",
            "extra": {
                "branch-alias": {
                    "dev-master": "3.0-dev"
                }
            },
            "autoload": {
                "classmap": [
                    "src/"
                ]
            },
            "notification-url": "https://packagist.org/downloads/",
            "license": [
                "MIT"
            ],
            "authors": [
                {
                    "name": "Joe Scylla",
                    "email": "joe.scylla@gmail.com",
                    "homepage": "https://profiles.google.com/joe.scylla"
                }
            ],
            "description": "Minifying CSS",
            "homepage": "http://code.google.com/p/cssmin/",
            "keywords": [
                "css",
                "minify"
            ],
            "time": "2018-01-09T11:15:01+00:00"
        },
        {
            "name": "patchwork/jsqueeze",
            "version": "v2.0.5",
            "source": {
                "type": "git",
                "url": "https://github.com/tchwork/jsqueeze.git",
                "reference": "693d64850eab2ce6a7c8f7cf547e1ab46e69d542"
            },
            "dist": {
                "type": "zip",
                "url": "https://api.github.com/repos/tchwork/jsqueeze/zipball/693d64850eab2ce6a7c8f7cf547e1ab46e69d542",
                "reference": "693d64850eab2ce6a7c8f7cf547e1ab46e69d542",
                "shasum": ""
            },
            "require": {
                "php": ">=5.3.0"
            },
            "type": "library",
            "extra": {
                "branch-alias": {
                    "dev-master": "2.0-dev"
                }
            },
            "autoload": {
                "psr-4": {
                    "Patchwork\\": "src/"
                }
            },
            "notification-url": "https://packagist.org/downloads/",
            "license": [
                "(Apache-2.0 or GPL-2.0)"
            ],
            "authors": [
                {
                    "name": "Nicolas Grekas",
                    "email": "p@tchwork.com"
                }
            ],
            "description": "Efficient JavaScript minification in PHP",
            "homepage": "https://github.com/tchwork/jsqueeze",
            "keywords": [
                "compression",
                "javascript",
                "minification"
            ],
            "time": "2016-04-19T09:28:22+00:00"
        },
        {
            "name": "ralouphie/getallheaders",
            "version": "3.0.3",
            "source": {
                "type": "git",
                "url": "https://github.com/ralouphie/getallheaders.git",
                "reference": "120b605dfeb996808c31b6477290a714d356e822"
            },
            "dist": {
                "type": "zip",
                "url": "https://api.github.com/repos/ralouphie/getallheaders/zipball/120b605dfeb996808c31b6477290a714d356e822",
                "reference": "120b605dfeb996808c31b6477290a714d356e822",
                "shasum": ""
            },
            "require": {
                "php": ">=5.6"
            },
            "require-dev": {
                "php-coveralls/php-coveralls": "^2.1",
                "phpunit/phpunit": "^5 || ^6.5"
            },
            "type": "library",
            "autoload": {
                "files": [
                    "src/getallheaders.php"
                ]
            },
            "notification-url": "https://packagist.org/downloads/",
            "license": [
                "MIT"
            ],
            "authors": [
                {
                    "name": "Ralph Khattar",
                    "email": "ralph.khattar@gmail.com"
                }
            ],
            "description": "A polyfill for getallheaders.",
            "time": "2019-03-08T08:55:37+00:00"
        },
        {
            "name": "sensiolabs/security-checker",
            "version": "v5.0.3",
            "source": {
                "type": "git",
                "url": "https://github.com/sensiolabs/security-checker.git",
                "reference": "46be3f58adac13084497961e10eed9a7fb4d44d1"
            },
            "dist": {
                "type": "zip",
                "url": "https://api.github.com/repos/sensiolabs/security-checker/zipball/46be3f58adac13084497961e10eed9a7fb4d44d1",
                "reference": "46be3f58adac13084497961e10eed9a7fb4d44d1",
                "shasum": ""
            },
            "require": {
                "composer/ca-bundle": "^1.0",
                "php": ">=5.5.9",
                "symfony/console": "~2.7|~3.0|~4.0"
            },
            "bin": [
                "security-checker"
            ],
            "type": "library",
            "extra": {
                "branch-alias": {
                    "dev-master": "5.0-dev"
                }
            },
            "autoload": {
                "psr-4": {
                    "SensioLabs\\Security\\": "SensioLabs/Security"
                }
            },
            "notification-url": "https://packagist.org/downloads/",
            "license": [
                "MIT"
            ],
            "authors": [
                {
                    "name": "Fabien Potencier",
                    "email": "fabien.potencier@gmail.com"
                }
            ],
            "description": "A security checker for your composer.lock",
            "time": "2018-12-19T17:14:59+00:00"
        },
        {
            "name": "squizlabs/php_codesniffer",
            "version": "3.4.2",
            "source": {
                "type": "git",
                "url": "https://github.com/squizlabs/PHP_CodeSniffer.git",
                "reference": "b8a7362af1cc1aadb5bd36c3defc4dda2cf5f0a8"
            },
            "dist": {
                "type": "zip",
                "url": "https://api.github.com/repos/squizlabs/PHP_CodeSniffer/zipball/b8a7362af1cc1aadb5bd36c3defc4dda2cf5f0a8",
                "reference": "b8a7362af1cc1aadb5bd36c3defc4dda2cf5f0a8",
                "shasum": ""
            },
            "require": {
                "ext-simplexml": "*",
                "ext-tokenizer": "*",
                "ext-xmlwriter": "*",
                "php": ">=5.4.0"
            },
            "require-dev": {
                "phpunit/phpunit": "^4.0 || ^5.0 || ^6.0 || ^7.0"
            },
            "bin": [
                "bin/phpcs",
                "bin/phpcbf"
            ],
            "type": "library",
            "extra": {
                "branch-alias": {
                    "dev-master": "3.x-dev"
                }
            },
            "notification-url": "https://packagist.org/downloads/",
            "license": [
                "BSD-3-Clause"
            ],
            "authors": [
                {
                    "name": "Greg Sherwood",
                    "role": "lead"
                }
            ],
            "description": "PHP_CodeSniffer tokenizes PHP, JavaScript and CSS files and detects violations of a defined set of coding standards.",
            "homepage": "https://github.com/squizlabs/PHP_CodeSniffer",
            "keywords": [
                "phpcs",
                "standards"
            ],
            "time": "2019-04-10T23:49:02+00:00"
        },
        {
            "name": "symfony/finder",
            "version": "v3.4.30",
            "source": {
                "type": "git",
                "url": "https://github.com/symfony/finder.git",
                "reference": "1e762fdf73ace6ceb42ba5a6ca280be86082364a"
            },
            "dist": {
                "type": "zip",
                "url": "https://api.github.com/repos/symfony/finder/zipball/1e762fdf73ace6ceb42ba5a6ca280be86082364a",
                "reference": "1e762fdf73ace6ceb42ba5a6ca280be86082364a",
                "shasum": ""
            },
            "require": {
                "php": "^5.5.9|>=7.0.8"
            },
            "type": "library",
            "extra": {
                "branch-alias": {
                    "dev-master": "3.4-dev"
                }
            },
            "autoload": {
                "psr-4": {
                    "Symfony\\Component\\Finder\\": ""
                },
                "exclude-from-classmap": [
                    "/Tests/"
                ]
            },
            "notification-url": "https://packagist.org/downloads/",
            "license": [
                "MIT"
            ],
            "authors": [
                {
                    "name": "Fabien Potencier",
                    "email": "fabien@symfony.com"
                },
                {
                    "name": "Symfony Community",
                    "homepage": "https://symfony.com/contributors"
                }
            ],
            "description": "Symfony Finder Component",
            "homepage": "https://symfony.com",
            "time": "2019-06-28T08:02:59+00:00"
        },
        {
            "name": "symfony/process",
            "version": "v3.4.30",
            "source": {
                "type": "git",
                "url": "https://github.com/symfony/process.git",
                "reference": "d129c017e8602507688ef2c3007951a16c1a8407"
            },
            "dist": {
                "type": "zip",
                "url": "https://api.github.com/repos/symfony/process/zipball/d129c017e8602507688ef2c3007951a16c1a8407",
                "reference": "d129c017e8602507688ef2c3007951a16c1a8407",
                "shasum": ""
            },
            "require": {
                "php": "^5.5.9|>=7.0.8"
            },
            "type": "library",
            "extra": {
                "branch-alias": {
                    "dev-master": "3.4-dev"
                }
            },
            "autoload": {
                "psr-4": {
                    "Symfony\\Component\\Process\\": ""
                },
                "exclude-from-classmap": [
                    "/Tests/"
                ]
            },
            "notification-url": "https://packagist.org/downloads/",
            "license": [
                "MIT"
            ],
            "authors": [
                {
                    "name": "Fabien Potencier",
                    "email": "fabien@symfony.com"
                },
                {
                    "name": "Symfony Community",
                    "homepage": "https://symfony.com/contributors"
                }
            ],
            "description": "Symfony Process Component",
            "homepage": "https://symfony.com",
            "time": "2019-05-30T15:47:52+00:00"
        }
    ],
    "aliases": [],
    "minimum-stability": "stable",
    "stability-flags": {
        "glpi-project/runtracy": 20
    },
    "prefer-stable": false,
    "prefer-lowest": false,
    "platform": {
        "php": ">=7.0.8",
        "ext-pdo_mysql": "*",
        "ext-fileinfo": "*",
        "ext-json": "*",
        "ext-mbstring": "*",
        "ext-gd": "*",
        "ext-zlib": "*",
        "ext-curl": "*",
        "ext-intl": "*"
    },
    "platform-dev": [],
    "platform-overrides": {
        "php": "7.0.8"
    }
}<|MERGE_RESOLUTION|>--- conflicted
+++ resolved
@@ -4,11 +4,7 @@
         "Read more about it at https://getcomposer.org/doc/01-basic-usage.md#installing-dependencies",
         "This file is @generated automatically"
     ],
-<<<<<<< HEAD
-    "content-hash": "db6c8c13aa3c95f0a1ab22b7502d95a8",
-=======
-    "content-hash": "8bd960e9115f6abc4ab623a4754cf0ab",
->>>>>>> c28b166e
+    "content-hash": "8188d0f0eecde1be805f0c5b3f492ab2",
     "packages": [
         {
             "name": "container-interop/container-interop",
@@ -1168,14 +1164,14 @@
             "authors": [
                 {
                     "name": "Evert Pot",
+                    "role": "Developer",
                     "email": "me@evertpot.com",
-                    "homepage": "http://evertpot.com/",
-                    "role": "Developer"
+                    "homepage": "http://evertpot.com/"
                 },
                 {
                     "name": "Markus Staab",
-                    "email": "markus.staab@redaxo.de",
-                    "role": "Developer"
+                    "role": "Developer",
+                    "email": "markus.staab@redaxo.de"
                 }
             ],
             "description": "sabre/xml is an XML library that you may not hate.",
@@ -1538,16 +1534,16 @@
         },
         {
             "name": "symfony/config",
-            "version": "v3.4.28",
+            "version": "v3.4.30",
             "source": {
                 "type": "git",
                 "url": "https://github.com/symfony/config.git",
-                "reference": "177a276c01575253c95cefe0866e3d1b57637fe0"
-            },
-            "dist": {
-                "type": "zip",
-                "url": "https://api.github.com/repos/symfony/config/zipball/177a276c01575253c95cefe0866e3d1b57637fe0",
-                "reference": "177a276c01575253c95cefe0866e3d1b57637fe0",
+                "reference": "623fd6be3e5d4112d667003488c8c3ec12b66f62"
+            },
+            "dist": {
+                "type": "zip",
+                "url": "https://api.github.com/repos/symfony/config/zipball/623fd6be3e5d4112d667003488c8c3ec12b66f62",
+                "reference": "623fd6be3e5d4112d667003488c8c3ec12b66f62",
                 "shasum": ""
             },
             "require": {
@@ -1598,7 +1594,7 @@
             ],
             "description": "Symfony Config Component",
             "homepage": "https://symfony.com",
-            "time": "2019-02-23T15:06:07+00:00"
+            "time": "2019-07-17T15:23:18+00:00"
         },
         {
             "name": "symfony/console",
@@ -1730,16 +1726,16 @@
         },
         {
             "name": "symfony/dependency-injection",
-            "version": "v3.4.28",
+            "version": "v3.4.30",
             "source": {
                 "type": "git",
                 "url": "https://github.com/symfony/dependency-injection.git",
-                "reference": "8f2a0452f086a66f6d6cf53a432867b575887768"
-            },
-            "dist": {
-                "type": "zip",
-                "url": "https://api.github.com/repos/symfony/dependency-injection/zipball/8f2a0452f086a66f6d6cf53a432867b575887768",
-                "reference": "8f2a0452f086a66f6d6cf53a432867b575887768",
+                "reference": "ade939fe83d5ec5fcaa98628dc42d83232c8eb41"
+            },
+            "dist": {
+                "type": "zip",
+                "url": "https://api.github.com/repos/symfony/dependency-injection/zipball/ade939fe83d5ec5fcaa98628dc42d83232c8eb41",
+                "reference": "ade939fe83d5ec5fcaa98628dc42d83232c8eb41",
                 "shasum": ""
             },
             "require": {
@@ -1797,20 +1793,20 @@
             ],
             "description": "Symfony DependencyInjection Component",
             "homepage": "https://symfony.com",
-            "time": "2019-05-19T14:11:39+00:00"
+            "time": "2019-07-19T11:52:08+00:00"
         },
         {
             "name": "symfony/event-dispatcher",
-            "version": "v3.4.28",
+            "version": "v3.4.30",
             "source": {
                 "type": "git",
                 "url": "https://github.com/symfony/event-dispatcher.git",
-                "reference": "a088aafcefb4eef2520a290ed82e4374092a6dff"
-            },
-            "dist": {
-                "type": "zip",
-                "url": "https://api.github.com/repos/symfony/event-dispatcher/zipball/a088aafcefb4eef2520a290ed82e4374092a6dff",
-                "reference": "a088aafcefb4eef2520a290ed82e4374092a6dff",
+                "reference": "f18fdd6cc7006441865e698420cee26bac94741f"
+            },
+            "dist": {
+                "type": "zip",
+                "url": "https://api.github.com/repos/symfony/event-dispatcher/zipball/f18fdd6cc7006441865e698420cee26bac94741f",
+                "reference": "f18fdd6cc7006441865e698420cee26bac94741f",
                 "shasum": ""
             },
             "require": {
@@ -1860,20 +1856,20 @@
             ],
             "description": "Symfony EventDispatcher Component",
             "homepage": "https://symfony.com",
-            "time": "2019-04-02T08:51:52+00:00"
+            "time": "2019-06-25T07:45:31+00:00"
         },
         {
             "name": "symfony/filesystem",
-            "version": "v3.4.28",
+            "version": "v3.4.30",
             "source": {
                 "type": "git",
                 "url": "https://github.com/symfony/filesystem.git",
-                "reference": "acf99758b1df8e9295e6b85aa69f294565c9fedb"
-            },
-            "dist": {
-                "type": "zip",
-                "url": "https://api.github.com/repos/symfony/filesystem/zipball/acf99758b1df8e9295e6b85aa69f294565c9fedb",
-                "reference": "acf99758b1df8e9295e6b85aa69f294565c9fedb",
+                "reference": "70adda061ef83bb7def63a17953dc41f203308a7"
+            },
+            "dist": {
+                "type": "zip",
+                "url": "https://api.github.com/repos/symfony/filesystem/zipball/70adda061ef83bb7def63a17953dc41f203308a7",
+                "reference": "70adda061ef83bb7def63a17953dc41f203308a7",
                 "shasum": ""
             },
             "require": {
@@ -1910,11 +1906,11 @@
             ],
             "description": "Symfony Filesystem Component",
             "homepage": "https://symfony.com",
-            "time": "2019-02-04T21:34:32+00:00"
+            "time": "2019-06-23T09:29:17+00:00"
         },
         {
             "name": "symfony/inflector",
-            "version": "v3.4.28",
+            "version": "v3.4.30",
             "source": {
                 "type": "git",
                 "url": "https://github.com/symfony/inflector.git",
@@ -2148,16 +2144,16 @@
         },
         {
             "name": "symfony/property-access",
-            "version": "v3.4.28",
+            "version": "v3.4.30",
             "source": {
                 "type": "git",
                 "url": "https://github.com/symfony/property-access.git",
-                "reference": "9b1c9df96a00c14445bef4cf37ad85e7239d8a4a"
-            },
-            "dist": {
-                "type": "zip",
-                "url": "https://api.github.com/repos/symfony/property-access/zipball/9b1c9df96a00c14445bef4cf37ad85e7239d8a4a",
-                "reference": "9b1c9df96a00c14445bef4cf37ad85e7239d8a4a",
+                "reference": "30553e0eb2aee0b6092bff01c0d1bd5ad11655c7"
+            },
+            "dist": {
+                "type": "zip",
+                "url": "https://api.github.com/repos/symfony/property-access/zipball/30553e0eb2aee0b6092bff01c0d1bd5ad11655c7",
+                "reference": "30553e0eb2aee0b6092bff01c0d1bd5ad11655c7",
                 "shasum": ""
             },
             "require": {
@@ -2212,20 +2208,20 @@
                 "property path",
                 "reflection"
             ],
-            "time": "2019-03-04T06:36:31+00:00"
+            "time": "2019-07-23T19:08:29+00:00"
         },
         {
             "name": "symfony/yaml",
-            "version": "v3.4.28",
+            "version": "v3.4.30",
             "source": {
                 "type": "git",
                 "url": "https://github.com/symfony/yaml.git",
-                "reference": "212a27b731e5bfb735679d1ffaac82bd6a1dc996"
-            },
-            "dist": {
-                "type": "zip",
-                "url": "https://api.github.com/repos/symfony/yaml/zipball/212a27b731e5bfb735679d1ffaac82bd6a1dc996",
-                "reference": "212a27b731e5bfb735679d1ffaac82bd6a1dc996",
+                "reference": "051d045c684148060ebfc9affb7e3f5e0899d40b"
+            },
+            "dist": {
+                "type": "zip",
+                "url": "https://api.github.com/repos/symfony/yaml/zipball/051d045c684148060ebfc9affb7e3f5e0899d40b",
+                "reference": "051d045c684148060ebfc9affb7e3f5e0899d40b",
                 "shasum": ""
             },
             "require": {
@@ -2271,7 +2267,7 @@
             ],
             "description": "Symfony Yaml Component",
             "homepage": "https://symfony.com",
-            "time": "2019-03-25T07:48:46+00:00"
+            "time": "2019-07-24T13:01:31+00:00"
         },
         {
             "name": "tecnickcom/tcpdf",
@@ -2504,16 +2500,16 @@
         },
         {
             "name": "twig/twig",
-            "version": "v2.11.2",
+            "version": "v2.11.3",
             "source": {
                 "type": "git",
                 "url": "https://github.com/twigphp/Twig.git",
-                "reference": "84a463403da1c81afbcedda8f0e788c78bd25a79"
-            },
-            "dist": {
-                "type": "zip",
-                "url": "https://api.github.com/repos/twigphp/Twig/zipball/84a463403da1c81afbcedda8f0e788c78bd25a79",
-                "reference": "84a463403da1c81afbcedda8f0e788c78bd25a79",
+                "reference": "699ed2342557c88789a15402de5eb834dedd6792"
+            },
+            "dist": {
+                "type": "zip",
+                "url": "https://api.github.com/repos/twigphp/Twig/zipball/699ed2342557c88789a15402de5eb834dedd6792",
+                "reference": "699ed2342557c88789a15402de5eb834dedd6792",
                 "shasum": ""
             },
             "require": {
@@ -2547,19 +2543,19 @@
             "authors": [
                 {
                     "name": "Fabien Potencier",
+                    "role": "Lead Developer",
                     "email": "fabien@symfony.com",
-                    "homepage": "http://fabien.potencier.org",
-                    "role": "Lead Developer"
+                    "homepage": "http://fabien.potencier.org"
                 },
                 {
                     "name": "Armin Ronacher",
-                    "email": "armin.ronacher@active-4.com",
-                    "role": "Project Founder"
+                    "role": "Project Founder",
+                    "email": "armin.ronacher@active-4.com"
                 },
                 {
                     "name": "Twig Team",
-                    "homepage": "https://twig.symfony.com/contributors",
-                    "role": "Contributors"
+                    "role": "Contributors",
+                    "homepage": "https://twig.symfony.com/contributors"
                 }
             ],
             "description": "Twig, the flexible, fast, and secure template language for PHP",
@@ -2567,7 +2563,7 @@
             "keywords": [
                 "templating"
             ],
-            "time": "2019-06-05T11:17:07+00:00"
+            "time": "2019-06-18T15:37:11+00:00"
         },
         {
             "name": "zendframework/zend-cache",
@@ -3374,16 +3370,16 @@
         },
         {
             "name": "composer/ca-bundle",
-            "version": "1.2.2",
+            "version": "1.2.3",
             "source": {
                 "type": "git",
                 "url": "https://github.com/composer/ca-bundle.git",
-                "reference": "ec2e24d4fa6a0d50d423794a56605ecec3401b85"
-            },
-            "dist": {
-                "type": "zip",
-                "url": "https://api.github.com/repos/composer/ca-bundle/zipball/ec2e24d4fa6a0d50d423794a56605ecec3401b85",
-                "reference": "ec2e24d4fa6a0d50d423794a56605ecec3401b85",
+                "reference": "f26a67e397be0e5c00d7c52ec7b5010098e15ce5"
+            },
+            "dist": {
+                "type": "zip",
+                "url": "https://api.github.com/repos/composer/ca-bundle/zipball/f26a67e397be0e5c00d7c52ec7b5010098e15ce5",
+                "reference": "f26a67e397be0e5c00d7c52ec7b5010098e15ce5",
                 "shasum": ""
             },
             "require": {
@@ -3426,7 +3422,7 @@
                 "ssl",
                 "tls"
             ],
-            "time": "2019-08-01T07:52:17+00:00"
+            "time": "2019-08-02T09:05:43+00:00"
         },
         {
             "name": "consolidation/annotated-command",
