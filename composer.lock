{
    "_readme": [
        "This file locks the dependencies of your project to a known state",
        "Read more about it at https://getcomposer.org/doc/01-basic-usage.md#installing-dependencies",
        "This file is @generated automatically"
    ],
<<<<<<< HEAD
    "content-hash": "19a26038bb5b75ae255b29ccd31c15cf",
=======
    "content-hash": "69fb18ddc073b030232c047bc2b2eb73",
>>>>>>> bb6f055d
    "packages": [
        {
            "name": "container-interop/container-interop",
            "version": "1.2.0",
            "source": {
                "type": "git",
                "url": "https://github.com/container-interop/container-interop.git",
                "reference": "79cbf1341c22ec75643d841642dd5d6acd83bdb8"
            },
            "dist": {
                "type": "zip",
                "url": "https://api.github.com/repos/container-interop/container-interop/zipball/79cbf1341c22ec75643d841642dd5d6acd83bdb8",
                "reference": "79cbf1341c22ec75643d841642dd5d6acd83bdb8",
                "shasum": ""
            },
            "require": {
                "psr/container": "^1.0"
            },
            "type": "library",
            "autoload": {
                "psr-4": {
                    "Interop\\Container\\": "src/Interop/Container/"
                }
            },
            "notification-url": "https://packagist.org/downloads/",
            "license": [
                "MIT"
            ],
            "description": "Promoting the interoperability of container objects (DIC, SL, etc.)",
            "homepage": "https://github.com/container-interop/container-interop",
            "time": "2017-02-14T19:40:03+00:00"
        },
        {
            "name": "doctrine/annotations",
            "version": "v1.4.0",
            "source": {
                "type": "git",
                "url": "https://github.com/doctrine/annotations.git",
                "reference": "54cacc9b81758b14e3ce750f205a393d52339e97"
            },
            "dist": {
                "type": "zip",
                "url": "https://api.github.com/repos/doctrine/annotations/zipball/54cacc9b81758b14e3ce750f205a393d52339e97",
                "reference": "54cacc9b81758b14e3ce750f205a393d52339e97",
                "shasum": ""
            },
            "require": {
                "doctrine/lexer": "1.*",
                "php": "^5.6 || ^7.0"
            },
            "require-dev": {
                "doctrine/cache": "1.*",
                "phpunit/phpunit": "^5.7"
            },
            "type": "library",
            "extra": {
                "branch-alias": {
                    "dev-master": "1.4.x-dev"
                }
            },
            "autoload": {
                "psr-4": {
                    "Doctrine\\Common\\Annotations\\": "lib/Doctrine/Common/Annotations"
                }
            },
            "notification-url": "https://packagist.org/downloads/",
            "license": [
                "MIT"
            ],
            "authors": [
                {
                    "name": "Roman Borschel",
                    "email": "roman@code-factory.org"
                },
                {
                    "name": "Benjamin Eberlei",
                    "email": "kontakt@beberlei.de"
                },
                {
                    "name": "Guilherme Blanco",
                    "email": "guilhermeblanco@gmail.com"
                },
                {
                    "name": "Jonathan Wage",
                    "email": "jonwage@gmail.com"
                },
                {
                    "name": "Johannes Schmitt",
                    "email": "schmittjoh@gmail.com"
                }
            ],
            "description": "Docblock Annotations Parser",
            "homepage": "http://www.doctrine-project.org",
            "keywords": [
                "annotations",
                "docblock",
                "parser"
            ],
            "time": "2017-02-24T16:22:25+00:00"
        },
        {
            "name": "doctrine/lexer",
            "version": "v1.0.1",
            "source": {
                "type": "git",
                "url": "https://github.com/doctrine/lexer.git",
                "reference": "83893c552fd2045dd78aef794c31e694c37c0b8c"
            },
            "dist": {
                "type": "zip",
                "url": "https://api.github.com/repos/doctrine/lexer/zipball/83893c552fd2045dd78aef794c31e694c37c0b8c",
                "reference": "83893c552fd2045dd78aef794c31e694c37c0b8c",
                "shasum": ""
            },
            "require": {
                "php": ">=5.3.2"
            },
            "type": "library",
            "extra": {
                "branch-alias": {
                    "dev-master": "1.0.x-dev"
                }
            },
            "autoload": {
                "psr-0": {
                    "Doctrine\\Common\\Lexer\\": "lib/"
                }
            },
            "notification-url": "https://packagist.org/downloads/",
            "license": [
                "MIT"
            ],
            "authors": [
                {
                    "name": "Roman Borschel",
                    "email": "roman@code-factory.org"
                },
                {
                    "name": "Guilherme Blanco",
                    "email": "guilhermeblanco@gmail.com"
                },
                {
                    "name": "Johannes Schmitt",
                    "email": "schmittjoh@gmail.com"
                }
            ],
            "description": "Base library for a lexer that can be used in Top-Down, Recursive Descent Parsers.",
            "homepage": "http://www.doctrine-project.org",
            "keywords": [
                "lexer",
                "parser"
            ],
            "time": "2014-09-09T13:34:57+00:00"
        },
        {
            "name": "elvanto/litemoji",
            "version": "1.4.4",
            "source": {
                "type": "git",
                "url": "https://github.com/elvanto/litemoji.git",
                "reference": "17bf635e4d1a5b4d35d2cadf153cd589b78af7f0"
            },
            "dist": {
                "type": "zip",
                "url": "https://api.github.com/repos/elvanto/litemoji/zipball/17bf635e4d1a5b4d35d2cadf153cd589b78af7f0",
                "reference": "17bf635e4d1a5b4d35d2cadf153cd589b78af7f0",
                "shasum": ""
            },
            "require": {
                "php": ">=5.4"
            },
            "require-dev": {
                "milesj/emojibase": "3.1.0",
                "phpunit/phpunit": "^5.0"
            },
            "type": "library",
            "autoload": {
                "psr-4": {
                    "LitEmoji\\": "src/"
                }
            },
            "notification-url": "https://packagist.org/downloads/",
            "license": [
                "MIT"
            ],
            "description": "A PHP library simplifying the conversion of unicode, HTML and shortcode emoji.",
            "keywords": [
                "emoji",
                "php-emoji"
            ],
            "time": "2018-09-28T05:23:38+00:00"
        },
        {
            "name": "fossar/htmlawed",
            "version": "1.2.4.1",
            "source": {
                "type": "git",
                "url": "https://github.com/fossar/HTMLawed.git",
                "reference": "ef6373a26595e29686bb8e3f46ddc2041b97b0fa"
            },
            "dist": {
                "type": "zip",
                "url": "https://api.github.com/repos/fossar/HTMLawed/zipball/ef6373a26595e29686bb8e3f46ddc2041b97b0fa",
                "reference": "ef6373a26595e29686bb8e3f46ddc2041b97b0fa",
                "shasum": ""
            },
            "require": {
                "php": ">4.4.0"
            },
            "replace": {
                "htmlawed/htmlawed": "*"
            },
            "type": "library",
            "autoload": {
                "files": [
                    "htmLawed.php"
                ]
            },
            "notification-url": "https://packagist.org/downloads/",
            "license": [
                "GPL-2.0+",
                "LGPL-3.0"
            ],
            "authors": [
                {
                    "name": "Santosh Patnaik",
                    "homepage": "http://www.bioinformatics.org/people/index.php?user_hash=558b661f92d0ff7b",
                    "role": "Developer"
                }
            ],
            "description": "htmLawed - Process text with HTML markup to make it more compliant with HTML standards and administrative policies",
            "homepage": "http://www.bioinformatics.org/phplabware/internal_utilities/htmLawed/",
            "keywords": [
                "HTMLtidy",
                "html",
                "sanitize",
                "strip",
                "tags"
            ],
            "time": "2017-12-06T05:09:01+00:00"
        },
        {
            "name": "glpi-project/runtracy",
            "version": "dev-master",
            "source": {
                "type": "git",
                "url": "https://github.com/glpi-project/runtracy.git",
                "reference": "108717538935c702884c5ee362aa4cc1863c0049"
            },
            "dist": {
                "type": "zip",
                "url": "https://api.github.com/repos/glpi-project/runtracy/zipball/108717538935c702884c5ee362aa4cc1863c0049",
                "reference": "108717538935c702884c5ee362aa4cc1863c0049",
                "shasum": ""
            },
            "require": {
                "php": ">=5.5.0",
                "slim/slim": "~3.7",
                "tracy/tracy": "~2.4"
            },
            "require-dev": {
                "doctrine/orm": "^2.5",
                "illuminate/database": "^5.3",
                "j4mie/idiorm": "^1.5",
                "phpunit/phpunit": "^5.7",
                "satooshi/php-coveralls": "1.*",
                "slim/twig-view": "~2.1",
                "squizlabs/php_codesniffer": "^2.5",
                "twig/twig": "~1.24"
            },
            "type": "library",
            "autoload": {
                "psr-4": {
                    "RunTracy\\": "src/RunTracy"
                }
            },
            "notification-url": "https://packagist.org/downloads/",
            "license": [
                "Apache-2.0"
            ],
            "authors": [
                {
                    "name": "Vladimir",
                    "email": "1f7.wizard@gmail.com",
                    "homepage": "http://runcmf.ru"
                }
            ],
            "description": "Slim Framework Debugger",
            "keywords": [
                "Doctrine DBAL",
                "Eloquent ORM",
                "Idorm",
                "PTY Terminal",
                "debug bar",
                "debugbar",
                "debugger",
                "illuminate database",
                "profiler",
                "runtracy",
                "slim 3",
                "slim framework",
                "slim3",
                "tracy",
                "twig"
            ],
            "time": "2019-03-13T08:13:25+00:00"
        },
        {
            "name": "iamcal/lib_autolink",
            "version": "v1.7",
            "source": {
                "type": "git",
                "url": "https://github.com/iamcal/lib_autolink.git",
                "reference": "b3a86d8437e5d635fb85b155a86288d94f6a924d"
            },
            "dist": {
                "type": "zip",
                "url": "https://api.github.com/repos/iamcal/lib_autolink/zipball/b3a86d8437e5d635fb85b155a86288d94f6a924d",
                "reference": "b3a86d8437e5d635fb85b155a86288d94f6a924d",
                "shasum": ""
            },
            "type": "library",
            "autoload": {
                "files": [
                    "lib_autolink.php"
                ]
            },
            "notification-url": "https://packagist.org/downloads/",
            "license": [
                "MIT"
            ],
            "description": "Adds anchors to urls in a text",
            "keywords": [
                "anchor",
                "autolink",
                "link"
            ],
            "time": "2015-05-22T17:10:41+00:00"
        },
        {
            "name": "kanellov/slim-twig-flash",
            "version": "0.2.0",
            "source": {
                "type": "git",
                "url": "https://github.com/kanellov/slim-twig-flash.git",
                "reference": "14a96919cfb116aa528b6ce9a611f544ac6d6a01"
            },
            "dist": {
                "type": "zip",
                "url": "https://api.github.com/repos/kanellov/slim-twig-flash/zipball/14a96919cfb116aa528b6ce9a611f544ac6d6a01",
                "reference": "14a96919cfb116aa528b6ce9a611f544ac6d6a01",
                "shasum": ""
            },
            "require": {
                "php": ">=5.5.0",
                "slim/flash": ">=0.1.0",
                "twig/twig": ">=1.18"
            },
            "require-dev": {
                "friendsofphp/php-cs-fixer": "1.*",
                "phpunit/phpcov": "2.*",
                "phpunit/phpunit": "4.8.0",
                "satooshi/php-coveralls": "dev-master"
            },
            "type": "library",
            "autoload": {
                "psr-4": {
                    "Knlv\\Slim\\Views\\": "src"
                }
            },
            "notification-url": "https://packagist.org/downloads/",
            "license": [
                "GNU GPLv3"
            ],
            "authors": [
                {
                    "name": "Vassilis Kanellopoulos",
                    "email": "contact@kanellov.com",
                    "homepage": "http://kanellov.com"
                }
            ],
            "description": "A Twig extension to access Slim Flash messages in templates",
            "keywords": [
                "extension",
                "flash",
                "framework",
                "message",
                "provider",
                "slim",
                "twig",
                "view"
            ],
            "time": "2016-12-29T22:07:19+00:00"
        },
        {
            "name": "leafo/scssphp",
            "version": "v0.8.2",
            "dist": {
                "type": "zip",
                "url": "https://github.com/leafo/scssphp/archive/v0.8.2.zip",
                "reference": "1b168bfee60889547e1fe55b9afdf055f6d3c58d",
                "shasum": ""
            },
            "archive": {
                "exclude": [
                    "/Makefile",
                    "/.gitattributes",
                    "/.gitignore",
                    "/.travis.yml",
                    "/phpunit.xml.dist",
                    "/tests"
                ]
            },
            "require": {
                "php": ">=5.4.0"
            },
            "require-dev": {
                "phpunit/phpunit": "~4.6",
                "squizlabs/php_codesniffer": "~2.5",
                "twbs/bootstrap": "~4.3",
                "zurb/foundation": "~6.5"
            },
            "bin": [
                "bin/pscss"
            ],
            "type": "library",
            "autoload": {
                "psr-4": {
                    "Leafo\\ScssPhp\\": "src/"
                }
            },
            "autoload-dev": {
                "psr-4": {
                    "Leafo\\ScssPhp\\Test\\": "tests/"
                }
            },
            "license": [
                "MIT"
            ],
            "authors": [
                {
                    "name": "Leaf Corcoran",
                    "email": "leafot@gmail.com",
                    "homepage": "http://leafo.net"
                }
            ],
            "description": "scssphp is a compiler for SCSS written in PHP.",
            "homepage": "http://leafo.github.io/scssphp/",
            "keywords": [
                "css",
                "less",
                "sass",
                "scss",
                "stylesheet"
            ],
            "support": {
                "source": "https://github.com/leafo/scssphp/tree/v0.8.2",
                "issues": "https://github.com/leafo/scssphp/issues"
            },
            "time": "2019-05-09T18:51:51+00:00"
        },
        {
            "name": "michelf/php-markdown",
            "version": "1.8.0",
            "source": {
                "type": "git",
                "url": "https://github.com/michelf/php-markdown.git",
                "reference": "01ab082b355bf188d907b9929cd99b2923053495"
            },
            "dist": {
                "type": "zip",
                "url": "https://api.github.com/repos/michelf/php-markdown/zipball/01ab082b355bf188d907b9929cd99b2923053495",
                "reference": "01ab082b355bf188d907b9929cd99b2923053495",
                "shasum": ""
            },
            "require": {
                "php": ">=5.3.0"
            },
            "type": "library",
            "autoload": {
                "psr-4": {
                    "Michelf\\": "Michelf/"
                }
            },
            "notification-url": "https://packagist.org/downloads/",
            "license": [
                "BSD-3-Clause"
            ],
            "authors": [
                {
                    "name": "Michel Fortin",
                    "email": "michel.fortin@michelf.ca",
                    "homepage": "https://michelf.ca/",
                    "role": "Developer"
                },
                {
                    "name": "John Gruber",
                    "homepage": "https://daringfireball.net/"
                }
            ],
            "description": "PHP Markdown",
            "homepage": "https://michelf.ca/projects/php-markdown/",
            "keywords": [
                "markdown"
            ],
            "time": "2018-01-15T00:49:33+00:00"
        },
        {
            "name": "monolog/monolog",
            "version": "1.24.0",
            "source": {
                "type": "git",
                "url": "https://github.com/Seldaek/monolog.git",
                "reference": "bfc9ebb28f97e7a24c45bdc3f0ff482e47bb0266"
            },
            "dist": {
                "type": "zip",
                "url": "https://api.github.com/repos/Seldaek/monolog/zipball/bfc9ebb28f97e7a24c45bdc3f0ff482e47bb0266",
                "reference": "bfc9ebb28f97e7a24c45bdc3f0ff482e47bb0266",
                "shasum": ""
            },
            "require": {
                "php": ">=5.3.0",
                "psr/log": "~1.0"
            },
            "provide": {
                "psr/log-implementation": "1.0.0"
            },
            "require-dev": {
                "aws/aws-sdk-php": "^2.4.9 || ^3.0",
                "doctrine/couchdb": "~1.0@dev",
                "graylog2/gelf-php": "~1.0",
                "jakub-onderka/php-parallel-lint": "0.9",
                "php-amqplib/php-amqplib": "~2.4",
                "php-console/php-console": "^3.1.3",
                "phpunit/phpunit": "~4.5",
                "phpunit/phpunit-mock-objects": "2.3.0",
                "ruflin/elastica": ">=0.90 <3.0",
                "sentry/sentry": "^0.13",
                "swiftmailer/swiftmailer": "^5.3|^6.0"
            },
            "suggest": {
                "aws/aws-sdk-php": "Allow sending log messages to AWS services like DynamoDB",
                "doctrine/couchdb": "Allow sending log messages to a CouchDB server",
                "ext-amqp": "Allow sending log messages to an AMQP server (1.0+ required)",
                "ext-mongo": "Allow sending log messages to a MongoDB server",
                "graylog2/gelf-php": "Allow sending log messages to a GrayLog2 server",
                "mongodb/mongodb": "Allow sending log messages to a MongoDB server via PHP Driver",
                "php-amqplib/php-amqplib": "Allow sending log messages to an AMQP server using php-amqplib",
                "php-console/php-console": "Allow sending log messages to Google Chrome",
                "rollbar/rollbar": "Allow sending log messages to Rollbar",
                "ruflin/elastica": "Allow sending log messages to an Elastic Search server",
                "sentry/sentry": "Allow sending log messages to a Sentry server"
            },
            "type": "library",
            "extra": {
                "branch-alias": {
                    "dev-master": "2.0.x-dev"
                }
            },
            "autoload": {
                "psr-4": {
                    "Monolog\\": "src/Monolog"
                }
            },
            "notification-url": "https://packagist.org/downloads/",
            "license": [
                "MIT"
            ],
            "authors": [
                {
                    "name": "Jordi Boggiano",
                    "email": "j.boggiano@seld.be",
                    "homepage": "http://seld.be"
                }
            ],
            "description": "Sends your logs to files, sockets, inboxes, databases and various web services",
            "homepage": "http://github.com/Seldaek/monolog",
            "keywords": [
                "log",
                "logging",
                "psr-3"
            ],
            "time": "2018-11-05T09:00:11+00:00"
        },
        {
            "name": "nikic/fast-route",
            "version": "v1.3.0",
            "source": {
                "type": "git",
                "url": "https://github.com/nikic/FastRoute.git",
                "reference": "181d480e08d9476e61381e04a71b34dc0432e812"
            },
            "dist": {
                "type": "zip",
                "url": "https://api.github.com/repos/nikic/FastRoute/zipball/181d480e08d9476e61381e04a71b34dc0432e812",
                "reference": "181d480e08d9476e61381e04a71b34dc0432e812",
                "shasum": ""
            },
            "require": {
                "php": ">=5.4.0"
            },
            "require-dev": {
                "phpunit/phpunit": "^4.8.35|~5.7"
            },
            "type": "library",
            "autoload": {
                "psr-4": {
                    "FastRoute\\": "src/"
                },
                "files": [
                    "src/functions.php"
                ]
            },
            "notification-url": "https://packagist.org/downloads/",
            "license": [
                "BSD-3-Clause"
            ],
            "authors": [
                {
                    "name": "Nikita Popov",
                    "email": "nikic@php.net"
                }
            ],
            "description": "Fast request router for PHP",
            "keywords": [
                "router",
                "routing"
            ],
            "time": "2018-02-13T20:26:39+00:00"
        },
        {
            "name": "paragonie/random_compat",
            "version": "v9.99.99",
            "source": {
                "type": "git",
                "url": "https://github.com/paragonie/random_compat.git",
                "reference": "84b4dfb120c6f9b4ff7b3685f9b8f1aa365a0c95"
            },
            "dist": {
                "type": "zip",
                "url": "https://api.github.com/repos/paragonie/random_compat/zipball/84b4dfb120c6f9b4ff7b3685f9b8f1aa365a0c95",
                "reference": "84b4dfb120c6f9b4ff7b3685f9b8f1aa365a0c95",
                "shasum": ""
            },
            "require": {
                "php": "^7"
            },
            "require-dev": {
                "phpunit/phpunit": "4.*|5.*",
                "vimeo/psalm": "^1"
            },
            "suggest": {
                "ext-libsodium": "Provides a modern crypto API that can be used to generate random bytes."
            },
            "type": "library",
            "notification-url": "https://packagist.org/downloads/",
            "license": [
                "MIT"
            ],
            "authors": [
                {
                    "name": "Paragon Initiative Enterprises",
                    "email": "security@paragonie.com",
                    "homepage": "https://paragonie.com"
                }
            ],
            "description": "PHP 5.x polyfill for random_bytes() and random_int() from PHP 7",
            "keywords": [
                "csprng",
                "polyfill",
                "pseudorandom",
                "random"
            ],
            "time": "2018-07-02T15:55:56+00:00"
        },
        {
            "name": "phpmailer/phpmailer",
            "version": "v6.0.7",
            "source": {
                "type": "git",
                "url": "https://github.com/PHPMailer/PHPMailer.git",
                "reference": "0c41a36d4508d470e376498c1c0c527aa36a2d59"
            },
            "dist": {
                "type": "zip",
                "url": "https://api.github.com/repos/PHPMailer/PHPMailer/zipball/0c41a36d4508d470e376498c1c0c527aa36a2d59",
                "reference": "0c41a36d4508d470e376498c1c0c527aa36a2d59",
                "shasum": ""
            },
            "require": {
                "ext-ctype": "*",
                "ext-filter": "*",
                "php": ">=5.5.0"
            },
            "require-dev": {
                "doctrine/annotations": "1.2.*",
                "friendsofphp/php-cs-fixer": "^2.2",
                "phpdocumentor/phpdocumentor": "2.*",
                "phpunit/phpunit": "^4.8 || ^5.7",
                "zendframework/zend-eventmanager": "3.0.*",
                "zendframework/zend-i18n": "2.7.3",
                "zendframework/zend-serializer": "2.7.*"
            },
            "suggest": {
                "ext-mbstring": "Needed to send email in multibyte encoding charset",
                "hayageek/oauth2-yahoo": "Needed for Yahoo XOAUTH2 authentication",
                "league/oauth2-google": "Needed for Google XOAUTH2 authentication",
                "psr/log": "For optional PSR-3 debug logging",
                "stevenmaguire/oauth2-microsoft": "Needed for Microsoft XOAUTH2 authentication",
                "symfony/polyfill-mbstring": "To support UTF-8 if the Mbstring PHP extension is not enabled (^1.2)"
            },
            "type": "library",
            "autoload": {
                "psr-4": {
                    "PHPMailer\\PHPMailer\\": "src/"
                }
            },
            "notification-url": "https://packagist.org/downloads/",
            "license": [
                "LGPL-2.1"
            ],
            "authors": [
                {
                    "name": "Jim Jagielski",
                    "email": "jimjag@gmail.com"
                },
                {
                    "name": "Marcus Bointon",
                    "email": "phpmailer@synchromedia.co.uk"
                },
                {
                    "name": "Andy Prevost",
                    "email": "codeworxtech@users.sourceforge.net"
                },
                {
                    "name": "Brent R. Matzelle"
                }
            ],
            "description": "PHPMailer is a full-featured email creation and transfer class for PHP",
            "time": "2019-02-01T15:04:28+00:00"
        },
        {
            "name": "pimple/pimple",
            "version": "v3.2.3",
            "source": {
                "type": "git",
                "url": "https://github.com/silexphp/Pimple.git",
                "reference": "9e403941ef9d65d20cba7d54e29fe906db42cf32"
            },
            "dist": {
                "type": "zip",
                "url": "https://api.github.com/repos/silexphp/Pimple/zipball/9e403941ef9d65d20cba7d54e29fe906db42cf32",
                "reference": "9e403941ef9d65d20cba7d54e29fe906db42cf32",
                "shasum": ""
            },
            "require": {
                "php": ">=5.3.0",
                "psr/container": "^1.0"
            },
            "require-dev": {
                "symfony/phpunit-bridge": "^3.2"
            },
            "type": "library",
            "extra": {
                "branch-alias": {
                    "dev-master": "3.2.x-dev"
                }
            },
            "autoload": {
                "psr-0": {
                    "Pimple": "src/"
                }
            },
            "notification-url": "https://packagist.org/downloads/",
            "license": [
                "MIT"
            ],
            "authors": [
                {
                    "name": "Fabien Potencier",
                    "email": "fabien@symfony.com"
                }
            ],
            "description": "Pimple, a simple Dependency Injection Container",
            "homepage": "http://pimple.sensiolabs.org",
            "keywords": [
                "container",
                "dependency injection"
            ],
            "time": "2018-01-21T07:42:36+00:00"
        },
        {
            "name": "psr/cache",
            "version": "1.0.1",
            "source": {
                "type": "git",
                "url": "https://github.com/php-fig/cache.git",
                "reference": "d11b50ad223250cf17b86e38383413f5a6764bf8"
            },
            "dist": {
                "type": "zip",
                "url": "https://api.github.com/repos/php-fig/cache/zipball/d11b50ad223250cf17b86e38383413f5a6764bf8",
                "reference": "d11b50ad223250cf17b86e38383413f5a6764bf8",
                "shasum": ""
            },
            "require": {
                "php": ">=5.3.0"
            },
            "type": "library",
            "extra": {
                "branch-alias": {
                    "dev-master": "1.0.x-dev"
                }
            },
            "autoload": {
                "psr-4": {
                    "Psr\\Cache\\": "src/"
                }
            },
            "notification-url": "https://packagist.org/downloads/",
            "license": [
                "MIT"
            ],
            "authors": [
                {
                    "name": "PHP-FIG",
                    "homepage": "http://www.php-fig.org/"
                }
            ],
            "description": "Common interface for caching libraries",
            "keywords": [
                "cache",
                "psr",
                "psr-6"
            ],
            "time": "2016-08-06T20:24:11+00:00"
        },
        {
            "name": "psr/container",
            "version": "1.0.0",
            "source": {
                "type": "git",
                "url": "https://github.com/php-fig/container.git",
                "reference": "b7ce3b176482dbbc1245ebf52b181af44c2cf55f"
            },
            "dist": {
                "type": "zip",
                "url": "https://api.github.com/repos/php-fig/container/zipball/b7ce3b176482dbbc1245ebf52b181af44c2cf55f",
                "reference": "b7ce3b176482dbbc1245ebf52b181af44c2cf55f",
                "shasum": ""
            },
            "require": {
                "php": ">=5.3.0"
            },
            "type": "library",
            "extra": {
                "branch-alias": {
                    "dev-master": "1.0.x-dev"
                }
            },
            "autoload": {
                "psr-4": {
                    "Psr\\Container\\": "src/"
                }
            },
            "notification-url": "https://packagist.org/downloads/",
            "license": [
                "MIT"
            ],
            "authors": [
                {
                    "name": "PHP-FIG",
                    "homepage": "http://www.php-fig.org/"
                }
            ],
            "description": "Common Container Interface (PHP FIG PSR-11)",
            "homepage": "https://github.com/php-fig/container",
            "keywords": [
                "PSR-11",
                "container",
                "container-interface",
                "container-interop",
                "psr"
            ],
            "time": "2017-02-14T16:28:37+00:00"
        },
        {
            "name": "psr/http-message",
            "version": "1.0.1",
            "source": {
                "type": "git",
                "url": "https://github.com/php-fig/http-message.git",
                "reference": "f6561bf28d520154e4b0ec72be95418abe6d9363"
            },
            "dist": {
                "type": "zip",
                "url": "https://api.github.com/repos/php-fig/http-message/zipball/f6561bf28d520154e4b0ec72be95418abe6d9363",
                "reference": "f6561bf28d520154e4b0ec72be95418abe6d9363",
                "shasum": ""
            },
            "require": {
                "php": ">=5.3.0"
            },
            "type": "library",
            "extra": {
                "branch-alias": {
                    "dev-master": "1.0.x-dev"
                }
            },
            "autoload": {
                "psr-4": {
                    "Psr\\Http\\Message\\": "src/"
                }
            },
            "notification-url": "https://packagist.org/downloads/",
            "license": [
                "MIT"
            ],
            "authors": [
                {
                    "name": "PHP-FIG",
                    "homepage": "http://www.php-fig.org/"
                }
            ],
            "description": "Common interface for HTTP messages",
            "homepage": "https://github.com/php-fig/http-message",
            "keywords": [
                "http",
                "http-message",
                "psr",
                "psr-7",
                "request",
                "response"
            ],
            "time": "2016-08-06T14:39:51+00:00"
        },
        {
            "name": "psr/log",
            "version": "1.1.0",
            "source": {
                "type": "git",
                "url": "https://github.com/php-fig/log.git",
                "reference": "6c001f1daafa3a3ac1d8ff69ee4db8e799a654dd"
            },
            "dist": {
                "type": "zip",
                "url": "https://api.github.com/repos/php-fig/log/zipball/6c001f1daafa3a3ac1d8ff69ee4db8e799a654dd",
                "reference": "6c001f1daafa3a3ac1d8ff69ee4db8e799a654dd",
                "shasum": ""
            },
            "require": {
                "php": ">=5.3.0"
            },
            "type": "library",
            "extra": {
                "branch-alias": {
                    "dev-master": "1.0.x-dev"
                }
            },
            "autoload": {
                "psr-4": {
                    "Psr\\Log\\": "Psr/Log/"
                }
            },
            "notification-url": "https://packagist.org/downloads/",
            "license": [
                "MIT"
            ],
            "authors": [
                {
                    "name": "PHP-FIG",
                    "homepage": "http://www.php-fig.org/"
                }
            ],
            "description": "Common interface for logging libraries",
            "homepage": "https://github.com/php-fig/log",
            "keywords": [
                "log",
                "psr",
                "psr-3"
            ],
            "time": "2018-11-20T15:27:04+00:00"
        },
        {
            "name": "psr/simple-cache",
            "version": "1.0.1",
            "source": {
                "type": "git",
                "url": "https://github.com/php-fig/simple-cache.git",
                "reference": "408d5eafb83c57f6365a3ca330ff23aa4a5fa39b"
            },
            "dist": {
                "type": "zip",
                "url": "https://api.github.com/repos/php-fig/simple-cache/zipball/408d5eafb83c57f6365a3ca330ff23aa4a5fa39b",
                "reference": "408d5eafb83c57f6365a3ca330ff23aa4a5fa39b",
                "shasum": ""
            },
            "require": {
                "php": ">=5.3.0"
            },
            "type": "library",
            "extra": {
                "branch-alias": {
                    "dev-master": "1.0.x-dev"
                }
            },
            "autoload": {
                "psr-4": {
                    "Psr\\SimpleCache\\": "src/"
                }
            },
            "notification-url": "https://packagist.org/downloads/",
            "license": [
                "MIT"
            ],
            "authors": [
                {
                    "name": "PHP-FIG",
                    "homepage": "http://www.php-fig.org/"
                }
            ],
            "description": "Common interfaces for simple caching",
            "keywords": [
                "cache",
                "caching",
                "psr",
                "psr-16",
                "simple-cache"
            ],
            "time": "2017-10-23T01:57:42+00:00"
        },
        {
            "name": "sabre/uri",
            "version": "2.1.1",
            "source": {
                "type": "git",
                "url": "https://github.com/sabre-io/uri.git",
                "reference": "a42126042c7dcb53e2978dadb6d22574d1359b4c"
            },
            "dist": {
                "type": "zip",
                "url": "https://api.github.com/repos/sabre-io/uri/zipball/a42126042c7dcb53e2978dadb6d22574d1359b4c",
                "reference": "a42126042c7dcb53e2978dadb6d22574d1359b4c",
                "shasum": ""
            },
            "require": {
                "php": ">=7"
            },
            "require-dev": {
                "phpunit/phpunit": "^6.0",
                "sabre/cs": "~1.0.0"
            },
            "type": "library",
            "autoload": {
                "files": [
                    "lib/functions.php"
                ],
                "psr-4": {
                    "Sabre\\Uri\\": "lib/"
                }
            },
            "notification-url": "https://packagist.org/downloads/",
            "license": [
                "BSD-3-Clause"
            ],
            "authors": [
                {
                    "name": "Evert Pot",
                    "email": "me@evertpot.com",
                    "homepage": "http://evertpot.com/",
                    "role": "Developer"
                }
            ],
            "description": "Functions for making sense out of URIs.",
            "homepage": "http://sabre.io/uri/",
            "keywords": [
                "rfc3986",
                "uri",
                "url"
            ],
            "time": "2017-02-20T20:02:35+00:00"
        },
        {
            "name": "sabre/vobject",
            "version": "4.2.0",
            "source": {
                "type": "git",
                "url": "https://github.com/sabre-io/vobject.git",
                "reference": "bd500019764e434ff65872d426f523e7882a0739"
            },
            "dist": {
                "type": "zip",
                "url": "https://api.github.com/repos/sabre-io/vobject/zipball/bd500019764e434ff65872d426f523e7882a0739",
                "reference": "bd500019764e434ff65872d426f523e7882a0739",
                "shasum": ""
            },
            "require": {
                "ext-mbstring": "*",
                "php": ">=5.5",
                "sabre/xml": ">=1.5 <3.0"
            },
            "require-dev": {
                "phpunit/phpunit": "> 4.8.35, <6.0.0"
            },
            "suggest": {
                "hoa/bench": "If you would like to run the benchmark scripts"
            },
            "bin": [
                "bin/vobject",
                "bin/generate_vcards"
            ],
            "type": "library",
            "extra": {
                "branch-alias": {
                    "dev-master": "4.0.x-dev"
                }
            },
            "autoload": {
                "psr-4": {
                    "Sabre\\VObject\\": "lib/"
                }
            },
            "notification-url": "https://packagist.org/downloads/",
            "license": [
                "BSD-3-Clause"
            ],
            "authors": [
                {
                    "name": "Evert Pot",
                    "email": "me@evertpot.com",
                    "homepage": "http://evertpot.com/",
                    "role": "Developer"
                },
                {
                    "name": "Dominik Tobschall",
                    "email": "dominik@fruux.com",
                    "homepage": "http://tobschall.de/",
                    "role": "Developer"
                },
                {
                    "name": "Ivan Enderlin",
                    "email": "ivan.enderlin@hoa-project.net",
                    "homepage": "http://mnt.io/",
                    "role": "Developer"
                }
            ],
            "description": "The VObject library for PHP allows you to easily parse and manipulate iCalendar and vCard objects",
            "homepage": "http://sabre.io/vobject/",
            "keywords": [
                "availability",
                "freebusy",
                "iCalendar",
                "ical",
                "ics",
                "jCal",
                "jCard",
                "recurrence",
                "rfc2425",
                "rfc2426",
                "rfc2739",
                "rfc4770",
                "rfc5545",
                "rfc5546",
                "rfc6321",
                "rfc6350",
                "rfc6351",
                "rfc6474",
                "rfc6638",
                "rfc6715",
                "rfc6868",
                "vCalendar",
                "vCard",
                "vcf",
                "xCal",
                "xCard"
            ],
            "time": "2019-02-19T13:05:37+00:00"
        },
        {
            "name": "sabre/xml",
            "version": "2.1.2",
            "source": {
                "type": "git",
                "url": "https://github.com/sabre-io/xml.git",
                "reference": "e15454e68805e3713271ea58c0b2d6a82dac56b7"
            },
            "dist": {
                "type": "zip",
                "url": "https://api.github.com/repos/sabre-io/xml/zipball/e15454e68805e3713271ea58c0b2d6a82dac56b7",
                "reference": "e15454e68805e3713271ea58c0b2d6a82dac56b7",
                "shasum": ""
            },
            "require": {
                "ext-dom": "*",
                "ext-xmlreader": "*",
                "ext-xmlwriter": "*",
                "lib-libxml": ">=2.6.20",
                "php": ">=7.0",
                "sabre/uri": ">=1.0,<3.0.0"
            },
            "require-dev": {
                "phpunit/phpunit": "*"
            },
            "type": "library",
            "autoload": {
                "psr-4": {
                    "Sabre\\Xml\\": "lib/"
                },
                "files": [
                    "lib/Deserializer/functions.php",
                    "lib/Serializer/functions.php"
                ]
            },
            "notification-url": "https://packagist.org/downloads/",
            "license": [
                "BSD-3-Clause"
            ],
            "authors": [
                {
                    "name": "Evert Pot",
                    "email": "me@evertpot.com",
                    "homepage": "http://evertpot.com/",
                    "role": "Developer"
                },
                {
                    "name": "Markus Staab",
                    "email": "markus.staab@redaxo.de",
                    "role": "Developer"
                }
            ],
            "description": "sabre/xml is an XML library that you may not hate.",
            "homepage": "https://sabre.io/xml/",
            "keywords": [
                "XMLReader",
                "XMLWriter",
                "dom",
                "xml"
            ],
            "time": "2019-01-09T13:50:52+00:00"
        },
        {
            "name": "sebastian/diff",
            "version": "2.0.1",
            "source": {
                "type": "git",
                "url": "https://github.com/sebastianbergmann/diff.git",
                "reference": "347c1d8b49c5c3ee30c7040ea6fc446790e6bddd"
            },
            "dist": {
                "type": "zip",
                "url": "https://api.github.com/repos/sebastianbergmann/diff/zipball/347c1d8b49c5c3ee30c7040ea6fc446790e6bddd",
                "reference": "347c1d8b49c5c3ee30c7040ea6fc446790e6bddd",
                "shasum": ""
            },
            "require": {
                "php": "^7.0"
            },
            "require-dev": {
                "phpunit/phpunit": "^6.2"
            },
            "type": "library",
            "extra": {
                "branch-alias": {
                    "dev-master": "2.0-dev"
                }
            },
            "autoload": {
                "classmap": [
                    "src/"
                ]
            },
            "notification-url": "https://packagist.org/downloads/",
            "license": [
                "BSD-3-Clause"
            ],
            "authors": [
                {
                    "name": "Kore Nordmann",
                    "email": "mail@kore-nordmann.de"
                },
                {
                    "name": "Sebastian Bergmann",
                    "email": "sebastian@phpunit.de"
                }
            ],
            "description": "Diff implementation",
            "homepage": "https://github.com/sebastianbergmann/diff",
            "keywords": [
                "diff"
            ],
            "time": "2017-08-03T08:09:46+00:00"
        },
        {
            "name": "simplepie/simplepie",
            "version": "1.5.2",
            "source": {
                "type": "git",
                "url": "https://github.com/simplepie/simplepie.git",
                "reference": "0e8fe72132dad765d25db4cabc69a91139af1263"
            },
            "dist": {
                "type": "zip",
                "url": "https://api.github.com/repos/simplepie/simplepie/zipball/0e8fe72132dad765d25db4cabc69a91139af1263",
                "reference": "0e8fe72132dad765d25db4cabc69a91139af1263",
                "shasum": ""
            },
            "require": {
                "ext-pcre": "*",
                "ext-xml": "*",
                "ext-xmlreader": "*",
                "php": ">=5.6.0"
            },
            "require-dev": {
                "phpunit/phpunit": "~5.4.3 || ~6.5"
            },
            "suggest": {
                "ext-curl": "",
                "ext-iconv": "",
                "ext-intl": "",
                "ext-mbstring": "",
                "mf2/mf2": "Microformat module that allows for parsing HTML for microformats"
            },
            "type": "library",
            "autoload": {
                "psr-0": {
                    "SimplePie": "library"
                }
            },
            "notification-url": "https://packagist.org/downloads/",
            "license": [
                "BSD-3-Clause"
            ],
            "authors": [
                {
                    "name": "Ryan Parman",
                    "homepage": "http://ryanparman.com/",
                    "role": "Creator, alumnus developer"
                },
                {
                    "name": "Geoffrey Sneddon",
                    "homepage": "http://gsnedders.com/",
                    "role": "Alumnus developer"
                },
                {
                    "name": "Ryan McCue",
                    "email": "me@ryanmccue.info",
                    "homepage": "http://ryanmccue.info/",
                    "role": "Developer"
                }
            ],
            "description": "A simple Atom/RSS parsing library for PHP",
            "homepage": "http://simplepie.org/",
            "keywords": [
                "atom",
                "feeds",
                "rss"
            ],
            "time": "2018-08-02T05:43:58+00:00"
        },
        {
            "name": "slim/flash",
            "version": "0.4.0",
            "source": {
                "type": "git",
                "url": "https://github.com/slimphp/Slim-Flash.git",
                "reference": "9aaff5fded3b54f4e519ec3d4ac74d3d1f2cbbbc"
            },
            "dist": {
                "type": "zip",
                "url": "https://api.github.com/repos/slimphp/Slim-Flash/zipball/9aaff5fded3b54f4e519ec3d4ac74d3d1f2cbbbc",
                "reference": "9aaff5fded3b54f4e519ec3d4ac74d3d1f2cbbbc",
                "shasum": ""
            },
            "require": {
                "php": ">=5.5.0"
            },
            "require-dev": {
                "phpunit/phpunit": "^4.0"
            },
            "type": "library",
            "autoload": {
                "psr-4": {
                    "Slim\\Flash\\": "src"
                }
            },
            "notification-url": "https://packagist.org/downloads/",
            "license": [
                "MIT"
            ],
            "authors": [
                {
                    "name": "Josh Lockhart",
                    "email": "hello@joshlockhart.com",
                    "homepage": "http://joshlockhart.com"
                }
            ],
            "description": "Slim Framework Flash message service provider",
            "homepage": "http://slimframework.com",
            "keywords": [
                "flash",
                "framework",
                "message",
                "provider",
                "slim"
            ],
            "time": "2017-10-22T10:35:05+00:00"
        },
        {
            "name": "slim/slim",
            "version": "3.12.1",
            "source": {
                "type": "git",
                "url": "https://github.com/slimphp/Slim.git",
                "reference": "eaee12ef8d0750db62b8c548016d82fb33addb6b"
            },
            "dist": {
                "type": "zip",
                "url": "https://api.github.com/repos/slimphp/Slim/zipball/eaee12ef8d0750db62b8c548016d82fb33addb6b",
                "reference": "eaee12ef8d0750db62b8c548016d82fb33addb6b",
                "shasum": ""
            },
            "require": {
                "container-interop/container-interop": "^1.2",
                "nikic/fast-route": "^1.0",
                "php": ">=5.5.0",
                "pimple/pimple": "^3.0",
                "psr/container": "^1.0",
                "psr/http-message": "^1.0"
            },
            "provide": {
                "psr/http-message-implementation": "1.0"
            },
            "require-dev": {
                "phpunit/phpunit": "^4.0",
                "squizlabs/php_codesniffer": "^2.5"
            },
            "type": "library",
            "autoload": {
                "psr-4": {
                    "Slim\\": "Slim"
                }
            },
            "notification-url": "https://packagist.org/downloads/",
            "license": [
                "MIT"
            ],
            "authors": [
                {
                    "name": "Rob Allen",
                    "email": "rob@akrabat.com",
                    "homepage": "http://akrabat.com"
                },
                {
                    "name": "Josh Lockhart",
                    "email": "hello@joshlockhart.com",
                    "homepage": "https://joshlockhart.com"
                },
                {
                    "name": "Gabriel Manricks",
                    "email": "gmanricks@me.com",
                    "homepage": "http://gabrielmanricks.com"
                },
                {
                    "name": "Andrew Smith",
                    "email": "a.smith@silentworks.co.uk",
                    "homepage": "http://silentworks.co.uk"
                }
            ],
            "description": "Slim is a PHP micro framework that helps you quickly write simple yet powerful web applications and APIs",
            "homepage": "https://slimframework.com",
            "keywords": [
                "api",
                "framework",
                "micro",
                "router"
            ],
            "time": "2019-04-16T16:47:29+00:00"
        },
        {
            "name": "slim/twig-view",
            "version": "2.5.0",
            "source": {
                "type": "git",
                "url": "https://github.com/slimphp/Twig-View.git",
                "reference": "06ef39b58d60b11a9546893fd0b7fff2bd901798"
            },
            "dist": {
                "type": "zip",
                "url": "https://api.github.com/repos/slimphp/Twig-View/zipball/06ef39b58d60b11a9546893fd0b7fff2bd901798",
                "reference": "06ef39b58d60b11a9546893fd0b7fff2bd901798",
                "shasum": ""
            },
            "require": {
                "php": ">=5.5.0",
                "psr/http-message": "^1.0",
                "twig/twig": "^1.38|^2.7"
            },
            "require-dev": {
                "phpunit/phpunit": "^4.8|^5.7",
                "slim/slim": "^3.10"
            },
            "type": "library",
            "autoload": {
                "psr-4": {
                    "Slim\\Views\\": "src"
                }
            },
            "notification-url": "https://packagist.org/downloads/",
            "license": [
                "MIT"
            ],
            "authors": [
                {
                    "name": "Josh Lockhart",
                    "email": "hello@joshlockhart.com",
                    "homepage": "http://joshlockhart.com"
                }
            ],
            "description": "Slim Framework 3 view helper built on top of the Twig 2 templating component",
            "homepage": "http://slimframework.com",
            "keywords": [
                "framework",
                "slim",
                "template",
                "twig",
                "view"
            ],
            "time": "2019-04-06T16:34:38+00:00"
        },
        {
            "name": "symfony/config",
            "version": "v3.4.27",
            "source": {
                "type": "git",
                "url": "https://github.com/symfony/config.git",
                "reference": "177a276c01575253c95cefe0866e3d1b57637fe0"
            },
            "dist": {
                "type": "zip",
                "url": "https://api.github.com/repos/symfony/config/zipball/177a276c01575253c95cefe0866e3d1b57637fe0",
                "reference": "177a276c01575253c95cefe0866e3d1b57637fe0",
                "shasum": ""
            },
            "require": {
                "php": "^5.5.9|>=7.0.8",
                "symfony/filesystem": "~2.8|~3.0|~4.0",
                "symfony/polyfill-ctype": "~1.8"
            },
            "conflict": {
                "symfony/dependency-injection": "<3.3",
                "symfony/finder": "<3.3"
            },
            "require-dev": {
                "symfony/dependency-injection": "~3.3|~4.0",
                "symfony/event-dispatcher": "~3.3|~4.0",
                "symfony/finder": "~3.3|~4.0",
                "symfony/yaml": "~3.0|~4.0"
            },
            "suggest": {
                "symfony/yaml": "To use the yaml reference dumper"
            },
            "type": "library",
            "extra": {
                "branch-alias": {
                    "dev-master": "3.4-dev"
                }
            },
            "autoload": {
                "psr-4": {
                    "Symfony\\Component\\Config\\": ""
                },
                "exclude-from-classmap": [
                    "/Tests/"
                ]
            },
            "notification-url": "https://packagist.org/downloads/",
            "license": [
                "MIT"
            ],
            "authors": [
                {
                    "name": "Fabien Potencier",
                    "email": "fabien@symfony.com"
                },
                {
                    "name": "Symfony Community",
                    "homepage": "https://symfony.com/contributors"
                }
            ],
            "description": "Symfony Config Component",
            "homepage": "https://symfony.com",
            "time": "2019-02-23T15:06:07+00:00"
        },
        {
            "name": "symfony/console",
            "version": "v3.4.27",
            "source": {
                "type": "git",
                "url": "https://github.com/symfony/console.git",
                "reference": "15a9104356436cb26e08adab97706654799d31d8"
            },
            "dist": {
                "type": "zip",
                "url": "https://api.github.com/repos/symfony/console/zipball/15a9104356436cb26e08adab97706654799d31d8",
                "reference": "15a9104356436cb26e08adab97706654799d31d8",
                "shasum": ""
            },
            "require": {
                "php": "^5.5.9|>=7.0.8",
                "symfony/debug": "~2.8|~3.0|~4.0",
                "symfony/polyfill-mbstring": "~1.0"
            },
            "conflict": {
                "symfony/dependency-injection": "<3.4",
                "symfony/process": "<3.3"
            },
            "provide": {
                "psr/log-implementation": "1.0"
            },
            "require-dev": {
                "psr/log": "~1.0",
                "symfony/config": "~3.3|~4.0",
                "symfony/dependency-injection": "~3.4|~4.0",
                "symfony/event-dispatcher": "~2.8|~3.0|~4.0",
                "symfony/lock": "~3.4|~4.0",
                "symfony/process": "~3.3|~4.0"
            },
            "suggest": {
                "psr/log": "For using the console logger",
                "symfony/event-dispatcher": "",
                "symfony/lock": "",
                "symfony/process": ""
            },
            "type": "library",
            "extra": {
                "branch-alias": {
                    "dev-master": "3.4-dev"
                }
            },
            "autoload": {
                "psr-4": {
                    "Symfony\\Component\\Console\\": ""
                },
                "exclude-from-classmap": [
                    "/Tests/"
                ]
            },
            "notification-url": "https://packagist.org/downloads/",
            "license": [
                "MIT"
            ],
            "authors": [
                {
                    "name": "Fabien Potencier",
                    "email": "fabien@symfony.com"
                },
                {
                    "name": "Symfony Community",
                    "homepage": "https://symfony.com/contributors"
                }
            ],
            "description": "Symfony Console Component",
            "homepage": "https://symfony.com",
            "time": "2019-04-08T09:29:13+00:00"
        },
        {
            "name": "symfony/debug",
            "version": "v3.4.27",
            "source": {
                "type": "git",
                "url": "https://github.com/symfony/debug.git",
                "reference": "681afbb26488903c5ac15e63734f1d8ac430c9b9"
            },
            "dist": {
                "type": "zip",
                "url": "https://api.github.com/repos/symfony/debug/zipball/681afbb26488903c5ac15e63734f1d8ac430c9b9",
                "reference": "681afbb26488903c5ac15e63734f1d8ac430c9b9",
                "shasum": ""
            },
            "require": {
                "php": "^5.5.9|>=7.0.8",
                "psr/log": "~1.0"
            },
            "conflict": {
                "symfony/http-kernel": ">=2.3,<2.3.24|~2.4.0|>=2.5,<2.5.9|>=2.6,<2.6.2"
            },
            "require-dev": {
                "symfony/http-kernel": "~2.8|~3.0|~4.0"
            },
            "type": "library",
            "extra": {
                "branch-alias": {
                    "dev-master": "3.4-dev"
                }
            },
            "autoload": {
                "psr-4": {
                    "Symfony\\Component\\Debug\\": ""
                },
                "exclude-from-classmap": [
                    "/Tests/"
                ]
            },
            "notification-url": "https://packagist.org/downloads/",
            "license": [
                "MIT"
            ],
            "authors": [
                {
                    "name": "Fabien Potencier",
                    "email": "fabien@symfony.com"
                },
                {
                    "name": "Symfony Community",
                    "homepage": "https://symfony.com/contributors"
                }
            ],
            "description": "Symfony Debug Component",
            "homepage": "https://symfony.com",
            "time": "2019-04-11T09:48:14+00:00"
        },
        {
            "name": "symfony/dependency-injection",
            "version": "v3.4.27",
            "source": {
                "type": "git",
                "url": "https://github.com/symfony/dependency-injection.git",
                "reference": "be0feb3fa202aedfd8d1956f2dafd563fb13acbf"
            },
            "dist": {
                "type": "zip",
                "url": "https://api.github.com/repos/symfony/dependency-injection/zipball/be0feb3fa202aedfd8d1956f2dafd563fb13acbf",
                "reference": "be0feb3fa202aedfd8d1956f2dafd563fb13acbf",
                "shasum": ""
            },
            "require": {
                "php": "^5.5.9|>=7.0.8",
                "psr/container": "^1.0"
            },
            "conflict": {
                "symfony/config": "<3.3.7",
                "symfony/finder": "<3.3",
                "symfony/proxy-manager-bridge": "<3.4",
                "symfony/yaml": "<3.4"
            },
            "provide": {
                "psr/container-implementation": "1.0"
            },
            "require-dev": {
                "symfony/config": "~3.3|~4.0",
                "symfony/expression-language": "~2.8|~3.0|~4.0",
                "symfony/yaml": "~3.4|~4.0"
            },
            "suggest": {
                "symfony/config": "",
                "symfony/expression-language": "For using expressions in service container configuration",
                "symfony/finder": "For using double-star glob patterns or when GLOB_BRACE portability is required",
                "symfony/proxy-manager-bridge": "Generate service proxies to lazy load them",
                "symfony/yaml": ""
            },
            "type": "library",
            "extra": {
                "branch-alias": {
                    "dev-master": "3.4-dev"
                }
            },
            "autoload": {
                "psr-4": {
                    "Symfony\\Component\\DependencyInjection\\": ""
                },
                "exclude-from-classmap": [
                    "/Tests/"
                ]
            },
            "notification-url": "https://packagist.org/downloads/",
            "license": [
                "MIT"
            ],
            "authors": [
                {
                    "name": "Fabien Potencier",
                    "email": "fabien@symfony.com"
                },
                {
                    "name": "Symfony Community",
                    "homepage": "https://symfony.com/contributors"
                }
            ],
            "description": "Symfony DependencyInjection Component",
            "homepage": "https://symfony.com",
            "time": "2019-04-20T15:32:49+00:00"
        },
        {
            "name": "symfony/event-dispatcher",
            "version": "v3.4.27",
            "source": {
                "type": "git",
                "url": "https://github.com/symfony/event-dispatcher.git",
                "reference": "a088aafcefb4eef2520a290ed82e4374092a6dff"
            },
            "dist": {
                "type": "zip",
                "url": "https://api.github.com/repos/symfony/event-dispatcher/zipball/a088aafcefb4eef2520a290ed82e4374092a6dff",
                "reference": "a088aafcefb4eef2520a290ed82e4374092a6dff",
                "shasum": ""
            },
            "require": {
                "php": "^5.5.9|>=7.0.8"
            },
            "conflict": {
                "symfony/dependency-injection": "<3.3"
            },
            "require-dev": {
                "psr/log": "~1.0",
                "symfony/config": "~2.8|~3.0|~4.0",
                "symfony/dependency-injection": "~3.3|~4.0",
                "symfony/expression-language": "~2.8|~3.0|~4.0",
                "symfony/stopwatch": "~2.8|~3.0|~4.0"
            },
            "suggest": {
                "symfony/dependency-injection": "",
                "symfony/http-kernel": ""
            },
            "type": "library",
            "extra": {
                "branch-alias": {
                    "dev-master": "3.4-dev"
                }
            },
            "autoload": {
                "psr-4": {
                    "Symfony\\Component\\EventDispatcher\\": ""
                },
                "exclude-from-classmap": [
                    "/Tests/"
                ]
            },
            "notification-url": "https://packagist.org/downloads/",
            "license": [
                "MIT"
            ],
            "authors": [
                {
                    "name": "Fabien Potencier",
                    "email": "fabien@symfony.com"
                },
                {
                    "name": "Symfony Community",
                    "homepage": "https://symfony.com/contributors"
                }
            ],
            "description": "Symfony EventDispatcher Component",
            "homepage": "https://symfony.com",
            "time": "2019-04-02T08:51:52+00:00"
        },
        {
            "name": "symfony/filesystem",
            "version": "v3.4.27",
            "source": {
                "type": "git",
                "url": "https://github.com/symfony/filesystem.git",
                "reference": "acf99758b1df8e9295e6b85aa69f294565c9fedb"
            },
            "dist": {
                "type": "zip",
                "url": "https://api.github.com/repos/symfony/filesystem/zipball/acf99758b1df8e9295e6b85aa69f294565c9fedb",
                "reference": "acf99758b1df8e9295e6b85aa69f294565c9fedb",
                "shasum": ""
            },
            "require": {
                "php": "^5.5.9|>=7.0.8",
                "symfony/polyfill-ctype": "~1.8"
            },
            "type": "library",
            "extra": {
                "branch-alias": {
                    "dev-master": "3.4-dev"
                }
            },
            "autoload": {
                "psr-4": {
                    "Symfony\\Component\\Filesystem\\": ""
                },
                "exclude-from-classmap": [
                    "/Tests/"
                ]
            },
            "notification-url": "https://packagist.org/downloads/",
            "license": [
                "MIT"
            ],
            "authors": [
                {
                    "name": "Fabien Potencier",
                    "email": "fabien@symfony.com"
                },
                {
                    "name": "Symfony Community",
                    "homepage": "https://symfony.com/contributors"
                }
            ],
            "description": "Symfony Filesystem Component",
            "homepage": "https://symfony.com",
            "time": "2019-02-04T21:34:32+00:00"
        },
        {
            "name": "symfony/inflector",
            "version": "v3.4.27",
            "source": {
                "type": "git",
                "url": "https://github.com/symfony/inflector.git",
                "reference": "4a7d5c4ad3edeba3fe4a27d26ece6a012eee46b1"
            },
            "dist": {
                "type": "zip",
                "url": "https://api.github.com/repos/symfony/inflector/zipball/4a7d5c4ad3edeba3fe4a27d26ece6a012eee46b1",
                "reference": "4a7d5c4ad3edeba3fe4a27d26ece6a012eee46b1",
                "shasum": ""
            },
            "require": {
                "php": "^5.5.9|>=7.0.8",
                "symfony/polyfill-ctype": "~1.8"
            },
            "type": "library",
            "extra": {
                "branch-alias": {
                    "dev-master": "3.4-dev"
                }
            },
            "autoload": {
                "psr-4": {
                    "Symfony\\Component\\Inflector\\": ""
                },
                "exclude-from-classmap": [
                    "/Tests/"
                ]
            },
            "notification-url": "https://packagist.org/downloads/",
            "license": [
                "MIT"
            ],
            "authors": [
                {
                    "name": "Bernhard Schussek",
                    "email": "bschussek@gmail.com"
                },
                {
                    "name": "Symfony Community",
                    "homepage": "https://symfony.com/contributors"
                }
            ],
            "description": "Symfony Inflector Component",
            "homepage": "https://symfony.com",
            "keywords": [
                "inflection",
                "pluralize",
                "singularize",
                "string",
                "symfony",
                "words"
            ],
            "time": "2019-01-16T13:27:11+00:00"
        },
        {
            "name": "symfony/polyfill-ctype",
            "version": "v1.11.0",
            "source": {
                "type": "git",
                "url": "https://github.com/symfony/polyfill-ctype.git",
                "reference": "82ebae02209c21113908c229e9883c419720738a"
            },
            "dist": {
                "type": "zip",
                "url": "https://api.github.com/repos/symfony/polyfill-ctype/zipball/82ebae02209c21113908c229e9883c419720738a",
                "reference": "82ebae02209c21113908c229e9883c419720738a",
                "shasum": ""
            },
            "require": {
                "php": ">=5.3.3"
            },
            "suggest": {
                "ext-ctype": "For best performance"
            },
            "type": "library",
            "extra": {
                "branch-alias": {
                    "dev-master": "1.11-dev"
                }
            },
            "autoload": {
                "psr-4": {
                    "Symfony\\Polyfill\\Ctype\\": ""
                },
                "files": [
                    "bootstrap.php"
                ]
            },
            "notification-url": "https://packagist.org/downloads/",
            "license": [
                "MIT"
            ],
            "authors": [
                {
                    "name": "Symfony Community",
                    "homepage": "https://symfony.com/contributors"
                },
                {
                    "name": "Gert de Pagter",
                    "email": "backendtea@gmail.com"
                }
            ],
            "description": "Symfony polyfill for ctype functions",
            "homepage": "https://symfony.com",
            "keywords": [
                "compatibility",
                "ctype",
                "polyfill",
                "portable"
            ],
            "time": "2019-02-06T07:57:58+00:00"
        },
        {
            "name": "symfony/polyfill-mbstring",
            "version": "v1.11.0",
            "source": {
                "type": "git",
                "url": "https://github.com/symfony/polyfill-mbstring.git",
                "reference": "fe5e94c604826c35a32fa832f35bd036b6799609"
            },
            "dist": {
                "type": "zip",
                "url": "https://api.github.com/repos/symfony/polyfill-mbstring/zipball/fe5e94c604826c35a32fa832f35bd036b6799609",
                "reference": "fe5e94c604826c35a32fa832f35bd036b6799609",
                "shasum": ""
            },
            "require": {
                "php": ">=5.3.3"
            },
            "suggest": {
                "ext-mbstring": "For best performance"
            },
            "type": "library",
            "extra": {
                "branch-alias": {
                    "dev-master": "1.11-dev"
                }
            },
            "autoload": {
                "psr-4": {
                    "Symfony\\Polyfill\\Mbstring\\": ""
                },
                "files": [
                    "bootstrap.php"
                ]
            },
            "notification-url": "https://packagist.org/downloads/",
            "license": [
                "MIT"
            ],
            "authors": [
                {
                    "name": "Nicolas Grekas",
                    "email": "p@tchwork.com"
                },
                {
                    "name": "Symfony Community",
                    "homepage": "https://symfony.com/contributors"
                }
            ],
            "description": "Symfony polyfill for the Mbstring extension",
            "homepage": "https://symfony.com",
            "keywords": [
                "compatibility",
                "mbstring",
                "polyfill",
                "portable",
                "shim"
            ],
            "time": "2019-02-06T07:57:58+00:00"
        },
        {
            "name": "symfony/polyfill-php70",
            "version": "v1.11.0",
            "source": {
                "type": "git",
                "url": "https://github.com/symfony/polyfill-php70.git",
                "reference": "bc4858fb611bda58719124ca079baff854149c89"
            },
            "dist": {
                "type": "zip",
                "url": "https://api.github.com/repos/symfony/polyfill-php70/zipball/bc4858fb611bda58719124ca079baff854149c89",
                "reference": "bc4858fb611bda58719124ca079baff854149c89",
                "shasum": ""
            },
            "require": {
                "paragonie/random_compat": "~1.0|~2.0|~9.99",
                "php": ">=5.3.3"
            },
            "type": "library",
            "extra": {
                "branch-alias": {
                    "dev-master": "1.11-dev"
                }
            },
            "autoload": {
                "psr-4": {
                    "Symfony\\Polyfill\\Php70\\": ""
                },
                "files": [
                    "bootstrap.php"
                ],
                "classmap": [
                    "Resources/stubs"
                ]
            },
            "notification-url": "https://packagist.org/downloads/",
            "license": [
                "MIT"
            ],
            "authors": [
                {
                    "name": "Nicolas Grekas",
                    "email": "p@tchwork.com"
                },
                {
                    "name": "Symfony Community",
                    "homepage": "https://symfony.com/contributors"
                }
            ],
            "description": "Symfony polyfill backporting some PHP 7.0+ features to lower PHP versions",
            "homepage": "https://symfony.com",
            "keywords": [
                "compatibility",
                "polyfill",
                "portable",
                "shim"
            ],
            "time": "2019-02-06T07:57:58+00:00"
        },
        {
            "name": "symfony/property-access",
            "version": "v3.4.27",
            "source": {
                "type": "git",
                "url": "https://github.com/symfony/property-access.git",
                "reference": "9b1c9df96a00c14445bef4cf37ad85e7239d8a4a"
            },
            "dist": {
                "type": "zip",
                "url": "https://api.github.com/repos/symfony/property-access/zipball/9b1c9df96a00c14445bef4cf37ad85e7239d8a4a",
                "reference": "9b1c9df96a00c14445bef4cf37ad85e7239d8a4a",
                "shasum": ""
            },
            "require": {
                "php": "^5.5.9|>=7.0.8",
                "symfony/inflector": "~3.1|~4.0",
                "symfony/polyfill-php70": "~1.0"
            },
            "require-dev": {
                "symfony/cache": "~3.1|~4.0"
            },
            "suggest": {
                "psr/cache-implementation": "To cache access methods."
            },
            "type": "library",
            "extra": {
                "branch-alias": {
                    "dev-master": "3.4-dev"
                }
            },
            "autoload": {
                "psr-4": {
                    "Symfony\\Component\\PropertyAccess\\": ""
                },
                "exclude-from-classmap": [
                    "/Tests/"
                ]
            },
            "notification-url": "https://packagist.org/downloads/",
            "license": [
                "MIT"
            ],
            "authors": [
                {
                    "name": "Fabien Potencier",
                    "email": "fabien@symfony.com"
                },
                {
                    "name": "Symfony Community",
                    "homepage": "https://symfony.com/contributors"
                }
            ],
            "description": "Symfony PropertyAccess Component",
            "homepage": "https://symfony.com",
            "keywords": [
                "access",
                "array",
                "extraction",
                "index",
                "injection",
                "object",
                "property",
                "property path",
                "reflection"
            ],
            "time": "2019-03-04T06:36:31+00:00"
        },
        {
            "name": "symfony/yaml",
            "version": "v3.4.27",
            "source": {
                "type": "git",
                "url": "https://github.com/symfony/yaml.git",
                "reference": "212a27b731e5bfb735679d1ffaac82bd6a1dc996"
            },
            "dist": {
                "type": "zip",
                "url": "https://api.github.com/repos/symfony/yaml/zipball/212a27b731e5bfb735679d1ffaac82bd6a1dc996",
                "reference": "212a27b731e5bfb735679d1ffaac82bd6a1dc996",
                "shasum": ""
            },
            "require": {
                "php": "^5.5.9|>=7.0.8",
                "symfony/polyfill-ctype": "~1.8"
            },
            "conflict": {
                "symfony/console": "<3.4"
            },
            "require-dev": {
                "symfony/console": "~3.4|~4.0"
            },
            "suggest": {
                "symfony/console": "For validating YAML files using the lint command"
            },
            "type": "library",
            "extra": {
                "branch-alias": {
                    "dev-master": "3.4-dev"
                }
            },
            "autoload": {
                "psr-4": {
                    "Symfony\\Component\\Yaml\\": ""
                },
                "exclude-from-classmap": [
                    "/Tests/"
                ]
            },
            "notification-url": "https://packagist.org/downloads/",
            "license": [
                "MIT"
            ],
            "authors": [
                {
                    "name": "Fabien Potencier",
                    "email": "fabien@symfony.com"
                },
                {
                    "name": "Symfony Community",
                    "homepage": "https://symfony.com/contributors"
                }
            ],
            "description": "Symfony Yaml Component",
            "homepage": "https://symfony.com",
            "time": "2019-03-25T07:48:46+00:00"
        },
        {
            "name": "tecnickcom/tcpdf",
            "version": "6.2.26",
            "source": {
                "type": "git",
                "url": "https://github.com/tecnickcom/TCPDF.git",
                "reference": "367241059ca166e3a76490f4448c284e0a161f15"
            },
            "dist": {
                "type": "zip",
                "url": "https://api.github.com/repos/tecnickcom/TCPDF/zipball/367241059ca166e3a76490f4448c284e0a161f15",
                "reference": "367241059ca166e3a76490f4448c284e0a161f15",
                "shasum": ""
            },
            "require": {
                "php": ">=5.3.0"
            },
            "type": "library",
            "autoload": {
                "classmap": [
                    "config",
                    "include",
                    "tcpdf.php",
                    "tcpdf_parser.php",
                    "tcpdf_import.php",
                    "tcpdf_barcodes_1d.php",
                    "tcpdf_barcodes_2d.php",
                    "include/tcpdf_colors.php",
                    "include/tcpdf_filters.php",
                    "include/tcpdf_font_data.php",
                    "include/tcpdf_fonts.php",
                    "include/tcpdf_images.php",
                    "include/tcpdf_static.php",
                    "include/barcodes/datamatrix.php",
                    "include/barcodes/pdf417.php",
                    "include/barcodes/qrcode.php"
                ]
            },
            "notification-url": "https://packagist.org/downloads/",
            "license": [
                "LGPL-3.0"
            ],
            "authors": [
                {
                    "name": "Nicola Asuni",
                    "email": "info@tecnick.com",
                    "role": "lead"
                }
            ],
            "description": "TCPDF is a PHP class for generating PDF documents and barcodes.",
            "homepage": "http://www.tcpdf.org/",
            "keywords": [
                "PDFD32000-2008",
                "TCPDF",
                "barcodes",
                "datamatrix",
                "pdf",
                "pdf417",
                "qrcode"
            ],
            "time": "2018-10-16T17:24:05+00:00"
        },
        {
            "name": "tracy/tracy",
            "version": "v2.5.8",
            "source": {
                "type": "git",
                "url": "https://github.com/nette/tracy.git",
                "reference": "3c874946fc403f728af9118cd602cac56bd493d3"
            },
            "dist": {
                "type": "zip",
                "url": "https://api.github.com/repos/nette/tracy/zipball/3c874946fc403f728af9118cd602cac56bd493d3",
                "reference": "3c874946fc403f728af9118cd602cac56bd493d3",
                "shasum": ""
            },
            "require": {
                "ext-json": "*",
                "ext-session": "*",
                "php": ">=5.4.4"
            },
            "require-dev": {
                "nette/di": "~2.3 || ~3.0.0",
                "nette/tester": "~1.7 || ~2.0",
                "nette/utils": "~2.3"
            },
            "suggest": {
                "https://nette.org/donate": "Please support Tracy via a donation"
            },
            "type": "library",
            "extra": {
                "branch-alias": {
                    "dev-master": "2.5-dev"
                }
            },
            "autoload": {
                "classmap": [
                    "src"
                ],
                "files": [
                    "src/shortcuts.php"
                ]
            },
            "notification-url": "https://packagist.org/downloads/",
            "license": [
                "BSD-3-Clause"
            ],
            "authors": [
                {
                    "name": "David Grudl",
                    "homepage": "https://davidgrudl.com"
                },
                {
                    "name": "Nette Community",
                    "homepage": "https://nette.org/contributors"
                }
            ],
            "description": "? Tracy: the addictive tool to ease debugging PHP code for cool developers. Friendly design, logging, profiler, advanced features like debugging AJAX calls or CLI support. You will love it.",
            "homepage": "https://tracy.nette.org",
            "keywords": [
                "Xdebug",
                "debug",
                "debugger",
                "nette",
                "profiler"
            ],
            "time": "2019-03-21T15:06:29+00:00"
        },
        {
            "name": "true/punycode",
            "version": "v2.1.1",
            "source": {
                "type": "git",
                "url": "https://github.com/true/php-punycode.git",
                "reference": "a4d0c11a36dd7f4e7cd7096076cab6d3378a071e"
            },
            "dist": {
                "type": "zip",
                "url": "https://api.github.com/repos/true/php-punycode/zipball/a4d0c11a36dd7f4e7cd7096076cab6d3378a071e",
                "reference": "a4d0c11a36dd7f4e7cd7096076cab6d3378a071e",
                "shasum": ""
            },
            "require": {
                "php": ">=5.3.0",
                "symfony/polyfill-mbstring": "^1.3"
            },
            "require-dev": {
                "phpunit/phpunit": "~4.7",
                "squizlabs/php_codesniffer": "~2.0"
            },
            "type": "library",
            "autoload": {
                "psr-4": {
                    "TrueBV\\": "src/"
                }
            },
            "notification-url": "https://packagist.org/downloads/",
            "license": [
                "MIT"
            ],
            "authors": [
                {
                    "name": "Renan Gonçalves",
                    "email": "renan.saddam@gmail.com"
                }
            ],
            "description": "A Bootstring encoding of Unicode for Internationalized Domain Names in Applications (IDNA)",
            "homepage": "https://github.com/true/php-punycode",
            "keywords": [
                "idna",
                "punycode"
            ],
            "time": "2016-11-16T10:37:54+00:00"
        },
        {
            "name": "twig/extensions",
            "version": "v1.5.4",
            "source": {
                "type": "git",
                "url": "https://github.com/twigphp/Twig-extensions.git",
                "reference": "57873c8b0c1be51caa47df2cdb824490beb16202"
            },
            "dist": {
                "type": "zip",
                "url": "https://api.github.com/repos/twigphp/Twig-extensions/zipball/57873c8b0c1be51caa47df2cdb824490beb16202",
                "reference": "57873c8b0c1be51caa47df2cdb824490beb16202",
                "shasum": ""
            },
            "require": {
                "twig/twig": "^1.27|^2.0"
            },
            "require-dev": {
                "symfony/phpunit-bridge": "^3.4",
                "symfony/translation": "^2.7|^3.4"
            },
            "suggest": {
                "symfony/translation": "Allow the time_diff output to be translated"
            },
            "type": "library",
            "extra": {
                "branch-alias": {
                    "dev-master": "1.5-dev"
                }
            },
            "autoload": {
                "psr-0": {
                    "Twig_Extensions_": "lib/"
                },
                "psr-4": {
                    "Twig\\Extensions\\": "src/"
                }
            },
            "notification-url": "https://packagist.org/downloads/",
            "license": [
                "MIT"
            ],
            "authors": [
                {
                    "name": "Fabien Potencier",
                    "email": "fabien@symfony.com"
                }
            ],
            "description": "Common additional features for Twig that do not directly belong in core",
            "keywords": [
                "i18n",
                "text"
            ],
            "time": "2018-12-05T18:34:18+00:00"
        },
        {
            "name": "twig/twig",
            "version": "v2.10.0",
            "source": {
                "type": "git",
                "url": "https://github.com/twigphp/Twig.git",
                "reference": "5240e21982885b76629552d83b4ebb6d41ccde6b"
            },
            "dist": {
                "type": "zip",
                "url": "https://api.github.com/repos/twigphp/Twig/zipball/5240e21982885b76629552d83b4ebb6d41ccde6b",
                "reference": "5240e21982885b76629552d83b4ebb6d41ccde6b",
                "shasum": ""
            },
            "require": {
                "php": "^7.0",
                "symfony/polyfill-ctype": "^1.8",
                "symfony/polyfill-mbstring": "^1.3"
            },
            "require-dev": {
                "psr/container": "^1.0",
                "symfony/debug": "^2.7",
                "symfony/phpunit-bridge": "^3.4.19|^4.1.8"
            },
            "type": "library",
            "extra": {
                "branch-alias": {
                    "dev-master": "2.10-dev"
                }
            },
            "autoload": {
                "psr-0": {
                    "Twig_": "lib/"
                },
                "psr-4": {
                    "Twig\\": "src/"
                }
            },
            "notification-url": "https://packagist.org/downloads/",
            "license": [
                "BSD-3-Clause"
            ],
            "authors": [
                {
                    "name": "Fabien Potencier",
                    "email": "fabien@symfony.com",
                    "homepage": "http://fabien.potencier.org",
                    "role": "Lead Developer"
                },
                {
                    "name": "Armin Ronacher",
                    "email": "armin.ronacher@active-4.com",
                    "role": "Project Founder"
                },
                {
                    "name": "Twig Team",
                    "homepage": "https://twig.symfony.com/contributors",
                    "role": "Contributors"
                }
            ],
            "description": "Twig, the flexible, fast, and secure template language for PHP",
            "homepage": "https://twig.symfony.com",
            "keywords": [
                "templating"
            ],
            "time": "2019-05-14T12:03:52+00:00"
        },
        {
            "name": "zendframework/zend-cache",
            "version": "2.8.2",
            "source": {
                "type": "git",
                "url": "https://github.com/zendframework/zend-cache.git",
                "reference": "4983dff629956490c78b88adcc8ece4711d7d8a3"
            },
            "dist": {
                "type": "zip",
                "url": "https://api.github.com/repos/zendframework/zend-cache/zipball/4983dff629956490c78b88adcc8ece4711d7d8a3",
                "reference": "4983dff629956490c78b88adcc8ece4711d7d8a3",
                "shasum": ""
            },
            "require": {
                "php": "^5.6 || ^7.0",
                "psr/cache": "^1.0",
                "psr/simple-cache": "^1.0",
                "zendframework/zend-eventmanager": "^2.6.3 || ^3.2",
                "zendframework/zend-servicemanager": "^2.7.8 || ^3.3",
                "zendframework/zend-stdlib": "^2.7.7 || ^3.1"
            },
            "provide": {
                "psr/cache-implementation": "1.0",
                "psr/simple-cache-implementation": "1.0"
            },
            "require-dev": {
                "cache/integration-tests": "^0.16",
                "phpbench/phpbench": "^0.13",
                "phpunit/phpunit": "^5.7.27 || ^6.5.8 || ^7.1.2",
                "zendframework/zend-coding-standard": "~1.0.0",
                "zendframework/zend-serializer": "^2.6",
                "zendframework/zend-session": "^2.7.4"
            },
            "suggest": {
                "ext-apc": "APC or compatible extension, to use the APC storage adapter",
                "ext-apcu": "APCU >= 5.1.0, to use the APCu storage adapter",
                "ext-dba": "DBA, to use the DBA storage adapter",
                "ext-memcache": "Memcache >= 2.0.0 to use the Memcache storage adapter",
                "ext-memcached": "Memcached >= 1.0.0 to use the Memcached storage adapter",
                "ext-mongo": "Mongo, to use MongoDb storage adapter",
                "ext-mongodb": "MongoDB, to use the ExtMongoDb storage adapter",
                "ext-redis": "Redis, to use Redis storage adapter",
                "ext-wincache": "WinCache, to use the WinCache storage adapter",
                "ext-xcache": "XCache, to use the XCache storage adapter",
                "mongodb/mongodb": "Required for use with the ext-mongodb adapter",
                "mongofill/mongofill": "Alternative to ext-mongo - a pure PHP implementation designed as a drop in replacement",
                "zendframework/zend-serializer": "Zend\\Serializer component",
                "zendframework/zend-session": "Zend\\Session component"
            },
            "type": "library",
            "extra": {
                "branch-alias": {
                    "dev-master": "2.8.x-dev",
                    "dev-develop": "2.9.x-dev"
                },
                "zf": {
                    "component": "Zend\\Cache",
                    "config-provider": "Zend\\Cache\\ConfigProvider"
                }
            },
            "autoload": {
                "files": [
                    "autoload/patternPluginManagerPolyfill.php"
                ],
                "psr-4": {
                    "Zend\\Cache\\": "src/"
                }
            },
            "notification-url": "https://packagist.org/downloads/",
            "license": [
                "BSD-3-Clause"
            ],
            "description": "Caching implementation with a variety of storage options, as well as codified caching strategies for callbacks, classes, and output",
            "keywords": [
                "ZendFramework",
                "cache",
                "psr-16",
                "psr-6",
                "zf"
            ],
            "time": "2018-05-01T21:58:00+00:00"
        },
        {
            "name": "zendframework/zend-eventmanager",
            "version": "3.2.1",
            "source": {
                "type": "git",
                "url": "https://github.com/zendframework/zend-eventmanager.git",
                "reference": "a5e2583a211f73604691586b8406ff7296a946dd"
            },
            "dist": {
                "type": "zip",
                "url": "https://api.github.com/repos/zendframework/zend-eventmanager/zipball/a5e2583a211f73604691586b8406ff7296a946dd",
                "reference": "a5e2583a211f73604691586b8406ff7296a946dd",
                "shasum": ""
            },
            "require": {
                "php": "^5.6 || ^7.0"
            },
            "require-dev": {
                "athletic/athletic": "^0.1",
                "container-interop/container-interop": "^1.1.0",
                "phpunit/phpunit": "^5.7.27 || ^6.5.8 || ^7.1.2",
                "zendframework/zend-coding-standard": "~1.0.0",
                "zendframework/zend-stdlib": "^2.7.3 || ^3.0"
            },
            "suggest": {
                "container-interop/container-interop": "^1.1.0, to use the lazy listeners feature",
                "zendframework/zend-stdlib": "^2.7.3 || ^3.0, to use the FilterChain feature"
            },
            "type": "library",
            "extra": {
                "branch-alias": {
                    "dev-master": "3.2-dev",
                    "dev-develop": "3.3-dev"
                }
            },
            "autoload": {
                "psr-4": {
                    "Zend\\EventManager\\": "src/"
                }
            },
            "notification-url": "https://packagist.org/downloads/",
            "license": [
                "BSD-3-Clause"
            ],
            "description": "Trigger and listen to events within a PHP application",
            "homepage": "https://github.com/zendframework/zend-eventmanager",
            "keywords": [
                "event",
                "eventmanager",
                "events",
                "zf2"
            ],
            "time": "2018-04-25T15:33:34+00:00"
        },
        {
            "name": "zendframework/zend-i18n",
            "version": "2.9.0",
            "source": {
                "type": "git",
                "url": "https://github.com/zendframework/zend-i18n.git",
                "reference": "6d69af5a04e1a4de7250043cb1322f077a0cdb7f"
            },
            "dist": {
                "type": "zip",
                "url": "https://api.github.com/repos/zendframework/zend-i18n/zipball/6d69af5a04e1a4de7250043cb1322f077a0cdb7f",
                "reference": "6d69af5a04e1a4de7250043cb1322f077a0cdb7f",
                "shasum": ""
            },
            "require": {
                "php": "^5.6 || ^7.0",
                "zendframework/zend-stdlib": "^2.7 || ^3.0"
            },
            "require-dev": {
                "phpunit/phpunit": "^5.7.27 || ^6.5.8 || ^7.1.2",
                "zendframework/zend-cache": "^2.6.1",
                "zendframework/zend-coding-standard": "~1.0.0",
                "zendframework/zend-config": "^2.6",
                "zendframework/zend-eventmanager": "^2.6.2 || ^3.0",
                "zendframework/zend-filter": "^2.6.1",
                "zendframework/zend-servicemanager": "^2.7.5 || ^3.0.3",
                "zendframework/zend-validator": "^2.6",
                "zendframework/zend-view": "^2.6.3"
            },
            "suggest": {
                "ext-intl": "Required for most features of Zend\\I18n; included in default builds of PHP",
                "zendframework/zend-cache": "Zend\\Cache component",
                "zendframework/zend-config": "Zend\\Config component",
                "zendframework/zend-eventmanager": "You should install this package to use the events in the translator",
                "zendframework/zend-filter": "You should install this package to use the provided filters",
                "zendframework/zend-i18n-resources": "Translation resources",
                "zendframework/zend-servicemanager": "Zend\\ServiceManager component",
                "zendframework/zend-validator": "You should install this package to use the provided validators",
                "zendframework/zend-view": "You should install this package to use the provided view helpers"
            },
            "type": "library",
            "extra": {
                "branch-alias": {
                    "dev-master": "2.9.x-dev",
                    "dev-develop": "2.10.x-dev"
                },
                "zf": {
                    "component": "Zend\\I18n",
                    "config-provider": "Zend\\I18n\\ConfigProvider"
                }
            },
            "autoload": {
                "psr-4": {
                    "Zend\\I18n\\": "src/"
                }
            },
            "notification-url": "https://packagist.org/downloads/",
            "license": [
                "BSD-3-Clause"
            ],
            "description": "Provide translations for your application, and filter and validate internationalized values",
            "keywords": [
                "ZendFramework",
                "i18n",
                "zf"
            ],
            "time": "2018-05-16T16:39:13+00:00"
        },
        {
            "name": "zendframework/zend-json",
            "version": "3.1.0",
            "source": {
                "type": "git",
                "url": "https://github.com/zendframework/zend-json.git",
                "reference": "4dd940e8e6f32f1d36ea6b0677ea57c540c7c19c"
            },
            "dist": {
                "type": "zip",
                "url": "https://api.github.com/repos/zendframework/zend-json/zipball/4dd940e8e6f32f1d36ea6b0677ea57c540c7c19c",
                "reference": "4dd940e8e6f32f1d36ea6b0677ea57c540c7c19c",
                "shasum": ""
            },
            "require": {
                "php": "^5.6 || ^7.0"
            },
            "require-dev": {
                "phpunit/phpunit": "^5.7.23 || ^6.4.3",
                "zendframework/zend-coding-standard": "~1.0.0",
                "zendframework/zend-stdlib": "^2.7.7 || ^3.1"
            },
            "suggest": {
                "zendframework/zend-json-server": "For implementing JSON-RPC servers",
                "zendframework/zend-xml2json": "For converting XML documents to JSON"
            },
            "type": "library",
            "extra": {
                "branch-alias": {
                    "dev-master": "3.1.x-dev",
                    "dev-develop": "3.2.x-dev"
                }
            },
            "autoload": {
                "psr-4": {
                    "Zend\\Json\\": "src/"
                }
            },
            "notification-url": "https://packagist.org/downloads/",
            "license": [
                "BSD-3-Clause"
            ],
            "description": "provides convenience methods for serializing native PHP to JSON and decoding JSON to native PHP",
            "keywords": [
                "ZendFramework",
                "json",
                "zf"
            ],
            "time": "2018-01-04T17:51:34+00:00"
        },
        {
            "name": "zendframework/zend-serializer",
            "version": "2.9.0",
            "source": {
                "type": "git",
                "url": "https://github.com/zendframework/zend-serializer.git",
                "reference": "0172690db48d8935edaf625c4cba38b79719892c"
            },
            "dist": {
                "type": "zip",
                "url": "https://api.github.com/repos/zendframework/zend-serializer/zipball/0172690db48d8935edaf625c4cba38b79719892c",
                "reference": "0172690db48d8935edaf625c4cba38b79719892c",
                "shasum": ""
            },
            "require": {
                "php": "^5.6 || ^7.0",
                "zendframework/zend-json": "^2.5 || ^3.0",
                "zendframework/zend-stdlib": "^2.7 || ^3.0"
            },
            "require-dev": {
                "phpunit/phpunit": "^5.7.25 || ^6.4.4",
                "zendframework/zend-coding-standard": "~1.0.0",
                "zendframework/zend-math": "^2.6 || ^3.0",
                "zendframework/zend-servicemanager": "^2.7.5 || ^3.0.3"
            },
            "suggest": {
                "zendframework/zend-math": "(^2.6 || ^3.0) To support Python Pickle serialization",
                "zendframework/zend-servicemanager": "(^2.7.5 || ^3.0.3) To support plugin manager support"
            },
            "type": "library",
            "extra": {
                "branch-alias": {
                    "dev-master": "2.9.x-dev",
                    "dev-develop": "2.10.x-dev"
                },
                "zf": {
                    "component": "Zend\\Serializer",
                    "config-provider": "Zend\\Serializer\\ConfigProvider"
                }
            },
            "autoload": {
                "psr-4": {
                    "Zend\\Serializer\\": "src/"
                }
            },
            "notification-url": "https://packagist.org/downloads/",
            "license": [
                "BSD-3-Clause"
            ],
            "description": "provides an adapter based interface to simply generate storable representation of PHP types by different facilities, and recover",
            "keywords": [
                "ZendFramework",
                "serializer",
                "zf"
            ],
            "time": "2018-05-14T18:45:18+00:00"
        },
        {
            "name": "zendframework/zend-servicemanager",
            "version": "3.4.0",
            "source": {
                "type": "git",
                "url": "https://github.com/zendframework/zend-servicemanager.git",
                "reference": "a1ed6140d0d3ee803fec96582593ed024950067b"
            },
            "dist": {
                "type": "zip",
                "url": "https://api.github.com/repos/zendframework/zend-servicemanager/zipball/a1ed6140d0d3ee803fec96582593ed024950067b",
                "reference": "a1ed6140d0d3ee803fec96582593ed024950067b",
                "shasum": ""
            },
            "require": {
                "container-interop/container-interop": "^1.2",
                "php": "^5.6 || ^7.0",
                "psr/container": "^1.0",
                "zendframework/zend-stdlib": "^3.2.1"
            },
            "provide": {
                "container-interop/container-interop-implementation": "^1.2",
                "psr/container-implementation": "^1.0"
            },
            "require-dev": {
                "mikey179/vfsstream": "^1.6.5",
                "ocramius/proxy-manager": "^1.0 || ^2.0",
                "phpbench/phpbench": "^0.13.0",
                "phpunit/phpunit": "^5.7.25 || ^6.4.4",
                "zendframework/zend-coding-standard": "~1.0.0"
            },
            "suggest": {
                "ocramius/proxy-manager": "ProxyManager 1.* to handle lazy initialization of services",
                "zendframework/zend-stdlib": "zend-stdlib ^2.5 if you wish to use the MergeReplaceKey or MergeRemoveKey features in Config instances"
            },
            "bin": [
                "bin/generate-deps-for-config-factory",
                "bin/generate-factory-for-class"
            ],
            "type": "library",
            "extra": {
                "branch-alias": {
                    "dev-master": "3.3-dev",
                    "dev-develop": "4.0-dev"
                }
            },
            "autoload": {
                "psr-4": {
                    "Zend\\ServiceManager\\": "src/"
                }
            },
            "notification-url": "https://packagist.org/downloads/",
            "license": [
                "BSD-3-Clause"
            ],
            "description": "Factory-Driven Dependency Injection Container",
            "keywords": [
                "PSR-11",
                "ZendFramework",
                "dependency-injection",
                "di",
                "dic",
                "service-manager",
                "servicemanager",
                "zf"
            ],
            "time": "2018-12-22T06:05:09+00:00"
        },
        {
            "name": "zendframework/zend-stdlib",
            "version": "3.2.1",
            "source": {
                "type": "git",
                "url": "https://github.com/zendframework/zend-stdlib.git",
                "reference": "66536006722aff9e62d1b331025089b7ec71c065"
            },
            "dist": {
                "type": "zip",
                "url": "https://api.github.com/repos/zendframework/zend-stdlib/zipball/66536006722aff9e62d1b331025089b7ec71c065",
                "reference": "66536006722aff9e62d1b331025089b7ec71c065",
                "shasum": ""
            },
            "require": {
                "php": "^5.6 || ^7.0"
            },
            "require-dev": {
                "phpbench/phpbench": "^0.13",
                "phpunit/phpunit": "^5.7.27 || ^6.5.8 || ^7.1.2",
                "zendframework/zend-coding-standard": "~1.0.0"
            },
            "type": "library",
            "extra": {
                "branch-alias": {
                    "dev-master": "3.2.x-dev",
                    "dev-develop": "3.3.x-dev"
                }
            },
            "autoload": {
                "psr-4": {
                    "Zend\\Stdlib\\": "src/"
                }
            },
            "notification-url": "https://packagist.org/downloads/",
            "license": [
                "BSD-3-Clause"
            ],
            "description": "SPL extensions, array utilities, error handlers, and more",
            "keywords": [
                "ZendFramework",
                "stdlib",
                "zf"
            ],
            "time": "2018-08-28T21:34:05+00:00"
        }
    ],
    "packages-dev": [
        {
            "name": "atoum/atoum",
            "version": "3.3.0",
            "source": {
                "type": "git",
                "url": "https://github.com/atoum/atoum.git",
                "reference": "c5279d0ecd4e2d53af6b38815db2cafee8fc46b6"
            },
            "dist": {
                "type": "zip",
                "url": "https://api.github.com/repos/atoum/atoum/zipball/c5279d0ecd4e2d53af6b38815db2cafee8fc46b6",
                "reference": "c5279d0ecd4e2d53af6b38815db2cafee8fc46b6",
                "shasum": ""
            },
            "require": {
                "ext-hash": "*",
                "ext-json": "*",
                "ext-tokenizer": "*",
                "ext-xml": "*",
                "php": "^5.6.0 || ^7.0.0 <7.4.0"
            },
            "replace": {
                "mageekguy/atoum": "*"
            },
            "require-dev": {
                "friendsofphp/php-cs-fixer": "^2"
            },
            "suggest": {
                "atoum/stubs": "Provides IDE support (like autocompletion) for atoum",
                "ext-mbstring": "Provides support for UTF-8 strings",
                "ext-xdebug": "Provides code coverage report (>= 2.3)"
            },
            "bin": [
                "bin/atoum"
            ],
            "type": "library",
            "extra": {
                "branch-alias": {
                    "dev-master": "3.x-dev"
                }
            },
            "autoload": {
                "classmap": [
                    "classes/"
                ]
            },
            "notification-url": "https://packagist.org/downloads/",
            "license": [
                "BSD-3-Clause"
            ],
            "authors": [
                {
                    "name": "Frédéric Hardy",
                    "email": "frederic.hardy@atoum.org",
                    "homepage": "http://blog.mageekbox.net"
                },
                {
                    "name": "François Dussert",
                    "email": "francois.dussert@atoum.org"
                },
                {
                    "name": "Gérald Croes",
                    "email": "gerald.croes@atoum.org"
                },
                {
                    "name": "Julien Bianchi",
                    "email": "julien.bianchi@atoum.org"
                },
                {
                    "name": "Ludovic Fleury",
                    "email": "ludovic.fleury@atoum.org"
                }
            ],
            "description": "Simple modern and intuitive unit testing framework for PHP 5.3+",
            "homepage": "http://www.atoum.org",
            "keywords": [
                "TDD",
                "atoum",
                "test",
                "unit testing"
            ],
            "time": "2018-03-15T22:46:39+00:00"
        },
        {
            "name": "atoum/telemetry-extension",
            "version": "1.0.0",
            "source": {
                "type": "git",
                "url": "https://github.com/atoum/telemetry-extension.git",
                "reference": "d804a1becc2f91f4b8b731fa559949733ce7eb76"
            },
            "dist": {
                "type": "zip",
                "url": "https://api.github.com/repos/atoum/telemetry-extension/zipball/d804a1becc2f91f4b8b731fa559949733ce7eb76",
                "reference": "d804a1becc2f91f4b8b731fa559949733ce7eb76",
                "shasum": ""
            },
            "require": {
                "atoum/atoum": "^2.9 || ^3.0",
                "php": ">=5.4.0"
            },
            "conflict": {
                "atoum/reports-extension": "<3.0.0"
            },
            "require-dev": {
                "friendsofphp/php-cs-fixer": "^2"
            },
            "type": "library",
            "extra": {
                "branch-alias": {
                    "dev-master": "1.x-dev"
                }
            },
            "autoload": {
                "psr-4": {
                    "mageekguy\\atoum\\telemetry\\": "classes"
                },
                "files": [
                    "configuration.php"
                ]
            },
            "notification-url": "https://packagist.org/downloads/",
            "license": [
                "BSD"
            ],
            "authors": [
                {
                    "name": "jubianchi",
                    "email": "contact@jubianchi.fr"
                }
            ],
            "description": "atoum telemetry reports extension",
            "homepage": "http://www.atoum.org",
            "keywords": [
                "TDD",
                "atoum",
                "atoum-extension",
                "reports",
                "telemetry",
                "test",
                "unit testing"
            ],
            "time": "2017-10-02T22:09:26+00:00"
        },
        {
            "name": "composer/ca-bundle",
            "version": "1.1.4",
            "source": {
                "type": "git",
                "url": "https://github.com/composer/ca-bundle.git",
                "reference": "558f321c52faeb4828c03e7dc0cfe39a09e09a2d"
            },
            "dist": {
                "type": "zip",
                "url": "https://api.github.com/repos/composer/ca-bundle/zipball/558f321c52faeb4828c03e7dc0cfe39a09e09a2d",
                "reference": "558f321c52faeb4828c03e7dc0cfe39a09e09a2d",
                "shasum": ""
            },
            "require": {
                "ext-openssl": "*",
                "ext-pcre": "*",
                "php": "^5.3.2 || ^7.0"
            },
            "require-dev": {
                "phpunit/phpunit": "^4.8.35 || ^5.7 || ^6.5",
                "psr/log": "^1.0",
                "symfony/process": "^2.5 || ^3.0 || ^4.0"
            },
            "type": "library",
            "extra": {
                "branch-alias": {
                    "dev-master": "1.x-dev"
                }
            },
            "autoload": {
                "psr-4": {
                    "Composer\\CaBundle\\": "src"
                }
            },
            "notification-url": "https://packagist.org/downloads/",
            "license": [
                "MIT"
            ],
            "authors": [
                {
                    "name": "Jordi Boggiano",
                    "email": "j.boggiano@seld.be",
                    "homepage": "http://seld.be"
                }
            ],
            "description": "Lets you find a path to the system CA bundle, and includes a fallback to the Mozilla CA bundle.",
            "keywords": [
                "cabundle",
                "cacert",
                "certificate",
                "ssl",
                "tls"
            ],
            "time": "2019-01-28T09:30:10+00:00"
        },
        {
            "name": "consolidation/annotated-command",
            "version": "2.12.0",
            "source": {
                "type": "git",
                "url": "https://github.com/consolidation/annotated-command.git",
                "reference": "512a2e54c98f3af377589de76c43b24652bcb789"
            },
            "dist": {
                "type": "zip",
                "url": "https://api.github.com/repos/consolidation/annotated-command/zipball/512a2e54c98f3af377589de76c43b24652bcb789",
                "reference": "512a2e54c98f3af377589de76c43b24652bcb789",
                "shasum": ""
            },
            "require": {
                "consolidation/output-formatters": "^3.4",
                "php": ">=5.4.5",
                "psr/log": "^1",
                "symfony/console": "^2.8|^3|^4",
                "symfony/event-dispatcher": "^2.5|^3|^4",
                "symfony/finder": "^2.5|^3|^4"
            },
            "require-dev": {
                "g1a/composer-test-scenarios": "^3",
                "php-coveralls/php-coveralls": "^1",
                "phpunit/phpunit": "^6",
                "squizlabs/php_codesniffer": "^2.7"
            },
            "type": "library",
            "extra": {
                "scenarios": {
                    "symfony4": {
                        "require": {
                            "symfony/console": "^4.0"
                        },
                        "config": {
                            "platform": {
                                "php": "7.1.3"
                            }
                        }
                    },
                    "symfony2": {
                        "require": {
                            "symfony/console": "^2.8"
                        },
                        "require-dev": {
                            "phpunit/phpunit": "^4.8.36"
                        },
                        "remove": [
                            "php-coveralls/php-coveralls"
                        ],
                        "config": {
                            "platform": {
                                "php": "5.4.8"
                            }
                        },
                        "scenario-options": {
                            "create-lockfile": "false"
                        }
                    },
                    "phpunit4": {
                        "require-dev": {
                            "phpunit/phpunit": "^4.8.36"
                        },
                        "remove": [
                            "php-coveralls/php-coveralls"
                        ],
                        "config": {
                            "platform": {
                                "php": "5.4.8"
                            }
                        }
                    }
                },
                "branch-alias": {
                    "dev-master": "2.x-dev"
                }
            },
            "autoload": {
                "psr-4": {
                    "Consolidation\\AnnotatedCommand\\": "src"
                }
            },
            "notification-url": "https://packagist.org/downloads/",
            "license": [
                "MIT"
            ],
            "authors": [
                {
                    "name": "Greg Anderson",
                    "email": "greg.1.anderson@greenknowe.org"
                }
            ],
            "description": "Initialize Symfony Console commands from annotated command class methods.",
            "time": "2019-03-08T16:55:03+00:00"
        },
        {
            "name": "consolidation/config",
            "version": "1.2.1",
            "source": {
                "type": "git",
                "url": "https://github.com/consolidation/config.git",
                "reference": "cac1279bae7efb5c7fb2ca4c3ba4b8eb741a96c1"
            },
            "dist": {
                "type": "zip",
                "url": "https://api.github.com/repos/consolidation/config/zipball/cac1279bae7efb5c7fb2ca4c3ba4b8eb741a96c1",
                "reference": "cac1279bae7efb5c7fb2ca4c3ba4b8eb741a96c1",
                "shasum": ""
            },
            "require": {
                "dflydev/dot-access-data": "^1.1.0",
                "grasmash/expander": "^1",
                "php": ">=5.4.0"
            },
            "require-dev": {
                "g1a/composer-test-scenarios": "^3",
                "php-coveralls/php-coveralls": "^1",
                "phpunit/phpunit": "^5",
                "squizlabs/php_codesniffer": "2.*",
                "symfony/console": "^2.5|^3|^4",
                "symfony/yaml": "^2.8.11|^3|^4"
            },
            "suggest": {
                "symfony/yaml": "Required to use Consolidation\\Config\\Loader\\YamlConfigLoader"
            },
            "type": "library",
            "extra": {
                "scenarios": {
                    "symfony4": {
                        "require-dev": {
                            "symfony/console": "^4.0"
                        },
                        "config": {
                            "platform": {
                                "php": "7.1.3"
                            }
                        }
                    },
                    "symfony2": {
                        "require-dev": {
                            "symfony/console": "^2.8",
                            "symfony/event-dispatcher": "^2.8",
                            "phpunit/phpunit": "^4.8.36"
                        },
                        "remove": [
                            "php-coveralls/php-coveralls"
                        ],
                        "config": {
                            "platform": {
                                "php": "5.4.8"
                            }
                        }
                    }
                },
                "branch-alias": {
                    "dev-master": "1.x-dev"
                }
            },
            "autoload": {
                "psr-4": {
                    "Consolidation\\Config\\": "src"
                }
            },
            "notification-url": "https://packagist.org/downloads/",
            "license": [
                "MIT"
            ],
            "authors": [
                {
                    "name": "Greg Anderson",
                    "email": "greg.1.anderson@greenknowe.org"
                }
            ],
            "description": "Provide configuration services for a commandline tool.",
            "time": "2019-03-03T19:37:04+00:00"
        },
        {
            "name": "consolidation/log",
            "version": "1.1.1",
            "source": {
                "type": "git",
                "url": "https://github.com/consolidation/log.git",
                "reference": "b2e887325ee90abc96b0a8b7b474cd9e7c896e3a"
            },
            "dist": {
                "type": "zip",
                "url": "https://api.github.com/repos/consolidation/log/zipball/b2e887325ee90abc96b0a8b7b474cd9e7c896e3a",
                "reference": "b2e887325ee90abc96b0a8b7b474cd9e7c896e3a",
                "shasum": ""
            },
            "require": {
                "php": ">=5.4.5",
                "psr/log": "^1.0",
                "symfony/console": "^2.8|^3|^4"
            },
            "require-dev": {
                "g1a/composer-test-scenarios": "^3",
                "php-coveralls/php-coveralls": "^1",
                "phpunit/phpunit": "^6",
                "squizlabs/php_codesniffer": "^2"
            },
            "type": "library",
            "extra": {
                "scenarios": {
                    "symfony4": {
                        "require": {
                            "symfony/console": "^4.0"
                        },
                        "config": {
                            "platform": {
                                "php": "7.1.3"
                            }
                        }
                    },
                    "symfony2": {
                        "require": {
                            "symfony/console": "^2.8"
                        },
                        "require-dev": {
                            "phpunit/phpunit": "^4.8.36"
                        },
                        "remove": [
                            "php-coveralls/php-coveralls"
                        ],
                        "config": {
                            "platform": {
                                "php": "5.4.8"
                            }
                        }
                    },
                    "phpunit4": {
                        "require-dev": {
                            "phpunit/phpunit": "^4.8.36"
                        },
                        "remove": [
                            "php-coveralls/php-coveralls"
                        ],
                        "config": {
                            "platform": {
                                "php": "5.4.8"
                            }
                        }
                    }
                },
                "branch-alias": {
                    "dev-master": "1.x-dev"
                }
            },
            "autoload": {
                "psr-4": {
                    "Consolidation\\Log\\": "src"
                }
            },
            "notification-url": "https://packagist.org/downloads/",
            "license": [
                "MIT"
            ],
            "authors": [
                {
                    "name": "Greg Anderson",
                    "email": "greg.1.anderson@greenknowe.org"
                }
            ],
            "description": "Improved Psr-3 / Psr\\Log logger based on Symfony Console components.",
            "time": "2019-01-01T17:30:51+00:00"
        },
        {
            "name": "consolidation/output-formatters",
            "version": "3.4.1",
            "source": {
                "type": "git",
                "url": "https://github.com/consolidation/output-formatters.git",
                "reference": "0881112642ad9059071f13f397f571035b527cb9"
            },
            "dist": {
                "type": "zip",
                "url": "https://api.github.com/repos/consolidation/output-formatters/zipball/0881112642ad9059071f13f397f571035b527cb9",
                "reference": "0881112642ad9059071f13f397f571035b527cb9",
                "shasum": ""
            },
            "require": {
                "dflydev/dot-access-data": "^1.1.0",
                "php": ">=5.4.0",
                "symfony/console": "^2.8|^3|^4",
                "symfony/finder": "^2.5|^3|^4"
            },
            "require-dev": {
                "g1a/composer-test-scenarios": "^3",
                "php-coveralls/php-coveralls": "^1",
                "phpunit/phpunit": "^5.7.27",
                "squizlabs/php_codesniffer": "^2.7",
                "symfony/var-dumper": "^2.8|^3|^4",
                "victorjonsson/markdowndocs": "^1.3"
            },
            "suggest": {
                "symfony/var-dumper": "For using the var_dump formatter"
            },
            "type": "library",
            "extra": {
                "scenarios": {
                    "symfony4": {
                        "require": {
                            "symfony/console": "^4.0"
                        },
                        "require-dev": {
                            "phpunit/phpunit": "^6"
                        },
                        "config": {
                            "platform": {
                                "php": "7.1.3"
                            }
                        }
                    },
                    "symfony3": {
                        "require": {
                            "symfony/console": "^3.4",
                            "symfony/finder": "^3.4",
                            "symfony/var-dumper": "^3.4"
                        },
                        "config": {
                            "platform": {
                                "php": "5.6.32"
                            }
                        }
                    },
                    "symfony2": {
                        "require": {
                            "symfony/console": "^2.8"
                        },
                        "require-dev": {
                            "phpunit/phpunit": "^4.8.36"
                        },
                        "remove": [
                            "php-coveralls/php-coveralls"
                        ],
                        "config": {
                            "platform": {
                                "php": "5.4.8"
                            }
                        },
                        "scenario-options": {
                            "create-lockfile": "false"
                        }
                    }
                },
                "branch-alias": {
                    "dev-master": "3.x-dev"
                }
            },
            "autoload": {
                "psr-4": {
                    "Consolidation\\OutputFormatters\\": "src"
                }
            },
            "notification-url": "https://packagist.org/downloads/",
            "license": [
                "MIT"
            ],
            "authors": [
                {
                    "name": "Greg Anderson",
                    "email": "greg.1.anderson@greenknowe.org"
                }
            ],
            "description": "Format text by applying transformations provided by plug-in formatters.",
            "time": "2019-03-14T03:45:44+00:00"
        },
        {
            "name": "consolidation/robo",
            "version": "1.4.9",
            "source": {
                "type": "git",
                "url": "https://github.com/consolidation/Robo.git",
                "reference": "5c6b3840a45afda1cbffbb3bb1f94dd5f9f83345"
            },
            "dist": {
                "type": "zip",
                "url": "https://api.github.com/repos/consolidation/Robo/zipball/5c6b3840a45afda1cbffbb3bb1f94dd5f9f83345",
                "reference": "5c6b3840a45afda1cbffbb3bb1f94dd5f9f83345",
                "shasum": ""
            },
            "require": {
                "consolidation/annotated-command": "^2.10.2",
                "consolidation/config": "^1.2",
                "consolidation/log": "~1",
                "consolidation/output-formatters": "^3.1.13",
                "consolidation/self-update": "^1",
                "grasmash/yaml-expander": "^1.3",
                "league/container": "^2.2",
                "php": ">=5.5.0",
                "symfony/console": "^2.8|^3|^4",
                "symfony/event-dispatcher": "^2.5|^3|^4",
                "symfony/filesystem": "^2.5|^3|^4",
                "symfony/finder": "^2.5|^3|^4",
                "symfony/process": "^2.5|^3|^4"
            },
            "replace": {
                "codegyre/robo": "< 1.0"
            },
            "require-dev": {
                "codeception/aspect-mock": "^1|^2.1.1",
                "codeception/base": "^2.3.7",
                "codeception/verify": "^0.3.2",
                "g1a/composer-test-scenarios": "^3",
                "goaop/framework": "~2.1.2",
                "goaop/parser-reflection": "^1.1.0",
                "natxet/cssmin": "3.0.4",
                "nikic/php-parser": "^3.1.5",
                "patchwork/jsqueeze": "~2",
                "pear/archive_tar": "^1.4.4",
                "php-coveralls/php-coveralls": "^1",
                "phpunit/php-code-coverage": "~2|~4",
                "squizlabs/php_codesniffer": "^2.8"
            },
            "suggest": {
                "henrikbjorn/lurker": "For monitoring filesystem changes in taskWatch",
                "natxet/CssMin": "For minifying CSS files in taskMinify",
                "patchwork/jsqueeze": "For minifying JS files in taskMinify",
                "pear/archive_tar": "Allows tar archives to be created and extracted in taskPack and taskExtract, respectively."
            },
            "bin": [
                "robo"
            ],
            "type": "library",
            "extra": {
                "scenarios": {
                    "symfony4": {
                        "require": {
                            "symfony/console": "^4"
                        },
                        "config": {
                            "platform": {
                                "php": "7.1.3"
                            }
                        }
                    },
                    "symfony2": {
                        "require": {
                            "symfony/console": "^2.8"
                        },
                        "remove": [
                            "goaop/framework"
                        ],
                        "config": {
                            "platform": {
                                "php": "5.5.9"
                            }
                        },
                        "scenario-options": {
                            "create-lockfile": "false"
                        }
                    }
                },
                "branch-alias": {
                    "dev-master": "2.x-dev"
                }
            },
            "autoload": {
                "psr-4": {
                    "Robo\\": "src"
                }
            },
            "notification-url": "https://packagist.org/downloads/",
            "license": [
                "MIT"
            ],
            "authors": [
                {
                    "name": "Davert",
                    "email": "davert.php@resend.cc"
                }
            ],
            "description": "Modern task runner",
            "time": "2019-03-19T18:07:19+00:00"
        },
        {
            "name": "consolidation/self-update",
            "version": "1.1.5",
            "source": {
                "type": "git",
                "url": "https://github.com/consolidation/self-update.git",
                "reference": "a1c273b14ce334789825a09d06d4c87c0a02ad54"
            },
            "dist": {
                "type": "zip",
                "url": "https://api.github.com/repos/consolidation/self-update/zipball/a1c273b14ce334789825a09d06d4c87c0a02ad54",
                "reference": "a1c273b14ce334789825a09d06d4c87c0a02ad54",
                "shasum": ""
            },
            "require": {
                "php": ">=5.5.0",
                "symfony/console": "^2.8|^3|^4",
                "symfony/filesystem": "^2.5|^3|^4"
            },
            "bin": [
                "scripts/release"
            ],
            "type": "library",
            "extra": {
                "branch-alias": {
                    "dev-master": "1.x-dev"
                }
            },
            "autoload": {
                "psr-4": {
                    "SelfUpdate\\": "src"
                }
            },
            "notification-url": "https://packagist.org/downloads/",
            "license": [
                "MIT"
            ],
            "authors": [
                {
                    "name": "Greg Anderson",
                    "email": "greg.1.anderson@greenknowe.org"
                },
                {
                    "name": "Alexander Menk",
                    "email": "menk@mestrona.net"
                }
            ],
            "description": "Provides a self:update command for Symfony Console applications.",
            "time": "2018-10-28T01:52:03+00:00"
        },
        {
            "name": "dflydev/dot-access-data",
            "version": "v1.1.0",
            "source": {
                "type": "git",
                "url": "https://github.com/dflydev/dflydev-dot-access-data.git",
                "reference": "3fbd874921ab2c041e899d044585a2ab9795df8a"
            },
            "dist": {
                "type": "zip",
                "url": "https://api.github.com/repos/dflydev/dflydev-dot-access-data/zipball/3fbd874921ab2c041e899d044585a2ab9795df8a",
                "reference": "3fbd874921ab2c041e899d044585a2ab9795df8a",
                "shasum": ""
            },
            "require": {
                "php": ">=5.3.2"
            },
            "type": "library",
            "extra": {
                "branch-alias": {
                    "dev-master": "1.0-dev"
                }
            },
            "autoload": {
                "psr-0": {
                    "Dflydev\\DotAccessData": "src"
                }
            },
            "notification-url": "https://packagist.org/downloads/",
            "license": [
                "MIT"
            ],
            "authors": [
                {
                    "name": "Dragonfly Development Inc.",
                    "email": "info@dflydev.com",
                    "homepage": "http://dflydev.com"
                },
                {
                    "name": "Beau Simensen",
                    "email": "beau@dflydev.com",
                    "homepage": "http://beausimensen.com"
                },
                {
                    "name": "Carlos Frutos",
                    "email": "carlos@kiwing.it",
                    "homepage": "https://github.com/cfrutos"
                }
            ],
            "description": "Given a deep data structure, access data by dot notation.",
            "homepage": "https://github.com/dflydev/dflydev-dot-access-data",
            "keywords": [
                "access",
                "data",
                "dot",
                "notation"
            ],
            "time": "2017-01-20T21:14:22+00:00"
        },
        {
            "name": "fzaninotto/faker",
            "version": "v1.8.0",
            "source": {
                "type": "git",
                "url": "https://github.com/fzaninotto/Faker.git",
                "reference": "f72816b43e74063c8b10357394b6bba8cb1c10de"
            },
            "dist": {
                "type": "zip",
                "url": "https://api.github.com/repos/fzaninotto/Faker/zipball/f72816b43e74063c8b10357394b6bba8cb1c10de",
                "reference": "f72816b43e74063c8b10357394b6bba8cb1c10de",
                "shasum": ""
            },
            "require": {
                "php": "^5.3.3 || ^7.0"
            },
            "require-dev": {
                "ext-intl": "*",
                "phpunit/phpunit": "^4.8.35 || ^5.7",
                "squizlabs/php_codesniffer": "^1.5"
            },
            "type": "library",
            "extra": {
                "branch-alias": {
                    "dev-master": "1.8-dev"
                }
            },
            "autoload": {
                "psr-4": {
                    "Faker\\": "src/Faker/"
                }
            },
            "notification-url": "https://packagist.org/downloads/",
            "license": [
                "MIT"
            ],
            "authors": [
                {
                    "name": "François Zaninotto"
                }
            ],
            "description": "Faker is a PHP library that generates fake data for you.",
            "keywords": [
                "data",
                "faker",
                "fixtures"
            ],
            "time": "2018-07-12T10:23:15+00:00"
        },
        {
            "name": "glpi-project/coding-standard",
            "version": "0.7.1",
            "source": {
                "type": "git",
                "url": "https://github.com/glpi-project/coding-standard.git",
                "reference": "1cef37d764aecf8fd7d5d167db25da97e289cb03"
            },
            "dist": {
                "type": "zip",
                "url": "https://api.github.com/repos/glpi-project/coding-standard/zipball/1cef37d764aecf8fd7d5d167db25da97e289cb03",
                "reference": "1cef37d764aecf8fd7d5d167db25da97e289cb03",
                "shasum": ""
            },
            "require": {
                "squizlabs/php_codesniffer": "^3.3"
            },
            "type": "library",
            "notification-url": "https://packagist.org/downloads/",
            "license": [
                "GPL-2.0-or-later"
            ],
            "authors": [
                {
                    "name": "Teclib'",
                    "email": "glpi@teclib.com",
                    "homepage": "https://teclib.com"
                }
            ],
            "description": "GLPI PHP CodeSniffer Coding Standard",
            "keywords": [
                "codesniffer",
                "glpi",
                "phpcs"
            ],
            "time": "2018-06-07T08:45:05+00:00"
        },
        {
            "name": "grasmash/expander",
            "version": "1.0.0",
            "source": {
                "type": "git",
                "url": "https://github.com/grasmash/expander.git",
                "reference": "95d6037344a4be1dd5f8e0b0b2571a28c397578f"
            },
            "dist": {
                "type": "zip",
                "url": "https://api.github.com/repos/grasmash/expander/zipball/95d6037344a4be1dd5f8e0b0b2571a28c397578f",
                "reference": "95d6037344a4be1dd5f8e0b0b2571a28c397578f",
                "shasum": ""
            },
            "require": {
                "dflydev/dot-access-data": "^1.1.0",
                "php": ">=5.4"
            },
            "require-dev": {
                "greg-1-anderson/composer-test-scenarios": "^1",
                "phpunit/phpunit": "^4|^5.5.4",
                "satooshi/php-coveralls": "^1.0.2|dev-master",
                "squizlabs/php_codesniffer": "^2.7"
            },
            "type": "library",
            "extra": {
                "branch-alias": {
                    "dev-master": "1.x-dev"
                }
            },
            "autoload": {
                "psr-4": {
                    "Grasmash\\Expander\\": "src/"
                }
            },
            "notification-url": "https://packagist.org/downloads/",
            "license": [
                "MIT"
            ],
            "authors": [
                {
                    "name": "Matthew Grasmick"
                }
            ],
            "description": "Expands internal property references in PHP arrays file.",
            "time": "2017-12-21T22:14:55+00:00"
        },
        {
            "name": "grasmash/yaml-expander",
            "version": "1.4.0",
            "source": {
                "type": "git",
                "url": "https://github.com/grasmash/yaml-expander.git",
                "reference": "3f0f6001ae707a24f4d9733958d77d92bf9693b1"
            },
            "dist": {
                "type": "zip",
                "url": "https://api.github.com/repos/grasmash/yaml-expander/zipball/3f0f6001ae707a24f4d9733958d77d92bf9693b1",
                "reference": "3f0f6001ae707a24f4d9733958d77d92bf9693b1",
                "shasum": ""
            },
            "require": {
                "dflydev/dot-access-data": "^1.1.0",
                "php": ">=5.4",
                "symfony/yaml": "^2.8.11|^3|^4"
            },
            "require-dev": {
                "greg-1-anderson/composer-test-scenarios": "^1",
                "phpunit/phpunit": "^4.8|^5.5.4",
                "satooshi/php-coveralls": "^1.0.2|dev-master",
                "squizlabs/php_codesniffer": "^2.7"
            },
            "type": "library",
            "extra": {
                "branch-alias": {
                    "dev-master": "1.x-dev"
                }
            },
            "autoload": {
                "psr-4": {
                    "Grasmash\\YamlExpander\\": "src/"
                }
            },
            "notification-url": "https://packagist.org/downloads/",
            "license": [
                "MIT"
            ],
            "authors": [
                {
                    "name": "Matthew Grasmick"
                }
            ],
            "description": "Expands internal property references in a yaml file.",
            "time": "2017-12-16T16:06:03+00:00"
        },
        {
            "name": "guzzlehttp/guzzle",
            "version": "6.3.3",
            "source": {
                "type": "git",
                "url": "https://github.com/guzzle/guzzle.git",
                "reference": "407b0cb880ace85c9b63c5f9551db498cb2d50ba"
            },
            "dist": {
                "type": "zip",
                "url": "https://api.github.com/repos/guzzle/guzzle/zipball/407b0cb880ace85c9b63c5f9551db498cb2d50ba",
                "reference": "407b0cb880ace85c9b63c5f9551db498cb2d50ba",
                "shasum": ""
            },
            "require": {
                "guzzlehttp/promises": "^1.0",
                "guzzlehttp/psr7": "^1.4",
                "php": ">=5.5"
            },
            "require-dev": {
                "ext-curl": "*",
                "phpunit/phpunit": "^4.8.35 || ^5.7 || ^6.4 || ^7.0",
                "psr/log": "^1.0"
            },
            "suggest": {
                "psr/log": "Required for using the Log middleware"
            },
            "type": "library",
            "extra": {
                "branch-alias": {
                    "dev-master": "6.3-dev"
                }
            },
            "autoload": {
                "files": [
                    "src/functions_include.php"
                ],
                "psr-4": {
                    "GuzzleHttp\\": "src/"
                }
            },
            "notification-url": "https://packagist.org/downloads/",
            "license": [
                "MIT"
            ],
            "authors": [
                {
                    "name": "Michael Dowling",
                    "email": "mtdowling@gmail.com",
                    "homepage": "https://github.com/mtdowling"
                }
            ],
            "description": "Guzzle is a PHP HTTP client library",
            "homepage": "http://guzzlephp.org/",
            "keywords": [
                "client",
                "curl",
                "framework",
                "http",
                "http client",
                "rest",
                "web service"
            ],
            "time": "2018-04-22T15:46:56+00:00"
        },
        {
            "name": "guzzlehttp/promises",
            "version": "v1.3.1",
            "source": {
                "type": "git",
                "url": "https://github.com/guzzle/promises.git",
                "reference": "a59da6cf61d80060647ff4d3eb2c03a2bc694646"
            },
            "dist": {
                "type": "zip",
                "url": "https://api.github.com/repos/guzzle/promises/zipball/a59da6cf61d80060647ff4d3eb2c03a2bc694646",
                "reference": "a59da6cf61d80060647ff4d3eb2c03a2bc694646",
                "shasum": ""
            },
            "require": {
                "php": ">=5.5.0"
            },
            "require-dev": {
                "phpunit/phpunit": "^4.0"
            },
            "type": "library",
            "extra": {
                "branch-alias": {
                    "dev-master": "1.4-dev"
                }
            },
            "autoload": {
                "psr-4": {
                    "GuzzleHttp\\Promise\\": "src/"
                },
                "files": [
                    "src/functions_include.php"
                ]
            },
            "notification-url": "https://packagist.org/downloads/",
            "license": [
                "MIT"
            ],
            "authors": [
                {
                    "name": "Michael Dowling",
                    "email": "mtdowling@gmail.com",
                    "homepage": "https://github.com/mtdowling"
                }
            ],
            "description": "Guzzle promises library",
            "keywords": [
                "promise"
            ],
            "time": "2016-12-20T10:07:11+00:00"
        },
        {
            "name": "guzzlehttp/psr7",
            "version": "1.5.2",
            "source": {
                "type": "git",
                "url": "https://github.com/guzzle/psr7.git",
                "reference": "9f83dded91781a01c63574e387eaa769be769115"
            },
            "dist": {
                "type": "zip",
                "url": "https://api.github.com/repos/guzzle/psr7/zipball/9f83dded91781a01c63574e387eaa769be769115",
                "reference": "9f83dded91781a01c63574e387eaa769be769115",
                "shasum": ""
            },
            "require": {
                "php": ">=5.4.0",
                "psr/http-message": "~1.0",
                "ralouphie/getallheaders": "^2.0.5"
            },
            "provide": {
                "psr/http-message-implementation": "1.0"
            },
            "require-dev": {
                "phpunit/phpunit": "~4.8.36 || ^5.7.27 || ^6.5.8"
            },
            "type": "library",
            "extra": {
                "branch-alias": {
                    "dev-master": "1.5-dev"
                }
            },
            "autoload": {
                "psr-4": {
                    "GuzzleHttp\\Psr7\\": "src/"
                },
                "files": [
                    "src/functions_include.php"
                ]
            },
            "notification-url": "https://packagist.org/downloads/",
            "license": [
                "MIT"
            ],
            "authors": [
                {
                    "name": "Michael Dowling",
                    "email": "mtdowling@gmail.com",
                    "homepage": "https://github.com/mtdowling"
                },
                {
                    "name": "Tobias Schultze",
                    "homepage": "https://github.com/Tobion"
                }
            ],
            "description": "PSR-7 message implementation that also provides common utility methods",
            "keywords": [
                "http",
                "message",
                "psr-7",
                "request",
                "response",
                "stream",
                "uri",
                "url"
            ],
            "time": "2018-12-04T20:46:45+00:00"
        },
        {
            "name": "jakub-onderka/php-parallel-lint",
            "version": "v1.0.0",
            "source": {
                "type": "git",
                "url": "https://github.com/JakubOnderka/PHP-Parallel-Lint.git",
                "reference": "04fbd3f5fb1c83f08724aa58a23db90bd9086ee8"
            },
            "dist": {
                "type": "zip",
                "url": "https://api.github.com/repos/JakubOnderka/PHP-Parallel-Lint/zipball/04fbd3f5fb1c83f08724aa58a23db90bd9086ee8",
                "reference": "04fbd3f5fb1c83f08724aa58a23db90bd9086ee8",
                "shasum": ""
            },
            "require": {
                "php": ">=5.3.3"
            },
            "require-dev": {
                "jakub-onderka/php-console-highlighter": "~0.3",
                "nette/tester": "~1.3",
                "squizlabs/php_codesniffer": "~2.7"
            },
            "suggest": {
                "jakub-onderka/php-console-highlighter": "Highlight syntax in code snippet"
            },
            "bin": [
                "parallel-lint"
            ],
            "type": "library",
            "autoload": {
                "classmap": [
                    "./"
                ]
            },
            "notification-url": "https://packagist.org/downloads/",
            "license": [
                "BSD-2-Clause"
            ],
            "authors": [
                {
                    "name": "Jakub Onderka",
                    "email": "ahoj@jakubonderka.cz"
                }
            ],
            "description": "This tool check syntax of PHP files about 20x faster than serial check.",
            "homepage": "https://github.com/JakubOnderka/PHP-Parallel-Lint",
            "time": "2018-02-24T15:31:20+00:00"
        },
        {
            "name": "league/container",
            "version": "2.4.1",
            "source": {
                "type": "git",
                "url": "https://github.com/thephpleague/container.git",
                "reference": "43f35abd03a12977a60ffd7095efd6a7808488c0"
            },
            "dist": {
                "type": "zip",
                "url": "https://api.github.com/repos/thephpleague/container/zipball/43f35abd03a12977a60ffd7095efd6a7808488c0",
                "reference": "43f35abd03a12977a60ffd7095efd6a7808488c0",
                "shasum": ""
            },
            "require": {
                "container-interop/container-interop": "^1.2",
                "php": "^5.4.0 || ^7.0"
            },
            "provide": {
                "container-interop/container-interop-implementation": "^1.2",
                "psr/container-implementation": "^1.0"
            },
            "replace": {
                "orno/di": "~2.0"
            },
            "require-dev": {
                "phpunit/phpunit": "4.*"
            },
            "type": "library",
            "extra": {
                "branch-alias": {
                    "dev-2.x": "2.x-dev",
                    "dev-1.x": "1.x-dev"
                }
            },
            "autoload": {
                "psr-4": {
                    "League\\Container\\": "src"
                }
            },
            "notification-url": "https://packagist.org/downloads/",
            "license": [
                "MIT"
            ],
            "authors": [
                {
                    "name": "Phil Bennett",
                    "email": "philipobenito@gmail.com",
                    "homepage": "http://www.philipobenito.com",
                    "role": "Developer"
                }
            ],
            "description": "A fast and intuitive dependency injection container.",
            "homepage": "https://github.com/thephpleague/container",
            "keywords": [
                "container",
                "dependency",
                "di",
                "injection",
                "league",
                "provider",
                "service"
            ],
            "time": "2017-05-10T09:20:27+00:00"
        },
        {
            "name": "mikey179/vfsStream",
            "version": "v1.6.6",
            "source": {
                "type": "git",
                "url": "https://github.com/bovigo/vfsStream.git",
<<<<<<< HEAD
                "reference": "095238a0711c974ae5b4ebf4c4534a23f3f6c99d"
            },
            "dist": {
                "type": "zip",
                "url": "https://api.github.com/repos/bovigo/vfsStream/zipball/095238a0711c974ae5b4ebf4c4534a23f3f6c99d",
                "reference": "095238a0711c974ae5b4ebf4c4534a23f3f6c99d",
=======
                "reference": "d5fec95f541d4d71c4823bb5e30cf9b9e5b96145"
            },
            "dist": {
                "type": "zip",
                "url": "https://api.github.com/repos/bovigo/vfsStream/zipball/d5fec95f541d4d71c4823bb5e30cf9b9e5b96145",
                "reference": "d5fec95f541d4d71c4823bb5e30cf9b9e5b96145",
>>>>>>> bb6f055d
                "shasum": ""
            },
            "require": {
                "php": ">=5.3.0"
            },
            "require-dev": {
                "phpunit/phpunit": "~4.5"
            },
            "type": "library",
            "extra": {
                "branch-alias": {
                    "dev-master": "1.6.x-dev"
                }
            },
            "autoload": {
                "psr-0": {
                    "org\\bovigo\\vfs\\": "src/main/php"
                }
            },
            "notification-url": "https://packagist.org/downloads/",
            "license": [
                "BSD-3-Clause"
            ],
            "authors": [
                {
                    "name": "Frank Kleine",
                    "homepage": "http://frankkleine.de/",
                    "role": "Developer"
                }
            ],
            "description": "Virtual file system to mock the real file system in unit tests.",
            "homepage": "http://vfs.bovigo.org/",
            "time": "2019-04-08T13:54:32+00:00"
        },
        {
            "name": "natxet/CssMin",
            "version": "v3.0.6",
            "source": {
                "type": "git",
                "url": "https://github.com/natxet/CssMin.git",
                "reference": "d5d9f4c3e5cedb1ae96a95a21731f8790e38f1dd"
            },
            "dist": {
                "type": "zip",
                "url": "https://api.github.com/repos/natxet/CssMin/zipball/d5d9f4c3e5cedb1ae96a95a21731f8790e38f1dd",
                "reference": "d5d9f4c3e5cedb1ae96a95a21731f8790e38f1dd",
                "shasum": ""
            },
            "require": {
                "php": ">=5.0"
            },
            "type": "library",
            "extra": {
                "branch-alias": {
                    "dev-master": "3.0-dev"
                }
            },
            "autoload": {
                "classmap": [
                    "src/"
                ]
            },
            "notification-url": "https://packagist.org/downloads/",
            "license": [
                "MIT"
            ],
            "authors": [
                {
                    "name": "Joe Scylla",
                    "email": "joe.scylla@gmail.com",
                    "homepage": "https://profiles.google.com/joe.scylla"
                }
            ],
            "description": "Minifying CSS",
            "homepage": "http://code.google.com/p/cssmin/",
            "keywords": [
                "css",
                "minify"
            ],
            "time": "2018-01-09T11:15:01+00:00"
        },
        {
            "name": "patchwork/jsqueeze",
            "version": "v2.0.5",
            "source": {
                "type": "git",
                "url": "https://github.com/tchwork/jsqueeze.git",
                "reference": "693d64850eab2ce6a7c8f7cf547e1ab46e69d542"
            },
            "dist": {
                "type": "zip",
                "url": "https://api.github.com/repos/tchwork/jsqueeze/zipball/693d64850eab2ce6a7c8f7cf547e1ab46e69d542",
                "reference": "693d64850eab2ce6a7c8f7cf547e1ab46e69d542",
                "shasum": ""
            },
            "require": {
                "php": ">=5.3.0"
            },
            "type": "library",
            "extra": {
                "branch-alias": {
                    "dev-master": "2.0-dev"
                }
            },
            "autoload": {
                "psr-4": {
                    "Patchwork\\": "src/"
                }
            },
            "notification-url": "https://packagist.org/downloads/",
            "license": [
                "(Apache-2.0 or GPL-2.0)"
            ],
            "authors": [
                {
                    "name": "Nicolas Grekas",
                    "email": "p@tchwork.com"
                }
            ],
            "description": "Efficient JavaScript minification in PHP",
            "homepage": "https://github.com/tchwork/jsqueeze",
            "keywords": [
                "compression",
                "javascript",
                "minification"
            ],
            "time": "2016-04-19T09:28:22+00:00"
        },
        {
            "name": "ralouphie/getallheaders",
            "version": "2.0.5",
            "source": {
                "type": "git",
                "url": "https://github.com/ralouphie/getallheaders.git",
                "reference": "5601c8a83fbba7ef674a7369456d12f1e0d0eafa"
            },
            "dist": {
                "type": "zip",
                "url": "https://api.github.com/repos/ralouphie/getallheaders/zipball/5601c8a83fbba7ef674a7369456d12f1e0d0eafa",
                "reference": "5601c8a83fbba7ef674a7369456d12f1e0d0eafa",
                "shasum": ""
            },
            "require": {
                "php": ">=5.3"
            },
            "require-dev": {
                "phpunit/phpunit": "~3.7.0",
                "satooshi/php-coveralls": ">=1.0"
            },
            "type": "library",
            "autoload": {
                "files": [
                    "src/getallheaders.php"
                ]
            },
            "notification-url": "https://packagist.org/downloads/",
            "license": [
                "MIT"
            ],
            "authors": [
                {
                    "name": "Ralph Khattar",
                    "email": "ralph.khattar@gmail.com"
                }
            ],
            "description": "A polyfill for getallheaders.",
            "time": "2016-02-11T07:05:27+00:00"
        },
        {
            "name": "sensiolabs/security-checker",
            "version": "v5.0.3",
            "source": {
                "type": "git",
                "url": "https://github.com/sensiolabs/security-checker.git",
                "reference": "46be3f58adac13084497961e10eed9a7fb4d44d1"
            },
            "dist": {
                "type": "zip",
                "url": "https://api.github.com/repos/sensiolabs/security-checker/zipball/46be3f58adac13084497961e10eed9a7fb4d44d1",
                "reference": "46be3f58adac13084497961e10eed9a7fb4d44d1",
                "shasum": ""
            },
            "require": {
                "composer/ca-bundle": "^1.0",
                "php": ">=5.5.9",
                "symfony/console": "~2.7|~3.0|~4.0"
            },
            "bin": [
                "security-checker"
            ],
            "type": "library",
            "extra": {
                "branch-alias": {
                    "dev-master": "5.0-dev"
                }
            },
            "autoload": {
                "psr-4": {
                    "SensioLabs\\Security\\": "SensioLabs/Security"
                }
            },
            "notification-url": "https://packagist.org/downloads/",
            "license": [
                "MIT"
            ],
            "authors": [
                {
                    "name": "Fabien Potencier",
                    "email": "fabien.potencier@gmail.com"
                }
            ],
            "description": "A security checker for your composer.lock",
            "time": "2018-12-19T17:14:59+00:00"
        },
        {
            "name": "squizlabs/php_codesniffer",
            "version": "3.4.2",
            "source": {
                "type": "git",
                "url": "https://github.com/squizlabs/PHP_CodeSniffer.git",
                "reference": "b8a7362af1cc1aadb5bd36c3defc4dda2cf5f0a8"
            },
            "dist": {
                "type": "zip",
                "url": "https://api.github.com/repos/squizlabs/PHP_CodeSniffer/zipball/b8a7362af1cc1aadb5bd36c3defc4dda2cf5f0a8",
                "reference": "b8a7362af1cc1aadb5bd36c3defc4dda2cf5f0a8",
                "shasum": ""
            },
            "require": {
                "ext-simplexml": "*",
                "ext-tokenizer": "*",
                "ext-xmlwriter": "*",
                "php": ">=5.4.0"
            },
            "require-dev": {
                "phpunit/phpunit": "^4.0 || ^5.0 || ^6.0 || ^7.0"
            },
            "bin": [
                "bin/phpcs",
                "bin/phpcbf"
            ],
            "type": "library",
            "extra": {
                "branch-alias": {
                    "dev-master": "3.x-dev"
                }
            },
            "notification-url": "https://packagist.org/downloads/",
            "license": [
                "BSD-3-Clause"
            ],
            "authors": [
                {
                    "name": "Greg Sherwood",
                    "role": "lead"
                }
            ],
            "description": "PHP_CodeSniffer tokenizes PHP, JavaScript and CSS files and detects violations of a defined set of coding standards.",
            "homepage": "https://github.com/squizlabs/PHP_CodeSniffer",
            "keywords": [
                "phpcs",
                "standards"
            ],
            "time": "2019-04-10T23:49:02+00:00"
        },
        {
            "name": "symfony/finder",
            "version": "v3.4.27",
            "source": {
                "type": "git",
                "url": "https://github.com/symfony/finder.git",
                "reference": "61af5ce0b34b942d414fe8f1b11950d0e9a90e98"
            },
            "dist": {
                "type": "zip",
                "url": "https://api.github.com/repos/symfony/finder/zipball/61af5ce0b34b942d414fe8f1b11950d0e9a90e98",
                "reference": "61af5ce0b34b942d414fe8f1b11950d0e9a90e98",
                "shasum": ""
            },
            "require": {
                "php": "^5.5.9|>=7.0.8"
            },
            "type": "library",
            "extra": {
                "branch-alias": {
                    "dev-master": "3.4-dev"
                }
            },
            "autoload": {
                "psr-4": {
                    "Symfony\\Component\\Finder\\": ""
                },
                "exclude-from-classmap": [
                    "/Tests/"
                ]
            },
            "notification-url": "https://packagist.org/downloads/",
            "license": [
                "MIT"
            ],
            "authors": [
                {
                    "name": "Fabien Potencier",
                    "email": "fabien@symfony.com"
                },
                {
                    "name": "Symfony Community",
                    "homepage": "https://symfony.com/contributors"
                }
            ],
            "description": "Symfony Finder Component",
            "homepage": "https://symfony.com",
            "time": "2019-04-02T19:54:57+00:00"
        },
        {
            "name": "symfony/process",
            "version": "v3.4.27",
            "source": {
                "type": "git",
                "url": "https://github.com/symfony/process.git",
                "reference": "a9c4dfbf653023b668c282e4e02609d131f4057a"
            },
            "dist": {
                "type": "zip",
                "url": "https://api.github.com/repos/symfony/process/zipball/a9c4dfbf653023b668c282e4e02609d131f4057a",
                "reference": "a9c4dfbf653023b668c282e4e02609d131f4057a",
                "shasum": ""
            },
            "require": {
                "php": "^5.5.9|>=7.0.8"
            },
            "type": "library",
            "extra": {
                "branch-alias": {
                    "dev-master": "3.4-dev"
                }
            },
            "autoload": {
                "psr-4": {
                    "Symfony\\Component\\Process\\": ""
                },
                "exclude-from-classmap": [
                    "/Tests/"
                ]
            },
            "notification-url": "https://packagist.org/downloads/",
            "license": [
                "MIT"
            ],
            "authors": [
                {
                    "name": "Fabien Potencier",
                    "email": "fabien@symfony.com"
                },
                {
                    "name": "Symfony Community",
                    "homepage": "https://symfony.com/contributors"
                }
            ],
            "description": "Symfony Process Component",
            "homepage": "https://symfony.com",
            "time": "2019-04-08T16:15:54+00:00"
        }
    ],
    "aliases": [],
    "minimum-stability": "stable",
    "stability-flags": {
        "glpi-project/runtracy": 20
    },
    "prefer-stable": false,
    "prefer-lowest": false,
    "platform": {
        "php": ">=7.0.8",
        "ext-pdo_mysql": "*",
        "ext-fileinfo": "*",
        "ext-json": "*",
        "ext-mbstring": "*",
        "ext-gd": "*",
        "ext-zlib": "*",
        "ext-curl": "*",
        "ext-intl": "*"
    },
    "platform-dev": [],
    "platform-overrides": {
        "php": "7.0.8"
    }
}<|MERGE_RESOLUTION|>--- conflicted
+++ resolved
@@ -4,11 +4,7 @@
         "Read more about it at https://getcomposer.org/doc/01-basic-usage.md#installing-dependencies",
         "This file is @generated automatically"
     ],
-<<<<<<< HEAD
-    "content-hash": "19a26038bb5b75ae255b29ccd31c15cf",
-=======
-    "content-hash": "69fb18ddc073b030232c047bc2b2eb73",
->>>>>>> bb6f055d
+    "content-hash": "55d990f6a7d656a0ec3d0a18228b67e4",
     "packages": [
         {
             "name": "container-interop/container-interop",
@@ -4269,21 +4265,12 @@
             "source": {
                 "type": "git",
                 "url": "https://github.com/bovigo/vfsStream.git",
-<<<<<<< HEAD
                 "reference": "095238a0711c974ae5b4ebf4c4534a23f3f6c99d"
             },
             "dist": {
                 "type": "zip",
                 "url": "https://api.github.com/repos/bovigo/vfsStream/zipball/095238a0711c974ae5b4ebf4c4534a23f3f6c99d",
                 "reference": "095238a0711c974ae5b4ebf4c4534a23f3f6c99d",
-=======
-                "reference": "d5fec95f541d4d71c4823bb5e30cf9b9e5b96145"
-            },
-            "dist": {
-                "type": "zip",
-                "url": "https://api.github.com/repos/bovigo/vfsStream/zipball/d5fec95f541d4d71c4823bb5e30cf9b9e5b96145",
-                "reference": "d5fec95f541d4d71c4823bb5e30cf9b9e5b96145",
->>>>>>> bb6f055d
                 "shasum": ""
             },
             "require": {
