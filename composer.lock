{
    "_readme": [
        "This file locks the dependencies of your project to a known state",
        "Read more about it at https://getcomposer.org/doc/01-basic-usage.md#installing-dependencies",
        "This file is @generated automatically"
    ],
<<<<<<< HEAD
    "content-hash": "b124ed2a6dc2a1a1c382c368e2a4463a",
=======
    "content-hash": "c2ff462b27a40cc5b8b87bfcee9e118b",
>>>>>>> a8111dd9
    "packages": [
        {
            "name": "container-interop/container-interop",
            "version": "1.2.0",
            "source": {
                "type": "git",
                "url": "https://github.com/container-interop/container-interop.git",
                "reference": "79cbf1341c22ec75643d841642dd5d6acd83bdb8"
            },
            "dist": {
                "type": "zip",
                "url": "https://api.github.com/repos/container-interop/container-interop/zipball/79cbf1341c22ec75643d841642dd5d6acd83bdb8",
                "reference": "79cbf1341c22ec75643d841642dd5d6acd83bdb8",
                "shasum": ""
            },
            "require": {
                "psr/container": "^1.0"
            },
            "type": "library",
            "autoload": {
                "psr-4": {
                    "Interop\\Container\\": "src/Interop/Container/"
                }
            },
            "notification-url": "https://packagist.org/downloads/",
            "license": [
                "MIT"
            ],
            "description": "Promoting the interoperability of container objects (DIC, SL, etc.)",
            "homepage": "https://github.com/container-interop/container-interop",
            "time": "2017-02-14T19:40:03+00:00"
        },
        {
            "name": "doctrine/annotations",
            "version": "v1.4.0",
            "source": {
                "type": "git",
                "url": "https://github.com/doctrine/annotations.git",
                "reference": "54cacc9b81758b14e3ce750f205a393d52339e97"
            },
            "dist": {
                "type": "zip",
                "url": "https://api.github.com/repos/doctrine/annotations/zipball/54cacc9b81758b14e3ce750f205a393d52339e97",
                "reference": "54cacc9b81758b14e3ce750f205a393d52339e97",
                "shasum": ""
            },
            "require": {
                "doctrine/lexer": "1.*",
                "php": "^5.6 || ^7.0"
            },
            "require-dev": {
                "doctrine/cache": "1.*",
                "phpunit/phpunit": "^5.7"
            },
            "type": "library",
            "extra": {
                "branch-alias": {
                    "dev-master": "1.4.x-dev"
                }
            },
            "autoload": {
                "psr-4": {
                    "Doctrine\\Common\\Annotations\\": "lib/Doctrine/Common/Annotations"
                }
            },
            "notification-url": "https://packagist.org/downloads/",
            "license": [
                "MIT"
            ],
            "authors": [
                {
                    "name": "Roman Borschel",
                    "email": "roman@code-factory.org"
                },
                {
                    "name": "Benjamin Eberlei",
                    "email": "kontakt@beberlei.de"
                },
                {
                    "name": "Guilherme Blanco",
                    "email": "guilhermeblanco@gmail.com"
                },
                {
                    "name": "Jonathan Wage",
                    "email": "jonwage@gmail.com"
                },
                {
                    "name": "Johannes Schmitt",
                    "email": "schmittjoh@gmail.com"
                }
            ],
            "description": "Docblock Annotations Parser",
            "homepage": "http://www.doctrine-project.org",
            "keywords": [
                "annotations",
                "docblock",
                "parser"
            ],
            "time": "2017-02-24T16:22:25+00:00"
        },
        {
            "name": "doctrine/lexer",
            "version": "v1.0.1",
            "source": {
                "type": "git",
                "url": "https://github.com/doctrine/lexer.git",
                "reference": "83893c552fd2045dd78aef794c31e694c37c0b8c"
            },
            "dist": {
                "type": "zip",
                "url": "https://api.github.com/repos/doctrine/lexer/zipball/83893c552fd2045dd78aef794c31e694c37c0b8c",
                "reference": "83893c552fd2045dd78aef794c31e694c37c0b8c",
                "shasum": ""
            },
            "require": {
                "php": ">=5.3.2"
            },
            "type": "library",
            "extra": {
                "branch-alias": {
                    "dev-master": "1.0.x-dev"
                }
            },
            "autoload": {
                "psr-0": {
                    "Doctrine\\Common\\Lexer\\": "lib/"
                }
            },
            "notification-url": "https://packagist.org/downloads/",
            "license": [
                "MIT"
            ],
            "authors": [
                {
                    "name": "Roman Borschel",
                    "email": "roman@code-factory.org"
                },
                {
                    "name": "Guilherme Blanco",
                    "email": "guilhermeblanco@gmail.com"
                },
                {
                    "name": "Johannes Schmitt",
                    "email": "schmittjoh@gmail.com"
                }
            ],
            "description": "Base library for a lexer that can be used in Top-Down, Recursive Descent Parsers.",
            "homepage": "http://www.doctrine-project.org",
            "keywords": [
                "lexer",
                "parser"
            ],
            "time": "2014-09-09T13:34:57+00:00"
        },
        {
            "name": "elvanto/litemoji",
            "version": "1.4.4",
            "source": {
                "type": "git",
                "url": "https://github.com/elvanto/litemoji.git",
                "reference": "17bf635e4d1a5b4d35d2cadf153cd589b78af7f0"
            },
            "dist": {
                "type": "zip",
                "url": "https://api.github.com/repos/elvanto/litemoji/zipball/17bf635e4d1a5b4d35d2cadf153cd589b78af7f0",
                "reference": "17bf635e4d1a5b4d35d2cadf153cd589b78af7f0",
                "shasum": ""
            },
            "require": {
                "php": ">=5.4"
            },
            "require-dev": {
                "milesj/emojibase": "3.1.0",
                "phpunit/phpunit": "^5.0"
            },
            "type": "library",
            "autoload": {
                "psr-4": {
                    "LitEmoji\\": "src/"
                }
            },
            "notification-url": "https://packagist.org/downloads/",
            "license": [
                "MIT"
            ],
            "description": "A PHP library simplifying the conversion of unicode, HTML and shortcode emoji.",
            "keywords": [
                "emoji",
                "php-emoji"
            ],
            "time": "2018-09-28T05:23:38+00:00"
        },
        {
            "name": "fossar/htmlawed",
            "version": "1.2.4.1",
            "source": {
                "type": "git",
                "url": "https://github.com/fossar/HTMLawed.git",
                "reference": "ef6373a26595e29686bb8e3f46ddc2041b97b0fa"
            },
            "dist": {
                "type": "zip",
                "url": "https://api.github.com/repos/fossar/HTMLawed/zipball/ef6373a26595e29686bb8e3f46ddc2041b97b0fa",
                "reference": "ef6373a26595e29686bb8e3f46ddc2041b97b0fa",
                "shasum": ""
            },
            "require": {
                "php": ">4.4.0"
            },
            "replace": {
                "htmlawed/htmlawed": "*"
            },
            "type": "library",
            "autoload": {
                "files": [
                    "htmLawed.php"
                ]
            },
            "notification-url": "https://packagist.org/downloads/",
            "license": [
                "GPL-2.0+",
                "LGPL-3.0"
            ],
            "authors": [
                {
                    "name": "Santosh Patnaik",
                    "homepage": "http://www.bioinformatics.org/people/index.php?user_hash=558b661f92d0ff7b",
                    "role": "Developer"
                }
            ],
            "description": "htmLawed - Process text with HTML markup to make it more compliant with HTML standards and administrative policies",
            "homepage": "http://www.bioinformatics.org/phplabware/internal_utilities/htmLawed/",
            "keywords": [
                "HTMLtidy",
                "html",
                "sanitize",
                "strip",
                "tags"
            ],
            "time": "2017-12-06T05:09:01+00:00"
        },
        {
            "name": "iamcal/lib_autolink",
            "version": "v1.7",
            "source": {
                "type": "git",
                "url": "https://github.com/iamcal/lib_autolink.git",
                "reference": "b3a86d8437e5d635fb85b155a86288d94f6a924d"
            },
            "dist": {
                "type": "zip",
                "url": "https://api.github.com/repos/iamcal/lib_autolink/zipball/b3a86d8437e5d635fb85b155a86288d94f6a924d",
                "reference": "b3a86d8437e5d635fb85b155a86288d94f6a924d",
                "shasum": ""
            },
            "type": "library",
            "autoload": {
                "files": [
                    "lib_autolink.php"
                ]
            },
            "notification-url": "https://packagist.org/downloads/",
            "license": [
                "MIT"
            ],
            "description": "Adds anchors to urls in a text",
            "keywords": [
                "anchor",
                "autolink",
                "link"
            ],
            "time": "2015-05-22T17:10:41+00:00"
        },
        {
            "name": "kanellov/slim-twig-flash",
            "version": "0.2.0",
            "source": {
                "type": "git",
                "url": "https://github.com/kanellov/slim-twig-flash.git",
                "reference": "14a96919cfb116aa528b6ce9a611f544ac6d6a01"
            },
            "dist": {
                "type": "zip",
                "url": "https://api.github.com/repos/kanellov/slim-twig-flash/zipball/14a96919cfb116aa528b6ce9a611f544ac6d6a01",
                "reference": "14a96919cfb116aa528b6ce9a611f544ac6d6a01",
                "shasum": ""
            },
            "require": {
                "php": ">=5.5.0",
                "slim/flash": ">=0.1.0",
                "twig/twig": ">=1.18"
            },
            "require-dev": {
                "friendsofphp/php-cs-fixer": "1.*",
                "phpunit/phpcov": "2.*",
                "phpunit/phpunit": "4.8.0",
                "satooshi/php-coveralls": "dev-master"
            },
            "type": "library",
            "autoload": {
                "psr-4": {
                    "Knlv\\Slim\\Views\\": "src"
                }
            },
            "notification-url": "https://packagist.org/downloads/",
            "license": [
                "GNU GPLv3"
            ],
            "authors": [
                {
                    "name": "Vassilis Kanellopoulos",
                    "email": "contact@kanellov.com",
                    "homepage": "http://kanellov.com"
                }
            ],
            "description": "A Twig extension to access Slim Flash messages in templates",
            "keywords": [
                "extension",
                "flash",
                "framework",
                "message",
                "provider",
                "slim",
                "twig",
                "view"
            ],
            "time": "2016-12-29T22:07:19+00:00"
        },
        {
            "name": "leafo/scssphp",
            "version": "v0.7.7",
            "source": {
                "type": "git",
                "url": "https://github.com/leafo/scssphp.git",
                "reference": "1d656f8c02a3a69404bba6b28ec4e06edddf0f49"
            },
            "dist": {
                "type": "zip",
                "url": "https://api.github.com/repos/leafo/scssphp/zipball/1d656f8c02a3a69404bba6b28ec4e06edddf0f49",
                "reference": "1d656f8c02a3a69404bba6b28ec4e06edddf0f49",
                "shasum": ""
            },
            "require": {
                "php": ">=5.4.0"
            },
            "require-dev": {
                "phpunit/phpunit": "~4.6",
                "squizlabs/php_codesniffer": "~2.5"
            },
            "bin": [
                "bin/pscss"
            ],
            "type": "library",
            "autoload": {
                "psr-4": {
                    "Leafo\\ScssPhp\\": "src/"
                }
            },
            "notification-url": "https://packagist.org/downloads/",
            "license": [
                "MIT"
            ],
            "authors": [
                {
                    "name": "Leaf Corcoran",
                    "email": "leafot@gmail.com",
                    "homepage": "http://leafo.net"
                }
            ],
            "description": "scssphp is a compiler for SCSS written in PHP.",
            "homepage": "http://leafo.github.io/scssphp/",
            "keywords": [
                "css",
                "less",
                "sass",
                "scss",
                "stylesheet"
            ],
            "time": "2018-07-22T01:22:08+00:00"
        },
        {
            "name": "michelf/php-markdown",
            "version": "1.8.0",
            "source": {
                "type": "git",
                "url": "https://github.com/michelf/php-markdown.git",
                "reference": "01ab082b355bf188d907b9929cd99b2923053495"
            },
            "dist": {
                "type": "zip",
                "url": "https://api.github.com/repos/michelf/php-markdown/zipball/01ab082b355bf188d907b9929cd99b2923053495",
                "reference": "01ab082b355bf188d907b9929cd99b2923053495",
                "shasum": ""
            },
            "require": {
                "php": ">=5.3.0"
            },
            "type": "library",
            "autoload": {
                "psr-4": {
                    "Michelf\\": "Michelf/"
                }
            },
            "notification-url": "https://packagist.org/downloads/",
            "license": [
                "BSD-3-Clause"
            ],
            "authors": [
                {
                    "name": "Michel Fortin",
                    "email": "michel.fortin@michelf.ca",
                    "homepage": "https://michelf.ca/",
                    "role": "Developer"
                },
                {
                    "name": "John Gruber",
                    "homepage": "https://daringfireball.net/"
                }
            ],
            "description": "PHP Markdown",
            "homepage": "https://michelf.ca/projects/php-markdown/",
            "keywords": [
                "markdown"
            ],
            "time": "2018-01-15T00:49:33+00:00"
        },
        {
            "name": "monolog/monolog",
            "version": "1.24.0",
            "source": {
                "type": "git",
                "url": "https://github.com/Seldaek/monolog.git",
                "reference": "bfc9ebb28f97e7a24c45bdc3f0ff482e47bb0266"
            },
            "dist": {
                "type": "zip",
                "url": "https://api.github.com/repos/Seldaek/monolog/zipball/bfc9ebb28f97e7a24c45bdc3f0ff482e47bb0266",
                "reference": "bfc9ebb28f97e7a24c45bdc3f0ff482e47bb0266",
                "shasum": ""
            },
            "require": {
                "php": ">=5.3.0",
                "psr/log": "~1.0"
            },
            "provide": {
                "psr/log-implementation": "1.0.0"
            },
            "require-dev": {
                "aws/aws-sdk-php": "^2.4.9 || ^3.0",
                "doctrine/couchdb": "~1.0@dev",
                "graylog2/gelf-php": "~1.0",
                "jakub-onderka/php-parallel-lint": "0.9",
                "php-amqplib/php-amqplib": "~2.4",
                "php-console/php-console": "^3.1.3",
                "phpunit/phpunit": "~4.5",
                "phpunit/phpunit-mock-objects": "2.3.0",
                "ruflin/elastica": ">=0.90 <3.0",
                "sentry/sentry": "^0.13",
                "swiftmailer/swiftmailer": "^5.3|^6.0"
            },
            "suggest": {
                "aws/aws-sdk-php": "Allow sending log messages to AWS services like DynamoDB",
                "doctrine/couchdb": "Allow sending log messages to a CouchDB server",
                "ext-amqp": "Allow sending log messages to an AMQP server (1.0+ required)",
                "ext-mongo": "Allow sending log messages to a MongoDB server",
                "graylog2/gelf-php": "Allow sending log messages to a GrayLog2 server",
                "mongodb/mongodb": "Allow sending log messages to a MongoDB server via PHP Driver",
                "php-amqplib/php-amqplib": "Allow sending log messages to an AMQP server using php-amqplib",
                "php-console/php-console": "Allow sending log messages to Google Chrome",
                "rollbar/rollbar": "Allow sending log messages to Rollbar",
                "ruflin/elastica": "Allow sending log messages to an Elastic Search server",
                "sentry/sentry": "Allow sending log messages to a Sentry server"
            },
            "type": "library",
            "extra": {
                "branch-alias": {
                    "dev-master": "2.0.x-dev"
                }
            },
            "autoload": {
                "psr-4": {
                    "Monolog\\": "src/Monolog"
                }
            },
            "notification-url": "https://packagist.org/downloads/",
            "license": [
                "MIT"
            ],
            "authors": [
                {
                    "name": "Jordi Boggiano",
                    "email": "j.boggiano@seld.be",
                    "homepage": "http://seld.be"
                }
            ],
            "description": "Sends your logs to files, sockets, inboxes, databases and various web services",
            "homepage": "http://github.com/Seldaek/monolog",
            "keywords": [
                "log",
                "logging",
                "psr-3"
            ],
            "time": "2018-11-05T09:00:11+00:00"
        },
        {
            "name": "nikic/fast-route",
            "version": "v1.3.0",
            "source": {
                "type": "git",
                "url": "https://github.com/nikic/FastRoute.git",
                "reference": "181d480e08d9476e61381e04a71b34dc0432e812"
            },
            "dist": {
                "type": "zip",
                "url": "https://api.github.com/repos/nikic/FastRoute/zipball/181d480e08d9476e61381e04a71b34dc0432e812",
                "reference": "181d480e08d9476e61381e04a71b34dc0432e812",
                "shasum": ""
            },
            "require": {
                "php": ">=5.4.0"
            },
            "require-dev": {
                "phpunit/phpunit": "^4.8.35|~5.7"
            },
            "type": "library",
            "autoload": {
                "psr-4": {
                    "FastRoute\\": "src/"
                },
                "files": [
                    "src/functions.php"
                ]
            },
            "notification-url": "https://packagist.org/downloads/",
            "license": [
                "BSD-3-Clause"
            ],
            "authors": [
                {
                    "name": "Nikita Popov",
                    "email": "nikic@php.net"
                }
            ],
            "description": "Fast request router for PHP",
            "keywords": [
                "router",
                "routing"
            ],
            "time": "2018-02-13T20:26:39+00:00"
        },
        {
            "name": "paragonie/random_compat",
            "version": "v9.99.99",
            "source": {
                "type": "git",
                "url": "https://github.com/paragonie/random_compat.git",
                "reference": "84b4dfb120c6f9b4ff7b3685f9b8f1aa365a0c95"
            },
            "dist": {
                "type": "zip",
                "url": "https://api.github.com/repos/paragonie/random_compat/zipball/84b4dfb120c6f9b4ff7b3685f9b8f1aa365a0c95",
                "reference": "84b4dfb120c6f9b4ff7b3685f9b8f1aa365a0c95",
                "shasum": ""
            },
            "require": {
                "php": "^7"
            },
            "require-dev": {
                "phpunit/phpunit": "4.*|5.*",
                "vimeo/psalm": "^1"
            },
            "suggest": {
                "ext-libsodium": "Provides a modern crypto API that can be used to generate random bytes."
            },
            "type": "library",
            "notification-url": "https://packagist.org/downloads/",
            "license": [
                "MIT"
            ],
            "authors": [
                {
                    "name": "Paragon Initiative Enterprises",
                    "email": "security@paragonie.com",
                    "homepage": "https://paragonie.com"
                }
            ],
            "description": "PHP 5.x polyfill for random_bytes() and random_int() from PHP 7",
            "keywords": [
                "csprng",
                "polyfill",
                "pseudorandom",
                "random"
            ],
            "time": "2018-07-02T15:55:56+00:00"
        },
        {
            "name": "phpmailer/phpmailer",
            "version": "v6.0.7",
            "source": {
                "type": "git",
                "url": "https://github.com/PHPMailer/PHPMailer.git",
                "reference": "0c41a36d4508d470e376498c1c0c527aa36a2d59"
            },
            "dist": {
                "type": "zip",
                "url": "https://api.github.com/repos/PHPMailer/PHPMailer/zipball/0c41a36d4508d470e376498c1c0c527aa36a2d59",
                "reference": "0c41a36d4508d470e376498c1c0c527aa36a2d59",
                "shasum": ""
            },
            "require": {
                "ext-ctype": "*",
                "ext-filter": "*",
                "php": ">=5.5.0"
            },
            "require-dev": {
                "doctrine/annotations": "1.2.*",
                "friendsofphp/php-cs-fixer": "^2.2",
                "phpdocumentor/phpdocumentor": "2.*",
                "phpunit/phpunit": "^4.8 || ^5.7",
                "zendframework/zend-eventmanager": "3.0.*",
                "zendframework/zend-i18n": "2.7.3",
                "zendframework/zend-serializer": "2.7.*"
            },
            "suggest": {
                "ext-mbstring": "Needed to send email in multibyte encoding charset",
                "hayageek/oauth2-yahoo": "Needed for Yahoo XOAUTH2 authentication",
                "league/oauth2-google": "Needed for Google XOAUTH2 authentication",
                "psr/log": "For optional PSR-3 debug logging",
                "stevenmaguire/oauth2-microsoft": "Needed for Microsoft XOAUTH2 authentication",
                "symfony/polyfill-mbstring": "To support UTF-8 if the Mbstring PHP extension is not enabled (^1.2)"
            },
            "type": "library",
            "autoload": {
                "psr-4": {
                    "PHPMailer\\PHPMailer\\": "src/"
                }
            },
            "notification-url": "https://packagist.org/downloads/",
            "license": [
                "LGPL-2.1"
            ],
            "authors": [
                {
                    "name": "Jim Jagielski",
                    "email": "jimjag@gmail.com"
                },
                {
                    "name": "Marcus Bointon",
                    "email": "phpmailer@synchromedia.co.uk"
                },
                {
                    "name": "Andy Prevost",
                    "email": "codeworxtech@users.sourceforge.net"
                },
                {
                    "name": "Brent R. Matzelle"
                }
            ],
            "description": "PHPMailer is a full-featured email creation and transfer class for PHP",
            "time": "2019-02-01T15:04:28+00:00"
        },
        {
            "name": "pimple/pimple",
            "version": "v3.2.3",
            "source": {
                "type": "git",
                "url": "https://github.com/silexphp/Pimple.git",
                "reference": "9e403941ef9d65d20cba7d54e29fe906db42cf32"
            },
            "dist": {
                "type": "zip",
                "url": "https://api.github.com/repos/silexphp/Pimple/zipball/9e403941ef9d65d20cba7d54e29fe906db42cf32",
                "reference": "9e403941ef9d65d20cba7d54e29fe906db42cf32",
                "shasum": ""
            },
            "require": {
                "php": ">=5.3.0",
                "psr/container": "^1.0"
            },
            "require-dev": {
                "symfony/phpunit-bridge": "^3.2"
            },
            "type": "library",
            "extra": {
                "branch-alias": {
                    "dev-master": "3.2.x-dev"
                }
            },
            "autoload": {
                "psr-0": {
                    "Pimple": "src/"
                }
            },
            "notification-url": "https://packagist.org/downloads/",
            "license": [
                "MIT"
            ],
            "authors": [
                {
                    "name": "Fabien Potencier",
                    "email": "fabien@symfony.com"
                }
            ],
            "description": "Pimple, a simple Dependency Injection Container",
            "homepage": "http://pimple.sensiolabs.org",
            "keywords": [
                "container",
                "dependency injection"
            ],
            "time": "2018-01-21T07:42:36+00:00"
        },
        {
            "name": "psr/cache",
            "version": "1.0.1",
            "source": {
                "type": "git",
                "url": "https://github.com/php-fig/cache.git",
                "reference": "d11b50ad223250cf17b86e38383413f5a6764bf8"
            },
            "dist": {
                "type": "zip",
                "url": "https://api.github.com/repos/php-fig/cache/zipball/d11b50ad223250cf17b86e38383413f5a6764bf8",
                "reference": "d11b50ad223250cf17b86e38383413f5a6764bf8",
                "shasum": ""
            },
            "require": {
                "php": ">=5.3.0"
            },
            "type": "library",
            "extra": {
                "branch-alias": {
                    "dev-master": "1.0.x-dev"
                }
            },
            "autoload": {
                "psr-4": {
                    "Psr\\Cache\\": "src/"
                }
            },
            "notification-url": "https://packagist.org/downloads/",
            "license": [
                "MIT"
            ],
            "authors": [
                {
                    "name": "PHP-FIG",
                    "homepage": "http://www.php-fig.org/"
                }
            ],
            "description": "Common interface for caching libraries",
            "keywords": [
                "cache",
                "psr",
                "psr-6"
            ],
            "time": "2016-08-06T20:24:11+00:00"
        },
        {
            "name": "psr/container",
            "version": "1.0.0",
            "source": {
                "type": "git",
                "url": "https://github.com/php-fig/container.git",
                "reference": "b7ce3b176482dbbc1245ebf52b181af44c2cf55f"
            },
            "dist": {
                "type": "zip",
                "url": "https://api.github.com/repos/php-fig/container/zipball/b7ce3b176482dbbc1245ebf52b181af44c2cf55f",
                "reference": "b7ce3b176482dbbc1245ebf52b181af44c2cf55f",
                "shasum": ""
            },
            "require": {
                "php": ">=5.3.0"
            },
            "type": "library",
            "extra": {
                "branch-alias": {
                    "dev-master": "1.0.x-dev"
                }
            },
            "autoload": {
                "psr-4": {
                    "Psr\\Container\\": "src/"
                }
            },
            "notification-url": "https://packagist.org/downloads/",
            "license": [
                "MIT"
            ],
            "authors": [
                {
                    "name": "PHP-FIG",
                    "homepage": "http://www.php-fig.org/"
                }
            ],
            "description": "Common Container Interface (PHP FIG PSR-11)",
            "homepage": "https://github.com/php-fig/container",
            "keywords": [
                "PSR-11",
                "container",
                "container-interface",
                "container-interop",
                "psr"
            ],
            "time": "2017-02-14T16:28:37+00:00"
        },
        {
            "name": "psr/http-message",
            "version": "1.0.1",
            "source": {
                "type": "git",
                "url": "https://github.com/php-fig/http-message.git",
                "reference": "f6561bf28d520154e4b0ec72be95418abe6d9363"
            },
            "dist": {
                "type": "zip",
                "url": "https://api.github.com/repos/php-fig/http-message/zipball/f6561bf28d520154e4b0ec72be95418abe6d9363",
                "reference": "f6561bf28d520154e4b0ec72be95418abe6d9363",
                "shasum": ""
            },
            "require": {
                "php": ">=5.3.0"
            },
            "type": "library",
            "extra": {
                "branch-alias": {
                    "dev-master": "1.0.x-dev"
                }
            },
            "autoload": {
                "psr-4": {
                    "Psr\\Http\\Message\\": "src/"
                }
            },
            "notification-url": "https://packagist.org/downloads/",
            "license": [
                "MIT"
            ],
            "authors": [
                {
                    "name": "PHP-FIG",
                    "homepage": "http://www.php-fig.org/"
                }
            ],
            "description": "Common interface for HTTP messages",
            "homepage": "https://github.com/php-fig/http-message",
            "keywords": [
                "http",
                "http-message",
                "psr",
                "psr-7",
                "request",
                "response"
            ],
            "time": "2016-08-06T14:39:51+00:00"
        },
        {
            "name": "psr/log",
            "version": "1.1.0",
            "source": {
                "type": "git",
                "url": "https://github.com/php-fig/log.git",
                "reference": "6c001f1daafa3a3ac1d8ff69ee4db8e799a654dd"
            },
            "dist": {
                "type": "zip",
                "url": "https://api.github.com/repos/php-fig/log/zipball/6c001f1daafa3a3ac1d8ff69ee4db8e799a654dd",
                "reference": "6c001f1daafa3a3ac1d8ff69ee4db8e799a654dd",
                "shasum": ""
            },
            "require": {
                "php": ">=5.3.0"
            },
            "type": "library",
            "extra": {
                "branch-alias": {
                    "dev-master": "1.0.x-dev"
                }
            },
            "autoload": {
                "psr-4": {
                    "Psr\\Log\\": "Psr/Log/"
                }
            },
            "notification-url": "https://packagist.org/downloads/",
            "license": [
                "MIT"
            ],
            "authors": [
                {
                    "name": "PHP-FIG",
                    "homepage": "http://www.php-fig.org/"
                }
            ],
            "description": "Common interface for logging libraries",
            "homepage": "https://github.com/php-fig/log",
            "keywords": [
                "log",
                "psr",
                "psr-3"
            ],
            "time": "2018-11-20T15:27:04+00:00"
        },
        {
            "name": "psr/simple-cache",
            "version": "1.0.1",
            "source": {
                "type": "git",
                "url": "https://github.com/php-fig/simple-cache.git",
                "reference": "408d5eafb83c57f6365a3ca330ff23aa4a5fa39b"
            },
            "dist": {
                "type": "zip",
                "url": "https://api.github.com/repos/php-fig/simple-cache/zipball/408d5eafb83c57f6365a3ca330ff23aa4a5fa39b",
                "reference": "408d5eafb83c57f6365a3ca330ff23aa4a5fa39b",
                "shasum": ""
            },
            "require": {
                "php": ">=5.3.0"
            },
            "type": "library",
            "extra": {
                "branch-alias": {
                    "dev-master": "1.0.x-dev"
                }
            },
            "autoload": {
                "psr-4": {
                    "Psr\\SimpleCache\\": "src/"
                }
            },
            "notification-url": "https://packagist.org/downloads/",
            "license": [
                "MIT"
            ],
            "authors": [
                {
                    "name": "PHP-FIG",
                    "homepage": "http://www.php-fig.org/"
                }
            ],
            "description": "Common interfaces for simple caching",
            "keywords": [
                "cache",
                "caching",
                "psr",
                "psr-16",
                "simple-cache"
            ],
            "time": "2017-10-23T01:57:42+00:00"
        },
        {
            "name": "runcmf/runtracy",
            "version": "0.2.10",
            "source": {
                "type": "git",
                "url": "https://github.com/runcmf/runtracy.git",
                "reference": "99c87de1f0de9bab6ae60efcb37d885ce02e2c29"
            },
            "dist": {
                "type": "zip",
                "url": "https://api.github.com/repos/runcmf/runtracy/zipball/99c87de1f0de9bab6ae60efcb37d885ce02e2c29",
                "reference": "99c87de1f0de9bab6ae60efcb37d885ce02e2c29",
                "shasum": ""
            },
            "require": {
                "php": ">=5.5.0",
                "slim/slim": "~3.7",
                "tracy/tracy": "~2.4"
            },
            "require-dev": {
                "doctrine/orm": "^2.5",
                "illuminate/database": "^5.3",
                "j4mie/idiorm": "^1.5",
                "phpunit/phpunit": "^5.7",
                "satooshi/php-coveralls": "1.*",
                "slim/twig-view": "~2.1",
                "squizlabs/php_codesniffer": "^2.5",
                "twig/twig": "~1.24"
            },
            "type": "library",
            "autoload": {
                "psr-4": {
                    "RunTracy\\": "src/RunTracy"
                }
            },
            "notification-url": "https://packagist.org/downloads/",
            "license": [
                "Apache-2.0"
            ],
            "authors": [
                {
                    "name": "Vladimir",
                    "email": "1f7.wizard@gmail.com",
                    "homepage": "http://runcmf.ru"
                }
            ],
            "description": "Slim Framework Debugger",
            "keywords": [
                "Doctrine DBAL",
                "Eloquent ORM",
                "Idorm",
                "PTY Terminal",
                "debug bar",
                "debugbar",
                "debugger",
                "illuminate database",
                "profiler",
                "runtracy",
                "slim 3",
                "slim framework",
                "slim3",
                "tracy",
                "twig"
            ],
            "time": "2017-05-24T11:36:38+00:00"
        },
        {
            "name": "sabre/uri",
            "version": "2.1.1",
            "source": {
                "type": "git",
                "url": "https://github.com/sabre-io/uri.git",
                "reference": "a42126042c7dcb53e2978dadb6d22574d1359b4c"
            },
            "dist": {
                "type": "zip",
                "url": "https://api.github.com/repos/sabre-io/uri/zipball/a42126042c7dcb53e2978dadb6d22574d1359b4c",
                "reference": "a42126042c7dcb53e2978dadb6d22574d1359b4c",
                "shasum": ""
            },
            "require": {
                "php": ">=7"
            },
            "require-dev": {
                "phpunit/phpunit": "^6.0",
                "sabre/cs": "~1.0.0"
            },
            "type": "library",
            "autoload": {
                "files": [
                    "lib/functions.php"
                ],
                "psr-4": {
                    "Sabre\\Uri\\": "lib/"
                }
            },
            "notification-url": "https://packagist.org/downloads/",
            "license": [
                "BSD-3-Clause"
            ],
            "authors": [
                {
                    "name": "Evert Pot",
                    "email": "me@evertpot.com",
                    "homepage": "http://evertpot.com/",
                    "role": "Developer"
                }
            ],
            "description": "Functions for making sense out of URIs.",
            "homepage": "http://sabre.io/uri/",
            "keywords": [
                "rfc3986",
                "uri",
                "url"
            ],
            "time": "2017-02-20T20:02:35+00:00"
        },
        {
            "name": "sabre/vobject",
            "version": "4.1.6",
            "source": {
                "type": "git",
                "url": "https://github.com/sabre-io/vobject.git",
                "reference": "122cacbdea2c6133ac04db86ec05854beef75adf"
            },
            "dist": {
                "type": "zip",
                "url": "https://api.github.com/repos/sabre-io/vobject/zipball/122cacbdea2c6133ac04db86ec05854beef75adf",
                "reference": "122cacbdea2c6133ac04db86ec05854beef75adf",
                "shasum": ""
            },
            "require": {
                "ext-mbstring": "*",
                "php": ">=5.5",
                "sabre/xml": ">=1.5 <3.0"
            },
            "require-dev": {
                "phpunit/phpunit": "> 4.8.35, <6.0.0",
                "sabre/cs": "^1.0.0"
            },
            "suggest": {
                "hoa/bench": "If you would like to run the benchmark scripts"
            },
            "bin": [
                "bin/vobject",
                "bin/generate_vcards"
            ],
            "type": "library",
            "extra": {
                "branch-alias": {
                    "dev-master": "4.0.x-dev"
                }
            },
            "autoload": {
                "psr-4": {
                    "Sabre\\VObject\\": "lib/"
                }
            },
            "notification-url": "https://packagist.org/downloads/",
            "license": [
                "BSD-3-Clause"
            ],
            "authors": [
                {
                    "name": "Evert Pot",
                    "email": "me@evertpot.com",
                    "homepage": "http://evertpot.com/",
                    "role": "Developer"
                },
                {
                    "name": "Dominik Tobschall",
                    "email": "dominik@fruux.com",
                    "homepage": "http://tobschall.de/",
                    "role": "Developer"
                },
                {
                    "name": "Ivan Enderlin",
                    "email": "ivan.enderlin@hoa-project.net",
                    "homepage": "http://mnt.io/",
                    "role": "Developer"
                }
            ],
            "description": "The VObject library for PHP allows you to easily parse and manipulate iCalendar and vCard objects",
            "homepage": "http://sabre.io/vobject/",
            "keywords": [
                "availability",
                "freebusy",
                "iCalendar",
                "ical",
                "ics",
                "jCal",
                "jCard",
                "recurrence",
                "rfc2425",
                "rfc2426",
                "rfc2739",
                "rfc4770",
                "rfc5545",
                "rfc5546",
                "rfc6321",
                "rfc6350",
                "rfc6351",
                "rfc6474",
                "rfc6638",
                "rfc6715",
                "rfc6868",
                "vCalendar",
                "vCard",
                "vcf",
                "xCal",
                "xCard"
            ],
            "time": "2018-04-20T07:22:50+00:00"
        },
        {
            "name": "sabre/xml",
            "version": "2.1.2",
            "source": {
                "type": "git",
                "url": "https://github.com/sabre-io/xml.git",
                "reference": "e15454e68805e3713271ea58c0b2d6a82dac56b7"
            },
            "dist": {
                "type": "zip",
                "url": "https://api.github.com/repos/sabre-io/xml/zipball/e15454e68805e3713271ea58c0b2d6a82dac56b7",
                "reference": "e15454e68805e3713271ea58c0b2d6a82dac56b7",
                "shasum": ""
            },
            "require": {
                "ext-dom": "*",
                "ext-xmlreader": "*",
                "ext-xmlwriter": "*",
                "lib-libxml": ">=2.6.20",
                "php": ">=7.0",
                "sabre/uri": ">=1.0,<3.0.0"
            },
            "require-dev": {
                "phpunit/phpunit": "*"
            },
            "type": "library",
            "autoload": {
                "psr-4": {
                    "Sabre\\Xml\\": "lib/"
                },
                "files": [
                    "lib/Deserializer/functions.php",
                    "lib/Serializer/functions.php"
                ]
            },
            "notification-url": "https://packagist.org/downloads/",
            "license": [
                "BSD-3-Clause"
            ],
            "authors": [
                {
                    "name": "Evert Pot",
                    "email": "me@evertpot.com",
                    "homepage": "http://evertpot.com/",
                    "role": "Developer"
                },
                {
                    "name": "Markus Staab",
                    "email": "markus.staab@redaxo.de",
                    "role": "Developer"
                }
            ],
            "description": "sabre/xml is an XML library that you may not hate.",
            "homepage": "https://sabre.io/xml/",
            "keywords": [
                "XMLReader",
                "XMLWriter",
                "dom",
                "xml"
            ],
            "time": "2019-01-09T13:50:52+00:00"
        },
        {
            "name": "sebastian/diff",
            "version": "2.0.1",
            "source": {
                "type": "git",
                "url": "https://github.com/sebastianbergmann/diff.git",
                "reference": "347c1d8b49c5c3ee30c7040ea6fc446790e6bddd"
            },
            "dist": {
                "type": "zip",
                "url": "https://api.github.com/repos/sebastianbergmann/diff/zipball/347c1d8b49c5c3ee30c7040ea6fc446790e6bddd",
                "reference": "347c1d8b49c5c3ee30c7040ea6fc446790e6bddd",
                "shasum": ""
            },
            "require": {
                "php": "^7.0"
            },
            "require-dev": {
                "phpunit/phpunit": "^6.2"
            },
            "type": "library",
            "extra": {
                "branch-alias": {
                    "dev-master": "2.0-dev"
                }
            },
            "autoload": {
                "classmap": [
                    "src/"
                ]
            },
            "notification-url": "https://packagist.org/downloads/",
            "license": [
                "BSD-3-Clause"
            ],
            "authors": [
                {
                    "name": "Kore Nordmann",
                    "email": "mail@kore-nordmann.de"
                },
                {
                    "name": "Sebastian Bergmann",
                    "email": "sebastian@phpunit.de"
                }
            ],
            "description": "Diff implementation",
            "homepage": "https://github.com/sebastianbergmann/diff",
            "keywords": [
                "diff"
            ],
            "time": "2017-08-03T08:09:46+00:00"
        },
        {
            "name": "simplepie/simplepie",
            "version": "1.5.2",
            "source": {
                "type": "git",
                "url": "https://github.com/simplepie/simplepie.git",
                "reference": "0e8fe72132dad765d25db4cabc69a91139af1263"
            },
            "dist": {
                "type": "zip",
                "url": "https://api.github.com/repos/simplepie/simplepie/zipball/0e8fe72132dad765d25db4cabc69a91139af1263",
                "reference": "0e8fe72132dad765d25db4cabc69a91139af1263",
                "shasum": ""
            },
            "require": {
                "ext-pcre": "*",
                "ext-xml": "*",
                "ext-xmlreader": "*",
                "php": ">=5.6.0"
            },
            "require-dev": {
                "phpunit/phpunit": "~5.4.3 || ~6.5"
            },
            "suggest": {
                "ext-curl": "",
                "ext-iconv": "",
                "ext-intl": "",
                "ext-mbstring": "",
                "mf2/mf2": "Microformat module that allows for parsing HTML for microformats"
            },
            "type": "library",
            "autoload": {
                "psr-0": {
                    "SimplePie": "library"
                }
            },
            "notification-url": "https://packagist.org/downloads/",
            "license": [
                "BSD-3-Clause"
            ],
            "authors": [
                {
                    "name": "Ryan Parman",
                    "homepage": "http://ryanparman.com/",
                    "role": "Creator, alumnus developer"
                },
                {
                    "name": "Geoffrey Sneddon",
                    "homepage": "http://gsnedders.com/",
                    "role": "Alumnus developer"
                },
                {
                    "name": "Ryan McCue",
                    "email": "me@ryanmccue.info",
                    "homepage": "http://ryanmccue.info/",
                    "role": "Developer"
                }
            ],
            "description": "A simple Atom/RSS parsing library for PHP",
            "homepage": "http://simplepie.org/",
            "keywords": [
                "atom",
                "feeds",
                "rss"
            ],
            "time": "2018-08-02T05:43:58+00:00"
        },
        {
            "name": "slim/flash",
            "version": "0.4.0",
            "source": {
                "type": "git",
                "url": "https://github.com/slimphp/Slim-Flash.git",
                "reference": "9aaff5fded3b54f4e519ec3d4ac74d3d1f2cbbbc"
            },
            "dist": {
                "type": "zip",
                "url": "https://api.github.com/repos/slimphp/Slim-Flash/zipball/9aaff5fded3b54f4e519ec3d4ac74d3d1f2cbbbc",
                "reference": "9aaff5fded3b54f4e519ec3d4ac74d3d1f2cbbbc",
                "shasum": ""
            },
            "require": {
                "php": ">=5.5.0"
            },
            "require-dev": {
                "phpunit/phpunit": "^4.0"
            },
            "type": "library",
            "autoload": {
                "psr-4": {
                    "Slim\\Flash\\": "src"
                }
            },
            "notification-url": "https://packagist.org/downloads/",
            "license": [
                "MIT"
            ],
            "authors": [
                {
                    "name": "Josh Lockhart",
                    "email": "hello@joshlockhart.com",
                    "homepage": "http://joshlockhart.com"
                }
            ],
            "description": "Slim Framework Flash message service provider",
            "homepage": "http://slimframework.com",
            "keywords": [
                "flash",
                "framework",
                "message",
                "provider",
                "slim"
            ],
            "time": "2017-10-22T10:35:05+00:00"
        },
        {
            "name": "slim/slim",
            "version": "3.12.0",
            "source": {
                "type": "git",
                "url": "https://github.com/slimphp/Slim.git",
                "reference": "f4947cc900b6e51cbfda58b9f1247bca2f76f9f0"
            },
            "dist": {
                "type": "zip",
                "url": "https://api.github.com/repos/slimphp/Slim/zipball/f4947cc900b6e51cbfda58b9f1247bca2f76f9f0",
                "reference": "f4947cc900b6e51cbfda58b9f1247bca2f76f9f0",
                "shasum": ""
            },
            "require": {
                "container-interop/container-interop": "^1.2",
                "nikic/fast-route": "^1.0",
                "php": ">=5.5.0",
                "pimple/pimple": "^3.0",
                "psr/container": "^1.0",
                "psr/http-message": "^1.0"
            },
            "provide": {
                "psr/http-message-implementation": "1.0"
            },
            "require-dev": {
                "phpunit/phpunit": "^4.0",
                "squizlabs/php_codesniffer": "^2.5"
            },
            "type": "library",
            "autoload": {
                "psr-4": {
                    "Slim\\": "Slim"
                }
            },
            "notification-url": "https://packagist.org/downloads/",
            "license": [
                "MIT"
            ],
            "authors": [
                {
                    "name": "Rob Allen",
                    "email": "rob@akrabat.com",
                    "homepage": "http://akrabat.com"
                },
                {
                    "name": "Josh Lockhart",
                    "email": "hello@joshlockhart.com",
                    "homepage": "https://joshlockhart.com"
                },
                {
                    "name": "Gabriel Manricks",
                    "email": "gmanricks@me.com",
                    "homepage": "http://gabrielmanricks.com"
                },
                {
                    "name": "Andrew Smith",
                    "email": "a.smith@silentworks.co.uk",
                    "homepage": "http://silentworks.co.uk"
                }
            ],
            "description": "Slim is a PHP micro framework that helps you quickly write simple yet powerful web applications and APIs",
            "homepage": "https://slimframework.com",
            "keywords": [
                "api",
                "framework",
                "micro",
                "router"
            ],
            "time": "2019-01-15T13:21:25+00:00"
        },
        {
            "name": "slim/twig-view",
            "version": "2.4.0",
            "source": {
                "type": "git",
                "url": "https://github.com/slimphp/Twig-View.git",
                "reference": "78386c01a97f7870462b38fff759dad649da9efc"
            },
            "dist": {
                "type": "zip",
                "url": "https://api.github.com/repos/slimphp/Twig-View/zipball/78386c01a97f7870462b38fff759dad649da9efc",
                "reference": "78386c01a97f7870462b38fff759dad649da9efc",
                "shasum": ""
            },
            "require": {
                "php": ">=5.5.0",
                "psr/http-message": "^1.0",
                "twig/twig": "^1.18|^2.0"
            },
            "require-dev": {
                "phpunit/phpunit": "^4.8|^5.7",
                "slim/slim": "^3.10"
            },
            "type": "library",
            "autoload": {
                "psr-4": {
                    "Slim\\Views\\": "src"
                }
            },
            "notification-url": "https://packagist.org/downloads/",
            "license": [
                "MIT"
            ],
            "authors": [
                {
                    "name": "Josh Lockhart",
                    "email": "hello@joshlockhart.com",
                    "homepage": "http://joshlockhart.com"
                }
            ],
            "description": "Slim Framework 3 view helper built on top of the Twig 2 templating component",
            "homepage": "http://slimframework.com",
            "keywords": [
                "framework",
                "slim",
                "template",
                "twig",
                "view"
            ],
            "time": "2018-05-07T10:54:29+00:00"
        },
        {
            "name": "symfony/config",
            "version": "v3.4.22",
            "source": {
                "type": "git",
                "url": "https://github.com/symfony/config.git",
                "reference": "c9bc510c217075d42d4a927e285917d0c2001cf4"
            },
            "dist": {
                "type": "zip",
                "url": "https://api.github.com/repos/symfony/config/zipball/c9bc510c217075d42d4a927e285917d0c2001cf4",
                "reference": "c9bc510c217075d42d4a927e285917d0c2001cf4",
                "shasum": ""
            },
            "require": {
                "php": "^5.5.9|>=7.0.8",
                "symfony/filesystem": "~2.8|~3.0|~4.0",
                "symfony/polyfill-ctype": "~1.8"
            },
            "conflict": {
                "symfony/dependency-injection": "<3.3",
                "symfony/finder": "<3.3"
            },
            "require-dev": {
                "symfony/dependency-injection": "~3.3|~4.0",
                "symfony/event-dispatcher": "~3.3|~4.0",
                "symfony/finder": "~3.3|~4.0",
                "symfony/yaml": "~3.0|~4.0"
            },
            "suggest": {
                "symfony/yaml": "To use the yaml reference dumper"
            },
            "type": "library",
            "extra": {
                "branch-alias": {
                    "dev-master": "3.4-dev"
                }
            },
            "autoload": {
                "psr-4": {
                    "Symfony\\Component\\Config\\": ""
                },
                "exclude-from-classmap": [
                    "/Tests/"
                ]
            },
            "notification-url": "https://packagist.org/downloads/",
            "license": [
                "MIT"
            ],
            "authors": [
                {
                    "name": "Fabien Potencier",
                    "email": "fabien@symfony.com"
                },
                {
                    "name": "Symfony Community",
                    "homepage": "https://symfony.com/contributors"
                }
            ],
            "description": "Symfony Config Component",
            "homepage": "https://symfony.com",
            "time": "2019-01-30T11:33:42+00:00"
        },
        {
            "name": "symfony/console",
            "version": "v3.4.22",
            "source": {
                "type": "git",
                "url": "https://github.com/symfony/console.git",
                "reference": "069bf3f0e8f871a2169a06e43d9f3f03f355e9be"
            },
            "dist": {
                "type": "zip",
                "url": "https://api.github.com/repos/symfony/console/zipball/069bf3f0e8f871a2169a06e43d9f3f03f355e9be",
                "reference": "069bf3f0e8f871a2169a06e43d9f3f03f355e9be",
                "shasum": ""
            },
            "require": {
                "php": "^5.5.9|>=7.0.8",
                "symfony/debug": "~2.8|~3.0|~4.0",
                "symfony/polyfill-mbstring": "~1.0"
            },
            "conflict": {
                "symfony/dependency-injection": "<3.4",
                "symfony/process": "<3.3"
            },
            "provide": {
                "psr/log-implementation": "1.0"
            },
            "require-dev": {
                "psr/log": "~1.0",
                "symfony/config": "~3.3|~4.0",
                "symfony/dependency-injection": "~3.4|~4.0",
                "symfony/event-dispatcher": "~2.8|~3.0|~4.0",
                "symfony/lock": "~3.4|~4.0",
                "symfony/process": "~3.3|~4.0"
            },
            "suggest": {
                "psr/log": "For using the console logger",
                "symfony/event-dispatcher": "",
                "symfony/lock": "",
                "symfony/process": ""
            },
            "type": "library",
            "extra": {
                "branch-alias": {
                    "dev-master": "3.4-dev"
                }
            },
            "autoload": {
                "psr-4": {
                    "Symfony\\Component\\Console\\": ""
                },
                "exclude-from-classmap": [
                    "/Tests/"
                ]
            },
            "notification-url": "https://packagist.org/downloads/",
            "license": [
                "MIT"
            ],
            "authors": [
                {
                    "name": "Fabien Potencier",
                    "email": "fabien@symfony.com"
                },
                {
                    "name": "Symfony Community",
                    "homepage": "https://symfony.com/contributors"
                }
            ],
            "description": "Symfony Console Component",
            "homepage": "https://symfony.com",
            "time": "2019-01-25T10:42:12+00:00"
        },
        {
            "name": "symfony/debug",
            "version": "v3.4.22",
            "source": {
                "type": "git",
                "url": "https://github.com/symfony/debug.git",
                "reference": "667a26c4dd6bc75c67f06bc9bcd015bdecc7cbb8"
            },
            "dist": {
                "type": "zip",
                "url": "https://api.github.com/repos/symfony/debug/zipball/667a26c4dd6bc75c67f06bc9bcd015bdecc7cbb8",
                "reference": "667a26c4dd6bc75c67f06bc9bcd015bdecc7cbb8",
                "shasum": ""
            },
            "require": {
                "php": "^5.5.9|>=7.0.8",
                "psr/log": "~1.0"
            },
            "conflict": {
                "symfony/http-kernel": ">=2.3,<2.3.24|~2.4.0|>=2.5,<2.5.9|>=2.6,<2.6.2"
            },
            "require-dev": {
                "symfony/http-kernel": "~2.8|~3.0|~4.0"
            },
            "type": "library",
            "extra": {
                "branch-alias": {
                    "dev-master": "3.4-dev"
                }
            },
            "autoload": {
                "psr-4": {
                    "Symfony\\Component\\Debug\\": ""
                },
                "exclude-from-classmap": [
                    "/Tests/"
                ]
            },
            "notification-url": "https://packagist.org/downloads/",
            "license": [
                "MIT"
            ],
            "authors": [
                {
                    "name": "Fabien Potencier",
                    "email": "fabien@symfony.com"
                },
                {
                    "name": "Symfony Community",
                    "homepage": "https://symfony.com/contributors"
                }
            ],
            "description": "Symfony Debug Component",
            "homepage": "https://symfony.com",
            "time": "2019-01-25T10:19:25+00:00"
        },
        {
            "name": "symfony/dependency-injection",
            "version": "v3.4.22",
            "source": {
                "type": "git",
                "url": "https://github.com/symfony/dependency-injection.git",
                "reference": "b514f5b765cf3e4a56e9d8ebacf14b117f7a0ee1"
            },
            "dist": {
                "type": "zip",
                "url": "https://api.github.com/repos/symfony/dependency-injection/zipball/b514f5b765cf3e4a56e9d8ebacf14b117f7a0ee1",
                "reference": "b514f5b765cf3e4a56e9d8ebacf14b117f7a0ee1",
                "shasum": ""
            },
            "require": {
                "php": "^5.5.9|>=7.0.8",
                "psr/container": "^1.0"
            },
            "conflict": {
                "symfony/config": "<3.3.7",
                "symfony/finder": "<3.3",
                "symfony/proxy-manager-bridge": "<3.4",
                "symfony/yaml": "<3.4"
            },
            "provide": {
                "psr/container-implementation": "1.0"
            },
            "require-dev": {
                "symfony/config": "~3.3|~4.0",
                "symfony/expression-language": "~2.8|~3.0|~4.0",
                "symfony/yaml": "~3.4|~4.0"
            },
            "suggest": {
                "symfony/config": "",
                "symfony/expression-language": "For using expressions in service container configuration",
                "symfony/finder": "For using double-star glob patterns or when GLOB_BRACE portability is required",
                "symfony/proxy-manager-bridge": "Generate service proxies to lazy load them",
                "symfony/yaml": ""
            },
            "type": "library",
            "extra": {
                "branch-alias": {
                    "dev-master": "3.4-dev"
                }
            },
            "autoload": {
                "psr-4": {
                    "Symfony\\Component\\DependencyInjection\\": ""
                },
                "exclude-from-classmap": [
                    "/Tests/"
                ]
            },
            "notification-url": "https://packagist.org/downloads/",
            "license": [
                "MIT"
            ],
            "authors": [
                {
                    "name": "Fabien Potencier",
                    "email": "fabien@symfony.com"
                },
                {
                    "name": "Symfony Community",
                    "homepage": "https://symfony.com/contributors"
                }
            ],
            "description": "Symfony DependencyInjection Component",
            "homepage": "https://symfony.com",
            "time": "2019-01-30T17:48:51+00:00"
        },
        {
            "name": "symfony/event-dispatcher",
            "version": "v3.4.22",
            "source": {
                "type": "git",
                "url": "https://github.com/symfony/event-dispatcher.git",
                "reference": "ed5be1663fa66623b3a7004d5d51a14c4045399b"
            },
            "dist": {
                "type": "zip",
                "url": "https://api.github.com/repos/symfony/event-dispatcher/zipball/ed5be1663fa66623b3a7004d5d51a14c4045399b",
                "reference": "ed5be1663fa66623b3a7004d5d51a14c4045399b",
                "shasum": ""
            },
            "require": {
                "php": "^5.5.9|>=7.0.8"
            },
            "conflict": {
                "symfony/dependency-injection": "<3.3"
            },
            "require-dev": {
                "psr/log": "~1.0",
                "symfony/config": "~2.8|~3.0|~4.0",
                "symfony/dependency-injection": "~3.3|~4.0",
                "symfony/expression-language": "~2.8|~3.0|~4.0",
                "symfony/stopwatch": "~2.8|~3.0|~4.0"
            },
            "suggest": {
                "symfony/dependency-injection": "",
                "symfony/http-kernel": ""
            },
            "type": "library",
            "extra": {
                "branch-alias": {
                    "dev-master": "3.4-dev"
                }
            },
            "autoload": {
                "psr-4": {
                    "Symfony\\Component\\EventDispatcher\\": ""
                },
                "exclude-from-classmap": [
                    "/Tests/"
                ]
            },
            "notification-url": "https://packagist.org/downloads/",
            "license": [
                "MIT"
            ],
            "authors": [
                {
                    "name": "Fabien Potencier",
                    "email": "fabien@symfony.com"
                },
                {
                    "name": "Symfony Community",
                    "homepage": "https://symfony.com/contributors"
                }
            ],
            "description": "Symfony EventDispatcher Component",
            "homepage": "https://symfony.com",
            "time": "2019-01-16T13:27:11+00:00"
        },
        {
            "name": "symfony/filesystem",
            "version": "v3.4.22",
            "source": {
                "type": "git",
                "url": "https://github.com/symfony/filesystem.git",
                "reference": "b52454ec66fe5082b7a66a491339d1f1da9a5a0d"
            },
            "dist": {
                "type": "zip",
                "url": "https://api.github.com/repos/symfony/filesystem/zipball/b52454ec66fe5082b7a66a491339d1f1da9a5a0d",
                "reference": "b52454ec66fe5082b7a66a491339d1f1da9a5a0d",
                "shasum": ""
            },
            "require": {
                "php": "^5.5.9|>=7.0.8",
                "symfony/polyfill-ctype": "~1.8"
            },
            "type": "library",
            "extra": {
                "branch-alias": {
                    "dev-master": "3.4-dev"
                }
            },
            "autoload": {
                "psr-4": {
                    "Symfony\\Component\\Filesystem\\": ""
                },
                "exclude-from-classmap": [
                    "/Tests/"
                ]
            },
            "notification-url": "https://packagist.org/downloads/",
            "license": [
                "MIT"
            ],
            "authors": [
                {
                    "name": "Fabien Potencier",
                    "email": "fabien@symfony.com"
                },
                {
                    "name": "Symfony Community",
                    "homepage": "https://symfony.com/contributors"
                }
            ],
            "description": "Symfony Filesystem Component",
            "homepage": "https://symfony.com",
            "time": "2019-01-16T13:27:11+00:00"
        },
        {
            "name": "symfony/inflector",
            "version": "v3.4.22",
            "source": {
                "type": "git",
                "url": "https://github.com/symfony/inflector.git",
                "reference": "4a7d5c4ad3edeba3fe4a27d26ece6a012eee46b1"
            },
            "dist": {
                "type": "zip",
                "url": "https://api.github.com/repos/symfony/inflector/zipball/4a7d5c4ad3edeba3fe4a27d26ece6a012eee46b1",
                "reference": "4a7d5c4ad3edeba3fe4a27d26ece6a012eee46b1",
                "shasum": ""
            },
            "require": {
                "php": "^5.5.9|>=7.0.8",
                "symfony/polyfill-ctype": "~1.8"
            },
            "type": "library",
            "extra": {
                "branch-alias": {
                    "dev-master": "3.4-dev"
                }
            },
            "autoload": {
                "psr-4": {
                    "Symfony\\Component\\Inflector\\": ""
                },
                "exclude-from-classmap": [
                    "/Tests/"
                ]
            },
            "notification-url": "https://packagist.org/downloads/",
            "license": [
                "MIT"
            ],
            "authors": [
                {
                    "name": "Bernhard Schussek",
                    "email": "bschussek@gmail.com"
                },
                {
                    "name": "Symfony Community",
                    "homepage": "https://symfony.com/contributors"
                }
            ],
            "description": "Symfony Inflector Component",
            "homepage": "https://symfony.com",
            "keywords": [
                "inflection",
                "pluralize",
                "singularize",
                "string",
                "symfony",
                "words"
            ],
            "time": "2019-01-16T13:27:11+00:00"
        },
        {
            "name": "symfony/polyfill-ctype",
            "version": "v1.10.0",
            "source": {
                "type": "git",
                "url": "https://github.com/symfony/polyfill-ctype.git",
                "reference": "e3d826245268269cd66f8326bd8bc066687b4a19"
            },
            "dist": {
                "type": "zip",
                "url": "https://api.github.com/repos/symfony/polyfill-ctype/zipball/e3d826245268269cd66f8326bd8bc066687b4a19",
                "reference": "e3d826245268269cd66f8326bd8bc066687b4a19",
                "shasum": ""
            },
            "require": {
                "php": ">=5.3.3"
            },
            "suggest": {
                "ext-ctype": "For best performance"
            },
            "type": "library",
            "extra": {
                "branch-alias": {
                    "dev-master": "1.9-dev"
                }
            },
            "autoload": {
                "psr-4": {
                    "Symfony\\Polyfill\\Ctype\\": ""
                },
                "files": [
                    "bootstrap.php"
                ]
            },
            "notification-url": "https://packagist.org/downloads/",
            "license": [
                "MIT"
            ],
            "authors": [
                {
                    "name": "Symfony Community",
                    "homepage": "https://symfony.com/contributors"
                },
                {
                    "name": "Gert de Pagter",
                    "email": "BackEndTea@gmail.com"
                }
            ],
            "description": "Symfony polyfill for ctype functions",
            "homepage": "https://symfony.com",
            "keywords": [
                "compatibility",
                "ctype",
                "polyfill",
                "portable"
            ],
            "time": "2018-08-06T14:22:27+00:00"
        },
        {
            "name": "symfony/polyfill-mbstring",
            "version": "v1.10.0",
            "source": {
                "type": "git",
                "url": "https://github.com/symfony/polyfill-mbstring.git",
                "reference": "c79c051f5b3a46be09205c73b80b346e4153e494"
            },
            "dist": {
                "type": "zip",
                "url": "https://api.github.com/repos/symfony/polyfill-mbstring/zipball/c79c051f5b3a46be09205c73b80b346e4153e494",
                "reference": "c79c051f5b3a46be09205c73b80b346e4153e494",
                "shasum": ""
            },
            "require": {
                "php": ">=5.3.3"
            },
            "suggest": {
                "ext-mbstring": "For best performance"
            },
            "type": "library",
            "extra": {
                "branch-alias": {
                    "dev-master": "1.9-dev"
                }
            },
            "autoload": {
                "psr-4": {
                    "Symfony\\Polyfill\\Mbstring\\": ""
                },
                "files": [
                    "bootstrap.php"
                ]
            },
            "notification-url": "https://packagist.org/downloads/",
            "license": [
                "MIT"
            ],
            "authors": [
                {
                    "name": "Nicolas Grekas",
                    "email": "p@tchwork.com"
                },
                {
                    "name": "Symfony Community",
                    "homepage": "https://symfony.com/contributors"
                }
            ],
            "description": "Symfony polyfill for the Mbstring extension",
            "homepage": "https://symfony.com",
            "keywords": [
                "compatibility",
                "mbstring",
                "polyfill",
                "portable",
                "shim"
            ],
            "time": "2018-09-21T13:07:52+00:00"
        },
        {
            "name": "symfony/polyfill-php70",
            "version": "v1.10.0",
            "source": {
                "type": "git",
                "url": "https://github.com/symfony/polyfill-php70.git",
                "reference": "6b88000cdd431cd2e940caa2cb569201f3f84224"
            },
            "dist": {
                "type": "zip",
                "url": "https://api.github.com/repos/symfony/polyfill-php70/zipball/6b88000cdd431cd2e940caa2cb569201f3f84224",
                "reference": "6b88000cdd431cd2e940caa2cb569201f3f84224",
                "shasum": ""
            },
            "require": {
                "paragonie/random_compat": "~1.0|~2.0|~9.99",
                "php": ">=5.3.3"
            },
            "type": "library",
            "extra": {
                "branch-alias": {
                    "dev-master": "1.9-dev"
                }
            },
            "autoload": {
                "psr-4": {
                    "Symfony\\Polyfill\\Php70\\": ""
                },
                "files": [
                    "bootstrap.php"
                ],
                "classmap": [
                    "Resources/stubs"
                ]
            },
            "notification-url": "https://packagist.org/downloads/",
            "license": [
                "MIT"
            ],
            "authors": [
                {
                    "name": "Nicolas Grekas",
                    "email": "p@tchwork.com"
                },
                {
                    "name": "Symfony Community",
                    "homepage": "https://symfony.com/contributors"
                }
            ],
            "description": "Symfony polyfill backporting some PHP 7.0+ features to lower PHP versions",
            "homepage": "https://symfony.com",
            "keywords": [
                "compatibility",
                "polyfill",
                "portable",
                "shim"
            ],
            "time": "2018-09-21T06:26:08+00:00"
        },
        {
            "name": "symfony/property-access",
            "version": "v3.4.22",
            "source": {
                "type": "git",
                "url": "https://github.com/symfony/property-access.git",
                "reference": "dedc7c1b52e1d0cd5069da0b4c727b3087897f90"
            },
            "dist": {
                "type": "zip",
                "url": "https://api.github.com/repos/symfony/property-access/zipball/dedc7c1b52e1d0cd5069da0b4c727b3087897f90",
                "reference": "dedc7c1b52e1d0cd5069da0b4c727b3087897f90",
                "shasum": ""
            },
            "require": {
                "php": "^5.5.9|>=7.0.8",
                "symfony/inflector": "~3.1|~4.0",
                "symfony/polyfill-php70": "~1.0"
            },
            "require-dev": {
                "symfony/cache": "~3.1|~4.0"
            },
            "suggest": {
                "psr/cache-implementation": "To cache access methods."
            },
            "type": "library",
            "extra": {
                "branch-alias": {
                    "dev-master": "3.4-dev"
                }
            },
            "autoload": {
                "psr-4": {
                    "Symfony\\Component\\PropertyAccess\\": ""
                },
                "exclude-from-classmap": [
                    "/Tests/"
                ]
            },
            "notification-url": "https://packagist.org/downloads/",
            "license": [
                "MIT"
            ],
            "authors": [
                {
                    "name": "Fabien Potencier",
                    "email": "fabien@symfony.com"
                },
                {
                    "name": "Symfony Community",
                    "homepage": "https://symfony.com/contributors"
                }
            ],
            "description": "Symfony PropertyAccess Component",
            "homepage": "https://symfony.com",
            "keywords": [
                "access",
                "array",
                "extraction",
                "index",
                "injection",
                "object",
                "property",
                "property path",
                "reflection"
            ],
            "time": "2019-01-16T09:39:14+00:00"
        },
        {
            "name": "symfony/yaml",
            "version": "v3.4.22",
            "source": {
                "type": "git",
                "url": "https://github.com/symfony/yaml.git",
                "reference": "ba11776e9e6c15ad5759a07bffb15899bac75c2d"
            },
            "dist": {
                "type": "zip",
                "url": "https://api.github.com/repos/symfony/yaml/zipball/ba11776e9e6c15ad5759a07bffb15899bac75c2d",
                "reference": "ba11776e9e6c15ad5759a07bffb15899bac75c2d",
                "shasum": ""
            },
            "require": {
                "php": "^5.5.9|>=7.0.8",
                "symfony/polyfill-ctype": "~1.8"
            },
            "conflict": {
                "symfony/console": "<3.4"
            },
            "require-dev": {
                "symfony/console": "~3.4|~4.0"
            },
            "suggest": {
                "symfony/console": "For validating YAML files using the lint command"
            },
            "type": "library",
            "extra": {
                "branch-alias": {
                    "dev-master": "3.4-dev"
                }
            },
            "autoload": {
                "psr-4": {
                    "Symfony\\Component\\Yaml\\": ""
                },
                "exclude-from-classmap": [
                    "/Tests/"
                ]
            },
            "notification-url": "https://packagist.org/downloads/",
            "license": [
                "MIT"
            ],
            "authors": [
                {
                    "name": "Fabien Potencier",
                    "email": "fabien@symfony.com"
                },
                {
                    "name": "Symfony Community",
                    "homepage": "https://symfony.com/contributors"
                }
            ],
            "description": "Symfony Yaml Component",
            "homepage": "https://symfony.com",
            "time": "2019-01-16T10:59:17+00:00"
        },
        {
            "name": "tecnickcom/tcpdf",
            "version": "6.2.26",
            "source": {
                "type": "git",
                "url": "https://github.com/tecnickcom/TCPDF.git",
                "reference": "367241059ca166e3a76490f4448c284e0a161f15"
            },
            "dist": {
                "type": "zip",
                "url": "https://api.github.com/repos/tecnickcom/TCPDF/zipball/367241059ca166e3a76490f4448c284e0a161f15",
                "reference": "367241059ca166e3a76490f4448c284e0a161f15",
                "shasum": ""
            },
            "require": {
                "php": ">=5.3.0"
            },
            "type": "library",
            "autoload": {
                "classmap": [
                    "config",
                    "include",
                    "tcpdf.php",
                    "tcpdf_parser.php",
                    "tcpdf_import.php",
                    "tcpdf_barcodes_1d.php",
                    "tcpdf_barcodes_2d.php",
                    "include/tcpdf_colors.php",
                    "include/tcpdf_filters.php",
                    "include/tcpdf_font_data.php",
                    "include/tcpdf_fonts.php",
                    "include/tcpdf_images.php",
                    "include/tcpdf_static.php",
                    "include/barcodes/datamatrix.php",
                    "include/barcodes/pdf417.php",
                    "include/barcodes/qrcode.php"
                ]
            },
            "notification-url": "https://packagist.org/downloads/",
            "license": [
                "LGPL-3.0"
            ],
            "authors": [
                {
                    "name": "Nicola Asuni",
                    "email": "info@tecnick.com",
                    "role": "lead"
                }
            ],
            "description": "TCPDF is a PHP class for generating PDF documents and barcodes.",
            "homepage": "http://www.tcpdf.org/",
            "keywords": [
                "PDFD32000-2008",
                "TCPDF",
                "barcodes",
                "datamatrix",
                "pdf",
                "pdf417",
                "qrcode"
            ],
            "time": "2018-10-16T17:24:05+00:00"
        },
        {
            "name": "tracy/tracy",
            "version": "v2.5.5",
            "source": {
                "type": "git",
                "url": "https://github.com/nette/tracy.git",
                "reference": "35fa649b483b28e16f61de07110ea0585fc8d6ea"
            },
            "dist": {
                "type": "zip",
                "url": "https://api.github.com/repos/nette/tracy/zipball/35fa649b483b28e16f61de07110ea0585fc8d6ea",
                "reference": "35fa649b483b28e16f61de07110ea0585fc8d6ea",
                "shasum": ""
            },
            "require": {
                "ext-json": "*",
                "ext-session": "*",
                "php": ">=5.4.4"
            },
            "require-dev": {
                "nette/di": "~2.3",
                "nette/tester": "~1.7",
                "nette/utils": "~2.3"
            },
            "suggest": {
                "https://nette.org/donate": "Please support Tracy via a donation"
            },
            "type": "library",
            "extra": {
                "branch-alias": {
                    "dev-master": "2.5-dev"
                }
            },
            "autoload": {
                "classmap": [
                    "src"
                ],
                "files": [
                    "src/shortcuts.php"
                ]
            },
            "notification-url": "https://packagist.org/downloads/",
            "license": [
                "BSD-3-Clause"
            ],
            "authors": [
                {
                    "name": "David Grudl",
                    "homepage": "https://davidgrudl.com"
                },
                {
                    "name": "Nette Community",
                    "homepage": "https://nette.org/contributors"
                }
            ],
            "description": "😎 Tracy: the addictive tool to ease debugging PHP code for cool developers. Friendly design, logging, profiler, advanced features like debugging AJAX calls or CLI support. You will love it.",
            "homepage": "https://tracy.nette.org",
            "keywords": [
                "Xdebug",
                "debug",
                "debugger",
                "nette",
                "profiler"
            ],
            "time": "2018-11-05T15:10:59+00:00"
        },
        {
            "name": "true/punycode",
            "version": "v2.1.1",
            "source": {
                "type": "git",
                "url": "https://github.com/true/php-punycode.git",
                "reference": "a4d0c11a36dd7f4e7cd7096076cab6d3378a071e"
            },
            "dist": {
                "type": "zip",
                "url": "https://api.github.com/repos/true/php-punycode/zipball/a4d0c11a36dd7f4e7cd7096076cab6d3378a071e",
                "reference": "a4d0c11a36dd7f4e7cd7096076cab6d3378a071e",
                "shasum": ""
            },
            "require": {
                "php": ">=5.3.0",
                "symfony/polyfill-mbstring": "^1.3"
            },
            "require-dev": {
                "phpunit/phpunit": "~4.7",
                "squizlabs/php_codesniffer": "~2.0"
            },
            "type": "library",
            "autoload": {
                "psr-4": {
                    "TrueBV\\": "src/"
                }
            },
            "notification-url": "https://packagist.org/downloads/",
            "license": [
                "MIT"
            ],
            "authors": [
                {
                    "name": "Renan Gonçalves",
                    "email": "renan.saddam@gmail.com"
                }
            ],
            "description": "A Bootstring encoding of Unicode for Internationalized Domain Names in Applications (IDNA)",
            "homepage": "https://github.com/true/php-punycode",
            "keywords": [
                "idna",
                "punycode"
            ],
            "time": "2016-11-16T10:37:54+00:00"
        },
        {
            "name": "twig/extensions",
            "version": "v1.5.4",
            "source": {
                "type": "git",
                "url": "https://github.com/twigphp/Twig-extensions.git",
                "reference": "57873c8b0c1be51caa47df2cdb824490beb16202"
            },
            "dist": {
                "type": "zip",
                "url": "https://api.github.com/repos/twigphp/Twig-extensions/zipball/57873c8b0c1be51caa47df2cdb824490beb16202",
                "reference": "57873c8b0c1be51caa47df2cdb824490beb16202",
                "shasum": ""
            },
            "require": {
                "twig/twig": "^1.27|^2.0"
            },
            "require-dev": {
                "symfony/phpunit-bridge": "^3.4",
                "symfony/translation": "^2.7|^3.4"
            },
            "suggest": {
                "symfony/translation": "Allow the time_diff output to be translated"
            },
            "type": "library",
            "extra": {
                "branch-alias": {
                    "dev-master": "1.5-dev"
                }
            },
            "autoload": {
                "psr-0": {
                    "Twig_Extensions_": "lib/"
                },
                "psr-4": {
                    "Twig\\Extensions\\": "src/"
                }
            },
            "notification-url": "https://packagist.org/downloads/",
            "license": [
                "MIT"
            ],
            "authors": [
                {
                    "name": "Fabien Potencier",
                    "email": "fabien@symfony.com"
                }
            ],
            "description": "Common additional features for Twig that do not directly belong in core",
            "keywords": [
                "i18n",
                "text"
            ],
            "time": "2018-12-05T18:34:18+00:00"
        },
        {
            "name": "twig/twig",
            "version": "v2.6.2",
            "source": {
                "type": "git",
                "url": "https://github.com/twigphp/Twig.git",
                "reference": "7d7342c8a4059fefb9b8d07db0cc14007021f9b7"
            },
            "dist": {
                "type": "zip",
                "url": "https://api.github.com/repos/twigphp/Twig/zipball/7d7342c8a4059fefb9b8d07db0cc14007021f9b7",
                "reference": "7d7342c8a4059fefb9b8d07db0cc14007021f9b7",
                "shasum": ""
            },
            "require": {
                "php": "^7.0",
                "symfony/polyfill-ctype": "^1.8",
                "symfony/polyfill-mbstring": "^1.3"
            },
            "require-dev": {
                "psr/container": "^1.0",
                "symfony/debug": "^2.7",
                "symfony/phpunit-bridge": "^3.4.19|^4.1.8"
            },
            "type": "library",
            "extra": {
                "branch-alias": {
                    "dev-master": "2.6-dev"
                }
            },
            "autoload": {
                "psr-0": {
                    "Twig_": "lib/"
                },
                "psr-4": {
                    "Twig\\": "src/"
                }
            },
            "notification-url": "https://packagist.org/downloads/",
            "license": [
                "BSD-3-Clause"
            ],
            "authors": [
                {
                    "name": "Fabien Potencier",
                    "email": "fabien@symfony.com",
                    "homepage": "http://fabien.potencier.org",
                    "role": "Lead Developer"
                },
                {
                    "name": "Armin Ronacher",
                    "email": "armin.ronacher@active-4.com",
                    "role": "Project Founder"
                },
                {
                    "name": "Twig Team",
                    "homepage": "https://twig.symfony.com/contributors",
                    "role": "Contributors"
                }
            ],
            "description": "Twig, the flexible, fast, and secure template language for PHP",
            "homepage": "https://twig.symfony.com",
            "keywords": [
                "templating"
            ],
            "time": "2019-01-14T15:00:48+00:00"
        },
        {
            "name": "zendframework/zend-cache",
            "version": "2.8.2",
            "source": {
                "type": "git",
                "url": "https://github.com/zendframework/zend-cache.git",
                "reference": "4983dff629956490c78b88adcc8ece4711d7d8a3"
            },
            "dist": {
                "type": "zip",
                "url": "https://api.github.com/repos/zendframework/zend-cache/zipball/4983dff629956490c78b88adcc8ece4711d7d8a3",
                "reference": "4983dff629956490c78b88adcc8ece4711d7d8a3",
                "shasum": ""
            },
            "require": {
                "php": "^5.6 || ^7.0",
                "psr/cache": "^1.0",
                "psr/simple-cache": "^1.0",
                "zendframework/zend-eventmanager": "^2.6.3 || ^3.2",
                "zendframework/zend-servicemanager": "^2.7.8 || ^3.3",
                "zendframework/zend-stdlib": "^2.7.7 || ^3.1"
            },
            "provide": {
                "psr/cache-implementation": "1.0",
                "psr/simple-cache-implementation": "1.0"
            },
            "require-dev": {
                "cache/integration-tests": "^0.16",
                "phpbench/phpbench": "^0.13",
                "phpunit/phpunit": "^5.7.27 || ^6.5.8 || ^7.1.2",
                "zendframework/zend-coding-standard": "~1.0.0",
                "zendframework/zend-serializer": "^2.6",
                "zendframework/zend-session": "^2.7.4"
            },
            "suggest": {
                "ext-apc": "APC or compatible extension, to use the APC storage adapter",
                "ext-apcu": "APCU >= 5.1.0, to use the APCu storage adapter",
                "ext-dba": "DBA, to use the DBA storage adapter",
                "ext-memcache": "Memcache >= 2.0.0 to use the Memcache storage adapter",
                "ext-memcached": "Memcached >= 1.0.0 to use the Memcached storage adapter",
                "ext-mongo": "Mongo, to use MongoDb storage adapter",
                "ext-mongodb": "MongoDB, to use the ExtMongoDb storage adapter",
                "ext-redis": "Redis, to use Redis storage adapter",
                "ext-wincache": "WinCache, to use the WinCache storage adapter",
                "ext-xcache": "XCache, to use the XCache storage adapter",
                "mongodb/mongodb": "Required for use with the ext-mongodb adapter",
                "mongofill/mongofill": "Alternative to ext-mongo - a pure PHP implementation designed as a drop in replacement",
                "zendframework/zend-serializer": "Zend\\Serializer component",
                "zendframework/zend-session": "Zend\\Session component"
            },
            "type": "library",
            "extra": {
                "branch-alias": {
                    "dev-master": "2.8.x-dev",
                    "dev-develop": "2.9.x-dev"
                },
                "zf": {
                    "component": "Zend\\Cache",
                    "config-provider": "Zend\\Cache\\ConfigProvider"
                }
            },
            "autoload": {
                "files": [
                    "autoload/patternPluginManagerPolyfill.php"
                ],
                "psr-4": {
                    "Zend\\Cache\\": "src/"
                }
            },
            "notification-url": "https://packagist.org/downloads/",
            "license": [
                "BSD-3-Clause"
            ],
            "description": "Caching implementation with a variety of storage options, as well as codified caching strategies for callbacks, classes, and output",
            "keywords": [
                "ZendFramework",
                "cache",
                "psr-16",
                "psr-6",
                "zf"
            ],
            "time": "2018-05-01T21:58:00+00:00"
        },
        {
            "name": "zendframework/zend-eventmanager",
            "version": "3.2.1",
            "source": {
                "type": "git",
                "url": "https://github.com/zendframework/zend-eventmanager.git",
                "reference": "a5e2583a211f73604691586b8406ff7296a946dd"
            },
            "dist": {
                "type": "zip",
                "url": "https://api.github.com/repos/zendframework/zend-eventmanager/zipball/a5e2583a211f73604691586b8406ff7296a946dd",
                "reference": "a5e2583a211f73604691586b8406ff7296a946dd",
                "shasum": ""
            },
            "require": {
                "php": "^5.6 || ^7.0"
            },
            "require-dev": {
                "athletic/athletic": "^0.1",
                "container-interop/container-interop": "^1.1.0",
                "phpunit/phpunit": "^5.7.27 || ^6.5.8 || ^7.1.2",
                "zendframework/zend-coding-standard": "~1.0.0",
                "zendframework/zend-stdlib": "^2.7.3 || ^3.0"
            },
            "suggest": {
                "container-interop/container-interop": "^1.1.0, to use the lazy listeners feature",
                "zendframework/zend-stdlib": "^2.7.3 || ^3.0, to use the FilterChain feature"
            },
            "type": "library",
            "extra": {
                "branch-alias": {
                    "dev-master": "3.2-dev",
                    "dev-develop": "3.3-dev"
                }
            },
            "autoload": {
                "psr-4": {
                    "Zend\\EventManager\\": "src/"
                }
            },
            "notification-url": "https://packagist.org/downloads/",
            "license": [
                "BSD-3-Clause"
            ],
            "description": "Trigger and listen to events within a PHP application",
            "homepage": "https://github.com/zendframework/zend-eventmanager",
            "keywords": [
                "event",
                "eventmanager",
                "events",
                "zf2"
            ],
            "time": "2018-04-25T15:33:34+00:00"
        },
        {
            "name": "zendframework/zend-i18n",
            "version": "2.9.0",
            "source": {
                "type": "git",
                "url": "https://github.com/zendframework/zend-i18n.git",
                "reference": "6d69af5a04e1a4de7250043cb1322f077a0cdb7f"
            },
            "dist": {
                "type": "zip",
                "url": "https://api.github.com/repos/zendframework/zend-i18n/zipball/6d69af5a04e1a4de7250043cb1322f077a0cdb7f",
                "reference": "6d69af5a04e1a4de7250043cb1322f077a0cdb7f",
                "shasum": ""
            },
            "require": {
                "php": "^5.6 || ^7.0",
                "zendframework/zend-stdlib": "^2.7 || ^3.0"
            },
            "require-dev": {
                "phpunit/phpunit": "^5.7.27 || ^6.5.8 || ^7.1.2",
                "zendframework/zend-cache": "^2.6.1",
                "zendframework/zend-coding-standard": "~1.0.0",
                "zendframework/zend-config": "^2.6",
                "zendframework/zend-eventmanager": "^2.6.2 || ^3.0",
                "zendframework/zend-filter": "^2.6.1",
                "zendframework/zend-servicemanager": "^2.7.5 || ^3.0.3",
                "zendframework/zend-validator": "^2.6",
                "zendframework/zend-view": "^2.6.3"
            },
            "suggest": {
                "ext-intl": "Required for most features of Zend\\I18n; included in default builds of PHP",
                "zendframework/zend-cache": "Zend\\Cache component",
                "zendframework/zend-config": "Zend\\Config component",
                "zendframework/zend-eventmanager": "You should install this package to use the events in the translator",
                "zendframework/zend-filter": "You should install this package to use the provided filters",
                "zendframework/zend-i18n-resources": "Translation resources",
                "zendframework/zend-servicemanager": "Zend\\ServiceManager component",
                "zendframework/zend-validator": "You should install this package to use the provided validators",
                "zendframework/zend-view": "You should install this package to use the provided view helpers"
            },
            "type": "library",
            "extra": {
                "branch-alias": {
                    "dev-master": "2.9.x-dev",
                    "dev-develop": "2.10.x-dev"
                },
                "zf": {
                    "component": "Zend\\I18n",
                    "config-provider": "Zend\\I18n\\ConfigProvider"
                }
            },
            "autoload": {
                "psr-4": {
                    "Zend\\I18n\\": "src/"
                }
            },
            "notification-url": "https://packagist.org/downloads/",
            "license": [
                "BSD-3-Clause"
            ],
            "description": "Provide translations for your application, and filter and validate internationalized values",
            "keywords": [
                "ZendFramework",
                "i18n",
                "zf"
            ],
            "time": "2018-05-16T16:39:13+00:00"
        },
        {
            "name": "zendframework/zend-json",
            "version": "3.1.0",
            "source": {
                "type": "git",
                "url": "https://github.com/zendframework/zend-json.git",
                "reference": "4dd940e8e6f32f1d36ea6b0677ea57c540c7c19c"
            },
            "dist": {
                "type": "zip",
                "url": "https://api.github.com/repos/zendframework/zend-json/zipball/4dd940e8e6f32f1d36ea6b0677ea57c540c7c19c",
                "reference": "4dd940e8e6f32f1d36ea6b0677ea57c540c7c19c",
                "shasum": ""
            },
            "require": {
                "php": "^5.6 || ^7.0"
            },
            "require-dev": {
                "phpunit/phpunit": "^5.7.23 || ^6.4.3",
                "zendframework/zend-coding-standard": "~1.0.0",
                "zendframework/zend-stdlib": "^2.7.7 || ^3.1"
            },
            "suggest": {
                "zendframework/zend-json-server": "For implementing JSON-RPC servers",
                "zendframework/zend-xml2json": "For converting XML documents to JSON"
            },
            "type": "library",
            "extra": {
                "branch-alias": {
                    "dev-master": "3.1.x-dev",
                    "dev-develop": "3.2.x-dev"
                }
            },
            "autoload": {
                "psr-4": {
                    "Zend\\Json\\": "src/"
                }
            },
            "notification-url": "https://packagist.org/downloads/",
            "license": [
                "BSD-3-Clause"
            ],
            "description": "provides convenience methods for serializing native PHP to JSON and decoding JSON to native PHP",
            "keywords": [
                "ZendFramework",
                "json",
                "zf"
            ],
            "time": "2018-01-04T17:51:34+00:00"
        },
        {
            "name": "zendframework/zend-serializer",
            "version": "2.9.0",
            "source": {
                "type": "git",
                "url": "https://github.com/zendframework/zend-serializer.git",
                "reference": "0172690db48d8935edaf625c4cba38b79719892c"
            },
            "dist": {
                "type": "zip",
                "url": "https://api.github.com/repos/zendframework/zend-serializer/zipball/0172690db48d8935edaf625c4cba38b79719892c",
                "reference": "0172690db48d8935edaf625c4cba38b79719892c",
                "shasum": ""
            },
            "require": {
                "php": "^5.6 || ^7.0",
                "zendframework/zend-json": "^2.5 || ^3.0",
                "zendframework/zend-stdlib": "^2.7 || ^3.0"
            },
            "require-dev": {
                "phpunit/phpunit": "^5.7.25 || ^6.4.4",
                "zendframework/zend-coding-standard": "~1.0.0",
                "zendframework/zend-math": "^2.6 || ^3.0",
                "zendframework/zend-servicemanager": "^2.7.5 || ^3.0.3"
            },
            "suggest": {
                "zendframework/zend-math": "(^2.6 || ^3.0) To support Python Pickle serialization",
                "zendframework/zend-servicemanager": "(^2.7.5 || ^3.0.3) To support plugin manager support"
            },
            "type": "library",
            "extra": {
                "branch-alias": {
                    "dev-master": "2.9.x-dev",
                    "dev-develop": "2.10.x-dev"
                },
                "zf": {
                    "component": "Zend\\Serializer",
                    "config-provider": "Zend\\Serializer\\ConfigProvider"
                }
            },
            "autoload": {
                "psr-4": {
                    "Zend\\Serializer\\": "src/"
                }
            },
            "notification-url": "https://packagist.org/downloads/",
            "license": [
                "BSD-3-Clause"
            ],
            "description": "provides an adapter based interface to simply generate storable representation of PHP types by different facilities, and recover",
            "keywords": [
                "ZendFramework",
                "serializer",
                "zf"
            ],
            "time": "2018-05-14T18:45:18+00:00"
        },
        {
            "name": "zendframework/zend-servicemanager",
            "version": "3.4.0",
            "source": {
                "type": "git",
                "url": "https://github.com/zendframework/zend-servicemanager.git",
                "reference": "a1ed6140d0d3ee803fec96582593ed024950067b"
            },
            "dist": {
                "type": "zip",
                "url": "https://api.github.com/repos/zendframework/zend-servicemanager/zipball/a1ed6140d0d3ee803fec96582593ed024950067b",
                "reference": "a1ed6140d0d3ee803fec96582593ed024950067b",
                "shasum": ""
            },
            "require": {
                "container-interop/container-interop": "^1.2",
                "php": "^5.6 || ^7.0",
                "psr/container": "^1.0",
                "zendframework/zend-stdlib": "^3.2.1"
            },
            "provide": {
                "container-interop/container-interop-implementation": "^1.2",
                "psr/container-implementation": "^1.0"
            },
            "require-dev": {
                "mikey179/vfsstream": "^1.6.5",
                "ocramius/proxy-manager": "^1.0 || ^2.0",
                "phpbench/phpbench": "^0.13.0",
                "phpunit/phpunit": "^5.7.25 || ^6.4.4",
                "zendframework/zend-coding-standard": "~1.0.0"
            },
            "suggest": {
                "ocramius/proxy-manager": "ProxyManager 1.* to handle lazy initialization of services",
                "zendframework/zend-stdlib": "zend-stdlib ^2.5 if you wish to use the MergeReplaceKey or MergeRemoveKey features in Config instances"
            },
            "bin": [
                "bin/generate-deps-for-config-factory",
                "bin/generate-factory-for-class"
            ],
            "type": "library",
            "extra": {
                "branch-alias": {
                    "dev-master": "3.3-dev",
                    "dev-develop": "4.0-dev"
                }
            },
            "autoload": {
                "psr-4": {
                    "Zend\\ServiceManager\\": "src/"
                }
            },
            "notification-url": "https://packagist.org/downloads/",
            "license": [
                "BSD-3-Clause"
            ],
            "description": "Factory-Driven Dependency Injection Container",
            "keywords": [
                "PSR-11",
                "ZendFramework",
                "dependency-injection",
                "di",
                "dic",
                "service-manager",
                "servicemanager",
                "zf"
            ],
            "time": "2018-12-22T06:05:09+00:00"
        },
        {
            "name": "zendframework/zend-stdlib",
            "version": "3.2.1",
            "source": {
                "type": "git",
                "url": "https://github.com/zendframework/zend-stdlib.git",
                "reference": "66536006722aff9e62d1b331025089b7ec71c065"
            },
            "dist": {
                "type": "zip",
                "url": "https://api.github.com/repos/zendframework/zend-stdlib/zipball/66536006722aff9e62d1b331025089b7ec71c065",
                "reference": "66536006722aff9e62d1b331025089b7ec71c065",
                "shasum": ""
            },
            "require": {
                "php": "^5.6 || ^7.0"
            },
            "require-dev": {
                "phpbench/phpbench": "^0.13",
                "phpunit/phpunit": "^5.7.27 || ^6.5.8 || ^7.1.2",
                "zendframework/zend-coding-standard": "~1.0.0"
            },
            "type": "library",
            "extra": {
                "branch-alias": {
                    "dev-master": "3.2.x-dev",
                    "dev-develop": "3.3.x-dev"
                }
            },
            "autoload": {
                "psr-4": {
                    "Zend\\Stdlib\\": "src/"
                }
            },
            "notification-url": "https://packagist.org/downloads/",
            "license": [
                "BSD-3-Clause"
            ],
            "description": "SPL extensions, array utilities, error handlers, and more",
            "keywords": [
                "ZendFramework",
                "stdlib",
                "zf"
            ],
            "time": "2018-08-28T21:34:05+00:00"
        }
    ],
    "packages-dev": [
        {
            "name": "atoum/atoum",
            "version": "3.3.0",
            "source": {
                "type": "git",
                "url": "https://github.com/atoum/atoum.git",
                "reference": "c5279d0ecd4e2d53af6b38815db2cafee8fc46b6"
            },
            "dist": {
                "type": "zip",
                "url": "https://api.github.com/repos/atoum/atoum/zipball/c5279d0ecd4e2d53af6b38815db2cafee8fc46b6",
                "reference": "c5279d0ecd4e2d53af6b38815db2cafee8fc46b6",
                "shasum": ""
            },
            "require": {
                "ext-hash": "*",
                "ext-json": "*",
                "ext-tokenizer": "*",
                "ext-xml": "*",
                "php": "^5.6.0 || ^7.0.0 <7.4.0"
            },
            "replace": {
                "mageekguy/atoum": "*"
            },
            "require-dev": {
                "friendsofphp/php-cs-fixer": "^2"
            },
            "suggest": {
                "atoum/stubs": "Provides IDE support (like autocompletion) for atoum",
                "ext-mbstring": "Provides support for UTF-8 strings",
                "ext-xdebug": "Provides code coverage report (>= 2.3)"
            },
            "bin": [
                "bin/atoum"
            ],
            "type": "library",
            "extra": {
                "branch-alias": {
                    "dev-master": "3.x-dev"
                }
            },
            "autoload": {
                "classmap": [
                    "classes/"
                ]
            },
            "notification-url": "https://packagist.org/downloads/",
            "license": [
                "BSD-3-Clause"
            ],
            "authors": [
                {
                    "name": "Frédéric Hardy",
                    "email": "frederic.hardy@atoum.org",
                    "homepage": "http://blog.mageekbox.net"
                },
                {
                    "name": "François Dussert",
                    "email": "francois.dussert@atoum.org"
                },
                {
                    "name": "Gérald Croes",
                    "email": "gerald.croes@atoum.org"
                },
                {
                    "name": "Julien Bianchi",
                    "email": "julien.bianchi@atoum.org"
                },
                {
                    "name": "Ludovic Fleury",
                    "email": "ludovic.fleury@atoum.org"
                }
            ],
            "description": "Simple modern and intuitive unit testing framework for PHP 5.3+",
            "homepage": "http://www.atoum.org",
            "keywords": [
                "TDD",
                "atoum",
                "test",
                "unit testing"
            ],
            "time": "2018-03-15T22:46:39+00:00"
        },
        {
            "name": "atoum/telemetry-extension",
            "version": "1.0.0",
            "source": {
                "type": "git",
                "url": "https://github.com/atoum/telemetry-extension.git",
                "reference": "d804a1becc2f91f4b8b731fa559949733ce7eb76"
            },
            "dist": {
                "type": "zip",
                "url": "https://api.github.com/repos/atoum/telemetry-extension/zipball/d804a1becc2f91f4b8b731fa559949733ce7eb76",
                "reference": "d804a1becc2f91f4b8b731fa559949733ce7eb76",
                "shasum": ""
            },
            "require": {
                "atoum/atoum": "^2.9 || ^3.0",
                "php": ">=5.4.0"
            },
            "conflict": {
                "atoum/reports-extension": "<3.0.0"
            },
            "require-dev": {
                "friendsofphp/php-cs-fixer": "^2"
            },
            "type": "library",
            "extra": {
                "branch-alias": {
                    "dev-master": "1.x-dev"
                }
            },
            "autoload": {
                "psr-4": {
                    "mageekguy\\atoum\\telemetry\\": "classes"
                },
                "files": [
                    "configuration.php"
                ]
            },
            "notification-url": "https://packagist.org/downloads/",
            "license": [
                "BSD"
            ],
            "authors": [
                {
                    "name": "jubianchi",
                    "email": "contact@jubianchi.fr"
                }
            ],
            "description": "atoum telemetry reports extension",
            "homepage": "http://www.atoum.org",
            "keywords": [
                "TDD",
                "atoum",
                "atoum-extension",
                "reports",
                "telemetry",
                "test",
                "unit testing"
            ],
            "time": "2017-10-02T22:09:26+00:00"
        },
        {
            "name": "composer/ca-bundle",
            "version": "1.1.4",
            "source": {
                "type": "git",
                "url": "https://github.com/composer/ca-bundle.git",
                "reference": "558f321c52faeb4828c03e7dc0cfe39a09e09a2d"
            },
            "dist": {
                "type": "zip",
                "url": "https://api.github.com/repos/composer/ca-bundle/zipball/558f321c52faeb4828c03e7dc0cfe39a09e09a2d",
                "reference": "558f321c52faeb4828c03e7dc0cfe39a09e09a2d",
                "shasum": ""
            },
            "require": {
                "ext-openssl": "*",
                "ext-pcre": "*",
                "php": "^5.3.2 || ^7.0"
            },
            "require-dev": {
                "phpunit/phpunit": "^4.8.35 || ^5.7 || ^6.5",
                "psr/log": "^1.0",
                "symfony/process": "^2.5 || ^3.0 || ^4.0"
            },
            "type": "library",
            "extra": {
                "branch-alias": {
                    "dev-master": "1.x-dev"
                }
            },
            "autoload": {
                "psr-4": {
                    "Composer\\CaBundle\\": "src"
                }
            },
            "notification-url": "https://packagist.org/downloads/",
            "license": [
                "MIT"
            ],
            "authors": [
                {
                    "name": "Jordi Boggiano",
                    "email": "j.boggiano@seld.be",
                    "homepage": "http://seld.be"
                }
            ],
            "description": "Lets you find a path to the system CA bundle, and includes a fallback to the Mozilla CA bundle.",
            "keywords": [
                "cabundle",
                "cacert",
                "certificate",
                "ssl",
                "tls"
            ],
            "time": "2019-01-28T09:30:10+00:00"
        },
        {
            "name": "consolidation/annotated-command",
            "version": "2.11.2",
            "source": {
                "type": "git",
                "url": "https://github.com/consolidation/annotated-command.git",
                "reference": "004af26391cd7d1cd04b0ac736dc1324d1b4f572"
            },
            "dist": {
                "type": "zip",
                "url": "https://api.github.com/repos/consolidation/annotated-command/zipball/004af26391cd7d1cd04b0ac736dc1324d1b4f572",
                "reference": "004af26391cd7d1cd04b0ac736dc1324d1b4f572",
                "shasum": ""
            },
            "require": {
                "consolidation/output-formatters": "^3.4",
                "php": ">=5.4.5",
                "psr/log": "^1",
                "symfony/console": "^2.8|^3|^4",
                "symfony/event-dispatcher": "^2.5|^3|^4",
                "symfony/finder": "^2.5|^3|^4"
            },
            "require-dev": {
                "g1a/composer-test-scenarios": "^3",
                "php-coveralls/php-coveralls": "^1",
                "phpunit/phpunit": "^6",
                "squizlabs/php_codesniffer": "^2.7"
            },
            "type": "library",
            "extra": {
                "scenarios": {
                    "symfony4": {
                        "require": {
                            "symfony/console": "^4.0"
                        },
                        "config": {
                            "platform": {
                                "php": "7.1.3"
                            }
                        }
                    },
                    "symfony2": {
                        "require": {
                            "symfony/console": "^2.8"
                        },
                        "require-dev": {
                            "phpunit/phpunit": "^4.8.36"
                        },
                        "remove": [
                            "php-coveralls/php-coveralls"
                        ],
                        "config": {
                            "platform": {
                                "php": "5.4.8"
                            }
                        },
                        "scenario-options": {
                            "create-lockfile": "false"
                        }
                    },
                    "phpunit4": {
                        "require-dev": {
                            "phpunit/phpunit": "^4.8.36"
                        },
                        "remove": [
                            "php-coveralls/php-coveralls"
                        ],
                        "config": {
                            "platform": {
                                "php": "5.4.8"
                            }
                        }
                    }
                },
                "branch-alias": {
                    "dev-master": "2.x-dev"
                }
            },
            "autoload": {
                "psr-4": {
                    "Consolidation\\AnnotatedCommand\\": "src"
                }
            },
            "notification-url": "https://packagist.org/downloads/",
            "license": [
                "MIT"
            ],
            "authors": [
                {
                    "name": "Greg Anderson",
                    "email": "greg.1.anderson@greenknowe.org"
                }
            ],
            "description": "Initialize Symfony Console commands from annotated command class methods.",
            "time": "2019-02-02T02:29:53+00:00"
        },
        {
            "name": "consolidation/config",
            "version": "1.2.0",
            "source": {
                "type": "git",
                "url": "https://github.com/consolidation/config.git",
                "reference": "11ab7ecd19131ce084390171b9c070eedecf7dab"
            },
            "dist": {
                "type": "zip",
                "url": "https://api.github.com/repos/consolidation/config/zipball/11ab7ecd19131ce084390171b9c070eedecf7dab",
                "reference": "11ab7ecd19131ce084390171b9c070eedecf7dab",
                "shasum": ""
            },
            "require": {
                "dflydev/dot-access-data": "^1.1.0",
                "grasmash/expander": "^1",
                "php": ">=5.4.0"
            },
            "require-dev": {
                "g1a/composer-test-scenarios": "^3",
                "php-coveralls/php-coveralls": "^1",
                "phpunit/phpunit": "^5",
                "squizlabs/php_codesniffer": "2.*",
                "symfony/console": "^2.5|^3|^4",
                "symfony/yaml": "^2.8.11|^3|^4"
            },
            "suggest": {
                "symfony/yaml": "Required to use Consolidation\\Config\\Loader\\YamlConfigLoader"
            },
            "type": "library",
            "extra": {
                "scenarios": {
                    "symfony4": {
                        "require-dev": {
                            "symfony/console": "^4.0"
                        },
                        "config": {
                            "platform": {
                                "php": "7.1.3"
                            }
                        }
                    },
                    "symfony2": {
                        "require-dev": {
                            "symfony/console": "^2.8",
                            "symfony/event-dispatcher": "^2.8",
                            "phpunit/phpunit": "^4.8.36"
                        },
                        "remove": [
                            "php-coveralls/php-coveralls"
                        ],
                        "config": {
                            "platform": {
                                "php": "5.4.8"
                            }
                        }
                    }
                },
                "branch-alias": {
                    "dev-master": "1.x-dev"
                }
            },
            "autoload": {
                "psr-4": {
                    "Consolidation\\Config\\": "src"
                }
            },
            "notification-url": "https://packagist.org/downloads/",
            "license": [
                "MIT"
            ],
            "authors": [
                {
                    "name": "Greg Anderson",
                    "email": "greg.1.anderson@greenknowe.org"
                }
            ],
            "description": "Provide configuration services for a commandline tool.",
            "time": "2019-02-16T01:18:47+00:00"
        },
        {
            "name": "consolidation/log",
            "version": "1.1.1",
            "source": {
                "type": "git",
                "url": "https://github.com/consolidation/log.git",
                "reference": "b2e887325ee90abc96b0a8b7b474cd9e7c896e3a"
            },
            "dist": {
                "type": "zip",
                "url": "https://api.github.com/repos/consolidation/log/zipball/b2e887325ee90abc96b0a8b7b474cd9e7c896e3a",
                "reference": "b2e887325ee90abc96b0a8b7b474cd9e7c896e3a",
                "shasum": ""
            },
            "require": {
                "php": ">=5.4.5",
                "psr/log": "^1.0",
                "symfony/console": "^2.8|^3|^4"
            },
            "require-dev": {
                "g1a/composer-test-scenarios": "^3",
                "php-coveralls/php-coveralls": "^1",
                "phpunit/phpunit": "^6",
                "squizlabs/php_codesniffer": "^2"
            },
            "type": "library",
            "extra": {
                "scenarios": {
                    "symfony4": {
                        "require": {
                            "symfony/console": "^4.0"
                        },
                        "config": {
                            "platform": {
                                "php": "7.1.3"
                            }
                        }
                    },
                    "symfony2": {
                        "require": {
                            "symfony/console": "^2.8"
                        },
                        "require-dev": {
                            "phpunit/phpunit": "^4.8.36"
                        },
                        "remove": [
                            "php-coveralls/php-coveralls"
                        ],
                        "config": {
                            "platform": {
                                "php": "5.4.8"
                            }
                        }
                    },
                    "phpunit4": {
                        "require-dev": {
                            "phpunit/phpunit": "^4.8.36"
                        },
                        "remove": [
                            "php-coveralls/php-coveralls"
                        ],
                        "config": {
                            "platform": {
                                "php": "5.4.8"
                            }
                        }
                    }
                },
                "branch-alias": {
                    "dev-master": "1.x-dev"
                }
            },
            "autoload": {
                "psr-4": {
                    "Consolidation\\Log\\": "src"
                }
            },
            "notification-url": "https://packagist.org/downloads/",
            "license": [
                "MIT"
            ],
            "authors": [
                {
                    "name": "Greg Anderson",
                    "email": "greg.1.anderson@greenknowe.org"
                }
            ],
            "description": "Improved Psr-3 / Psr\\Log logger based on Symfony Console components.",
            "time": "2019-01-01T17:30:51+00:00"
        },
        {
            "name": "consolidation/output-formatters",
            "version": "3.4.0",
            "source": {
                "type": "git",
                "url": "https://github.com/consolidation/output-formatters.git",
                "reference": "a942680232094c4a5b21c0b7e54c20cce623ae19"
            },
            "dist": {
                "type": "zip",
                "url": "https://api.github.com/repos/consolidation/output-formatters/zipball/a942680232094c4a5b21c0b7e54c20cce623ae19",
                "reference": "a942680232094c4a5b21c0b7e54c20cce623ae19",
                "shasum": ""
            },
            "require": {
                "dflydev/dot-access-data": "^1.1.0",
                "php": ">=5.4.0",
                "symfony/console": "^2.8|^3|^4",
                "symfony/finder": "^2.5|^3|^4"
            },
            "require-dev": {
                "g1a/composer-test-scenarios": "^2",
                "phpunit/phpunit": "^5.7.27",
                "satooshi/php-coveralls": "^2",
                "squizlabs/php_codesniffer": "^2.7",
                "symfony/console": "3.2.3",
                "symfony/var-dumper": "^2.8|^3|^4",
                "victorjonsson/markdowndocs": "^1.3"
            },
            "suggest": {
                "symfony/var-dumper": "For using the var_dump formatter"
            },
            "type": "library",
            "extra": {
                "branch-alias": {
                    "dev-master": "3.x-dev"
                }
            },
            "autoload": {
                "psr-4": {
                    "Consolidation\\OutputFormatters\\": "src"
                }
            },
            "notification-url": "https://packagist.org/downloads/",
            "license": [
                "MIT"
            ],
            "authors": [
                {
                    "name": "Greg Anderson",
                    "email": "greg.1.anderson@greenknowe.org"
                }
            ],
            "description": "Format text by applying transformations provided by plug-in formatters.",
            "time": "2018-10-19T22:35:38+00:00"
        },
        {
            "name": "consolidation/robo",
            "version": "1.4.6",
            "source": {
                "type": "git",
                "url": "https://github.com/consolidation/Robo.git",
                "reference": "d4805a1abbc730e9a6d64ede2eba56f91a2b4eb3"
            },
            "dist": {
                "type": "zip",
                "url": "https://api.github.com/repos/consolidation/Robo/zipball/d4805a1abbc730e9a6d64ede2eba56f91a2b4eb3",
                "reference": "d4805a1abbc730e9a6d64ede2eba56f91a2b4eb3",
                "shasum": ""
            },
            "require": {
                "consolidation/annotated-command": "^2.10.2",
                "consolidation/config": "^1.0.10",
                "consolidation/log": "~1",
                "consolidation/output-formatters": "^3.1.13",
                "consolidation/self-update": "^1",
                "grasmash/yaml-expander": "^1.3",
                "league/container": "^2.2",
                "php": ">=5.5.0",
                "symfony/console": "^2.8|^3|^4",
                "symfony/event-dispatcher": "^2.5|^3|^4",
                "symfony/filesystem": "^2.5|^3|^4",
                "symfony/finder": "^2.5|^3|^4",
                "symfony/process": "^2.5|^3|^4"
            },
            "replace": {
                "codegyre/robo": "< 1.0"
            },
            "require-dev": {
                "codeception/aspect-mock": "^1|^2.1.1",
                "codeception/base": "^2.3.7",
                "codeception/verify": "^0.3.2",
                "g1a/composer-test-scenarios": "^3",
                "goaop/framework": "~2.1.2",
                "goaop/parser-reflection": "^1.1.0",
                "natxet/cssmin": "3.0.4",
                "nikic/php-parser": "^3.1.5",
                "patchwork/jsqueeze": "~2",
                "pear/archive_tar": "^1.4.4",
                "php-coveralls/php-coveralls": "^1",
                "phpunit/php-code-coverage": "~2|~4",
                "squizlabs/php_codesniffer": "^2.8"
            },
            "suggest": {
                "henrikbjorn/lurker": "For monitoring filesystem changes in taskWatch",
                "natxet/CssMin": "For minifying CSS files in taskMinify",
                "patchwork/jsqueeze": "For minifying JS files in taskMinify",
                "pear/archive_tar": "Allows tar archives to be created and extracted in taskPack and taskExtract, respectively."
            },
            "bin": [
                "robo"
            ],
            "type": "library",
            "extra": {
                "scenarios": {
                    "symfony4": {
                        "require": {
                            "symfony/console": "^4"
                        },
                        "config": {
                            "platform": {
                                "php": "7.1.3"
                            }
                        }
                    },
                    "symfony2": {
                        "require": {
                            "symfony/console": "^2.8"
                        },
                        "remove": [
                            "goaop/framework"
                        ],
                        "config": {
                            "platform": {
                                "php": "5.5.9"
                            }
                        },
                        "scenario-options": {
                            "create-lockfile": "false"
                        }
                    }
                },
                "branch-alias": {
                    "dev-master": "2.x-dev"
                }
            },
            "autoload": {
                "psr-4": {
                    "Robo\\": "src"
                }
            },
            "notification-url": "https://packagist.org/downloads/",
            "license": [
                "MIT"
            ],
            "authors": [
                {
                    "name": "Davert",
                    "email": "davert.php@resend.cc"
                }
            ],
            "description": "Modern task runner",
            "time": "2019-02-17T05:32:27+00:00"
        },
        {
            "name": "consolidation/self-update",
            "version": "1.1.5",
            "source": {
                "type": "git",
                "url": "https://github.com/consolidation/self-update.git",
                "reference": "a1c273b14ce334789825a09d06d4c87c0a02ad54"
            },
            "dist": {
                "type": "zip",
                "url": "https://api.github.com/repos/consolidation/self-update/zipball/a1c273b14ce334789825a09d06d4c87c0a02ad54",
                "reference": "a1c273b14ce334789825a09d06d4c87c0a02ad54",
                "shasum": ""
            },
            "require": {
                "php": ">=5.5.0",
                "symfony/console": "^2.8|^3|^4",
                "symfony/filesystem": "^2.5|^3|^4"
            },
            "bin": [
                "scripts/release"
            ],
            "type": "library",
            "extra": {
                "branch-alias": {
                    "dev-master": "1.x-dev"
                }
            },
            "autoload": {
                "psr-4": {
                    "SelfUpdate\\": "src"
                }
            },
            "notification-url": "https://packagist.org/downloads/",
            "license": [
                "MIT"
            ],
            "authors": [
                {
                    "name": "Greg Anderson",
                    "email": "greg.1.anderson@greenknowe.org"
                },
                {
                    "name": "Alexander Menk",
                    "email": "menk@mestrona.net"
                }
            ],
            "description": "Provides a self:update command for Symfony Console applications.",
            "time": "2018-10-28T01:52:03+00:00"
        },
        {
            "name": "dflydev/dot-access-data",
            "version": "v1.1.0",
            "source": {
                "type": "git",
                "url": "https://github.com/dflydev/dflydev-dot-access-data.git",
                "reference": "3fbd874921ab2c041e899d044585a2ab9795df8a"
            },
            "dist": {
                "type": "zip",
                "url": "https://api.github.com/repos/dflydev/dflydev-dot-access-data/zipball/3fbd874921ab2c041e899d044585a2ab9795df8a",
                "reference": "3fbd874921ab2c041e899d044585a2ab9795df8a",
                "shasum": ""
            },
            "require": {
                "php": ">=5.3.2"
            },
            "type": "library",
            "extra": {
                "branch-alias": {
                    "dev-master": "1.0-dev"
                }
            },
            "autoload": {
                "psr-0": {
                    "Dflydev\\DotAccessData": "src"
                }
            },
            "notification-url": "https://packagist.org/downloads/",
            "license": [
                "MIT"
            ],
            "authors": [
                {
                    "name": "Dragonfly Development Inc.",
                    "email": "info@dflydev.com",
                    "homepage": "http://dflydev.com"
                },
                {
                    "name": "Beau Simensen",
                    "email": "beau@dflydev.com",
                    "homepage": "http://beausimensen.com"
                },
                {
                    "name": "Carlos Frutos",
                    "email": "carlos@kiwing.it",
                    "homepage": "https://github.com/cfrutos"
                }
            ],
            "description": "Given a deep data structure, access data by dot notation.",
            "homepage": "https://github.com/dflydev/dflydev-dot-access-data",
            "keywords": [
                "access",
                "data",
                "dot",
                "notation"
            ],
            "time": "2017-01-20T21:14:22+00:00"
        },
        {
            "name": "fzaninotto/faker",
            "version": "v1.8.0",
            "source": {
                "type": "git",
                "url": "https://github.com/fzaninotto/Faker.git",
                "reference": "f72816b43e74063c8b10357394b6bba8cb1c10de"
            },
            "dist": {
                "type": "zip",
                "url": "https://api.github.com/repos/fzaninotto/Faker/zipball/f72816b43e74063c8b10357394b6bba8cb1c10de",
                "reference": "f72816b43e74063c8b10357394b6bba8cb1c10de",
                "shasum": ""
            },
            "require": {
                "php": "^5.3.3 || ^7.0"
            },
            "require-dev": {
                "ext-intl": "*",
                "phpunit/phpunit": "^4.8.35 || ^5.7",
                "squizlabs/php_codesniffer": "^1.5"
            },
            "type": "library",
            "extra": {
                "branch-alias": {
                    "dev-master": "1.8-dev"
                }
            },
            "autoload": {
                "psr-4": {
                    "Faker\\": "src/Faker/"
                }
            },
            "notification-url": "https://packagist.org/downloads/",
            "license": [
                "MIT"
            ],
            "authors": [
                {
                    "name": "François Zaninotto"
                }
            ],
            "description": "Faker is a PHP library that generates fake data for you.",
            "keywords": [
                "data",
                "faker",
                "fixtures"
            ],
            "time": "2018-07-12T10:23:15+00:00"
        },
        {
            "name": "glpi-project/coding-standard",
            "version": "0.7.1",
            "source": {
                "type": "git",
                "url": "https://github.com/glpi-project/coding-standard.git",
                "reference": "1cef37d764aecf8fd7d5d167db25da97e289cb03"
            },
            "dist": {
                "type": "zip",
                "url": "https://api.github.com/repos/glpi-project/coding-standard/zipball/1cef37d764aecf8fd7d5d167db25da97e289cb03",
                "reference": "1cef37d764aecf8fd7d5d167db25da97e289cb03",
                "shasum": ""
            },
            "require": {
                "squizlabs/php_codesniffer": "^3.3"
            },
            "type": "library",
            "notification-url": "https://packagist.org/downloads/",
            "license": [
                "GPL-2.0-or-later"
            ],
            "authors": [
                {
                    "name": "Teclib'",
                    "email": "glpi@teclib.com",
                    "homepage": "https://teclib.com"
                }
            ],
            "description": "GLPI PHP CodeSniffer Coding Standard",
            "keywords": [
                "codesniffer",
                "glpi",
                "phpcs"
            ],
            "time": "2018-06-07T08:45:05+00:00"
        },
        {
            "name": "grasmash/expander",
            "version": "1.0.0",
            "source": {
                "type": "git",
                "url": "https://github.com/grasmash/expander.git",
                "reference": "95d6037344a4be1dd5f8e0b0b2571a28c397578f"
            },
            "dist": {
                "type": "zip",
                "url": "https://api.github.com/repos/grasmash/expander/zipball/95d6037344a4be1dd5f8e0b0b2571a28c397578f",
                "reference": "95d6037344a4be1dd5f8e0b0b2571a28c397578f",
                "shasum": ""
            },
            "require": {
                "dflydev/dot-access-data": "^1.1.0",
                "php": ">=5.4"
            },
            "require-dev": {
                "greg-1-anderson/composer-test-scenarios": "^1",
                "phpunit/phpunit": "^4|^5.5.4",
                "satooshi/php-coveralls": "^1.0.2|dev-master",
                "squizlabs/php_codesniffer": "^2.7"
            },
            "type": "library",
            "extra": {
                "branch-alias": {
                    "dev-master": "1.x-dev"
                }
            },
            "autoload": {
                "psr-4": {
                    "Grasmash\\Expander\\": "src/"
                }
            },
            "notification-url": "https://packagist.org/downloads/",
            "license": [
                "MIT"
            ],
            "authors": [
                {
                    "name": "Matthew Grasmick"
                }
            ],
            "description": "Expands internal property references in PHP arrays file.",
            "time": "2017-12-21T22:14:55+00:00"
        },
        {
            "name": "grasmash/yaml-expander",
            "version": "1.4.0",
            "source": {
                "type": "git",
                "url": "https://github.com/grasmash/yaml-expander.git",
                "reference": "3f0f6001ae707a24f4d9733958d77d92bf9693b1"
            },
            "dist": {
                "type": "zip",
                "url": "https://api.github.com/repos/grasmash/yaml-expander/zipball/3f0f6001ae707a24f4d9733958d77d92bf9693b1",
                "reference": "3f0f6001ae707a24f4d9733958d77d92bf9693b1",
                "shasum": ""
            },
            "require": {
                "dflydev/dot-access-data": "^1.1.0",
                "php": ">=5.4",
                "symfony/yaml": "^2.8.11|^3|^4"
            },
            "require-dev": {
                "greg-1-anderson/composer-test-scenarios": "^1",
                "phpunit/phpunit": "^4.8|^5.5.4",
                "satooshi/php-coveralls": "^1.0.2|dev-master",
                "squizlabs/php_codesniffer": "^2.7"
            },
            "type": "library",
            "extra": {
                "branch-alias": {
                    "dev-master": "1.x-dev"
                }
            },
            "autoload": {
                "psr-4": {
                    "Grasmash\\YamlExpander\\": "src/"
                }
            },
            "notification-url": "https://packagist.org/downloads/",
            "license": [
                "MIT"
            ],
            "authors": [
                {
                    "name": "Matthew Grasmick"
                }
            ],
            "description": "Expands internal property references in a yaml file.",
            "time": "2017-12-16T16:06:03+00:00"
        },
        {
            "name": "guzzlehttp/guzzle",
            "version": "6.3.3",
            "source": {
                "type": "git",
                "url": "https://github.com/guzzle/guzzle.git",
                "reference": "407b0cb880ace85c9b63c5f9551db498cb2d50ba"
            },
            "dist": {
                "type": "zip",
                "url": "https://api.github.com/repos/guzzle/guzzle/zipball/407b0cb880ace85c9b63c5f9551db498cb2d50ba",
                "reference": "407b0cb880ace85c9b63c5f9551db498cb2d50ba",
                "shasum": ""
            },
            "require": {
                "guzzlehttp/promises": "^1.0",
                "guzzlehttp/psr7": "^1.4",
                "php": ">=5.5"
            },
            "require-dev": {
                "ext-curl": "*",
                "phpunit/phpunit": "^4.8.35 || ^5.7 || ^6.4 || ^7.0",
                "psr/log": "^1.0"
            },
            "suggest": {
                "psr/log": "Required for using the Log middleware"
            },
            "type": "library",
            "extra": {
                "branch-alias": {
                    "dev-master": "6.3-dev"
                }
            },
            "autoload": {
                "files": [
                    "src/functions_include.php"
                ],
                "psr-4": {
                    "GuzzleHttp\\": "src/"
                }
            },
            "notification-url": "https://packagist.org/downloads/",
            "license": [
                "MIT"
            ],
            "authors": [
                {
                    "name": "Michael Dowling",
                    "email": "mtdowling@gmail.com",
                    "homepage": "https://github.com/mtdowling"
                }
            ],
            "description": "Guzzle is a PHP HTTP client library",
            "homepage": "http://guzzlephp.org/",
            "keywords": [
                "client",
                "curl",
                "framework",
                "http",
                "http client",
                "rest",
                "web service"
            ],
            "time": "2018-04-22T15:46:56+00:00"
        },
        {
            "name": "guzzlehttp/promises",
            "version": "v1.3.1",
            "source": {
                "type": "git",
                "url": "https://github.com/guzzle/promises.git",
                "reference": "a59da6cf61d80060647ff4d3eb2c03a2bc694646"
            },
            "dist": {
                "type": "zip",
                "url": "https://api.github.com/repos/guzzle/promises/zipball/a59da6cf61d80060647ff4d3eb2c03a2bc694646",
                "reference": "a59da6cf61d80060647ff4d3eb2c03a2bc694646",
                "shasum": ""
            },
            "require": {
                "php": ">=5.5.0"
            },
            "require-dev": {
                "phpunit/phpunit": "^4.0"
            },
            "type": "library",
            "extra": {
                "branch-alias": {
                    "dev-master": "1.4-dev"
                }
            },
            "autoload": {
                "psr-4": {
                    "GuzzleHttp\\Promise\\": "src/"
                },
                "files": [
                    "src/functions_include.php"
                ]
            },
            "notification-url": "https://packagist.org/downloads/",
            "license": [
                "MIT"
            ],
            "authors": [
                {
                    "name": "Michael Dowling",
                    "email": "mtdowling@gmail.com",
                    "homepage": "https://github.com/mtdowling"
                }
            ],
            "description": "Guzzle promises library",
            "keywords": [
                "promise"
            ],
            "time": "2016-12-20T10:07:11+00:00"
        },
        {
            "name": "guzzlehttp/psr7",
            "version": "1.5.2",
            "source": {
                "type": "git",
                "url": "https://github.com/guzzle/psr7.git",
                "reference": "9f83dded91781a01c63574e387eaa769be769115"
            },
            "dist": {
                "type": "zip",
                "url": "https://api.github.com/repos/guzzle/psr7/zipball/9f83dded91781a01c63574e387eaa769be769115",
                "reference": "9f83dded91781a01c63574e387eaa769be769115",
                "shasum": ""
            },
            "require": {
                "php": ">=5.4.0",
                "psr/http-message": "~1.0",
                "ralouphie/getallheaders": "^2.0.5"
            },
            "provide": {
                "psr/http-message-implementation": "1.0"
            },
            "require-dev": {
                "phpunit/phpunit": "~4.8.36 || ^5.7.27 || ^6.5.8"
            },
            "type": "library",
            "extra": {
                "branch-alias": {
                    "dev-master": "1.5-dev"
                }
            },
            "autoload": {
                "psr-4": {
                    "GuzzleHttp\\Psr7\\": "src/"
                },
                "files": [
                    "src/functions_include.php"
                ]
            },
            "notification-url": "https://packagist.org/downloads/",
            "license": [
                "MIT"
            ],
            "authors": [
                {
                    "name": "Michael Dowling",
                    "email": "mtdowling@gmail.com",
                    "homepage": "https://github.com/mtdowling"
                },
                {
                    "name": "Tobias Schultze",
                    "homepage": "https://github.com/Tobion"
                }
            ],
            "description": "PSR-7 message implementation that also provides common utility methods",
            "keywords": [
                "http",
                "message",
                "psr-7",
                "request",
                "response",
                "stream",
                "uri",
                "url"
            ],
            "time": "2018-12-04T20:46:45+00:00"
        },
        {
            "name": "jakub-onderka/php-parallel-lint",
            "version": "v1.0.0",
            "source": {
                "type": "git",
                "url": "https://github.com/JakubOnderka/PHP-Parallel-Lint.git",
                "reference": "04fbd3f5fb1c83f08724aa58a23db90bd9086ee8"
            },
            "dist": {
                "type": "zip",
                "url": "https://api.github.com/repos/JakubOnderka/PHP-Parallel-Lint/zipball/04fbd3f5fb1c83f08724aa58a23db90bd9086ee8",
                "reference": "04fbd3f5fb1c83f08724aa58a23db90bd9086ee8",
                "shasum": ""
            },
            "require": {
                "php": ">=5.3.3"
            },
            "require-dev": {
                "jakub-onderka/php-console-highlighter": "~0.3",
                "nette/tester": "~1.3",
                "squizlabs/php_codesniffer": "~2.7"
            },
            "suggest": {
                "jakub-onderka/php-console-highlighter": "Highlight syntax in code snippet"
            },
            "bin": [
                "parallel-lint"
            ],
            "type": "library",
            "autoload": {
                "classmap": [
                    "./"
                ]
            },
            "notification-url": "https://packagist.org/downloads/",
            "license": [
                "BSD-2-Clause"
            ],
            "authors": [
                {
                    "name": "Jakub Onderka",
                    "email": "ahoj@jakubonderka.cz"
                }
            ],
            "description": "This tool check syntax of PHP files about 20x faster than serial check.",
            "homepage": "https://github.com/JakubOnderka/PHP-Parallel-Lint",
            "time": "2018-02-24T15:31:20+00:00"
        },
        {
            "name": "league/container",
            "version": "2.4.1",
            "source": {
                "type": "git",
                "url": "https://github.com/thephpleague/container.git",
                "reference": "43f35abd03a12977a60ffd7095efd6a7808488c0"
            },
            "dist": {
                "type": "zip",
                "url": "https://api.github.com/repos/thephpleague/container/zipball/43f35abd03a12977a60ffd7095efd6a7808488c0",
                "reference": "43f35abd03a12977a60ffd7095efd6a7808488c0",
                "shasum": ""
            },
            "require": {
                "container-interop/container-interop": "^1.2",
                "php": "^5.4.0 || ^7.0"
            },
            "provide": {
                "container-interop/container-interop-implementation": "^1.2",
                "psr/container-implementation": "^1.0"
            },
            "replace": {
                "orno/di": "~2.0"
            },
            "require-dev": {
                "phpunit/phpunit": "4.*"
            },
            "type": "library",
            "extra": {
                "branch-alias": {
                    "dev-2.x": "2.x-dev",
                    "dev-1.x": "1.x-dev"
                }
            },
            "autoload": {
                "psr-4": {
                    "League\\Container\\": "src"
                }
            },
            "notification-url": "https://packagist.org/downloads/",
            "license": [
                "MIT"
            ],
            "authors": [
                {
                    "name": "Phil Bennett",
                    "email": "philipobenito@gmail.com",
                    "homepage": "http://www.philipobenito.com",
                    "role": "Developer"
                }
            ],
            "description": "A fast and intuitive dependency injection container.",
            "homepage": "https://github.com/thephpleague/container",
            "keywords": [
                "container",
                "dependency",
                "di",
                "injection",
                "league",
                "provider",
                "service"
            ],
            "time": "2017-05-10T09:20:27+00:00"
        },
        {
            "name": "mikey179/vfsStream",
            "version": "v1.6.5",
            "source": {
                "type": "git",
                "url": "https://github.com/mikey179/vfsStream.git",
                "reference": "d5fec95f541d4d71c4823bb5e30cf9b9e5b96145"
            },
            "dist": {
                "type": "zip",
                "url": "https://api.github.com/repos/mikey179/vfsStream/zipball/d5fec95f541d4d71c4823bb5e30cf9b9e5b96145",
                "reference": "d5fec95f541d4d71c4823bb5e30cf9b9e5b96145",
                "shasum": ""
            },
            "require": {
                "php": ">=5.3.0"
            },
            "require-dev": {
                "phpunit/phpunit": "~4.5"
            },
            "type": "library",
            "extra": {
                "branch-alias": {
                    "dev-master": "1.6.x-dev"
                }
            },
            "autoload": {
                "psr-0": {
                    "org\\bovigo\\vfs\\": "src/main/php"
                }
            },
            "notification-url": "https://packagist.org/downloads/",
            "license": [
                "BSD-3-Clause"
            ],
            "authors": [
                {
                    "name": "Frank Kleine",
                    "homepage": "http://frankkleine.de/",
                    "role": "Developer"
                }
            ],
            "description": "Virtual file system to mock the real file system in unit tests.",
            "homepage": "http://vfs.bovigo.org/",
            "time": "2017-08-01T08:02:14+00:00"
        },
        {
            "name": "natxet/CssMin",
            "version": "v3.0.6",
            "source": {
                "type": "git",
                "url": "https://github.com/natxet/CssMin.git",
                "reference": "d5d9f4c3e5cedb1ae96a95a21731f8790e38f1dd"
            },
            "dist": {
                "type": "zip",
                "url": "https://api.github.com/repos/natxet/CssMin/zipball/d5d9f4c3e5cedb1ae96a95a21731f8790e38f1dd",
                "reference": "d5d9f4c3e5cedb1ae96a95a21731f8790e38f1dd",
                "shasum": ""
            },
            "require": {
                "php": ">=5.0"
            },
            "type": "library",
            "extra": {
                "branch-alias": {
                    "dev-master": "3.0-dev"
                }
            },
            "autoload": {
                "classmap": [
                    "src/"
                ]
            },
            "notification-url": "https://packagist.org/downloads/",
            "license": [
                "MIT"
            ],
            "authors": [
                {
                    "name": "Joe Scylla",
                    "email": "joe.scylla@gmail.com",
                    "homepage": "https://profiles.google.com/joe.scylla"
                }
            ],
            "description": "Minifying CSS",
            "homepage": "http://code.google.com/p/cssmin/",
            "keywords": [
                "css",
                "minify"
            ],
            "time": "2018-01-09T11:15:01+00:00"
        },
        {
            "name": "patchwork/jsqueeze",
            "version": "v2.0.5",
            "source": {
                "type": "git",
                "url": "https://github.com/tchwork/jsqueeze.git",
                "reference": "693d64850eab2ce6a7c8f7cf547e1ab46e69d542"
            },
            "dist": {
                "type": "zip",
                "url": "https://api.github.com/repos/tchwork/jsqueeze/zipball/693d64850eab2ce6a7c8f7cf547e1ab46e69d542",
                "reference": "693d64850eab2ce6a7c8f7cf547e1ab46e69d542",
                "shasum": ""
            },
            "require": {
                "php": ">=5.3.0"
            },
            "type": "library",
            "extra": {
                "branch-alias": {
                    "dev-master": "2.0-dev"
                }
            },
            "autoload": {
                "psr-4": {
                    "Patchwork\\": "src/"
                }
            },
            "notification-url": "https://packagist.org/downloads/",
            "license": [
                "(Apache-2.0 or GPL-2.0)"
            ],
            "authors": [
                {
                    "name": "Nicolas Grekas",
                    "email": "p@tchwork.com"
                }
            ],
            "description": "Efficient JavaScript minification in PHP",
            "homepage": "https://github.com/tchwork/jsqueeze",
            "keywords": [
                "compression",
                "javascript",
                "minification"
            ],
            "time": "2016-04-19T09:28:22+00:00"
        },
        {
            "name": "ralouphie/getallheaders",
            "version": "2.0.5",
            "source": {
                "type": "git",
                "url": "https://github.com/ralouphie/getallheaders.git",
                "reference": "5601c8a83fbba7ef674a7369456d12f1e0d0eafa"
            },
            "dist": {
                "type": "zip",
                "url": "https://api.github.com/repos/ralouphie/getallheaders/zipball/5601c8a83fbba7ef674a7369456d12f1e0d0eafa",
                "reference": "5601c8a83fbba7ef674a7369456d12f1e0d0eafa",
                "shasum": ""
            },
            "require": {
                "php": ">=5.3"
            },
            "require-dev": {
                "phpunit/phpunit": "~3.7.0",
                "satooshi/php-coveralls": ">=1.0"
            },
            "type": "library",
            "autoload": {
                "files": [
                    "src/getallheaders.php"
                ]
            },
            "notification-url": "https://packagist.org/downloads/",
            "license": [
                "MIT"
            ],
            "authors": [
                {
                    "name": "Ralph Khattar",
                    "email": "ralph.khattar@gmail.com"
                }
            ],
            "description": "A polyfill for getallheaders.",
            "time": "2016-02-11T07:05:27+00:00"
        },
        {
            "name": "sensiolabs/security-checker",
            "version": "v5.0.3",
            "source": {
                "type": "git",
                "url": "https://github.com/sensiolabs/security-checker.git",
                "reference": "46be3f58adac13084497961e10eed9a7fb4d44d1"
            },
            "dist": {
                "type": "zip",
                "url": "https://api.github.com/repos/sensiolabs/security-checker/zipball/46be3f58adac13084497961e10eed9a7fb4d44d1",
                "reference": "46be3f58adac13084497961e10eed9a7fb4d44d1",
                "shasum": ""
            },
            "require": {
                "composer/ca-bundle": "^1.0",
                "php": ">=5.5.9",
                "symfony/console": "~2.7|~3.0|~4.0"
            },
            "bin": [
                "security-checker"
            ],
            "type": "library",
            "extra": {
                "branch-alias": {
                    "dev-master": "5.0-dev"
                }
            },
            "autoload": {
                "psr-4": {
                    "SensioLabs\\Security\\": "SensioLabs/Security"
                }
            },
            "notification-url": "https://packagist.org/downloads/",
            "license": [
                "MIT"
            ],
            "authors": [
                {
                    "name": "Fabien Potencier",
                    "email": "fabien.potencier@gmail.com"
                }
            ],
            "description": "A security checker for your composer.lock",
            "time": "2018-12-19T17:14:59+00:00"
        },
        {
            "name": "squizlabs/php_codesniffer",
            "version": "3.4.0",
            "source": {
                "type": "git",
                "url": "https://github.com/squizlabs/PHP_CodeSniffer.git",
                "reference": "379deb987e26c7cd103a7b387aea178baec96e48"
            },
            "dist": {
                "type": "zip",
                "url": "https://api.github.com/repos/squizlabs/PHP_CodeSniffer/zipball/379deb987e26c7cd103a7b387aea178baec96e48",
                "reference": "379deb987e26c7cd103a7b387aea178baec96e48",
                "shasum": ""
            },
            "require": {
                "ext-simplexml": "*",
                "ext-tokenizer": "*",
                "ext-xmlwriter": "*",
                "php": ">=5.4.0"
            },
            "require-dev": {
                "phpunit/phpunit": "^4.0 || ^5.0 || ^6.0 || ^7.0"
            },
            "bin": [
                "bin/phpcs",
                "bin/phpcbf"
            ],
            "type": "library",
            "extra": {
                "branch-alias": {
                    "dev-master": "3.x-dev"
                }
            },
            "notification-url": "https://packagist.org/downloads/",
            "license": [
                "BSD-3-Clause"
            ],
            "authors": [
                {
                    "name": "Greg Sherwood",
                    "role": "lead"
                }
            ],
            "description": "PHP_CodeSniffer tokenizes PHP, JavaScript and CSS files and detects violations of a defined set of coding standards.",
            "homepage": "http://www.squizlabs.com/php-codesniffer",
            "keywords": [
                "phpcs",
                "standards"
            ],
            "time": "2018-12-19T23:57:18+00:00"
        },
        {
            "name": "symfony/finder",
            "version": "v3.4.22",
            "source": {
                "type": "git",
                "url": "https://github.com/symfony/finder.git",
                "reference": "7c0c627220308928e958a87c293108e5891cde1d"
            },
            "dist": {
                "type": "zip",
                "url": "https://api.github.com/repos/symfony/finder/zipball/7c0c627220308928e958a87c293108e5891cde1d",
                "reference": "7c0c627220308928e958a87c293108e5891cde1d",
                "shasum": ""
            },
            "require": {
                "php": "^5.5.9|>=7.0.8"
            },
            "type": "library",
            "extra": {
                "branch-alias": {
                    "dev-master": "3.4-dev"
                }
            },
            "autoload": {
                "psr-4": {
                    "Symfony\\Component\\Finder\\": ""
                },
                "exclude-from-classmap": [
                    "/Tests/"
                ]
            },
            "notification-url": "https://packagist.org/downloads/",
            "license": [
                "MIT"
            ],
            "authors": [
                {
                    "name": "Fabien Potencier",
                    "email": "fabien@symfony.com"
                },
                {
                    "name": "Symfony Community",
                    "homepage": "https://symfony.com/contributors"
                }
            ],
            "description": "Symfony Finder Component",
            "homepage": "https://symfony.com",
            "time": "2019-01-16T13:43:35+00:00"
        },
        {
            "name": "symfony/process",
            "version": "v3.4.22",
            "source": {
                "type": "git",
                "url": "https://github.com/symfony/process.git",
                "reference": "009f8dda80930e89e8344a4e310b08f9ff07dd2e"
            },
            "dist": {
                "type": "zip",
                "url": "https://api.github.com/repos/symfony/process/zipball/009f8dda80930e89e8344a4e310b08f9ff07dd2e",
                "reference": "009f8dda80930e89e8344a4e310b08f9ff07dd2e",
                "shasum": ""
            },
            "require": {
                "php": "^5.5.9|>=7.0.8"
            },
            "type": "library",
            "extra": {
                "branch-alias": {
                    "dev-master": "3.4-dev"
                }
            },
            "autoload": {
                "psr-4": {
                    "Symfony\\Component\\Process\\": ""
                },
                "exclude-from-classmap": [
                    "/Tests/"
                ]
            },
            "notification-url": "https://packagist.org/downloads/",
            "license": [
                "MIT"
            ],
            "authors": [
                {
                    "name": "Fabien Potencier",
                    "email": "fabien@symfony.com"
                },
                {
                    "name": "Symfony Community",
                    "homepage": "https://symfony.com/contributors"
                }
            ],
            "description": "Symfony Process Component",
            "homepage": "https://symfony.com",
            "time": "2019-01-16T13:27:11+00:00"
        }
    ],
    "aliases": [],
    "minimum-stability": "stable",
    "stability-flags": [],
    "prefer-stable": false,
    "prefer-lowest": false,
    "platform": {
        "php": ">=7.0.8",
        "ext-pdo_mysql": "*",
        "ext-fileinfo": "*",
        "ext-json": "*",
        "ext-mbstring": "*",
        "ext-gd": "*",
        "ext-zlib": "*",
        "ext-curl": "*"
    },
    "platform-dev": [],
    "platform-overrides": {
        "php": "7.0.8"
    }
}<|MERGE_RESOLUTION|>--- conflicted
+++ resolved
@@ -4,11 +4,7 @@
         "Read more about it at https://getcomposer.org/doc/01-basic-usage.md#installing-dependencies",
         "This file is @generated automatically"
     ],
-<<<<<<< HEAD
-    "content-hash": "b124ed2a6dc2a1a1c382c368e2a4463a",
-=======
-    "content-hash": "c2ff462b27a40cc5b8b87bfcee9e118b",
->>>>>>> a8111dd9
+    "content-hash": "16a567cfbcc436c5b5499b0ce73a1de9",
     "packages": [
         {
             "name": "container-interop/container-interop",
@@ -1079,16 +1075,16 @@
         },
         {
             "name": "sabre/vobject",
-            "version": "4.1.6",
+            "version": "4.2.0",
             "source": {
                 "type": "git",
                 "url": "https://github.com/sabre-io/vobject.git",
-                "reference": "122cacbdea2c6133ac04db86ec05854beef75adf"
-            },
-            "dist": {
-                "type": "zip",
-                "url": "https://api.github.com/repos/sabre-io/vobject/zipball/122cacbdea2c6133ac04db86ec05854beef75adf",
-                "reference": "122cacbdea2c6133ac04db86ec05854beef75adf",
+                "reference": "bd500019764e434ff65872d426f523e7882a0739"
+            },
+            "dist": {
+                "type": "zip",
+                "url": "https://api.github.com/repos/sabre-io/vobject/zipball/bd500019764e434ff65872d426f523e7882a0739",
+                "reference": "bd500019764e434ff65872d426f523e7882a0739",
                 "shasum": ""
             },
             "require": {
@@ -1097,8 +1093,7 @@
                 "sabre/xml": ">=1.5 <3.0"
             },
             "require-dev": {
-                "phpunit/phpunit": "> 4.8.35, <6.0.0",
-                "sabre/cs": "^1.0.0"
+                "phpunit/phpunit": "> 4.8.35, <6.0.0"
             },
             "suggest": {
                 "hoa/bench": "If you would like to run the benchmark scripts"
@@ -1172,7 +1167,7 @@
                 "xCal",
                 "xCard"
             ],
-            "time": "2018-04-20T07:22:50+00:00"
+            "time": "2019-02-19T13:05:37+00:00"
         },
         {
             "name": "sabre/xml",
@@ -2326,16 +2321,16 @@
         },
         {
             "name": "tracy/tracy",
-            "version": "v2.5.5",
+            "version": "v2.5.6",
             "source": {
                 "type": "git",
                 "url": "https://github.com/nette/tracy.git",
-                "reference": "35fa649b483b28e16f61de07110ea0585fc8d6ea"
-            },
-            "dist": {
-                "type": "zip",
-                "url": "https://api.github.com/repos/nette/tracy/zipball/35fa649b483b28e16f61de07110ea0585fc8d6ea",
-                "reference": "35fa649b483b28e16f61de07110ea0585fc8d6ea",
+                "reference": "c2d4da275cbf3d95898348f585e1fea64851fbe3"
+            },
+            "dist": {
+                "type": "zip",
+                "url": "https://api.github.com/repos/nette/tracy/zipball/c2d4da275cbf3d95898348f585e1fea64851fbe3",
+                "reference": "c2d4da275cbf3d95898348f585e1fea64851fbe3",
                 "shasum": ""
             },
             "require": {
@@ -2344,8 +2339,8 @@
                 "php": ">=5.4.4"
             },
             "require-dev": {
-                "nette/di": "~2.3",
-                "nette/tester": "~1.7",
+                "nette/di": "~2.3 || ~3.0.0",
+                "nette/tester": "~1.7 || ~2.0",
                 "nette/utils": "~2.3"
             },
             "suggest": {
@@ -2388,7 +2383,7 @@
                 "nette",
                 "profiler"
             ],
-            "time": "2018-11-05T15:10:59+00:00"
+            "time": "2019-02-17T18:14:22+00:00"
         },
         {
             "name": "true/punycode",
@@ -4593,7 +4588,8 @@
         "ext-mbstring": "*",
         "ext-gd": "*",
         "ext-zlib": "*",
-        "ext-curl": "*"
+        "ext-curl": "*",
+        "ext-intl": "*"
     },
     "platform-dev": [],
     "platform-overrides": {
