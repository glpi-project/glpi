{
    "_readme": [
        "This file locks the dependencies of your project to a known state",
        "Read more about it at https://getcomposer.org/doc/01-basic-usage.md#composer-lock-the-lock-file",
        "This file is @generated automatically"
    ],
<<<<<<< HEAD
    "hash": "301f9451eac072a391ceabdaf7c94f5e",
    "content-hash": "1ab8a01e88bc9368e505137b5b61c7e6",
=======
    "hash": "64661d27d53885d35959a57d6494dca2",
    "content-hash": "43831f7b1b4afe94ddd7e57cc7368518",
>>>>>>> 4c3f3186
    "packages": [
        {
            "name": "bedandbreakfast/icalcreator",
            "version": "v2.22.2",
            "source": {
                "type": "git",
                "url": "https://github.com/bedandbreakfasteu/iCalcreator.git",
                "reference": "b772f7eb20fec9b20322091c0dddd3127a452f7d"
            },
            "dist": {
                "type": "zip",
                "url": "https://api.github.com/repos/bedandbreakfasteu/iCalcreator/zipball/b772f7eb20fec9b20322091c0dddd3127a452f7d",
                "reference": "b772f7eb20fec9b20322091c0dddd3127a452f7d",
                "shasum": ""
            },
            "require": {
                "php": ">=5.3"
            },
            "type": "library",
            "autoload": {
                "files": [
                    "iCalcreator.php"
                ]
            },
            "notification-url": "https://packagist.org/downloads/",
            "license": [
                "LGPL-2.1"
            ],
            "authors": [
                {
                    "name": "Kjell-Inge Gustafsson",
                    "email": "ical@kigkonsult.se"
                }
            ],
            "description": "iCalcreator is a PHP implementation of rfc2445/rfc5545, management of iCal formatted files",
            "homepage": "http://kigkonsult.se",
            "keywords": [
                "calendar",
                "file",
                "format",
                "managerment",
                "rfc2445",
                "rfc5545"
            ],
            "time": "2015-05-03 00:00:00"
        },
        {
            "name": "behat/transliterator",
            "version": "v1.1.0",
            "source": {
                "type": "git",
                "url": "https://github.com/Behat/Transliterator.git",
                "reference": "868e05be3a9f25ba6424c2dd4849567f50715003"
            },
            "dist": {
                "type": "zip",
                "url": "https://api.github.com/repos/Behat/Transliterator/zipball/868e05be3a9f25ba6424c2dd4849567f50715003",
                "reference": "868e05be3a9f25ba6424c2dd4849567f50715003",
                "shasum": ""
            },
            "require": {
                "php": ">=5.3.3"
            },
            "type": "library",
            "extra": {
                "branch-alias": {
                    "dev-master": "1.1-dev"
                }
            },
            "autoload": {
                "psr-0": {
                    "Behat\\Transliterator": "src/"
                }
            },
            "notification-url": "https://packagist.org/downloads/",
            "license": [
                "Artistic-1.0"
            ],
            "description": "String transliterator",
            "keywords": [
                "i18n",
                "slug",
                "transliterator"
            ],
            "time": "2015-09-28 16:26:35"
        },
        {
<<<<<<< HEAD
            "name": "erusev/parsedown",
            "version": "1.6.0",
            "source": {
                "type": "git",
                "url": "https://github.com/erusev/parsedown.git",
                "reference": "3ebbd730b5c2cf5ce78bc1bf64071407fc6674b7"
            },
            "dist": {
                "type": "zip",
                "url": "https://api.github.com/repos/erusev/parsedown/zipball/3ebbd730b5c2cf5ce78bc1bf64071407fc6674b7",
                "reference": "3ebbd730b5c2cf5ce78bc1bf64071407fc6674b7",
                "shasum": ""
            },
            "type": "library",
            "autoload": {
                "psr-0": {
                    "Parsedown": ""
                }
            },
            "notification-url": "https://packagist.org/downloads/",
            "license": [
                "MIT"
            ],
            "authors": [
                {
                    "name": "Emanuil Rusev",
                    "email": "hello@erusev.com",
                    "homepage": "http://erusev.com"
                }
            ],
            "description": "Parser for Markdown.",
            "homepage": "http://parsedown.org",
            "keywords": [
                "markdown",
                "parser"
            ],
            "time": "2015-10-04 16:44:32"
        },
        {
            "name": "erusev/parsedown-extra",
            "version": "0.7.1",
            "source": {
                "type": "git",
                "url": "https://github.com/erusev/parsedown-extra.git",
                "reference": "0db5cce7354e4b76f155d092ab5eb3981c21258c"
            },
            "dist": {
                "type": "zip",
                "url": "https://api.github.com/repos/erusev/parsedown-extra/zipball/0db5cce7354e4b76f155d092ab5eb3981c21258c",
                "reference": "0db5cce7354e4b76f155d092ab5eb3981c21258c",
                "shasum": ""
            },
            "require": {
                "erusev/parsedown": "~1.4"
            },
            "type": "library",
            "autoload": {
                "psr-0": {
                    "ParsedownExtra": ""
                }
            },
            "notification-url": "https://packagist.org/downloads/",
            "license": [
                "MIT"
            ],
            "authors": [
                {
                    "name": "Emanuil Rusev",
                    "email": "hello@erusev.com",
                    "homepage": "http://erusev.com"
                }
            ],
            "description": "An extension of Parsedown that adds support for Markdown Extra.",
            "homepage": "https://github.com/erusev/parsedown-extra",
            "keywords": [
                "markdown",
                "markdown extra",
                "parsedown",
                "parser"
            ],
            "time": "2015-11-01 10:19:22"
        },
        {
            "name": "guzzlehttp/guzzle",
            "version": "6.2.0",
            "source": {
                "type": "git",
                "url": "https://github.com/guzzle/guzzle.git",
                "reference": "d094e337976dff9d8e2424e8485872194e768662"
            },
            "dist": {
                "type": "zip",
                "url": "https://api.github.com/repos/guzzle/guzzle/zipball/d094e337976dff9d8e2424e8485872194e768662",
                "reference": "d094e337976dff9d8e2424e8485872194e768662",
                "shasum": ""
            },
            "require": {
                "guzzlehttp/promises": "~1.0",
                "guzzlehttp/psr7": "~1.1",
                "php": ">=5.5.0"
            },
            "require-dev": {
                "ext-curl": "*",
                "phpunit/phpunit": "~4.0",
                "psr/log": "~1.0"
            },
            "type": "library",
            "extra": {
                "branch-alias": {
                    "dev-master": "6.2-dev"
                }
            },
            "autoload": {
                "files": [
                    "src/functions_include.php"
                ],
                "psr-4": {
                    "GuzzleHttp\\": "src/"
                }
            },
            "notification-url": "https://packagist.org/downloads/",
            "license": [
                "MIT"
            ],
            "authors": [
                {
                    "name": "Michael Dowling",
                    "email": "mtdowling@gmail.com",
                    "homepage": "https://github.com/mtdowling"
                }
            ],
            "description": "Guzzle is a PHP HTTP client library",
            "homepage": "http://guzzlephp.org/",
            "keywords": [
                "client",
                "curl",
                "framework",
                "http",
                "http client",
                "rest",
                "web service"
            ],
            "time": "2016-03-21 20:02:09"
        },
        {
            "name": "guzzlehttp/promises",
            "version": "1.1.0",
            "source": {
                "type": "git",
                "url": "https://github.com/guzzle/promises.git",
                "reference": "bb9024c526b22f3fe6ae55a561fd70653d470aa8"
            },
            "dist": {
                "type": "zip",
                "url": "https://api.github.com/repos/guzzle/promises/zipball/bb9024c526b22f3fe6ae55a561fd70653d470aa8",
                "reference": "bb9024c526b22f3fe6ae55a561fd70653d470aa8",
                "shasum": ""
            },
            "require": {
                "php": ">=5.5.0"
            },
            "require-dev": {
                "phpunit/phpunit": "~4.0"
            },
            "type": "library",
            "extra": {
                "branch-alias": {
                    "dev-master": "1.0-dev"
                }
            },
            "autoload": {
                "psr-4": {
                    "GuzzleHttp\\Promise\\": "src/"
                },
                "files": [
                    "src/functions_include.php"
                ]
            },
            "notification-url": "https://packagist.org/downloads/",
            "license": [
                "MIT"
            ],
            "authors": [
                {
                    "name": "Michael Dowling",
                    "email": "mtdowling@gmail.com",
                    "homepage": "https://github.com/mtdowling"
                }
            ],
            "description": "Guzzle promises library",
            "keywords": [
                "promise"
            ],
            "time": "2016-03-08 01:15:46"
        },
        {
            "name": "guzzlehttp/psr7",
            "version": "1.3.0",
            "source": {
                "type": "git",
                "url": "https://github.com/guzzle/psr7.git",
                "reference": "31382fef2889136415751badebbd1cb022a4ed72"
            },
            "dist": {
                "type": "zip",
                "url": "https://api.github.com/repos/guzzle/psr7/zipball/31382fef2889136415751badebbd1cb022a4ed72",
                "reference": "31382fef2889136415751badebbd1cb022a4ed72",
                "shasum": ""
            },
            "require": {
                "php": ">=5.4.0",
                "psr/http-message": "~1.0"
            },
            "provide": {
                "psr/http-message-implementation": "1.0"
            },
            "require-dev": {
                "phpunit/phpunit": "~4.0"
            },
            "type": "library",
            "extra": {
                "branch-alias": {
                    "dev-master": "1.0-dev"
                }
            },
            "autoload": {
                "psr-4": {
                    "GuzzleHttp\\Psr7\\": "src/"
                },
                "files": [
                    "src/functions_include.php"
                ]
            },
            "notification-url": "https://packagist.org/downloads/",
            "license": [
                "MIT"
            ],
            "authors": [
                {
                    "name": "Michael Dowling",
                    "email": "mtdowling@gmail.com",
                    "homepage": "https://github.com/mtdowling"
                }
            ],
            "description": "PSR-7 message implementation",
            "keywords": [
                "http",
                "message",
                "stream",
                "uri"
            ],
            "time": "2016-04-13 19:56:01"
        },
        {
            "name": "htmlawed/htmlawed",
            "version": "1.1.19",
            "source": {
                "type": "git",
                "url": "https://github.com/kesar/HTMLawed.git",
                "reference": "620c38edd57e680260ebd8dd0e98167d97e9a7bf"
            },
            "dist": {
                "type": "zip",
                "url": "https://api.github.com/repos/kesar/HTMLawed/zipball/620c38edd57e680260ebd8dd0e98167d97e9a7bf",
                "reference": "620c38edd57e680260ebd8dd0e98167d97e9a7bf",
                "shasum": ""
            },
            "require": {
                "php": ">4.4.0"
            },
            "type": "library",
            "autoload": {
                "files": [
                    "htmLawed.php"
                ]
            },
            "notification-url": "https://packagist.org/downloads/",
            "license": [
                "GPL-2.0+",
                "LGPL-3.0"
            ],
            "authors": [
                {
                    "name": "Santosh Patnaik",
                    "homepage": "http://www.bioinformatics.org/people/index.php?user_hash=558b661f92d0ff7b",
                    "role": "Developer"
                }
            ],
            "description": "htmLawed - Process text with HTML markup to make it more compliant with HTML  standards and administrative policies",
            "homepage": "http://www.bioinformatics.org/phplabware/internal_utilities/htmLawed/",
            "keywords": [
                "HTMLtidy",
                "html",
                "sanitize",
                "strip",
                "tags"
            ],
            "time": "2015-04-05 17:23:05"
        },
        {
=======
>>>>>>> 4c3f3186
            "name": "iamcal/lib_autolink",
            "version": "v1.7",
            "source": {
                "type": "git",
                "url": "https://github.com/iamcal/lib_autolink.git",
                "reference": "b3a86d8437e5d635fb85b155a86288d94f6a924d"
            },
            "dist": {
                "type": "zip",
                "url": "https://api.github.com/repos/iamcal/lib_autolink/zipball/b3a86d8437e5d635fb85b155a86288d94f6a924d",
                "reference": "b3a86d8437e5d635fb85b155a86288d94f6a924d",
                "shasum": ""
            },
            "type": "library",
            "autoload": {
                "files": [
                    "lib_autolink.php"
                ]
            },
            "notification-url": "https://packagist.org/downloads/",
            "license": [
                "MIT"
            ],
            "description": "Adds anchors to urls in a text",
            "keywords": [
                "anchor",
                "autolink",
                "link"
            ],
            "time": "2015-05-22 17:10:41"
        },
        {
            "name": "ircmaxell/password-compat",
            "version": "v1.0.4",
            "source": {
                "type": "git",
                "url": "https://github.com/ircmaxell/password_compat.git",
                "reference": "5c5cde8822a69545767f7c7f3058cb15ff84614c"
            },
            "dist": {
                "type": "zip",
                "url": "https://api.github.com/repos/ircmaxell/password_compat/zipball/5c5cde8822a69545767f7c7f3058cb15ff84614c",
                "reference": "5c5cde8822a69545767f7c7f3058cb15ff84614c",
                "shasum": ""
            },
            "require-dev": {
                "phpunit/phpunit": "4.*"
            },
            "type": "library",
            "autoload": {
                "files": [
                    "lib/password.php"
                ]
            },
            "notification-url": "https://packagist.org/downloads/",
            "license": [
                "MIT"
            ],
            "authors": [
                {
                    "name": "Anthony Ferrara",
                    "email": "ircmaxell@php.net",
                    "homepage": "http://blog.ircmaxell.com"
                }
            ],
            "description": "A compatibility library for the proposed simplified password hashing algorithm: https://wiki.php.net/rfc/password_hash",
            "homepage": "https://github.com/ircmaxell/password_compat",
            "keywords": [
                "hashing",
                "password"
            ],
            "time": "2014-11-20 16:49:30"
        },
        {
            "name": "jasig/phpcas",
            "version": "1.3.4",
            "source": {
                "type": "git",
                "url": "https://github.com/Jasig/phpCAS.git",
                "reference": "8c74d21630f74278270830fdbdb0c1317bce3f0a"
            },
            "dist": {
                "type": "zip",
                "url": "https://api.github.com/repos/Jasig/phpCAS/zipball/8c74d21630f74278270830fdbdb0c1317bce3f0a",
                "reference": "8c74d21630f74278270830fdbdb0c1317bce3f0a",
                "shasum": ""
            },
            "require": {
                "ext-curl": "*",
                "php": ">=5.0.0"
            },
            "require-dev": {
                "phpunit/phpunit": "~3.7.10"
            },
            "type": "library",
            "extra": {
                "branch-alias": {
                    "dev-master": "1.3.x-dev"
                }
            },
            "autoload": {
                "classmap": [
                    "source/"
                ]
            },
            "notification-url": "https://packagist.org/downloads/",
            "license": [
                "Apache-2.0"
            ],
            "authors": [
                {
                    "name": "Joachim Fritschi",
                    "homepage": "https://wiki.jasig.org/display/~fritschi"
                },
                {
                    "name": "Adam Franco",
                    "homepage": "https://wiki.jasig.org/display/~adamfranco"
                }
            ],
            "description": "Provides a simple API for authenticating users against a CAS server",
            "homepage": "https://wiki.jasig.org/display/CASC/phpCAS",
            "keywords": [
                "cas",
                "jasig"
            ],
            "time": "2015-11-16 20:44:36"
        },
        {
            "name": "jeroendesloovere/vcard",
            "version": "1.2.3",
            "source": {
                "type": "git",
                "url": "https://github.com/jeroendesloovere/vcard.git",
                "reference": "dd6a1f0c96f561a590b6fafda5696e33fbcb7985"
            },
            "dist": {
                "type": "zip",
                "url": "https://api.github.com/repos/jeroendesloovere/vcard/zipball/dd6a1f0c96f561a590b6fafda5696e33fbcb7985",
                "reference": "dd6a1f0c96f561a590b6fafda5696e33fbcb7985",
                "shasum": ""
            },
            "require": {
                "behat/transliterator": "~1.0",
                "php": ">=5.3.3"
            },
            "require-dev": {
                "phpunit/phpunit": "4.6.*"
            },
            "type": "library",
            "autoload": {
                "psr-4": {
                    "JeroenDesloovere\\VCard\\": "src/"
                }
            },
            "notification-url": "https://packagist.org/downloads/",
            "license": [
                "MIT"
            ],
            "authors": [
                {
                    "name": "Jeroen Desloovere",
                    "email": "info@jeroendesloovere.be",
                    "homepage": "http://jeroendesloovere.be",
                    "role": "Developer"
                }
            ],
            "description": "This VCard PHP class can generate a vCard with some data. When using an iOS device it will export as a .ics file because iOS devices don't support the default .vcf files.",
            "homepage": "https://github.com/jeroendesloovere/vcard",
            "keywords": [
                ".vcf",
                "generator",
                "php",
                "vCard"
            ],
            "time": "2016-04-18 06:05:13"
        },
        {
            "name": "phpmailer/phpmailer",
            "version": "v5.2.14",
            "source": {
                "type": "git",
                "url": "https://github.com/PHPMailer/PHPMailer.git",
                "reference": "e774bc9152de85547336e22b8926189e582ece95"
            },
            "dist": {
                "type": "zip",
                "url": "https://api.github.com/repos/PHPMailer/PHPMailer/zipball/e774bc9152de85547336e22b8926189e582ece95",
                "reference": "e774bc9152de85547336e22b8926189e582ece95",
                "shasum": ""
            },
            "require": {
                "php": ">=5.0.0"
            },
            "require-dev": {
                "phpdocumentor/phpdocumentor": "*",
                "phpunit/phpunit": "4.7.*"
            },
            "suggest": {
                "league/oauth2-client": "Needed for XOAUTH2 authentication",
                "league/oauth2-google": "Needed for Gmail XOAUTH2"
            },
            "type": "library",
            "autoload": {
                "classmap": [
                    "class.phpmailer.php",
                    "class.phpmaileroauth.php",
                    "class.phpmaileroauthgoogle.php",
                    "class.smtp.php",
                    "class.pop3.php",
                    "extras/EasyPeasyICS.php",
                    "extras/ntlm_sasl_client.php"
                ]
            },
            "notification-url": "https://packagist.org/downloads/",
            "license": [
                "LGPL-2.1"
            ],
            "authors": [
                {
                    "name": "Jim Jagielski",
                    "email": "jimjag@gmail.com"
                },
                {
                    "name": "Marcus Bointon",
                    "email": "phpmailer@synchromedia.co.uk"
                },
                {
                    "name": "Andy Prevost",
                    "email": "codeworxtech@users.sourceforge.net"
                },
                {
                    "name": "Brent R. Matzelle"
                }
            ],
            "description": "PHPMailer is a full-featured email creation and transfer class for PHP",
            "time": "2015-11-01 10:15:28"
        },
        {
            "name": "psr/http-message",
            "version": "1.0",
            "source": {
                "type": "git",
                "url": "https://github.com/php-fig/http-message.git",
                "reference": "85d63699f0dbedb190bbd4b0d2b9dc707ea4c298"
            },
            "dist": {
                "type": "zip",
                "url": "https://api.github.com/repos/php-fig/http-message/zipball/85d63699f0dbedb190bbd4b0d2b9dc707ea4c298",
                "reference": "85d63699f0dbedb190bbd4b0d2b9dc707ea4c298",
                "shasum": ""
            },
            "require": {
                "php": ">=5.3.0"
            },
            "type": "library",
            "extra": {
                "branch-alias": {
                    "dev-master": "1.0.x-dev"
                }
            },
            "autoload": {
                "psr-4": {
                    "Psr\\Http\\Message\\": "src/"
                }
            },
            "notification-url": "https://packagist.org/downloads/",
            "license": [
                "MIT"
            ],
            "authors": [
                {
                    "name": "PHP-FIG",
                    "homepage": "http://www.php-fig.org/"
                }
            ],
            "description": "Common interface for HTTP messages",
            "keywords": [
                "http",
                "http-message",
                "psr",
                "psr-7",
                "request",
                "response"
            ],
            "time": "2015-05-04 20:22:00"
        },
        {
            "name": "simplepie/simplepie",
            "version": "1.3.1",
            "source": {
                "type": "git",
                "url": "https://github.com/simplepie/simplepie.git",
                "reference": "ce53709778bc1e2e4deda1651b66e5081398d5cc"
            },
            "dist": {
                "type": "zip",
                "url": "https://api.github.com/repos/simplepie/simplepie/zipball/ce53709778bc1e2e4deda1651b66e5081398d5cc",
                "reference": "ce53709778bc1e2e4deda1651b66e5081398d5cc",
                "shasum": ""
            },
            "require": {
                "php": ">=5.2.0"
            },
            "type": "library",
            "autoload": {
                "psr-0": {
                    "SimplePie": "library"
                }
            },
            "notification-url": "https://packagist.org/downloads/",
            "license": [
                "BSD-3-Clause"
            ],
            "authors": [
                {
                    "name": "Ryan Parman",
                    "homepage": "http://ryanparman.com/",
                    "role": "Creator, alumnus developer"
                },
                {
                    "name": "Geoffrey Sneddon",
                    "homepage": "http://gsnedders.com/",
                    "role": "Alumnus developer"
                },
                {
                    "name": "Ryan McCue",
                    "email": "me@ryanmccue.info",
                    "homepage": "http://ryanmccue.info/",
                    "role": "Developer"
                }
            ],
            "description": "A simple Atom/RSS parsing library for PHP",
            "homepage": "http://simplepie.org/",
            "keywords": [
                "atom",
                "feeds",
                "rss"
            ],
            "time": "2012-10-30 17:54:03"
        },
        {
            "name": "tecnickcom/tcpdf",
            "version": "6.2.12",
            "source": {
                "type": "git",
                "url": "https://github.com/tecnickcom/TCPDF.git",
                "reference": "2f732eaa91b5665274689b1d40b285a7bacdc37f"
            },
            "dist": {
                "type": "zip",
                "url": "https://api.github.com/repos/tecnickcom/TCPDF/zipball/2f732eaa91b5665274689b1d40b285a7bacdc37f",
                "reference": "2f732eaa91b5665274689b1d40b285a7bacdc37f",
                "shasum": ""
            },
            "require": {
                "php": ">=5.3.0"
            },
            "type": "library",
            "autoload": {
                "classmap": [
                    "fonts",
                    "config",
                    "include",
                    "tcpdf.php",
                    "tcpdf_parser.php",
                    "tcpdf_import.php",
                    "tcpdf_barcodes_1d.php",
                    "tcpdf_barcodes_2d.php",
                    "include/tcpdf_colors.php",
                    "include/tcpdf_filters.php",
                    "include/tcpdf_font_data.php",
                    "include/tcpdf_fonts.php",
                    "include/tcpdf_images.php",
                    "include/tcpdf_static.php",
                    "include/barcodes/datamatrix.php",
                    "include/barcodes/pdf417.php",
                    "include/barcodes/qrcode.php"
                ]
            },
            "notification-url": "https://packagist.org/downloads/",
            "license": [
                "LGPLv3"
            ],
            "authors": [
                {
                    "name": "Nicola Asuni",
                    "email": "info@tecnick.com",
                    "homepage": "http://nicolaasuni.tecnick.com"
                }
            ],
            "description": "TCPDF is a PHP class for generating PDF documents and barcodes.",
            "homepage": "http://www.tcpdf.org/",
            "keywords": [
                "PDFD32000-2008",
                "TCPDF",
                "barcodes",
                "datamatrix",
                "pdf",
                "pdf417",
                "qrcode"
            ],
            "time": "2015-09-12 10:08:34"
        },
        {
            "name": "zendframework/zend-cache",
            "version": "2.4.9",
            "source": {
                "type": "git",
                "url": "https://github.com/zendframework/zend-cache.git",
                "reference": "5c4e6231082f74ab3e4fd58927c867ef4c24d71f"
            },
            "dist": {
                "type": "zip",
                "url": "https://api.github.com/repos/zendframework/zend-cache/zipball/5c4e6231082f74ab3e4fd58927c867ef4c24d71f",
                "reference": "5c4e6231082f74ab3e4fd58927c867ef4c24d71f",
                "shasum": ""
            },
            "require": {
                "php": ">=5.3.23",
                "zendframework/zend-eventmanager": "~2.4.0",
                "zendframework/zend-serializer": "~2.4.0",
                "zendframework/zend-servicemanager": "~2.4.0",
                "zendframework/zend-stdlib": "~2.4.0"
            },
            "require-dev": {
                "fabpot/php-cs-fixer": "1.7.*",
                "phpunit/phpunit": "~4.0",
                "satooshi/php-coveralls": "dev-master",
                "zendframework/zend-session": "~2.4.0"
            },
            "suggest": {
                "ext-apc": "APC >= 3.1.6 to use the APC storage adapter",
                "ext-dba": "DBA, to use the DBA storage adapter",
                "ext-memcached": "Memcached >= 1.0.0 to use the Memcached storage adapter",
                "ext-mongo": "Mongo, to use MongoDb storage adapter",
                "ext-wincache": "WinCache, to use the WinCache storage adapter",
                "mongofill/mongofill": "Alternative to ext-mongo - a pure PHP implementation designed as a drop in replacement",
                "zendframework/zend-serializer": "Zend\\Serializer component",
                "zendframework/zend-session": "Zend\\Session component"
            },
            "type": "library",
            "extra": {
                "branch-alias": {
                    "dev-master": "2.4-dev",
                    "dev-develop": "2.5-dev"
                }
            },
            "autoload": {
                "psr-4": {
                    "Zend\\Cache\\": "src/"
                }
            },
            "notification-url": "https://packagist.org/downloads/",
            "license": [
                "BSD-3-Clause"
            ],
            "description": "provides a generic way to cache any data",
            "homepage": "https://github.com/zendframework/zend-cache",
            "keywords": [
                "cache",
                "zf2"
            ],
            "time": "2015-09-15 16:23:56"
        },
        {
            "name": "zendframework/zend-eventmanager",
            "version": "2.4.9",
            "source": {
                "type": "git",
                "url": "https://github.com/zendframework/zend-eventmanager.git",
                "reference": "c2c46a7a2809b74ceb66fd79f66d43f97e1747b4"
            },
            "dist": {
                "type": "zip",
                "url": "https://api.github.com/repos/zendframework/zend-eventmanager/zipball/c2c46a7a2809b74ceb66fd79f66d43f97e1747b4",
                "reference": "c2c46a7a2809b74ceb66fd79f66d43f97e1747b4",
                "shasum": ""
            },
            "require": {
                "php": ">=5.3.23",
                "zendframework/zend-stdlib": "self.version"
            },
            "require-dev": {
                "fabpot/php-cs-fixer": "1.7.*",
                "phpunit/phpunit": "~4.0",
                "satooshi/php-coveralls": "dev-master"
            },
            "type": "library",
            "extra": {
                "branch-alias": {
                    "dev-master": "2.4-dev",
                    "dev-develop": "2.5-dev"
                }
            },
            "autoload": {
                "psr-4": {
                    "Zend\\EventManager\\": "src/"
                }
            },
            "notification-url": "https://packagist.org/downloads/",
            "license": [
                "BSD-3-Clause"
            ],
            "homepage": "https://github.com/zendframework/zend-event-manager",
            "keywords": [
                "eventmanager",
                "zf2"
            ],
            "time": "2015-05-07 14:55:31"
        },
        {
            "name": "zendframework/zend-i18n",
            "version": "2.4.9",
            "source": {
                "type": "git",
                "url": "https://github.com/zendframework/zend-i18n.git",
                "reference": "f26d6ae4be3f1ac98fbb3708aafae908c38f46c8"
            },
            "dist": {
                "type": "zip",
                "url": "https://api.github.com/repos/zendframework/zend-i18n/zipball/f26d6ae4be3f1ac98fbb3708aafae908c38f46c8",
                "reference": "f26d6ae4be3f1ac98fbb3708aafae908c38f46c8",
                "shasum": ""
            },
            "require": {
                "php": ">=5.3.23",
                "zendframework/zend-stdlib": "self.version"
            },
            "require-dev": {
                "fabpot/php-cs-fixer": "1.7.*",
                "phpunit/phpunit": "~4.0",
                "satooshi/php-coveralls": "dev-master",
                "zendframework/zend-cache": "self.version",
                "zendframework/zend-config": "self.version",
                "zendframework/zend-eventmanager": "self.version",
                "zendframework/zend-filter": "self.version",
                "zendframework/zend-servicemanager": "self.version",
                "zendframework/zend-validator": "self.version",
                "zendframework/zend-view": "self.version"
            },
            "suggest": {
                "ext-intl": "Required for most features of Zend\\I18n; included in default builds of PHP",
                "zendframework/zend-cache": "Zend\\Cache component",
                "zendframework/zend-config": "Zend\\Config component",
                "zendframework/zend-eventmanager": "You should install this package to use the events in the translator",
                "zendframework/zend-filter": "You should install this package to use the provided filters",
                "zendframework/zend-resources": "Translation resources",
                "zendframework/zend-servicemanager": "Zend\\ServiceManager component",
                "zendframework/zend-validator": "You should install this package to use the provided validators",
                "zendframework/zend-view": "You should install this package to use the provided view helpers"
            },
            "type": "library",
            "extra": {
                "branch-alias": {
                    "dev-master": "2.4-dev",
                    "dev-develop": "2.5-dev"
                }
            },
            "autoload": {
                "psr-4": {
                    "Zend\\I18n\\": "src/"
                }
            },
            "notification-url": "https://packagist.org/downloads/",
            "license": [
                "BSD-3-Clause"
            ],
            "homepage": "https://github.com/zendframework/zend-i18n",
            "keywords": [
                "i18n",
                "zf2"
            ],
            "time": "2015-05-07 14:55:31"
        },
        {
            "name": "zendframework/zend-json",
            "version": "2.4.9",
            "source": {
                "type": "git",
                "url": "https://github.com/zendframework/zend-json.git",
                "reference": "1db4b878846520e619fbcdc7ce826c8563f8e839"
            },
            "dist": {
                "type": "zip",
                "url": "https://api.github.com/repos/zendframework/zend-json/zipball/1db4b878846520e619fbcdc7ce826c8563f8e839",
                "reference": "1db4b878846520e619fbcdc7ce826c8563f8e839",
                "shasum": ""
            },
            "require": {
                "php": ">=5.3.23",
                "zendframework/zend-stdlib": "self.version"
            },
            "require-dev": {
                "fabpot/php-cs-fixer": "1.7.*",
                "phpunit/phpunit": "~4.0",
                "satooshi/php-coveralls": "dev-master",
                "zendframework/zend-http": "self.version",
                "zendframework/zend-server": "self.version"
            },
            "suggest": {
                "zendframework/zend-http": "Zend\\Http component",
                "zendframework/zend-server": "Zend\\Server component",
                "zendframework/zendxml": "To support Zend\\Json\\Json::fromXml() usage"
            },
            "type": "library",
            "extra": {
                "branch-alias": {
                    "dev-master": "2.4-dev",
                    "dev-develop": "2.5-dev"
                }
            },
            "autoload": {
                "psr-4": {
                    "Zend\\Json\\": "src/"
                }
            },
            "notification-url": "https://packagist.org/downloads/",
            "license": [
                "BSD-3-Clause"
            ],
            "description": "provides convenience methods for serializing native PHP to JSON and decoding JSON to native PHP",
            "homepage": "https://github.com/zendframework/zend-json",
            "keywords": [
                "json",
                "zf2"
            ],
            "time": "2015-05-07 14:55:31"
        },
        {
            "name": "zendframework/zend-loader",
            "version": "2.4.9",
            "source": {
                "type": "git",
                "url": "https://github.com/zendframework/zend-loader.git",
                "reference": "5e62c44a4d23c4e09d35fcc2a3b109c944dbdc22"
            },
            "dist": {
                "type": "zip",
                "url": "https://api.github.com/repos/zendframework/zend-loader/zipball/5e62c44a4d23c4e09d35fcc2a3b109c944dbdc22",
                "reference": "5e62c44a4d23c4e09d35fcc2a3b109c944dbdc22",
                "shasum": ""
            },
            "require": {
                "php": ">=5.3.23"
            },
            "require-dev": {
                "fabpot/php-cs-fixer": "1.7.*",
                "phpunit/phpunit": "~4.0",
                "satooshi/php-coveralls": "dev-master"
            },
            "type": "library",
            "extra": {
                "branch-alias": {
                    "dev-master": "2.4-dev",
                    "dev-develop": "2.5-dev"
                }
            },
            "autoload": {
                "psr-4": {
                    "Zend\\Loader\\": "src/"
                }
            },
            "notification-url": "https://packagist.org/downloads/",
            "license": [
                "BSD-3-Clause"
            ],
            "homepage": "https://github.com/zendframework/zend-loader",
            "keywords": [
                "loader",
                "zf2"
            ],
            "time": "2015-05-07 14:55:31"
        },
        {
            "name": "zendframework/zend-math",
            "version": "2.4.9",
            "source": {
                "type": "git",
                "url": "https://github.com/zendframework/zend-math.git",
                "reference": "1e7e803366fc7618a8668ce2403c932196174faa"
            },
            "dist": {
                "type": "zip",
                "url": "https://api.github.com/repos/zendframework/zend-math/zipball/1e7e803366fc7618a8668ce2403c932196174faa",
                "reference": "1e7e803366fc7618a8668ce2403c932196174faa",
                "shasum": ""
            },
            "require": {
                "php": ">=5.3.23"
            },
            "require-dev": {
                "fabpot/php-cs-fixer": "1.7.*",
                "phpunit/phpunit": "~4.0",
                "satooshi/php-coveralls": "dev-master"
            },
            "suggest": {
                "ext-bcmath": "If using the bcmath functionality",
                "ext-gmp": "If using the gmp functionality",
                "ircmaxell/random-lib": "Fallback random byte generator for Zend\\Math\\Rand if OpenSSL/Mcrypt extensions are unavailable",
                "zendframework/zend-servicemanager": ">= current version, if using the BigInteger::factory functionality"
            },
            "type": "library",
            "extra": {
                "branch-alias": {
                    "dev-master": "2.4-dev",
                    "dev-develop": "2.5-dev"
                }
            },
            "autoload": {
                "psr-4": {
                    "Zend\\Math\\": "src/"
                }
            },
            "notification-url": "https://packagist.org/downloads/",
            "license": [
                "BSD-3-Clause"
            ],
            "homepage": "https://github.com/zendframework/zend-math",
            "keywords": [
                "math",
                "zf2"
            ],
            "time": "2015-05-07 14:55:31"
        },
        {
            "name": "zendframework/zend-serializer",
            "version": "2.4.9",
            "source": {
                "type": "git",
                "url": "https://github.com/zendframework/zend-serializer.git",
                "reference": "31a0da5c09f54fe76bc4e145e348b0d3d277aaf0"
            },
            "dist": {
                "type": "zip",
                "url": "https://api.github.com/repos/zendframework/zend-serializer/zipball/31a0da5c09f54fe76bc4e145e348b0d3d277aaf0",
                "reference": "31a0da5c09f54fe76bc4e145e348b0d3d277aaf0",
                "shasum": ""
            },
            "require": {
                "php": ">=5.3.23",
                "zendframework/zend-json": "self.version",
                "zendframework/zend-math": "self.version",
                "zendframework/zend-stdlib": "self.version"
            },
            "require-dev": {
                "fabpot/php-cs-fixer": "1.7.*",
                "phpunit/phpunit": "~4.0",
                "satooshi/php-coveralls": "dev-master",
                "zendframework/zend-servicemanager": "self.version"
            },
            "suggest": {
                "zendframework/zend-servicemanager": "To support plugin manager support"
            },
            "type": "library",
            "extra": {
                "branch-alias": {
                    "dev-master": "2.4-dev",
                    "dev-develop": "2.5-dev"
                }
            },
            "autoload": {
                "psr-4": {
                    "Zend\\Serializer\\": "src/"
                }
            },
            "notification-url": "https://packagist.org/downloads/",
            "license": [
                "BSD-3-Clause"
            ],
            "description": "provides an adapter based interface to simply generate storable representation of PHP types by different facilities, and recover",
            "homepage": "https://github.com/zendframework/zend-serializer",
            "keywords": [
                "serializer",
                "zf2"
            ],
            "time": "2015-05-07 14:55:31"
        },
        {
            "name": "zendframework/zend-servicemanager",
            "version": "2.4.9",
            "source": {
                "type": "git",
                "url": "https://github.com/zendframework/zend-servicemanager.git",
                "reference": "855294e12771b4295c26446b6ed2df2f1785f234"
            },
            "dist": {
                "type": "zip",
                "url": "https://api.github.com/repos/zendframework/zend-servicemanager/zipball/855294e12771b4295c26446b6ed2df2f1785f234",
                "reference": "855294e12771b4295c26446b6ed2df2f1785f234",
                "shasum": ""
            },
            "require": {
                "php": ">=5.3.23"
            },
            "require-dev": {
                "fabpot/php-cs-fixer": "1.7.*",
                "phpunit/phpunit": "~4.0",
                "satooshi/php-coveralls": "dev-master",
                "zendframework/zend-di": "self.version"
            },
            "suggest": {
                "ocramius/proxy-manager": "ProxyManager 0.5.* to handle lazy initialization of services",
                "zendframework/zend-di": "Zend\\Di component"
            },
            "type": "library",
            "extra": {
                "branch-alias": {
                    "dev-master": "2.4-dev",
                    "dev-develop": "2.5-dev"
                }
            },
            "autoload": {
                "psr-4": {
                    "Zend\\ServiceManager\\": "src/"
                }
            },
            "notification-url": "https://packagist.org/downloads/",
            "license": [
                "BSD-3-Clause"
            ],
            "homepage": "https://github.com/zendframework/zend-service-manager",
            "keywords": [
                "servicemanager",
                "zf2"
            ],
            "time": "2015-05-07 14:55:31"
        },
        {
            "name": "zendframework/zend-stdlib",
            "version": "2.4.9",
            "source": {
                "type": "git",
                "url": "https://github.com/zendframework/zend-stdlib.git",
                "reference": "d8ecb629a72da9f91bd95c5af006384823560b42"
            },
            "dist": {
                "type": "zip",
                "url": "https://api.github.com/repos/zendframework/zend-stdlib/zipball/d8ecb629a72da9f91bd95c5af006384823560b42",
                "reference": "d8ecb629a72da9f91bd95c5af006384823560b42",
                "shasum": ""
            },
            "require": {
                "php": ">=5.3.23"
            },
            "require-dev": {
                "fabpot/php-cs-fixer": "1.7.*",
                "phpunit/phpunit": "~4.0",
                "satooshi/php-coveralls": "dev-master",
                "zendframework/zend-eventmanager": "self.version",
                "zendframework/zend-filter": "self.version",
                "zendframework/zend-serializer": "self.version",
                "zendframework/zend-servicemanager": "self.version"
            },
            "suggest": {
                "zendframework/zend-eventmanager": "To support aggregate hydrator usage",
                "zendframework/zend-filter": "To support naming strategy hydrator usage",
                "zendframework/zend-serializer": "Zend\\Serializer component",
                "zendframework/zend-servicemanager": "To support hydrator plugin manager usage"
            },
            "type": "library",
            "extra": {
                "branch-alias": {
                    "dev-master": "2.4-dev",
                    "dev-develop": "2.5-dev"
                }
            },
            "autoload": {
                "psr-4": {
                    "Zend\\Stdlib\\": "src/"
                }
            },
            "notification-url": "https://packagist.org/downloads/",
            "license": [
                "BSD-3-Clause"
            ],
            "homepage": "https://github.com/zendframework/zend-stdlib",
            "keywords": [
                "stdlib",
                "zf2"
            ],
            "time": "2015-07-21 13:55:46"
        },
        {
            "name": "zendframework/zend-version",
            "version": "2.4.9",
            "source": {
                "type": "git",
                "url": "https://github.com/zendframework/zend-version.git",
                "reference": "fb249b3a3122808b16051937273342943def93ae"
            },
            "dist": {
                "type": "zip",
                "url": "https://api.github.com/repos/zendframework/zend-version/zipball/fb249b3a3122808b16051937273342943def93ae",
                "reference": "fb249b3a3122808b16051937273342943def93ae",
                "shasum": ""
            },
            "require": {
                "php": ">=5.3.23",
                "zendframework/zend-json": "self.version"
            },
            "require-dev": {
                "fabpot/php-cs-fixer": "1.7.*",
                "phpunit/phpunit": "~4.0",
                "satooshi/php-coveralls": "dev-master"
            },
            "suggest": {
                "zendframework/zend-http": "Allows use of Zend\\Http\\Client to check version information",
                "zendframework/zend-json": "To check latest version hosted in GitHub"
            },
            "type": "library",
            "extra": {
                "branch-alias": {
                    "dev-master": "2.4-dev",
                    "dev-develop": "2.5-dev"
                }
            },
            "autoload": {
                "psr-4": {
                    "Zend\\Version\\": "src/"
                }
            },
            "notification-url": "https://packagist.org/downloads/",
            "license": [
                "BSD-3-Clause"
            ],
            "homepage": "https://github.com/zendframework/zend-version",
            "keywords": [
                "version",
                "zf2"
            ],
            "time": "2015-11-23 17:22:08"
        },
        {
            "name": "zetacomponents/base",
            "version": "1.9",
            "source": {
                "type": "git",
                "url": "https://github.com/zetacomponents/Base.git",
                "reference": "f20df24e8de3e48b6b69b2503f917e457281e687"
            },
            "dist": {
                "type": "zip",
                "url": "https://api.github.com/repos/zetacomponents/Base/zipball/f20df24e8de3e48b6b69b2503f917e457281e687",
                "reference": "f20df24e8de3e48b6b69b2503f917e457281e687",
                "shasum": ""
            },
            "require-dev": {
                "zetacomponents/unit-test": "*"
            },
            "type": "library",
            "autoload": {
                "classmap": [
                    "src"
                ]
            },
            "notification-url": "https://packagist.org/downloads/",
            "license": [
                "Apache-2.0"
            ],
            "authors": [
                {
                    "name": "Sergey Alexeev"
                },
                {
                    "name": "Sebastian Bergmann"
                },
                {
                    "name": "Jan Borsodi"
                },
                {
                    "name": "Raymond Bosman"
                },
                {
                    "name": "Frederik Holljen"
                },
                {
                    "name": "Kore Nordmann"
                },
                {
                    "name": "Derick Rethans"
                },
                {
                    "name": "Vadym Savchuk"
                },
                {
                    "name": "Tobias Schlitt"
                },
                {
                    "name": "Alexandru Stanoi"
                }
            ],
            "description": "The Base package provides the basic infrastructure that all packages rely on. Therefore every component relies on this package.",
            "homepage": "https://github.com/zetacomponents",
            "time": "2014-09-19 03:28:34"
        },
        {
            "name": "zetacomponents/graph",
            "version": "1.5.2",
            "source": {
                "type": "git",
                "url": "https://github.com/zetacomponents/Graph.git",
                "reference": "7efda09f967b92fe38a1fbf0c2090fc4fedb0c73"
            },
            "dist": {
                "type": "zip",
                "url": "https://api.github.com/repos/zetacomponents/Graph/zipball/7efda09f967b92fe38a1fbf0c2090fc4fedb0c73",
                "reference": "7efda09f967b92fe38a1fbf0c2090fc4fedb0c73",
                "shasum": ""
            },
            "require": {
                "zetacomponents/base": "~1.8"
            },
            "require-dev": {
                "zetacomponents/unit-test": "*"
            },
            "type": "library",
            "autoload": {
                "classmap": [
                    "src"
                ]
            },
            "notification-url": "https://packagist.org/downloads/",
            "license": [
                "Apache-2.0"
            ],
            "authors": [
                {
                    "name": "Sergey Alexeev"
                },
                {
                    "name": "Sebastian Bergmann"
                },
                {
                    "name": "Jan Borsodi"
                },
                {
                    "name": "Raymond Bosman"
                },
                {
                    "name": "Frederik Holljen"
                },
                {
                    "name": "Kore Nordmann"
                },
                {
                    "name": "Derick Rethans"
                },
                {
                    "name": "Vadym Savchuk"
                },
                {
                    "name": "Tobias Schlitt"
                },
                {
                    "name": "Alexandru Stanoi"
                },
                {
                    "name": "Lars Jankowski"
                },
                {
                    "name": "Elger Thiele"
                },
                {
                    "name": "Michael Maclean"
                }
            ],
            "description": "A component for creating pie charts, line graphs and other kinds of diagrams.",
            "homepage": "https://github.com/zetacomponents",
            "time": "2014-09-19 03:28:59"
        }
    ],
    "packages-dev": [],
    "aliases": [],
    "minimum-stability": "stable",
    "stability-flags": [],
    "prefer-stable": false,
    "prefer-lowest": false,
    "platform": [],
    "platform-dev": [],
    "platform-overrides": {
        "php": "5.5.0"
    }
}<|MERGE_RESOLUTION|>--- conflicted
+++ resolved
@@ -4,13 +4,8 @@
         "Read more about it at https://getcomposer.org/doc/01-basic-usage.md#composer-lock-the-lock-file",
         "This file is @generated automatically"
     ],
-<<<<<<< HEAD
-    "hash": "301f9451eac072a391ceabdaf7c94f5e",
-    "content-hash": "1ab8a01e88bc9368e505137b5b61c7e6",
-=======
     "hash": "64661d27d53885d35959a57d6494dca2",
     "content-hash": "43831f7b1b4afe94ddd7e57cc7368518",
->>>>>>> 4c3f3186
     "packages": [
         {
             "name": "bedandbreakfast/icalcreator",
@@ -98,309 +93,6 @@
             "time": "2015-09-28 16:26:35"
         },
         {
-<<<<<<< HEAD
-            "name": "erusev/parsedown",
-            "version": "1.6.0",
-            "source": {
-                "type": "git",
-                "url": "https://github.com/erusev/parsedown.git",
-                "reference": "3ebbd730b5c2cf5ce78bc1bf64071407fc6674b7"
-            },
-            "dist": {
-                "type": "zip",
-                "url": "https://api.github.com/repos/erusev/parsedown/zipball/3ebbd730b5c2cf5ce78bc1bf64071407fc6674b7",
-                "reference": "3ebbd730b5c2cf5ce78bc1bf64071407fc6674b7",
-                "shasum": ""
-            },
-            "type": "library",
-            "autoload": {
-                "psr-0": {
-                    "Parsedown": ""
-                }
-            },
-            "notification-url": "https://packagist.org/downloads/",
-            "license": [
-                "MIT"
-            ],
-            "authors": [
-                {
-                    "name": "Emanuil Rusev",
-                    "email": "hello@erusev.com",
-                    "homepage": "http://erusev.com"
-                }
-            ],
-            "description": "Parser for Markdown.",
-            "homepage": "http://parsedown.org",
-            "keywords": [
-                "markdown",
-                "parser"
-            ],
-            "time": "2015-10-04 16:44:32"
-        },
-        {
-            "name": "erusev/parsedown-extra",
-            "version": "0.7.1",
-            "source": {
-                "type": "git",
-                "url": "https://github.com/erusev/parsedown-extra.git",
-                "reference": "0db5cce7354e4b76f155d092ab5eb3981c21258c"
-            },
-            "dist": {
-                "type": "zip",
-                "url": "https://api.github.com/repos/erusev/parsedown-extra/zipball/0db5cce7354e4b76f155d092ab5eb3981c21258c",
-                "reference": "0db5cce7354e4b76f155d092ab5eb3981c21258c",
-                "shasum": ""
-            },
-            "require": {
-                "erusev/parsedown": "~1.4"
-            },
-            "type": "library",
-            "autoload": {
-                "psr-0": {
-                    "ParsedownExtra": ""
-                }
-            },
-            "notification-url": "https://packagist.org/downloads/",
-            "license": [
-                "MIT"
-            ],
-            "authors": [
-                {
-                    "name": "Emanuil Rusev",
-                    "email": "hello@erusev.com",
-                    "homepage": "http://erusev.com"
-                }
-            ],
-            "description": "An extension of Parsedown that adds support for Markdown Extra.",
-            "homepage": "https://github.com/erusev/parsedown-extra",
-            "keywords": [
-                "markdown",
-                "markdown extra",
-                "parsedown",
-                "parser"
-            ],
-            "time": "2015-11-01 10:19:22"
-        },
-        {
-            "name": "guzzlehttp/guzzle",
-            "version": "6.2.0",
-            "source": {
-                "type": "git",
-                "url": "https://github.com/guzzle/guzzle.git",
-                "reference": "d094e337976dff9d8e2424e8485872194e768662"
-            },
-            "dist": {
-                "type": "zip",
-                "url": "https://api.github.com/repos/guzzle/guzzle/zipball/d094e337976dff9d8e2424e8485872194e768662",
-                "reference": "d094e337976dff9d8e2424e8485872194e768662",
-                "shasum": ""
-            },
-            "require": {
-                "guzzlehttp/promises": "~1.0",
-                "guzzlehttp/psr7": "~1.1",
-                "php": ">=5.5.0"
-            },
-            "require-dev": {
-                "ext-curl": "*",
-                "phpunit/phpunit": "~4.0",
-                "psr/log": "~1.0"
-            },
-            "type": "library",
-            "extra": {
-                "branch-alias": {
-                    "dev-master": "6.2-dev"
-                }
-            },
-            "autoload": {
-                "files": [
-                    "src/functions_include.php"
-                ],
-                "psr-4": {
-                    "GuzzleHttp\\": "src/"
-                }
-            },
-            "notification-url": "https://packagist.org/downloads/",
-            "license": [
-                "MIT"
-            ],
-            "authors": [
-                {
-                    "name": "Michael Dowling",
-                    "email": "mtdowling@gmail.com",
-                    "homepage": "https://github.com/mtdowling"
-                }
-            ],
-            "description": "Guzzle is a PHP HTTP client library",
-            "homepage": "http://guzzlephp.org/",
-            "keywords": [
-                "client",
-                "curl",
-                "framework",
-                "http",
-                "http client",
-                "rest",
-                "web service"
-            ],
-            "time": "2016-03-21 20:02:09"
-        },
-        {
-            "name": "guzzlehttp/promises",
-            "version": "1.1.0",
-            "source": {
-                "type": "git",
-                "url": "https://github.com/guzzle/promises.git",
-                "reference": "bb9024c526b22f3fe6ae55a561fd70653d470aa8"
-            },
-            "dist": {
-                "type": "zip",
-                "url": "https://api.github.com/repos/guzzle/promises/zipball/bb9024c526b22f3fe6ae55a561fd70653d470aa8",
-                "reference": "bb9024c526b22f3fe6ae55a561fd70653d470aa8",
-                "shasum": ""
-            },
-            "require": {
-                "php": ">=5.5.0"
-            },
-            "require-dev": {
-                "phpunit/phpunit": "~4.0"
-            },
-            "type": "library",
-            "extra": {
-                "branch-alias": {
-                    "dev-master": "1.0-dev"
-                }
-            },
-            "autoload": {
-                "psr-4": {
-                    "GuzzleHttp\\Promise\\": "src/"
-                },
-                "files": [
-                    "src/functions_include.php"
-                ]
-            },
-            "notification-url": "https://packagist.org/downloads/",
-            "license": [
-                "MIT"
-            ],
-            "authors": [
-                {
-                    "name": "Michael Dowling",
-                    "email": "mtdowling@gmail.com",
-                    "homepage": "https://github.com/mtdowling"
-                }
-            ],
-            "description": "Guzzle promises library",
-            "keywords": [
-                "promise"
-            ],
-            "time": "2016-03-08 01:15:46"
-        },
-        {
-            "name": "guzzlehttp/psr7",
-            "version": "1.3.0",
-            "source": {
-                "type": "git",
-                "url": "https://github.com/guzzle/psr7.git",
-                "reference": "31382fef2889136415751badebbd1cb022a4ed72"
-            },
-            "dist": {
-                "type": "zip",
-                "url": "https://api.github.com/repos/guzzle/psr7/zipball/31382fef2889136415751badebbd1cb022a4ed72",
-                "reference": "31382fef2889136415751badebbd1cb022a4ed72",
-                "shasum": ""
-            },
-            "require": {
-                "php": ">=5.4.0",
-                "psr/http-message": "~1.0"
-            },
-            "provide": {
-                "psr/http-message-implementation": "1.0"
-            },
-            "require-dev": {
-                "phpunit/phpunit": "~4.0"
-            },
-            "type": "library",
-            "extra": {
-                "branch-alias": {
-                    "dev-master": "1.0-dev"
-                }
-            },
-            "autoload": {
-                "psr-4": {
-                    "GuzzleHttp\\Psr7\\": "src/"
-                },
-                "files": [
-                    "src/functions_include.php"
-                ]
-            },
-            "notification-url": "https://packagist.org/downloads/",
-            "license": [
-                "MIT"
-            ],
-            "authors": [
-                {
-                    "name": "Michael Dowling",
-                    "email": "mtdowling@gmail.com",
-                    "homepage": "https://github.com/mtdowling"
-                }
-            ],
-            "description": "PSR-7 message implementation",
-            "keywords": [
-                "http",
-                "message",
-                "stream",
-                "uri"
-            ],
-            "time": "2016-04-13 19:56:01"
-        },
-        {
-            "name": "htmlawed/htmlawed",
-            "version": "1.1.19",
-            "source": {
-                "type": "git",
-                "url": "https://github.com/kesar/HTMLawed.git",
-                "reference": "620c38edd57e680260ebd8dd0e98167d97e9a7bf"
-            },
-            "dist": {
-                "type": "zip",
-                "url": "https://api.github.com/repos/kesar/HTMLawed/zipball/620c38edd57e680260ebd8dd0e98167d97e9a7bf",
-                "reference": "620c38edd57e680260ebd8dd0e98167d97e9a7bf",
-                "shasum": ""
-            },
-            "require": {
-                "php": ">4.4.0"
-            },
-            "type": "library",
-            "autoload": {
-                "files": [
-                    "htmLawed.php"
-                ]
-            },
-            "notification-url": "https://packagist.org/downloads/",
-            "license": [
-                "GPL-2.0+",
-                "LGPL-3.0"
-            ],
-            "authors": [
-                {
-                    "name": "Santosh Patnaik",
-                    "homepage": "http://www.bioinformatics.org/people/index.php?user_hash=558b661f92d0ff7b",
-                    "role": "Developer"
-                }
-            ],
-            "description": "htmLawed - Process text with HTML markup to make it more compliant with HTML  standards and administrative policies",
-            "homepage": "http://www.bioinformatics.org/phplabware/internal_utilities/htmLawed/",
-            "keywords": [
-                "HTMLtidy",
-                "html",
-                "sanitize",
-                "strip",
-                "tags"
-            ],
-            "time": "2015-04-05 17:23:05"
-        },
-        {
-=======
->>>>>>> 4c3f3186
             "name": "iamcal/lib_autolink",
             "version": "v1.7",
             "source": {
@@ -637,55 +329,6 @@
             ],
             "description": "PHPMailer is a full-featured email creation and transfer class for PHP",
             "time": "2015-11-01 10:15:28"
-        },
-        {
-            "name": "psr/http-message",
-            "version": "1.0",
-            "source": {
-                "type": "git",
-                "url": "https://github.com/php-fig/http-message.git",
-                "reference": "85d63699f0dbedb190bbd4b0d2b9dc707ea4c298"
-            },
-            "dist": {
-                "type": "zip",
-                "url": "https://api.github.com/repos/php-fig/http-message/zipball/85d63699f0dbedb190bbd4b0d2b9dc707ea4c298",
-                "reference": "85d63699f0dbedb190bbd4b0d2b9dc707ea4c298",
-                "shasum": ""
-            },
-            "require": {
-                "php": ">=5.3.0"
-            },
-            "type": "library",
-            "extra": {
-                "branch-alias": {
-                    "dev-master": "1.0.x-dev"
-                }
-            },
-            "autoload": {
-                "psr-4": {
-                    "Psr\\Http\\Message\\": "src/"
-                }
-            },
-            "notification-url": "https://packagist.org/downloads/",
-            "license": [
-                "MIT"
-            ],
-            "authors": [
-                {
-                    "name": "PHP-FIG",
-                    "homepage": "http://www.php-fig.org/"
-                }
-            ],
-            "description": "Common interface for HTTP messages",
-            "keywords": [
-                "http",
-                "http-message",
-                "psr",
-                "psr-7",
-                "request",
-                "response"
-            ],
-            "time": "2015-05-04 20:22:00"
         },
         {
             "name": "simplepie/simplepie",
@@ -1481,6 +1124,6 @@
     "platform": [],
     "platform-dev": [],
     "platform-overrides": {
-        "php": "5.5.0"
+        "php": "5.4.0"
     }
 }