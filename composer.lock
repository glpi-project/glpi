--- conflicted
+++ resolved
@@ -4,11 +4,7 @@
         "Read more about it at https://getcomposer.org/doc/01-basic-usage.md#installing-dependencies",
         "This file is @generated automatically"
     ],
-<<<<<<< HEAD
-    "content-hash": "f879a138212417a701150103005d386e",
-=======
-    "content-hash": "1f359a99454c61e80467b8caf45f7caa",
->>>>>>> 4a9ea249
+    "content-hash": "9f2d91a2e8eadd35f60401ccd22b8ee4",
     "packages": [
         {
             "name": "apereo/phpcas",
@@ -11734,14 +11730,10 @@
     ],
     "aliases": [],
     "minimum-stability": "stable",
-<<<<<<< HEAD
     "stability-flags": {
         "atoum/atoum": 20,
         "atoum/stubs": 20
     },
-=======
-    "stability-flags": {},
->>>>>>> 4a9ea249
     "prefer-stable": false,
     "prefer-lowest": false,
     "platform": {
