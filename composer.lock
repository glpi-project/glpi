--- conflicted
+++ resolved
@@ -4,11 +4,7 @@
         "Read more about it at https://getcomposer.org/doc/01-basic-usage.md#installing-dependencies",
         "This file is @generated automatically"
     ],
-<<<<<<< HEAD
-    "content-hash": "a6ee5bb0524939b4eca0a5cdcb2b9fa5",
-=======
-    "content-hash": "45f9d618aa2ccfc4dceecc84b987eb06",
->>>>>>> 6a5ab2d0
+    "content-hash": "f6849fd874c9b9c0611ecb41e574d013",
     "packages": [
         {
             "name": "bacon/bacon-qr-code",
@@ -1744,10 +1740,6 @@
             "time": "2022-01-04T00:13:07+00:00"
         },
         {
-<<<<<<< HEAD
-            "name": "masterminds/html5",
-            "version": "2.7.6",
-=======
             "name": "league/oauth2-client",
             "version": "2.6.1",
             "source": {
@@ -1873,9 +1865,8 @@
             "time": "2021-03-04T21:12:06+00:00"
         },
         {
-            "name": "mexitek/phpcolors",
-            "version": "v1.0.4",
->>>>>>> 6a5ab2d0
+            "name": "masterminds/html5",
+            "version": "2.7.6",
             "source": {
                 "type": "git",
                 "url": "https://github.com/Masterminds/html5-php.git",
@@ -5547,8 +5538,6 @@
             "time": "2022-12-17T10:28:59+00:00"
         },
         {
-<<<<<<< HEAD
-=======
             "name": "thenetworg/oauth2-azure",
             "version": "v2.1.1",
             "source": {
@@ -5606,58 +5595,6 @@
             "time": "2022-06-23T10:35:36+00:00"
         },
         {
-            "name": "true/punycode",
-            "version": "v2.1.1",
-            "source": {
-                "type": "git",
-                "url": "https://github.com/true/php-punycode.git",
-                "reference": "a4d0c11a36dd7f4e7cd7096076cab6d3378a071e"
-            },
-            "dist": {
-                "type": "zip",
-                "url": "https://api.github.com/repos/true/php-punycode/zipball/a4d0c11a36dd7f4e7cd7096076cab6d3378a071e",
-                "reference": "a4d0c11a36dd7f4e7cd7096076cab6d3378a071e",
-                "shasum": ""
-            },
-            "require": {
-                "php": ">=5.3.0",
-                "symfony/polyfill-mbstring": "^1.3"
-            },
-            "require-dev": {
-                "phpunit/phpunit": "~4.7",
-                "squizlabs/php_codesniffer": "~2.0"
-            },
-            "type": "library",
-            "autoload": {
-                "psr-4": {
-                    "TrueBV\\": "src/"
-                }
-            },
-            "notification-url": "https://packagist.org/downloads/",
-            "license": [
-                "MIT"
-            ],
-            "authors": [
-                {
-                    "name": "Renan Gonçalves",
-                    "email": "renan.saddam@gmail.com"
-                }
-            ],
-            "description": "A Bootstring encoding of Unicode for Internationalized Domain Names in Applications (IDNA)",
-            "homepage": "https://github.com/true/php-punycode",
-            "keywords": [
-                "idna",
-                "punycode"
-            ],
-            "support": {
-                "issues": "https://github.com/true/php-punycode/issues",
-                "source": "https://github.com/true/php-punycode/tree/master"
-            },
-            "abandoned": true,
-            "time": "2016-11-16T10:37:54+00:00"
-        },
-        {
->>>>>>> 6a5ab2d0
             "name": "twig/string-extra",
             "version": "v3.5.0",
             "source": {
