{
    "_readme": [
        "This file locks the dependencies of your project to a known state",
        "Read more about it at https://getcomposer.org/doc/01-basic-usage.md#installing-dependencies",
        "This file is @generated automatically"
    ],
<<<<<<< HEAD
    "content-hash": "c21827fcff046ce6f562359bce731a65",
=======
    "content-hash": "99b1388ccf74a926e5842e5dc4626674",
>>>>>>> 029df707
    "packages": [
        {
            "name": "blueimp/jquery-file-upload",
            "version": "v10.31.0",
            "source": {
                "type": "git",
                "url": "https://github.com/vkhramtsov/jQuery-File-Upload.git",
                "reference": "0740f81829698b84efe17e72501e0f420ea0d611"
            },
            "dist": {
                "type": "zip",
                "url": "https://api.github.com/repos/vkhramtsov/jQuery-File-Upload/zipball/0740f81829698b84efe17e72501e0f420ea0d611",
                "reference": "0740f81829698b84efe17e72501e0f420ea0d611",
                "shasum": ""
            },
            "type": "library",
            "autoload": {
                "classmap": [
                    "server/php/UploadHandler.php"
                ]
            },
            "notification-url": "https://packagist.org/downloads/",
            "license": [
                "MIT"
            ],
            "authors": [
                {
                    "name": "Sebastian Tschan",
                    "homepage": "https://blueimp.net"
                }
            ],
            "description": "File Upload widget for jQuery.",
            "homepage": "https://github.com/blueimp/jQuery-File-Upload",
            "keywords": [
                "bootstrap",
                "chunk",
                "cross-domain",
                "cross-site",
                "drag",
                "drop",
                "file",
                "gae",
                "go",
                "jquery",
                "multiple",
                "php",
                "preview",
                "progress",
                "python",
                "resume",
                "selection",
                "upload",
                "widget"
            ],
            "support": {
                "forum": "https://stackoverflow.com/questions/tagged/blueimp+jquery+file-upload",
                "source": "https://github.com/vkhramtsov/jQuery-File-Upload/tree/v10.31.0"
            },
            "funding": [
                {
                    "url": "https://github.com/blueimp",
                    "type": "github"
                }
            ],
            "time": "2020-07-13T05:42:06+00:00"
        },
        {
            "name": "brick/math",
            "version": "0.9.1",
            "source": {
                "type": "git",
                "url": "https://github.com/brick/math.git",
                "reference": "283a40c901101e66de7061bd359252c013dcc43c"
            },
            "dist": {
                "type": "zip",
                "url": "https://api.github.com/repos/brick/math/zipball/283a40c901101e66de7061bd359252c013dcc43c",
                "reference": "283a40c901101e66de7061bd359252c013dcc43c",
                "shasum": ""
            },
            "require": {
                "ext-json": "*",
                "php": "^7.1|^8.0"
            },
            "require-dev": {
                "php-coveralls/php-coveralls": "^2.2",
                "phpunit/phpunit": "^7.5.15|^8.5",
                "vimeo/psalm": "^3.5"
            },
            "type": "library",
            "autoload": {
                "psr-4": {
                    "Brick\\Math\\": "src/"
                }
            },
            "notification-url": "https://packagist.org/downloads/",
            "license": [
                "MIT"
            ],
            "description": "Arbitrary-precision arithmetic library",
            "keywords": [
                "Arbitrary-precision",
                "BigInteger",
                "BigRational",
                "arithmetic",
                "bigdecimal",
                "bignum",
                "brick",
                "math"
            ],
            "support": {
                "issues": "https://github.com/brick/math/issues",
                "source": "https://github.com/brick/math/tree/master"
            },
            "funding": [
                {
                    "url": "https://tidelift.com/funding/github/packagist/brick/math",
                    "type": "tidelift"
                }
            ],
            "time": "2020-08-18T23:57:15+00:00"
        },
        {
            "name": "container-interop/container-interop",
            "version": "1.2.0",
            "source": {
                "type": "git",
                "url": "https://github.com/container-interop/container-interop.git",
                "reference": "79cbf1341c22ec75643d841642dd5d6acd83bdb8"
            },
            "dist": {
                "type": "zip",
                "url": "https://api.github.com/repos/container-interop/container-interop/zipball/79cbf1341c22ec75643d841642dd5d6acd83bdb8",
                "reference": "79cbf1341c22ec75643d841642dd5d6acd83bdb8",
                "shasum": ""
            },
            "require": {
                "psr/container": "^1.0"
            },
            "type": "library",
            "autoload": {
                "psr-4": {
                    "Interop\\Container\\": "src/Interop/Container/"
                }
            },
            "notification-url": "https://packagist.org/downloads/",
            "license": [
                "MIT"
            ],
            "description": "Promoting the interoperability of container objects (DIC, SL, etc.)",
            "homepage": "https://github.com/container-interop/container-interop",
            "support": {
                "issues": "https://github.com/container-interop/container-interop/issues",
                "source": "https://github.com/container-interop/container-interop/tree/master"
            },
            "abandoned": "psr/container",
            "time": "2017-02-14T19:40:03+00:00"
        },
        {
            "name": "elvanto/litemoji",
            "version": "3.0.1",
            "source": {
                "type": "git",
                "url": "https://github.com/elvanto/litemoji.git",
                "reference": "acd6fd944814683983dcdfcf4d33f24430631b77"
            },
            "dist": {
                "type": "zip",
                "url": "https://api.github.com/repos/elvanto/litemoji/zipball/acd6fd944814683983dcdfcf4d33f24430631b77",
                "reference": "acd6fd944814683983dcdfcf4d33f24430631b77",
                "shasum": ""
            },
            "require": {
                "php": ">=7.0"
            },
            "require-dev": {
                "milesj/emojibase": "6.0.*",
                "phpunit/phpunit": "^6.0"
            },
            "type": "library",
            "autoload": {
                "psr-4": {
                    "LitEmoji\\": "src/"
                }
            },
            "notification-url": "https://packagist.org/downloads/",
            "license": [
                "MIT"
            ],
            "description": "A PHP library simplifying the conversion of unicode, HTML and shortcode emoji.",
            "keywords": [
                "emoji",
                "php-emoji"
            ],
            "support": {
                "issues": "https://github.com/elvanto/litemoji/issues",
                "source": "https://github.com/elvanto/litemoji/tree/3.0.1"
            },
            "time": "2020-11-27T05:08:33+00:00"
        },
        {
<<<<<<< HEAD
            "name": "glen/filename-normalizer",
            "version": "2.0.1",
            "source": {
                "type": "git",
                "url": "https://github.com/glensc/php-filename-normalizer.git",
                "reference": "2404f55b2cb3e91809d4eaae1d10cbc3c4aa3803"
            },
            "dist": {
                "type": "zip",
                "url": "https://api.github.com/repos/glensc/php-filename-normalizer/zipball/2404f55b2cb3e91809d4eaae1d10cbc3c4aa3803",
                "reference": "2404f55b2cb3e91809d4eaae1d10cbc3c4aa3803",
                "shasum": ""
            },
            "require": {
                "php": "^5.3.3 || ^7.0 || ^8.0",
                "symfony/polyfill-intl-normalizer": "^1.7"
            },
            "require-dev": {
                "phpunit/phpunit": "^4.8.36"
            },
            "type": "library",
            "autoload": {
                "psr-4": {
                    "glen\\FilenameNormalizer\\": "src/",
                    "glen\\FilenameNormalizer\\Test\\": "tests/"
                }
            },
            "notification-url": "https://packagist.org/downloads/",
            "license": [
                "MIT"
            ],
            "authors": [
                {
                    "name": "Elan Ruusamäe",
                    "homepage": "https://github.com/glensc"
                },
                {
                    "name": "Yosuke Kumakura",
                    "homepage": "https://github.com/kumatch"
                }
            ],
            "description": "A string normalizer for filesystem name.",
            "homepage": "https://github.com/glensc/php-filename-normalizer",
            "keywords": [
                "filename",
                "filesystem"
            ],
            "support": {
                "source": "https://github.com/glensc/php-filename-normalizer/tree/master"
            },
            "time": "2019-09-02T11:29:32+00:00"
        },
        {
            "name": "glpi-project/inventory_format",
            "version": "1.0.2",
            "source": {
                "type": "git",
                "url": "https://github.com/glpi-project/inventory_format.git",
                "reference": "40b1272feb34bf10fd82739e9c3d07b98606b0db"
            },
            "dist": {
                "type": "zip",
                "url": "https://api.github.com/repos/glpi-project/inventory_format/zipball/40b1272feb34bf10fd82739e9c3d07b98606b0db",
                "reference": "40b1272feb34bf10fd82739e9c3d07b98606b0db",
                "shasum": ""
            },
            "require": {
                "seld/jsonlint": "^1.7",
                "swaggest/json-schema": "^0.12.31"
            },
            "require-dev": {
                "atoum/atoum": "^4.0",
                "squizlabs/php_codesniffer": "^3.5"
            },
            "bin": [
                "bin/convert",
                "bin/build_hw_jsons",
                "bin/refresh_hw_sources"
            ],
            "type": "library",
            "extra": {
                "branch-alias": {
                    "dev-master": "1.0.x-dev"
                }
            },
            "autoload": {
                "files": [
                    "lib/php/Converter.php",
                    "lib/php/FilesToJSON.php"
                ]
            },
            "notification-url": "https://packagist.org/downloads/",
            "license": [
                "MIT"
            ],
            "authors": [
                {
                    "name": "Teclib'",
                    "email": "glpi@teclib.com",
                    "homepage": "https://teclib.com"
                }
            ],
            "description": "GLPI Inventory format lib",
            "keywords": [
                "automatic inventory",
                "glpi"
            ],
            "support": {
                "issues": "https://github.com/glpi-project/inventory_format/issues",
                "source": "https://github.com/glpi-project/inventory_format"
            },
            "time": "2021-01-20T14:50:09+00:00"
        },
        {
=======
>>>>>>> 029df707
            "name": "guzzlehttp/guzzle",
            "version": "7.2.0",
            "source": {
                "type": "git",
                "url": "https://github.com/guzzle/guzzle.git",
                "reference": "0aa74dfb41ae110835923ef10a9d803a22d50e79"
            },
            "dist": {
                "type": "zip",
                "url": "https://api.github.com/repos/guzzle/guzzle/zipball/0aa74dfb41ae110835923ef10a9d803a22d50e79",
                "reference": "0aa74dfb41ae110835923ef10a9d803a22d50e79",
                "shasum": ""
            },
            "require": {
                "ext-json": "*",
                "guzzlehttp/promises": "^1.4",
                "guzzlehttp/psr7": "^1.7",
                "php": "^7.2.5 || ^8.0",
                "psr/http-client": "^1.0"
            },
            "provide": {
                "psr/http-client-implementation": "1.0"
            },
            "require-dev": {
                "ext-curl": "*",
                "php-http/client-integration-tests": "^3.0",
                "phpunit/phpunit": "^8.5.5 || ^9.3.5",
                "psr/log": "^1.1"
            },
            "suggest": {
                "ext-curl": "Required for CURL handler support",
                "ext-intl": "Required for Internationalized Domain Name (IDN) support",
                "psr/log": "Required for using the Log middleware"
            },
            "type": "library",
            "extra": {
                "branch-alias": {
                    "dev-master": "7.1-dev"
                }
            },
            "autoload": {
                "psr-4": {
                    "GuzzleHttp\\": "src/"
                },
                "files": [
                    "src/functions_include.php"
                ]
            },
            "notification-url": "https://packagist.org/downloads/",
            "license": [
                "MIT"
            ],
            "authors": [
                {
                    "name": "Michael Dowling",
                    "email": "mtdowling@gmail.com",
                    "homepage": "https://github.com/mtdowling"
                },
                {
                    "name": "Márk Sági-Kazár",
                    "email": "mark.sagikazar@gmail.com",
                    "homepage": "https://sagikazarmark.hu"
                }
            ],
            "description": "Guzzle is a PHP HTTP client library",
            "homepage": "http://guzzlephp.org/",
            "keywords": [
                "client",
                "curl",
                "framework",
                "http",
                "http client",
                "psr-18",
                "psr-7",
                "rest",
                "web service"
            ],
            "support": {
                "issues": "https://github.com/guzzle/guzzle/issues",
                "source": "https://github.com/guzzle/guzzle/tree/7.2.0"
            },
            "funding": [
                {
                    "url": "https://github.com/GrahamCampbell",
                    "type": "github"
                },
                {
                    "url": "https://github.com/Nyholm",
                    "type": "github"
                },
                {
                    "url": "https://github.com/alexeyshockov",
                    "type": "github"
                },
                {
                    "url": "https://github.com/gmponos",
                    "type": "github"
                }
            ],
            "time": "2020-10-10T11:47:56+00:00"
        },
        {
            "name": "guzzlehttp/promises",
            "version": "1.4.0",
            "source": {
                "type": "git",
                "url": "https://github.com/guzzle/promises.git",
                "reference": "60d379c243457e073cff02bc323a2a86cb355631"
            },
            "dist": {
                "type": "zip",
                "url": "https://api.github.com/repos/guzzle/promises/zipball/60d379c243457e073cff02bc323a2a86cb355631",
                "reference": "60d379c243457e073cff02bc323a2a86cb355631",
                "shasum": ""
            },
            "require": {
                "php": ">=5.5"
            },
            "require-dev": {
                "symfony/phpunit-bridge": "^4.4 || ^5.1"
            },
            "type": "library",
            "extra": {
                "branch-alias": {
                    "dev-master": "1.4-dev"
                }
            },
            "autoload": {
                "psr-4": {
                    "GuzzleHttp\\Promise\\": "src/"
                },
                "files": [
                    "src/functions_include.php"
                ]
            },
            "notification-url": "https://packagist.org/downloads/",
            "license": [
                "MIT"
            ],
            "authors": [
                {
                    "name": "Michael Dowling",
                    "email": "mtdowling@gmail.com",
                    "homepage": "https://github.com/mtdowling"
                }
            ],
            "description": "Guzzle promises library",
            "keywords": [
                "promise"
            ],
            "support": {
                "issues": "https://github.com/guzzle/promises/issues",
                "source": "https://github.com/guzzle/promises/tree/1.4.0"
            },
            "time": "2020-09-30T07:37:28+00:00"
        },
        {
            "name": "guzzlehttp/psr7",
            "version": "1.7.0",
            "source": {
                "type": "git",
                "url": "https://github.com/guzzle/psr7.git",
                "reference": "53330f47520498c0ae1f61f7e2c90f55690c06a3"
            },
            "dist": {
                "type": "zip",
                "url": "https://api.github.com/repos/guzzle/psr7/zipball/53330f47520498c0ae1f61f7e2c90f55690c06a3",
                "reference": "53330f47520498c0ae1f61f7e2c90f55690c06a3",
                "shasum": ""
            },
            "require": {
                "php": ">=5.4.0",
                "psr/http-message": "~1.0",
                "ralouphie/getallheaders": "^2.0.5 || ^3.0.0"
            },
            "provide": {
                "psr/http-message-implementation": "1.0"
            },
            "require-dev": {
                "ext-zlib": "*",
                "phpunit/phpunit": "~4.8.36 || ^5.7.27 || ^6.5.14 || ^7.5.20 || ^8.5.8 || ^9.3.10"
            },
            "suggest": {
                "laminas/laminas-httphandlerrunner": "Emit PSR-7 responses"
            },
            "type": "library",
            "extra": {
                "branch-alias": {
                    "dev-master": "1.7-dev"
                }
            },
            "autoload": {
                "psr-4": {
                    "GuzzleHttp\\Psr7\\": "src/"
                },
                "files": [
                    "src/functions_include.php"
                ]
            },
            "notification-url": "https://packagist.org/downloads/",
            "license": [
                "MIT"
            ],
            "authors": [
                {
                    "name": "Michael Dowling",
                    "email": "mtdowling@gmail.com",
                    "homepage": "https://github.com/mtdowling"
                },
                {
                    "name": "Tobias Schultze",
                    "homepage": "https://github.com/Tobion"
                }
            ],
            "description": "PSR-7 message implementation that also provides common utility methods",
            "keywords": [
                "http",
                "message",
                "psr-7",
                "request",
                "response",
                "stream",
                "uri",
                "url"
            ],
            "support": {
                "issues": "https://github.com/guzzle/psr7/issues",
                "source": "https://github.com/guzzle/psr7/tree/1.7.0"
            },
            "time": "2020-09-30T07:37:11+00:00"
        },
        {
            "name": "htmlawed/htmlawed",
            "version": "1.2.5",
            "dist": {
                "type": "zip",
                "url": "https://www.bioinformatics.org/phplabware/downloads/htmLawed125.zip"
            },
            "type": "library",
            "autoload": {
                "files": [
                    "htmLawed.php"
                ]
            },
            "license": [
                "LGPL-3.0-only",
                "GPL-2.0-or-later"
            ],
            "authors": [
                {
                    "name": "Santosh Patnaik",
                    "email": "drpatnaik@yahoo.com",
                    "role": "Developer"
                }
            ],
            "description": "Official htmLawed PHP library for HTML filtering",
            "homepage": "https://www.bioinformatics.org/phplabware/internal_utilities/htmLawed"
        },
        {
            "name": "iamcal/lib_autolink",
            "version": "v1.7",
            "source": {
                "type": "git",
                "url": "https://github.com/iamcal/lib_autolink.git",
                "reference": "b3a86d8437e5d635fb85b155a86288d94f6a924d"
            },
            "dist": {
                "type": "zip",
                "url": "https://api.github.com/repos/iamcal/lib_autolink/zipball/b3a86d8437e5d635fb85b155a86288d94f6a924d",
                "reference": "b3a86d8437e5d635fb85b155a86288d94f6a924d",
                "shasum": ""
            },
            "type": "library",
            "autoload": {
                "files": [
                    "lib_autolink.php"
                ]
            },
            "notification-url": "https://packagist.org/downloads/",
            "license": [
                "MIT"
            ],
            "description": "Adds anchors to urls in a text",
            "keywords": [
                "anchor",
                "autolink",
                "link"
            ],
            "support": {
                "issues": "https://github.com/iamcal/lib_autolink/issues",
                "source": "https://github.com/iamcal/lib_autolink/tree/master"
            },
            "time": "2015-05-22T17:10:41+00:00"
        },
        {
            "name": "laminas/laminas-cache",
            "version": "2.10.0",
            "source": {
                "type": "git",
                "url": "https://github.com/laminas/laminas-cache.git",
                "reference": "060b2a71d42b12122a3546594727e7d4b870abd5"
            },
            "dist": {
                "type": "zip",
                "url": "https://api.github.com/repos/laminas/laminas-cache/zipball/060b2a71d42b12122a3546594727e7d4b870abd5",
                "reference": "060b2a71d42b12122a3546594727e7d4b870abd5",
                "shasum": ""
            },
            "require": {
                "laminas/laminas-cache-storage-adapter-apc": "^1.0",
                "laminas/laminas-cache-storage-adapter-apcu": "^1.0",
                "laminas/laminas-cache-storage-adapter-blackhole": "^1.0",
                "laminas/laminas-cache-storage-adapter-dba": "^1.0",
                "laminas/laminas-cache-storage-adapter-ext-mongodb": "^1.0",
                "laminas/laminas-cache-storage-adapter-filesystem": "^1.0",
                "laminas/laminas-cache-storage-adapter-memcache": "^1.0",
                "laminas/laminas-cache-storage-adapter-memcached": "^1.0",
                "laminas/laminas-cache-storage-adapter-memory": "^1.0",
                "laminas/laminas-cache-storage-adapter-mongodb": "^1.0",
                "laminas/laminas-cache-storage-adapter-redis": "^1.0",
                "laminas/laminas-cache-storage-adapter-session": "^1.0",
                "laminas/laminas-cache-storage-adapter-wincache": "^1.0",
                "laminas/laminas-cache-storage-adapter-xcache": "^1.0",
                "laminas/laminas-cache-storage-adapter-zend-server": "^1.0",
                "laminas/laminas-eventmanager": "^2.6.3 || ^3.2",
                "laminas/laminas-servicemanager": "^2.7.8 || ^3.3",
                "laminas/laminas-stdlib": "^3.2.1",
                "laminas/laminas-zendframework-bridge": "^1.0",
                "php": "^5.6 || ^7.0",
                "psr/cache": "^1.0",
                "psr/simple-cache": "^1.0"
            },
            "provide": {
                "psr/cache-implementation": "1.0",
                "psr/simple-cache-implementation": "1.0"
            },
            "replace": {
                "zendframework/zend-cache": "^2.9.0"
            },
            "require-dev": {
                "cache/integration-tests": "^0.16",
                "laminas/laminas-coding-standard": "~1.0.0",
                "laminas/laminas-serializer": "^2.6",
                "phpbench/phpbench": "^0.13",
                "phpunit/phpunit": "^5.7.27 || ^6.5.8 || ^7.1.2"
            },
            "suggest": {
                "laminas/laminas-serializer": "Laminas\\Serializer component"
            },
            "type": "library",
            "extra": {
                "laminas": {
                    "component": "Laminas\\Cache",
                    "config-provider": "Laminas\\Cache\\ConfigProvider"
                }
            },
            "autoload": {
                "files": [
                    "autoload/patternPluginManagerPolyfill.php"
                ],
                "psr-4": {
                    "Laminas\\Cache\\": "src/"
                }
            },
            "notification-url": "https://packagist.org/downloads/",
            "license": [
                "BSD-3-Clause"
            ],
            "description": "Caching implementation with a variety of storage options, as well as codified caching strategies for callbacks, classes, and output",
            "homepage": "https://laminas.dev",
            "keywords": [
                "cache",
                "laminas",
                "psr-16",
                "psr-6"
            ],
            "support": {
                "chat": "https://laminas.dev/chat",
                "docs": "https://docs.laminas.dev/laminas-cache/",
                "forum": "https://discourse.laminas.dev",
                "issues": "https://github.com/laminas/laminas-cache/issues",
                "rss": "https://github.com/laminas/laminas-cache/releases.atom",
                "source": "https://github.com/laminas/laminas-cache"
            },
            "funding": [
                {
                    "url": "https://funding.communitybridge.org/projects/laminas-project",
                    "type": "community_bridge"
                }
            ],
            "time": "2020-11-08T13:01:19+00:00"
        },
        {
            "name": "laminas/laminas-cache-storage-adapter-apc",
            "version": "1.0.1",
            "source": {
                "type": "git",
                "url": "https://github.com/laminas/laminas-cache-storage-adapter-apc.git",
                "reference": "8b375d994f6e67534f6ae6e995249e706faa30c1"
            },
            "dist": {
                "type": "zip",
                "url": "https://api.github.com/repos/laminas/laminas-cache-storage-adapter-apc/zipball/8b375d994f6e67534f6ae6e995249e706faa30c1",
                "reference": "8b375d994f6e67534f6ae6e995249e706faa30c1",
                "shasum": ""
            },
            "require": {
                "php": "^5.6 || ^7.0"
            },
            "conflict": {
                "laminas/laminas-cache": "<2.10"
            },
            "provide": {
                "laminas/laminas-cache-storage-implementation": "1.0"
            },
            "require-dev": {
                "laminas/laminas-cache": "^2.10",
                "laminas/laminas-cache-storage-adapter-test": "^1.0@dev",
                "laminas/laminas-coding-standard": "~1.0.0",
                "phpunit/phpunit": "^5.7.27 || ^6.5.8 || ^7.1.2"
            },
            "suggest": {
                "ext-apc": "APC or compatible extension, to use the APC storage adapter"
            },
            "type": "library",
            "autoload": {
                "psr-4": {
                    "Laminas\\Cache\\Storage\\Adapter\\": "src/"
                }
            },
            "notification-url": "https://packagist.org/downloads/",
            "license": [
                "BSD-3-Clause"
            ],
            "description": "Laminas cache adapter",
            "keywords": [
                "cache",
                "laminas"
            ],
            "support": {
                "docs": "https://docs.laminas.dev/laminas-cache-storage-adapter-apc/",
                "forum": "https://discourse.laminas.dev/",
                "issues": "https://github.com/laminas/laminas-cache-storage-adapter-apc/issues",
                "rss": "https://github.com/laminas/laminas-cache-storage-adapter-apc/releases.atom",
                "source": "https://github.com/laminas/laminas-cache-storage-adapter-apc"
            },
            "funding": [
                {
                    "url": "https://funding.communitybridge.org/projects/laminas-project",
                    "type": "community_bridge"
                }
            ],
            "time": "2020-10-12T16:04:12+00:00"
        },
        {
            "name": "laminas/laminas-cache-storage-adapter-apcu",
            "version": "1.0.1",
            "source": {
                "type": "git",
                "url": "https://github.com/laminas/laminas-cache-storage-adapter-apcu.git",
                "reference": "1fdd7585042c1a577f6e630535df1e86e23cf5dc"
            },
            "dist": {
                "type": "zip",
                "url": "https://api.github.com/repos/laminas/laminas-cache-storage-adapter-apcu/zipball/1fdd7585042c1a577f6e630535df1e86e23cf5dc",
                "reference": "1fdd7585042c1a577f6e630535df1e86e23cf5dc",
                "shasum": ""
            },
            "require": {
                "php": "^5.6 || ^7.0"
            },
            "conflict": {
                "laminas/laminas-cache": "<2.10"
            },
            "provide": {
                "laminas/laminas-cache-storage-implementation": "1.0"
            },
            "require-dev": {
                "laminas/laminas-cache": "^2.10",
                "laminas/laminas-cache-storage-adapter-test": "^1.0@dev",
                "laminas/laminas-coding-standard": "~1.0.0",
                "squizlabs/php_codesniffer": "^2.7"
            },
            "suggest": {
                "ext-apcu": "APCU >= 5.1.0, to use the APCu storage adapter"
            },
            "type": "library",
            "autoload": {
                "psr-4": {
                    "Laminas\\Cache\\Storage\\Adapter\\": "src/"
                }
            },
            "notification-url": "https://packagist.org/downloads/",
            "license": [
                "BSD-3-Clause"
            ],
            "description": "Laminas cache adapter for apcu",
            "keywords": [
                "cache",
                "laminas"
            ],
            "support": {
                "docs": "https://docs.laminas.dev/laminas-cache-storage-adapter-apcu/",
                "forum": "https://discourse.laminas.dev/",
                "issues": "https://github.com/laminas/laminas-cache-storage-adapter-apcu/issues",
                "rss": "https://github.com/laminas/laminas-cache-storage-adapter-apcu/releases.atom",
                "source": "https://github.com/laminas/laminas-cache-storage-adapter-apcu"
            },
            "funding": [
                {
                    "url": "https://funding.communitybridge.org/projects/laminas-project",
                    "type": "community_bridge"
                }
            ],
            "time": "2020-10-12T16:05:19+00:00"
        },
        {
            "name": "laminas/laminas-cache-storage-adapter-blackhole",
            "version": "1.0.1",
            "source": {
                "type": "git",
                "url": "https://github.com/laminas/laminas-cache-storage-adapter-blackhole.git",
                "reference": "5f2cb437160fbc01d7f216b11e4f1ff4c9b95c49"
            },
            "dist": {
                "type": "zip",
                "url": "https://api.github.com/repos/laminas/laminas-cache-storage-adapter-blackhole/zipball/5f2cb437160fbc01d7f216b11e4f1ff4c9b95c49",
                "reference": "5f2cb437160fbc01d7f216b11e4f1ff4c9b95c49",
                "shasum": ""
            },
            "require": {
                "php": "^5.6 || ^7.0"
            },
            "conflict": {
                "laminas/laminas-cache": "<2.10"
            },
            "provide": {
                "laminas/laminas-cache-storage-implementation": "1.0"
            },
            "require-dev": {
                "laminas/laminas-cache": "^2.10",
                "laminas/laminas-cache-storage-adapter-test": "^1.0@dev",
                "laminas/laminas-coding-standard": "~1.0.0",
                "squizlabs/php_codesniffer": "^2.7"
            },
            "type": "library",
            "autoload": {
                "psr-4": {
                    "Laminas\\Cache\\Storage\\Adapter\\": "src/"
                }
            },
            "notification-url": "https://packagist.org/downloads/",
            "license": [
                "BSD-3-Clause"
            ],
            "description": "Laminas cache adapter for blackhole",
            "keywords": [
                "cache",
                "laminas"
            ],
            "support": {
                "docs": "https://docs.laminas.dev/laminas-cache-storage-adapter-blackhole/",
                "forum": "https://discourse.laminas.dev/",
                "issues": "https://github.com/laminas/laminas-cache-storage-adapter-blackhole/issues",
                "rss": "https://github.com/laminas/laminas-cache-storage-adapter-blackhole/releases.atom",
                "source": "https://github.com/laminas/laminas-cache-storage-adapter-blackhole"
            },
            "funding": [
                {
                    "url": "https://funding.communitybridge.org/projects/laminas-project",
                    "type": "community_bridge"
                }
            ],
            "time": "2020-10-12T16:07:07+00:00"
        },
        {
            "name": "laminas/laminas-cache-storage-adapter-dba",
            "version": "1.0.1",
            "source": {
                "type": "git",
                "url": "https://github.com/laminas/laminas-cache-storage-adapter-dba.git",
                "reference": "ad968d3d8a0350af8e6717be58bb96e5a9e77f3b"
            },
            "dist": {
                "type": "zip",
                "url": "https://api.github.com/repos/laminas/laminas-cache-storage-adapter-dba/zipball/ad968d3d8a0350af8e6717be58bb96e5a9e77f3b",
                "reference": "ad968d3d8a0350af8e6717be58bb96e5a9e77f3b",
                "shasum": ""
            },
            "require": {
                "php": "^5.6 || ^7.0"
            },
            "conflict": {
                "laminas/laminas-cache": "<2.10"
            },
            "provide": {
                "laminas/laminas-cache-storage-implementation": "1.0"
            },
            "require-dev": {
                "laminas/laminas-cache": "^2.10",
                "laminas/laminas-cache-storage-adapter-test": "^1.0@dev",
                "laminas/laminas-coding-standard": "~1.0.0",
                "squizlabs/php_codesniffer": "^2.7"
            },
            "suggest": {
                "ext-dba": "DBA, to use the DBA storage adapter"
            },
            "type": "library",
            "autoload": {
                "psr-4": {
                    "Laminas\\Cache\\Storage\\Adapter\\": "src/"
                }
            },
            "notification-url": "https://packagist.org/downloads/",
            "license": [
                "BSD-3-Clause"
            ],
            "description": "Laminas cache adapter for dba",
            "keywords": [
                "cache",
                "laminas"
            ],
            "support": {
                "docs": "https://docs.laminas.dev/laminas-cache-storage-adapter-dba/",
                "forum": "https://discourse.laminas.dev/",
                "issues": "https://github.com/laminas/laminas-cache-storage-adapter-dba/issues",
                "rss": "https://github.com/laminas/laminas-cache-storage-adapter-dba/releases.atom",
                "source": "https://github.com/laminas/laminas-cache-storage-adapter-dba"
            },
            "funding": [
                {
                    "url": "https://funding.communitybridge.org/projects/laminas-project",
                    "type": "community_bridge"
                }
            ],
            "time": "2020-10-12T16:08:58+00:00"
        },
        {
            "name": "laminas/laminas-cache-storage-adapter-ext-mongodb",
            "version": "1.0.1",
            "source": {
                "type": "git",
                "url": "https://github.com/laminas/laminas-cache-storage-adapter-ext-mongodb.git",
                "reference": "011ec5a8ca721ba012d232b1a01b50a55904b99f"
            },
            "dist": {
                "type": "zip",
                "url": "https://api.github.com/repos/laminas/laminas-cache-storage-adapter-ext-mongodb/zipball/011ec5a8ca721ba012d232b1a01b50a55904b99f",
                "reference": "011ec5a8ca721ba012d232b1a01b50a55904b99f",
                "shasum": ""
            },
            "require": {
                "php": "^5.6 || ^7.0"
            },
            "conflict": {
                "laminas/laminas-cache": "<2.10"
            },
            "provide": {
                "laminas/laminas-cache-storage-implementation": "1.0"
            },
            "require-dev": {
                "laminas/laminas-cache": "^2.10",
                "laminas/laminas-cache-storage-adapter-test": "^1.0@dev",
                "laminas/laminas-coding-standard": "~1.0.0",
                "squizlabs/php_codesniffer": "^2.7"
            },
            "suggest": {
                "ext-mongodb": "MongoDB, to use the ExtMongoDb storage adapter"
            },
            "type": "library",
            "autoload": {
                "psr-4": {
                    "Laminas\\Cache\\Storage\\Adapter\\": "src/"
                }
            },
            "notification-url": "https://packagist.org/downloads/",
            "license": [
                "BSD-3-Clause"
            ],
            "description": "Laminas cache adapter for ext-mongodb",
            "keywords": [
                "cache",
                "laminas"
            ],
            "support": {
                "docs": "https://docs.laminas.dev/laminas-cache-storage-adapter-ext-mongodb/",
                "forum": "https://discourse.laminas.dev/",
                "issues": "https://github.com/laminas/laminas-cache-storage-adapter-ext-mongodb/issues",
                "rss": "https://github.com/laminas/laminas-cache-storage-adapter-ext-mongodb/releases.atom",
                "source": "https://github.com/laminas/laminas-cache-storage-adapter-ext-mongodb"
            },
            "funding": [
                {
                    "url": "https://funding.communitybridge.org/projects/laminas-project",
                    "type": "community_bridge"
                }
            ],
            "time": "2020-10-12T16:11:06+00:00"
        },
        {
            "name": "laminas/laminas-cache-storage-adapter-filesystem",
            "version": "1.0.1",
            "source": {
                "type": "git",
                "url": "https://github.com/laminas/laminas-cache-storage-adapter-filesystem.git",
                "reference": "ae1723bcd84efbdae8f20cbb1bacb9ce9c13dbde"
            },
            "dist": {
                "type": "zip",
                "url": "https://api.github.com/repos/laminas/laminas-cache-storage-adapter-filesystem/zipball/ae1723bcd84efbdae8f20cbb1bacb9ce9c13dbde",
                "reference": "ae1723bcd84efbdae8f20cbb1bacb9ce9c13dbde",
                "shasum": ""
            },
            "require": {
                "php": "^5.6 || ^7.0"
            },
            "conflict": {
                "laminas/laminas-cache": "<2.10"
            },
            "provide": {
                "laminas/laminas-cache-storage-implementation": "1.0"
            },
            "require-dev": {
                "laminas/laminas-cache": "^2.10",
                "laminas/laminas-cache-storage-adapter-test": "^1.0@dev",
                "laminas/laminas-coding-standard": "~1.0.0",
                "squizlabs/php_codesniffer": "^2.7"
            },
            "type": "library",
            "autoload": {
                "psr-4": {
                    "Laminas\\Cache\\Storage\\Adapter\\": "src/"
                }
            },
            "notification-url": "https://packagist.org/downloads/",
            "license": [
                "BSD-3-Clause"
            ],
            "description": "Laminas cache adapter for filesystem",
            "keywords": [
                "cache",
                "laminas"
            ],
            "support": {
                "docs": "https://docs.laminas.dev/laminas-cache-storage-adapter-filesystem/",
                "forum": "https://discourse.laminas.dev/",
                "issues": "https://github.com/laminas/laminas-cache-storage-adapter-filesystem/issues",
                "rss": "https://github.com/laminas/laminas-cache-storage-adapter-filesystem/releases.atom",
                "source": "https://github.com/laminas/laminas-cache-storage-adapter-filesystem"
            },
            "funding": [
                {
                    "url": "https://funding.communitybridge.org/projects/laminas-project",
                    "type": "community_bridge"
                }
            ],
            "time": "2020-10-12T16:12:14+00:00"
        },
        {
            "name": "laminas/laminas-cache-storage-adapter-memcache",
            "version": "1.0.1",
            "source": {
                "type": "git",
                "url": "https://github.com/laminas/laminas-cache-storage-adapter-memcache.git",
                "reference": "62d0fab1cd261b44a81821e986c0110d7dda896b"
            },
            "dist": {
                "type": "zip",
                "url": "https://api.github.com/repos/laminas/laminas-cache-storage-adapter-memcache/zipball/62d0fab1cd261b44a81821e986c0110d7dda896b",
                "reference": "62d0fab1cd261b44a81821e986c0110d7dda896b",
                "shasum": ""
            },
            "require": {
                "php": "^5.6 || ^7.0"
            },
            "conflict": {
                "laminas/laminas-cache": "<2.10"
            },
            "provide": {
                "laminas/laminas-cache-storage-implementation": "1.0"
            },
            "require-dev": {
                "laminas/laminas-cache": "^2.10",
                "laminas/laminas-cache-storage-adapter-test": "^1.0@dev",
                "laminas/laminas-coding-standard": "~1.0.0",
                "squizlabs/php_codesniffer": "^2.7"
            },
            "suggest": {
                "ext-memcache": "Memcache >= 2.0.0 to use the Memcache storage adapter"
            },
            "type": "library",
            "autoload": {
                "psr-4": {
                    "Laminas\\Cache\\Storage\\Adapter\\": "src/"
                }
            },
            "notification-url": "https://packagist.org/downloads/",
            "license": [
                "BSD-3-Clause"
            ],
            "description": "Laminas cache adapter for memcache",
            "keywords": [
                "cache",
                "laminas"
            ],
            "support": {
                "docs": "https://docs.laminas.dev/laminas-cache-storage-adapter-memcache/",
                "forum": "https://discourse.laminas.dev/",
                "issues": "https://github.com/laminas/laminas-cache-storage-adapter-memcache/issues",
                "rss": "https://github.com/laminas/laminas-cache-storage-adapter-memcache/releases.atom",
                "source": "https://github.com/laminas/laminas-cache-storage-adapter-memcache"
            },
            "funding": [
                {
                    "url": "https://funding.communitybridge.org/projects/laminas-project",
                    "type": "community_bridge"
                }
            ],
            "time": "2020-10-12T16:13:36+00:00"
        },
        {
            "name": "laminas/laminas-cache-storage-adapter-memcached",
            "version": "1.0.1",
            "source": {
                "type": "git",
                "url": "https://github.com/laminas/laminas-cache-storage-adapter-memcached.git",
                "reference": "29599106bb501eb96207b175c460c95487518db1"
            },
            "dist": {
                "type": "zip",
                "url": "https://api.github.com/repos/laminas/laminas-cache-storage-adapter-memcached/zipball/29599106bb501eb96207b175c460c95487518db1",
                "reference": "29599106bb501eb96207b175c460c95487518db1",
                "shasum": ""
            },
            "require": {
                "php": "^5.6 || ^7.0"
            },
            "conflict": {
                "laminas/laminas-cache": "<2.10"
            },
            "provide": {
                "laminas/laminas-cache-storage-implementation": "1.0"
            },
            "require-dev": {
                "laminas/laminas-cache": "^2.10",
                "laminas/laminas-cache-storage-adapter-test": "^1.0@dev",
                "laminas/laminas-coding-standard": "~1.0.0",
                "squizlabs/php_codesniffer": "^2.7"
            },
            "type": "library",
            "autoload": {
                "psr-4": {
                    "Laminas\\Cache\\Storage\\Adapter\\": "src/"
                }
            },
            "notification-url": "https://packagist.org/downloads/",
            "license": [
                "BSD-3-Clause"
            ],
            "description": "Laminas cache adapter for memcached",
            "keywords": [
                "cache",
                "laminas"
            ],
            "support": {
                "docs": "https://docs.laminas.dev/laminas-cache-storage-adapter-memcached/",
                "forum": "https://discourse.laminas.dev/",
                "issues": "https://github.com/laminas/laminas-cache-storage-adapter-memcached/issues",
                "rss": "https://github.com/laminas/laminas-cache-storage-adapter-memcached/releases.atom",
                "source": "https://github.com/laminas/laminas-cache-storage-adapter-memcached"
            },
            "funding": [
                {
                    "url": "https://funding.communitybridge.org/projects/laminas-project",
                    "type": "community_bridge"
                }
            ],
            "time": "2020-10-12T16:16:42+00:00"
        },
        {
            "name": "laminas/laminas-cache-storage-adapter-memory",
            "version": "1.0.1",
            "source": {
                "type": "git",
                "url": "https://github.com/laminas/laminas-cache-storage-adapter-memory.git",
                "reference": "58f4b45281552bb6673c900fadddad21e0ed05c8"
            },
            "dist": {
                "type": "zip",
                "url": "https://api.github.com/repos/laminas/laminas-cache-storage-adapter-memory/zipball/58f4b45281552bb6673c900fadddad21e0ed05c8",
                "reference": "58f4b45281552bb6673c900fadddad21e0ed05c8",
                "shasum": ""
            },
            "require": {
                "php": "^5.6 || ^7.0"
            },
            "conflict": {
                "laminas/laminas-cache": "<2.10"
            },
            "provide": {
                "laminas/laminas-cache-storage-implementation": "1.0"
            },
            "require-dev": {
                "laminas/laminas-cache": "^2.10",
                "laminas/laminas-cache-storage-adapter-test": "^1.0@dev",
                "laminas/laminas-coding-standard": "~1.0.0",
                "squizlabs/php_codesniffer": "^2.7"
            },
            "type": "library",
            "autoload": {
                "psr-4": {
                    "Laminas\\Cache\\Storage\\Adapter\\": "src/"
                }
            },
            "notification-url": "https://packagist.org/downloads/",
            "license": [
                "BSD-3-Clause"
            ],
            "description": "Laminas cache adapter for memory",
            "keywords": [
                "cache",
                "laminas"
            ],
            "support": {
                "docs": "https://docs.laminas.dev/laminas-cache-storage-adapter-memory/",
                "forum": "https://discourse.laminas.dev/",
                "issues": "https://github.com/laminas/laminas-cache-storage-adapter-memory/issues",
                "rss": "https://github.com/laminas/laminas-cache-storage-adapter-memory/releases.atom",
                "source": "https://github.com/laminas/laminas-cache-storage-adapter-memory"
            },
            "funding": [
                {
                    "url": "https://funding.communitybridge.org/projects/laminas-project",
                    "type": "community_bridge"
                }
            ],
            "time": "2020-10-12T16:17:47+00:00"
        },
        {
            "name": "laminas/laminas-cache-storage-adapter-mongodb",
            "version": "1.0.1",
            "source": {
                "type": "git",
                "url": "https://github.com/laminas/laminas-cache-storage-adapter-mongodb.git",
                "reference": "ef4aa396b55533b8eb3e1d4126c39a78a22e49a6"
            },
            "dist": {
                "type": "zip",
                "url": "https://api.github.com/repos/laminas/laminas-cache-storage-adapter-mongodb/zipball/ef4aa396b55533b8eb3e1d4126c39a78a22e49a6",
                "reference": "ef4aa396b55533b8eb3e1d4126c39a78a22e49a6",
                "shasum": ""
            },
            "require": {
                "php": "^5.6 || ^7.0"
            },
            "conflict": {
                "laminas/laminas-cache": "<2.10"
            },
            "provide": {
                "laminas/laminas-cache-storage-implementation": "1.0"
            },
            "require-dev": {
                "laminas/laminas-cache": "^2.10",
                "laminas/laminas-cache-storage-adapter-test": "^1.0@dev",
                "laminas/laminas-coding-standard": "~1.0.0",
                "squizlabs/php_codesniffer": "^2.7"
            },
            "type": "library",
            "autoload": {
                "psr-4": {
                    "Laminas\\Cache\\Storage\\Adapter\\": "src/"
                }
            },
            "notification-url": "https://packagist.org/downloads/",
            "license": [
                "BSD-3-Clause"
            ],
            "description": "Laminas cache adapter for mongodb",
            "keywords": [
                "cache",
                "laminas"
            ],
            "support": {
                "docs": "https://docs.laminas.dev/laminas-cache-storage-adapter-mongodb/",
                "forum": "https://discourse.laminas.dev/",
                "issues": "https://github.com/laminas/laminas-cache-storage-adapter-mongodb/issues",
                "rss": "https://github.com/laminas/laminas-cache-storage-adapter-mongodb/releases.atom",
                "source": "https://github.com/laminas/laminas-cache-storage-adapter-mongodb"
            },
            "funding": [
                {
                    "url": "https://funding.communitybridge.org/projects/laminas-project",
                    "type": "community_bridge"
                }
            ],
            "time": "2020-10-12T16:19:10+00:00"
        },
        {
            "name": "laminas/laminas-cache-storage-adapter-redis",
            "version": "1.0.1",
            "source": {
                "type": "git",
                "url": "https://github.com/laminas/laminas-cache-storage-adapter-redis.git",
                "reference": "3fe904953d17728d7fdaa87be603231f23fb0a4d"
            },
            "dist": {
                "type": "zip",
                "url": "https://api.github.com/repos/laminas/laminas-cache-storage-adapter-redis/zipball/3fe904953d17728d7fdaa87be603231f23fb0a4d",
                "reference": "3fe904953d17728d7fdaa87be603231f23fb0a4d",
                "shasum": ""
            },
            "require": {
                "php": "^5.6 || ^7.0"
            },
            "conflict": {
                "laminas/laminas-cache": "<2.10"
            },
            "provide": {
                "laminas/laminas-cache-storage-implementation": "1.0"
            },
            "require-dev": {
                "laminas/laminas-cache": "^2.10",
                "laminas/laminas-cache-storage-adapter-test": "^1.0@dev",
                "laminas/laminas-coding-standard": "~1.0.0",
                "squizlabs/php_codesniffer": "^2.7"
            },
            "type": "library",
            "autoload": {
                "psr-4": {
                    "Laminas\\Cache\\Storage\\Adapter\\": "src/"
                }
            },
            "notification-url": "https://packagist.org/downloads/",
            "license": [
                "BSD-3-Clause"
            ],
            "description": "Laminas cache adapter for redis",
            "keywords": [
                "cache",
                "laminas"
            ],
            "support": {
                "docs": "https://docs.laminas.dev/laminas-cache-storage-adapter-redis/",
                "forum": "https://discourse.laminas.dev/",
                "issues": "https://github.com/laminas/laminas-cache-storage-adapter-redis/issues",
                "rss": "https://github.com/laminas/laminas-cache-storage-adapter-redis/releases.atom",
                "source": "https://github.com/laminas/laminas-cache-storage-adapter-redis"
            },
            "funding": [
                {
                    "url": "https://funding.communitybridge.org/projects/laminas-project",
                    "type": "community_bridge"
                }
            ],
            "time": "2020-10-12T16:20:13+00:00"
        },
        {
            "name": "laminas/laminas-cache-storage-adapter-session",
            "version": "1.0.1",
            "source": {
                "type": "git",
                "url": "https://github.com/laminas/laminas-cache-storage-adapter-session.git",
                "reference": "0d2276cd61bd162cd38c53aaa22f18137621dc0c"
            },
            "dist": {
                "type": "zip",
                "url": "https://api.github.com/repos/laminas/laminas-cache-storage-adapter-session/zipball/0d2276cd61bd162cd38c53aaa22f18137621dc0c",
                "reference": "0d2276cd61bd162cd38c53aaa22f18137621dc0c",
                "shasum": ""
            },
            "require": {
                "php": "^5.6 || ^7.0"
            },
            "conflict": {
                "laminas/laminas-cache": "<2.10"
            },
            "provide": {
                "laminas/laminas-cache-storage-implementation": "1.0"
            },
            "require-dev": {
                "laminas/laminas-cache": "^2.10",
                "laminas/laminas-cache-storage-adapter-test": "^1.0@dev",
                "laminas/laminas-coding-standard": "~1.0.0",
                "laminas/laminas-session": "^2.7.4",
                "squizlabs/php_codesniffer": "^2.7"
            },
            "suggest": {
                "laminas/laminas-session": "Laminas\\Session component"
            },
            "type": "library",
            "autoload": {
                "psr-4": {
                    "Laminas\\Cache\\Storage\\Adapter\\": "src/"
                }
            },
            "notification-url": "https://packagist.org/downloads/",
            "license": [
                "BSD-3-Clause"
            ],
            "description": "Laminas cache adapter for session",
            "keywords": [
                "cache",
                "laminas"
            ],
            "support": {
                "docs": "https://docs.laminas.dev/laminas-cache-storage-adapter-session/",
                "forum": "https://discourse.laminas.dev/",
                "issues": "https://github.com/laminas/laminas-cache-storage-adapter-session/issues",
                "rss": "https://github.com/laminas/laminas-cache-storage-adapter-session/releases.atom",
                "source": "https://github.com/laminas/laminas-cache-storage-adapter-session"
            },
            "funding": [
                {
                    "url": "https://funding.communitybridge.org/projects/laminas-project",
                    "type": "community_bridge"
                }
            ],
            "time": "2020-10-12T16:21:28+00:00"
        },
        {
            "name": "laminas/laminas-cache-storage-adapter-wincache",
            "version": "1.0.1",
            "source": {
                "type": "git",
                "url": "https://github.com/laminas/laminas-cache-storage-adapter-wincache.git",
                "reference": "0f54599c5d9aff11b01adadd2742097f923170ba"
            },
            "dist": {
                "type": "zip",
                "url": "https://api.github.com/repos/laminas/laminas-cache-storage-adapter-wincache/zipball/0f54599c5d9aff11b01adadd2742097f923170ba",
                "reference": "0f54599c5d9aff11b01adadd2742097f923170ba",
                "shasum": ""
            },
            "require": {
                "php": "^5.6 || ^7.0"
            },
            "conflict": {
                "laminas/laminas-cache": "<2.10"
            },
            "provide": {
                "laminas/laminas-cache-storage-implementation": "1.0"
            },
            "require-dev": {
                "laminas/laminas-cache": "^2.10",
                "laminas/laminas-cache-storage-adapter-test": "^1.0@dev",
                "laminas/laminas-coding-standard": "~1.0.0",
                "squizlabs/php_codesniffer": "^2.7"
            },
            "suggest": {
                "ext-wincache": "WinCache, to use the WinCache storage adapter"
            },
            "type": "library",
            "autoload": {
                "psr-4": {
                    "Laminas\\Cache\\Storage\\Adapter\\": "src/"
                }
            },
            "notification-url": "https://packagist.org/downloads/",
            "license": [
                "BSD-3-Clause"
            ],
            "description": "Laminas cache adapter for wincache",
            "keywords": [
                "cache",
                "laminas"
            ],
            "support": {
                "docs": "https://docs.laminas.dev/laminas-cache-storage-adapter-wincache/",
                "forum": "https://discourse.laminas.dev/",
                "issues": "https://github.com/laminas/laminas-cache-storage-adapter-wincache/issues",
                "rss": "https://github.com/laminas/laminas-cache-storage-adapter-wincache/releases.atom",
                "source": "https://github.com/laminas/laminas-cache-storage-adapter-wincache"
            },
            "funding": [
                {
                    "url": "https://funding.communitybridge.org/projects/laminas-project",
                    "type": "community_bridge"
                }
            ],
            "time": "2020-10-12T16:22:49+00:00"
        },
        {
            "name": "laminas/laminas-cache-storage-adapter-xcache",
            "version": "1.0.1",
            "source": {
                "type": "git",
                "url": "https://github.com/laminas/laminas-cache-storage-adapter-xcache.git",
                "reference": "24049557aa796ec7527bcc8032ed68346232b219"
            },
            "dist": {
                "type": "zip",
                "url": "https://api.github.com/repos/laminas/laminas-cache-storage-adapter-xcache/zipball/24049557aa796ec7527bcc8032ed68346232b219",
                "reference": "24049557aa796ec7527bcc8032ed68346232b219",
                "shasum": ""
            },
            "require": {
                "php": "^5.6 || ^7.0"
            },
            "conflict": {
                "laminas/laminas-cache": "<2.10"
            },
            "provide": {
                "laminas/laminas-cache-storage-implementation": "1.0"
            },
            "require-dev": {
                "laminas/laminas-cache": "^2.10",
                "laminas/laminas-cache-storage-adapter-test": "^1.0@dev",
                "laminas/laminas-coding-standard": "~1.0.0",
                "laminas/laminas-serializer": "^2.9",
                "squizlabs/php_codesniffer": "^2.7"
            },
            "suggest": {
                "ext-xcache": "XCache, to use the XCache storage adapter"
            },
            "type": "library",
            "autoload": {
                "psr-4": {
                    "Laminas\\Cache\\Storage\\Adapter\\": "src/"
                }
            },
            "notification-url": "https://packagist.org/downloads/",
            "license": [
                "BSD-3-Clause"
            ],
            "description": "Laminas cache adapter for xcache",
            "keywords": [
                "cache",
                "laminas"
            ],
            "support": {
                "docs": "https://docs.laminas.dev/laminas-cache-storage-adapter-xcache/",
                "forum": "https://discourse.laminas.dev/",
                "issues": "https://github.com/laminas/laminas-cache-storage-adapter-xcache/issues",
                "rss": "https://github.com/laminas/laminas-cache-storage-adapter-xcache/releases.atom",
                "source": "https://github.com/laminas/laminas-cache-storage-adapter-xcache"
            },
            "funding": [
                {
                    "url": "https://funding.communitybridge.org/projects/laminas-project",
                    "type": "community_bridge"
                }
            ],
            "time": "2020-10-12T16:23:46+00:00"
        },
        {
            "name": "laminas/laminas-cache-storage-adapter-zend-server",
            "version": "1.0.1",
            "source": {
                "type": "git",
                "url": "https://github.com/laminas/laminas-cache-storage-adapter-zend-server.git",
                "reference": "8d0b0d219a048a92472d89a5e527990f3ea2decc"
            },
            "dist": {
                "type": "zip",
                "url": "https://api.github.com/repos/laminas/laminas-cache-storage-adapter-zend-server/zipball/8d0b0d219a048a92472d89a5e527990f3ea2decc",
                "reference": "8d0b0d219a048a92472d89a5e527990f3ea2decc",
                "shasum": ""
            },
            "require": {
                "php": "^5.6 || ^7.0"
            },
            "conflict": {
                "laminas/laminas-cache": "<2.10"
            },
            "provide": {
                "laminas/laminas-cache-storage-implementation": "1.0"
            },
            "require-dev": {
                "laminas/laminas-cache": "^2.10",
                "laminas/laminas-cache-storage-adapter-test": "^1.0@dev",
                "laminas/laminas-coding-standard": "~1.0.0",
                "squizlabs/php_codesniffer": "^2.7"
            },
            "type": "library",
            "autoload": {
                "psr-4": {
                    "Laminas\\Cache\\Storage\\Adapter\\": "src/"
                }
            },
            "notification-url": "https://packagist.org/downloads/",
            "license": [
                "BSD-3-Clause"
            ],
            "description": "Laminas cache adapter for zend-server",
            "keywords": [
                "cache",
                "laminas"
            ],
            "support": {
                "docs": "https://docs.laminas.dev/laminas-cache-storage-adapter-zend-server/",
                "forum": "https://discourse.laminas.dev/",
                "issues": "https://github.com/laminas/laminas-cache-storage-adapter-zend-server/issues",
                "rss": "https://github.com/laminas/laminas-cache-storage-adapter-zend-server/releases.atom",
                "source": "https://github.com/laminas/laminas-cache-storage-adapter-zend-server"
            },
            "funding": [
                {
                    "url": "https://funding.communitybridge.org/projects/laminas-project",
                    "type": "community_bridge"
                }
            ],
            "time": "2020-10-12T16:24:25+00:00"
        },
        {
            "name": "laminas/laminas-eventmanager",
            "version": "3.2.1",
            "source": {
                "type": "git",
                "url": "https://github.com/laminas/laminas-eventmanager.git",
                "reference": "ce4dc0bdf3b14b7f9815775af9dfee80a63b4748"
            },
            "dist": {
                "type": "zip",
                "url": "https://api.github.com/repos/laminas/laminas-eventmanager/zipball/ce4dc0bdf3b14b7f9815775af9dfee80a63b4748",
                "reference": "ce4dc0bdf3b14b7f9815775af9dfee80a63b4748",
                "shasum": ""
            },
            "require": {
                "laminas/laminas-zendframework-bridge": "^1.0",
                "php": "^5.6 || ^7.0"
            },
            "replace": {
                "zendframework/zend-eventmanager": "self.version"
            },
            "require-dev": {
                "athletic/athletic": "^0.1",
                "container-interop/container-interop": "^1.1.0",
                "laminas/laminas-coding-standard": "~1.0.0",
                "laminas/laminas-stdlib": "^2.7.3 || ^3.0",
                "phpunit/phpunit": "^5.7.27 || ^6.5.8 || ^7.1.2"
            },
            "suggest": {
                "container-interop/container-interop": "^1.1.0, to use the lazy listeners feature",
                "laminas/laminas-stdlib": "^2.7.3 || ^3.0, to use the FilterChain feature"
            },
            "type": "library",
            "extra": {
                "branch-alias": {
                    "dev-master": "3.2-dev",
                    "dev-develop": "3.3-dev"
                }
            },
            "autoload": {
                "psr-4": {
                    "Laminas\\EventManager\\": "src/"
                }
            },
            "notification-url": "https://packagist.org/downloads/",
            "license": [
                "BSD-3-Clause"
            ],
            "description": "Trigger and listen to events within a PHP application",
            "homepage": "https://laminas.dev",
            "keywords": [
                "event",
                "eventmanager",
                "events",
                "laminas"
            ],
            "support": {
                "chat": "https://laminas.dev/chat",
                "docs": "https://docs.laminas.dev/laminas-eventmanager/",
                "forum": "https://discourse.laminas.dev",
                "issues": "https://github.com/laminas/laminas-eventmanager/issues",
                "rss": "https://github.com/laminas/laminas-eventmanager/releases.atom",
                "source": "https://github.com/laminas/laminas-eventmanager"
            },
            "time": "2019-12-31T16:44:52+00:00"
        },
        {
            "name": "laminas/laminas-i18n",
            "version": "2.10.3",
            "source": {
                "type": "git",
                "url": "https://github.com/laminas/laminas-i18n.git",
                "reference": "94ff957a1366f5be94f3d3a9b89b50386649e3ae"
            },
            "dist": {
                "type": "zip",
                "url": "https://api.github.com/repos/laminas/laminas-i18n/zipball/94ff957a1366f5be94f3d3a9b89b50386649e3ae",
                "reference": "94ff957a1366f5be94f3d3a9b89b50386649e3ae",
                "shasum": ""
            },
            "require": {
                "ext-intl": "*",
                "laminas/laminas-stdlib": "^2.7 || ^3.0",
                "laminas/laminas-zendframework-bridge": "^1.0",
                "php": "^5.6 || ^7.0"
            },
            "conflict": {
                "phpspec/prophecy": "<1.9.0"
            },
            "replace": {
                "zendframework/zend-i18n": "^2.10.1"
            },
            "require-dev": {
                "laminas/laminas-cache": "^2.6.1",
                "laminas/laminas-coding-standard": "~1.0.0",
                "laminas/laminas-config": "^2.6",
                "laminas/laminas-eventmanager": "^2.6.2 || ^3.0",
                "laminas/laminas-filter": "^2.6.1",
                "laminas/laminas-servicemanager": "^2.7.5 || ^3.0.3",
                "laminas/laminas-validator": "^2.6",
                "laminas/laminas-view": "^2.6.3",
                "phpunit/phpunit": "^5.7.27 || ^6.5.14 || ^7.5.16"
            },
            "suggest": {
                "laminas/laminas-cache": "Laminas\\Cache component",
                "laminas/laminas-config": "Laminas\\Config component",
                "laminas/laminas-eventmanager": "You should install this package to use the events in the translator",
                "laminas/laminas-filter": "You should install this package to use the provided filters",
                "laminas/laminas-i18n-resources": "Translation resources",
                "laminas/laminas-servicemanager": "Laminas\\ServiceManager component",
                "laminas/laminas-validator": "You should install this package to use the provided validators",
                "laminas/laminas-view": "You should install this package to use the provided view helpers"
            },
            "type": "library",
            "extra": {
                "branch-alias": {
                    "dev-master": "2.10.x-dev",
                    "dev-develop": "2.11.x-dev"
                },
                "laminas": {
                    "component": "Laminas\\I18n",
                    "config-provider": "Laminas\\I18n\\ConfigProvider"
                }
            },
            "autoload": {
                "psr-4": {
                    "Laminas\\I18n\\": "src/"
                }
            },
            "notification-url": "https://packagist.org/downloads/",
            "license": [
                "BSD-3-Clause"
            ],
            "description": "Provide translations for your application, and filter and validate internationalized values",
            "homepage": "https://laminas.dev",
            "keywords": [
                "i18n",
                "laminas"
            ],
            "support": {
                "chat": "https://laminas.dev/chat",
                "docs": "https://docs.laminas.dev/laminas-i18n/",
                "forum": "https://discourse.laminas.dev",
                "issues": "https://github.com/laminas/laminas-i18n/issues",
                "rss": "https://github.com/laminas/laminas-i18n/releases.atom",
                "source": "https://github.com/laminas/laminas-i18n"
            },
            "time": "2020-03-29T12:51:08+00:00"
        },
        {
            "name": "laminas/laminas-json",
            "version": "3.1.2",
            "source": {
                "type": "git",
                "url": "https://github.com/laminas/laminas-json.git",
                "reference": "00dc0da7b5e5018904c5c4a8e80a5faa16c2c1c6"
            },
            "dist": {
                "type": "zip",
                "url": "https://api.github.com/repos/laminas/laminas-json/zipball/00dc0da7b5e5018904c5c4a8e80a5faa16c2c1c6",
                "reference": "00dc0da7b5e5018904c5c4a8e80a5faa16c2c1c6",
                "shasum": ""
            },
            "require": {
                "laminas/laminas-zendframework-bridge": "^1.0",
                "php": "^5.6 || ^7.0"
            },
            "replace": {
                "zendframework/zend-json": "self.version"
            },
            "require-dev": {
                "laminas/laminas-coding-standard": "~1.0.0",
                "laminas/laminas-stdlib": "^2.7.7 || ^3.1",
                "phpunit/phpunit": "^5.7.23 || ^6.4.3"
            },
            "suggest": {
                "laminas/laminas-json-server": "For implementing JSON-RPC servers",
                "laminas/laminas-xml2json": "For converting XML documents to JSON"
            },
            "type": "library",
            "extra": {
                "branch-alias": {
                    "dev-master": "3.1.x-dev",
                    "dev-develop": "3.2.x-dev"
                }
            },
            "autoload": {
                "psr-4": {
                    "Laminas\\Json\\": "src/"
                }
            },
            "notification-url": "https://packagist.org/downloads/",
            "license": [
                "BSD-3-Clause"
            ],
            "description": "provides convenience methods for serializing native PHP to JSON and decoding JSON to native PHP",
            "homepage": "https://laminas.dev",
            "keywords": [
                "json",
                "laminas"
            ],
            "support": {
                "chat": "https://laminas.dev/chat",
                "docs": "https://docs.laminas.dev/laminas-json/",
                "forum": "https://discourse.laminas.dev",
                "issues": "https://github.com/laminas/laminas-json/issues",
                "rss": "https://github.com/laminas/laminas-json/releases.atom",
                "source": "https://github.com/laminas/laminas-json"
            },
            "time": "2019-12-31T17:15:04+00:00"
        },
        {
            "name": "laminas/laminas-loader",
            "version": "2.6.1",
            "source": {
                "type": "git",
                "url": "https://github.com/laminas/laminas-loader.git",
                "reference": "5d01c2c237ae9e68bec262f339947e2ea18979bc"
            },
            "dist": {
                "type": "zip",
                "url": "https://api.github.com/repos/laminas/laminas-loader/zipball/5d01c2c237ae9e68bec262f339947e2ea18979bc",
                "reference": "5d01c2c237ae9e68bec262f339947e2ea18979bc",
                "shasum": ""
            },
            "require": {
                "laminas/laminas-zendframework-bridge": "^1.0",
                "php": "^5.6 || ^7.0"
            },
            "replace": {
                "zendframework/zend-loader": "self.version"
            },
            "require-dev": {
                "laminas/laminas-coding-standard": "~1.0.0",
                "phpunit/phpunit": "^5.7.27 || ^6.5.8 || ^7.1.4"
            },
            "type": "library",
            "extra": {
                "branch-alias": {
                    "dev-master": "2.6.x-dev",
                    "dev-develop": "2.7.x-dev"
                }
            },
            "autoload": {
                "psr-4": {
                    "Laminas\\Loader\\": "src/"
                }
            },
            "notification-url": "https://packagist.org/downloads/",
            "license": [
                "BSD-3-Clause"
            ],
            "description": "Autoloading and plugin loading strategies",
            "homepage": "https://laminas.dev",
            "keywords": [
                "laminas",
                "loader"
            ],
            "support": {
                "chat": "https://laminas.dev/chat",
                "docs": "https://docs.laminas.dev/laminas-loader/",
                "forum": "https://discourse.laminas.dev",
                "issues": "https://github.com/laminas/laminas-loader/issues",
                "rss": "https://github.com/laminas/laminas-loader/releases.atom",
                "source": "https://github.com/laminas/laminas-loader"
            },
            "time": "2019-12-31T17:18:27+00:00"
        },
        {
            "name": "laminas/laminas-mail",
            "version": "2.12.5",
            "source": {
                "type": "git",
                "url": "https://github.com/laminas/laminas-mail.git",
                "reference": "ed5b36a0deef4ffafe6138c2ae9cafcffafab856"
            },
            "dist": {
                "type": "zip",
                "url": "https://api.github.com/repos/laminas/laminas-mail/zipball/ed5b36a0deef4ffafe6138c2ae9cafcffafab856",
                "reference": "ed5b36a0deef4ffafe6138c2ae9cafcffafab856",
                "shasum": ""
            },
            "require": {
                "ext-iconv": "*",
                "laminas/laminas-loader": "^2.5",
                "laminas/laminas-mime": "^2.5",
                "laminas/laminas-stdlib": "^2.7 || ^3.0",
                "laminas/laminas-validator": "^2.10.2",
                "laminas/laminas-zendframework-bridge": "^1.0",
                "php": "^7.1",
                "true/punycode": "^2.1"
            },
            "replace": {
                "zendframework/zend-mail": "^2.10.0"
            },
            "require-dev": {
                "laminas/laminas-coding-standard": "~1.0.0",
                "laminas/laminas-config": "^2.6",
                "laminas/laminas-crypt": "^2.6 || ^3.0",
                "laminas/laminas-servicemanager": "^3.2.1",
                "phpunit/phpunit": "^7.5.20"
            },
            "suggest": {
                "laminas/laminas-crypt": "Crammd5 support in SMTP Auth",
                "laminas/laminas-servicemanager": "^2.7.10 || ^3.3.1 when using SMTP to deliver messages"
            },
            "type": "library",
            "extra": {
                "laminas": {
                    "component": "Laminas\\Mail",
                    "config-provider": "Laminas\\Mail\\ConfigProvider"
                }
            },
            "autoload": {
                "psr-4": {
                    "Laminas\\Mail\\": "src/"
                }
            },
            "notification-url": "https://packagist.org/downloads/",
            "license": [
                "BSD-3-Clause"
            ],
            "description": "Provides generalized functionality to compose and send both text and MIME-compliant multipart e-mail messages",
            "homepage": "https://laminas.dev",
            "keywords": [
                "laminas",
                "mail"
            ],
            "support": {
                "chat": "https://laminas.dev/chat",
                "docs": "https://docs.laminas.dev/laminas-mail/",
                "forum": "https://discourse.laminas.dev",
                "issues": "https://github.com/laminas/laminas-mail/issues",
                "rss": "https://github.com/laminas/laminas-mail/releases.atom",
                "source": "https://github.com/laminas/laminas-mail"
            },
            "funding": [
                {
                    "url": "https://funding.communitybridge.org/projects/laminas-project",
                    "type": "community_bridge"
                }
            ],
            "time": "2020-12-31T11:41:57+00:00"
        },
        {
            "name": "laminas/laminas-mime",
            "version": "2.7.4",
            "source": {
                "type": "git",
                "url": "https://github.com/laminas/laminas-mime.git",
                "reference": "e45a7d856bf7b4a7b5bd00d6371f9961dc233add"
            },
            "dist": {
                "type": "zip",
                "url": "https://api.github.com/repos/laminas/laminas-mime/zipball/e45a7d856bf7b4a7b5bd00d6371f9961dc233add",
                "reference": "e45a7d856bf7b4a7b5bd00d6371f9961dc233add",
                "shasum": ""
            },
            "require": {
                "laminas/laminas-stdlib": "^2.7 || ^3.0",
                "laminas/laminas-zendframework-bridge": "^1.0",
                "php": "^5.6 || ^7.0"
            },
            "replace": {
                "zendframework/zend-mime": "^2.7.2"
            },
            "require-dev": {
                "laminas/laminas-coding-standard": "~1.0.0",
                "laminas/laminas-mail": "^2.6",
                "phpunit/phpunit": "^5.7.27 || ^6.5.14 || ^7.5.20"
            },
            "suggest": {
                "laminas/laminas-mail": "Laminas\\Mail component"
            },
            "type": "library",
            "extra": {
                "branch-alias": {
                    "dev-master": "2.7.x-dev",
                    "dev-develop": "2.8.x-dev"
                }
            },
            "autoload": {
                "psr-4": {
                    "Laminas\\Mime\\": "src/"
                }
            },
            "notification-url": "https://packagist.org/downloads/",
            "license": [
                "BSD-3-Clause"
            ],
            "description": "Create and parse MIME messages and parts",
            "homepage": "https://laminas.dev",
            "keywords": [
                "laminas",
                "mime"
            ],
            "support": {
                "chat": "https://laminas.dev/chat",
                "docs": "https://docs.laminas.dev/laminas-mime/",
                "forum": "https://discourse.laminas.dev",
                "issues": "https://github.com/laminas/laminas-mime/issues",
                "rss": "https://github.com/laminas/laminas-mime/releases.atom",
                "source": "https://github.com/laminas/laminas-mime"
            },
            "time": "2020-03-29T13:12:07+00:00"
        },
        {
            "name": "laminas/laminas-serializer",
            "version": "2.9.1",
            "source": {
                "type": "git",
                "url": "https://github.com/laminas/laminas-serializer.git",
                "reference": "c1c9361f114271b0736db74e0083a919081af5e0"
            },
            "dist": {
                "type": "zip",
                "url": "https://api.github.com/repos/laminas/laminas-serializer/zipball/c1c9361f114271b0736db74e0083a919081af5e0",
                "reference": "c1c9361f114271b0736db74e0083a919081af5e0",
                "shasum": ""
            },
            "require": {
                "laminas/laminas-json": "^2.5 || ^3.0",
                "laminas/laminas-stdlib": "^2.7 || ^3.0",
                "laminas/laminas-zendframework-bridge": "^1.0",
                "php": "^5.6 || ^7.0"
            },
            "replace": {
                "zendframework/zend-serializer": "self.version"
            },
            "require-dev": {
                "laminas/laminas-coding-standard": "~1.0.0",
                "laminas/laminas-math": "^2.6 || ^3.0",
                "laminas/laminas-servicemanager": "^2.7.5 || ^3.0.3",
                "phpunit/phpunit": "^5.7.27 || ^6.5.14 || ^7.5.16"
            },
            "suggest": {
                "laminas/laminas-math": "(^2.6 || ^3.0) To support Python Pickle serialization",
                "laminas/laminas-servicemanager": "(^2.7.5 || ^3.0.3) To support plugin manager support"
            },
            "type": "library",
            "extra": {
                "branch-alias": {
                    "dev-master": "2.9.x-dev",
                    "dev-develop": "2.10.x-dev"
                },
                "laminas": {
                    "component": "Laminas\\Serializer",
                    "config-provider": "Laminas\\Serializer\\ConfigProvider"
                }
            },
            "autoload": {
                "psr-4": {
                    "Laminas\\Serializer\\": "src/"
                }
            },
            "notification-url": "https://packagist.org/downloads/",
            "license": [
                "BSD-3-Clause"
            ],
            "description": "Serialize and deserialize PHP structures to a variety of representations",
            "homepage": "https://laminas.dev",
            "keywords": [
                "laminas",
                "serializer"
            ],
            "support": {
                "chat": "https://laminas.dev/chat",
                "docs": "https://docs.laminas.dev/laminas-serializer/",
                "forum": "https://discourse.laminas.dev",
                "issues": "https://github.com/laminas/laminas-serializer/issues",
                "rss": "https://github.com/laminas/laminas-serializer/releases.atom",
                "source": "https://github.com/laminas/laminas-serializer"
            },
            "time": "2019-12-31T17:42:11+00:00"
        },
        {
            "name": "laminas/laminas-servicemanager",
            "version": "3.4.1",
            "source": {
                "type": "git",
                "url": "https://github.com/laminas/laminas-servicemanager.git",
                "reference": "0d4c8628a71fae9f7bd0b1b74b76382e5e9a04b1"
            },
            "dist": {
                "type": "zip",
                "url": "https://api.github.com/repos/laminas/laminas-servicemanager/zipball/0d4c8628a71fae9f7bd0b1b74b76382e5e9a04b1",
                "reference": "0d4c8628a71fae9f7bd0b1b74b76382e5e9a04b1",
                "shasum": ""
            },
            "require": {
                "container-interop/container-interop": "^1.2",
                "laminas/laminas-stdlib": "^3.2.1",
                "laminas/laminas-zendframework-bridge": "^1.0",
                "php": "^5.6 || ^7.0",
                "psr/container": "^1.0"
            },
            "provide": {
                "container-interop/container-interop-implementation": "^1.2",
                "psr/container-implementation": "^1.0"
            },
            "replace": {
                "zendframework/zend-servicemanager": "^3.4.0"
            },
            "require-dev": {
                "laminas/laminas-coding-standard": "~1.0.0",
                "mikey179/vfsstream": "^1.6.5",
                "ocramius/proxy-manager": "^1.0 || ^2.0",
                "phpbench/phpbench": "^0.13.0",
                "phpunit/phpunit": "^5.7.25 || ^6.4.4"
            },
            "suggest": {
                "laminas/laminas-stdlib": "laminas-stdlib ^2.5 if you wish to use the MergeReplaceKey or MergeRemoveKey features in Config instances",
                "ocramius/proxy-manager": "ProxyManager 1.* to handle lazy initialization of services"
            },
            "bin": [
                "bin/generate-deps-for-config-factory",
                "bin/generate-factory-for-class"
            ],
            "type": "library",
            "extra": {
                "branch-alias": {
                    "dev-master": "3.3-dev",
                    "dev-develop": "4.0-dev"
                }
            },
            "autoload": {
                "psr-4": {
                    "Laminas\\ServiceManager\\": "src/"
                }
            },
            "notification-url": "https://packagist.org/downloads/",
            "license": [
                "BSD-3-Clause"
            ],
            "description": "Factory-Driven Dependency Injection Container",
            "homepage": "https://laminas.dev",
            "keywords": [
                "PSR-11",
                "dependency-injection",
                "di",
                "dic",
                "laminas",
                "service-manager",
                "servicemanager"
            ],
            "support": {
                "chat": "https://laminas.dev/chat",
                "docs": "https://docs.laminas.dev/laminas-servicemanager/",
                "forum": "https://discourse.laminas.dev",
                "issues": "https://github.com/laminas/laminas-servicemanager/issues",
                "rss": "https://github.com/laminas/laminas-servicemanager/releases.atom",
                "source": "https://github.com/laminas/laminas-servicemanager"
            },
            "funding": [
                {
                    "url": "https://funding.communitybridge.org/projects/laminas-project",
                    "type": "community_bridge"
                }
            ],
            "time": "2020-05-11T14:43:22+00:00"
        },
        {
            "name": "laminas/laminas-stdlib",
            "version": "3.2.1",
            "source": {
                "type": "git",
                "url": "https://github.com/laminas/laminas-stdlib.git",
                "reference": "2b18347625a2f06a1a485acfbc870f699dbe51c6"
            },
            "dist": {
                "type": "zip",
                "url": "https://api.github.com/repos/laminas/laminas-stdlib/zipball/2b18347625a2f06a1a485acfbc870f699dbe51c6",
                "reference": "2b18347625a2f06a1a485acfbc870f699dbe51c6",
                "shasum": ""
            },
            "require": {
                "laminas/laminas-zendframework-bridge": "^1.0",
                "php": "^5.6 || ^7.0"
            },
            "replace": {
                "zendframework/zend-stdlib": "self.version"
            },
            "require-dev": {
                "laminas/laminas-coding-standard": "~1.0.0",
                "phpbench/phpbench": "^0.13",
                "phpunit/phpunit": "^5.7.27 || ^6.5.8 || ^7.1.2"
            },
            "type": "library",
            "extra": {
                "branch-alias": {
                    "dev-master": "3.2.x-dev",
                    "dev-develop": "3.3.x-dev"
                }
            },
            "autoload": {
                "psr-4": {
                    "Laminas\\Stdlib\\": "src/"
                }
            },
            "notification-url": "https://packagist.org/downloads/",
            "license": [
                "BSD-3-Clause"
            ],
            "description": "SPL extensions, array utilities, error handlers, and more",
            "homepage": "https://laminas.dev",
            "keywords": [
                "laminas",
                "stdlib"
            ],
            "support": {
                "chat": "https://laminas.dev/chat",
                "docs": "https://docs.laminas.dev/laminas-stdlib/",
                "forum": "https://discourse.laminas.dev",
                "issues": "https://github.com/laminas/laminas-stdlib/issues",
                "rss": "https://github.com/laminas/laminas-stdlib/releases.atom",
                "source": "https://github.com/laminas/laminas-stdlib"
            },
            "time": "2019-12-31T17:51:15+00:00"
        },
        {
            "name": "laminas/laminas-validator",
            "version": "2.13.4",
            "source": {
                "type": "git",
                "url": "https://github.com/laminas/laminas-validator.git",
                "reference": "93593684e70b8ed1e870cacd34ca32b0c0ace185"
            },
            "dist": {
                "type": "zip",
                "url": "https://api.github.com/repos/laminas/laminas-validator/zipball/93593684e70b8ed1e870cacd34ca32b0c0ace185",
                "reference": "93593684e70b8ed1e870cacd34ca32b0c0ace185",
                "shasum": ""
            },
            "require": {
                "container-interop/container-interop": "^1.1",
                "laminas/laminas-stdlib": "^3.2.1",
                "laminas/laminas-zendframework-bridge": "^1.0",
                "php": "^7.1"
            },
            "replace": {
                "zendframework/zend-validator": "^2.13.0"
            },
            "require-dev": {
                "laminas/laminas-cache": "^2.6.1",
                "laminas/laminas-coding-standard": "~1.0.0",
                "laminas/laminas-config": "^2.6",
                "laminas/laminas-db": "^2.7",
                "laminas/laminas-filter": "^2.6",
                "laminas/laminas-http": "^2.5.4",
                "laminas/laminas-i18n": "^2.6",
                "laminas/laminas-math": "^2.6",
                "laminas/laminas-servicemanager": "^2.7.5 || ^3.0.3",
                "laminas/laminas-session": "^2.8",
                "laminas/laminas-uri": "^2.5",
                "phpunit/phpunit": "^7.5.20 || ^8.5.2",
                "psr/http-client": "^1.0",
                "psr/http-factory": "^1.0",
                "psr/http-message": "^1.0"
            },
            "suggest": {
                "laminas/laminas-db": "Laminas\\Db component, required by the (No)RecordExists validator",
                "laminas/laminas-filter": "Laminas\\Filter component, required by the Digits validator",
                "laminas/laminas-i18n": "Laminas\\I18n component to allow translation of validation error messages",
                "laminas/laminas-i18n-resources": "Translations of validator messages",
                "laminas/laminas-math": "Laminas\\Math component, required by the Csrf validator",
                "laminas/laminas-servicemanager": "Laminas\\ServiceManager component to allow using the ValidatorPluginManager and validator chains",
                "laminas/laminas-session": "Laminas\\Session component, ^2.8; required by the Csrf validator",
                "laminas/laminas-uri": "Laminas\\Uri component, required by the Uri and Sitemap\\Loc validators",
                "psr/http-message": "psr/http-message, required when validating PSR-7 UploadedFileInterface instances via the Upload and UploadFile validators"
            },
            "type": "library",
            "extra": {
                "branch-alias": {
                    "dev-master": "2.13.x-dev",
                    "dev-develop": "2.14.x-dev"
                },
                "laminas": {
                    "component": "Laminas\\Validator",
                    "config-provider": "Laminas\\Validator\\ConfigProvider"
                }
            },
            "autoload": {
                "psr-4": {
                    "Laminas\\Validator\\": "src/"
                }
            },
            "notification-url": "https://packagist.org/downloads/",
            "license": [
                "BSD-3-Clause"
            ],
            "description": "Validation classes for a wide range of domains, and the ability to chain validators to create complex validation criteria",
            "homepage": "https://laminas.dev",
            "keywords": [
                "laminas",
                "validator"
            ],
            "support": {
                "chat": "https://laminas.dev/chat",
                "docs": "https://docs.laminas.dev/laminas-validator/",
                "forum": "https://discourse.laminas.dev",
                "issues": "https://github.com/laminas/laminas-validator/issues",
                "rss": "https://github.com/laminas/laminas-validator/releases.atom",
                "source": "https://github.com/laminas/laminas-validator"
            },
            "time": "2020-03-31T18:57:01+00:00"
        },
        {
            "name": "laminas/laminas-zendframework-bridge",
            "version": "1.1.1",
            "source": {
                "type": "git",
                "url": "https://github.com/laminas/laminas-zendframework-bridge.git",
                "reference": "6ede70583e101030bcace4dcddd648f760ddf642"
            },
            "dist": {
                "type": "zip",
                "url": "https://api.github.com/repos/laminas/laminas-zendframework-bridge/zipball/6ede70583e101030bcace4dcddd648f760ddf642",
                "reference": "6ede70583e101030bcace4dcddd648f760ddf642",
                "shasum": ""
            },
            "require": {
                "php": "^5.6 || ^7.0 || ^8.0"
            },
            "require-dev": {
                "phpunit/phpunit": "^5.7 || ^6.5 || ^7.5 || ^8.1 || ^9.3",
                "squizlabs/php_codesniffer": "^3.5"
            },
            "type": "library",
            "extra": {
                "laminas": {
                    "module": "Laminas\\ZendFrameworkBridge"
                }
            },
            "autoload": {
                "files": [
                    "src/autoload.php"
                ],
                "psr-4": {
                    "Laminas\\ZendFrameworkBridge\\": "src//"
                }
            },
            "notification-url": "https://packagist.org/downloads/",
            "license": [
                "BSD-3-Clause"
            ],
            "description": "Alias legacy ZF class names to Laminas Project equivalents.",
            "keywords": [
                "ZendFramework",
                "autoloading",
                "laminas",
                "zf"
            ],
            "support": {
                "forum": "https://discourse.laminas.dev/",
                "issues": "https://github.com/laminas/laminas-zendframework-bridge/issues",
                "rss": "https://github.com/laminas/laminas-zendframework-bridge/releases.atom",
                "source": "https://github.com/laminas/laminas-zendframework-bridge"
            },
            "funding": [
                {
                    "url": "https://funding.communitybridge.org/projects/laminas-project",
                    "type": "community_bridge"
                }
            ],
            "time": "2020-09-14T14:23:00+00:00"
        },
        {
            "name": "league/csv",
            "version": "9.6.2",
            "source": {
                "type": "git",
                "url": "https://github.com/thephpleague/csv.git",
                "reference": "f28da6e483bf979bac10e2add384c90ae9983e4e"
            },
            "dist": {
                "type": "zip",
                "url": "https://api.github.com/repos/thephpleague/csv/zipball/f28da6e483bf979bac10e2add384c90ae9983e4e",
                "reference": "f28da6e483bf979bac10e2add384c90ae9983e4e",
                "shasum": ""
            },
            "require": {
                "ext-json": "*",
                "ext-mbstring": "*",
                "php": ">=7.2.5"
            },
            "require-dev": {
                "ext-curl": "*",
                "ext-dom": "*",
                "friendsofphp/php-cs-fixer": "^2.16",
                "phpstan/phpstan": "^0.12.0",
                "phpstan/phpstan-phpunit": "^0.12.0",
                "phpstan/phpstan-strict-rules": "^0.12.0",
                "phpunit/phpunit": "^8.5"
            },
            "suggest": {
                "ext-dom": "Required to use the XMLConverter and or the HTMLConverter classes",
                "ext-iconv": "Needed to ease transcoding CSV using iconv stream filters"
            },
            "type": "library",
            "extra": {
                "branch-alias": {
                    "dev-master": "9.x-dev"
                }
            },
            "autoload": {
                "psr-4": {
                    "League\\Csv\\": "src"
                },
                "files": [
                    "src/functions_include.php"
                ]
            },
            "notification-url": "https://packagist.org/downloads/",
            "license": [
                "MIT"
            ],
            "authors": [
                {
                    "name": "Ignace Nyamagana Butera",
                    "email": "nyamsprod@gmail.com",
                    "homepage": "https://github.com/nyamsprod/",
                    "role": "Developer"
                }
            ],
            "description": "CSV data manipulation made easy in PHP",
            "homepage": "http://csv.thephpleague.com",
            "keywords": [
                "convert",
                "csv",
                "export",
                "filter",
                "import",
                "read",
                "transform",
                "write"
            ],
            "support": {
                "docs": "https://csv.thephpleague.com",
                "issues": "https://github.com/thephpleague/csv/issues",
                "rss": "https://github.com/thephpleague/csv/releases.atom",
                "source": "https://github.com/thephpleague/csv"
            },
            "funding": [
                {
                    "url": "https://github.com/sponsors/nyamsprod",
                    "type": "github"
                }
            ],
            "time": "2020-12-10T19:40:30+00:00"
        },
        {
            "name": "mexitek/phpcolors",
            "version": "v1.0.2",
            "source": {
                "type": "git",
                "url": "https://github.com/mexitek/phpColors.git",
                "reference": "4b1ccc920b5fc3749a575c171d2f12fca0ecfded"
            },
            "dist": {
                "type": "zip",
                "url": "https://api.github.com/repos/mexitek/phpColors/zipball/4b1ccc920b5fc3749a575c171d2f12fca0ecfded",
                "reference": "4b1ccc920b5fc3749a575c171d2f12fca0ecfded",
                "shasum": ""
            },
            "require": {
                "php": "^7.2"
            },
            "require-dev": {
                "nette/tester": "^2.3",
                "squizlabs/php_codesniffer": "^3.5"
            },
            "type": "library",
            "autoload": {
                "classmap": [
                    "src"
                ]
            },
            "notification-url": "https://packagist.org/downloads/",
            "license": [
                "MIT"
            ],
            "authors": [
                {
                    "name": "Arlo Carreon",
                    "homepage": "http://arlocarreon.com",
                    "role": "creator"
                }
            ],
            "description": "A series of methods that let you manipulate colors. Just incase you ever need different shades of one color on the fly.",
            "homepage": "http://mexitek.github.com/phpColors/",
            "keywords": [
                "color",
                "css",
                "design",
                "frontend",
                "ui"
            ],
            "support": {
                "issues": "https://github.com/mexitek/phpColors/issues",
                "source": "https://github.com/mexitek/phpColors"
            },
            "time": "2020-11-05T06:04:47+00:00"
        },
        {
            "name": "michelf/php-markdown",
            "version": "1.9.0",
            "source": {
                "type": "git",
                "url": "https://github.com/michelf/php-markdown.git",
                "reference": "c83178d49e372ca967d1a8c77ae4e051b3a3c75c"
            },
            "dist": {
                "type": "zip",
                "url": "https://api.github.com/repos/michelf/php-markdown/zipball/c83178d49e372ca967d1a8c77ae4e051b3a3c75c",
                "reference": "c83178d49e372ca967d1a8c77ae4e051b3a3c75c",
                "shasum": ""
            },
            "require": {
                "php": ">=5.3.0"
            },
            "require-dev": {
                "phpunit/phpunit": ">=4.3 <5.8"
            },
            "type": "library",
            "autoload": {
                "psr-4": {
                    "Michelf\\": "Michelf/"
                }
            },
            "notification-url": "https://packagist.org/downloads/",
            "license": [
                "BSD-3-Clause"
            ],
            "authors": [
                {
                    "name": "Michel Fortin",
                    "email": "michel.fortin@michelf.ca",
                    "homepage": "https://michelf.ca/",
                    "role": "Developer"
                },
                {
                    "name": "John Gruber",
                    "homepage": "https://daringfireball.net/"
                }
            ],
            "description": "PHP Markdown",
            "homepage": "https://michelf.ca/projects/php-markdown/",
            "keywords": [
                "markdown"
            ],
            "support": {
                "issues": "https://github.com/michelf/php-markdown/issues",
                "source": "https://github.com/michelf/php-markdown/tree/1.9.0"
            },
            "time": "2019-12-02T02:32:27+00:00"
        },
        {
            "name": "monolog/monolog",
            "version": "2.2.0",
            "source": {
                "type": "git",
                "url": "https://github.com/Seldaek/monolog.git",
                "reference": "1cb1cde8e8dd0f70cc0fe51354a59acad9302084"
            },
            "dist": {
                "type": "zip",
                "url": "https://api.github.com/repos/Seldaek/monolog/zipball/1cb1cde8e8dd0f70cc0fe51354a59acad9302084",
                "reference": "1cb1cde8e8dd0f70cc0fe51354a59acad9302084",
                "shasum": ""
            },
            "require": {
                "php": ">=7.2",
                "psr/log": "^1.0.1"
            },
            "provide": {
                "psr/log-implementation": "1.0.0"
            },
            "require-dev": {
                "aws/aws-sdk-php": "^2.4.9 || ^3.0",
                "doctrine/couchdb": "~1.0@dev",
                "elasticsearch/elasticsearch": "^7",
                "graylog2/gelf-php": "^1.4.2",
                "mongodb/mongodb": "^1.8",
                "php-amqplib/php-amqplib": "~2.4",
                "php-console/php-console": "^3.1.3",
                "phpspec/prophecy": "^1.6.1",
                "phpstan/phpstan": "^0.12.59",
                "phpunit/phpunit": "^8.5",
                "predis/predis": "^1.1",
                "rollbar/rollbar": "^1.3",
                "ruflin/elastica": ">=0.90 <7.0.1",
                "swiftmailer/swiftmailer": "^5.3|^6.0"
            },
            "suggest": {
                "aws/aws-sdk-php": "Allow sending log messages to AWS services like DynamoDB",
                "doctrine/couchdb": "Allow sending log messages to a CouchDB server",
                "elasticsearch/elasticsearch": "Allow sending log messages to an Elasticsearch server via official client",
                "ext-amqp": "Allow sending log messages to an AMQP server (1.0+ required)",
                "ext-mbstring": "Allow to work properly with unicode symbols",
                "ext-mongodb": "Allow sending log messages to a MongoDB server (via driver)",
                "graylog2/gelf-php": "Allow sending log messages to a GrayLog2 server",
                "mongodb/mongodb": "Allow sending log messages to a MongoDB server (via library)",
                "php-amqplib/php-amqplib": "Allow sending log messages to an AMQP server using php-amqplib",
                "php-console/php-console": "Allow sending log messages to Google Chrome",
                "rollbar/rollbar": "Allow sending log messages to Rollbar",
                "ruflin/elastica": "Allow sending log messages to an Elastic Search server"
            },
            "type": "library",
            "extra": {
                "branch-alias": {
                    "dev-main": "2.x-dev"
                }
            },
            "autoload": {
                "psr-4": {
                    "Monolog\\": "src/Monolog"
                }
            },
            "notification-url": "https://packagist.org/downloads/",
            "license": [
                "MIT"
            ],
            "authors": [
                {
                    "name": "Jordi Boggiano",
                    "email": "j.boggiano@seld.be",
                    "homepage": "https://seld.be"
                }
            ],
            "description": "Sends your logs to files, sockets, inboxes, databases and various web services",
            "homepage": "https://github.com/Seldaek/monolog",
            "keywords": [
                "log",
                "logging",
                "psr-3"
            ],
            "support": {
                "issues": "https://github.com/Seldaek/monolog/issues",
                "source": "https://github.com/Seldaek/monolog/tree/2.2.0"
            },
            "funding": [
                {
                    "url": "https://github.com/Seldaek",
                    "type": "github"
                },
                {
                    "url": "https://tidelift.com/funding/github/packagist/monolog/monolog",
                    "type": "tidelift"
                }
            ],
            "time": "2020-12-14T13:15:25+00:00"
        },
        {
            "name": "paragonie/sodium_compat",
            "version": "v1.14.0",
            "source": {
                "type": "git",
                "url": "https://github.com/paragonie/sodium_compat.git",
                "reference": "a1cfe0b21faf9c0b61ac0c6188c4af7fd6fd0db3"
            },
            "dist": {
                "type": "zip",
                "url": "https://api.github.com/repos/paragonie/sodium_compat/zipball/a1cfe0b21faf9c0b61ac0c6188c4af7fd6fd0db3",
                "reference": "a1cfe0b21faf9c0b61ac0c6188c4af7fd6fd0db3",
                "shasum": ""
            },
            "require": {
                "paragonie/random_compat": ">=1",
                "php": "^5.2.4|^5.3|^5.4|^5.5|^5.6|^7|^8"
            },
            "require-dev": {
                "phpunit/phpunit": "^3|^4|^5|^6|^7|^8|^9"
            },
            "suggest": {
                "ext-libsodium": "PHP < 7.0: Better performance, password hashing (Argon2i), secure memory management (memzero), and better security.",
                "ext-sodium": "PHP >= 7.0: Better performance, password hashing (Argon2i), secure memory management (memzero), and better security."
            },
            "type": "library",
            "autoload": {
                "files": [
                    "autoload.php"
                ]
            },
            "notification-url": "https://packagist.org/downloads/",
            "license": [
                "ISC"
            ],
            "authors": [
                {
                    "name": "Paragon Initiative Enterprises",
                    "email": "security@paragonie.com"
                },
                {
                    "name": "Frank Denis",
                    "email": "jedisct1@pureftpd.org"
                }
            ],
            "description": "Pure PHP implementation of libsodium; uses the PHP extension if it exists",
            "keywords": [
                "Authentication",
                "BLAKE2b",
                "ChaCha20",
                "ChaCha20-Poly1305",
                "Chapoly",
                "Curve25519",
                "Ed25519",
                "EdDSA",
                "Edwards-curve Digital Signature Algorithm",
                "Elliptic Curve Diffie-Hellman",
                "Poly1305",
                "Pure-PHP cryptography",
                "RFC 7748",
                "RFC 8032",
                "Salpoly",
                "Salsa20",
                "X25519",
                "XChaCha20-Poly1305",
                "XSalsa20-Poly1305",
                "Xchacha20",
                "Xsalsa20",
                "aead",
                "cryptography",
                "ecdh",
                "elliptic curve",
                "elliptic curve cryptography",
                "encryption",
                "libsodium",
                "php",
                "public-key cryptography",
                "secret-key cryptography",
                "side-channel resistant"
            ],
            "support": {
                "issues": "https://github.com/paragonie/sodium_compat/issues",
                "source": "https://github.com/paragonie/sodium_compat/tree/v1.14.0"
            },
            "time": "2020-12-03T16:26:19+00:00"
        },
        {
            "name": "phplang/scope-exit",
            "version": "1.0.0",
            "source": {
                "type": "git",
                "url": "https://github.com/phplang/scope-exit.git",
                "reference": "239b73abe89f9414aa85a7ca075ec9445629192b"
            },
            "dist": {
                "type": "zip",
                "url": "https://api.github.com/repos/phplang/scope-exit/zipball/239b73abe89f9414aa85a7ca075ec9445629192b",
                "reference": "239b73abe89f9414aa85a7ca075ec9445629192b",
                "shasum": ""
            },
            "require-dev": {
                "phpunit/phpunit": "*"
            },
            "type": "library",
            "autoload": {
                "psr-4": {
                    "PhpLang\\": "src/"
                }
            },
            "notification-url": "https://packagist.org/downloads/",
            "license": [
                "BSD"
            ],
            "authors": [
                {
                    "name": "Sara Golemon",
                    "email": "pollita@php.net",
                    "homepage": "https://twitter.com/SaraMG",
                    "role": "Developer"
                }
            ],
            "description": "Emulation of SCOPE_EXIT construct from C++",
            "homepage": "https://github.com/phplang/scope-exit",
            "keywords": [
                "cleanup",
                "exit",
                "scope"
            ],
            "support": {
                "issues": "https://github.com/phplang/scope-exit/issues",
                "source": "https://github.com/phplang/scope-exit/tree/master"
            },
            "time": "2016-09-17T00:15:18+00:00"
        },
        {
            "name": "phpmailer/phpmailer",
            "version": "v6.2.0",
            "source": {
                "type": "git",
                "url": "https://github.com/PHPMailer/PHPMailer.git",
                "reference": "e38888a75c070304ca5514197d4847a59a5c853f"
            },
            "dist": {
                "type": "zip",
                "url": "https://api.github.com/repos/PHPMailer/PHPMailer/zipball/e38888a75c070304ca5514197d4847a59a5c853f",
                "reference": "e38888a75c070304ca5514197d4847a59a5c853f",
                "shasum": ""
            },
            "require": {
                "ext-ctype": "*",
                "ext-filter": "*",
                "ext-hash": "*",
                "php": ">=5.5.0"
            },
            "require-dev": {
                "dealerdirect/phpcodesniffer-composer-installer": "^0.7.0",
                "doctrine/annotations": "^1.2",
                "phpcompatibility/php-compatibility": "^9.3.5",
                "roave/security-advisories": "dev-latest",
                "squizlabs/php_codesniffer": "^3.5.6",
                "yoast/phpunit-polyfills": "^0.2.0"
            },
            "suggest": {
                "ext-mbstring": "Needed to send email in multibyte encoding charset",
                "hayageek/oauth2-yahoo": "Needed for Yahoo XOAUTH2 authentication",
                "league/oauth2-google": "Needed for Google XOAUTH2 authentication",
                "psr/log": "For optional PSR-3 debug logging",
                "stevenmaguire/oauth2-microsoft": "Needed for Microsoft XOAUTH2 authentication",
                "symfony/polyfill-mbstring": "To support UTF-8 if the Mbstring PHP extension is not enabled (^1.2)"
            },
            "type": "library",
            "autoload": {
                "psr-4": {
                    "PHPMailer\\PHPMailer\\": "src/"
                }
            },
            "notification-url": "https://packagist.org/downloads/",
            "license": [
                "LGPL-2.1-only"
            ],
            "authors": [
                {
                    "name": "Marcus Bointon",
                    "email": "phpmailer@synchromedia.co.uk"
                },
                {
                    "name": "Jim Jagielski",
                    "email": "jimjag@gmail.com"
                },
                {
                    "name": "Andy Prevost",
                    "email": "codeworxtech@users.sourceforge.net"
                },
                {
                    "name": "Brent R. Matzelle"
                }
            ],
            "description": "PHPMailer is a full-featured email creation and transfer class for PHP",
            "support": {
                "issues": "https://github.com/PHPMailer/PHPMailer/issues",
                "source": "https://github.com/PHPMailer/PHPMailer/tree/v6.2.0"
            },
            "funding": [
                {
                    "url": "https://github.com/Synchro",
                    "type": "github"
                }
            ],
            "time": "2020-11-25T15:24:57+00:00"
        },
        {
            "name": "psr/cache",
            "version": "1.0.1",
            "source": {
                "type": "git",
                "url": "https://github.com/php-fig/cache.git",
                "reference": "d11b50ad223250cf17b86e38383413f5a6764bf8"
            },
            "dist": {
                "type": "zip",
                "url": "https://api.github.com/repos/php-fig/cache/zipball/d11b50ad223250cf17b86e38383413f5a6764bf8",
                "reference": "d11b50ad223250cf17b86e38383413f5a6764bf8",
                "shasum": ""
            },
            "require": {
                "php": ">=5.3.0"
            },
            "type": "library",
            "extra": {
                "branch-alias": {
                    "dev-master": "1.0.x-dev"
                }
            },
            "autoload": {
                "psr-4": {
                    "Psr\\Cache\\": "src/"
                }
            },
            "notification-url": "https://packagist.org/downloads/",
            "license": [
                "MIT"
            ],
            "authors": [
                {
                    "name": "PHP-FIG",
                    "homepage": "http://www.php-fig.org/"
                }
            ],
            "description": "Common interface for caching libraries",
            "keywords": [
                "cache",
                "psr",
                "psr-6"
            ],
            "support": {
                "source": "https://github.com/php-fig/cache/tree/master"
            },
            "time": "2016-08-06T20:24:11+00:00"
        },
        {
            "name": "psr/container",
            "version": "1.0.0",
            "source": {
                "type": "git",
                "url": "https://github.com/php-fig/container.git",
                "reference": "b7ce3b176482dbbc1245ebf52b181af44c2cf55f"
            },
            "dist": {
                "type": "zip",
                "url": "https://api.github.com/repos/php-fig/container/zipball/b7ce3b176482dbbc1245ebf52b181af44c2cf55f",
                "reference": "b7ce3b176482dbbc1245ebf52b181af44c2cf55f",
                "shasum": ""
            },
            "require": {
                "php": ">=5.3.0"
            },
            "type": "library",
            "extra": {
                "branch-alias": {
                    "dev-master": "1.0.x-dev"
                }
            },
            "autoload": {
                "psr-4": {
                    "Psr\\Container\\": "src/"
                }
            },
            "notification-url": "https://packagist.org/downloads/",
            "license": [
                "MIT"
            ],
            "authors": [
                {
                    "name": "PHP-FIG",
                    "homepage": "http://www.php-fig.org/"
                }
            ],
            "description": "Common Container Interface (PHP FIG PSR-11)",
            "homepage": "https://github.com/php-fig/container",
            "keywords": [
                "PSR-11",
                "container",
                "container-interface",
                "container-interop",
                "psr"
            ],
            "support": {
                "issues": "https://github.com/php-fig/container/issues",
                "source": "https://github.com/php-fig/container/tree/master"
            },
            "time": "2017-02-14T16:28:37+00:00"
        },
        {
            "name": "psr/http-client",
            "version": "1.0.1",
            "source": {
                "type": "git",
                "url": "https://github.com/php-fig/http-client.git",
                "reference": "2dfb5f6c5eff0e91e20e913f8c5452ed95b86621"
            },
            "dist": {
                "type": "zip",
                "url": "https://api.github.com/repos/php-fig/http-client/zipball/2dfb5f6c5eff0e91e20e913f8c5452ed95b86621",
                "reference": "2dfb5f6c5eff0e91e20e913f8c5452ed95b86621",
                "shasum": ""
            },
            "require": {
                "php": "^7.0 || ^8.0",
                "psr/http-message": "^1.0"
            },
            "type": "library",
            "extra": {
                "branch-alias": {
                    "dev-master": "1.0.x-dev"
                }
            },
            "autoload": {
                "psr-4": {
                    "Psr\\Http\\Client\\": "src/"
                }
            },
            "notification-url": "https://packagist.org/downloads/",
            "license": [
                "MIT"
            ],
            "authors": [
                {
                    "name": "PHP-FIG",
                    "homepage": "http://www.php-fig.org/"
                }
            ],
            "description": "Common interface for HTTP clients",
            "homepage": "https://github.com/php-fig/http-client",
            "keywords": [
                "http",
                "http-client",
                "psr",
                "psr-18"
            ],
            "support": {
                "source": "https://github.com/php-fig/http-client/tree/master"
            },
            "time": "2020-06-29T06:28:15+00:00"
        },
        {
            "name": "psr/http-message",
            "version": "1.0.1",
            "source": {
                "type": "git",
                "url": "https://github.com/php-fig/http-message.git",
                "reference": "f6561bf28d520154e4b0ec72be95418abe6d9363"
            },
            "dist": {
                "type": "zip",
                "url": "https://api.github.com/repos/php-fig/http-message/zipball/f6561bf28d520154e4b0ec72be95418abe6d9363",
                "reference": "f6561bf28d520154e4b0ec72be95418abe6d9363",
                "shasum": ""
            },
            "require": {
                "php": ">=5.3.0"
            },
            "type": "library",
            "extra": {
                "branch-alias": {
                    "dev-master": "1.0.x-dev"
                }
            },
            "autoload": {
                "psr-4": {
                    "Psr\\Http\\Message\\": "src/"
                }
            },
            "notification-url": "https://packagist.org/downloads/",
            "license": [
                "MIT"
            ],
            "authors": [
                {
                    "name": "PHP-FIG",
                    "homepage": "http://www.php-fig.org/"
                }
            ],
            "description": "Common interface for HTTP messages",
            "homepage": "https://github.com/php-fig/http-message",
            "keywords": [
                "http",
                "http-message",
                "psr",
                "psr-7",
                "request",
                "response"
            ],
            "support": {
                "source": "https://github.com/php-fig/http-message/tree/master"
            },
            "time": "2016-08-06T14:39:51+00:00"
        },
        {
            "name": "psr/log",
            "version": "1.1.3",
            "source": {
                "type": "git",
                "url": "https://github.com/php-fig/log.git",
                "reference": "0f73288fd15629204f9d42b7055f72dacbe811fc"
            },
            "dist": {
                "type": "zip",
                "url": "https://api.github.com/repos/php-fig/log/zipball/0f73288fd15629204f9d42b7055f72dacbe811fc",
                "reference": "0f73288fd15629204f9d42b7055f72dacbe811fc",
                "shasum": ""
            },
            "require": {
                "php": ">=5.3.0"
            },
            "type": "library",
            "extra": {
                "branch-alias": {
                    "dev-master": "1.1.x-dev"
                }
            },
            "autoload": {
                "psr-4": {
                    "Psr\\Log\\": "Psr/Log/"
                }
            },
            "notification-url": "https://packagist.org/downloads/",
            "license": [
                "MIT"
            ],
            "authors": [
                {
                    "name": "PHP-FIG",
                    "homepage": "http://www.php-fig.org/"
                }
            ],
            "description": "Common interface for logging libraries",
            "homepage": "https://github.com/php-fig/log",
            "keywords": [
                "log",
                "psr",
                "psr-3"
            ],
            "support": {
                "source": "https://github.com/php-fig/log/tree/1.1.3"
            },
            "time": "2020-03-23T09:12:05+00:00"
        },
        {
            "name": "psr/simple-cache",
            "version": "1.0.1",
            "source": {
                "type": "git",
                "url": "https://github.com/php-fig/simple-cache.git",
                "reference": "408d5eafb83c57f6365a3ca330ff23aa4a5fa39b"
            },
            "dist": {
                "type": "zip",
                "url": "https://api.github.com/repos/php-fig/simple-cache/zipball/408d5eafb83c57f6365a3ca330ff23aa4a5fa39b",
                "reference": "408d5eafb83c57f6365a3ca330ff23aa4a5fa39b",
                "shasum": ""
            },
            "require": {
                "php": ">=5.3.0"
            },
            "type": "library",
            "extra": {
                "branch-alias": {
                    "dev-master": "1.0.x-dev"
                }
            },
            "autoload": {
                "psr-4": {
                    "Psr\\SimpleCache\\": "src/"
                }
            },
            "notification-url": "https://packagist.org/downloads/",
            "license": [
                "MIT"
            ],
            "authors": [
                {
                    "name": "PHP-FIG",
                    "homepage": "http://www.php-fig.org/"
                }
            ],
            "description": "Common interfaces for simple caching",
            "keywords": [
                "cache",
                "caching",
                "psr",
                "psr-16",
                "simple-cache"
            ],
            "support": {
                "source": "https://github.com/php-fig/simple-cache/tree/master"
            },
            "time": "2017-10-23T01:57:42+00:00"
        },
        {
            "name": "ralouphie/getallheaders",
            "version": "3.0.3",
            "source": {
                "type": "git",
                "url": "https://github.com/ralouphie/getallheaders.git",
                "reference": "120b605dfeb996808c31b6477290a714d356e822"
            },
            "dist": {
                "type": "zip",
                "url": "https://api.github.com/repos/ralouphie/getallheaders/zipball/120b605dfeb996808c31b6477290a714d356e822",
                "reference": "120b605dfeb996808c31b6477290a714d356e822",
                "shasum": ""
            },
            "require": {
                "php": ">=5.6"
            },
            "require-dev": {
                "php-coveralls/php-coveralls": "^2.1",
                "phpunit/phpunit": "^5 || ^6.5"
            },
            "type": "library",
            "autoload": {
                "files": [
                    "src/getallheaders.php"
                ]
            },
            "notification-url": "https://packagist.org/downloads/",
            "license": [
                "MIT"
            ],
            "authors": [
                {
                    "name": "Ralph Khattar",
                    "email": "ralph.khattar@gmail.com"
                }
            ],
            "description": "A polyfill for getallheaders.",
            "support": {
                "issues": "https://github.com/ralouphie/getallheaders/issues",
                "source": "https://github.com/ralouphie/getallheaders/tree/develop"
            },
            "time": "2019-03-08T08:55:37+00:00"
        },
        {
            "name": "ramsey/collection",
            "version": "1.1.1",
            "source": {
                "type": "git",
                "url": "https://github.com/ramsey/collection.git",
                "reference": "24d93aefb2cd786b7edd9f45b554aea20b28b9b1"
            },
            "dist": {
                "type": "zip",
                "url": "https://api.github.com/repos/ramsey/collection/zipball/24d93aefb2cd786b7edd9f45b554aea20b28b9b1",
                "reference": "24d93aefb2cd786b7edd9f45b554aea20b28b9b1",
                "shasum": ""
            },
            "require": {
                "php": "^7.2 || ^8"
            },
            "require-dev": {
                "captainhook/captainhook": "^5.3",
                "dealerdirect/phpcodesniffer-composer-installer": "^0.7.0",
                "ergebnis/composer-normalize": "^2.6",
                "fzaninotto/faker": "^1.5",
                "hamcrest/hamcrest-php": "^2",
                "jangregor/phpstan-prophecy": "^0.6",
                "mockery/mockery": "^1.3",
                "phpstan/extension-installer": "^1",
                "phpstan/phpstan": "^0.12.32",
                "phpstan/phpstan-mockery": "^0.12.5",
                "phpstan/phpstan-phpunit": "^0.12.11",
                "phpunit/phpunit": "^8.5",
                "psy/psysh": "^0.10.4",
                "slevomat/coding-standard": "^6.3",
                "squizlabs/php_codesniffer": "^3.5",
                "vimeo/psalm": "^3.12.2"
            },
            "type": "library",
            "autoload": {
                "psr-4": {
                    "Ramsey\\Collection\\": "src/"
                }
            },
            "notification-url": "https://packagist.org/downloads/",
            "license": [
                "MIT"
            ],
            "authors": [
                {
                    "name": "Ben Ramsey",
                    "email": "ben@benramsey.com",
                    "homepage": "https://benramsey.com"
                }
            ],
            "description": "A PHP 7.2+ library for representing and manipulating collections.",
            "keywords": [
                "array",
                "collection",
                "hash",
                "map",
                "queue",
                "set"
            ],
            "support": {
                "issues": "https://github.com/ramsey/collection/issues",
                "source": "https://github.com/ramsey/collection/tree/1.1.1"
            },
            "funding": [
                {
                    "url": "https://github.com/ramsey",
                    "type": "github"
                }
            ],
            "time": "2020-09-10T20:58:17+00:00"
        },
        {
            "name": "ramsey/uuid",
            "version": "4.1.1",
            "source": {
                "type": "git",
                "url": "https://github.com/ramsey/uuid.git",
                "reference": "cd4032040a750077205918c86049aa0f43d22947"
            },
            "dist": {
                "type": "zip",
                "url": "https://api.github.com/repos/ramsey/uuid/zipball/cd4032040a750077205918c86049aa0f43d22947",
                "reference": "cd4032040a750077205918c86049aa0f43d22947",
                "shasum": ""
            },
            "require": {
                "brick/math": "^0.8 || ^0.9",
                "ext-json": "*",
                "php": "^7.2 || ^8",
                "ramsey/collection": "^1.0",
                "symfony/polyfill-ctype": "^1.8"
            },
            "replace": {
                "rhumsaa/uuid": "self.version"
            },
            "require-dev": {
                "codeception/aspect-mock": "^3",
                "dealerdirect/phpcodesniffer-composer-installer": "^0.6.2 || ^0.7.0",
                "doctrine/annotations": "^1.8",
                "goaop/framework": "^2",
                "mockery/mockery": "^1.3",
                "moontoast/math": "^1.1",
                "paragonie/random-lib": "^2",
                "php-mock/php-mock-mockery": "^1.3",
                "php-mock/php-mock-phpunit": "^2.5",
                "php-parallel-lint/php-parallel-lint": "^1.1",
                "phpbench/phpbench": "^0.17.1",
                "phpstan/extension-installer": "^1.0",
                "phpstan/phpstan": "^0.12",
                "phpstan/phpstan-mockery": "^0.12",
                "phpstan/phpstan-phpunit": "^0.12",
                "phpunit/phpunit": "^8.5",
                "psy/psysh": "^0.10.0",
                "slevomat/coding-standard": "^6.0",
                "squizlabs/php_codesniffer": "^3.5",
                "vimeo/psalm": "3.9.4"
            },
            "suggest": {
                "ext-bcmath": "Enables faster math with arbitrary-precision integers using BCMath.",
                "ext-ctype": "Enables faster processing of character classification using ctype functions.",
                "ext-gmp": "Enables faster math with arbitrary-precision integers using GMP.",
                "ext-uuid": "Enables the use of PeclUuidTimeGenerator and PeclUuidRandomGenerator.",
                "paragonie/random-lib": "Provides RandomLib for use with the RandomLibAdapter",
                "ramsey/uuid-doctrine": "Allows the use of Ramsey\\Uuid\\Uuid as Doctrine field type."
            },
            "type": "library",
            "extra": {
                "branch-alias": {
                    "dev-master": "4.x-dev"
                }
            },
            "autoload": {
                "psr-4": {
                    "Ramsey\\Uuid\\": "src/"
                },
                "files": [
                    "src/functions.php"
                ]
            },
            "notification-url": "https://packagist.org/downloads/",
            "license": [
                "MIT"
            ],
            "description": "A PHP library for generating and working with universally unique identifiers (UUIDs).",
            "homepage": "https://github.com/ramsey/uuid",
            "keywords": [
                "guid",
                "identifier",
                "uuid"
            ],
            "support": {
                "issues": "https://github.com/ramsey/uuid/issues",
                "rss": "https://github.com/ramsey/uuid/releases.atom",
                "source": "https://github.com/ramsey/uuid"
            },
            "funding": [
                {
                    "url": "https://github.com/ramsey",
                    "type": "github"
                }
            ],
            "time": "2020-08-18T17:17:46+00:00"
        },
        {
            "name": "rlanvin/php-rrule",
            "version": "v2.2.2",
            "source": {
                "type": "git",
                "url": "https://github.com/rlanvin/php-rrule.git",
                "reference": "4e979ff9b1122e7b5f4b4faf87a000396af12d16"
            },
            "dist": {
                "type": "zip",
                "url": "https://api.github.com/repos/rlanvin/php-rrule/zipball/4e979ff9b1122e7b5f4b4faf87a000396af12d16",
                "reference": "4e979ff9b1122e7b5f4b4faf87a000396af12d16",
                "shasum": ""
            },
            "require": {
                "php": ">=5.6.0"
            },
            "require-dev": {
                "phpmd/phpmd": "@stable",
                "phpunit/phpunit": "^5.7|^6.5|^8.0"
            },
            "suggest": {
                "ext-intl": "Intl extension is needed for humanReadable()"
            },
            "type": "library",
            "autoload": {
                "psr-4": {
                    "RRule\\": "src/"
                }
            },
            "notification-url": "https://packagist.org/downloads/",
            "license": [
                "MIT"
            ],
            "description": "Lightweight and fast recurrence rules for PHP (RFC 5545)",
            "homepage": "https://github.com/rlanvin/php-rrule",
            "keywords": [
                "date",
                "ical",
                "recurrence",
                "recurring",
                "rrule"
            ],
            "support": {
                "issues": "https://github.com/rlanvin/php-rrule/issues",
                "source": "https://github.com/rlanvin/php-rrule/tree/v2.2.2"
            },
            "time": "2021-01-09T13:20:09+00:00"
        },
        {
            "name": "sabre/dav",
            "version": "4.1.4",
            "source": {
                "type": "git",
                "url": "https://github.com/sabre-io/dav.git",
                "reference": "4258420f15425a5f128fe5cad454e00ab4a68ae5"
            },
            "dist": {
                "type": "zip",
                "url": "https://api.github.com/repos/sabre-io/dav/zipball/4258420f15425a5f128fe5cad454e00ab4a68ae5",
                "reference": "4258420f15425a5f128fe5cad454e00ab4a68ae5",
                "shasum": ""
            },
            "require": {
                "ext-ctype": "*",
                "ext-date": "*",
                "ext-dom": "*",
                "ext-iconv": "*",
                "ext-json": "*",
                "ext-mbstring": "*",
                "ext-pcre": "*",
                "ext-simplexml": "*",
                "ext-spl": "*",
                "lib-libxml": ">=2.7.0",
                "php": "^7.1.0 || ^8.0",
                "psr/log": "^1.0",
                "sabre/event": "^5.0",
                "sabre/http": "^5.0.5",
                "sabre/uri": "^2.0",
                "sabre/vobject": "^4.2.1",
                "sabre/xml": "^2.0.1"
            },
            "require-dev": {
                "evert/phpdoc-md": "~0.1.0",
                "friendsofphp/php-cs-fixer": "^2.17.1",
                "monolog/monolog": "^1.18",
                "phpstan/phpstan": "^0.12",
                "phpunit/phpunit": "^7.5 || ^8.5 || ^9.0"
            },
            "suggest": {
                "ext-curl": "*",
                "ext-imap": "*",
                "ext-pdo": "*"
            },
            "bin": [
                "bin/sabredav",
                "bin/naturalselection"
            ],
            "type": "library",
            "autoload": {
                "psr-4": {
                    "Sabre\\DAV\\": "lib/DAV/",
                    "Sabre\\DAVACL\\": "lib/DAVACL/",
                    "Sabre\\CalDAV\\": "lib/CalDAV/",
                    "Sabre\\CardDAV\\": "lib/CardDAV/"
                }
            },
            "notification-url": "https://packagist.org/downloads/",
            "license": [
                "BSD-3-Clause"
            ],
            "authors": [
                {
                    "name": "Evert Pot",
                    "email": "me@evertpot.com",
                    "homepage": "http://evertpot.com/",
                    "role": "Developer"
                }
            ],
            "description": "WebDAV Framework for PHP",
            "homepage": "http://sabre.io/",
            "keywords": [
                "CalDAV",
                "CardDAV",
                "WebDAV",
                "framework",
                "iCalendar"
            ],
            "support": {
                "forum": "https://groups.google.com/group/sabredav-discuss",
                "issues": "https://github.com/sabre-io/dav/issues",
                "source": "https://github.com/fruux/sabre-dav"
            },
            "time": "2021-01-12T03:39:57+00:00"
        },
        {
            "name": "sabre/event",
            "version": "5.1.2",
            "source": {
                "type": "git",
                "url": "https://github.com/sabre-io/event.git",
                "reference": "c120bec57c17b6251a496efc82b732418b49d50a"
            },
            "dist": {
                "type": "zip",
                "url": "https://api.github.com/repos/sabre-io/event/zipball/c120bec57c17b6251a496efc82b732418b49d50a",
                "reference": "c120bec57c17b6251a496efc82b732418b49d50a",
                "shasum": ""
            },
            "require": {
                "php": "^7.1 || ^8.0"
            },
            "require-dev": {
                "friendsofphp/php-cs-fixer": "~2.16.1",
                "phpstan/phpstan": "^0.12",
                "phpunit/phpunit": "^7.5 || ^8.5 || ^9.0"
            },
            "type": "library",
            "autoload": {
                "psr-4": {
                    "Sabre\\Event\\": "lib/"
                },
                "files": [
                    "lib/coroutine.php",
                    "lib/Loop/functions.php",
                    "lib/Promise/functions.php"
                ]
            },
            "notification-url": "https://packagist.org/downloads/",
            "license": [
                "BSD-3-Clause"
            ],
            "authors": [
                {
                    "name": "Evert Pot",
                    "email": "me@evertpot.com",
                    "homepage": "http://evertpot.com/",
                    "role": "Developer"
                }
            ],
            "description": "sabre/event is a library for lightweight event-based programming",
            "homepage": "http://sabre.io/event/",
            "keywords": [
                "EventEmitter",
                "async",
                "coroutine",
                "eventloop",
                "events",
                "hooks",
                "plugin",
                "promise",
                "reactor",
                "signal"
            ],
            "support": {
                "forum": "https://groups.google.com/group/sabredav-discuss",
                "issues": "https://github.com/sabre-io/event/issues",
                "source": "https://github.com/fruux/sabre-event"
            },
            "time": "2020-10-03T11:02:22+00:00"
        },
        {
            "name": "sabre/http",
            "version": "5.1.1",
            "source": {
                "type": "git",
                "url": "https://github.com/sabre-io/http.git",
                "reference": "d0aafede6961df6195ce7a8dad49296b0aaee22e"
            },
            "dist": {
                "type": "zip",
                "url": "https://api.github.com/repos/sabre-io/http/zipball/d0aafede6961df6195ce7a8dad49296b0aaee22e",
                "reference": "d0aafede6961df6195ce7a8dad49296b0aaee22e",
                "shasum": ""
            },
            "require": {
                "ext-ctype": "*",
                "ext-curl": "*",
                "ext-mbstring": "*",
                "php": "^7.1 || ^8.0",
                "sabre/event": ">=4.0 <6.0",
                "sabre/uri": "^2.0"
            },
            "require-dev": {
                "friendsofphp/php-cs-fixer": "~2.16.1",
                "phpstan/phpstan": "^0.12",
                "phpunit/phpunit": "^7.5 || ^8.5 || ^9.0"
            },
            "suggest": {
                "ext-curl": " to make http requests with the Client class"
            },
            "type": "library",
            "autoload": {
                "files": [
                    "lib/functions.php"
                ],
                "psr-4": {
                    "Sabre\\HTTP\\": "lib/"
                }
            },
            "notification-url": "https://packagist.org/downloads/",
            "license": [
                "BSD-3-Clause"
            ],
            "authors": [
                {
                    "name": "Evert Pot",
                    "email": "me@evertpot.com",
                    "homepage": "http://evertpot.com/",
                    "role": "Developer"
                }
            ],
            "description": "The sabre/http library provides utilities for dealing with http requests and responses. ",
            "homepage": "https://github.com/fruux/sabre-http",
            "keywords": [
                "http"
            ],
            "support": {
                "forum": "https://groups.google.com/group/sabredav-discuss",
                "issues": "https://github.com/sabre-io/http/issues",
                "source": "https://github.com/fruux/sabre-http"
            },
            "time": "2020-10-03T11:27:32+00:00"
        },
        {
            "name": "sabre/uri",
            "version": "2.2.1",
            "source": {
                "type": "git",
                "url": "https://github.com/sabre-io/uri.git",
                "reference": "f502edffafea8d746825bd5f0b923a60fd2715ff"
            },
            "dist": {
                "type": "zip",
                "url": "https://api.github.com/repos/sabre-io/uri/zipball/f502edffafea8d746825bd5f0b923a60fd2715ff",
                "reference": "f502edffafea8d746825bd5f0b923a60fd2715ff",
                "shasum": ""
            },
            "require": {
                "php": "^7.1 || ^8.0"
            },
            "require-dev": {
                "friendsofphp/php-cs-fixer": "~2.16.1",
                "phpstan/phpstan": "^0.12",
                "phpunit/phpunit": "^7.5 || ^8.5 || ^9.0"
            },
            "type": "library",
            "autoload": {
                "files": [
                    "lib/functions.php"
                ],
                "psr-4": {
                    "Sabre\\Uri\\": "lib/"
                }
            },
            "notification-url": "https://packagist.org/downloads/",
            "license": [
                "BSD-3-Clause"
            ],
            "authors": [
                {
                    "name": "Evert Pot",
                    "email": "me@evertpot.com",
                    "homepage": "http://evertpot.com/",
                    "role": "Developer"
                }
            ],
            "description": "Functions for making sense out of URIs.",
            "homepage": "http://sabre.io/uri/",
            "keywords": [
                "rfc3986",
                "uri",
                "url"
            ],
            "support": {
                "forum": "https://groups.google.com/group/sabredav-discuss",
                "issues": "https://github.com/sabre-io/uri/issues",
                "source": "https://github.com/fruux/sabre-uri"
            },
            "time": "2020-10-03T10:33:23+00:00"
        },
        {
            "name": "sabre/vobject",
            "version": "4.3.3",
            "source": {
                "type": "git",
                "url": "https://github.com/sabre-io/vobject.git",
                "reference": "58f9f9b46a1080c0130bd86f4df9a568aacb9c79"
            },
            "dist": {
                "type": "zip",
                "url": "https://api.github.com/repos/sabre-io/vobject/zipball/58f9f9b46a1080c0130bd86f4df9a568aacb9c79",
                "reference": "58f9f9b46a1080c0130bd86f4df9a568aacb9c79",
                "shasum": ""
            },
            "require": {
                "ext-mbstring": "*",
                "php": "^7.1 || ^8.0",
                "sabre/xml": "^2.1"
            },
            "require-dev": {
                "friendsofphp/php-cs-fixer": "~2.16.7",
                "phpstan/phpstan": "^0.12",
                "phpunit/phpunit": "^7.5 || ^8.5 || ^9.0"
            },
            "suggest": {
                "hoa/bench": "If you would like to run the benchmark scripts"
            },
            "bin": [
                "bin/vobject",
                "bin/generate_vcards"
            ],
            "type": "library",
            "extra": {
                "branch-alias": {
                    "dev-master": "4.0.x-dev"
                }
            },
            "autoload": {
                "psr-4": {
                    "Sabre\\VObject\\": "lib/"
                }
            },
            "notification-url": "https://packagist.org/downloads/",
            "license": [
                "BSD-3-Clause"
            ],
            "authors": [
                {
                    "name": "Evert Pot",
                    "email": "me@evertpot.com",
                    "homepage": "http://evertpot.com/",
                    "role": "Developer"
                },
                {
                    "name": "Dominik Tobschall",
                    "email": "dominik@fruux.com",
                    "homepage": "http://tobschall.de/",
                    "role": "Developer"
                },
                {
                    "name": "Ivan Enderlin",
                    "email": "ivan.enderlin@hoa-project.net",
                    "homepage": "http://mnt.io/",
                    "role": "Developer"
                }
            ],
            "description": "The VObject library for PHP allows you to easily parse and manipulate iCalendar and vCard objects",
            "homepage": "http://sabre.io/vobject/",
            "keywords": [
                "availability",
                "freebusy",
                "iCalendar",
                "ical",
                "ics",
                "jCal",
                "jCard",
                "recurrence",
                "rfc2425",
                "rfc2426",
                "rfc2739",
                "rfc4770",
                "rfc5545",
                "rfc5546",
                "rfc6321",
                "rfc6350",
                "rfc6351",
                "rfc6474",
                "rfc6638",
                "rfc6715",
                "rfc6868",
                "vCalendar",
                "vCard",
                "vcf",
                "xCal",
                "xCard"
            ],
            "support": {
                "forum": "https://groups.google.com/group/sabredav-discuss",
                "issues": "https://github.com/sabre-io/vobject/issues",
                "source": "https://github.com/fruux/sabre-vobject"
            },
            "time": "2020-11-09T04:31:38+00:00"
        },
        {
            "name": "sabre/xml",
            "version": "2.2.3",
            "source": {
                "type": "git",
                "url": "https://github.com/sabre-io/xml.git",
                "reference": "c3b959f821c19b36952ec4a595edd695c216bfc6"
            },
            "dist": {
                "type": "zip",
                "url": "https://api.github.com/repos/sabre-io/xml/zipball/c3b959f821c19b36952ec4a595edd695c216bfc6",
                "reference": "c3b959f821c19b36952ec4a595edd695c216bfc6",
                "shasum": ""
            },
            "require": {
                "ext-dom": "*",
                "ext-xmlreader": "*",
                "ext-xmlwriter": "*",
                "lib-libxml": ">=2.6.20",
                "php": "^7.1 || ^8.0",
                "sabre/uri": ">=1.0,<3.0.0"
            },
            "require-dev": {
                "friendsofphp/php-cs-fixer": "~2.16.1",
                "phpstan/phpstan": "^0.12",
                "phpunit/phpunit": "^7.5 || ^8.5 || ^9.0"
            },
            "type": "library",
            "autoload": {
                "psr-4": {
                    "Sabre\\Xml\\": "lib/"
                },
                "files": [
                    "lib/Deserializer/functions.php",
                    "lib/Serializer/functions.php"
                ]
            },
            "notification-url": "https://packagist.org/downloads/",
            "license": [
                "BSD-3-Clause"
            ],
            "authors": [
                {
                    "name": "Evert Pot",
                    "email": "me@evertpot.com",
                    "homepage": "http://evertpot.com/",
                    "role": "Developer"
                },
                {
                    "name": "Markus Staab",
                    "email": "markus.staab@redaxo.de",
                    "role": "Developer"
                }
            ],
            "description": "sabre/xml is an XML library that you may not hate.",
            "homepage": "https://sabre.io/xml/",
            "keywords": [
                "XMLReader",
                "XMLWriter",
                "dom",
                "xml"
            ],
            "support": {
                "forum": "https://groups.google.com/group/sabredav-discuss",
                "issues": "https://github.com/sabre-io/xml/issues",
                "source": "https://github.com/fruux/sabre-xml"
            },
            "time": "2020-10-03T10:08:14+00:00"
        },
        {
            "name": "scssphp/scssphp",
            "version": "v1.4.1",
            "source": {
                "type": "git",
                "url": "https://github.com/scssphp/scssphp.git",
                "reference": "ba86c963b94ec7ebd6e19d90cdab90d89667dbf7"
            },
            "dist": {
                "type": "zip",
                "url": "https://api.github.com/repos/scssphp/scssphp/zipball/ba86c963b94ec7ebd6e19d90cdab90d89667dbf7",
                "reference": "ba86c963b94ec7ebd6e19d90cdab90d89667dbf7",
                "shasum": ""
            },
            "require": {
                "ext-ctype": "*",
                "ext-json": "*",
                "php": ">=5.6.0"
            },
            "require-dev": {
                "phpunit/phpunit": "^5.7 || ^6.5 || ^7.5 || ^8.3 || ^9.4",
                "sass/sass-spec": "2020.12.29",
                "squizlabs/php_codesniffer": "~3.5",
                "symfony/phpunit-bridge": "^5.1",
                "twbs/bootstrap": "~4.3",
                "zurb/foundation": "~6.5"
            },
            "bin": [
                "bin/pscss"
            ],
            "type": "library",
            "autoload": {
                "psr-4": {
                    "ScssPhp\\ScssPhp\\": "src/"
                }
            },
            "notification-url": "https://packagist.org/downloads/",
            "license": [
                "MIT"
            ],
            "authors": [
                {
                    "name": "Anthon Pang",
                    "email": "apang@softwaredevelopment.ca",
                    "homepage": "https://github.com/robocoder"
                },
                {
                    "name": "Cédric Morin",
                    "email": "cedric@yterium.com",
                    "homepage": "https://github.com/Cerdic"
                }
            ],
            "description": "scssphp is a compiler for SCSS written in PHP.",
            "homepage": "http://scssphp.github.io/scssphp/",
            "keywords": [
                "css",
                "less",
                "sass",
                "scss",
                "stylesheet"
            ],
            "support": {
                "issues": "https://github.com/scssphp/scssphp/issues",
                "source": "https://github.com/scssphp/scssphp/tree/v1.4.1"
            },
            "time": "2021-01-04T13:23:23+00:00"
        },
        {
            "name": "sebastian/diff",
            "version": "3.0.3",
            "source": {
                "type": "git",
                "url": "https://github.com/sebastianbergmann/diff.git",
                "reference": "14f72dd46eaf2f2293cbe79c93cc0bc43161a211"
            },
            "dist": {
                "type": "zip",
                "url": "https://api.github.com/repos/sebastianbergmann/diff/zipball/14f72dd46eaf2f2293cbe79c93cc0bc43161a211",
                "reference": "14f72dd46eaf2f2293cbe79c93cc0bc43161a211",
                "shasum": ""
            },
            "require": {
                "php": ">=7.1"
            },
            "require-dev": {
                "phpunit/phpunit": "^7.5 || ^8.0",
                "symfony/process": "^2 || ^3.3 || ^4"
            },
            "type": "library",
            "extra": {
                "branch-alias": {
                    "dev-master": "3.0-dev"
                }
            },
            "autoload": {
                "classmap": [
                    "src/"
                ]
            },
            "notification-url": "https://packagist.org/downloads/",
            "license": [
                "BSD-3-Clause"
            ],
            "authors": [
                {
                    "name": "Sebastian Bergmann",
                    "email": "sebastian@phpunit.de"
                },
                {
                    "name": "Kore Nordmann",
                    "email": "mail@kore-nordmann.de"
                }
            ],
            "description": "Diff implementation",
            "homepage": "https://github.com/sebastianbergmann/diff",
            "keywords": [
                "diff",
                "udiff",
                "unidiff",
                "unified diff"
            ],
            "support": {
                "issues": "https://github.com/sebastianbergmann/diff/issues",
                "source": "https://github.com/sebastianbergmann/diff/tree/3.0.3"
            },
            "funding": [
                {
                    "url": "https://github.com/sebastianbergmann",
                    "type": "github"
                }
            ],
            "time": "2020-11-30T07:59:04+00:00"
        },
        {
            "name": "seld/jsonlint",
            "version": "1.8.3",
            "source": {
                "type": "git",
                "url": "https://github.com/Seldaek/jsonlint.git",
                "reference": "9ad6ce79c342fbd44df10ea95511a1b24dee5b57"
            },
            "dist": {
                "type": "zip",
                "url": "https://api.github.com/repos/Seldaek/jsonlint/zipball/9ad6ce79c342fbd44df10ea95511a1b24dee5b57",
                "reference": "9ad6ce79c342fbd44df10ea95511a1b24dee5b57",
                "shasum": ""
            },
            "require": {
                "php": "^5.3 || ^7.0 || ^8.0"
            },
            "require-dev": {
                "phpunit/phpunit": "^4.8.35 || ^5.7 || ^6.0"
            },
            "bin": [
                "bin/jsonlint"
            ],
            "type": "library",
            "autoload": {
                "psr-4": {
                    "Seld\\JsonLint\\": "src/Seld/JsonLint/"
                }
            },
            "notification-url": "https://packagist.org/downloads/",
            "license": [
                "MIT"
            ],
            "authors": [
                {
                    "name": "Jordi Boggiano",
                    "email": "j.boggiano@seld.be",
                    "homepage": "http://seld.be"
                }
            ],
            "description": "JSON Linter",
            "keywords": [
                "json",
                "linter",
                "parser",
                "validator"
            ],
            "support": {
                "issues": "https://github.com/Seldaek/jsonlint/issues",
                "source": "https://github.com/Seldaek/jsonlint/tree/1.8.3"
            },
            "funding": [
                {
                    "url": "https://github.com/Seldaek",
                    "type": "github"
                },
                {
                    "url": "https://tidelift.com/funding/github/packagist/seld/jsonlint",
                    "type": "tidelift"
                }
            ],
            "time": "2020-11-11T09:19:24+00:00"
        },
        {
            "name": "simplepie/simplepie",
            "version": "1.5.6",
            "source": {
                "type": "git",
                "url": "https://github.com/simplepie/simplepie.git",
                "reference": "1c68e14ca3ac84346b6e6fe3c5eedf725d0f92c6"
            },
            "dist": {
                "type": "zip",
                "url": "https://api.github.com/repos/simplepie/simplepie/zipball/1c68e14ca3ac84346b6e6fe3c5eedf725d0f92c6",
                "reference": "1c68e14ca3ac84346b6e6fe3c5eedf725d0f92c6",
                "shasum": ""
            },
            "require": {
                "ext-pcre": "*",
                "ext-xml": "*",
                "ext-xmlreader": "*",
                "php": ">=5.6.0"
            },
            "require-dev": {
                "phpunit/phpunit": "~5.4.3 || ~6.5"
            },
            "suggest": {
                "ext-curl": "",
                "ext-iconv": "",
                "ext-intl": "",
                "ext-mbstring": "",
                "mf2/mf2": "Microformat module that allows for parsing HTML for microformats"
            },
            "type": "library",
            "autoload": {
                "psr-0": {
                    "SimplePie": "library"
                }
            },
            "notification-url": "https://packagist.org/downloads/",
            "license": [
                "BSD-3-Clause"
            ],
            "authors": [
                {
                    "name": "Ryan Parman",
                    "homepage": "http://ryanparman.com/",
                    "role": "Creator, alumnus developer"
                },
                {
                    "name": "Sam Sneddon",
                    "homepage": "https://gsnedders.com/",
                    "role": "Alumnus developer"
                },
                {
                    "name": "Ryan McCue",
                    "email": "me@ryanmccue.info",
                    "homepage": "http://ryanmccue.info/",
                    "role": "Developer"
                }
            ],
            "description": "A simple Atom/RSS parsing library for PHP",
            "homepage": "http://simplepie.org/",
            "keywords": [
                "atom",
                "feeds",
                "rss"
            ],
            "support": {
                "issues": "https://github.com/simplepie/simplepie/issues",
                "source": "https://github.com/simplepie/simplepie/tree/1.5.6"
            },
            "time": "2020-10-14T07:17:22+00:00"
        },
        {
            "name": "swaggest/json-diff",
            "version": "v3.8.1",
            "source": {
                "type": "git",
                "url": "https://github.com/swaggest/json-diff.git",
                "reference": "d2184358c5ef5ecaa1f6b4c2bce175fac2d25670"
            },
            "dist": {
                "type": "zip",
                "url": "https://api.github.com/repos/swaggest/json-diff/zipball/d2184358c5ef5ecaa1f6b4c2bce175fac2d25670",
                "reference": "d2184358c5ef5ecaa1f6b4c2bce175fac2d25670",
                "shasum": ""
            },
            "require": {
                "ext-json": "*"
            },
            "require-dev": {
                "phpunit/phpunit": "^4.8.23"
            },
            "type": "library",
            "autoload": {
                "psr-4": {
                    "Swaggest\\JsonDiff\\": "src/"
                }
            },
            "notification-url": "https://packagist.org/downloads/",
            "license": [
                "MIT"
            ],
            "authors": [
                {
                    "name": "Viacheslav Poturaev",
                    "email": "vearutop@gmail.com"
                }
            ],
            "description": "JSON diff/rearrange/patch/pointer library for PHP",
            "support": {
                "issues": "https://github.com/swaggest/json-diff/issues",
                "source": "https://github.com/swaggest/json-diff/tree/v3.8.1"
            },
            "time": "2020-09-25T17:47:07+00:00"
        },
        {
            "name": "swaggest/json-schema",
            "version": "v0.12.31",
            "source": {
                "type": "git",
                "url": "https://github.com/swaggest/php-json-schema.git",
                "reference": "a4adcdbb38f38a19d3f1801150822172cf1c4853"
            },
            "dist": {
                "type": "zip",
                "url": "https://api.github.com/repos/swaggest/php-json-schema/zipball/a4adcdbb38f38a19d3f1801150822172cf1c4853",
                "reference": "a4adcdbb38f38a19d3f1801150822172cf1c4853",
                "shasum": ""
            },
            "require": {
                "ext-json": "*",
                "ext-mbstring": "*",
                "php": ">=5.4",
                "phplang/scope-exit": "^1.0",
                "swaggest/json-diff": "^3.5.1"
            },
            "require-dev": {
                "phpunit/php-code-coverage": "2.2.4",
                "phpunit/phpunit": "4.8.35"
            },
            "type": "library",
            "autoload": {
                "psr-4": {
                    "Swaggest\\JsonSchema\\": "src/"
                }
            },
            "notification-url": "https://packagist.org/downloads/",
            "license": [
                "MIT"
            ],
            "authors": [
                {
                    "name": "Viacheslav Poturaev",
                    "email": "vearutop@gmail.com"
                }
            ],
            "description": "High definition PHP structures with JSON-schema based validation",
            "support": {
                "email": "vearutop@gmail.com",
                "issues": "https://github.com/swaggest/php-json-schema/issues",
                "source": "https://github.com/swaggest/php-json-schema/tree/v0.12.31"
            },
            "time": "2020-09-21T09:31:21+00:00"
        },
        {
            "name": "symfony/console",
            "version": "v4.4.19",
            "source": {
                "type": "git",
                "url": "https://github.com/symfony/console.git",
                "reference": "24026c44fc37099fa145707fecd43672831b837a"
            },
            "dist": {
                "type": "zip",
                "url": "https://api.github.com/repos/symfony/console/zipball/24026c44fc37099fa145707fecd43672831b837a",
                "reference": "24026c44fc37099fa145707fecd43672831b837a",
                "shasum": ""
            },
            "require": {
                "php": ">=7.1.3",
                "symfony/polyfill-mbstring": "~1.0",
                "symfony/polyfill-php73": "^1.8",
                "symfony/polyfill-php80": "^1.15",
                "symfony/service-contracts": "^1.1|^2"
            },
            "conflict": {
                "symfony/dependency-injection": "<3.4",
                "symfony/event-dispatcher": "<4.3|>=5",
                "symfony/lock": "<4.4",
                "symfony/process": "<3.3"
            },
            "provide": {
                "psr/log-implementation": "1.0"
            },
            "require-dev": {
                "psr/log": "~1.0",
                "symfony/config": "^3.4|^4.0|^5.0",
                "symfony/dependency-injection": "^3.4|^4.0|^5.0",
                "symfony/event-dispatcher": "^4.3",
                "symfony/lock": "^4.4|^5.0",
                "symfony/process": "^3.4|^4.0|^5.0",
                "symfony/var-dumper": "^4.3|^5.0"
            },
            "suggest": {
                "psr/log": "For using the console logger",
                "symfony/event-dispatcher": "",
                "symfony/lock": "",
                "symfony/process": ""
            },
            "type": "library",
            "autoload": {
                "psr-4": {
                    "Symfony\\Component\\Console\\": ""
                },
                "exclude-from-classmap": [
                    "/Tests/"
                ]
            },
            "notification-url": "https://packagist.org/downloads/",
            "license": [
                "MIT"
            ],
            "authors": [
                {
                    "name": "Fabien Potencier",
                    "email": "fabien@symfony.com"
                },
                {
                    "name": "Symfony Community",
                    "homepage": "https://symfony.com/contributors"
                }
            ],
            "description": "Eases the creation of beautiful and testable command line interfaces",
            "homepage": "https://symfony.com",
            "support": {
                "source": "https://github.com/symfony/console/tree/v4.4.19"
            },
            "funding": [
                {
                    "url": "https://symfony.com/sponsor",
                    "type": "custom"
                },
                {
                    "url": "https://github.com/fabpot",
                    "type": "github"
                },
                {
                    "url": "https://tidelift.com/funding/github/packagist/symfony/symfony",
                    "type": "tidelift"
                }
            ],
            "time": "2021-01-27T09:09:26+00:00"
        },
        {
            "name": "symfony/polyfill-mbstring",
            "version": "v1.22.0",
            "source": {
                "type": "git",
                "url": "https://github.com/symfony/polyfill-mbstring.git",
                "reference": "f377a3dd1fde44d37b9831d68dc8dea3ffd28e13"
            },
            "dist": {
                "type": "zip",
                "url": "https://api.github.com/repos/symfony/polyfill-mbstring/zipball/f377a3dd1fde44d37b9831d68dc8dea3ffd28e13",
                "reference": "f377a3dd1fde44d37b9831d68dc8dea3ffd28e13",
                "shasum": ""
            },
            "require": {
                "php": ">=7.1"
            },
            "suggest": {
                "ext-mbstring": "For best performance"
            },
            "type": "library",
            "extra": {
                "branch-alias": {
                    "dev-main": "1.22-dev"
                },
                "thanks": {
                    "name": "symfony/polyfill",
                    "url": "https://github.com/symfony/polyfill"
                }
            },
            "autoload": {
                "psr-4": {
                    "Symfony\\Polyfill\\Mbstring\\": ""
                },
                "files": [
                    "bootstrap.php"
                ]
            },
            "notification-url": "https://packagist.org/downloads/",
            "license": [
                "MIT"
            ],
            "authors": [
                {
                    "name": "Nicolas Grekas",
                    "email": "p@tchwork.com"
                },
                {
                    "name": "Symfony Community",
                    "homepage": "https://symfony.com/contributors"
                }
            ],
            "description": "Symfony polyfill for the Mbstring extension",
            "homepage": "https://symfony.com",
            "keywords": [
                "compatibility",
                "mbstring",
                "polyfill",
                "portable",
                "shim"
            ],
            "support": {
                "source": "https://github.com/symfony/polyfill-mbstring/tree/v1.22.0"
            },
            "funding": [
                {
                    "url": "https://symfony.com/sponsor",
                    "type": "custom"
                },
                {
                    "url": "https://github.com/fabpot",
                    "type": "github"
                },
                {
                    "url": "https://tidelift.com/funding/github/packagist/symfony/symfony",
                    "type": "tidelift"
                }
            ],
            "time": "2021-01-07T16:49:33+00:00"
        },
        {
            "name": "symfony/polyfill-php73",
            "version": "v1.22.0",
            "source": {
                "type": "git",
                "url": "https://github.com/symfony/polyfill-php73.git",
                "reference": "a678b42e92f86eca04b7fa4c0f6f19d097fb69e2"
            },
            "dist": {
                "type": "zip",
                "url": "https://api.github.com/repos/symfony/polyfill-php73/zipball/a678b42e92f86eca04b7fa4c0f6f19d097fb69e2",
                "reference": "a678b42e92f86eca04b7fa4c0f6f19d097fb69e2",
                "shasum": ""
            },
            "require": {
                "php": ">=7.1"
            },
            "type": "library",
            "extra": {
                "branch-alias": {
                    "dev-main": "1.22-dev"
                },
                "thanks": {
                    "name": "symfony/polyfill",
                    "url": "https://github.com/symfony/polyfill"
                }
            },
            "autoload": {
                "psr-4": {
                    "Symfony\\Polyfill\\Php73\\": ""
                },
                "files": [
                    "bootstrap.php"
                ],
                "classmap": [
                    "Resources/stubs"
                ]
            },
            "notification-url": "https://packagist.org/downloads/",
            "license": [
                "MIT"
            ],
            "authors": [
                {
                    "name": "Nicolas Grekas",
                    "email": "p@tchwork.com"
                },
                {
                    "name": "Symfony Community",
                    "homepage": "https://symfony.com/contributors"
                }
            ],
            "description": "Symfony polyfill backporting some PHP 7.3+ features to lower PHP versions",
            "homepage": "https://symfony.com",
            "keywords": [
                "compatibility",
                "polyfill",
                "portable",
                "shim"
            ],
            "support": {
                "source": "https://github.com/symfony/polyfill-php73/tree/v1.22.0"
            },
            "funding": [
                {
                    "url": "https://symfony.com/sponsor",
                    "type": "custom"
                },
                {
                    "url": "https://github.com/fabpot",
                    "type": "github"
                },
                {
                    "url": "https://tidelift.com/funding/github/packagist/symfony/symfony",
                    "type": "tidelift"
                }
            ],
            "time": "2021-01-07T16:49:33+00:00"
        },
        {
            "name": "symfony/polyfill-php80",
            "version": "v1.22.0",
            "source": {
                "type": "git",
                "url": "https://github.com/symfony/polyfill-php80.git",
                "reference": "dc3063ba22c2a1fd2f45ed856374d79114998f91"
            },
            "dist": {
                "type": "zip",
                "url": "https://api.github.com/repos/symfony/polyfill-php80/zipball/dc3063ba22c2a1fd2f45ed856374d79114998f91",
                "reference": "dc3063ba22c2a1fd2f45ed856374d79114998f91",
                "shasum": ""
            },
            "require": {
                "php": ">=7.1"
            },
            "type": "library",
            "extra": {
                "branch-alias": {
                    "dev-main": "1.22-dev"
                },
                "thanks": {
                    "name": "symfony/polyfill",
                    "url": "https://github.com/symfony/polyfill"
                }
            },
            "autoload": {
                "psr-4": {
                    "Symfony\\Polyfill\\Php80\\": ""
                },
                "files": [
                    "bootstrap.php"
                ],
                "classmap": [
                    "Resources/stubs"
                ]
            },
            "notification-url": "https://packagist.org/downloads/",
            "license": [
                "MIT"
            ],
            "authors": [
                {
                    "name": "Ion Bazan",
                    "email": "ion.bazan@gmail.com"
                },
                {
                    "name": "Nicolas Grekas",
                    "email": "p@tchwork.com"
                },
                {
                    "name": "Symfony Community",
                    "homepage": "https://symfony.com/contributors"
                }
            ],
            "description": "Symfony polyfill backporting some PHP 8.0+ features to lower PHP versions",
            "homepage": "https://symfony.com",
            "keywords": [
                "compatibility",
                "polyfill",
                "portable",
                "shim"
            ],
            "support": {
                "source": "https://github.com/symfony/polyfill-php80/tree/v1.22.0"
            },
            "funding": [
                {
                    "url": "https://symfony.com/sponsor",
                    "type": "custom"
                },
                {
                    "url": "https://github.com/fabpot",
                    "type": "github"
                },
                {
                    "url": "https://tidelift.com/funding/github/packagist/symfony/symfony",
                    "type": "tidelift"
                }
            ],
            "time": "2021-01-07T16:49:33+00:00"
        },
        {
            "name": "symfony/service-contracts",
            "version": "v2.2.0",
            "source": {
                "type": "git",
                "url": "https://github.com/symfony/service-contracts.git",
                "reference": "d15da7ba4957ffb8f1747218be9e1a121fd298a1"
            },
            "dist": {
                "type": "zip",
                "url": "https://api.github.com/repos/symfony/service-contracts/zipball/d15da7ba4957ffb8f1747218be9e1a121fd298a1",
                "reference": "d15da7ba4957ffb8f1747218be9e1a121fd298a1",
                "shasum": ""
            },
            "require": {
                "php": ">=7.2.5",
                "psr/container": "^1.0"
            },
            "suggest": {
                "symfony/service-implementation": ""
            },
            "type": "library",
            "extra": {
                "branch-alias": {
                    "dev-master": "2.2-dev"
                },
                "thanks": {
                    "name": "symfony/contracts",
                    "url": "https://github.com/symfony/contracts"
                }
            },
            "autoload": {
                "psr-4": {
                    "Symfony\\Contracts\\Service\\": ""
                }
            },
            "notification-url": "https://packagist.org/downloads/",
            "license": [
                "MIT"
            ],
            "authors": [
                {
                    "name": "Nicolas Grekas",
                    "email": "p@tchwork.com"
                },
                {
                    "name": "Symfony Community",
                    "homepage": "https://symfony.com/contributors"
                }
            ],
            "description": "Generic abstractions related to writing services",
            "homepage": "https://symfony.com",
            "keywords": [
                "abstractions",
                "contracts",
                "decoupling",
                "interfaces",
                "interoperability",
                "standards"
            ],
            "support": {
                "source": "https://github.com/symfony/service-contracts/tree/master"
            },
            "funding": [
                {
                    "url": "https://symfony.com/sponsor",
                    "type": "custom"
                },
                {
                    "url": "https://github.com/fabpot",
                    "type": "github"
                },
                {
                    "url": "https://tidelift.com/funding/github/packagist/symfony/symfony",
                    "type": "tidelift"
                }
            ],
            "time": "2020-09-07T11:33:47+00:00"
        },
        {
            "name": "tecnickcom/tcpdf",
            "version": "6.3.5",
            "source": {
                "type": "git",
                "url": "https://github.com/tecnickcom/TCPDF.git",
                "reference": "19a535eaa7fb1c1cac499109deeb1a7a201b4549"
            },
            "dist": {
                "type": "zip",
                "url": "https://api.github.com/repos/tecnickcom/TCPDF/zipball/19a535eaa7fb1c1cac499109deeb1a7a201b4549",
                "reference": "19a535eaa7fb1c1cac499109deeb1a7a201b4549",
                "shasum": ""
            },
            "require": {
                "php": ">=5.3.0"
            },
            "type": "library",
            "autoload": {
                "classmap": [
                    "config",
                    "include",
                    "tcpdf.php",
                    "tcpdf_parser.php",
                    "tcpdf_import.php",
                    "tcpdf_barcodes_1d.php",
                    "tcpdf_barcodes_2d.php",
                    "include/tcpdf_colors.php",
                    "include/tcpdf_filters.php",
                    "include/tcpdf_font_data.php",
                    "include/tcpdf_fonts.php",
                    "include/tcpdf_images.php",
                    "include/tcpdf_static.php",
                    "include/barcodes/datamatrix.php",
                    "include/barcodes/pdf417.php",
                    "include/barcodes/qrcode.php"
                ]
            },
            "notification-url": "https://packagist.org/downloads/",
            "license": [
                "LGPL-3.0-only"
            ],
            "authors": [
                {
                    "name": "Nicola Asuni",
                    "email": "info@tecnick.com",
                    "role": "lead"
                }
            ],
            "description": "TCPDF is a PHP class for generating PDF documents and barcodes.",
            "homepage": "http://www.tcpdf.org/",
            "keywords": [
                "PDFD32000-2008",
                "TCPDF",
                "barcodes",
                "datamatrix",
                "pdf",
                "pdf417",
                "qrcode"
            ],
            "support": {
                "issues": "https://github.com/tecnickcom/TCPDF/issues",
                "source": "https://github.com/tecnickcom/TCPDF/tree/6.3.5"
            },
            "time": "2020-02-14T14:20:12+00:00"
        },
        {
            "name": "true/punycode",
            "version": "v2.1.1",
            "source": {
                "type": "git",
                "url": "https://github.com/true/php-punycode.git",
                "reference": "a4d0c11a36dd7f4e7cd7096076cab6d3378a071e"
            },
            "dist": {
                "type": "zip",
                "url": "https://api.github.com/repos/true/php-punycode/zipball/a4d0c11a36dd7f4e7cd7096076cab6d3378a071e",
                "reference": "a4d0c11a36dd7f4e7cd7096076cab6d3378a071e",
                "shasum": ""
            },
            "require": {
                "php": ">=5.3.0",
                "symfony/polyfill-mbstring": "^1.3"
            },
            "require-dev": {
                "phpunit/phpunit": "~4.7",
                "squizlabs/php_codesniffer": "~2.0"
            },
            "type": "library",
            "autoload": {
                "psr-4": {
                    "TrueBV\\": "src/"
                }
            },
            "notification-url": "https://packagist.org/downloads/",
            "license": [
                "MIT"
            ],
            "authors": [
                {
                    "name": "Renan Gonçalves",
                    "email": "renan.saddam@gmail.com"
                }
            ],
            "description": "A Bootstring encoding of Unicode for Internationalized Domain Names in Applications (IDNA)",
            "homepage": "https://github.com/true/php-punycode",
            "keywords": [
                "idna",
                "punycode"
            ],
            "support": {
                "issues": "https://github.com/true/php-punycode/issues",
                "source": "https://github.com/true/php-punycode/tree/master"
            },
            "time": "2016-11-16T10:37:54+00:00"
        },
        {
            "name": "wapmorgan/unified-archive",
            "version": "1.0.1",
            "source": {
                "type": "git",
                "url": "https://github.com/wapmorgan/UnifiedArchive.git",
                "reference": "7d3623fba223f690da42d3d6b18335eaa926f743"
            },
            "dist": {
                "type": "zip",
                "url": "https://api.github.com/repos/wapmorgan/UnifiedArchive/zipball/7d3623fba223f690da42d3d6b18335eaa926f743",
                "reference": "7d3623fba223f690da42d3d6b18335eaa926f743",
                "shasum": ""
            },
            "require": {
                "ext-fileinfo": "*",
                "php": ">=5.5.0"
            },
            "replace": {
                "wapmorgan/cam": "1.0.2"
            },
            "require-dev": {
                "docopt/docopt": "~1.0",
                "phpunit/phpunit": "~4.8"
            },
            "suggest": {
                "bin-ncompress": "TAR.Z support",
                "docopt/docopt": "Requirement for cam (Console Archive Manager)",
                "ext-bz2": "BZ2 and TAR.BZ2 support",
                "ext-phar": "TAR support",
                "ext-rar": "RAR support",
                "ext-xz": "XZ and TAR.XZ support",
                "ext-zip": "ZIP support",
                "ext-zlib": "GZ and TAR.GZ support",
                "gemorroj/archive7z": "7ZIP support",
                "pear/archive_tar": "another TAR support",
                "phpclasses/php-iso-file": "ISO support",
                "wapmorgan/cab-archive": "CAB support"
            },
            "bin": [
                "bin/cam"
            ],
            "type": "library",
            "extra": {
                "phar-builder": {
                    "compression": "BZip2",
                    "name": "cam.phar",
                    "output-dir": "./",
                    "entry-point": "bin/cam",
                    "include": [
                        "bin",
                        "src",
                        "vendor"
                    ],
                    "events": {
                        "command.package.start": "git describe --tags > bin/version.txt",
                        "command.package.end": "chmod +x cam.phar && rm bin/version.txt"
                    }
                }
            },
            "autoload": {
                "psr-4": {
                    "wapmorgan\\UnifiedArchive\\": "src/"
                }
            },
            "notification-url": "https://packagist.org/downloads/",
            "license": [
                "MIT"
            ],
            "authors": [
                {
                    "name": "wapmorgan",
                    "email": "wapmorgan@gmail.com",
                    "role": "developer"
                }
            ],
            "description": "UnifiedArchive - unified interface to all popular archive formats (zip, 7z, rar, gz, bz2, xz, cab, tar, tar.gz, tar.bz2, tar.xz, tar.Z, iso) for listing, reading, extracting and creation + built-in console archive manager + PclZip-like interface for zip archives.",
            "keywords": [
                "7z",
                "archive",
                "bzip2",
                "cab",
                "compression",
                "gzip",
                "iso",
                "lzma2",
                "ncompress",
                "rar",
                "tar",
                "zip"
            ],
            "support": {
                "issues": "https://github.com/wapmorgan/UnifiedArchive/issues",
                "source": "https://github.com/wapmorgan/UnifiedArchive/tree/1.0.1"
            },
            "time": "2020-11-28T13:04:06+00:00"
        }
    ],
    "packages-dev": [
        {
            "name": "atoum/atoum",
            "version": "4.0.0",
            "source": {
                "type": "git",
                "url": "https://github.com/atoum/atoum.git",
                "reference": "56e9c55cab42086c2eb6bd30fcf1e242f9c51f52"
            },
            "dist": {
                "type": "zip",
                "url": "https://api.github.com/repos/atoum/atoum/zipball/56e9c55cab42086c2eb6bd30fcf1e242f9c51f52",
                "reference": "56e9c55cab42086c2eb6bd30fcf1e242f9c51f52",
                "shasum": ""
            },
            "require": {
                "ext-hash": "*",
                "ext-json": "*",
                "ext-tokenizer": "*",
                "ext-xml": "*",
                "php": "^7.2 || ^8.0"
            },
            "replace": {
                "mageekguy/atoum": "*"
            },
            "require-dev": {
                "friendsofphp/php-cs-fixer": "^2"
            },
            "suggest": {
                "atoum/stubs": "Provides IDE support (like autocompletion) for atoum",
                "ext-mbstring": "Provides support for UTF-8 strings",
                "ext-xdebug": "Provides code coverage report (>= 2.3)"
            },
            "bin": [
                "bin/atoum"
            ],
            "type": "library",
            "extra": {
                "branch-alias": {
                    "dev-master": "4.x-dev"
                }
            },
            "autoload": {
                "classmap": [
                    "classes/"
                ]
            },
            "notification-url": "https://packagist.org/downloads/",
            "license": [
                "BSD-3-Clause"
            ],
            "authors": [
                {
                    "name": "Frédéric Hardy",
                    "email": "frederic.hardy@atoum.org",
                    "homepage": "http://blog.mageekbox.net"
                },
                {
                    "name": "François Dussert",
                    "email": "francois.dussert@atoum.org"
                },
                {
                    "name": "Gérald Croes",
                    "email": "gerald.croes@atoum.org"
                },
                {
                    "name": "Julien Bianchi",
                    "email": "julien.bianchi@atoum.org"
                },
                {
                    "name": "Ludovic Fleury",
                    "email": "ludovic.fleury@atoum.org"
                }
            ],
            "description": "Simple modern and intuitive unit testing framework for PHP 5.3+",
            "homepage": "http://www.atoum.org",
            "keywords": [
                "TDD",
                "atoum",
                "test",
                "unit testing"
            ],
            "support": {
                "issues": "https://github.com/atoum/atoum/issues",
                "source": "https://github.com/atoum/atoum/tree/4.0.0"
            },
            "time": "2020-11-21T17:23:11+00:00"
        },
        {
            "name": "consolidation/annotated-command",
            "version": "4.2.4",
            "source": {
                "type": "git",
                "url": "https://github.com/consolidation/annotated-command.git",
                "reference": "ec297e05cb86557671c2d6cbb1bebba6c7ae2c60"
            },
            "dist": {
                "type": "zip",
                "url": "https://api.github.com/repos/consolidation/annotated-command/zipball/ec297e05cb86557671c2d6cbb1bebba6c7ae2c60",
                "reference": "ec297e05cb86557671c2d6cbb1bebba6c7ae2c60",
                "shasum": ""
            },
            "require": {
                "consolidation/output-formatters": "^4.1.1",
                "php": ">=7.1.3",
                "psr/log": "^1|^2",
                "symfony/console": "^4.4.8|~5.1.0",
                "symfony/event-dispatcher": "^4.4.8|^5",
                "symfony/finder": "^4.4.8|^5"
            },
            "require-dev": {
                "phpunit/phpunit": ">=7.5.20",
                "squizlabs/php_codesniffer": "^3",
                "yoast/phpunit-polyfills": "^0.2.0"
            },
            "type": "library",
            "extra": {
                "branch-alias": {
                    "dev-main": "4.x-dev"
                }
            },
            "autoload": {
                "psr-4": {
                    "Consolidation\\AnnotatedCommand\\": "src"
                }
            },
            "notification-url": "https://packagist.org/downloads/",
            "license": [
                "MIT"
            ],
            "authors": [
                {
                    "name": "Greg Anderson",
                    "email": "greg.1.anderson@greenknowe.org"
                }
            ],
            "description": "Initialize Symfony Console commands from annotated command class methods.",
            "support": {
                "issues": "https://github.com/consolidation/annotated-command/issues",
                "source": "https://github.com/consolidation/annotated-command/tree/4.2.4"
            },
            "time": "2020-12-10T16:56:39+00:00"
        },
        {
            "name": "consolidation/config",
            "version": "2.0.1",
            "source": {
                "type": "git",
                "url": "https://github.com/consolidation/config.git",
                "reference": "9a2c2a7b2aea1b3525984a4378743a8b74c14e1c"
            },
            "dist": {
                "type": "zip",
                "url": "https://api.github.com/repos/consolidation/config/zipball/9a2c2a7b2aea1b3525984a4378743a8b74c14e1c",
                "reference": "9a2c2a7b2aea1b3525984a4378743a8b74c14e1c",
                "shasum": ""
            },
            "require": {
                "dflydev/dot-access-data": "^1.1.0",
                "grasmash/expander": "^1",
                "php": ">=7.1.3",
                "psr/log": "^1.1",
                "symfony/event-dispatcher": "^4||^5"
            },
            "require-dev": {
                "phpunit/phpunit": ">=7.5.20",
                "squizlabs/php_codesniffer": "^3",
                "symfony/console": "^4||^5",
                "symfony/yaml": "^4||^5",
                "yoast/phpunit-polyfills": "^0.2.0"
            },
            "suggest": {
                "symfony/event-dispatcher": "Required to inject configuration into Command options",
                "symfony/yaml": "Required to use Consolidation\\Config\\Loader\\YamlConfigLoader"
            },
            "type": "library",
            "extra": {
                "branch-alias": {
                    "dev-main": "2.x-dev"
                }
            },
            "autoload": {
                "psr-4": {
                    "Consolidation\\Config\\": "src"
                }
            },
            "notification-url": "https://packagist.org/downloads/",
            "license": [
                "MIT"
            ],
            "authors": [
                {
                    "name": "Greg Anderson",
                    "email": "greg.1.anderson@greenknowe.org"
                }
            ],
            "description": "Provide configuration services for a commandline tool.",
            "support": {
                "issues": "https://github.com/consolidation/config/issues",
                "source": "https://github.com/consolidation/config/tree/2.0.1"
            },
            "time": "2020-12-06T00:03:30+00:00"
        },
        {
            "name": "consolidation/log",
            "version": "2.0.2",
            "source": {
                "type": "git",
                "url": "https://github.com/consolidation/log.git",
                "reference": "82a2aaaa621a7b976e50a745a8d249d5085ee2b1"
            },
            "dist": {
                "type": "zip",
                "url": "https://api.github.com/repos/consolidation/log/zipball/82a2aaaa621a7b976e50a745a8d249d5085ee2b1",
                "reference": "82a2aaaa621a7b976e50a745a8d249d5085ee2b1",
                "shasum": ""
            },
            "require": {
                "php": ">=7.1.3",
                "psr/log": "^1.0",
                "symfony/console": "^4|^5"
            },
            "require-dev": {
                "phpunit/phpunit": ">=7.5.20",
                "squizlabs/php_codesniffer": "^3",
                "yoast/phpunit-polyfills": "^0.2.0"
            },
            "type": "library",
            "extra": {
                "branch-alias": {
                    "dev-main": "2.x-dev"
                }
            },
            "autoload": {
                "psr-4": {
                    "Consolidation\\Log\\": "src"
                }
            },
            "notification-url": "https://packagist.org/downloads/",
            "license": [
                "MIT"
            ],
            "authors": [
                {
                    "name": "Greg Anderson",
                    "email": "greg.1.anderson@greenknowe.org"
                }
            ],
            "description": "Improved Psr-3 / Psr\\Log logger based on Symfony Console components.",
            "support": {
                "issues": "https://github.com/consolidation/log/issues",
                "source": "https://github.com/consolidation/log/tree/2.0.2"
            },
            "time": "2020-12-10T16:26:23+00:00"
        },
        {
            "name": "consolidation/output-formatters",
            "version": "4.1.2",
            "source": {
                "type": "git",
                "url": "https://github.com/consolidation/output-formatters.git",
                "reference": "5821e6ae076bf690058a4de6c94dce97398a69c9"
            },
            "dist": {
                "type": "zip",
                "url": "https://api.github.com/repos/consolidation/output-formatters/zipball/5821e6ae076bf690058a4de6c94dce97398a69c9",
                "reference": "5821e6ae076bf690058a4de6c94dce97398a69c9",
                "shasum": ""
            },
            "require": {
                "dflydev/dot-access-data": "^1.1.0",
                "php": ">=7.1.3",
                "symfony/console": "^4|^5",
                "symfony/finder": "^4|^5"
            },
            "require-dev": {
                "php-coveralls/php-coveralls": "^2.4.2",
                "phpunit/phpunit": ">=7",
                "squizlabs/php_codesniffer": "^3",
                "symfony/var-dumper": "^4",
                "symfony/yaml": "^4",
                "yoast/phpunit-polyfills": "^0.2.0"
            },
            "suggest": {
                "symfony/var-dumper": "For using the var_dump formatter"
            },
            "type": "library",
            "extra": {
                "branch-alias": {
                    "dev-main": "4.x-dev"
                }
            },
            "autoload": {
                "psr-4": {
                    "Consolidation\\OutputFormatters\\": "src"
                }
            },
            "notification-url": "https://packagist.org/downloads/",
            "license": [
                "MIT"
            ],
            "authors": [
                {
                    "name": "Greg Anderson",
                    "email": "greg.1.anderson@greenknowe.org"
                }
            ],
            "description": "Format text by applying transformations provided by plug-in formatters.",
            "support": {
                "issues": "https://github.com/consolidation/output-formatters/issues",
                "source": "https://github.com/consolidation/output-formatters/tree/4.1.2"
            },
            "time": "2020-12-12T19:04:59+00:00"
        },
        {
            "name": "consolidation/robo",
            "version": "2.2.2",
            "source": {
                "type": "git",
                "url": "https://github.com/consolidation/Robo.git",
                "reference": "b365df174d9cfb0f5814e4f3275a1c558b17bc4c"
            },
            "dist": {
                "type": "zip",
                "url": "https://api.github.com/repos/consolidation/Robo/zipball/b365df174d9cfb0f5814e4f3275a1c558b17bc4c",
                "reference": "b365df174d9cfb0f5814e4f3275a1c558b17bc4c",
                "shasum": ""
            },
            "require": {
                "consolidation/annotated-command": "^4.2.1",
                "consolidation/config": "^1.2.1|^2",
                "consolidation/log": "^1.1.1|^2.0.1",
                "consolidation/output-formatters": "^4.1.1",
                "consolidation/self-update": "^1.2",
                "league/container": "^2.4.1",
                "php": ">=7.1.3",
                "symfony/console": "^4.4.11|^5",
                "symfony/event-dispatcher": "^4.4.11|^5",
                "symfony/filesystem": "^4.4.11|^5",
                "symfony/finder": "^4.4.11|^5",
                "symfony/process": "^4.4.11|^5",
                "symfony/yaml": "^4.0 || ^5.0"
            },
            "conflict": {
                "codegyre/robo": "*"
            },
            "require-dev": {
                "g1a/composer-test-scenarios": "^3",
                "natxet/cssmin": "3.0.4",
                "patchwork/jsqueeze": "^2",
                "pear/archive_tar": "^1.4.4",
                "php-coveralls/php-coveralls": "^2.2",
                "phpdocumentor/reflection-docblock": "^4.3.2",
                "phpunit/phpunit": "^6.5.14",
                "squizlabs/php_codesniffer": "^3"
            },
            "suggest": {
                "henrikbjorn/lurker": "For monitoring filesystem changes in taskWatch",
                "natxet/cssmin": "For minifying CSS files in taskMinify",
                "patchwork/jsqueeze": "For minifying JS files in taskMinify",
                "pear/archive_tar": "Allows tar archives to be created and extracted in taskPack and taskExtract, respectively."
            },
            "bin": [
                "robo"
            ],
            "type": "library",
            "extra": {
                "scenarios": {
                    "symfony4": {
                        "require": {
                            "symfony/console": "^4.4.11",
                            "symfony/event-dispatcher": "^4.4.11",
                            "symfony/filesystem": "^4.4.11",
                            "symfony/finder": "^4.4.11",
                            "symfony/process": "^4.4.11",
                            "phpunit/phpunit": "^6",
                            "nikic/php-parser": "^2"
                        },
                        "remove": [
                            "codeception/phpunit-wrapper"
                        ],
                        "config": {
                            "platform": {
                                "php": "7.1.3"
                            }
                        }
                    }
                },
                "branch-alias": {
                    "dev-master": "2.x-dev",
                    "dev-main": "2.x-dev"
                }
            },
            "autoload": {
                "psr-4": {
                    "Robo\\": "src"
                }
            },
            "notification-url": "https://packagist.org/downloads/",
            "license": [
                "MIT"
            ],
            "authors": [
                {
                    "name": "Davert",
                    "email": "davert.php@resend.cc"
                }
            ],
            "description": "Modern task runner",
            "support": {
                "issues": "https://github.com/consolidation/Robo/issues",
                "source": "https://github.com/consolidation/Robo/tree/2.2.2"
            },
            "time": "2020-12-18T22:09:18+00:00"
        },
        {
            "name": "consolidation/self-update",
            "version": "1.2.0",
            "source": {
                "type": "git",
                "url": "https://github.com/consolidation/self-update.git",
                "reference": "dba6b2c0708f20fa3ba8008a2353b637578849b4"
            },
            "dist": {
                "type": "zip",
                "url": "https://api.github.com/repos/consolidation/self-update/zipball/dba6b2c0708f20fa3ba8008a2353b637578849b4",
                "reference": "dba6b2c0708f20fa3ba8008a2353b637578849b4",
                "shasum": ""
            },
            "require": {
                "php": ">=5.5.0",
                "symfony/console": "^2.8|^3|^4|^5",
                "symfony/filesystem": "^2.5|^3|^4|^5"
            },
            "bin": [
                "scripts/release"
            ],
            "type": "library",
            "extra": {
                "branch-alias": {
                    "dev-master": "1.x-dev"
                }
            },
            "autoload": {
                "psr-4": {
                    "SelfUpdate\\": "src"
                }
            },
            "notification-url": "https://packagist.org/downloads/",
            "license": [
                "MIT"
            ],
            "authors": [
                {
                    "name": "Alexander Menk",
                    "email": "menk@mestrona.net"
                },
                {
                    "name": "Greg Anderson",
                    "email": "greg.1.anderson@greenknowe.org"
                }
            ],
            "description": "Provides a self:update command for Symfony Console applications.",
            "support": {
                "issues": "https://github.com/consolidation/self-update/issues",
                "source": "https://github.com/consolidation/self-update/tree/1.2.0"
            },
            "time": "2020-04-13T02:49:20+00:00"
        },
        {
            "name": "dealerdirect/phpcodesniffer-composer-installer",
            "version": "v0.7.0",
            "source": {
                "type": "git",
                "url": "https://github.com/Dealerdirect/phpcodesniffer-composer-installer.git",
                "reference": "e8d808670b8f882188368faaf1144448c169c0b7"
            },
            "dist": {
                "type": "zip",
                "url": "https://api.github.com/repos/Dealerdirect/phpcodesniffer-composer-installer/zipball/e8d808670b8f882188368faaf1144448c169c0b7",
                "reference": "e8d808670b8f882188368faaf1144448c169c0b7",
                "shasum": ""
            },
            "require": {
                "composer-plugin-api": "^1.0 || ^2.0",
                "php": ">=5.3",
                "squizlabs/php_codesniffer": "^2 || ^3 || 4.0.x-dev"
            },
            "require-dev": {
                "composer/composer": "*",
                "phpcompatibility/php-compatibility": "^9.0",
                "sensiolabs/security-checker": "^4.1.0"
            },
            "type": "composer-plugin",
            "extra": {
                "class": "Dealerdirect\\Composer\\Plugin\\Installers\\PHPCodeSniffer\\Plugin"
            },
            "autoload": {
                "psr-4": {
                    "Dealerdirect\\Composer\\Plugin\\Installers\\PHPCodeSniffer\\": "src/"
                }
            },
            "notification-url": "https://packagist.org/downloads/",
            "license": [
                "MIT"
            ],
            "authors": [
                {
                    "name": "Franck Nijhof",
                    "email": "franck.nijhof@dealerdirect.com",
                    "homepage": "http://www.frenck.nl",
                    "role": "Developer / IT Manager"
                }
            ],
            "description": "PHP_CodeSniffer Standards Composer Installer Plugin",
            "homepage": "http://www.dealerdirect.com",
            "keywords": [
                "PHPCodeSniffer",
                "PHP_CodeSniffer",
                "code quality",
                "codesniffer",
                "composer",
                "installer",
                "phpcs",
                "plugin",
                "qa",
                "quality",
                "standard",
                "standards",
                "style guide",
                "stylecheck",
                "tests"
            ],
            "support": {
                "issues": "https://github.com/dealerdirect/phpcodesniffer-composer-installer/issues",
                "source": "https://github.com/dealerdirect/phpcodesniffer-composer-installer"
            },
            "time": "2020-06-25T14:57:39+00:00"
        },
        {
            "name": "dflydev/dot-access-data",
            "version": "v1.1.0",
            "source": {
                "type": "git",
                "url": "https://github.com/dflydev/dflydev-dot-access-data.git",
                "reference": "3fbd874921ab2c041e899d044585a2ab9795df8a"
            },
            "dist": {
                "type": "zip",
                "url": "https://api.github.com/repos/dflydev/dflydev-dot-access-data/zipball/3fbd874921ab2c041e899d044585a2ab9795df8a",
                "reference": "3fbd874921ab2c041e899d044585a2ab9795df8a",
                "shasum": ""
            },
            "require": {
                "php": ">=5.3.2"
            },
            "type": "library",
            "extra": {
                "branch-alias": {
                    "dev-master": "1.0-dev"
                }
            },
            "autoload": {
                "psr-0": {
                    "Dflydev\\DotAccessData": "src"
                }
            },
            "notification-url": "https://packagist.org/downloads/",
            "license": [
                "MIT"
            ],
            "authors": [
                {
                    "name": "Dragonfly Development Inc.",
                    "email": "info@dflydev.com",
                    "homepage": "http://dflydev.com"
                },
                {
                    "name": "Beau Simensen",
                    "email": "beau@dflydev.com",
                    "homepage": "http://beausimensen.com"
                },
                {
                    "name": "Carlos Frutos",
                    "email": "carlos@kiwing.it",
                    "homepage": "https://github.com/cfrutos"
                }
            ],
            "description": "Given a deep data structure, access data by dot notation.",
            "homepage": "https://github.com/dflydev/dflydev-dot-access-data",
            "keywords": [
                "access",
                "data",
                "dot",
                "notation"
            ],
            "support": {
                "issues": "https://github.com/dflydev/dflydev-dot-access-data/issues",
                "source": "https://github.com/dflydev/dflydev-dot-access-data/tree/master"
            },
            "time": "2017-01-20T21:14:22+00:00"
        },
        {
            "name": "glpi-project/coding-standard",
            "version": "0.8",
            "source": {
                "type": "git",
                "url": "https://github.com/glpi-project/coding-standard.git",
                "reference": "a34ec2abf52e720ef700f59a91a4dde963b9f33e"
            },
            "dist": {
                "type": "zip",
                "url": "https://api.github.com/repos/glpi-project/coding-standard/zipball/a34ec2abf52e720ef700f59a91a4dde963b9f33e",
                "reference": "a34ec2abf52e720ef700f59a91a4dde963b9f33e",
                "shasum": ""
            },
            "require": {
                "slevomat/coding-standard": "^6.3",
                "squizlabs/php_codesniffer": "^3.5.5"
            },
            "type": "library",
            "notification-url": "https://packagist.org/downloads/",
            "license": [
                "GPL-2.0-or-later"
            ],
            "authors": [
                {
                    "name": "Teclib'",
                    "email": "glpi@teclib.com",
                    "homepage": "https://teclib.com"
                }
            ],
            "description": "GLPI PHP CodeSniffer Coding Standard",
            "keywords": [
                "codesniffer",
                "glpi",
                "phpcs"
            ],
            "support": {
                "issues": "https://github.com/glpi-project/coding-standard/issues",
                "source": "https://github.com/glpi-project/coding-standard"
            },
            "time": "2020-06-03T08:54:27+00:00"
        },
        {
            "name": "glpi-project/tools",
            "version": "0.1.15",
            "source": {
                "type": "git",
                "url": "https://github.com/glpi-project/tools.git",
                "reference": "b51d5e70321e32ac5e5ba0b5ccc851b41e1a078b"
            },
            "dist": {
                "type": "zip",
                "url": "https://api.github.com/repos/glpi-project/tools/zipball/b51d5e70321e32ac5e5ba0b5ccc851b41e1a078b",
                "reference": "b51d5e70321e32ac5e5ba0b5ccc851b41e1a078b",
                "shasum": ""
            },
            "require": {
                "consolidation/robo": "^1.3 || ^2.0",
                "glpi-project/coding-standard": "^0.8",
                "natxet/cssmin": "^3.0",
                "patchwork/jsqueeze": "^1.0",
                "symfony/console": "^4.4 || ^5.0"
            },
            "bin": [
                "bin/licence-headers-check",
                "tools/extract_template.sh",
                "tools/plugin-release"
            ],
            "type": "library",
            "autoload": {
                "psr-4": {
                    "Glpi\\": "src/"
                }
            },
            "notification-url": "https://packagist.org/downloads/",
            "license": [
                "GPL-3.0-or-later"
            ],
            "authors": [
                {
                    "name": "Teclib'",
                    "email": "glpi@teclib.com",
                    "homepage": "http://teclib-group.com"
                }
            ],
            "description": "Various tools for GLPI and its plugins",
            "keywords": [
                "glpi",
                "plugins",
                "tools"
            ],
            "support": {
                "issues": "https://github.com/glpi-project/tools/issues",
                "source": "https://github.com/glpi-project/tools"
            },
            "time": "2021-01-18T06:47:45+00:00"
        },
        {
            "name": "grasmash/expander",
            "version": "1.0.0",
            "source": {
                "type": "git",
                "url": "https://github.com/grasmash/expander.git",
                "reference": "95d6037344a4be1dd5f8e0b0b2571a28c397578f"
            },
            "dist": {
                "type": "zip",
                "url": "https://api.github.com/repos/grasmash/expander/zipball/95d6037344a4be1dd5f8e0b0b2571a28c397578f",
                "reference": "95d6037344a4be1dd5f8e0b0b2571a28c397578f",
                "shasum": ""
            },
            "require": {
                "dflydev/dot-access-data": "^1.1.0",
                "php": ">=5.4"
            },
            "require-dev": {
                "greg-1-anderson/composer-test-scenarios": "^1",
                "phpunit/phpunit": "^4|^5.5.4",
                "satooshi/php-coveralls": "^1.0.2|dev-master",
                "squizlabs/php_codesniffer": "^2.7"
            },
            "type": "library",
            "extra": {
                "branch-alias": {
                    "dev-master": "1.x-dev"
                }
            },
            "autoload": {
                "psr-4": {
                    "Grasmash\\Expander\\": "src/"
                }
            },
            "notification-url": "https://packagist.org/downloads/",
            "license": [
                "MIT"
            ],
            "authors": [
                {
                    "name": "Matthew Grasmick"
                }
            ],
            "description": "Expands internal property references in PHP arrays file.",
            "support": {
                "issues": "https://github.com/grasmash/expander/issues",
                "source": "https://github.com/grasmash/expander/tree/master"
            },
            "time": "2017-12-21T22:14:55+00:00"
        },
        {
            "name": "league/container",
            "version": "2.4.1",
            "source": {
                "type": "git",
                "url": "https://github.com/thephpleague/container.git",
                "reference": "43f35abd03a12977a60ffd7095efd6a7808488c0"
            },
            "dist": {
                "type": "zip",
                "url": "https://api.github.com/repos/thephpleague/container/zipball/43f35abd03a12977a60ffd7095efd6a7808488c0",
                "reference": "43f35abd03a12977a60ffd7095efd6a7808488c0",
                "shasum": ""
            },
            "require": {
                "container-interop/container-interop": "^1.2",
                "php": "^5.4.0 || ^7.0"
            },
            "provide": {
                "container-interop/container-interop-implementation": "^1.2",
                "psr/container-implementation": "^1.0"
            },
            "replace": {
                "orno/di": "~2.0"
            },
            "require-dev": {
                "phpunit/phpunit": "4.*"
            },
            "type": "library",
            "extra": {
                "branch-alias": {
                    "dev-2.x": "2.x-dev",
                    "dev-1.x": "1.x-dev"
                }
            },
            "autoload": {
                "psr-4": {
                    "League\\Container\\": "src"
                }
            },
            "notification-url": "https://packagist.org/downloads/",
            "license": [
                "MIT"
            ],
            "authors": [
                {
                    "name": "Phil Bennett",
                    "email": "philipobenito@gmail.com",
                    "homepage": "http://www.philipobenito.com",
                    "role": "Developer"
                }
            ],
            "description": "A fast and intuitive dependency injection container.",
            "homepage": "https://github.com/thephpleague/container",
            "keywords": [
                "container",
                "dependency",
                "di",
                "injection",
                "league",
                "provider",
                "service"
            ],
            "support": {
                "issues": "https://github.com/thephpleague/container/issues",
                "source": "https://github.com/thephpleague/container/tree/2.x"
            },
            "time": "2017-05-10T09:20:27+00:00"
        },
        {
            "name": "maglnet/composer-require-checker",
            "version": "2.0.0",
            "source": {
                "type": "git",
                "url": "https://github.com/maglnet/ComposerRequireChecker.git",
                "reference": "2d0ed3c76913a24bee08e324446aa47dd1ab37fb"
            },
            "dist": {
                "type": "zip",
                "url": "https://api.github.com/repos/maglnet/ComposerRequireChecker/zipball/2d0ed3c76913a24bee08e324446aa47dd1ab37fb",
                "reference": "2d0ed3c76913a24bee08e324446aa47dd1ab37fb",
                "shasum": ""
            },
            "require": {
                "ext-json": "*",
                "ext-phar": "*",
                "nikic/php-parser": "^4.0",
                "php": "^7.1",
                "symfony/console": "^3.4.17 | ^4.1.6",
                "webmozart/glob": "^4.1"
            },
            "require-dev": {
                "mikey179/vfsstream": "^1.6",
                "phpstan/phpstan": "^0.10.3",
                "phpunit/phpunit": "^6.0"
            },
            "bin": [
                "bin/composer-require-checker"
            ],
            "type": "library",
            "extra": {
                "branch-alias": {
                    "dev-master": "1.1-dev"
                }
            },
            "autoload": {
                "psr-4": {
                    "ComposerRequireChecker\\": "src/ComposerRequireChecker"
                }
            },
            "notification-url": "https://packagist.org/downloads/",
            "license": [
                "MIT"
            ],
            "authors": [
                {
                    "name": "Marco Pivetta",
                    "email": "ocramius@gmail.com",
                    "homepage": "http://ocramius.github.io/"
                },
                {
                    "name": "Matthias Glaub",
                    "email": "magl@magl.net",
                    "homepage": "http://magl.net"
                }
            ],
            "description": "CLI tool to analyze composer dependencies and verify that no unknown symbols are used in the sources of a package",
            "homepage": "https://github.com/maglnet/ComposerRequireChecker",
            "keywords": [
                "analysis",
                "cli",
                "composer",
                "dependency",
                "imports",
                "require",
                "requirements"
            ],
            "support": {
                "issues": "https://github.com/maglnet/ComposerRequireChecker/issues",
                "source": "https://github.com/maglnet/ComposerRequireChecker/tree/2.0.0"
            },
            "time": "2019-03-19T20:16:54+00:00"
        },
        {
            "name": "mikey179/vfsstream",
            "version": "v1.6.8",
            "source": {
                "type": "git",
                "url": "https://github.com/bovigo/vfsStream.git",
                "reference": "231c73783ebb7dd9ec77916c10037eff5a2b6efe"
            },
            "dist": {
                "type": "zip",
                "url": "https://api.github.com/repos/bovigo/vfsStream/zipball/231c73783ebb7dd9ec77916c10037eff5a2b6efe",
                "reference": "231c73783ebb7dd9ec77916c10037eff5a2b6efe",
                "shasum": ""
            },
            "require": {
                "php": ">=5.3.0"
            },
            "require-dev": {
                "phpunit/phpunit": "^4.5|^5.0"
            },
            "type": "library",
            "extra": {
                "branch-alias": {
                    "dev-master": "1.6.x-dev"
                }
            },
            "autoload": {
                "psr-0": {
                    "org\\bovigo\\vfs\\": "src/main/php"
                }
            },
            "notification-url": "https://packagist.org/downloads/",
            "license": [
                "BSD-3-Clause"
            ],
            "authors": [
                {
                    "name": "Frank Kleine",
                    "homepage": "http://frankkleine.de/",
                    "role": "Developer"
                }
            ],
            "description": "Virtual file system to mock the real file system in unit tests.",
            "homepage": "http://vfs.bovigo.org/",
            "support": {
                "issues": "https://github.com/bovigo/vfsStream/issues",
                "source": "https://github.com/bovigo/vfsStream/tree/master",
                "wiki": "https://github.com/bovigo/vfsStream/wiki"
            },
            "time": "2019-10-30T15:31:00+00:00"
        },
        {
            "name": "natxet/cssmin",
            "version": "v3.0.6",
            "source": {
                "type": "git",
                "url": "https://github.com/natxet/CssMin.git",
                "reference": "d5d9f4c3e5cedb1ae96a95a21731f8790e38f1dd"
            },
            "dist": {
                "type": "zip",
                "url": "https://api.github.com/repos/natxet/CssMin/zipball/d5d9f4c3e5cedb1ae96a95a21731f8790e38f1dd",
                "reference": "d5d9f4c3e5cedb1ae96a95a21731f8790e38f1dd",
                "shasum": ""
            },
            "require": {
                "php": ">=5.0"
            },
            "type": "library",
            "extra": {
                "branch-alias": {
                    "dev-master": "3.0-dev"
                }
            },
            "autoload": {
                "classmap": [
                    "src/"
                ]
            },
            "notification-url": "https://packagist.org/downloads/",
            "license": [
                "MIT"
            ],
            "authors": [
                {
                    "name": "Joe Scylla",
                    "email": "joe.scylla@gmail.com",
                    "homepage": "https://profiles.google.com/joe.scylla"
                }
            ],
            "description": "Minifying CSS",
            "homepage": "http://code.google.com/p/cssmin/",
            "keywords": [
                "css",
                "minify"
            ],
            "support": {
                "issues": "https://github.com/natxet/CssMin/issues",
                "source": "https://github.com/natxet/CssMin/tree/master"
            },
            "time": "2018-01-09T11:15:01+00:00"
        },
        {
            "name": "nikic/php-parser",
            "version": "v4.10.2",
            "source": {
                "type": "git",
                "url": "https://github.com/nikic/PHP-Parser.git",
                "reference": "658f1be311a230e0907f5dfe0213742aff0596de"
            },
            "dist": {
                "type": "zip",
                "url": "https://api.github.com/repos/nikic/PHP-Parser/zipball/658f1be311a230e0907f5dfe0213742aff0596de",
                "reference": "658f1be311a230e0907f5dfe0213742aff0596de",
                "shasum": ""
            },
            "require": {
                "ext-tokenizer": "*",
                "php": ">=7.0"
            },
            "require-dev": {
                "ircmaxell/php-yacc": "^0.0.7",
                "phpunit/phpunit": "^6.5 || ^7.0 || ^8.0 || ^9.0"
            },
            "bin": [
                "bin/php-parse"
            ],
            "type": "library",
            "extra": {
                "branch-alias": {
                    "dev-master": "4.9-dev"
                }
            },
            "autoload": {
                "psr-4": {
                    "PhpParser\\": "lib/PhpParser"
                }
            },
            "notification-url": "https://packagist.org/downloads/",
            "license": [
                "BSD-3-Clause"
            ],
            "authors": [
                {
                    "name": "Nikita Popov"
                }
            ],
            "description": "A PHP parser written in PHP",
            "keywords": [
                "parser",
                "php"
            ],
            "support": {
                "issues": "https://github.com/nikic/PHP-Parser/issues",
                "source": "https://github.com/nikic/PHP-Parser/tree/v4.10.2"
            },
            "time": "2020-09-26T10:30:38+00:00"
        },
        {
            "name": "patchwork/jsqueeze",
            "version": "v1.0.7",
            "source": {
                "type": "git",
                "url": "https://github.com/tchwork/jsqueeze.git",
                "reference": "f90a933213534b93e4ff3c2c3026ff7458f7721b"
            },
            "dist": {
                "type": "zip",
                "url": "https://api.github.com/repos/tchwork/jsqueeze/zipball/f90a933213534b93e4ff3c2c3026ff7458f7721b",
                "reference": "f90a933213534b93e4ff3c2c3026ff7458f7721b",
                "shasum": ""
            },
            "require": {
                "php": ">=5.1.4"
            },
            "type": "library",
            "autoload": {
                "psr-0": {
                    "JSqueeze": "class/"
                }
            },
            "notification-url": "https://packagist.org/downloads/",
            "license": [
                "(Apache-2.0 or GPL-2.0)"
            ],
            "authors": [
                {
                    "name": "Nicolas Grekas",
                    "email": "p@tchwork.com"
                }
            ],
            "description": "Efficient JavaScript minification in PHP",
            "homepage": "https://github.com/tchwork/jsqueeze",
            "keywords": [
                "compression",
                "javascript",
                "minification"
            ],
            "support": {
                "issues": "https://github.com/tchwork/jsqueeze/issues",
                "source": "https://github.com/tchwork/jsqueeze/tree/v1.0.7"
            },
            "abandoned": true,
            "time": "2015-03-25T10:11:08+00:00"
        },
        {
            "name": "php-parallel-lint/php-parallel-lint",
            "version": "v1.2.0",
            "source": {
                "type": "git",
                "url": "https://github.com/php-parallel-lint/PHP-Parallel-Lint.git",
                "reference": "474f18bc6cc6aca61ca40bfab55139de614e51ca"
            },
            "dist": {
                "type": "zip",
                "url": "https://api.github.com/repos/php-parallel-lint/PHP-Parallel-Lint/zipball/474f18bc6cc6aca61ca40bfab55139de614e51ca",
                "reference": "474f18bc6cc6aca61ca40bfab55139de614e51ca",
                "shasum": ""
            },
            "require": {
                "ext-json": "*",
                "php": ">=5.4.0"
            },
            "replace": {
                "grogy/php-parallel-lint": "*",
                "jakub-onderka/php-parallel-lint": "*"
            },
            "require-dev": {
                "nette/tester": "^1.3 || ^2.0",
                "php-parallel-lint/php-console-highlighter": "~0.3",
                "squizlabs/php_codesniffer": "~3.0"
            },
            "suggest": {
                "php-parallel-lint/php-console-highlighter": "Highlight syntax in code snippet"
            },
            "bin": [
                "parallel-lint"
            ],
            "type": "library",
            "autoload": {
                "classmap": [
                    "./"
                ]
            },
            "notification-url": "https://packagist.org/downloads/",
            "license": [
                "BSD-2-Clause"
            ],
            "authors": [
                {
                    "name": "Jakub Onderka",
                    "email": "ahoj@jakubonderka.cz"
                }
            ],
            "description": "This tool check syntax of PHP files about 20x faster than serial check.",
            "homepage": "https://github.com/php-parallel-lint/PHP-Parallel-Lint",
            "support": {
                "issues": "https://github.com/php-parallel-lint/PHP-Parallel-Lint/issues",
                "source": "https://github.com/php-parallel-lint/PHP-Parallel-Lint/tree/master"
            },
            "time": "2020-04-04T12:18:32+00:00"
        },
        {
            "name": "phpstan/phpdoc-parser",
            "version": "0.4.9",
            "source": {
                "type": "git",
                "url": "https://github.com/phpstan/phpdoc-parser.git",
                "reference": "98a088b17966bdf6ee25c8a4b634df313d8aa531"
            },
            "dist": {
                "type": "zip",
                "url": "https://api.github.com/repos/phpstan/phpdoc-parser/zipball/98a088b17966bdf6ee25c8a4b634df313d8aa531",
                "reference": "98a088b17966bdf6ee25c8a4b634df313d8aa531",
                "shasum": ""
            },
            "require": {
                "php": "^7.1 || ^8.0"
            },
            "require-dev": {
                "consistence/coding-standard": "^3.5",
                "ergebnis/composer-normalize": "^2.0.2",
                "jakub-onderka/php-parallel-lint": "^0.9.2",
                "phing/phing": "^2.16.0",
                "phpstan/extension-installer": "^1.0",
                "phpstan/phpstan": "^0.12.26",
                "phpstan/phpstan-strict-rules": "^0.12",
                "phpunit/phpunit": "^6.3",
                "slevomat/coding-standard": "^4.7.2",
                "symfony/process": "^4.0"
            },
            "type": "library",
            "extra": {
                "branch-alias": {
                    "dev-master": "0.4-dev"
                }
            },
            "autoload": {
                "psr-4": {
                    "PHPStan\\PhpDocParser\\": [
                        "src/"
                    ]
                }
            },
            "notification-url": "https://packagist.org/downloads/",
            "license": [
                "MIT"
            ],
            "description": "PHPDoc parser with support for nullable, intersection and generic types",
            "support": {
                "issues": "https://github.com/phpstan/phpdoc-parser/issues",
                "source": "https://github.com/phpstan/phpdoc-parser/tree/master"
            },
            "time": "2020-08-03T20:32:43+00:00"
        },
        {
            "name": "slevomat/coding-standard",
            "version": "6.4.1",
            "source": {
                "type": "git",
                "url": "https://github.com/slevomat/coding-standard.git",
                "reference": "696dcca217d0c9da2c40d02731526c1e25b65346"
            },
            "dist": {
                "type": "zip",
                "url": "https://api.github.com/repos/slevomat/coding-standard/zipball/696dcca217d0c9da2c40d02731526c1e25b65346",
                "reference": "696dcca217d0c9da2c40d02731526c1e25b65346",
                "shasum": ""
            },
            "require": {
                "dealerdirect/phpcodesniffer-composer-installer": "^0.6.2 || ^0.7",
                "php": "^7.1 || ^8.0",
                "phpstan/phpdoc-parser": "0.4.5 - 0.4.9",
                "squizlabs/php_codesniffer": "^3.5.6"
            },
            "require-dev": {
                "phing/phing": "2.16.3",
                "php-parallel-lint/php-parallel-lint": "1.2.0",
                "phpstan/phpstan": "0.12.48",
                "phpstan/phpstan-deprecation-rules": "0.12.5",
                "phpstan/phpstan-phpunit": "0.12.16",
                "phpstan/phpstan-strict-rules": "0.12.5",
                "phpunit/phpunit": "7.5.20|8.5.5|9.4.0"
            },
            "type": "phpcodesniffer-standard",
            "extra": {
                "branch-alias": {
                    "dev-master": "6.x-dev"
                }
            },
            "autoload": {
                "psr-4": {
                    "SlevomatCodingStandard\\": "SlevomatCodingStandard"
                }
            },
            "notification-url": "https://packagist.org/downloads/",
            "license": [
                "MIT"
            ],
            "description": "Slevomat Coding Standard for PHP_CodeSniffer complements Consistence Coding Standard by providing sniffs with additional checks.",
            "support": {
                "issues": "https://github.com/slevomat/coding-standard/issues",
                "source": "https://github.com/slevomat/coding-standard/tree/6.4.1"
            },
            "funding": [
                {
                    "url": "https://github.com/kukulich",
                    "type": "github"
                },
                {
                    "url": "https://tidelift.com/funding/github/packagist/slevomat/coding-standard",
                    "type": "tidelift"
                }
            ],
            "time": "2020-10-05T12:39:37+00:00"
        },
        {
            "name": "squizlabs/php_codesniffer",
            "version": "3.5.8",
            "source": {
                "type": "git",
                "url": "https://github.com/squizlabs/PHP_CodeSniffer.git",
                "reference": "9d583721a7157ee997f235f327de038e7ea6dac4"
            },
            "dist": {
                "type": "zip",
                "url": "https://api.github.com/repos/squizlabs/PHP_CodeSniffer/zipball/9d583721a7157ee997f235f327de038e7ea6dac4",
                "reference": "9d583721a7157ee997f235f327de038e7ea6dac4",
                "shasum": ""
            },
            "require": {
                "ext-simplexml": "*",
                "ext-tokenizer": "*",
                "ext-xmlwriter": "*",
                "php": ">=5.4.0"
            },
            "require-dev": {
                "phpunit/phpunit": "^4.0 || ^5.0 || ^6.0 || ^7.0"
            },
            "bin": [
                "bin/phpcs",
                "bin/phpcbf"
            ],
            "type": "library",
            "extra": {
                "branch-alias": {
                    "dev-master": "3.x-dev"
                }
            },
            "notification-url": "https://packagist.org/downloads/",
            "license": [
                "BSD-3-Clause"
            ],
            "authors": [
                {
                    "name": "Greg Sherwood",
                    "role": "lead"
                }
            ],
            "description": "PHP_CodeSniffer tokenizes PHP, JavaScript and CSS files and detects violations of a defined set of coding standards.",
            "homepage": "https://github.com/squizlabs/PHP_CodeSniffer",
            "keywords": [
                "phpcs",
                "standards"
            ],
            "support": {
                "issues": "https://github.com/squizlabs/PHP_CodeSniffer/issues",
                "source": "https://github.com/squizlabs/PHP_CodeSniffer",
                "wiki": "https://github.com/squizlabs/PHP_CodeSniffer/wiki"
            },
            "time": "2020-10-23T02:01:07+00:00"
        },
        {
            "name": "symfony/deprecation-contracts",
            "version": "v2.2.0",
            "source": {
                "type": "git",
                "url": "https://github.com/symfony/deprecation-contracts.git",
                "reference": "5fa56b4074d1ae755beb55617ddafe6f5d78f665"
            },
            "dist": {
                "type": "zip",
                "url": "https://api.github.com/repos/symfony/deprecation-contracts/zipball/5fa56b4074d1ae755beb55617ddafe6f5d78f665",
                "reference": "5fa56b4074d1ae755beb55617ddafe6f5d78f665",
                "shasum": ""
            },
            "require": {
                "php": ">=7.1"
            },
            "type": "library",
            "extra": {
                "branch-alias": {
                    "dev-master": "2.2-dev"
                },
                "thanks": {
                    "name": "symfony/contracts",
                    "url": "https://github.com/symfony/contracts"
                }
            },
            "autoload": {
                "files": [
                    "function.php"
                ]
            },
            "notification-url": "https://packagist.org/downloads/",
            "license": [
                "MIT"
            ],
            "authors": [
                {
                    "name": "Nicolas Grekas",
                    "email": "p@tchwork.com"
                },
                {
                    "name": "Symfony Community",
                    "homepage": "https://symfony.com/contributors"
                }
            ],
            "description": "A generic function and convention to trigger deprecation notices",
            "homepage": "https://symfony.com",
            "support": {
                "source": "https://github.com/symfony/deprecation-contracts/tree/master"
            },
            "funding": [
                {
                    "url": "https://symfony.com/sponsor",
                    "type": "custom"
                },
                {
                    "url": "https://github.com/fabpot",
                    "type": "github"
                },
                {
                    "url": "https://tidelift.com/funding/github/packagist/symfony/symfony",
                    "type": "tidelift"
                }
            ],
            "time": "2020-09-07T11:33:47+00:00"
        },
        {
            "name": "symfony/event-dispatcher",
            "version": "v4.4.18",
            "source": {
                "type": "git",
                "url": "https://github.com/symfony/event-dispatcher.git",
                "reference": "5d4c874b0eb1c32d40328a09dbc37307a5a910b0"
            },
            "dist": {
                "type": "zip",
                "url": "https://api.github.com/repos/symfony/event-dispatcher/zipball/5d4c874b0eb1c32d40328a09dbc37307a5a910b0",
                "reference": "5d4c874b0eb1c32d40328a09dbc37307a5a910b0",
                "shasum": ""
            },
            "require": {
                "php": ">=7.1.3",
                "symfony/event-dispatcher-contracts": "^1.1"
            },
            "conflict": {
                "symfony/dependency-injection": "<3.4"
            },
            "provide": {
                "psr/event-dispatcher-implementation": "1.0",
                "symfony/event-dispatcher-implementation": "1.1"
            },
            "require-dev": {
                "psr/log": "~1.0",
                "symfony/config": "^3.4|^4.0|^5.0",
                "symfony/dependency-injection": "^3.4|^4.0|^5.0",
                "symfony/error-handler": "~3.4|~4.4",
                "symfony/expression-language": "^3.4|^4.0|^5.0",
                "symfony/http-foundation": "^3.4|^4.0|^5.0",
                "symfony/service-contracts": "^1.1|^2",
                "symfony/stopwatch": "^3.4|^4.0|^5.0"
            },
            "suggest": {
                "symfony/dependency-injection": "",
                "symfony/http-kernel": ""
            },
            "type": "library",
            "autoload": {
                "psr-4": {
                    "Symfony\\Component\\EventDispatcher\\": ""
                },
                "exclude-from-classmap": [
                    "/Tests/"
                ]
            },
            "notification-url": "https://packagist.org/downloads/",
            "license": [
                "MIT"
            ],
            "authors": [
                {
                    "name": "Fabien Potencier",
                    "email": "fabien@symfony.com"
                },
                {
                    "name": "Symfony Community",
                    "homepage": "https://symfony.com/contributors"
                }
            ],
            "description": "Symfony EventDispatcher Component",
            "homepage": "https://symfony.com",
            "support": {
                "source": "https://github.com/symfony/event-dispatcher/tree/v4.4.18"
            },
            "funding": [
                {
                    "url": "https://symfony.com/sponsor",
                    "type": "custom"
                },
                {
                    "url": "https://github.com/fabpot",
                    "type": "github"
                },
                {
                    "url": "https://tidelift.com/funding/github/packagist/symfony/symfony",
                    "type": "tidelift"
                }
            ],
            "time": "2020-12-18T07:41:31+00:00"
        },
        {
            "name": "symfony/event-dispatcher-contracts",
            "version": "v1.1.9",
            "source": {
                "type": "git",
                "url": "https://github.com/symfony/event-dispatcher-contracts.git",
                "reference": "84e23fdcd2517bf37aecbd16967e83f0caee25a7"
            },
            "dist": {
                "type": "zip",
                "url": "https://api.github.com/repos/symfony/event-dispatcher-contracts/zipball/84e23fdcd2517bf37aecbd16967e83f0caee25a7",
                "reference": "84e23fdcd2517bf37aecbd16967e83f0caee25a7",
                "shasum": ""
            },
            "require": {
                "php": ">=7.1.3"
            },
            "suggest": {
                "psr/event-dispatcher": "",
                "symfony/event-dispatcher-implementation": ""
            },
            "type": "library",
            "extra": {
                "branch-alias": {
                    "dev-master": "1.1-dev"
                },
                "thanks": {
                    "name": "symfony/contracts",
                    "url": "https://github.com/symfony/contracts"
                }
            },
            "autoload": {
                "psr-4": {
                    "Symfony\\Contracts\\EventDispatcher\\": ""
                }
            },
            "notification-url": "https://packagist.org/downloads/",
            "license": [
                "MIT"
            ],
            "authors": [
                {
                    "name": "Nicolas Grekas",
                    "email": "p@tchwork.com"
                },
                {
                    "name": "Symfony Community",
                    "homepage": "https://symfony.com/contributors"
                }
            ],
            "description": "Generic abstractions related to dispatching event",
            "homepage": "https://symfony.com",
            "keywords": [
                "abstractions",
                "contracts",
                "decoupling",
                "interfaces",
                "interoperability",
                "standards"
            ],
            "support": {
                "source": "https://github.com/symfony/event-dispatcher-contracts/tree/v1.1.9"
            },
            "funding": [
                {
                    "url": "https://symfony.com/sponsor",
                    "type": "custom"
                },
                {
                    "url": "https://github.com/fabpot",
                    "type": "github"
                },
                {
                    "url": "https://tidelift.com/funding/github/packagist/symfony/symfony",
                    "type": "tidelift"
                }
            ],
            "time": "2020-07-06T13:19:58+00:00"
        },
        {
            "name": "symfony/filesystem",
            "version": "v5.2.1",
            "source": {
                "type": "git",
                "url": "https://github.com/symfony/filesystem.git",
                "reference": "fa8f8cab6b65e2d99a118e082935344c5ba8c60d"
            },
            "dist": {
                "type": "zip",
                "url": "https://api.github.com/repos/symfony/filesystem/zipball/fa8f8cab6b65e2d99a118e082935344c5ba8c60d",
                "reference": "fa8f8cab6b65e2d99a118e082935344c5ba8c60d",
                "shasum": ""
            },
            "require": {
                "php": ">=7.2.5",
                "symfony/polyfill-ctype": "~1.8"
            },
            "type": "library",
            "autoload": {
                "psr-4": {
                    "Symfony\\Component\\Filesystem\\": ""
                },
                "exclude-from-classmap": [
                    "/Tests/"
                ]
            },
            "notification-url": "https://packagist.org/downloads/",
            "license": [
                "MIT"
            ],
            "authors": [
                {
                    "name": "Fabien Potencier",
                    "email": "fabien@symfony.com"
                },
                {
                    "name": "Symfony Community",
                    "homepage": "https://symfony.com/contributors"
                }
            ],
            "description": "Symfony Filesystem Component",
            "homepage": "https://symfony.com",
            "support": {
                "source": "https://github.com/symfony/filesystem/tree/v5.2.1"
            },
            "funding": [
                {
                    "url": "https://symfony.com/sponsor",
                    "type": "custom"
                },
                {
                    "url": "https://github.com/fabpot",
                    "type": "github"
                },
                {
                    "url": "https://tidelift.com/funding/github/packagist/symfony/symfony",
                    "type": "tidelift"
                }
            ],
            "time": "2020-11-30T17:05:38+00:00"
        },
        {
            "name": "symfony/finder",
            "version": "v5.2.1",
            "source": {
                "type": "git",
                "url": "https://github.com/symfony/finder.git",
                "reference": "0b9231a5922fd7287ba5b411893c0ecd2733e5ba"
            },
            "dist": {
                "type": "zip",
                "url": "https://api.github.com/repos/symfony/finder/zipball/0b9231a5922fd7287ba5b411893c0ecd2733e5ba",
                "reference": "0b9231a5922fd7287ba5b411893c0ecd2733e5ba",
                "shasum": ""
            },
            "require": {
                "php": ">=7.2.5"
            },
            "type": "library",
            "autoload": {
                "psr-4": {
                    "Symfony\\Component\\Finder\\": ""
                },
                "exclude-from-classmap": [
                    "/Tests/"
                ]
            },
            "notification-url": "https://packagist.org/downloads/",
            "license": [
                "MIT"
            ],
            "authors": [
                {
                    "name": "Fabien Potencier",
                    "email": "fabien@symfony.com"
                },
                {
                    "name": "Symfony Community",
                    "homepage": "https://symfony.com/contributors"
                }
            ],
            "description": "Symfony Finder Component",
            "homepage": "https://symfony.com",
            "support": {
                "source": "https://github.com/symfony/finder/tree/v5.2.1"
            },
            "funding": [
                {
                    "url": "https://symfony.com/sponsor",
                    "type": "custom"
                },
                {
                    "url": "https://github.com/fabpot",
                    "type": "github"
                },
                {
                    "url": "https://tidelift.com/funding/github/packagist/symfony/symfony",
                    "type": "tidelift"
                }
            ],
            "time": "2020-12-08T17:02:38+00:00"
        },
        {
            "name": "symfony/process",
            "version": "v5.2.1",
            "source": {
                "type": "git",
                "url": "https://github.com/symfony/process.git",
                "reference": "bd8815b8b6705298beaa384f04fabd459c10bedd"
            },
            "dist": {
                "type": "zip",
                "url": "https://api.github.com/repos/symfony/process/zipball/bd8815b8b6705298beaa384f04fabd459c10bedd",
                "reference": "bd8815b8b6705298beaa384f04fabd459c10bedd",
                "shasum": ""
            },
            "require": {
                "php": ">=7.2.5",
                "symfony/polyfill-php80": "^1.15"
            },
            "type": "library",
            "autoload": {
                "psr-4": {
                    "Symfony\\Component\\Process\\": ""
                },
                "exclude-from-classmap": [
                    "/Tests/"
                ]
            },
            "notification-url": "https://packagist.org/downloads/",
            "license": [
                "MIT"
            ],
            "authors": [
                {
                    "name": "Fabien Potencier",
                    "email": "fabien@symfony.com"
                },
                {
                    "name": "Symfony Community",
                    "homepage": "https://symfony.com/contributors"
                }
            ],
            "description": "Symfony Process Component",
            "homepage": "https://symfony.com",
            "support": {
                "source": "https://github.com/symfony/process/tree/v5.2.1"
            },
            "funding": [
                {
                    "url": "https://symfony.com/sponsor",
                    "type": "custom"
                },
                {
                    "url": "https://github.com/fabpot",
                    "type": "github"
                },
                {
                    "url": "https://tidelift.com/funding/github/packagist/symfony/symfony",
                    "type": "tidelift"
                }
            ],
            "time": "2020-12-08T17:03:37+00:00"
        },
        {
            "name": "symfony/yaml",
            "version": "v5.2.1",
            "source": {
                "type": "git",
                "url": "https://github.com/symfony/yaml.git",
                "reference": "290ea5e03b8cf9b42c783163123f54441fb06939"
            },
            "dist": {
                "type": "zip",
                "url": "https://api.github.com/repos/symfony/yaml/zipball/290ea5e03b8cf9b42c783163123f54441fb06939",
                "reference": "290ea5e03b8cf9b42c783163123f54441fb06939",
                "shasum": ""
            },
            "require": {
                "php": ">=7.2.5",
                "symfony/deprecation-contracts": "^2.1",
                "symfony/polyfill-ctype": "~1.8"
            },
            "conflict": {
                "symfony/console": "<4.4"
            },
            "require-dev": {
                "symfony/console": "^4.4|^5.0"
            },
            "suggest": {
                "symfony/console": "For validating YAML files using the lint command"
            },
            "bin": [
                "Resources/bin/yaml-lint"
            ],
            "type": "library",
            "autoload": {
                "psr-4": {
                    "Symfony\\Component\\Yaml\\": ""
                },
                "exclude-from-classmap": [
                    "/Tests/"
                ]
            },
            "notification-url": "https://packagist.org/downloads/",
            "license": [
                "MIT"
            ],
            "authors": [
                {
                    "name": "Fabien Potencier",
                    "email": "fabien@symfony.com"
                },
                {
                    "name": "Symfony Community",
                    "homepage": "https://symfony.com/contributors"
                }
            ],
            "description": "Symfony Yaml Component",
            "homepage": "https://symfony.com",
            "support": {
                "source": "https://github.com/symfony/yaml/tree/v5.2.1"
            },
            "funding": [
                {
                    "url": "https://symfony.com/sponsor",
                    "type": "custom"
                },
                {
                    "url": "https://github.com/fabpot",
                    "type": "github"
                },
                {
                    "url": "https://tidelift.com/funding/github/packagist/symfony/symfony",
                    "type": "tidelift"
                }
            ],
            "time": "2020-12-08T17:02:38+00:00"
        },
        {
            "name": "webmozart/assert",
            "version": "1.9.1",
            "source": {
                "type": "git",
                "url": "https://github.com/webmozarts/assert.git",
                "reference": "bafc69caeb4d49c39fd0779086c03a3738cbb389"
            },
            "dist": {
                "type": "zip",
                "url": "https://api.github.com/repos/webmozarts/assert/zipball/bafc69caeb4d49c39fd0779086c03a3738cbb389",
                "reference": "bafc69caeb4d49c39fd0779086c03a3738cbb389",
                "shasum": ""
            },
            "require": {
                "php": "^5.3.3 || ^7.0 || ^8.0",
                "symfony/polyfill-ctype": "^1.8"
            },
            "conflict": {
                "phpstan/phpstan": "<0.12.20",
                "vimeo/psalm": "<3.9.1"
            },
            "require-dev": {
                "phpunit/phpunit": "^4.8.36 || ^7.5.13"
            },
            "type": "library",
            "autoload": {
                "psr-4": {
                    "Webmozart\\Assert\\": "src/"
                }
            },
            "notification-url": "https://packagist.org/downloads/",
            "license": [
                "MIT"
            ],
            "authors": [
                {
                    "name": "Bernhard Schussek",
                    "email": "bschussek@gmail.com"
                }
            ],
            "description": "Assertions to validate method input/output with nice error messages.",
            "keywords": [
                "assert",
                "check",
                "validate"
            ],
            "support": {
                "issues": "https://github.com/webmozarts/assert/issues",
                "source": "https://github.com/webmozarts/assert/tree/1.9.1"
            },
            "time": "2020-07-08T17:02:28+00:00"
        },
        {
            "name": "webmozart/glob",
            "version": "4.1.0",
            "source": {
                "type": "git",
                "url": "https://github.com/webmozarts/glob.git",
                "reference": "3cbf63d4973cf9d780b93d2da8eec7e4a9e63bbe"
            },
            "dist": {
                "type": "zip",
                "url": "https://api.github.com/repos/webmozarts/glob/zipball/3cbf63d4973cf9d780b93d2da8eec7e4a9e63bbe",
                "reference": "3cbf63d4973cf9d780b93d2da8eec7e4a9e63bbe",
                "shasum": ""
            },
            "require": {
                "php": "^5.3.3|^7.0",
                "webmozart/path-util": "^2.2"
            },
            "require-dev": {
                "phpunit/phpunit": "^4.6",
                "sebastian/version": "^1.0.1",
                "symfony/filesystem": "^2.5"
            },
            "type": "library",
            "extra": {
                "branch-alias": {
                    "dev-master": "4.1-dev"
                }
            },
            "autoload": {
                "psr-4": {
                    "Webmozart\\Glob\\": "src/"
                }
            },
            "notification-url": "https://packagist.org/downloads/",
            "license": [
                "MIT"
            ],
            "authors": [
                {
                    "name": "Bernhard Schussek",
                    "email": "bschussek@gmail.com"
                }
            ],
            "description": "A PHP implementation of Ant's glob.",
            "support": {
                "issues": "https://github.com/webmozarts/glob/issues",
                "source": "https://github.com/webmozarts/glob/tree/4.1.0"
            },
            "time": "2015-12-29T11:14:33+00:00"
        },
        {
            "name": "webmozart/path-util",
            "version": "2.3.0",
            "source": {
                "type": "git",
                "url": "https://github.com/webmozart/path-util.git",
                "reference": "d939f7edc24c9a1bb9c0dee5cb05d8e859490725"
            },
            "dist": {
                "type": "zip",
                "url": "https://api.github.com/repos/webmozart/path-util/zipball/d939f7edc24c9a1bb9c0dee5cb05d8e859490725",
                "reference": "d939f7edc24c9a1bb9c0dee5cb05d8e859490725",
                "shasum": ""
            },
            "require": {
                "php": ">=5.3.3",
                "webmozart/assert": "~1.0"
            },
            "require-dev": {
                "phpunit/phpunit": "^4.6",
                "sebastian/version": "^1.0.1"
            },
            "type": "library",
            "extra": {
                "branch-alias": {
                    "dev-master": "2.3-dev"
                }
            },
            "autoload": {
                "psr-4": {
                    "Webmozart\\PathUtil\\": "src/"
                }
            },
            "notification-url": "https://packagist.org/downloads/",
            "license": [
                "MIT"
            ],
            "authors": [
                {
                    "name": "Bernhard Schussek",
                    "email": "bschussek@gmail.com"
                }
            ],
            "description": "A robust cross-platform utility for normalizing, comparing and modifying file paths.",
            "support": {
                "issues": "https://github.com/webmozart/path-util/issues",
                "source": "https://github.com/webmozart/path-util/tree/2.3.0"
            },
            "time": "2015-12-17T08:42:14+00:00"
        }
    ],
    "aliases": [],
    "minimum-stability": "stable",
    "stability-flags": [],
    "prefer-stable": false,
    "prefer-lowest": false,
    "platform": {
        "php": "^7.2",
        "ext-ctype": "*",
        "ext-curl": "*",
        "ext-fileinfo": "*",
        "ext-gd": "*",
        "ext-iconv": "*",
        "ext-intl": "*",
        "ext-json": "*",
        "ext-mbstring": "*",
        "ext-mysqli": "*",
        "ext-simplexml": "*",
        "ext-zlib": "*"
    },
    "platform-dev": {
        "ext-xml": "*"
    },
    "platform-overrides": {
        "php": "7.2.5"
    },
    "plugin-api-version": "2.0.0"
}<|MERGE_RESOLUTION|>--- conflicted
+++ resolved
@@ -4,11 +4,7 @@
         "Read more about it at https://getcomposer.org/doc/01-basic-usage.md#installing-dependencies",
         "This file is @generated automatically"
     ],
-<<<<<<< HEAD
-    "content-hash": "c21827fcff046ce6f562359bce731a65",
-=======
-    "content-hash": "99b1388ccf74a926e5842e5dc4626674",
->>>>>>> 029df707
+    "content-hash": "b2c0a02a0c10dc0f0660c8ad2c2f87ce",
     "packages": [
         {
             "name": "blueimp/jquery-file-upload",
@@ -210,60 +206,6 @@
             "time": "2020-11-27T05:08:33+00:00"
         },
         {
-<<<<<<< HEAD
-            "name": "glen/filename-normalizer",
-            "version": "2.0.1",
-            "source": {
-                "type": "git",
-                "url": "https://github.com/glensc/php-filename-normalizer.git",
-                "reference": "2404f55b2cb3e91809d4eaae1d10cbc3c4aa3803"
-            },
-            "dist": {
-                "type": "zip",
-                "url": "https://api.github.com/repos/glensc/php-filename-normalizer/zipball/2404f55b2cb3e91809d4eaae1d10cbc3c4aa3803",
-                "reference": "2404f55b2cb3e91809d4eaae1d10cbc3c4aa3803",
-                "shasum": ""
-            },
-            "require": {
-                "php": "^5.3.3 || ^7.0 || ^8.0",
-                "symfony/polyfill-intl-normalizer": "^1.7"
-            },
-            "require-dev": {
-                "phpunit/phpunit": "^4.8.36"
-            },
-            "type": "library",
-            "autoload": {
-                "psr-4": {
-                    "glen\\FilenameNormalizer\\": "src/",
-                    "glen\\FilenameNormalizer\\Test\\": "tests/"
-                }
-            },
-            "notification-url": "https://packagist.org/downloads/",
-            "license": [
-                "MIT"
-            ],
-            "authors": [
-                {
-                    "name": "Elan Ruusamäe",
-                    "homepage": "https://github.com/glensc"
-                },
-                {
-                    "name": "Yosuke Kumakura",
-                    "homepage": "https://github.com/kumatch"
-                }
-            ],
-            "description": "A string normalizer for filesystem name.",
-            "homepage": "https://github.com/glensc/php-filename-normalizer",
-            "keywords": [
-                "filename",
-                "filesystem"
-            ],
-            "support": {
-                "source": "https://github.com/glensc/php-filename-normalizer/tree/master"
-            },
-            "time": "2019-09-02T11:29:32+00:00"
-        },
-        {
             "name": "glpi-project/inventory_format",
             "version": "1.0.2",
             "source": {
@@ -325,8 +267,6 @@
             "time": "2021-01-20T14:50:09+00:00"
         },
         {
-=======
->>>>>>> 029df707
             "name": "guzzlehttp/guzzle",
             "version": "7.2.0",
             "source": {
