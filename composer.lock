--- conflicted
+++ resolved
@@ -4,11 +4,7 @@
         "Read more about it at https://getcomposer.org/doc/01-basic-usage.md#installing-dependencies",
         "This file is @generated automatically"
     ],
-<<<<<<< HEAD
-    "content-hash": "7956c890322c6a4b078b0b789cc17c68",
-=======
-    "content-hash": "a8e88493e35a97b7d0d43f8bd4fc7c8a",
->>>>>>> 44176ce3
+    "content-hash": "36688e94948f9ab969941e7aea958650",
     "packages": [
         {
             "name": "apereo/phpcas",
