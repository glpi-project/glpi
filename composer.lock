--- conflicted
+++ resolved
@@ -6717,18 +6717,6 @@
         },
         {
             "name": "tecnickcom/tcpdf",
-<<<<<<< HEAD
-            "version": "6.7.4",
-            "source": {
-                "type": "git",
-                "url": "https://github.com/tecnickcom/TCPDF.git",
-                "reference": "d4adef47ca21c90e6483d59dcb9e5b1023696937"
-            },
-            "dist": {
-                "type": "zip",
-                "url": "https://api.github.com/repos/tecnickcom/TCPDF/zipball/d4adef47ca21c90e6483d59dcb9e5b1023696937",
-                "reference": "d4adef47ca21c90e6483d59dcb9e5b1023696937",
-=======
             "version": "6.7.5",
             "source": {
                 "type": "git",
@@ -6739,7 +6727,6 @@
                 "type": "zip",
                 "url": "https://api.github.com/repos/tecnickcom/TCPDF/zipball/951eabf0338ec2522bd0d5d9c79b08a3a3d36b36",
                 "reference": "951eabf0338ec2522bd0d5d9c79b08a3a3d36b36",
->>>>>>> cf930035
                 "shasum": ""
             },
             "require": {
@@ -6790,11 +6777,7 @@
             ],
             "support": {
                 "issues": "https://github.com/tecnickcom/TCPDF/issues",
-<<<<<<< HEAD
-                "source": "https://github.com/tecnickcom/TCPDF/tree/6.7.4"
-=======
                 "source": "https://github.com/tecnickcom/TCPDF/tree/6.7.5"
->>>>>>> cf930035
             },
             "funding": [
                 {
@@ -6802,11 +6785,7 @@
                     "type": "custom"
                 }
             ],
-<<<<<<< HEAD
-            "time": "2024-03-25T23:56:24+00:00"
-=======
             "time": "2024-04-20T17:25:10+00:00"
->>>>>>> cf930035
         },
         {
             "name": "thenetworg/oauth2-azure",
