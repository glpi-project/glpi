{
    "_readme": [
        "This file locks the dependencies of your project to a known state",
        "Read more about it at https://getcomposer.org/doc/01-basic-usage.md#installing-dependencies",
        "This file is @generated automatically"
    ],
<<<<<<< HEAD
    "content-hash": "8bd960e9115f6abc4ab623a4754cf0ab",
=======
    "content-hash": "ca0eaa72e7c9c4554d0130110e0ae011",
>>>>>>> 30b522d9
    "packages": [
        {
            "name": "container-interop/container-interop",
            "version": "1.2.0",
            "source": {
                "type": "git",
                "url": "https://github.com/container-interop/container-interop.git",
                "reference": "79cbf1341c22ec75643d841642dd5d6acd83bdb8"
            },
            "dist": {
                "type": "zip",
                "url": "https://api.github.com/repos/container-interop/container-interop/zipball/79cbf1341c22ec75643d841642dd5d6acd83bdb8",
                "reference": "79cbf1341c22ec75643d841642dd5d6acd83bdb8",
                "shasum": ""
            },
            "require": {
                "psr/container": "^1.0"
            },
            "type": "library",
            "autoload": {
                "psr-4": {
                    "Interop\\Container\\": "src/Interop/Container/"
                }
            },
            "notification-url": "https://packagist.org/downloads/",
            "license": [
                "MIT"
            ],
            "description": "Promoting the interoperability of container objects (DIC, SL, etc.)",
            "homepage": "https://github.com/container-interop/container-interop",
            "time": "2017-02-14T19:40:03+00:00"
        },
        {
            "name": "elvanto/litemoji",
            "version": "2.0.1",
            "source": {
                "type": "git",
                "url": "https://github.com/elvanto/litemoji.git",
                "reference": "2cba2c87c505fe1d3a6e06ff4cc48d98af757521"
            },
            "dist": {
                "type": "zip",
                "url": "https://api.github.com/repos/elvanto/litemoji/zipball/2cba2c87c505fe1d3a6e06ff4cc48d98af757521",
                "reference": "2cba2c87c505fe1d3a6e06ff4cc48d98af757521",
                "shasum": ""
            },
            "require": {
                "php": ">=5.6"
            },
            "require-dev": {
                "milesj/emojibase": "4.0.0",
                "phpunit/phpunit": "^5.0"
            },
            "type": "library",
            "autoload": {
                "psr-4": {
                    "LitEmoji\\": "src/"
                }
            },
            "notification-url": "https://packagist.org/downloads/",
            "license": [
                "MIT"
            ],
            "description": "A PHP library simplifying the conversion of unicode, HTML and shortcode emoji.",
            "keywords": [
                "emoji",
                "php-emoji"
            ],
            "time": "2019-07-24T19:58:51+00:00"
        },
        {
            "name": "iamcal/lib_autolink",
            "version": "v1.7",
            "source": {
                "type": "git",
                "url": "https://github.com/iamcal/lib_autolink.git",
                "reference": "b3a86d8437e5d635fb85b155a86288d94f6a924d"
            },
            "dist": {
                "type": "zip",
                "url": "https://api.github.com/repos/iamcal/lib_autolink/zipball/b3a86d8437e5d635fb85b155a86288d94f6a924d",
                "reference": "b3a86d8437e5d635fb85b155a86288d94f6a924d",
                "shasum": ""
            },
            "type": "library",
            "autoload": {
                "files": [
                    "lib_autolink.php"
                ]
            },
            "notification-url": "https://packagist.org/downloads/",
            "license": [
                "MIT"
            ],
            "description": "Adds anchors to urls in a text",
            "keywords": [
                "anchor",
                "autolink",
                "link"
            ],
            "time": "2015-05-22T17:10:41+00:00"
        },
        {
            "name": "michelf/php-markdown",
            "version": "1.8.0",
            "source": {
                "type": "git",
                "url": "https://github.com/michelf/php-markdown.git",
                "reference": "01ab082b355bf188d907b9929cd99b2923053495"
            },
            "dist": {
                "type": "zip",
                "url": "https://api.github.com/repos/michelf/php-markdown/zipball/01ab082b355bf188d907b9929cd99b2923053495",
                "reference": "01ab082b355bf188d907b9929cd99b2923053495",
                "shasum": ""
            },
            "require": {
                "php": ">=5.3.0"
            },
            "type": "library",
            "autoload": {
                "psr-4": {
                    "Michelf\\": "Michelf/"
                }
            },
            "notification-url": "https://packagist.org/downloads/",
            "license": [
                "BSD-3-Clause"
            ],
            "authors": [
                {
                    "name": "Michel Fortin",
                    "role": "Developer",
                    "email": "michel.fortin@michelf.ca",
                    "homepage": "https://michelf.ca/"
                },
                {
                    "name": "John Gruber",
                    "homepage": "https://daringfireball.net/"
                }
            ],
            "description": "PHP Markdown",
            "homepage": "https://michelf.ca/projects/php-markdown/",
            "keywords": [
                "markdown"
            ],
            "time": "2018-01-15T00:49:33+00:00"
        },
        {
            "name": "monolog/monolog",
            "version": "1.25.1",
            "source": {
                "type": "git",
                "url": "https://github.com/Seldaek/monolog.git",
                "reference": "70e65a5470a42cfec1a7da00d30edb6e617e8dcf"
            },
            "dist": {
                "type": "zip",
                "url": "https://api.github.com/repos/Seldaek/monolog/zipball/70e65a5470a42cfec1a7da00d30edb6e617e8dcf",
                "reference": "70e65a5470a42cfec1a7da00d30edb6e617e8dcf",
                "shasum": ""
            },
            "require": {
                "php": ">=5.3.0",
                "psr/log": "~1.0"
            },
            "provide": {
                "psr/log-implementation": "1.0.0"
            },
            "require-dev": {
                "aws/aws-sdk-php": "^2.4.9 || ^3.0",
                "doctrine/couchdb": "~1.0@dev",
                "graylog2/gelf-php": "~1.0",
                "jakub-onderka/php-parallel-lint": "0.9",
                "php-amqplib/php-amqplib": "~2.4",
                "php-console/php-console": "^3.1.3",
                "phpunit/phpunit": "~4.5",
                "phpunit/phpunit-mock-objects": "2.3.0",
                "ruflin/elastica": ">=0.90 <3.0",
                "sentry/sentry": "^0.13",
                "swiftmailer/swiftmailer": "^5.3|^6.0"
            },
            "suggest": {
                "aws/aws-sdk-php": "Allow sending log messages to AWS services like DynamoDB",
                "doctrine/couchdb": "Allow sending log messages to a CouchDB server",
                "ext-amqp": "Allow sending log messages to an AMQP server (1.0+ required)",
                "ext-mongo": "Allow sending log messages to a MongoDB server",
                "graylog2/gelf-php": "Allow sending log messages to a GrayLog2 server",
                "mongodb/mongodb": "Allow sending log messages to a MongoDB server via PHP Driver",
                "php-amqplib/php-amqplib": "Allow sending log messages to an AMQP server using php-amqplib",
                "php-console/php-console": "Allow sending log messages to Google Chrome",
                "rollbar/rollbar": "Allow sending log messages to Rollbar",
                "ruflin/elastica": "Allow sending log messages to an Elastic Search server",
                "sentry/sentry": "Allow sending log messages to a Sentry server"
            },
            "type": "library",
            "extra": {
                "branch-alias": {
                    "dev-master": "2.0.x-dev"
                }
            },
            "autoload": {
                "psr-4": {
                    "Monolog\\": "src/Monolog"
                }
            },
            "notification-url": "https://packagist.org/downloads/",
            "license": [
                "MIT"
            ],
            "authors": [
                {
                    "name": "Jordi Boggiano",
                    "email": "j.boggiano@seld.be",
                    "homepage": "http://seld.be"
                }
            ],
            "description": "Sends your logs to files, sockets, inboxes, databases and various web services",
            "homepage": "http://github.com/Seldaek/monolog",
            "keywords": [
                "log",
                "logging",
                "psr-3"
            ],
            "time": "2019-09-06T13:49:17+00:00"
        },
        {
            "name": "phpmailer/phpmailer",
            "version": "v6.0.7",
            "source": {
                "type": "git",
                "url": "https://github.com/PHPMailer/PHPMailer.git",
                "reference": "0c41a36d4508d470e376498c1c0c527aa36a2d59"
            },
            "dist": {
                "type": "zip",
                "url": "https://api.github.com/repos/PHPMailer/PHPMailer/zipball/0c41a36d4508d470e376498c1c0c527aa36a2d59",
                "reference": "0c41a36d4508d470e376498c1c0c527aa36a2d59",
                "shasum": ""
            },
            "require": {
                "ext-ctype": "*",
                "ext-filter": "*",
                "php": ">=5.5.0"
            },
            "require-dev": {
                "doctrine/annotations": "1.2.*",
                "friendsofphp/php-cs-fixer": "^2.2",
                "phpdocumentor/phpdocumentor": "2.*",
                "phpunit/phpunit": "^4.8 || ^5.7",
                "zendframework/zend-eventmanager": "3.0.*",
                "zendframework/zend-i18n": "2.7.3",
                "zendframework/zend-serializer": "2.7.*"
            },
            "suggest": {
                "ext-mbstring": "Needed to send email in multibyte encoding charset",
                "hayageek/oauth2-yahoo": "Needed for Yahoo XOAUTH2 authentication",
                "league/oauth2-google": "Needed for Google XOAUTH2 authentication",
                "psr/log": "For optional PSR-3 debug logging",
                "stevenmaguire/oauth2-microsoft": "Needed for Microsoft XOAUTH2 authentication",
                "symfony/polyfill-mbstring": "To support UTF-8 if the Mbstring PHP extension is not enabled (^1.2)"
            },
            "type": "library",
            "autoload": {
                "psr-4": {
                    "PHPMailer\\PHPMailer\\": "src/"
                }
            },
            "notification-url": "https://packagist.org/downloads/",
            "license": [
                "LGPL-2.1"
            ],
            "authors": [
                {
                    "name": "Jim Jagielski",
                    "email": "jimjag@gmail.com"
                },
                {
                    "name": "Marcus Bointon",
                    "email": "phpmailer@synchromedia.co.uk"
                },
                {
                    "name": "Andy Prevost",
                    "email": "codeworxtech@users.sourceforge.net"
                },
                {
                    "name": "Brent R. Matzelle"
                }
            ],
            "description": "PHPMailer is a full-featured email creation and transfer class for PHP",
            "time": "2019-02-01T15:04:28+00:00"
        },
        {
            "name": "psr/cache",
            "version": "1.0.1",
            "source": {
                "type": "git",
                "url": "https://github.com/php-fig/cache.git",
                "reference": "d11b50ad223250cf17b86e38383413f5a6764bf8"
            },
            "dist": {
                "type": "zip",
                "url": "https://api.github.com/repos/php-fig/cache/zipball/d11b50ad223250cf17b86e38383413f5a6764bf8",
                "reference": "d11b50ad223250cf17b86e38383413f5a6764bf8",
                "shasum": ""
            },
            "require": {
                "php": ">=5.3.0"
            },
            "type": "library",
            "extra": {
                "branch-alias": {
                    "dev-master": "1.0.x-dev"
                }
            },
            "autoload": {
                "psr-4": {
                    "Psr\\Cache\\": "src/"
                }
            },
            "notification-url": "https://packagist.org/downloads/",
            "license": [
                "MIT"
            ],
            "authors": [
                {
                    "name": "PHP-FIG",
                    "homepage": "http://www.php-fig.org/"
                }
            ],
            "description": "Common interface for caching libraries",
            "keywords": [
                "cache",
                "psr",
                "psr-6"
            ],
            "time": "2016-08-06T20:24:11+00:00"
        },
        {
            "name": "psr/container",
            "version": "1.0.0",
            "source": {
                "type": "git",
                "url": "https://github.com/php-fig/container.git",
                "reference": "b7ce3b176482dbbc1245ebf52b181af44c2cf55f"
            },
            "dist": {
                "type": "zip",
                "url": "https://api.github.com/repos/php-fig/container/zipball/b7ce3b176482dbbc1245ebf52b181af44c2cf55f",
                "reference": "b7ce3b176482dbbc1245ebf52b181af44c2cf55f",
                "shasum": ""
            },
            "require": {
                "php": ">=5.3.0"
            },
            "type": "library",
            "extra": {
                "branch-alias": {
                    "dev-master": "1.0.x-dev"
                }
            },
            "autoload": {
                "psr-4": {
                    "Psr\\Container\\": "src/"
                }
            },
            "notification-url": "https://packagist.org/downloads/",
            "license": [
                "MIT"
            ],
            "authors": [
                {
                    "name": "PHP-FIG",
                    "homepage": "http://www.php-fig.org/"
                }
            ],
            "description": "Common Container Interface (PHP FIG PSR-11)",
            "homepage": "https://github.com/php-fig/container",
            "keywords": [
                "PSR-11",
                "container",
                "container-interface",
                "container-interop",
                "psr"
            ],
            "time": "2017-02-14T16:28:37+00:00"
        },
        {
            "name": "psr/log",
            "version": "1.1.0",
            "source": {
                "type": "git",
                "url": "https://github.com/php-fig/log.git",
                "reference": "6c001f1daafa3a3ac1d8ff69ee4db8e799a654dd"
            },
            "dist": {
                "type": "zip",
                "url": "https://api.github.com/repos/php-fig/log/zipball/6c001f1daafa3a3ac1d8ff69ee4db8e799a654dd",
                "reference": "6c001f1daafa3a3ac1d8ff69ee4db8e799a654dd",
                "shasum": ""
            },
            "require": {
                "php": ">=5.3.0"
            },
            "type": "library",
            "extra": {
                "branch-alias": {
                    "dev-master": "1.0.x-dev"
                }
            },
            "autoload": {
                "psr-4": {
                    "Psr\\Log\\": "Psr/Log/"
                }
            },
            "notification-url": "https://packagist.org/downloads/",
            "license": [
                "MIT"
            ],
            "authors": [
                {
                    "name": "PHP-FIG",
                    "homepage": "http://www.php-fig.org/"
                }
            ],
            "description": "Common interface for logging libraries",
            "homepage": "https://github.com/php-fig/log",
            "keywords": [
                "log",
                "psr",
                "psr-3"
            ],
            "time": "2018-11-20T15:27:04+00:00"
        },
        {
            "name": "psr/simple-cache",
            "version": "1.0.1",
            "source": {
                "type": "git",
                "url": "https://github.com/php-fig/simple-cache.git",
                "reference": "408d5eafb83c57f6365a3ca330ff23aa4a5fa39b"
            },
            "dist": {
                "type": "zip",
                "url": "https://api.github.com/repos/php-fig/simple-cache/zipball/408d5eafb83c57f6365a3ca330ff23aa4a5fa39b",
                "reference": "408d5eafb83c57f6365a3ca330ff23aa4a5fa39b",
                "shasum": ""
            },
            "require": {
                "php": ">=5.3.0"
            },
            "type": "library",
            "extra": {
                "branch-alias": {
                    "dev-master": "1.0.x-dev"
                }
            },
            "autoload": {
                "psr-4": {
                    "Psr\\SimpleCache\\": "src/"
                }
            },
            "notification-url": "https://packagist.org/downloads/",
            "license": [
                "MIT"
            ],
            "authors": [
                {
                    "name": "PHP-FIG",
                    "homepage": "http://www.php-fig.org/"
                }
            ],
            "description": "Common interfaces for simple caching",
            "keywords": [
                "cache",
                "caching",
                "psr",
                "psr-16",
                "simple-cache"
            ],
            "time": "2017-10-23T01:57:42+00:00"
        },
        {
            "name": "sabre/uri",
            "version": "2.1.2",
            "source": {
                "type": "git",
                "url": "https://github.com/sabre-io/uri.git",
                "reference": "c260a55cbd2083c03484f56f72fe042fee0c17ed"
            },
            "dist": {
                "type": "zip",
                "url": "https://api.github.com/repos/sabre-io/uri/zipball/c260a55cbd2083c03484f56f72fe042fee0c17ed",
                "reference": "c260a55cbd2083c03484f56f72fe042fee0c17ed",
                "shasum": ""
            },
            "require": {
                "php": ">=7"
            },
            "require-dev": {
                "phpunit/phpunit": "^6"
            },
            "type": "library",
            "autoload": {
                "files": [
                    "lib/functions.php"
                ],
                "psr-4": {
                    "Sabre\\Uri\\": "lib/"
                }
            },
            "notification-url": "https://packagist.org/downloads/",
            "license": [
                "BSD-3-Clause"
            ],
            "authors": [
                {
                    "name": "Evert Pot",
                    "email": "me@evertpot.com",
                    "homepage": "http://evertpot.com/",
                    "role": "Developer"
                }
            ],
            "description": "Functions for making sense out of URIs.",
            "homepage": "http://sabre.io/uri/",
            "keywords": [
                "rfc3986",
                "uri",
                "url"
            ],
            "time": "2019-06-25T05:34:33+00:00"
        },
        {
            "name": "sabre/vobject",
            "version": "4.2.0",
            "source": {
                "type": "git",
                "url": "https://github.com/sabre-io/vobject.git",
                "reference": "bd500019764e434ff65872d426f523e7882a0739"
            },
            "dist": {
                "type": "zip",
                "url": "https://api.github.com/repos/sabre-io/vobject/zipball/bd500019764e434ff65872d426f523e7882a0739",
                "reference": "bd500019764e434ff65872d426f523e7882a0739",
                "shasum": ""
            },
            "require": {
                "ext-mbstring": "*",
                "php": ">=5.5",
                "sabre/xml": ">=1.5 <3.0"
            },
            "require-dev": {
                "phpunit/phpunit": "> 4.8.35, <6.0.0"
            },
            "suggest": {
                "hoa/bench": "If you would like to run the benchmark scripts"
            },
            "bin": [
                "bin/vobject",
                "bin/generate_vcards"
            ],
            "type": "library",
            "extra": {
                "branch-alias": {
                    "dev-master": "4.0.x-dev"
                }
            },
            "autoload": {
                "psr-4": {
                    "Sabre\\VObject\\": "lib/"
                }
            },
            "notification-url": "https://packagist.org/downloads/",
            "license": [
                "BSD-3-Clause"
            ],
            "authors": [
                {
                    "name": "Evert Pot",
                    "role": "Developer",
                    "email": "me@evertpot.com",
                    "homepage": "http://evertpot.com/"
                },
                {
                    "name": "Dominik Tobschall",
                    "role": "Developer",
                    "email": "dominik@fruux.com",
                    "homepage": "http://tobschall.de/"
                },
                {
                    "name": "Ivan Enderlin",
                    "role": "Developer",
                    "email": "ivan.enderlin@hoa-project.net",
                    "homepage": "http://mnt.io/"
                }
            ],
            "description": "The VObject library for PHP allows you to easily parse and manipulate iCalendar and vCard objects",
            "homepage": "http://sabre.io/vobject/",
            "keywords": [
                "availability",
                "freebusy",
                "iCalendar",
                "ical",
                "ics",
                "jCal",
                "jCard",
                "recurrence",
                "rfc2425",
                "rfc2426",
                "rfc2739",
                "rfc4770",
                "rfc5545",
                "rfc5546",
                "rfc6321",
                "rfc6350",
                "rfc6351",
                "rfc6474",
                "rfc6638",
                "rfc6715",
                "rfc6868",
                "vCalendar",
                "vCard",
                "vcf",
                "xCal",
                "xCard"
            ],
            "time": "2019-02-19T13:05:37+00:00"
        },
        {
            "name": "sabre/xml",
            "version": "2.1.2",
            "source": {
                "type": "git",
                "url": "https://github.com/sabre-io/xml.git",
                "reference": "e15454e68805e3713271ea58c0b2d6a82dac56b7"
            },
            "dist": {
                "type": "zip",
                "url": "https://api.github.com/repos/sabre-io/xml/zipball/e15454e68805e3713271ea58c0b2d6a82dac56b7",
                "reference": "e15454e68805e3713271ea58c0b2d6a82dac56b7",
                "shasum": ""
            },
            "require": {
                "ext-dom": "*",
                "ext-xmlreader": "*",
                "ext-xmlwriter": "*",
                "lib-libxml": ">=2.6.20",
                "php": ">=7.0",
                "sabre/uri": ">=1.0,<3.0.0"
            },
            "require-dev": {
                "phpunit/phpunit": "*"
            },
            "type": "library",
            "autoload": {
                "psr-4": {
                    "Sabre\\Xml\\": "lib/"
                },
                "files": [
                    "lib/Deserializer/functions.php",
                    "lib/Serializer/functions.php"
                ]
            },
            "notification-url": "https://packagist.org/downloads/",
            "license": [
                "BSD-3-Clause"
            ],
            "authors": [
                {
                    "name": "Evert Pot",
                    "role": "Developer",
                    "email": "me@evertpot.com",
                    "homepage": "http://evertpot.com/"
                },
                {
                    "name": "Markus Staab",
                    "role": "Developer",
                    "email": "markus.staab@redaxo.de"
                }
            ],
            "description": "sabre/xml is an XML library that you may not hate.",
            "homepage": "https://sabre.io/xml/",
            "keywords": [
                "XMLReader",
                "XMLWriter",
                "dom",
                "xml"
            ],
            "time": "2019-01-09T13:50:52+00:00"
        },
        {
            "name": "scssphp/scssphp",
            "version": "1.0.4",
            "source": {
                "type": "git",
                "url": "https://github.com/scssphp/scssphp.git",
                "reference": "7c292c66db52ede3afbfd6566c8872f3c5b32267"
            },
            "dist": {
                "type": "zip",
                "url": "https://api.github.com/repos/scssphp/scssphp/zipball/7c292c66db52ede3afbfd6566c8872f3c5b32267",
                "reference": "7c292c66db52ede3afbfd6566c8872f3c5b32267",
                "shasum": ""
            },
            "require": {
                "ext-ctype": "*",
                "ext-json": "*",
                "php": ">=5.6.0"
            },
            "require-dev": {
                "phpunit/phpunit": ">=4.8.36",
                "squizlabs/php_codesniffer": "~2.5",
                "twbs/bootstrap": "~4.3",
                "zurb/foundation": "~6.5"
            },
            "bin": [
                "bin/pscss"
            ],
            "type": "library",
            "autoload": {
                "psr-4": {
                    "ScssPhp\\ScssPhp\\": "src/"
                }
            },
            "notification-url": "https://packagist.org/downloads/",
            "license": [
                "MIT"
            ],
            "authors": [
                {
                    "name": "Anthon Pang",
                    "email": "apang@softwaredevelopment.ca",
                    "homepage": "https://github.com/robocoder"
                },
                {
                    "name": "Cédric Morin",
                    "email": "cedric@yterium.com",
                    "homepage": "https://github.com/Cerdic"
                }
            ],
            "description": "scssphp is a compiler for SCSS written in PHP.",
            "homepage": "http://scssphp.github.io/scssphp/",
            "keywords": [
                "css",
                "less",
                "sass",
                "scss",
                "stylesheet"
            ],
            "time": "2019-09-06T16:48:49+00:00"
        },
        {
            "name": "sebastian/diff",
            "version": "2.0.1",
            "source": {
                "type": "git",
                "url": "https://github.com/sebastianbergmann/diff.git",
                "reference": "347c1d8b49c5c3ee30c7040ea6fc446790e6bddd"
            },
            "dist": {
                "type": "zip",
                "url": "https://api.github.com/repos/sebastianbergmann/diff/zipball/347c1d8b49c5c3ee30c7040ea6fc446790e6bddd",
                "reference": "347c1d8b49c5c3ee30c7040ea6fc446790e6bddd",
                "shasum": ""
            },
            "require": {
                "php": "^7.0"
            },
            "require-dev": {
                "phpunit/phpunit": "^6.2"
            },
            "type": "library",
            "extra": {
                "branch-alias": {
                    "dev-master": "2.0-dev"
                }
            },
            "autoload": {
                "classmap": [
                    "src/"
                ]
            },
            "notification-url": "https://packagist.org/downloads/",
            "license": [
                "BSD-3-Clause"
            ],
            "authors": [
                {
                    "name": "Kore Nordmann",
                    "email": "mail@kore-nordmann.de"
                },
                {
                    "name": "Sebastian Bergmann",
                    "email": "sebastian@phpunit.de"
                }
            ],
            "description": "Diff implementation",
            "homepage": "https://github.com/sebastianbergmann/diff",
            "keywords": [
                "diff"
            ],
            "time": "2017-08-03T08:09:46+00:00"
        },
        {
            "name": "simplepie/simplepie",
            "version": "1.5.2",
            "source": {
                "type": "git",
                "url": "https://github.com/simplepie/simplepie.git",
                "reference": "0e8fe72132dad765d25db4cabc69a91139af1263"
            },
            "dist": {
                "type": "zip",
                "url": "https://api.github.com/repos/simplepie/simplepie/zipball/0e8fe72132dad765d25db4cabc69a91139af1263",
                "reference": "0e8fe72132dad765d25db4cabc69a91139af1263",
                "shasum": ""
            },
            "require": {
                "ext-pcre": "*",
                "ext-xml": "*",
                "ext-xmlreader": "*",
                "php": ">=5.6.0"
            },
            "require-dev": {
                "phpunit/phpunit": "~5.4.3 || ~6.5"
            },
            "suggest": {
                "ext-curl": "",
                "ext-iconv": "",
                "ext-intl": "",
                "ext-mbstring": "",
                "mf2/mf2": "Microformat module that allows for parsing HTML for microformats"
            },
            "type": "library",
            "autoload": {
                "psr-0": {
                    "SimplePie": "library"
                }
            },
            "notification-url": "https://packagist.org/downloads/",
            "license": [
                "BSD-3-Clause"
            ],
            "authors": [
                {
                    "name": "Ryan Parman",
                    "homepage": "http://ryanparman.com/",
                    "role": "Creator, alumnus developer"
                },
                {
                    "name": "Geoffrey Sneddon",
                    "homepage": "http://gsnedders.com/",
                    "role": "Alumnus developer"
                },
                {
                    "name": "Ryan McCue",
                    "email": "me@ryanmccue.info",
                    "homepage": "http://ryanmccue.info/",
                    "role": "Developer"
                }
            ],
            "description": "A simple Atom/RSS parsing library for PHP",
            "homepage": "http://simplepie.org/",
            "keywords": [
                "atom",
                "feeds",
                "rss"
            ],
            "time": "2018-08-02T05:43:58+00:00"
        },
        {
            "name": "symfony/console",
            "version": "v3.4.31",
            "source": {
                "type": "git",
                "url": "https://github.com/symfony/console.git",
                "reference": "4510f04e70344d70952566e4262a0b11df39cb10"
            },
            "dist": {
                "type": "zip",
                "url": "https://api.github.com/repos/symfony/console/zipball/4510f04e70344d70952566e4262a0b11df39cb10",
                "reference": "4510f04e70344d70952566e4262a0b11df39cb10",
                "shasum": ""
            },
            "require": {
                "php": "^5.5.9|>=7.0.8",
                "symfony/debug": "~2.8|~3.0|~4.0",
                "symfony/polyfill-mbstring": "~1.0"
            },
            "conflict": {
                "symfony/dependency-injection": "<3.4",
                "symfony/process": "<3.3"
            },
            "provide": {
                "psr/log-implementation": "1.0"
            },
            "require-dev": {
                "psr/log": "~1.0",
                "symfony/config": "~3.3|~4.0",
                "symfony/dependency-injection": "~3.4|~4.0",
                "symfony/event-dispatcher": "~2.8|~3.0|~4.0",
                "symfony/lock": "~3.4|~4.0",
                "symfony/process": "~3.3|~4.0"
            },
            "suggest": {
                "psr/log": "For using the console logger",
                "symfony/event-dispatcher": "",
                "symfony/lock": "",
                "symfony/process": ""
            },
            "type": "library",
            "extra": {
                "branch-alias": {
                    "dev-master": "3.4-dev"
                }
            },
            "autoload": {
                "psr-4": {
                    "Symfony\\Component\\Console\\": ""
                },
                "exclude-from-classmap": [
                    "/Tests/"
                ]
            },
            "notification-url": "https://packagist.org/downloads/",
            "license": [
                "MIT"
            ],
            "authors": [
                {
                    "name": "Fabien Potencier",
                    "email": "fabien@symfony.com"
                },
                {
                    "name": "Symfony Community",
                    "homepage": "https://symfony.com/contributors"
                }
            ],
            "description": "Symfony Console Component",
            "homepage": "https://symfony.com",
            "time": "2019-08-26T07:52:58+00:00"
        },
        {
            "name": "symfony/debug",
            "version": "v3.4.31",
            "source": {
                "type": "git",
                "url": "https://github.com/symfony/debug.git",
                "reference": "0b600300918780001e2821db77bc28b677794486"
            },
            "dist": {
                "type": "zip",
                "url": "https://api.github.com/repos/symfony/debug/zipball/0b600300918780001e2821db77bc28b677794486",
                "reference": "0b600300918780001e2821db77bc28b677794486",
                "shasum": ""
            },
            "require": {
                "php": "^5.5.9|>=7.0.8",
                "psr/log": "~1.0"
            },
            "conflict": {
                "symfony/http-kernel": ">=2.3,<2.3.24|~2.4.0|>=2.5,<2.5.9|>=2.6,<2.6.2"
            },
            "require-dev": {
                "symfony/http-kernel": "~2.8|~3.0|~4.0"
            },
            "type": "library",
            "extra": {
                "branch-alias": {
                    "dev-master": "3.4-dev"
                }
            },
            "autoload": {
                "psr-4": {
                    "Symfony\\Component\\Debug\\": ""
                },
                "exclude-from-classmap": [
                    "/Tests/"
                ]
            },
            "notification-url": "https://packagist.org/downloads/",
            "license": [
                "MIT"
            ],
            "authors": [
                {
                    "name": "Fabien Potencier",
                    "email": "fabien@symfony.com"
                },
                {
                    "name": "Symfony Community",
                    "homepage": "https://symfony.com/contributors"
                }
            ],
            "description": "Symfony Debug Component",
            "homepage": "https://symfony.com",
            "time": "2019-08-20T13:31:17+00:00"
        },
        {
            "name": "symfony/polyfill-mbstring",
            "version": "v1.12.0",
            "source": {
                "type": "git",
                "url": "https://github.com/symfony/polyfill-mbstring.git",
                "reference": "b42a2f66e8f1b15ccf25652c3424265923eb4f17"
            },
            "dist": {
                "type": "zip",
                "url": "https://api.github.com/repos/symfony/polyfill-mbstring/zipball/b42a2f66e8f1b15ccf25652c3424265923eb4f17",
                "reference": "b42a2f66e8f1b15ccf25652c3424265923eb4f17",
                "shasum": ""
            },
            "require": {
                "php": ">=5.3.3"
            },
            "suggest": {
                "ext-mbstring": "For best performance"
            },
            "type": "library",
            "extra": {
                "branch-alias": {
                    "dev-master": "1.12-dev"
                }
            },
            "autoload": {
                "psr-4": {
                    "Symfony\\Polyfill\\Mbstring\\": ""
                },
                "files": [
                    "bootstrap.php"
                ]
            },
            "notification-url": "https://packagist.org/downloads/",
            "license": [
                "MIT"
            ],
            "authors": [
                {
                    "name": "Nicolas Grekas",
                    "email": "p@tchwork.com"
                },
                {
                    "name": "Symfony Community",
                    "homepage": "https://symfony.com/contributors"
                }
            ],
            "description": "Symfony polyfill for the Mbstring extension",
            "homepage": "https://symfony.com",
            "keywords": [
                "compatibility",
                "mbstring",
                "polyfill",
                "portable",
                "shim"
            ],
            "time": "2019-08-06T08:03:45+00:00"
        },
        {
            "name": "tecnickcom/tcpdf",
            "version": "6.2.26",
            "source": {
                "type": "git",
                "url": "https://github.com/tecnickcom/TCPDF.git",
                "reference": "367241059ca166e3a76490f4448c284e0a161f15"
            },
            "dist": {
                "type": "zip",
                "url": "https://api.github.com/repos/tecnickcom/TCPDF/zipball/367241059ca166e3a76490f4448c284e0a161f15",
                "reference": "367241059ca166e3a76490f4448c284e0a161f15",
                "shasum": ""
            },
            "require": {
                "php": ">=5.3.0"
            },
            "type": "library",
            "autoload": {
                "classmap": [
                    "config",
                    "include",
                    "tcpdf.php",
                    "tcpdf_parser.php",
                    "tcpdf_import.php",
                    "tcpdf_barcodes_1d.php",
                    "tcpdf_barcodes_2d.php",
                    "include/tcpdf_colors.php",
                    "include/tcpdf_filters.php",
                    "include/tcpdf_font_data.php",
                    "include/tcpdf_fonts.php",
                    "include/tcpdf_images.php",
                    "include/tcpdf_static.php",
                    "include/barcodes/datamatrix.php",
                    "include/barcodes/pdf417.php",
                    "include/barcodes/qrcode.php"
                ]
            },
            "notification-url": "https://packagist.org/downloads/",
            "license": [
                "LGPL-3.0"
            ],
            "authors": [
                {
                    "name": "Nicola Asuni",
                    "role": "lead",
                    "email": "info@tecnick.com"
                }
            ],
            "description": "TCPDF is a PHP class for generating PDF documents and barcodes.",
            "homepage": "http://www.tcpdf.org/",
            "keywords": [
                "PDFD32000-2008",
                "TCPDF",
                "barcodes",
                "datamatrix",
                "pdf",
                "pdf417",
                "qrcode"
            ],
            "time": "2018-10-16T17:24:05+00:00"
        },
        {
            "name": "true/punycode",
            "version": "v2.1.1",
            "source": {
                "type": "git",
                "url": "https://github.com/true/php-punycode.git",
                "reference": "a4d0c11a36dd7f4e7cd7096076cab6d3378a071e"
            },
            "dist": {
                "type": "zip",
                "url": "https://api.github.com/repos/true/php-punycode/zipball/a4d0c11a36dd7f4e7cd7096076cab6d3378a071e",
                "reference": "a4d0c11a36dd7f4e7cd7096076cab6d3378a071e",
                "shasum": ""
            },
            "require": {
                "php": ">=5.3.0",
                "symfony/polyfill-mbstring": "^1.3"
            },
            "require-dev": {
                "phpunit/phpunit": "~4.7",
                "squizlabs/php_codesniffer": "~2.0"
            },
            "type": "library",
            "autoload": {
                "psr-4": {
                    "TrueBV\\": "src/"
                }
            },
            "notification-url": "https://packagist.org/downloads/",
            "license": [
                "MIT"
            ],
            "authors": [
                {
                    "name": "Renan Gonçalves",
                    "email": "renan.saddam@gmail.com"
                }
            ],
            "description": "A Bootstring encoding of Unicode for Internationalized Domain Names in Applications (IDNA)",
            "homepage": "https://github.com/true/php-punycode",
            "keywords": [
                "idna",
                "punycode"
            ],
            "time": "2016-11-16T10:37:54+00:00"
        },
        {
            "name": "zendframework/zend-cache",
            "version": "2.9.0",
            "source": {
                "type": "git",
                "url": "https://github.com/zendframework/zend-cache.git",
                "reference": "cffd54a2dc4db094976d3b3f05e418a047cc9110"
            },
            "dist": {
                "type": "zip",
                "url": "https://api.github.com/repos/zendframework/zend-cache/zipball/cffd54a2dc4db094976d3b3f05e418a047cc9110",
                "reference": "cffd54a2dc4db094976d3b3f05e418a047cc9110",
                "shasum": ""
            },
            "require": {
                "php": "^5.6 || ^7.0",
                "psr/cache": "^1.0",
                "psr/simple-cache": "^1.0",
                "zendframework/zend-eventmanager": "^2.6.3 || ^3.2",
                "zendframework/zend-servicemanager": "^2.7.8 || ^3.3",
                "zendframework/zend-stdlib": "^3.2.1"
            },
            "provide": {
                "psr/cache-implementation": "1.0",
                "psr/simple-cache-implementation": "1.0"
            },
            "require-dev": {
                "cache/integration-tests": "^0.16",
                "phpbench/phpbench": "^0.13",
                "phpunit/phpunit": "^5.7.27 || ^6.5.8 || ^7.1.2",
                "zendframework/zend-coding-standard": "~1.0.0",
                "zendframework/zend-serializer": "^2.6",
                "zendframework/zend-session": "^2.7.4"
            },
            "suggest": {
                "ext-apc": "APC or compatible extension, to use the APC storage adapter",
                "ext-apcu": "APCU >= 5.1.0, to use the APCu storage adapter",
                "ext-dba": "DBA, to use the DBA storage adapter",
                "ext-memcache": "Memcache >= 2.0.0 to use the Memcache storage adapter",
                "ext-memcached": "Memcached >= 1.0.0 to use the Memcached storage adapter",
                "ext-mongo": "Mongo, to use MongoDb storage adapter",
                "ext-mongodb": "MongoDB, to use the ExtMongoDb storage adapter",
                "ext-redis": "Redis, to use Redis storage adapter",
                "ext-wincache": "WinCache, to use the WinCache storage adapter",
                "ext-xcache": "XCache, to use the XCache storage adapter",
                "mongodb/mongodb": "Required for use with the ext-mongodb adapter",
                "mongofill/mongofill": "Alternative to ext-mongo - a pure PHP implementation designed as a drop in replacement",
                "zendframework/zend-serializer": "Zend\\Serializer component",
                "zendframework/zend-session": "Zend\\Session component"
            },
            "type": "library",
            "extra": {
                "branch-alias": {
                    "dev-master": "2.9.x-dev",
                    "dev-develop": "2.10.x-dev"
                },
                "zf": {
                    "component": "Zend\\Cache",
                    "config-provider": "Zend\\Cache\\ConfigProvider"
                }
            },
            "autoload": {
                "files": [
                    "autoload/patternPluginManagerPolyfill.php"
                ],
                "psr-4": {
                    "Zend\\Cache\\": "src/"
                }
            },
            "notification-url": "https://packagist.org/downloads/",
            "license": [
                "BSD-3-Clause"
            ],
            "description": "Caching implementation with a variety of storage options, as well as codified caching strategies for callbacks, classes, and output",
            "keywords": [
                "ZendFramework",
                "cache",
                "psr-16",
                "psr-6",
                "zf"
            ],
            "time": "2019-08-29T18:30:41+00:00"
        },
        {
            "name": "zendframework/zend-eventmanager",
            "version": "3.2.1",
            "source": {
                "type": "git",
                "url": "https://github.com/zendframework/zend-eventmanager.git",
                "reference": "a5e2583a211f73604691586b8406ff7296a946dd"
            },
            "dist": {
                "type": "zip",
                "url": "https://api.github.com/repos/zendframework/zend-eventmanager/zipball/a5e2583a211f73604691586b8406ff7296a946dd",
                "reference": "a5e2583a211f73604691586b8406ff7296a946dd",
                "shasum": ""
            },
            "require": {
                "php": "^5.6 || ^7.0"
            },
            "require-dev": {
                "athletic/athletic": "^0.1",
                "container-interop/container-interop": "^1.1.0",
                "phpunit/phpunit": "^5.7.27 || ^6.5.8 || ^7.1.2",
                "zendframework/zend-coding-standard": "~1.0.0",
                "zendframework/zend-stdlib": "^2.7.3 || ^3.0"
            },
            "suggest": {
                "container-interop/container-interop": "^1.1.0, to use the lazy listeners feature",
                "zendframework/zend-stdlib": "^2.7.3 || ^3.0, to use the FilterChain feature"
            },
            "type": "library",
            "extra": {
                "branch-alias": {
                    "dev-master": "3.2-dev",
                    "dev-develop": "3.3-dev"
                }
            },
            "autoload": {
                "psr-4": {
                    "Zend\\EventManager\\": "src/"
                }
            },
            "notification-url": "https://packagist.org/downloads/",
            "license": [
                "BSD-3-Clause"
            ],
            "description": "Trigger and listen to events within a PHP application",
            "homepage": "https://github.com/zendframework/zend-eventmanager",
            "keywords": [
                "event",
                "eventmanager",
                "events",
                "zf2"
            ],
            "time": "2018-04-25T15:33:34+00:00"
        },
        {
            "name": "zendframework/zend-i18n",
            "version": "2.9.0",
            "source": {
                "type": "git",
                "url": "https://github.com/zendframework/zend-i18n.git",
                "reference": "6d69af5a04e1a4de7250043cb1322f077a0cdb7f"
            },
            "dist": {
                "type": "zip",
                "url": "https://api.github.com/repos/zendframework/zend-i18n/zipball/6d69af5a04e1a4de7250043cb1322f077a0cdb7f",
                "reference": "6d69af5a04e1a4de7250043cb1322f077a0cdb7f",
                "shasum": ""
            },
            "require": {
                "php": "^5.6 || ^7.0",
                "zendframework/zend-stdlib": "^2.7 || ^3.0"
            },
            "require-dev": {
                "phpunit/phpunit": "^5.7.27 || ^6.5.8 || ^7.1.2",
                "zendframework/zend-cache": "^2.6.1",
                "zendframework/zend-coding-standard": "~1.0.0",
                "zendframework/zend-config": "^2.6",
                "zendframework/zend-eventmanager": "^2.6.2 || ^3.0",
                "zendframework/zend-filter": "^2.6.1",
                "zendframework/zend-servicemanager": "^2.7.5 || ^3.0.3",
                "zendframework/zend-validator": "^2.6",
                "zendframework/zend-view": "^2.6.3"
            },
            "suggest": {
                "ext-intl": "Required for most features of Zend\\I18n; included in default builds of PHP",
                "zendframework/zend-cache": "Zend\\Cache component",
                "zendframework/zend-config": "Zend\\Config component",
                "zendframework/zend-eventmanager": "You should install this package to use the events in the translator",
                "zendframework/zend-filter": "You should install this package to use the provided filters",
                "zendframework/zend-i18n-resources": "Translation resources",
                "zendframework/zend-servicemanager": "Zend\\ServiceManager component",
                "zendframework/zend-validator": "You should install this package to use the provided validators",
                "zendframework/zend-view": "You should install this package to use the provided view helpers"
            },
            "type": "library",
            "extra": {
                "branch-alias": {
                    "dev-master": "2.9.x-dev",
                    "dev-develop": "2.10.x-dev"
                },
                "zf": {
                    "component": "Zend\\I18n",
                    "config-provider": "Zend\\I18n\\ConfigProvider"
                }
            },
            "autoload": {
                "psr-4": {
                    "Zend\\I18n\\": "src/"
                }
            },
            "notification-url": "https://packagist.org/downloads/",
            "license": [
                "BSD-3-Clause"
            ],
            "description": "Provide translations for your application, and filter and validate internationalized values",
            "keywords": [
                "ZendFramework",
                "i18n",
                "zf"
            ],
            "time": "2018-05-16T16:39:13+00:00"
        },
        {
            "name": "zendframework/zend-json",
            "version": "3.1.1",
            "source": {
                "type": "git",
                "url": "https://github.com/zendframework/zend-json.git",
                "reference": "21c6027f3c4a5177cbef8ed08d1037b17188a0d8"
            },
            "dist": {
                "type": "zip",
                "url": "https://api.github.com/repos/zendframework/zend-json/zipball/21c6027f3c4a5177cbef8ed08d1037b17188a0d8",
                "reference": "21c6027f3c4a5177cbef8ed08d1037b17188a0d8",
                "shasum": ""
            },
            "require": {
                "php": "^5.6 || ^7.0"
            },
            "require-dev": {
                "phpunit/phpunit": "^5.7.23 || ^6.4.3",
                "zendframework/zend-coding-standard": "~1.0.0",
                "zendframework/zend-stdlib": "^2.7.7 || ^3.1"
            },
            "suggest": {
                "zendframework/zend-json-server": "For implementing JSON-RPC servers",
                "zendframework/zend-xml2json": "For converting XML documents to JSON"
            },
            "type": "library",
            "extra": {
                "branch-alias": {
                    "dev-master": "3.1.x-dev",
                    "dev-develop": "3.2.x-dev"
                }
            },
            "autoload": {
                "psr-4": {
                    "Zend\\Json\\": "src/"
                }
            },
            "notification-url": "https://packagist.org/downloads/",
            "license": [
                "BSD-3-Clause"
            ],
            "description": "provides convenience methods for serializing native PHP to JSON and decoding JSON to native PHP",
            "keywords": [
                "ZendFramework",
                "json",
                "zf"
            ],
            "time": "2019-06-18T10:54:52+00:00"
        },
        {
            "name": "zendframework/zend-loader",
            "version": "2.6.0",
            "source": {
                "type": "git",
                "url": "https://github.com/zendframework/zend-loader.git",
                "reference": "78f11749ea340f6ca316bca5958eef80b38f9b6c"
            },
            "dist": {
                "type": "zip",
                "url": "https://api.github.com/repos/zendframework/zend-loader/zipball/78f11749ea340f6ca316bca5958eef80b38f9b6c",
                "reference": "78f11749ea340f6ca316bca5958eef80b38f9b6c",
                "shasum": ""
            },
            "require": {
                "php": "^5.6 || ^7.0"
            },
            "require-dev": {
                "phpunit/phpunit": "^5.7.27 || ^6.5.8 || ^7.1.4",
                "zendframework/zend-coding-standard": "~1.0.0"
            },
            "type": "library",
            "extra": {
                "branch-alias": {
                    "dev-master": "2.6.x-dev",
                    "dev-develop": "2.7.x-dev"
                }
            },
            "autoload": {
                "psr-4": {
                    "Zend\\Loader\\": "src/"
                }
            },
            "notification-url": "https://packagist.org/downloads/",
            "license": [
                "BSD-3-Clause"
            ],
            "description": "Autoloading and plugin loading strategies",
            "keywords": [
                "ZendFramework",
                "loader",
                "zf"
            ],
            "time": "2018-04-30T15:20:54+00:00"
        },
        {
            "name": "zendframework/zend-mail",
            "version": "2.10.0",
            "source": {
                "type": "git",
                "url": "https://github.com/zendframework/zend-mail.git",
                "reference": "d7beb63d5f7144a21ac100072c453e63860cdab8"
            },
            "dist": {
                "type": "zip",
                "url": "https://api.github.com/repos/zendframework/zend-mail/zipball/d7beb63d5f7144a21ac100072c453e63860cdab8",
                "reference": "d7beb63d5f7144a21ac100072c453e63860cdab8",
                "shasum": ""
            },
            "require": {
                "ext-iconv": "*",
                "php": "^5.6 || ^7.0",
                "true/punycode": "^2.1",
                "zendframework/zend-loader": "^2.5",
                "zendframework/zend-mime": "^2.5",
                "zendframework/zend-stdlib": "^2.7 || ^3.0",
                "zendframework/zend-validator": "^2.10.2"
            },
            "require-dev": {
                "phpunit/phpunit": "^5.7.25 || ^6.4.4 || ^7.1.4",
                "zendframework/zend-coding-standard": "~1.0.0",
                "zendframework/zend-config": "^2.6",
                "zendframework/zend-crypt": "^2.6 || ^3.0",
                "zendframework/zend-servicemanager": "^2.7.10 || ^3.3.1"
            },
            "suggest": {
                "zendframework/zend-crypt": "Crammd5 support in SMTP Auth",
                "zendframework/zend-servicemanager": "^2.7.10 || ^3.3.1 when using SMTP to deliver messages"
            },
            "type": "library",
            "extra": {
                "branch-alias": {
                    "dev-master": "2.10.x-dev",
                    "dev-develop": "2.11.x-dev"
                },
                "zf": {
                    "component": "Zend\\Mail",
                    "config-provider": "Zend\\Mail\\ConfigProvider"
                }
            },
            "autoload": {
                "psr-4": {
                    "Zend\\Mail\\": "src/"
                }
            },
            "notification-url": "https://packagist.org/downloads/",
            "license": [
                "BSD-3-Clause"
            ],
            "description": "Provides generalized functionality to compose and send both text and MIME-compliant multipart e-mail messages",
            "keywords": [
                "ZendFramework",
                "mail",
                "zf"
            ],
            "time": "2018-06-07T13:37:07+00:00"
        },
        {
            "name": "zendframework/zend-mime",
            "version": "2.7.1",
            "source": {
                "type": "git",
                "url": "https://github.com/zendframework/zend-mime.git",
                "reference": "52ae5fa9f12845cae749271034a2d594f0e4c6f2"
            },
            "dist": {
                "type": "zip",
                "url": "https://api.github.com/repos/zendframework/zend-mime/zipball/52ae5fa9f12845cae749271034a2d594f0e4c6f2",
                "reference": "52ae5fa9f12845cae749271034a2d594f0e4c6f2",
                "shasum": ""
            },
            "require": {
                "php": "^5.6 || ^7.0",
                "zendframework/zend-stdlib": "^2.7 || ^3.0"
            },
            "require-dev": {
                "phpunit/phpunit": "^5.7.21 || ^6.3",
                "zendframework/zend-coding-standard": "~1.0.0",
                "zendframework/zend-mail": "^2.6"
            },
            "suggest": {
                "zendframework/zend-mail": "Zend\\Mail component"
            },
            "type": "library",
            "extra": {
                "branch-alias": {
                    "dev-master": "2.7-dev",
                    "dev-develop": "2.8-dev"
                }
            },
            "autoload": {
                "psr-4": {
                    "Zend\\Mime\\": "src/"
                }
            },
            "notification-url": "https://packagist.org/downloads/",
            "license": [
                "BSD-3-Clause"
            ],
            "description": "Create and parse MIME messages and parts",
            "homepage": "https://github.com/zendframework/zend-mime",
            "keywords": [
                "ZendFramework",
                "mime",
                "zf"
            ],
            "time": "2018-05-14T19:02:50+00:00"
        },
        {
            "name": "zendframework/zend-serializer",
            "version": "2.9.0",
            "source": {
                "type": "git",
                "url": "https://github.com/zendframework/zend-serializer.git",
                "reference": "0172690db48d8935edaf625c4cba38b79719892c"
            },
            "dist": {
                "type": "zip",
                "url": "https://api.github.com/repos/zendframework/zend-serializer/zipball/0172690db48d8935edaf625c4cba38b79719892c",
                "reference": "0172690db48d8935edaf625c4cba38b79719892c",
                "shasum": ""
            },
            "require": {
                "php": "^5.6 || ^7.0",
                "zendframework/zend-json": "^2.5 || ^3.0",
                "zendframework/zend-stdlib": "^2.7 || ^3.0"
            },
            "require-dev": {
                "phpunit/phpunit": "^5.7.25 || ^6.4.4",
                "zendframework/zend-coding-standard": "~1.0.0",
                "zendframework/zend-math": "^2.6 || ^3.0",
                "zendframework/zend-servicemanager": "^2.7.5 || ^3.0.3"
            },
            "suggest": {
                "zendframework/zend-math": "(^2.6 || ^3.0) To support Python Pickle serialization",
                "zendframework/zend-servicemanager": "(^2.7.5 || ^3.0.3) To support plugin manager support"
            },
            "type": "library",
            "extra": {
                "branch-alias": {
                    "dev-master": "2.9.x-dev",
                    "dev-develop": "2.10.x-dev"
                },
                "zf": {
                    "component": "Zend\\Serializer",
                    "config-provider": "Zend\\Serializer\\ConfigProvider"
                }
            },
            "autoload": {
                "psr-4": {
                    "Zend\\Serializer\\": "src/"
                }
            },
            "notification-url": "https://packagist.org/downloads/",
            "license": [
                "BSD-3-Clause"
            ],
            "description": "provides an adapter based interface to simply generate storable representation of PHP types by different facilities, and recover",
            "keywords": [
                "ZendFramework",
                "serializer",
                "zf"
            ],
            "time": "2018-05-14T18:45:18+00:00"
        },
        {
            "name": "zendframework/zend-servicemanager",
            "version": "3.4.0",
            "source": {
                "type": "git",
                "url": "https://github.com/zendframework/zend-servicemanager.git",
                "reference": "a1ed6140d0d3ee803fec96582593ed024950067b"
            },
            "dist": {
                "type": "zip",
                "url": "https://api.github.com/repos/zendframework/zend-servicemanager/zipball/a1ed6140d0d3ee803fec96582593ed024950067b",
                "reference": "a1ed6140d0d3ee803fec96582593ed024950067b",
                "shasum": ""
            },
            "require": {
                "container-interop/container-interop": "^1.2",
                "php": "^5.6 || ^7.0",
                "psr/container": "^1.0",
                "zendframework/zend-stdlib": "^3.2.1"
            },
            "provide": {
                "container-interop/container-interop-implementation": "^1.2",
                "psr/container-implementation": "^1.0"
            },
            "require-dev": {
                "mikey179/vfsstream": "^1.6.5",
                "ocramius/proxy-manager": "^1.0 || ^2.0",
                "phpbench/phpbench": "^0.13.0",
                "phpunit/phpunit": "^5.7.25 || ^6.4.4",
                "zendframework/zend-coding-standard": "~1.0.0"
            },
            "suggest": {
                "ocramius/proxy-manager": "ProxyManager 1.* to handle lazy initialization of services",
                "zendframework/zend-stdlib": "zend-stdlib ^2.5 if you wish to use the MergeReplaceKey or MergeRemoveKey features in Config instances"
            },
            "bin": [
                "bin/generate-deps-for-config-factory",
                "bin/generate-factory-for-class"
            ],
            "type": "library",
            "extra": {
                "branch-alias": {
                    "dev-master": "3.3-dev",
                    "dev-develop": "4.0-dev"
                }
            },
            "autoload": {
                "psr-4": {
                    "Zend\\ServiceManager\\": "src/"
                }
            },
            "notification-url": "https://packagist.org/downloads/",
            "license": [
                "BSD-3-Clause"
            ],
            "description": "Factory-Driven Dependency Injection Container",
            "keywords": [
                "PSR-11",
                "ZendFramework",
                "dependency-injection",
                "di",
                "dic",
                "service-manager",
                "servicemanager",
                "zf"
            ],
            "time": "2018-12-22T06:05:09+00:00"
        },
        {
            "name": "zendframework/zend-stdlib",
            "version": "3.2.1",
            "source": {
                "type": "git",
                "url": "https://github.com/zendframework/zend-stdlib.git",
                "reference": "66536006722aff9e62d1b331025089b7ec71c065"
            },
            "dist": {
                "type": "zip",
                "url": "https://api.github.com/repos/zendframework/zend-stdlib/zipball/66536006722aff9e62d1b331025089b7ec71c065",
                "reference": "66536006722aff9e62d1b331025089b7ec71c065",
                "shasum": ""
            },
            "require": {
                "php": "^5.6 || ^7.0"
            },
            "require-dev": {
                "phpbench/phpbench": "^0.13",
                "phpunit/phpunit": "^5.7.27 || ^6.5.8 || ^7.1.2",
                "zendframework/zend-coding-standard": "~1.0.0"
            },
            "type": "library",
            "extra": {
                "branch-alias": {
                    "dev-master": "3.2.x-dev",
                    "dev-develop": "3.3.x-dev"
                }
            },
            "autoload": {
                "psr-4": {
                    "Zend\\Stdlib\\": "src/"
                }
            },
            "notification-url": "https://packagist.org/downloads/",
            "license": [
                "BSD-3-Clause"
            ],
            "description": "SPL extensions, array utilities, error handlers, and more",
            "keywords": [
                "ZendFramework",
                "stdlib",
                "zf"
            ],
            "time": "2018-08-28T21:34:05+00:00"
        },
        {
            "name": "zendframework/zend-validator",
            "version": "2.12.0",
            "source": {
                "type": "git",
                "url": "https://github.com/zendframework/zend-validator.git",
                "reference": "64c33668e5fa2d39c6289a878f927ea2b0850c30"
            },
            "dist": {
                "type": "zip",
                "url": "https://api.github.com/repos/zendframework/zend-validator/zipball/64c33668e5fa2d39c6289a878f927ea2b0850c30",
                "reference": "64c33668e5fa2d39c6289a878f927ea2b0850c30",
                "shasum": ""
            },
            "require": {
                "container-interop/container-interop": "^1.1",
                "php": "^5.6 || ^7.0",
                "zendframework/zend-stdlib": "^3.2.1"
            },
            "require-dev": {
                "phpunit/phpunit": "^6.0.8 || ^5.7.15",
                "psr/http-message": "^1.0",
                "zendframework/zend-cache": "^2.6.1",
                "zendframework/zend-coding-standard": "~1.0.0",
                "zendframework/zend-config": "^2.6",
                "zendframework/zend-db": "^2.7",
                "zendframework/zend-filter": "^2.6",
                "zendframework/zend-http": "^2.5.4",
                "zendframework/zend-i18n": "^2.6",
                "zendframework/zend-math": "^2.6",
                "zendframework/zend-servicemanager": "^2.7.5 || ^3.0.3",
                "zendframework/zend-session": "^2.8",
                "zendframework/zend-uri": "^2.5"
            },
            "suggest": {
                "psr/http-message": "psr/http-message, required when validating PSR-7 UploadedFileInterface instances via the Upload and UploadFile validators",
                "zendframework/zend-db": "Zend\\Db component, required by the (No)RecordExists validator",
                "zendframework/zend-filter": "Zend\\Filter component, required by the Digits validator",
                "zendframework/zend-i18n": "Zend\\I18n component to allow translation of validation error messages",
                "zendframework/zend-i18n-resources": "Translations of validator messages",
                "zendframework/zend-math": "Zend\\Math component, required by the Csrf validator",
                "zendframework/zend-servicemanager": "Zend\\ServiceManager component to allow using the ValidatorPluginManager and validator chains",
                "zendframework/zend-session": "Zend\\Session component, ^2.8; required by the Csrf validator",
                "zendframework/zend-uri": "Zend\\Uri component, required by the Uri and Sitemap\\Loc validators"
            },
            "type": "library",
            "extra": {
                "branch-alias": {
                    "dev-master": "2.12.x-dev",
                    "dev-develop": "2.13.x-dev"
                },
                "zf": {
                    "component": "Zend\\Validator",
                    "config-provider": "Zend\\Validator\\ConfigProvider"
                }
            },
            "autoload": {
                "psr-4": {
                    "Zend\\Validator\\": "src/"
                }
            },
            "notification-url": "https://packagist.org/downloads/",
            "license": [
                "BSD-3-Clause"
            ],
            "description": "provides a set of commonly needed validators",
            "homepage": "https://github.com/zendframework/zend-validator",
            "keywords": [
                "validator",
                "zf2"
            ],
            "time": "2019-01-30T14:26:10+00:00"
        }
    ],
    "packages-dev": [
        {
            "name": "atoum/atoum",
            "version": "dev-master",
            "source": {
                "type": "git",
                "url": "https://github.com/atoum/atoum.git",
                "reference": "be412c0d5c01a4d9d64f7422a510b5a5a9611c9f"
            },
            "dist": {
                "type": "zip",
                "url": "https://api.github.com/repos/atoum/atoum/zipball/be412c0d5c01a4d9d64f7422a510b5a5a9611c9f",
                "reference": "be412c0d5c01a4d9d64f7422a510b5a5a9611c9f",
                "shasum": ""
            },
            "require": {
                "ext-hash": "*",
                "ext-json": "*",
                "ext-tokenizer": "*",
                "ext-xml": "*",
                "php": "^5.6.0 || ^7.0.0 <7.5.0"
            },
            "replace": {
                "mageekguy/atoum": "*"
            },
            "require-dev": {
                "friendsofphp/php-cs-fixer": "^2"
            },
            "suggest": {
                "atoum/stubs": "Provides IDE support (like autocompletion) for atoum",
                "ext-mbstring": "Provides support for UTF-8 strings",
                "ext-xdebug": "Provides code coverage report (>= 2.3)"
            },
            "bin": [
                "bin/atoum"
            ],
            "type": "library",
            "extra": {
                "branch-alias": {
                    "dev-master": "3.x-dev"
                }
            },
            "autoload": {
                "classmap": [
                    "classes/"
                ]
            },
            "notification-url": "https://packagist.org/downloads/",
            "license": [
                "BSD-3-Clause"
            ],
            "authors": [
                {
                    "name": "Frédéric Hardy",
                    "email": "frederic.hardy@atoum.org",
                    "homepage": "http://blog.mageekbox.net"
                },
                {
                    "name": "François Dussert",
                    "email": "francois.dussert@atoum.org"
                },
                {
                    "name": "Gérald Croes",
                    "email": "gerald.croes@atoum.org"
                },
                {
                    "name": "Julien Bianchi",
                    "email": "julien.bianchi@atoum.org"
                },
                {
                    "name": "Ludovic Fleury",
                    "email": "ludovic.fleury@atoum.org"
                }
            ],
            "description": "Simple modern and intuitive unit testing framework for PHP 5.3+",
            "homepage": "http://www.atoum.org",
            "keywords": [
                "TDD",
                "atoum",
                "test",
                "unit testing"
            ],
            "time": "2019-06-08T11:00:07+00:00"
        },
        {
            "name": "atoum/telemetry-extension",
            "version": "1.0.0",
            "source": {
                "type": "git",
                "url": "https://github.com/atoum/telemetry-extension.git",
                "reference": "d804a1becc2f91f4b8b731fa559949733ce7eb76"
            },
            "dist": {
                "type": "zip",
                "url": "https://api.github.com/repos/atoum/telemetry-extension/zipball/d804a1becc2f91f4b8b731fa559949733ce7eb76",
                "reference": "d804a1becc2f91f4b8b731fa559949733ce7eb76",
                "shasum": ""
            },
            "require": {
                "atoum/atoum": "^2.9 || ^3.0",
                "php": ">=5.4.0"
            },
            "conflict": {
                "atoum/reports-extension": "<3.0.0"
            },
            "require-dev": {
                "friendsofphp/php-cs-fixer": "^2"
            },
            "type": "library",
            "extra": {
                "branch-alias": {
                    "dev-master": "1.x-dev"
                }
            },
            "autoload": {
                "psr-4": {
                    "mageekguy\\atoum\\telemetry\\": "classes"
                },
                "files": [
                    "configuration.php"
                ]
            },
            "notification-url": "https://packagist.org/downloads/",
            "license": [
                "BSD"
            ],
            "authors": [
                {
                    "name": "jubianchi",
                    "email": "contact@jubianchi.fr"
                }
            ],
            "description": "atoum telemetry reports extension",
            "homepage": "http://www.atoum.org",
            "keywords": [
                "TDD",
                "atoum",
                "atoum-extension",
                "reports",
                "telemetry",
                "test",
                "unit testing"
            ],
            "time": "2017-10-02T22:09:26+00:00"
        },
        {
            "name": "composer/ca-bundle",
            "version": "1.2.2",
            "source": {
                "type": "git",
                "url": "https://github.com/composer/ca-bundle.git",
                "reference": "ec2e24d4fa6a0d50d423794a56605ecec3401b85"
            },
            "dist": {
                "type": "zip",
                "url": "https://api.github.com/repos/composer/ca-bundle/zipball/ec2e24d4fa6a0d50d423794a56605ecec3401b85",
                "reference": "ec2e24d4fa6a0d50d423794a56605ecec3401b85",
                "shasum": ""
            },
            "require": {
                "ext-openssl": "*",
                "ext-pcre": "*",
                "php": "^5.3.2 || ^7.0 || ^8.0"
            },
            "require-dev": {
                "phpunit/phpunit": "^4.8.35 || ^5.7 || 6.5 - 8",
                "psr/log": "^1.0",
                "symfony/process": "^2.5 || ^3.0 || ^4.0"
            },
            "type": "library",
            "extra": {
                "branch-alias": {
                    "dev-master": "1.x-dev"
                }
            },
            "autoload": {
                "psr-4": {
                    "Composer\\CaBundle\\": "src"
                }
            },
            "notification-url": "https://packagist.org/downloads/",
            "license": [
                "MIT"
            ],
            "authors": [
                {
                    "name": "Jordi Boggiano",
                    "email": "j.boggiano@seld.be",
                    "homepage": "http://seld.be"
                }
            ],
            "description": "Lets you find a path to the system CA bundle, and includes a fallback to the Mozilla CA bundle.",
            "keywords": [
                "cabundle",
                "cacert",
                "certificate",
                "ssl",
                "tls"
            ],
            "time": "2019-08-01T07:52:17+00:00"
        },
        {
            "name": "consolidation/annotated-command",
            "version": "2.12.0",
            "source": {
                "type": "git",
                "url": "https://github.com/consolidation/annotated-command.git",
                "reference": "512a2e54c98f3af377589de76c43b24652bcb789"
            },
            "dist": {
                "type": "zip",
                "url": "https://api.github.com/repos/consolidation/annotated-command/zipball/512a2e54c98f3af377589de76c43b24652bcb789",
                "reference": "512a2e54c98f3af377589de76c43b24652bcb789",
                "shasum": ""
            },
            "require": {
                "consolidation/output-formatters": "^3.4",
                "php": ">=5.4.5",
                "psr/log": "^1",
                "symfony/console": "^2.8|^3|^4",
                "symfony/event-dispatcher": "^2.5|^3|^4",
                "symfony/finder": "^2.5|^3|^4"
            },
            "require-dev": {
                "g1a/composer-test-scenarios": "^3",
                "php-coveralls/php-coveralls": "^1",
                "phpunit/phpunit": "^6",
                "squizlabs/php_codesniffer": "^2.7"
            },
            "type": "library",
            "extra": {
                "scenarios": {
                    "symfony4": {
                        "require": {
                            "symfony/console": "^4.0"
                        },
                        "config": {
                            "platform": {
                                "php": "7.1.3"
                            }
                        }
                    },
                    "symfony2": {
                        "require": {
                            "symfony/console": "^2.8"
                        },
                        "require-dev": {
                            "phpunit/phpunit": "^4.8.36"
                        },
                        "remove": [
                            "php-coveralls/php-coveralls"
                        ],
                        "config": {
                            "platform": {
                                "php": "5.4.8"
                            }
                        },
                        "scenario-options": {
                            "create-lockfile": "false"
                        }
                    },
                    "phpunit4": {
                        "require-dev": {
                            "phpunit/phpunit": "^4.8.36"
                        },
                        "remove": [
                            "php-coveralls/php-coveralls"
                        ],
                        "config": {
                            "platform": {
                                "php": "5.4.8"
                            }
                        }
                    }
                },
                "branch-alias": {
                    "dev-master": "2.x-dev"
                }
            },
            "autoload": {
                "psr-4": {
                    "Consolidation\\AnnotatedCommand\\": "src"
                }
            },
            "notification-url": "https://packagist.org/downloads/",
            "license": [
                "MIT"
            ],
            "authors": [
                {
                    "name": "Greg Anderson",
                    "email": "greg.1.anderson@greenknowe.org"
                }
            ],
            "description": "Initialize Symfony Console commands from annotated command class methods.",
            "time": "2019-03-08T16:55:03+00:00"
        },
        {
            "name": "consolidation/config",
            "version": "1.2.1",
            "source": {
                "type": "git",
                "url": "https://github.com/consolidation/config.git",
                "reference": "cac1279bae7efb5c7fb2ca4c3ba4b8eb741a96c1"
            },
            "dist": {
                "type": "zip",
                "url": "https://api.github.com/repos/consolidation/config/zipball/cac1279bae7efb5c7fb2ca4c3ba4b8eb741a96c1",
                "reference": "cac1279bae7efb5c7fb2ca4c3ba4b8eb741a96c1",
                "shasum": ""
            },
            "require": {
                "dflydev/dot-access-data": "^1.1.0",
                "grasmash/expander": "^1",
                "php": ">=5.4.0"
            },
            "require-dev": {
                "g1a/composer-test-scenarios": "^3",
                "php-coveralls/php-coveralls": "^1",
                "phpunit/phpunit": "^5",
                "squizlabs/php_codesniffer": "2.*",
                "symfony/console": "^2.5|^3|^4",
                "symfony/yaml": "^2.8.11|^3|^4"
            },
            "suggest": {
                "symfony/yaml": "Required to use Consolidation\\Config\\Loader\\YamlConfigLoader"
            },
            "type": "library",
            "extra": {
                "scenarios": {
                    "symfony4": {
                        "require-dev": {
                            "symfony/console": "^4.0"
                        },
                        "config": {
                            "platform": {
                                "php": "7.1.3"
                            }
                        }
                    },
                    "symfony2": {
                        "require-dev": {
                            "symfony/console": "^2.8",
                            "symfony/event-dispatcher": "^2.8",
                            "phpunit/phpunit": "^4.8.36"
                        },
                        "remove": [
                            "php-coveralls/php-coveralls"
                        ],
                        "config": {
                            "platform": {
                                "php": "5.4.8"
                            }
                        }
                    }
                },
                "branch-alias": {
                    "dev-master": "1.x-dev"
                }
            },
            "autoload": {
                "psr-4": {
                    "Consolidation\\Config\\": "src"
                }
            },
            "notification-url": "https://packagist.org/downloads/",
            "license": [
                "MIT"
            ],
            "authors": [
                {
                    "name": "Greg Anderson",
                    "email": "greg.1.anderson@greenknowe.org"
                }
            ],
            "description": "Provide configuration services for a commandline tool.",
            "time": "2019-03-03T19:37:04+00:00"
        },
        {
            "name": "consolidation/log",
            "version": "1.1.1",
            "source": {
                "type": "git",
                "url": "https://github.com/consolidation/log.git",
                "reference": "b2e887325ee90abc96b0a8b7b474cd9e7c896e3a"
            },
            "dist": {
                "type": "zip",
                "url": "https://api.github.com/repos/consolidation/log/zipball/b2e887325ee90abc96b0a8b7b474cd9e7c896e3a",
                "reference": "b2e887325ee90abc96b0a8b7b474cd9e7c896e3a",
                "shasum": ""
            },
            "require": {
                "php": ">=5.4.5",
                "psr/log": "^1.0",
                "symfony/console": "^2.8|^3|^4"
            },
            "require-dev": {
                "g1a/composer-test-scenarios": "^3",
                "php-coveralls/php-coveralls": "^1",
                "phpunit/phpunit": "^6",
                "squizlabs/php_codesniffer": "^2"
            },
            "type": "library",
            "extra": {
                "scenarios": {
                    "symfony4": {
                        "require": {
                            "symfony/console": "^4.0"
                        },
                        "config": {
                            "platform": {
                                "php": "7.1.3"
                            }
                        }
                    },
                    "symfony2": {
                        "require": {
                            "symfony/console": "^2.8"
                        },
                        "require-dev": {
                            "phpunit/phpunit": "^4.8.36"
                        },
                        "remove": [
                            "php-coveralls/php-coveralls"
                        ],
                        "config": {
                            "platform": {
                                "php": "5.4.8"
                            }
                        }
                    },
                    "phpunit4": {
                        "require-dev": {
                            "phpunit/phpunit": "^4.8.36"
                        },
                        "remove": [
                            "php-coveralls/php-coveralls"
                        ],
                        "config": {
                            "platform": {
                                "php": "5.4.8"
                            }
                        }
                    }
                },
                "branch-alias": {
                    "dev-master": "1.x-dev"
                }
            },
            "autoload": {
                "psr-4": {
                    "Consolidation\\Log\\": "src"
                }
            },
            "notification-url": "https://packagist.org/downloads/",
            "license": [
                "MIT"
            ],
            "authors": [
                {
                    "name": "Greg Anderson",
                    "email": "greg.1.anderson@greenknowe.org"
                }
            ],
            "description": "Improved Psr-3 / Psr\\Log logger based on Symfony Console components.",
            "time": "2019-01-01T17:30:51+00:00"
        },
        {
            "name": "consolidation/output-formatters",
            "version": "3.5.0",
            "source": {
                "type": "git",
                "url": "https://github.com/consolidation/output-formatters.git",
                "reference": "99ec998ffb697e0eada5aacf81feebfb13023605"
            },
            "dist": {
                "type": "zip",
                "url": "https://api.github.com/repos/consolidation/output-formatters/zipball/99ec998ffb697e0eada5aacf81feebfb13023605",
                "reference": "99ec998ffb697e0eada5aacf81feebfb13023605",
                "shasum": ""
            },
            "require": {
                "dflydev/dot-access-data": "^1.1.0",
                "php": ">=5.4.0",
                "symfony/console": "^2.8|^3|^4",
                "symfony/finder": "^2.5|^3|^4"
            },
            "require-dev": {
                "g1a/composer-test-scenarios": "^3",
                "php-coveralls/php-coveralls": "^1",
                "phpunit/phpunit": "^5.7.27",
                "squizlabs/php_codesniffer": "^2.7",
                "symfony/var-dumper": "^2.8|^3|^4",
                "victorjonsson/markdowndocs": "^1.3"
            },
            "suggest": {
                "symfony/var-dumper": "For using the var_dump formatter"
            },
            "type": "library",
            "extra": {
                "scenarios": {
                    "symfony4": {
                        "require": {
                            "symfony/console": "^4.0"
                        },
                        "require-dev": {
                            "phpunit/phpunit": "^6"
                        },
                        "config": {
                            "platform": {
                                "php": "7.1.3"
                            }
                        }
                    },
                    "symfony3": {
                        "require": {
                            "symfony/console": "^3.4",
                            "symfony/finder": "^3.4",
                            "symfony/var-dumper": "^3.4"
                        },
                        "config": {
                            "platform": {
                                "php": "5.6.32"
                            }
                        }
                    },
                    "symfony2": {
                        "require": {
                            "symfony/console": "^2.8"
                        },
                        "require-dev": {
                            "phpunit/phpunit": "^4.8.36"
                        },
                        "remove": [
                            "php-coveralls/php-coveralls"
                        ],
                        "config": {
                            "platform": {
                                "php": "5.4.8"
                            }
                        },
                        "scenario-options": {
                            "create-lockfile": "false"
                        }
                    }
                },
                "branch-alias": {
                    "dev-master": "3.x-dev"
                }
            },
            "autoload": {
                "psr-4": {
                    "Consolidation\\OutputFormatters\\": "src"
                }
            },
            "notification-url": "https://packagist.org/downloads/",
            "license": [
                "MIT"
            ],
            "authors": [
                {
                    "name": "Greg Anderson",
                    "email": "greg.1.anderson@greenknowe.org"
                }
            ],
            "description": "Format text by applying transformations provided by plug-in formatters.",
            "time": "2019-05-30T23:16:01+00:00"
        },
        {
            "name": "consolidation/robo",
            "version": "1.4.10",
            "source": {
                "type": "git",
                "url": "https://github.com/consolidation/Robo.git",
                "reference": "e5a6ca64cf1324151873672e484aceb21f365681"
            },
            "dist": {
                "type": "zip",
                "url": "https://api.github.com/repos/consolidation/Robo/zipball/e5a6ca64cf1324151873672e484aceb21f365681",
                "reference": "e5a6ca64cf1324151873672e484aceb21f365681",
                "shasum": ""
            },
            "require": {
                "consolidation/annotated-command": "^2.10.2",
                "consolidation/config": "^1.2",
                "consolidation/log": "~1",
                "consolidation/output-formatters": "^3.1.13",
                "consolidation/self-update": "^1",
                "grasmash/yaml-expander": "^1.3",
                "league/container": "^2.2",
                "php": ">=5.5.0",
                "symfony/console": "^2.8|^3|^4",
                "symfony/event-dispatcher": "^2.5|^3|^4",
                "symfony/filesystem": "^2.5|^3|^4",
                "symfony/finder": "^2.5|^3|^4",
                "symfony/process": "^2.5|^3|^4"
            },
            "replace": {
                "codegyre/robo": "< 1.0"
            },
            "require-dev": {
                "codeception/aspect-mock": "^1|^2.1.1",
                "codeception/base": "^2.3.7",
                "codeception/verify": "^0.3.2",
                "g1a/composer-test-scenarios": "^3",
                "goaop/framework": "~2.1.2",
                "goaop/parser-reflection": "^1.1.0",
                "natxet/cssmin": "3.0.4",
                "nikic/php-parser": "^3.1.5",
                "patchwork/jsqueeze": "~2",
                "pear/archive_tar": "^1.4.4",
                "php-coveralls/php-coveralls": "^1",
                "phpunit/php-code-coverage": "~2|~4",
                "squizlabs/php_codesniffer": "^2.8"
            },
            "suggest": {
                "henrikbjorn/lurker": "For monitoring filesystem changes in taskWatch",
                "natxet/CssMin": "For minifying CSS files in taskMinify",
                "patchwork/jsqueeze": "For minifying JS files in taskMinify",
                "pear/archive_tar": "Allows tar archives to be created and extracted in taskPack and taskExtract, respectively."
            },
            "bin": [
                "robo"
            ],
            "type": "library",
            "extra": {
                "scenarios": {
                    "symfony4": {
                        "require": {
                            "symfony/console": "^4"
                        },
                        "config": {
                            "platform": {
                                "php": "7.1.3"
                            }
                        }
                    },
                    "symfony2": {
                        "require": {
                            "symfony/console": "^2.8"
                        },
                        "remove": [
                            "goaop/framework"
                        ],
                        "config": {
                            "platform": {
                                "php": "5.5.9"
                            }
                        },
                        "scenario-options": {
                            "create-lockfile": "false"
                        }
                    }
                },
                "branch-alias": {
                    "dev-master": "2.x-dev"
                }
            },
            "autoload": {
                "psr-4": {
                    "Robo\\": "src"
                }
            },
            "notification-url": "https://packagist.org/downloads/",
            "license": [
                "MIT"
            ],
            "authors": [
                {
                    "name": "Davert",
                    "email": "davert.php@resend.cc"
                }
            ],
            "description": "Modern task runner",
            "time": "2019-07-29T15:40:50+00:00"
        },
        {
            "name": "consolidation/self-update",
            "version": "1.1.5",
            "source": {
                "type": "git",
                "url": "https://github.com/consolidation/self-update.git",
                "reference": "a1c273b14ce334789825a09d06d4c87c0a02ad54"
            },
            "dist": {
                "type": "zip",
                "url": "https://api.github.com/repos/consolidation/self-update/zipball/a1c273b14ce334789825a09d06d4c87c0a02ad54",
                "reference": "a1c273b14ce334789825a09d06d4c87c0a02ad54",
                "shasum": ""
            },
            "require": {
                "php": ">=5.5.0",
                "symfony/console": "^2.8|^3|^4",
                "symfony/filesystem": "^2.5|^3|^4"
            },
            "bin": [
                "scripts/release"
            ],
            "type": "library",
            "extra": {
                "branch-alias": {
                    "dev-master": "1.x-dev"
                }
            },
            "autoload": {
                "psr-4": {
                    "SelfUpdate\\": "src"
                }
            },
            "notification-url": "https://packagist.org/downloads/",
            "license": [
                "MIT"
            ],
            "authors": [
                {
                    "name": "Greg Anderson",
                    "email": "greg.1.anderson@greenknowe.org"
                },
                {
                    "name": "Alexander Menk",
                    "email": "menk@mestrona.net"
                }
            ],
            "description": "Provides a self:update command for Symfony Console applications.",
            "time": "2018-10-28T01:52:03+00:00"
        },
        {
            "name": "dflydev/dot-access-data",
            "version": "v1.1.0",
            "source": {
                "type": "git",
                "url": "https://github.com/dflydev/dflydev-dot-access-data.git",
                "reference": "3fbd874921ab2c041e899d044585a2ab9795df8a"
            },
            "dist": {
                "type": "zip",
                "url": "https://api.github.com/repos/dflydev/dflydev-dot-access-data/zipball/3fbd874921ab2c041e899d044585a2ab9795df8a",
                "reference": "3fbd874921ab2c041e899d044585a2ab9795df8a",
                "shasum": ""
            },
            "require": {
                "php": ">=5.3.2"
            },
            "type": "library",
            "extra": {
                "branch-alias": {
                    "dev-master": "1.0-dev"
                }
            },
            "autoload": {
                "psr-0": {
                    "Dflydev\\DotAccessData": "src"
                }
            },
            "notification-url": "https://packagist.org/downloads/",
            "license": [
                "MIT"
            ],
            "authors": [
                {
                    "name": "Dragonfly Development Inc.",
                    "email": "info@dflydev.com",
                    "homepage": "http://dflydev.com"
                },
                {
                    "name": "Beau Simensen",
                    "email": "beau@dflydev.com",
                    "homepage": "http://beausimensen.com"
                },
                {
                    "name": "Carlos Frutos",
                    "email": "carlos@kiwing.it",
                    "homepage": "https://github.com/cfrutos"
                }
            ],
            "description": "Given a deep data structure, access data by dot notation.",
            "homepage": "https://github.com/dflydev/dflydev-dot-access-data",
            "keywords": [
                "access",
                "data",
                "dot",
                "notation"
            ],
            "time": "2017-01-20T21:14:22+00:00"
        },
        {
            "name": "fzaninotto/faker",
            "version": "v1.8.0",
            "source": {
                "type": "git",
                "url": "https://github.com/fzaninotto/Faker.git",
                "reference": "f72816b43e74063c8b10357394b6bba8cb1c10de"
            },
            "dist": {
                "type": "zip",
                "url": "https://api.github.com/repos/fzaninotto/Faker/zipball/f72816b43e74063c8b10357394b6bba8cb1c10de",
                "reference": "f72816b43e74063c8b10357394b6bba8cb1c10de",
                "shasum": ""
            },
            "require": {
                "php": "^5.3.3 || ^7.0"
            },
            "require-dev": {
                "ext-intl": "*",
                "phpunit/phpunit": "^4.8.35 || ^5.7",
                "squizlabs/php_codesniffer": "^1.5"
            },
            "type": "library",
            "extra": {
                "branch-alias": {
                    "dev-master": "1.8-dev"
                }
            },
            "autoload": {
                "psr-4": {
                    "Faker\\": "src/Faker/"
                }
            },
            "notification-url": "https://packagist.org/downloads/",
            "license": [
                "MIT"
            ],
            "authors": [
                {
                    "name": "François Zaninotto"
                }
            ],
            "description": "Faker is a PHP library that generates fake data for you.",
            "keywords": [
                "data",
                "faker",
                "fixtures"
            ],
            "time": "2018-07-12T10:23:15+00:00"
        },
        {
            "name": "glpi-project/coding-standard",
            "version": "0.7.1",
            "source": {
                "type": "git",
                "url": "https://github.com/glpi-project/coding-standard.git",
                "reference": "1cef37d764aecf8fd7d5d167db25da97e289cb03"
            },
            "dist": {
                "type": "zip",
                "url": "https://api.github.com/repos/glpi-project/coding-standard/zipball/1cef37d764aecf8fd7d5d167db25da97e289cb03",
                "reference": "1cef37d764aecf8fd7d5d167db25da97e289cb03",
                "shasum": ""
            },
            "require": {
                "squizlabs/php_codesniffer": "^3.3"
            },
            "type": "library",
            "notification-url": "https://packagist.org/downloads/",
            "license": [
                "GPL-2.0-or-later"
            ],
            "authors": [
                {
                    "name": "Teclib'",
                    "email": "glpi@teclib.com",
                    "homepage": "https://teclib.com"
                }
            ],
            "description": "GLPI PHP CodeSniffer Coding Standard",
            "keywords": [
                "codesniffer",
                "glpi",
                "phpcs"
            ],
            "time": "2018-06-07T08:45:05+00:00"
        },
        {
            "name": "grasmash/expander",
            "version": "1.0.0",
            "source": {
                "type": "git",
                "url": "https://github.com/grasmash/expander.git",
                "reference": "95d6037344a4be1dd5f8e0b0b2571a28c397578f"
            },
            "dist": {
                "type": "zip",
                "url": "https://api.github.com/repos/grasmash/expander/zipball/95d6037344a4be1dd5f8e0b0b2571a28c397578f",
                "reference": "95d6037344a4be1dd5f8e0b0b2571a28c397578f",
                "shasum": ""
            },
            "require": {
                "dflydev/dot-access-data": "^1.1.0",
                "php": ">=5.4"
            },
            "require-dev": {
                "greg-1-anderson/composer-test-scenarios": "^1",
                "phpunit/phpunit": "^4|^5.5.4",
                "satooshi/php-coveralls": "^1.0.2|dev-master",
                "squizlabs/php_codesniffer": "^2.7"
            },
            "type": "library",
            "extra": {
                "branch-alias": {
                    "dev-master": "1.x-dev"
                }
            },
            "autoload": {
                "psr-4": {
                    "Grasmash\\Expander\\": "src/"
                }
            },
            "notification-url": "https://packagist.org/downloads/",
            "license": [
                "MIT"
            ],
            "authors": [
                {
                    "name": "Matthew Grasmick"
                }
            ],
            "description": "Expands internal property references in PHP arrays file.",
            "time": "2017-12-21T22:14:55+00:00"
        },
        {
            "name": "grasmash/yaml-expander",
            "version": "1.4.0",
            "source": {
                "type": "git",
                "url": "https://github.com/grasmash/yaml-expander.git",
                "reference": "3f0f6001ae707a24f4d9733958d77d92bf9693b1"
            },
            "dist": {
                "type": "zip",
                "url": "https://api.github.com/repos/grasmash/yaml-expander/zipball/3f0f6001ae707a24f4d9733958d77d92bf9693b1",
                "reference": "3f0f6001ae707a24f4d9733958d77d92bf9693b1",
                "shasum": ""
            },
            "require": {
                "dflydev/dot-access-data": "^1.1.0",
                "php": ">=5.4",
                "symfony/yaml": "^2.8.11|^3|^4"
            },
            "require-dev": {
                "greg-1-anderson/composer-test-scenarios": "^1",
                "phpunit/phpunit": "^4.8|^5.5.4",
                "satooshi/php-coveralls": "^1.0.2|dev-master",
                "squizlabs/php_codesniffer": "^2.7"
            },
            "type": "library",
            "extra": {
                "branch-alias": {
                    "dev-master": "1.x-dev"
                }
            },
            "autoload": {
                "psr-4": {
                    "Grasmash\\YamlExpander\\": "src/"
                }
            },
            "notification-url": "https://packagist.org/downloads/",
            "license": [
                "MIT"
            ],
            "authors": [
                {
                    "name": "Matthew Grasmick"
                }
            ],
            "description": "Expands internal property references in a yaml file.",
            "time": "2017-12-16T16:06:03+00:00"
        },
        {
            "name": "guzzlehttp/guzzle",
            "version": "6.3.3",
            "source": {
                "type": "git",
                "url": "https://github.com/guzzle/guzzle.git",
                "reference": "407b0cb880ace85c9b63c5f9551db498cb2d50ba"
            },
            "dist": {
                "type": "zip",
                "url": "https://api.github.com/repos/guzzle/guzzle/zipball/407b0cb880ace85c9b63c5f9551db498cb2d50ba",
                "reference": "407b0cb880ace85c9b63c5f9551db498cb2d50ba",
                "shasum": ""
            },
            "require": {
                "guzzlehttp/promises": "^1.0",
                "guzzlehttp/psr7": "^1.4",
                "php": ">=5.5"
            },
            "require-dev": {
                "ext-curl": "*",
                "phpunit/phpunit": "^4.8.35 || ^5.7 || ^6.4 || ^7.0",
                "psr/log": "^1.0"
            },
            "suggest": {
                "psr/log": "Required for using the Log middleware"
            },
            "type": "library",
            "extra": {
                "branch-alias": {
                    "dev-master": "6.3-dev"
                }
            },
            "autoload": {
                "files": [
                    "src/functions_include.php"
                ],
                "psr-4": {
                    "GuzzleHttp\\": "src/"
                }
            },
            "notification-url": "https://packagist.org/downloads/",
            "license": [
                "MIT"
            ],
            "authors": [
                {
                    "name": "Michael Dowling",
                    "email": "mtdowling@gmail.com",
                    "homepage": "https://github.com/mtdowling"
                }
            ],
            "description": "Guzzle is a PHP HTTP client library",
            "homepage": "http://guzzlephp.org/",
            "keywords": [
                "client",
                "curl",
                "framework",
                "http",
                "http client",
                "rest",
                "web service"
            ],
            "time": "2018-04-22T15:46:56+00:00"
        },
        {
            "name": "guzzlehttp/promises",
            "version": "v1.3.1",
            "source": {
                "type": "git",
                "url": "https://github.com/guzzle/promises.git",
                "reference": "a59da6cf61d80060647ff4d3eb2c03a2bc694646"
            },
            "dist": {
                "type": "zip",
                "url": "https://api.github.com/repos/guzzle/promises/zipball/a59da6cf61d80060647ff4d3eb2c03a2bc694646",
                "reference": "a59da6cf61d80060647ff4d3eb2c03a2bc694646",
                "shasum": ""
            },
            "require": {
                "php": ">=5.5.0"
            },
            "require-dev": {
                "phpunit/phpunit": "^4.0"
            },
            "type": "library",
            "extra": {
                "branch-alias": {
                    "dev-master": "1.4-dev"
                }
            },
            "autoload": {
                "psr-4": {
                    "GuzzleHttp\\Promise\\": "src/"
                },
                "files": [
                    "src/functions_include.php"
                ]
            },
            "notification-url": "https://packagist.org/downloads/",
            "license": [
                "MIT"
            ],
            "authors": [
                {
                    "name": "Michael Dowling",
                    "email": "mtdowling@gmail.com",
                    "homepage": "https://github.com/mtdowling"
                }
            ],
            "description": "Guzzle promises library",
            "keywords": [
                "promise"
            ],
            "time": "2016-12-20T10:07:11+00:00"
        },
        {
            "name": "guzzlehttp/psr7",
            "version": "1.6.1",
            "source": {
                "type": "git",
                "url": "https://github.com/guzzle/psr7.git",
                "reference": "239400de7a173fe9901b9ac7c06497751f00727a"
            },
            "dist": {
                "type": "zip",
                "url": "https://api.github.com/repos/guzzle/psr7/zipball/239400de7a173fe9901b9ac7c06497751f00727a",
                "reference": "239400de7a173fe9901b9ac7c06497751f00727a",
                "shasum": ""
            },
            "require": {
                "php": ">=5.4.0",
                "psr/http-message": "~1.0",
                "ralouphie/getallheaders": "^2.0.5 || ^3.0.0"
            },
            "provide": {
                "psr/http-message-implementation": "1.0"
            },
            "require-dev": {
                "ext-zlib": "*",
                "phpunit/phpunit": "~4.8.36 || ^5.7.27 || ^6.5.8"
            },
            "suggest": {
                "zendframework/zend-httphandlerrunner": "Emit PSR-7 responses"
            },
            "type": "library",
            "extra": {
                "branch-alias": {
                    "dev-master": "1.6-dev"
                }
            },
            "autoload": {
                "psr-4": {
                    "GuzzleHttp\\Psr7\\": "src/"
                },
                "files": [
                    "src/functions_include.php"
                ]
            },
            "notification-url": "https://packagist.org/downloads/",
            "license": [
                "MIT"
            ],
            "authors": [
                {
                    "name": "Michael Dowling",
                    "email": "mtdowling@gmail.com",
                    "homepage": "https://github.com/mtdowling"
                },
                {
                    "name": "Tobias Schultze",
                    "homepage": "https://github.com/Tobion"
                }
            ],
            "description": "PSR-7 message implementation that also provides common utility methods",
            "keywords": [
                "http",
                "message",
                "psr-7",
                "request",
                "response",
                "stream",
                "uri",
                "url"
            ],
            "time": "2019-07-01T23:21:34+00:00"
        },
        {
            "name": "jakub-onderka/php-parallel-lint",
            "version": "v1.0.0",
            "source": {
                "type": "git",
                "url": "https://github.com/JakubOnderka/PHP-Parallel-Lint.git",
                "reference": "04fbd3f5fb1c83f08724aa58a23db90bd9086ee8"
            },
            "dist": {
                "type": "zip",
                "url": "https://api.github.com/repos/JakubOnderka/PHP-Parallel-Lint/zipball/04fbd3f5fb1c83f08724aa58a23db90bd9086ee8",
                "reference": "04fbd3f5fb1c83f08724aa58a23db90bd9086ee8",
                "shasum": ""
            },
            "require": {
                "php": ">=5.3.3"
            },
            "require-dev": {
                "jakub-onderka/php-console-highlighter": "~0.3",
                "nette/tester": "~1.3",
                "squizlabs/php_codesniffer": "~2.7"
            },
            "suggest": {
                "jakub-onderka/php-console-highlighter": "Highlight syntax in code snippet"
            },
            "bin": [
                "parallel-lint"
            ],
            "type": "library",
            "autoload": {
                "classmap": [
                    "./"
                ]
            },
            "notification-url": "https://packagist.org/downloads/",
            "license": [
                "BSD-2-Clause"
            ],
            "authors": [
                {
                    "name": "Jakub Onderka",
                    "email": "ahoj@jakubonderka.cz"
                }
            ],
            "description": "This tool check syntax of PHP files about 20x faster than serial check.",
            "homepage": "https://github.com/JakubOnderka/PHP-Parallel-Lint",
            "time": "2018-02-24T15:31:20+00:00"
        },
        {
            "name": "league/container",
            "version": "2.4.1",
            "source": {
                "type": "git",
                "url": "https://github.com/thephpleague/container.git",
                "reference": "43f35abd03a12977a60ffd7095efd6a7808488c0"
            },
            "dist": {
                "type": "zip",
                "url": "https://api.github.com/repos/thephpleague/container/zipball/43f35abd03a12977a60ffd7095efd6a7808488c0",
                "reference": "43f35abd03a12977a60ffd7095efd6a7808488c0",
                "shasum": ""
            },
            "require": {
                "container-interop/container-interop": "^1.2",
                "php": "^5.4.0 || ^7.0"
            },
            "provide": {
                "container-interop/container-interop-implementation": "^1.2",
                "psr/container-implementation": "^1.0"
            },
            "replace": {
                "orno/di": "~2.0"
            },
            "require-dev": {
                "phpunit/phpunit": "4.*"
            },
            "type": "library",
            "extra": {
                "branch-alias": {
                    "dev-2.x": "2.x-dev",
                    "dev-1.x": "1.x-dev"
                }
            },
            "autoload": {
                "psr-4": {
                    "League\\Container\\": "src"
                }
            },
            "notification-url": "https://packagist.org/downloads/",
            "license": [
                "MIT"
            ],
            "authors": [
                {
                    "name": "Phil Bennett",
                    "email": "philipobenito@gmail.com",
                    "homepage": "http://www.philipobenito.com",
                    "role": "Developer"
                }
            ],
            "description": "A fast and intuitive dependency injection container.",
            "homepage": "https://github.com/thephpleague/container",
            "keywords": [
                "container",
                "dependency",
                "di",
                "injection",
                "league",
                "provider",
                "service"
            ],
            "time": "2017-05-10T09:20:27+00:00"
        },
        {
            "name": "mikey179/vfsstream",
<<<<<<< HEAD
            "version": "v1.6.7",
            "source": {
                "type": "git",
                "url": "https://github.com/bovigo/vfsStream.git",
                "reference": "2b544ac3a21bcc4dde5d90c4ae8d06f4319055fb"
            },
            "dist": {
                "type": "zip",
                "url": "https://api.github.com/repos/bovigo/vfsStream/zipball/2b544ac3a21bcc4dde5d90c4ae8d06f4319055fb",
                "reference": "2b544ac3a21bcc4dde5d90c4ae8d06f4319055fb",
=======
            "version": "v1.6.5",
            "source": {
                "type": "git",
                "url": "https://github.com/bovigo/vfsStream.git",
                "reference": "d5fec95f541d4d71c4823bb5e30cf9b9e5b96145"
            },
            "dist": {
                "type": "zip",
                "url": "https://api.github.com/repos/bovigo/vfsStream/zipball/d5fec95f541d4d71c4823bb5e30cf9b9e5b96145",
                "reference": "d5fec95f541d4d71c4823bb5e30cf9b9e5b96145",
>>>>>>> 30b522d9
                "shasum": ""
            },
            "require": {
                "php": ">=5.3.0"
            },
            "require-dev": {
                "phpunit/phpunit": "^4.5|^5.0"
            },
            "type": "library",
            "extra": {
                "branch-alias": {
                    "dev-master": "1.6.x-dev"
                }
            },
            "autoload": {
                "psr-0": {
                    "org\\bovigo\\vfs\\": "src/main/php"
                }
            },
            "notification-url": "https://packagist.org/downloads/",
            "license": [
                "BSD-3-Clause"
            ],
            "authors": [
                {
                    "name": "Frank Kleine",
                    "role": "Developer",
                    "homepage": "http://frankkleine.de/"
                }
            ],
            "description": "Virtual file system to mock the real file system in unit tests.",
            "homepage": "http://vfs.bovigo.org/",
            "time": "2019-08-01T01:38:37+00:00"
        },
        {
            "name": "natxet/cssmin",
            "version": "v3.0.6",
            "source": {
                "type": "git",
                "url": "https://github.com/natxet/CssMin.git",
                "reference": "d5d9f4c3e5cedb1ae96a95a21731f8790e38f1dd"
            },
            "dist": {
                "type": "zip",
                "url": "https://api.github.com/repos/natxet/CssMin/zipball/d5d9f4c3e5cedb1ae96a95a21731f8790e38f1dd",
                "reference": "d5d9f4c3e5cedb1ae96a95a21731f8790e38f1dd",
                "shasum": ""
            },
            "require": {
                "php": ">=5.0"
            },
            "type": "library",
            "extra": {
                "branch-alias": {
                    "dev-master": "3.0-dev"
                }
            },
            "autoload": {
                "classmap": [
                    "src/"
                ]
            },
            "notification-url": "https://packagist.org/downloads/",
            "license": [
                "MIT"
            ],
            "authors": [
                {
                    "name": "Joe Scylla",
                    "email": "joe.scylla@gmail.com",
                    "homepage": "https://profiles.google.com/joe.scylla"
                }
            ],
            "description": "Minifying CSS",
            "homepage": "http://code.google.com/p/cssmin/",
            "keywords": [
                "css",
                "minify"
            ],
            "time": "2018-01-09T11:15:01+00:00"
        },
        {
            "name": "patchwork/jsqueeze",
            "version": "v2.0.5",
            "source": {
                "type": "git",
                "url": "https://github.com/tchwork/jsqueeze.git",
                "reference": "693d64850eab2ce6a7c8f7cf547e1ab46e69d542"
            },
            "dist": {
                "type": "zip",
                "url": "https://api.github.com/repos/tchwork/jsqueeze/zipball/693d64850eab2ce6a7c8f7cf547e1ab46e69d542",
                "reference": "693d64850eab2ce6a7c8f7cf547e1ab46e69d542",
                "shasum": ""
            },
            "require": {
                "php": ">=5.3.0"
            },
            "type": "library",
            "extra": {
                "branch-alias": {
                    "dev-master": "2.0-dev"
                }
            },
            "autoload": {
                "psr-4": {
                    "Patchwork\\": "src/"
                }
            },
            "notification-url": "https://packagist.org/downloads/",
            "license": [
                "(Apache-2.0 or GPL-2.0)"
            ],
            "authors": [
                {
                    "name": "Nicolas Grekas",
                    "email": "p@tchwork.com"
                }
            ],
            "description": "Efficient JavaScript minification in PHP",
            "homepage": "https://github.com/tchwork/jsqueeze",
            "keywords": [
                "compression",
                "javascript",
                "minification"
            ],
            "time": "2016-04-19T09:28:22+00:00"
        },
        {
            "name": "psr/http-message",
            "version": "1.0.1",
            "source": {
                "type": "git",
                "url": "https://github.com/php-fig/http-message.git",
                "reference": "f6561bf28d520154e4b0ec72be95418abe6d9363"
            },
            "dist": {
                "type": "zip",
                "url": "https://api.github.com/repos/php-fig/http-message/zipball/f6561bf28d520154e4b0ec72be95418abe6d9363",
                "reference": "f6561bf28d520154e4b0ec72be95418abe6d9363",
                "shasum": ""
            },
            "require": {
                "php": ">=5.3.0"
            },
            "type": "library",
            "extra": {
                "branch-alias": {
                    "dev-master": "1.0.x-dev"
                }
            },
            "autoload": {
                "psr-4": {
                    "Psr\\Http\\Message\\": "src/"
                }
            },
            "notification-url": "https://packagist.org/downloads/",
            "license": [
                "MIT"
            ],
            "authors": [
                {
                    "name": "PHP-FIG",
                    "homepage": "http://www.php-fig.org/"
                }
            ],
            "description": "Common interface for HTTP messages",
            "homepage": "https://github.com/php-fig/http-message",
            "keywords": [
                "http",
                "http-message",
                "psr",
                "psr-7",
                "request",
                "response"
            ],
            "time": "2016-08-06T14:39:51+00:00"
        },
        {
            "name": "ralouphie/getallheaders",
            "version": "3.0.3",
            "source": {
                "type": "git",
                "url": "https://github.com/ralouphie/getallheaders.git",
                "reference": "120b605dfeb996808c31b6477290a714d356e822"
            },
            "dist": {
                "type": "zip",
                "url": "https://api.github.com/repos/ralouphie/getallheaders/zipball/120b605dfeb996808c31b6477290a714d356e822",
                "reference": "120b605dfeb996808c31b6477290a714d356e822",
                "shasum": ""
            },
            "require": {
                "php": ">=5.6"
            },
            "require-dev": {
                "php-coveralls/php-coveralls": "^2.1",
                "phpunit/phpunit": "^5 || ^6.5"
            },
            "type": "library",
            "autoload": {
                "files": [
                    "src/getallheaders.php"
                ]
            },
            "notification-url": "https://packagist.org/downloads/",
            "license": [
                "MIT"
            ],
            "authors": [
                {
                    "name": "Ralph Khattar",
                    "email": "ralph.khattar@gmail.com"
                }
            ],
            "description": "A polyfill for getallheaders.",
            "time": "2019-03-08T08:55:37+00:00"
        },
        {
            "name": "sensiolabs/security-checker",
            "version": "v5.0.3",
            "source": {
                "type": "git",
                "url": "https://github.com/sensiolabs/security-checker.git",
                "reference": "46be3f58adac13084497961e10eed9a7fb4d44d1"
            },
            "dist": {
                "type": "zip",
                "url": "https://api.github.com/repos/sensiolabs/security-checker/zipball/46be3f58adac13084497961e10eed9a7fb4d44d1",
                "reference": "46be3f58adac13084497961e10eed9a7fb4d44d1",
                "shasum": ""
            },
            "require": {
                "composer/ca-bundle": "^1.0",
                "php": ">=5.5.9",
                "symfony/console": "~2.7|~3.0|~4.0"
            },
            "bin": [
                "security-checker"
            ],
            "type": "library",
            "extra": {
                "branch-alias": {
                    "dev-master": "5.0-dev"
                }
            },
            "autoload": {
                "psr-4": {
                    "SensioLabs\\Security\\": "SensioLabs/Security"
                }
            },
            "notification-url": "https://packagist.org/downloads/",
            "license": [
                "MIT"
            ],
            "authors": [
                {
                    "name": "Fabien Potencier",
                    "email": "fabien.potencier@gmail.com"
                }
            ],
            "description": "A security checker for your composer.lock",
            "time": "2018-12-19T17:14:59+00:00"
        },
        {
            "name": "squizlabs/php_codesniffer",
            "version": "3.4.2",
            "source": {
                "type": "git",
                "url": "https://github.com/squizlabs/PHP_CodeSniffer.git",
                "reference": "b8a7362af1cc1aadb5bd36c3defc4dda2cf5f0a8"
            },
            "dist": {
                "type": "zip",
                "url": "https://api.github.com/repos/squizlabs/PHP_CodeSniffer/zipball/b8a7362af1cc1aadb5bd36c3defc4dda2cf5f0a8",
                "reference": "b8a7362af1cc1aadb5bd36c3defc4dda2cf5f0a8",
                "shasum": ""
            },
            "require": {
                "ext-simplexml": "*",
                "ext-tokenizer": "*",
                "ext-xmlwriter": "*",
                "php": ">=5.4.0"
            },
            "require-dev": {
                "phpunit/phpunit": "^4.0 || ^5.0 || ^6.0 || ^7.0"
            },
            "bin": [
                "bin/phpcs",
                "bin/phpcbf"
            ],
            "type": "library",
            "extra": {
                "branch-alias": {
                    "dev-master": "3.x-dev"
                }
            },
            "notification-url": "https://packagist.org/downloads/",
            "license": [
                "BSD-3-Clause"
            ],
            "authors": [
                {
                    "name": "Greg Sherwood",
                    "role": "lead"
                }
            ],
            "description": "PHP_CodeSniffer tokenizes PHP, JavaScript and CSS files and detects violations of a defined set of coding standards.",
            "homepage": "https://github.com/squizlabs/PHP_CodeSniffer",
            "keywords": [
                "phpcs",
                "standards"
            ],
            "time": "2019-04-10T23:49:02+00:00"
        },
        {
            "name": "symfony/event-dispatcher",
            "version": "v3.4.30",
            "source": {
                "type": "git",
                "url": "https://github.com/symfony/event-dispatcher.git",
                "reference": "f18fdd6cc7006441865e698420cee26bac94741f"
            },
            "dist": {
                "type": "zip",
                "url": "https://api.github.com/repos/symfony/event-dispatcher/zipball/f18fdd6cc7006441865e698420cee26bac94741f",
                "reference": "f18fdd6cc7006441865e698420cee26bac94741f",
                "shasum": ""
            },
            "require": {
                "php": "^5.5.9|>=7.0.8"
            },
            "conflict": {
                "symfony/dependency-injection": "<3.3"
            },
            "require-dev": {
                "psr/log": "~1.0",
                "symfony/config": "~2.8|~3.0|~4.0",
                "symfony/dependency-injection": "~3.3|~4.0",
                "symfony/expression-language": "~2.8|~3.0|~4.0",
                "symfony/stopwatch": "~2.8|~3.0|~4.0"
            },
            "suggest": {
                "symfony/dependency-injection": "",
                "symfony/http-kernel": ""
            },
            "type": "library",
            "extra": {
                "branch-alias": {
                    "dev-master": "3.4-dev"
                }
            },
            "autoload": {
                "psr-4": {
                    "Symfony\\Component\\EventDispatcher\\": ""
                },
                "exclude-from-classmap": [
                    "/Tests/"
                ]
            },
            "notification-url": "https://packagist.org/downloads/",
            "license": [
                "MIT"
            ],
            "authors": [
                {
                    "name": "Fabien Potencier",
                    "email": "fabien@symfony.com"
                },
                {
                    "name": "Symfony Community",
                    "homepage": "https://symfony.com/contributors"
                }
            ],
            "description": "Symfony EventDispatcher Component",
            "homepage": "https://symfony.com",
            "time": "2019-06-25T07:45:31+00:00"
        },
        {
            "name": "symfony/filesystem",
            "version": "v3.4.30",
            "source": {
                "type": "git",
                "url": "https://github.com/symfony/filesystem.git",
                "reference": "70adda061ef83bb7def63a17953dc41f203308a7"
            },
            "dist": {
                "type": "zip",
                "url": "https://api.github.com/repos/symfony/filesystem/zipball/70adda061ef83bb7def63a17953dc41f203308a7",
                "reference": "70adda061ef83bb7def63a17953dc41f203308a7",
                "shasum": ""
            },
            "require": {
                "php": "^5.5.9|>=7.0.8",
                "symfony/polyfill-ctype": "~1.8"
            },
            "type": "library",
            "extra": {
                "branch-alias": {
                    "dev-master": "3.4-dev"
                }
            },
            "autoload": {
                "psr-4": {
                    "Symfony\\Component\\Filesystem\\": ""
                },
                "exclude-from-classmap": [
                    "/Tests/"
                ]
            },
            "notification-url": "https://packagist.org/downloads/",
            "license": [
                "MIT"
            ],
            "authors": [
                {
                    "name": "Fabien Potencier",
                    "email": "fabien@symfony.com"
                },
                {
                    "name": "Symfony Community",
                    "homepage": "https://symfony.com/contributors"
                }
            ],
            "description": "Symfony Filesystem Component",
            "homepage": "https://symfony.com",
            "time": "2019-06-23T09:29:17+00:00"
        },
        {
            "name": "symfony/finder",
            "version": "v3.4.30",
            "source": {
                "type": "git",
                "url": "https://github.com/symfony/finder.git",
                "reference": "1e762fdf73ace6ceb42ba5a6ca280be86082364a"
            },
            "dist": {
                "type": "zip",
                "url": "https://api.github.com/repos/symfony/finder/zipball/1e762fdf73ace6ceb42ba5a6ca280be86082364a",
                "reference": "1e762fdf73ace6ceb42ba5a6ca280be86082364a",
                "shasum": ""
            },
            "require": {
                "php": "^5.5.9|>=7.0.8"
            },
            "type": "library",
            "extra": {
                "branch-alias": {
                    "dev-master": "3.4-dev"
                }
            },
            "autoload": {
                "psr-4": {
                    "Symfony\\Component\\Finder\\": ""
                },
                "exclude-from-classmap": [
                    "/Tests/"
                ]
            },
            "notification-url": "https://packagist.org/downloads/",
            "license": [
                "MIT"
            ],
            "authors": [
                {
                    "name": "Fabien Potencier",
                    "email": "fabien@symfony.com"
                },
                {
                    "name": "Symfony Community",
                    "homepage": "https://symfony.com/contributors"
                }
            ],
            "description": "Symfony Finder Component",
            "homepage": "https://symfony.com",
            "time": "2019-06-28T08:02:59+00:00"
        },
        {
            "name": "symfony/polyfill-ctype",
            "version": "v1.11.0",
            "source": {
                "type": "git",
                "url": "https://github.com/symfony/polyfill-ctype.git",
                "reference": "82ebae02209c21113908c229e9883c419720738a"
            },
            "dist": {
                "type": "zip",
                "url": "https://api.github.com/repos/symfony/polyfill-ctype/zipball/82ebae02209c21113908c229e9883c419720738a",
                "reference": "82ebae02209c21113908c229e9883c419720738a",
                "shasum": ""
            },
            "require": {
                "php": ">=5.3.3"
            },
            "suggest": {
                "ext-ctype": "For best performance"
            },
            "type": "library",
            "extra": {
                "branch-alias": {
                    "dev-master": "1.11-dev"
                }
            },
            "autoload": {
                "psr-4": {
                    "Symfony\\Polyfill\\Ctype\\": ""
                },
                "files": [
                    "bootstrap.php"
                ]
            },
            "notification-url": "https://packagist.org/downloads/",
            "license": [
                "MIT"
            ],
            "authors": [
                {
                    "name": "Symfony Community",
                    "homepage": "https://symfony.com/contributors"
                },
                {
                    "name": "Gert de Pagter",
                    "email": "BackEndTea@gmail.com"
                }
            ],
            "description": "Symfony polyfill for ctype functions",
            "homepage": "https://symfony.com",
            "keywords": [
                "compatibility",
                "ctype",
                "polyfill",
                "portable"
            ],
            "time": "2019-02-06T07:57:58+00:00"
        },
        {
            "name": "symfony/process",
            "version": "v3.4.30",
            "source": {
                "type": "git",
                "url": "https://github.com/symfony/process.git",
                "reference": "d129c017e8602507688ef2c3007951a16c1a8407"
            },
            "dist": {
                "type": "zip",
                "url": "https://api.github.com/repos/symfony/process/zipball/d129c017e8602507688ef2c3007951a16c1a8407",
                "reference": "d129c017e8602507688ef2c3007951a16c1a8407",
                "shasum": ""
            },
            "require": {
                "php": "^5.5.9|>=7.0.8"
            },
            "type": "library",
            "extra": {
                "branch-alias": {
                    "dev-master": "3.4-dev"
                }
            },
            "autoload": {
                "psr-4": {
                    "Symfony\\Component\\Process\\": ""
                },
                "exclude-from-classmap": [
                    "/Tests/"
                ]
            },
            "notification-url": "https://packagist.org/downloads/",
            "license": [
                "MIT"
            ],
            "authors": [
                {
                    "name": "Fabien Potencier",
                    "email": "fabien@symfony.com"
                },
                {
                    "name": "Symfony Community",
                    "homepage": "https://symfony.com/contributors"
                }
            ],
            "description": "Symfony Process Component",
            "homepage": "https://symfony.com",
            "time": "2019-05-30T15:47:52+00:00"
        },
        {
            "name": "symfony/yaml",
            "version": "v3.4.30",
            "source": {
                "type": "git",
                "url": "https://github.com/symfony/yaml.git",
                "reference": "051d045c684148060ebfc9affb7e3f5e0899d40b"
            },
            "dist": {
                "type": "zip",
                "url": "https://api.github.com/repos/symfony/yaml/zipball/051d045c684148060ebfc9affb7e3f5e0899d40b",
                "reference": "051d045c684148060ebfc9affb7e3f5e0899d40b",
                "shasum": ""
            },
            "require": {
                "php": "^5.5.9|>=7.0.8",
                "symfony/polyfill-ctype": "~1.8"
            },
            "conflict": {
                "symfony/console": "<3.4"
            },
            "require-dev": {
                "symfony/console": "~3.4|~4.0"
            },
            "suggest": {
                "symfony/console": "For validating YAML files using the lint command"
            },
            "type": "library",
            "extra": {
                "branch-alias": {
                    "dev-master": "3.4-dev"
                }
            },
            "autoload": {
                "psr-4": {
                    "Symfony\\Component\\Yaml\\": ""
                },
                "exclude-from-classmap": [
                    "/Tests/"
                ]
            },
            "notification-url": "https://packagist.org/downloads/",
            "license": [
                "MIT"
            ],
            "authors": [
                {
                    "name": "Fabien Potencier",
                    "email": "fabien@symfony.com"
                },
                {
                    "name": "Symfony Community",
                    "homepage": "https://symfony.com/contributors"
                }
            ],
            "description": "Symfony Yaml Component",
            "homepage": "https://symfony.com",
            "time": "2019-07-24T13:01:31+00:00"
        }
    ],
    "aliases": [],
    "minimum-stability": "stable",
    "stability-flags": {
        "atoum/atoum": 20
    },
    "prefer-stable": false,
    "prefer-lowest": false,
    "platform": {
        "php": ">=7.0.8",
        "ext-mysqli": "*",
        "ext-fileinfo": "*",
        "ext-json": "*",
        "ext-mbstring": "*",
        "ext-gd": "*",
        "ext-zlib": "*",
        "ext-curl": "*"
    },
    "platform-dev": [],
    "platform-overrides": {
        "php": "7.0.8"
    }
}<|MERGE_RESOLUTION|>--- conflicted
+++ resolved
@@ -4,11 +4,7 @@
         "Read more about it at https://getcomposer.org/doc/01-basic-usage.md#installing-dependencies",
         "This file is @generated automatically"
     ],
-<<<<<<< HEAD
-    "content-hash": "8bd960e9115f6abc4ab623a4754cf0ab",
-=======
-    "content-hash": "ca0eaa72e7c9c4554d0130110e0ae011",
->>>>>>> 30b522d9
+    "content-hash": "b3ba41de7bfbc8aaa7f0d91affc01ffa",
     "packages": [
         {
             "name": "container-interop/container-interop",
@@ -141,9 +137,9 @@
             "authors": [
                 {
                     "name": "Michel Fortin",
-                    "role": "Developer",
                     "email": "michel.fortin@michelf.ca",
-                    "homepage": "https://michelf.ca/"
+                    "homepage": "https://michelf.ca/",
+                    "role": "Developer"
                 },
                 {
                     "name": "John Gruber",
@@ -588,21 +584,21 @@
             "authors": [
                 {
                     "name": "Evert Pot",
-                    "role": "Developer",
                     "email": "me@evertpot.com",
-                    "homepage": "http://evertpot.com/"
+                    "homepage": "http://evertpot.com/",
+                    "role": "Developer"
                 },
                 {
                     "name": "Dominik Tobschall",
-                    "role": "Developer",
                     "email": "dominik@fruux.com",
-                    "homepage": "http://tobschall.de/"
+                    "homepage": "http://tobschall.de/",
+                    "role": "Developer"
                 },
                 {
                     "name": "Ivan Enderlin",
-                    "role": "Developer",
                     "email": "ivan.enderlin@hoa-project.net",
-                    "homepage": "http://mnt.io/"
+                    "homepage": "http://mnt.io/",
+                    "role": "Developer"
                 }
             ],
             "description": "The VObject library for PHP allows you to easily parse and manipulate iCalendar and vCard objects",
@@ -639,16 +635,16 @@
         },
         {
             "name": "sabre/xml",
-            "version": "2.1.2",
+            "version": "2.1.3",
             "source": {
                 "type": "git",
                 "url": "https://github.com/sabre-io/xml.git",
-                "reference": "e15454e68805e3713271ea58c0b2d6a82dac56b7"
-            },
-            "dist": {
-                "type": "zip",
-                "url": "https://api.github.com/repos/sabre-io/xml/zipball/e15454e68805e3713271ea58c0b2d6a82dac56b7",
-                "reference": "e15454e68805e3713271ea58c0b2d6a82dac56b7",
+                "reference": "f08a58f57e2b0d7df769a432756aa371417ab9eb"
+            },
+            "dist": {
+                "type": "zip",
+                "url": "https://api.github.com/repos/sabre-io/xml/zipball/f08a58f57e2b0d7df769a432756aa371417ab9eb",
+                "reference": "f08a58f57e2b0d7df769a432756aa371417ab9eb",
                 "shasum": ""
             },
             "require": {
@@ -660,7 +656,7 @@
                 "sabre/uri": ">=1.0,<3.0.0"
             },
             "require-dev": {
-                "phpunit/phpunit": "*"
+                "phpunit/phpunit": "^6"
             },
             "type": "library",
             "autoload": {
@@ -697,7 +693,7 @@
                 "dom",
                 "xml"
             ],
-            "time": "2019-01-09T13:50:52+00:00"
+            "time": "2019-08-14T15:41:34+00:00"
         },
         {
             "name": "scssphp/scssphp",
@@ -1111,8 +1107,8 @@
             "authors": [
                 {
                     "name": "Nicola Asuni",
-                    "role": "lead",
-                    "email": "info@tecnick.com"
+                    "email": "info@tecnick.com",
+                    "role": "lead"
                 }
             ],
             "description": "TCPDF is a PHP class for generating PDF documents and barcodes.",
@@ -1431,16 +1427,16 @@
         },
         {
             "name": "zendframework/zend-loader",
-            "version": "2.6.0",
+            "version": "2.6.1",
             "source": {
                 "type": "git",
                 "url": "https://github.com/zendframework/zend-loader.git",
-                "reference": "78f11749ea340f6ca316bca5958eef80b38f9b6c"
-            },
-            "dist": {
-                "type": "zip",
-                "url": "https://api.github.com/repos/zendframework/zend-loader/zipball/78f11749ea340f6ca316bca5958eef80b38f9b6c",
-                "reference": "78f11749ea340f6ca316bca5958eef80b38f9b6c",
+                "reference": "91da574d29b58547385b2298c020b257310898c6"
+            },
+            "dist": {
+                "type": "zip",
+                "url": "https://api.github.com/repos/zendframework/zend-loader/zipball/91da574d29b58547385b2298c020b257310898c6",
+                "reference": "91da574d29b58547385b2298c020b257310898c6",
                 "shasum": ""
             },
             "require": {
@@ -1472,7 +1468,7 @@
                 "loader",
                 "zf"
             ],
-            "time": "2018-04-30T15:20:54+00:00"
+            "time": "2019-09-04T19:38:14+00:00"
         },
         {
             "name": "zendframework/zend-mail",
@@ -1979,16 +1975,16 @@
         },
         {
             "name": "composer/ca-bundle",
-            "version": "1.2.2",
+            "version": "1.2.4",
             "source": {
                 "type": "git",
                 "url": "https://github.com/composer/ca-bundle.git",
-                "reference": "ec2e24d4fa6a0d50d423794a56605ecec3401b85"
-            },
-            "dist": {
-                "type": "zip",
-                "url": "https://api.github.com/repos/composer/ca-bundle/zipball/ec2e24d4fa6a0d50d423794a56605ecec3401b85",
-                "reference": "ec2e24d4fa6a0d50d423794a56605ecec3401b85",
+                "reference": "10bb96592168a0f8e8f6dcde3532d9fa50b0b527"
+            },
+            "dist": {
+                "type": "zip",
+                "url": "https://api.github.com/repos/composer/ca-bundle/zipball/10bb96592168a0f8e8f6dcde3532d9fa50b0b527",
+                "reference": "10bb96592168a0f8e8f6dcde3532d9fa50b0b527",
                 "shasum": ""
             },
             "require": {
@@ -2031,7 +2027,7 @@
                 "ssl",
                 "tls"
             ],
-            "time": "2019-08-01T07:52:17+00:00"
+            "time": "2019-08-30T08:44:50+00:00"
         },
         {
             "name": "consolidation/annotated-command",
@@ -3102,7 +3098,6 @@
         },
         {
             "name": "mikey179/vfsstream",
-<<<<<<< HEAD
             "version": "v1.6.7",
             "source": {
                 "type": "git",
@@ -3113,18 +3108,6 @@
                 "type": "zip",
                 "url": "https://api.github.com/repos/bovigo/vfsStream/zipball/2b544ac3a21bcc4dde5d90c4ae8d06f4319055fb",
                 "reference": "2b544ac3a21bcc4dde5d90c4ae8d06f4319055fb",
-=======
-            "version": "v1.6.5",
-            "source": {
-                "type": "git",
-                "url": "https://github.com/bovigo/vfsStream.git",
-                "reference": "d5fec95f541d4d71c4823bb5e30cf9b9e5b96145"
-            },
-            "dist": {
-                "type": "zip",
-                "url": "https://api.github.com/repos/bovigo/vfsStream/zipball/d5fec95f541d4d71c4823bb5e30cf9b9e5b96145",
-                "reference": "d5fec95f541d4d71c4823bb5e30cf9b9e5b96145",
->>>>>>> 30b522d9
                 "shasum": ""
             },
             "require": {
@@ -3160,7 +3143,7 @@
             "time": "2019-08-01T01:38:37+00:00"
         },
         {
-            "name": "natxet/cssmin",
+            "name": "natxet/CssMin",
             "version": "v3.0.6",
             "source": {
                 "type": "git",
@@ -3442,16 +3425,16 @@
         },
         {
             "name": "symfony/event-dispatcher",
-            "version": "v3.4.30",
+            "version": "v3.4.31",
             "source": {
                 "type": "git",
                 "url": "https://github.com/symfony/event-dispatcher.git",
-                "reference": "f18fdd6cc7006441865e698420cee26bac94741f"
-            },
-            "dist": {
-                "type": "zip",
-                "url": "https://api.github.com/repos/symfony/event-dispatcher/zipball/f18fdd6cc7006441865e698420cee26bac94741f",
-                "reference": "f18fdd6cc7006441865e698420cee26bac94741f",
+                "reference": "3e922c4c3430b9de624e8a285dada5e61e230959"
+            },
+            "dist": {
+                "type": "zip",
+                "url": "https://api.github.com/repos/symfony/event-dispatcher/zipball/3e922c4c3430b9de624e8a285dada5e61e230959",
+                "reference": "3e922c4c3430b9de624e8a285dada5e61e230959",
                 "shasum": ""
             },
             "require": {
@@ -3501,20 +3484,20 @@
             ],
             "description": "Symfony EventDispatcher Component",
             "homepage": "https://symfony.com",
-            "time": "2019-06-25T07:45:31+00:00"
+            "time": "2019-08-23T08:05:57+00:00"
         },
         {
             "name": "symfony/filesystem",
-            "version": "v3.4.30",
+            "version": "v3.4.31",
             "source": {
                 "type": "git",
                 "url": "https://github.com/symfony/filesystem.git",
-                "reference": "70adda061ef83bb7def63a17953dc41f203308a7"
-            },
-            "dist": {
-                "type": "zip",
-                "url": "https://api.github.com/repos/symfony/filesystem/zipball/70adda061ef83bb7def63a17953dc41f203308a7",
-                "reference": "70adda061ef83bb7def63a17953dc41f203308a7",
+                "reference": "00e3a6ddd723b8bcfe4f2a1b6f82b98eeeb51516"
+            },
+            "dist": {
+                "type": "zip",
+                "url": "https://api.github.com/repos/symfony/filesystem/zipball/00e3a6ddd723b8bcfe4f2a1b6f82b98eeeb51516",
+                "reference": "00e3a6ddd723b8bcfe4f2a1b6f82b98eeeb51516",
                 "shasum": ""
             },
             "require": {
@@ -3551,20 +3534,20 @@
             ],
             "description": "Symfony Filesystem Component",
             "homepage": "https://symfony.com",
-            "time": "2019-06-23T09:29:17+00:00"
+            "time": "2019-08-20T13:31:17+00:00"
         },
         {
             "name": "symfony/finder",
-            "version": "v3.4.30",
+            "version": "v3.4.31",
             "source": {
                 "type": "git",
                 "url": "https://github.com/symfony/finder.git",
-                "reference": "1e762fdf73ace6ceb42ba5a6ca280be86082364a"
-            },
-            "dist": {
-                "type": "zip",
-                "url": "https://api.github.com/repos/symfony/finder/zipball/1e762fdf73ace6ceb42ba5a6ca280be86082364a",
-                "reference": "1e762fdf73ace6ceb42ba5a6ca280be86082364a",
+                "reference": "1fcad80b440abcd1451767349906b6f9d3961d37"
+            },
+            "dist": {
+                "type": "zip",
+                "url": "https://api.github.com/repos/symfony/finder/zipball/1fcad80b440abcd1451767349906b6f9d3961d37",
+                "reference": "1fcad80b440abcd1451767349906b6f9d3961d37",
                 "shasum": ""
             },
             "require": {
@@ -3600,20 +3583,20 @@
             ],
             "description": "Symfony Finder Component",
             "homepage": "https://symfony.com",
-            "time": "2019-06-28T08:02:59+00:00"
+            "time": "2019-08-14T09:39:58+00:00"
         },
         {
             "name": "symfony/polyfill-ctype",
-            "version": "v1.11.0",
+            "version": "v1.12.0",
             "source": {
                 "type": "git",
                 "url": "https://github.com/symfony/polyfill-ctype.git",
-                "reference": "82ebae02209c21113908c229e9883c419720738a"
-            },
-            "dist": {
-                "type": "zip",
-                "url": "https://api.github.com/repos/symfony/polyfill-ctype/zipball/82ebae02209c21113908c229e9883c419720738a",
-                "reference": "82ebae02209c21113908c229e9883c419720738a",
+                "reference": "550ebaac289296ce228a706d0867afc34687e3f4"
+            },
+            "dist": {
+                "type": "zip",
+                "url": "https://api.github.com/repos/symfony/polyfill-ctype/zipball/550ebaac289296ce228a706d0867afc34687e3f4",
+                "reference": "550ebaac289296ce228a706d0867afc34687e3f4",
                 "shasum": ""
             },
             "require": {
@@ -3625,7 +3608,7 @@
             "type": "library",
             "extra": {
                 "branch-alias": {
-                    "dev-master": "1.11-dev"
+                    "dev-master": "1.12-dev"
                 }
             },
             "autoload": {
@@ -3642,12 +3625,12 @@
             ],
             "authors": [
                 {
+                    "name": "Gert de Pagter",
+                    "email": "BackEndTea@gmail.com"
+                },
+                {
                     "name": "Symfony Community",
                     "homepage": "https://symfony.com/contributors"
-                },
-                {
-                    "name": "Gert de Pagter",
-                    "email": "BackEndTea@gmail.com"
                 }
             ],
             "description": "Symfony polyfill for ctype functions",
@@ -3658,20 +3641,20 @@
                 "polyfill",
                 "portable"
             ],
-            "time": "2019-02-06T07:57:58+00:00"
+            "time": "2019-08-06T08:03:45+00:00"
         },
         {
             "name": "symfony/process",
-            "version": "v3.4.30",
+            "version": "v3.4.31",
             "source": {
                 "type": "git",
                 "url": "https://github.com/symfony/process.git",
-                "reference": "d129c017e8602507688ef2c3007951a16c1a8407"
-            },
-            "dist": {
-                "type": "zip",
-                "url": "https://api.github.com/repos/symfony/process/zipball/d129c017e8602507688ef2c3007951a16c1a8407",
-                "reference": "d129c017e8602507688ef2c3007951a16c1a8407",
+                "reference": "d822cb654000a95b7855362c0d5b127f6a6d8baa"
+            },
+            "dist": {
+                "type": "zip",
+                "url": "https://api.github.com/repos/symfony/process/zipball/d822cb654000a95b7855362c0d5b127f6a6d8baa",
+                "reference": "d822cb654000a95b7855362c0d5b127f6a6d8baa",
                 "shasum": ""
             },
             "require": {
@@ -3707,20 +3690,20 @@
             ],
             "description": "Symfony Process Component",
             "homepage": "https://symfony.com",
-            "time": "2019-05-30T15:47:52+00:00"
+            "time": "2019-08-26T07:52:58+00:00"
         },
         {
             "name": "symfony/yaml",
-            "version": "v3.4.30",
+            "version": "v3.4.31",
             "source": {
                 "type": "git",
                 "url": "https://github.com/symfony/yaml.git",
-                "reference": "051d045c684148060ebfc9affb7e3f5e0899d40b"
-            },
-            "dist": {
-                "type": "zip",
-                "url": "https://api.github.com/repos/symfony/yaml/zipball/051d045c684148060ebfc9affb7e3f5e0899d40b",
-                "reference": "051d045c684148060ebfc9affb7e3f5e0899d40b",
+                "reference": "3dc414b7db30695bae671a1d86013d03f4ae9834"
+            },
+            "dist": {
+                "type": "zip",
+                "url": "https://api.github.com/repos/symfony/yaml/zipball/3dc414b7db30695bae671a1d86013d03f4ae9834",
+                "reference": "3dc414b7db30695bae671a1d86013d03f4ae9834",
                 "shasum": ""
             },
             "require": {
@@ -3766,7 +3749,7 @@
             ],
             "description": "Symfony Yaml Component",
             "homepage": "https://symfony.com",
-            "time": "2019-07-24T13:01:31+00:00"
+            "time": "2019-08-20T13:31:17+00:00"
         }
     ],
     "aliases": [],
