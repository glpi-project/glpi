{
    "_readme": [
        "This file locks the dependencies of your project to a known state",
        "Read more about it at https://getcomposer.org/doc/01-basic-usage.md#installing-dependencies",
        "This file is @generated automatically"
    ],
<<<<<<< HEAD
    "content-hash": "91076f2dd274def18df82338b02e2aba",
=======
    "content-hash": "5990f1f9d41360a98165a63e9ac842c2",
>>>>>>> bb8e1de2
    "packages": [
        {
            "name": "apereo/phpcas",
            "version": "1.6.1",
            "source": {
                "type": "git",
                "url": "https://github.com/apereo/phpCAS.git",
                "reference": "c129708154852656aabb13d8606cd5b12dbbabac"
            },
            "dist": {
                "type": "zip",
                "url": "https://api.github.com/repos/apereo/phpCAS/zipball/c129708154852656aabb13d8606cd5b12dbbabac",
                "reference": "c129708154852656aabb13d8606cd5b12dbbabac",
                "shasum": ""
            },
            "require": {
                "ext-curl": "*",
                "ext-dom": "*",
                "php": ">=7.1.0",
                "psr/log": "^1.0 || ^2.0 || ^3.0"
            },
            "require-dev": {
                "monolog/monolog": "^1.0.0 || ^2.0.0",
                "phpstan/phpstan": "^1.5",
                "phpunit/phpunit": ">=7.5"
            },
            "type": "library",
            "extra": {
                "branch-alias": {
                    "dev-master": "1.3.x-dev"
                }
            },
            "autoload": {
                "files": [
                    "source/CAS.php"
                ],
                "classmap": [
                    "source/"
                ]
            },
            "notification-url": "https://packagist.org/downloads/",
            "license": [
                "Apache-2.0"
            ],
            "authors": [
                {
                    "name": "Joachim Fritschi",
                    "email": "jfritschi@freenet.de",
                    "homepage": "https://github.com/jfritschi"
                },
                {
                    "name": "Adam Franco",
                    "homepage": "https://github.com/adamfranco"
                },
                {
                    "name": "Henry Pan",
                    "homepage": "https://github.com/phy25"
                }
            ],
            "description": "Provides a simple API for authenticating users against a CAS server",
            "homepage": "https://wiki.jasig.org/display/CASC/phpCAS",
            "keywords": [
                "apereo",
                "cas",
                "jasig"
            ],
            "support": {
                "issues": "https://github.com/apereo/phpCAS/issues",
                "source": "https://github.com/apereo/phpCAS/tree/1.6.1"
            },
            "time": "2023-02-19T19:52:35+00:00"
        },
        {
            "name": "bacon/bacon-qr-code",
            "version": "v3.0.0",
            "source": {
                "type": "git",
                "url": "https://github.com/Bacon/BaconQrCode.git",
                "reference": "510de6eca6248d77d31b339d62437cc995e2fb41"
            },
            "dist": {
                "type": "zip",
                "url": "https://api.github.com/repos/Bacon/BaconQrCode/zipball/510de6eca6248d77d31b339d62437cc995e2fb41",
                "reference": "510de6eca6248d77d31b339d62437cc995e2fb41",
                "shasum": ""
            },
            "require": {
                "dasprid/enum": "^1.0.3",
                "ext-iconv": "*",
                "php": "^8.1"
            },
            "require-dev": {
                "phly/keep-a-changelog": "^2.12",
                "phpunit/phpunit": "^10.5.11 || 11.0.4",
                "spatie/phpunit-snapshot-assertions": "^5.1.5",
                "squizlabs/php_codesniffer": "^3.9"
            },
            "suggest": {
                "ext-imagick": "to generate QR code images"
            },
            "type": "library",
            "autoload": {
                "psr-4": {
                    "BaconQrCode\\": "src/"
                }
            },
            "notification-url": "https://packagist.org/downloads/",
            "license": [
                "BSD-2-Clause"
            ],
            "authors": [
                {
                    "name": "Ben Scholzen 'DASPRiD'",
                    "email": "mail@dasprids.de",
                    "homepage": "https://dasprids.de/",
                    "role": "Developer"
                }
            ],
            "description": "BaconQrCode is a QR code generator for PHP.",
            "homepage": "https://github.com/Bacon/BaconQrCode",
            "support": {
                "issues": "https://github.com/Bacon/BaconQrCode/issues",
                "source": "https://github.com/Bacon/BaconQrCode/tree/v3.0.0"
            },
            "time": "2024-04-18T11:16:25+00:00"
        },
        {
            "name": "brick/math",
            "version": "0.12.1",
            "source": {
                "type": "git",
                "url": "https://github.com/brick/math.git",
                "reference": "f510c0a40911935b77b86859eb5223d58d660df1"
            },
            "dist": {
                "type": "zip",
                "url": "https://api.github.com/repos/brick/math/zipball/f510c0a40911935b77b86859eb5223d58d660df1",
                "reference": "f510c0a40911935b77b86859eb5223d58d660df1",
                "shasum": ""
            },
            "require": {
                "php": "^8.1"
            },
            "require-dev": {
                "php-coveralls/php-coveralls": "^2.2",
                "phpunit/phpunit": "^10.1",
                "vimeo/psalm": "5.16.0"
            },
            "type": "library",
            "autoload": {
                "psr-4": {
                    "Brick\\Math\\": "src/"
                }
            },
            "notification-url": "https://packagist.org/downloads/",
            "license": [
                "MIT"
            ],
            "description": "Arbitrary-precision arithmetic library",
            "keywords": [
                "Arbitrary-precision",
                "BigInteger",
                "BigRational",
                "arithmetic",
                "bigdecimal",
                "bignum",
                "bignumber",
                "brick",
                "decimal",
                "integer",
                "math",
                "mathematics",
                "rational"
            ],
            "support": {
                "issues": "https://github.com/brick/math/issues",
                "source": "https://github.com/brick/math/tree/0.12.1"
            },
            "funding": [
                {
                    "url": "https://github.com/BenMorel",
                    "type": "github"
                }
            ],
            "time": "2023-11-29T23:19:16+00:00"
        },
        {
            "name": "dasprid/enum",
            "version": "1.0.5",
            "source": {
                "type": "git",
                "url": "https://github.com/DASPRiD/Enum.git",
                "reference": "6faf451159fb8ba4126b925ed2d78acfce0dc016"
            },
            "dist": {
                "type": "zip",
                "url": "https://api.github.com/repos/DASPRiD/Enum/zipball/6faf451159fb8ba4126b925ed2d78acfce0dc016",
                "reference": "6faf451159fb8ba4126b925ed2d78acfce0dc016",
                "shasum": ""
            },
            "require": {
                "php": ">=7.1 <9.0"
            },
            "require-dev": {
                "phpunit/phpunit": "^7 | ^8 | ^9",
                "squizlabs/php_codesniffer": "*"
            },
            "type": "library",
            "autoload": {
                "psr-4": {
                    "DASPRiD\\Enum\\": "src/"
                }
            },
            "notification-url": "https://packagist.org/downloads/",
            "license": [
                "BSD-2-Clause"
            ],
            "authors": [
                {
                    "name": "Ben Scholzen 'DASPRiD'",
                    "email": "mail@dasprids.de",
                    "homepage": "https://dasprids.de/",
                    "role": "Developer"
                }
            ],
            "description": "PHP 7.1 enum implementation",
            "keywords": [
                "enum",
                "map"
            ],
            "support": {
                "issues": "https://github.com/DASPRiD/Enum/issues",
                "source": "https://github.com/DASPRiD/Enum/tree/1.0.5"
            },
            "time": "2023-08-25T16:18:39+00:00"
        },
        {
            "name": "defuse/php-encryption",
            "version": "v2.4.0",
            "source": {
                "type": "git",
                "url": "https://github.com/defuse/php-encryption.git",
                "reference": "f53396c2d34225064647a05ca76c1da9d99e5828"
            },
            "dist": {
                "type": "zip",
                "url": "https://api.github.com/repos/defuse/php-encryption/zipball/f53396c2d34225064647a05ca76c1da9d99e5828",
                "reference": "f53396c2d34225064647a05ca76c1da9d99e5828",
                "shasum": ""
            },
            "require": {
                "ext-openssl": "*",
                "paragonie/random_compat": ">= 2",
                "php": ">=5.6.0"
            },
            "require-dev": {
                "phpunit/phpunit": "^5|^6|^7|^8|^9|^10",
                "yoast/phpunit-polyfills": "^2.0.0"
            },
            "bin": [
                "bin/generate-defuse-key"
            ],
            "type": "library",
            "autoload": {
                "psr-4": {
                    "Defuse\\Crypto\\": "src"
                }
            },
            "notification-url": "https://packagist.org/downloads/",
            "license": [
                "MIT"
            ],
            "authors": [
                {
                    "name": "Taylor Hornby",
                    "email": "taylor@defuse.ca",
                    "homepage": "https://defuse.ca/"
                },
                {
                    "name": "Scott Arciszewski",
                    "email": "info@paragonie.com",
                    "homepage": "https://paragonie.com"
                }
            ],
            "description": "Secure PHP Encryption Library",
            "keywords": [
                "aes",
                "authenticated encryption",
                "cipher",
                "crypto",
                "cryptography",
                "encrypt",
                "encryption",
                "openssl",
                "security",
                "symmetric key cryptography"
            ],
            "support": {
                "issues": "https://github.com/defuse/php-encryption/issues",
                "source": "https://github.com/defuse/php-encryption/tree/v2.4.0"
            },
            "time": "2023-06-19T06:10:36+00:00"
        },
        {
            "name": "dflydev/dot-access-data",
            "version": "v3.0.2",
            "source": {
                "type": "git",
                "url": "https://github.com/dflydev/dflydev-dot-access-data.git",
                "reference": "f41715465d65213d644d3141a6a93081be5d3549"
            },
            "dist": {
                "type": "zip",
                "url": "https://api.github.com/repos/dflydev/dflydev-dot-access-data/zipball/f41715465d65213d644d3141a6a93081be5d3549",
                "reference": "f41715465d65213d644d3141a6a93081be5d3549",
                "shasum": ""
            },
            "require": {
                "php": "^7.1 || ^8.0"
            },
            "require-dev": {
                "phpstan/phpstan": "^0.12.42",
                "phpunit/phpunit": "^7.5 || ^8.5 || ^9.3",
                "scrutinizer/ocular": "1.6.0",
                "squizlabs/php_codesniffer": "^3.5",
                "vimeo/psalm": "^4.0.0"
            },
            "type": "library",
            "extra": {
                "branch-alias": {
                    "dev-main": "3.x-dev"
                }
            },
            "autoload": {
                "psr-4": {
                    "Dflydev\\DotAccessData\\": "src/"
                }
            },
            "notification-url": "https://packagist.org/downloads/",
            "license": [
                "MIT"
            ],
            "authors": [
                {
                    "name": "Dragonfly Development Inc.",
                    "email": "info@dflydev.com",
                    "homepage": "http://dflydev.com"
                },
                {
                    "name": "Beau Simensen",
                    "email": "beau@dflydev.com",
                    "homepage": "http://beausimensen.com"
                },
                {
                    "name": "Carlos Frutos",
                    "email": "carlos@kiwing.it",
                    "homepage": "https://github.com/cfrutos"
                },
                {
                    "name": "Colin O'Dell",
                    "email": "colinodell@gmail.com",
                    "homepage": "https://www.colinodell.com"
                }
            ],
            "description": "Given a deep data structure, access data by dot notation.",
            "homepage": "https://github.com/dflydev/dflydev-dot-access-data",
            "keywords": [
                "access",
                "data",
                "dot",
                "notation"
            ],
            "support": {
                "issues": "https://github.com/dflydev/dflydev-dot-access-data/issues",
                "source": "https://github.com/dflydev/dflydev-dot-access-data/tree/v3.0.2"
            },
            "time": "2022-10-27T11:44:00+00:00"
        },
        {
            "name": "doctrine/lexer",
            "version": "3.0.1",
            "source": {
                "type": "git",
                "url": "https://github.com/doctrine/lexer.git",
                "reference": "31ad66abc0fc9e1a1f2d9bc6a42668d2fbbcd6dd"
            },
            "dist": {
                "type": "zip",
                "url": "https://api.github.com/repos/doctrine/lexer/zipball/31ad66abc0fc9e1a1f2d9bc6a42668d2fbbcd6dd",
                "reference": "31ad66abc0fc9e1a1f2d9bc6a42668d2fbbcd6dd",
                "shasum": ""
            },
            "require": {
                "php": "^8.1"
            },
            "require-dev": {
                "doctrine/coding-standard": "^12",
                "phpstan/phpstan": "^1.10",
                "phpunit/phpunit": "^10.5",
                "psalm/plugin-phpunit": "^0.18.3",
                "vimeo/psalm": "^5.21"
            },
            "type": "library",
            "autoload": {
                "psr-4": {
                    "Doctrine\\Common\\Lexer\\": "src"
                }
            },
            "notification-url": "https://packagist.org/downloads/",
            "license": [
                "MIT"
            ],
            "authors": [
                {
                    "name": "Guilherme Blanco",
                    "email": "guilhermeblanco@gmail.com"
                },
                {
                    "name": "Roman Borschel",
                    "email": "roman@code-factory.org"
                },
                {
                    "name": "Johannes Schmitt",
                    "email": "schmittjoh@gmail.com"
                }
            ],
            "description": "PHP Doctrine Lexer parser library that can be used in Top-Down, Recursive Descent Parsers.",
            "homepage": "https://www.doctrine-project.org/projects/lexer.html",
            "keywords": [
                "annotations",
                "docblock",
                "lexer",
                "parser",
                "php"
            ],
            "support": {
                "issues": "https://github.com/doctrine/lexer/issues",
                "source": "https://github.com/doctrine/lexer/tree/3.0.1"
            },
            "funding": [
                {
                    "url": "https://www.doctrine-project.org/sponsorship.html",
                    "type": "custom"
                },
                {
                    "url": "https://www.patreon.com/phpdoctrine",
                    "type": "patreon"
                },
                {
                    "url": "https://tidelift.com/funding/github/packagist/doctrine%2Flexer",
                    "type": "tidelift"
                }
            ],
            "time": "2024-02-05T11:56:58+00:00"
        },
        {
            "name": "donatj/phpuseragentparser",
            "version": "v1.8.0",
            "source": {
                "type": "git",
                "url": "https://github.com/donatj/PhpUserAgent.git",
                "reference": "b8c16fd6e963651c6d86f66cb782ce599d62418e"
            },
            "dist": {
                "type": "zip",
                "url": "https://api.github.com/repos/donatj/PhpUserAgent/zipball/b8c16fd6e963651c6d86f66cb782ce599d62418e",
                "reference": "b8c16fd6e963651c6d86f66cb782ce599d62418e",
                "shasum": ""
            },
            "require": {
                "ext-ctype": "*",
                "php": ">=5.4.0"
            },
            "require-dev": {
                "camspiers/json-pretty": "~1.0",
                "donatj/drop": "*",
                "ext-json": "*",
                "phpunit/phpunit": "~4.8|~9"
            },
            "type": "library",
            "autoload": {
                "files": [
                    "src/UserAgentParser.php"
                ],
                "psr-4": {
                    "donatj\\UserAgent\\": "src/UserAgent"
                }
            },
            "notification-url": "https://packagist.org/downloads/",
            "license": [
                "MIT"
            ],
            "authors": [
                {
                    "name": "Jesse G. Donat",
                    "email": "donatj@gmail.com",
                    "homepage": "https://donatstudios.com",
                    "role": "Developer"
                }
            ],
            "description": "Lightning fast, minimalist PHP UserAgent string parser.",
            "homepage": "https://donatstudios.com/PHP-Parser-HTTP_USER_AGENT",
            "keywords": [
                "browser",
                "browser detection",
                "parser",
                "user agent",
                "useragent"
            ],
            "support": {
                "issues": "https://github.com/donatj/PhpUserAgent/issues",
                "source": "https://github.com/donatj/PhpUserAgent/tree/v1.8.0"
            },
            "funding": [
                {
                    "url": "https://www.paypal.me/donatj/15",
                    "type": "custom"
                },
                {
                    "url": "https://github.com/donatj",
                    "type": "github"
                },
                {
                    "url": "https://ko-fi.com/donatj",
                    "type": "ko_fi"
                }
            ],
            "time": "2023-10-27T05:22:44+00:00"
        },
        {
            "name": "egulias/email-validator",
            "version": "4.0.2",
            "source": {
                "type": "git",
                "url": "https://github.com/egulias/EmailValidator.git",
                "reference": "ebaaf5be6c0286928352e054f2d5125608e5405e"
            },
            "dist": {
                "type": "zip",
                "url": "https://api.github.com/repos/egulias/EmailValidator/zipball/ebaaf5be6c0286928352e054f2d5125608e5405e",
                "reference": "ebaaf5be6c0286928352e054f2d5125608e5405e",
                "shasum": ""
            },
            "require": {
                "doctrine/lexer": "^2.0 || ^3.0",
                "php": ">=8.1",
                "symfony/polyfill-intl-idn": "^1.26"
            },
            "require-dev": {
                "phpunit/phpunit": "^10.2",
                "vimeo/psalm": "^5.12"
            },
            "suggest": {
                "ext-intl": "PHP Internationalization Libraries are required to use the SpoofChecking validation"
            },
            "type": "library",
            "extra": {
                "branch-alias": {
                    "dev-master": "4.0.x-dev"
                }
            },
            "autoload": {
                "psr-4": {
                    "Egulias\\EmailValidator\\": "src"
                }
            },
            "notification-url": "https://packagist.org/downloads/",
            "license": [
                "MIT"
            ],
            "authors": [
                {
                    "name": "Eduardo Gulias Davis"
                }
            ],
            "description": "A library for validating emails against several RFCs",
            "homepage": "https://github.com/egulias/EmailValidator",
            "keywords": [
                "email",
                "emailvalidation",
                "emailvalidator",
                "validation",
                "validator"
            ],
            "support": {
                "issues": "https://github.com/egulias/EmailValidator/issues",
                "source": "https://github.com/egulias/EmailValidator/tree/4.0.2"
            },
            "funding": [
                {
                    "url": "https://github.com/egulias",
                    "type": "github"
                }
            ],
            "time": "2023-10-06T06:47:41+00:00"
        },
        {
            "name": "elvanto/litemoji",
            "version": "5.0.0",
            "source": {
                "type": "git",
                "url": "https://github.com/elvanto/litemoji.git",
                "reference": "319324e50315e5744592c15831bbdc1286bb3d22"
            },
            "dist": {
                "type": "zip",
                "url": "https://api.github.com/repos/elvanto/litemoji/zipball/319324e50315e5744592c15831bbdc1286bb3d22",
                "reference": "319324e50315e5744592c15831bbdc1286bb3d22",
                "shasum": ""
            },
            "require": {
                "ext-mbstring": "*",
                "php": ">=7.4"
            },
            "require-dev": {
                "milesj/emojibase": "15.3.*",
                "phpunit/phpunit": "^9.0"
            },
            "type": "library",
            "autoload": {
                "psr-4": {
                    "LitEmoji\\": "src/"
                }
            },
            "notification-url": "https://packagist.org/downloads/",
            "license": [
                "MIT"
            ],
            "description": "A PHP library simplifying the conversion of unicode, HTML and shortcode emoji.",
            "keywords": [
                "emoji",
                "php-emoji"
            ],
            "support": {
                "issues": "https://github.com/elvanto/litemoji/issues",
                "source": "https://github.com/elvanto/litemoji/tree/5.0.0"
            },
            "time": "2024-01-08T23:21:14+00:00"
        },
        {
            "name": "firebase/php-jwt",
            "version": "v6.10.0",
            "source": {
                "type": "git",
                "url": "https://github.com/firebase/php-jwt.git",
                "reference": "a49db6f0a5033aef5143295342f1c95521b075ff"
            },
            "dist": {
                "type": "zip",
                "url": "https://api.github.com/repos/firebase/php-jwt/zipball/a49db6f0a5033aef5143295342f1c95521b075ff",
                "reference": "a49db6f0a5033aef5143295342f1c95521b075ff",
                "shasum": ""
            },
            "require": {
                "php": "^7.4||^8.0"
            },
            "require-dev": {
                "guzzlehttp/guzzle": "^6.5||^7.4",
                "phpspec/prophecy-phpunit": "^2.0",
                "phpunit/phpunit": "^9.5",
                "psr/cache": "^1.0||^2.0",
                "psr/http-client": "^1.0",
                "psr/http-factory": "^1.0"
            },
            "suggest": {
                "ext-sodium": "Support EdDSA (Ed25519) signatures",
                "paragonie/sodium_compat": "Support EdDSA (Ed25519) signatures when libsodium is not present"
            },
            "type": "library",
            "autoload": {
                "psr-4": {
                    "Firebase\\JWT\\": "src"
                }
            },
            "notification-url": "https://packagist.org/downloads/",
            "license": [
                "BSD-3-Clause"
            ],
            "authors": [
                {
                    "name": "Neuman Vong",
                    "email": "neuman+pear@twilio.com",
                    "role": "Developer"
                },
                {
                    "name": "Anant Narayanan",
                    "email": "anant@php.net",
                    "role": "Developer"
                }
            ],
            "description": "A simple library to encode and decode JSON Web Tokens (JWT) in PHP. Should conform to the current spec.",
            "homepage": "https://github.com/firebase/php-jwt",
            "keywords": [
                "jwt",
                "php"
            ],
            "support": {
                "issues": "https://github.com/firebase/php-jwt/issues",
                "source": "https://github.com/firebase/php-jwt/tree/v6.10.0"
            },
            "time": "2023-12-01T16:26:39+00:00"
        },
        {
            "name": "gettext/languages",
            "version": "2.10.0",
            "source": {
                "type": "git",
                "url": "https://github.com/php-gettext/Languages.git",
                "reference": "4d61d67fe83a2ad85959fe6133d6d9ba7dddd1ab"
            },
            "dist": {
                "type": "zip",
                "url": "https://api.github.com/repos/php-gettext/Languages/zipball/4d61d67fe83a2ad85959fe6133d6d9ba7dddd1ab",
                "reference": "4d61d67fe83a2ad85959fe6133d6d9ba7dddd1ab",
                "shasum": ""
            },
            "require": {
                "php": ">=5.3"
            },
            "require-dev": {
                "phpunit/phpunit": "^4.8 || ^5.7 || ^6.5 || ^7.5 || ^8.4"
            },
            "bin": [
                "bin/export-plural-rules"
            ],
            "type": "library",
            "autoload": {
                "psr-4": {
                    "Gettext\\Languages\\": "src/"
                }
            },
            "notification-url": "https://packagist.org/downloads/",
            "license": [
                "MIT"
            ],
            "authors": [
                {
                    "name": "Michele Locati",
                    "email": "mlocati@gmail.com",
                    "role": "Developer"
                }
            ],
            "description": "gettext languages with plural rules",
            "homepage": "https://github.com/php-gettext/Languages",
            "keywords": [
                "cldr",
                "i18n",
                "internationalization",
                "l10n",
                "language",
                "languages",
                "localization",
                "php",
                "plural",
                "plural rules",
                "plurals",
                "translate",
                "translations",
                "unicode"
            ],
            "support": {
                "issues": "https://github.com/php-gettext/Languages/issues",
                "source": "https://github.com/php-gettext/Languages/tree/2.10.0"
            },
            "funding": [
                {
                    "url": "https://paypal.me/mlocati",
                    "type": "custom"
                },
                {
                    "url": "https://github.com/mlocati",
                    "type": "github"
                }
            ],
            "time": "2022-10-18T15:00:10+00:00"
        },
        {
            "name": "glpi-project/inventory_format",
            "version": "1.1.34",
            "source": {
                "type": "git",
                "url": "https://github.com/glpi-project/inventory_format.git",
                "reference": "3241f9ea5182183af369993fce3e1e34b3916771"
            },
            "dist": {
                "type": "zip",
                "url": "https://api.github.com/repos/glpi-project/inventory_format/zipball/3241f9ea5182183af369993fce3e1e34b3916771",
                "reference": "3241f9ea5182183af369993fce3e1e34b3916771",
                "shasum": ""
            },
            "require": {
                "ext-ctype": "*",
                "ext-curl": "*",
                "ext-json": "*",
                "ext-libxml": "*",
                "ext-simplexml": "*",
                "php": ">=7.4",
                "seld/jsonlint": "^1.10",
                "swaggest/json-schema": "^0.12.42",
                "symfony/polyfill-php81": "^1.28"
            },
            "require-dev": {
                "phpstan/extension-installer": "^1.3",
                "phpstan/phpstan": "^1.10",
                "phpstan/phpstan-deprecation-rules": "^1.1",
                "phpunit/phpunit": "^9.6",
                "squizlabs/php_codesniffer": "^3.8"
            },
            "bin": [
                "bin/convert",
                "bin/build_hw_jsons",
                "bin/refresh_hw_sources",
                "bin/validate"
            ],
            "type": "library",
            "extra": {
                "branch-alias": {
                    "dev-master": "1.x-dev"
                }
            },
            "autoload": {
                "files": [
                    "lib/php/Converter.php",
                    "lib/php/FilesToJSON.php"
                ]
            },
            "notification-url": "https://packagist.org/downloads/",
            "license": [
                "MIT"
            ],
            "authors": [
                {
                    "name": "Teclib'",
                    "email": "glpi@teclib.com",
                    "homepage": "https://teclib.com"
                }
            ],
            "description": "GLPI Inventory format lib",
            "keywords": [
                "automatic inventory",
                "glpi"
            ],
            "support": {
                "issues": "https://github.com/glpi-project/inventory_format/issues",
                "source": "https://github.com/glpi-project/inventory_format"
            },
            "time": "2024-02-08T13:22:54+00:00"
        },
        {
            "name": "guzzlehttp/guzzle",
            "version": "7.8.1",
            "source": {
                "type": "git",
                "url": "https://github.com/guzzle/guzzle.git",
                "reference": "41042bc7ab002487b876a0683fc8dce04ddce104"
            },
            "dist": {
                "type": "zip",
                "url": "https://api.github.com/repos/guzzle/guzzle/zipball/41042bc7ab002487b876a0683fc8dce04ddce104",
                "reference": "41042bc7ab002487b876a0683fc8dce04ddce104",
                "shasum": ""
            },
            "require": {
                "ext-json": "*",
                "guzzlehttp/promises": "^1.5.3 || ^2.0.1",
                "guzzlehttp/psr7": "^1.9.1 || ^2.5.1",
                "php": "^7.2.5 || ^8.0",
                "psr/http-client": "^1.0",
                "symfony/deprecation-contracts": "^2.2 || ^3.0"
            },
            "provide": {
                "psr/http-client-implementation": "1.0"
            },
            "require-dev": {
                "bamarni/composer-bin-plugin": "^1.8.2",
                "ext-curl": "*",
                "php-http/client-integration-tests": "dev-master#2c025848417c1135031fdf9c728ee53d0a7ceaee as 3.0.999",
                "php-http/message-factory": "^1.1",
                "phpunit/phpunit": "^8.5.36 || ^9.6.15",
                "psr/log": "^1.1 || ^2.0 || ^3.0"
            },
            "suggest": {
                "ext-curl": "Required for CURL handler support",
                "ext-intl": "Required for Internationalized Domain Name (IDN) support",
                "psr/log": "Required for using the Log middleware"
            },
            "type": "library",
            "extra": {
                "bamarni-bin": {
                    "bin-links": true,
                    "forward-command": false
                }
            },
            "autoload": {
                "files": [
                    "src/functions_include.php"
                ],
                "psr-4": {
                    "GuzzleHttp\\": "src/"
                }
            },
            "notification-url": "https://packagist.org/downloads/",
            "license": [
                "MIT"
            ],
            "authors": [
                {
                    "name": "Graham Campbell",
                    "email": "hello@gjcampbell.co.uk",
                    "homepage": "https://github.com/GrahamCampbell"
                },
                {
                    "name": "Michael Dowling",
                    "email": "mtdowling@gmail.com",
                    "homepage": "https://github.com/mtdowling"
                },
                {
                    "name": "Jeremy Lindblom",
                    "email": "jeremeamia@gmail.com",
                    "homepage": "https://github.com/jeremeamia"
                },
                {
                    "name": "George Mponos",
                    "email": "gmponos@gmail.com",
                    "homepage": "https://github.com/gmponos"
                },
                {
                    "name": "Tobias Nyholm",
                    "email": "tobias.nyholm@gmail.com",
                    "homepage": "https://github.com/Nyholm"
                },
                {
                    "name": "Márk Sági-Kazár",
                    "email": "mark.sagikazar@gmail.com",
                    "homepage": "https://github.com/sagikazarmark"
                },
                {
                    "name": "Tobias Schultze",
                    "email": "webmaster@tubo-world.de",
                    "homepage": "https://github.com/Tobion"
                }
            ],
            "description": "Guzzle is a PHP HTTP client library",
            "keywords": [
                "client",
                "curl",
                "framework",
                "http",
                "http client",
                "psr-18",
                "psr-7",
                "rest",
                "web service"
            ],
            "support": {
                "issues": "https://github.com/guzzle/guzzle/issues",
                "source": "https://github.com/guzzle/guzzle/tree/7.8.1"
            },
            "funding": [
                {
                    "url": "https://github.com/GrahamCampbell",
                    "type": "github"
                },
                {
                    "url": "https://github.com/Nyholm",
                    "type": "github"
                },
                {
                    "url": "https://tidelift.com/funding/github/packagist/guzzlehttp/guzzle",
                    "type": "tidelift"
                }
            ],
            "time": "2023-12-03T20:35:24+00:00"
        },
        {
            "name": "guzzlehttp/promises",
            "version": "2.0.2",
            "source": {
                "type": "git",
                "url": "https://github.com/guzzle/promises.git",
                "reference": "bbff78d96034045e58e13dedd6ad91b5d1253223"
            },
            "dist": {
                "type": "zip",
                "url": "https://api.github.com/repos/guzzle/promises/zipball/bbff78d96034045e58e13dedd6ad91b5d1253223",
                "reference": "bbff78d96034045e58e13dedd6ad91b5d1253223",
                "shasum": ""
            },
            "require": {
                "php": "^7.2.5 || ^8.0"
            },
            "require-dev": {
                "bamarni/composer-bin-plugin": "^1.8.2",
                "phpunit/phpunit": "^8.5.36 || ^9.6.15"
            },
            "type": "library",
            "extra": {
                "bamarni-bin": {
                    "bin-links": true,
                    "forward-command": false
                }
            },
            "autoload": {
                "psr-4": {
                    "GuzzleHttp\\Promise\\": "src/"
                }
            },
            "notification-url": "https://packagist.org/downloads/",
            "license": [
                "MIT"
            ],
            "authors": [
                {
                    "name": "Graham Campbell",
                    "email": "hello@gjcampbell.co.uk",
                    "homepage": "https://github.com/GrahamCampbell"
                },
                {
                    "name": "Michael Dowling",
                    "email": "mtdowling@gmail.com",
                    "homepage": "https://github.com/mtdowling"
                },
                {
                    "name": "Tobias Nyholm",
                    "email": "tobias.nyholm@gmail.com",
                    "homepage": "https://github.com/Nyholm"
                },
                {
                    "name": "Tobias Schultze",
                    "email": "webmaster@tubo-world.de",
                    "homepage": "https://github.com/Tobion"
                }
            ],
            "description": "Guzzle promises library",
            "keywords": [
                "promise"
            ],
            "support": {
                "issues": "https://github.com/guzzle/promises/issues",
                "source": "https://github.com/guzzle/promises/tree/2.0.2"
            },
            "funding": [
                {
                    "url": "https://github.com/GrahamCampbell",
                    "type": "github"
                },
                {
                    "url": "https://github.com/Nyholm",
                    "type": "github"
                },
                {
                    "url": "https://tidelift.com/funding/github/packagist/guzzlehttp/promises",
                    "type": "tidelift"
                }
            ],
            "time": "2023-12-03T20:19:20+00:00"
        },
        {
            "name": "guzzlehttp/psr7",
            "version": "2.6.2",
            "source": {
                "type": "git",
                "url": "https://github.com/guzzle/psr7.git",
                "reference": "45b30f99ac27b5ca93cb4831afe16285f57b8221"
            },
            "dist": {
                "type": "zip",
                "url": "https://api.github.com/repos/guzzle/psr7/zipball/45b30f99ac27b5ca93cb4831afe16285f57b8221",
                "reference": "45b30f99ac27b5ca93cb4831afe16285f57b8221",
                "shasum": ""
            },
            "require": {
                "php": "^7.2.5 || ^8.0",
                "psr/http-factory": "^1.0",
                "psr/http-message": "^1.1 || ^2.0",
                "ralouphie/getallheaders": "^3.0"
            },
            "provide": {
                "psr/http-factory-implementation": "1.0",
                "psr/http-message-implementation": "1.0"
            },
            "require-dev": {
                "bamarni/composer-bin-plugin": "^1.8.2",
                "http-interop/http-factory-tests": "^0.9",
                "phpunit/phpunit": "^8.5.36 || ^9.6.15"
            },
            "suggest": {
                "laminas/laminas-httphandlerrunner": "Emit PSR-7 responses"
            },
            "type": "library",
            "extra": {
                "bamarni-bin": {
                    "bin-links": true,
                    "forward-command": false
                }
            },
            "autoload": {
                "psr-4": {
                    "GuzzleHttp\\Psr7\\": "src/"
                }
            },
            "notification-url": "https://packagist.org/downloads/",
            "license": [
                "MIT"
            ],
            "authors": [
                {
                    "name": "Graham Campbell",
                    "email": "hello@gjcampbell.co.uk",
                    "homepage": "https://github.com/GrahamCampbell"
                },
                {
                    "name": "Michael Dowling",
                    "email": "mtdowling@gmail.com",
                    "homepage": "https://github.com/mtdowling"
                },
                {
                    "name": "George Mponos",
                    "email": "gmponos@gmail.com",
                    "homepage": "https://github.com/gmponos"
                },
                {
                    "name": "Tobias Nyholm",
                    "email": "tobias.nyholm@gmail.com",
                    "homepage": "https://github.com/Nyholm"
                },
                {
                    "name": "Márk Sági-Kazár",
                    "email": "mark.sagikazar@gmail.com",
                    "homepage": "https://github.com/sagikazarmark"
                },
                {
                    "name": "Tobias Schultze",
                    "email": "webmaster@tubo-world.de",
                    "homepage": "https://github.com/Tobion"
                },
                {
                    "name": "Márk Sági-Kazár",
                    "email": "mark.sagikazar@gmail.com",
                    "homepage": "https://sagikazarmark.hu"
                }
            ],
            "description": "PSR-7 message implementation that also provides common utility methods",
            "keywords": [
                "http",
                "message",
                "psr-7",
                "request",
                "response",
                "stream",
                "uri",
                "url"
            ],
            "support": {
                "issues": "https://github.com/guzzle/psr7/issues",
                "source": "https://github.com/guzzle/psr7/tree/2.6.2"
            },
            "funding": [
                {
                    "url": "https://github.com/GrahamCampbell",
                    "type": "github"
                },
                {
                    "url": "https://github.com/Nyholm",
                    "type": "github"
                },
                {
                    "url": "https://tidelift.com/funding/github/packagist/guzzlehttp/psr7",
                    "type": "tidelift"
                }
            ],
            "time": "2023-12-03T20:05:35+00:00"
        },
        {
            "name": "html2text/html2text",
            "version": "4.3.1",
            "source": {
                "type": "git",
                "url": "https://github.com/mtibben/html2text.git",
                "reference": "61ad68e934066a6f8df29a3d23a6460536d0855c"
            },
            "dist": {
                "type": "zip",
                "url": "https://api.github.com/repos/mtibben/html2text/zipball/61ad68e934066a6f8df29a3d23a6460536d0855c",
                "reference": "61ad68e934066a6f8df29a3d23a6460536d0855c",
                "shasum": ""
            },
            "require-dev": {
                "phpunit/phpunit": "~4"
            },
            "suggest": {
                "ext-mbstring": "For best performance",
                "symfony/polyfill-mbstring": "If you can't install ext-mbstring"
            },
            "type": "library",
            "autoload": {
                "psr-4": {
                    "Html2Text\\": [
                        "src/",
                        "test/"
                    ]
                }
            },
            "notification-url": "https://packagist.org/downloads/",
            "license": [
                "GPL-2.0-or-later"
            ],
            "description": "Converts HTML to formatted plain text",
            "support": {
                "issues": "https://github.com/mtibben/html2text/issues",
                "source": "https://github.com/mtibben/html2text/tree/4.3.1"
            },
            "time": "2020-04-16T23:44:31+00:00"
        },
        {
            "name": "laminas/laminas-i18n",
            "version": "2.26.0",
            "source": {
                "type": "git",
                "url": "https://github.com/laminas/laminas-i18n.git",
                "reference": "01738410cb263994d1d192861f642387e7e12ace"
            },
            "dist": {
                "type": "zip",
                "url": "https://api.github.com/repos/laminas/laminas-i18n/zipball/01738410cb263994d1d192861f642387e7e12ace",
                "reference": "01738410cb263994d1d192861f642387e7e12ace",
                "shasum": ""
            },
            "require": {
                "ext-intl": "*",
                "laminas/laminas-servicemanager": "^3.21.0",
                "laminas/laminas-stdlib": "^3.0",
                "php": "~8.1.0 || ~8.2.0 || ~8.3.0"
            },
            "conflict": {
                "laminas/laminas-view": "<2.20.0",
                "zendframework/zend-i18n": "*"
            },
            "require-dev": {
                "laminas/laminas-cache": "^3.12.0",
                "laminas/laminas-cache-storage-adapter-memory": "^2.3.0",
                "laminas/laminas-cache-storage-deprecated-factory": "^1.2",
                "laminas/laminas-coding-standard": "~2.5.0",
                "laminas/laminas-config": "^3.9.0",
                "laminas/laminas-eventmanager": "^3.13",
                "laminas/laminas-filter": "^2.34",
                "laminas/laminas-validator": "^2.46",
                "laminas/laminas-view": "^2.33",
                "phpunit/phpunit": "^10.5.5",
                "psalm/plugin-phpunit": "^0.18.4",
                "vimeo/psalm": "^5.18.0"
            },
            "suggest": {
                "laminas/laminas-cache": "You should install this package to cache the translations",
                "laminas/laminas-config": "You should install this package to use the INI translation format",
                "laminas/laminas-eventmanager": "You should install this package to use the events in the translator",
                "laminas/laminas-filter": "You should install this package to use the provided filters",
                "laminas/laminas-i18n-resources": "This package provides validator and captcha translations",
                "laminas/laminas-validator": "You should install this package to use the provided validators",
                "laminas/laminas-view": "You should install this package to use the provided view helpers"
            },
            "type": "library",
            "extra": {
                "laminas": {
                    "component": "Laminas\\I18n",
                    "config-provider": "Laminas\\I18n\\ConfigProvider"
                }
            },
            "autoload": {
                "psr-4": {
                    "Laminas\\I18n\\": "src/"
                }
            },
            "notification-url": "https://packagist.org/downloads/",
            "license": [
                "BSD-3-Clause"
            ],
            "description": "Provide translations for your application, and filter and validate internationalized values",
            "homepage": "https://laminas.dev",
            "keywords": [
                "i18n",
                "laminas"
            ],
            "support": {
                "chat": "https://laminas.dev/chat",
                "docs": "https://docs.laminas.dev/laminas-i18n/",
                "forum": "https://discourse.laminas.dev",
                "issues": "https://github.com/laminas/laminas-i18n/issues",
                "rss": "https://github.com/laminas/laminas-i18n/releases.atom",
                "source": "https://github.com/laminas/laminas-i18n"
            },
            "funding": [
                {
                    "url": "https://funding.communitybridge.org/projects/laminas-project",
                    "type": "community_bridge"
                }
            ],
            "time": "2024-01-04T13:49:00+00:00"
        },
        {
            "name": "laminas/laminas-json",
            "version": "3.6.0",
            "source": {
                "type": "git",
                "url": "https://github.com/laminas/laminas-json.git",
                "reference": "53ff787b20b77197f38680c737e8dfffa846b85b"
            },
            "dist": {
                "type": "zip",
                "url": "https://api.github.com/repos/laminas/laminas-json/zipball/53ff787b20b77197f38680c737e8dfffa846b85b",
                "reference": "53ff787b20b77197f38680c737e8dfffa846b85b",
                "shasum": ""
            },
            "require": {
                "php": "~8.1.0 || ~8.2.0 || ~8.3.0"
            },
            "conflict": {
                "zendframework/zend-json": "*"
            },
            "require-dev": {
                "laminas/laminas-coding-standard": "~2.4.0",
                "laminas/laminas-stdlib": "^2.7.7 || ^3.8",
                "phpunit/phpunit": "^9.5.25"
            },
            "suggest": {
                "laminas/laminas-json-server": "For implementing JSON-RPC servers",
                "laminas/laminas-xml2json": "For converting XML documents to JSON"
            },
            "type": "library",
            "autoload": {
                "psr-4": {
                    "Laminas\\Json\\": "src/"
                }
            },
            "notification-url": "https://packagist.org/downloads/",
            "license": [
                "BSD-3-Clause"
            ],
            "description": "provides convenience methods for serializing native PHP to JSON and decoding JSON to native PHP",
            "homepage": "https://laminas.dev",
            "keywords": [
                "json",
                "laminas"
            ],
            "support": {
                "chat": "https://laminas.dev/chat",
                "docs": "https://docs.laminas.dev/laminas-json/",
                "forum": "https://discourse.laminas.dev",
                "issues": "https://github.com/laminas/laminas-json/issues",
                "rss": "https://github.com/laminas/laminas-json/releases.atom",
                "source": "https://github.com/laminas/laminas-json"
            },
            "funding": [
                {
                    "url": "https://funding.communitybridge.org/projects/laminas-project",
                    "type": "community_bridge"
                }
            ],
            "time": "2023-10-18T09:54:55+00:00"
        },
        {
            "name": "laminas/laminas-loader",
            "version": "2.10.0",
            "source": {
                "type": "git",
                "url": "https://github.com/laminas/laminas-loader.git",
                "reference": "e6fe952304ef40ce45cd814751ab35d42afdad12"
            },
            "dist": {
                "type": "zip",
                "url": "https://api.github.com/repos/laminas/laminas-loader/zipball/e6fe952304ef40ce45cd814751ab35d42afdad12",
                "reference": "e6fe952304ef40ce45cd814751ab35d42afdad12",
                "shasum": ""
            },
            "require": {
                "php": "~8.0.0 || ~8.1.0 || ~8.2.0 || ~8.3.0"
            },
            "conflict": {
                "zendframework/zend-loader": "*"
            },
            "require-dev": {
                "laminas/laminas-coding-standard": "~2.4.0",
                "phpunit/phpunit": "~9.5.25"
            },
            "type": "library",
            "autoload": {
                "psr-4": {
                    "Laminas\\Loader\\": "src/"
                }
            },
            "notification-url": "https://packagist.org/downloads/",
            "license": [
                "BSD-3-Clause"
            ],
            "description": "Autoloading and plugin loading strategies",
            "homepage": "https://laminas.dev",
            "keywords": [
                "laminas",
                "loader"
            ],
            "support": {
                "chat": "https://laminas.dev/chat",
                "docs": "https://docs.laminas.dev/laminas-loader/",
                "forum": "https://discourse.laminas.dev",
                "issues": "https://github.com/laminas/laminas-loader/issues",
                "rss": "https://github.com/laminas/laminas-loader/releases.atom",
                "source": "https://github.com/laminas/laminas-loader"
            },
            "funding": [
                {
                    "url": "https://funding.communitybridge.org/projects/laminas-project",
                    "type": "community_bridge"
                }
            ],
            "time": "2023-10-18T09:58:51+00:00"
        },
        {
            "name": "laminas/laminas-mail",
            "version": "2.25.1",
            "source": {
                "type": "git",
                "url": "https://github.com/laminas/laminas-mail.git",
                "reference": "110e04497395123998220e244cceecb167cc6dda"
            },
            "dist": {
                "type": "zip",
                "url": "https://api.github.com/repos/laminas/laminas-mail/zipball/110e04497395123998220e244cceecb167cc6dda",
                "reference": "110e04497395123998220e244cceecb167cc6dda",
                "shasum": ""
            },
            "require": {
                "ext-iconv": "*",
                "laminas/laminas-loader": "^2.9.0",
                "laminas/laminas-mime": "^2.11.0",
                "laminas/laminas-stdlib": "^3.17.0",
                "laminas/laminas-validator": "^2.31.0",
                "php": "~8.1.0 || ~8.2.0 || ~8.3.0",
                "symfony/polyfill-intl-idn": "^1.27.0",
                "symfony/polyfill-mbstring": "^1.27.0",
                "webmozart/assert": "^1.11.0"
            },
            "require-dev": {
                "laminas/laminas-coding-standard": "~2.5.0",
                "laminas/laminas-db": "^2.18",
                "laminas/laminas-servicemanager": "^3.22.1",
                "phpunit/phpunit": "^10.4.2",
                "psalm/plugin-phpunit": "^0.18.4",
                "symfony/process": "^6.3.4",
                "vimeo/psalm": "^5.15"
            },
            "suggest": {
                "laminas/laminas-servicemanager": "^3.21 when using SMTP to deliver messages"
            },
            "type": "library",
            "extra": {
                "laminas": {
                    "component": "Laminas\\Mail",
                    "config-provider": "Laminas\\Mail\\ConfigProvider"
                }
            },
            "autoload": {
                "psr-4": {
                    "Laminas\\Mail\\": "src/"
                }
            },
            "notification-url": "https://packagist.org/downloads/",
            "license": [
                "BSD-3-Clause"
            ],
            "description": "Provides generalized functionality to compose and send both text and MIME-compliant multipart e-mail messages",
            "homepage": "https://laminas.dev",
            "keywords": [
                "laminas",
                "mail"
            ],
            "support": {
                "chat": "https://laminas.dev/chat",
                "docs": "https://docs.laminas.dev/laminas-mail/",
                "forum": "https://discourse.laminas.dev",
                "issues": "https://github.com/laminas/laminas-mail/issues",
                "rss": "https://github.com/laminas/laminas-mail/releases.atom",
                "source": "https://github.com/laminas/laminas-mail"
            },
            "funding": [
                {
                    "url": "https://funding.communitybridge.org/projects/laminas-project",
                    "type": "community_bridge"
                }
            ],
            "time": "2023-11-02T10:32:34+00:00"
        },
        {
            "name": "laminas/laminas-mime",
            "version": "2.12.0",
            "source": {
                "type": "git",
                "url": "https://github.com/laminas/laminas-mime.git",
                "reference": "08cc544778829b7d68d27a097885bd6e7130135e"
            },
            "dist": {
                "type": "zip",
                "url": "https://api.github.com/repos/laminas/laminas-mime/zipball/08cc544778829b7d68d27a097885bd6e7130135e",
                "reference": "08cc544778829b7d68d27a097885bd6e7130135e",
                "shasum": ""
            },
            "require": {
                "laminas/laminas-stdlib": "^2.7 || ^3.0",
                "php": "~8.0.0 || ~8.1.0 || ~8.2.0 || ~8.3.0"
            },
            "conflict": {
                "zendframework/zend-mime": "*"
            },
            "require-dev": {
                "laminas/laminas-coding-standard": "~2.4.0",
                "laminas/laminas-mail": "^2.19.0",
                "phpunit/phpunit": "~9.5.25"
            },
            "suggest": {
                "laminas/laminas-mail": "Laminas\\Mail component"
            },
            "type": "library",
            "autoload": {
                "psr-4": {
                    "Laminas\\Mime\\": "src/"
                }
            },
            "notification-url": "https://packagist.org/downloads/",
            "license": [
                "BSD-3-Clause"
            ],
            "description": "Create and parse MIME messages and parts",
            "homepage": "https://laminas.dev",
            "keywords": [
                "laminas",
                "mime"
            ],
            "support": {
                "chat": "https://laminas.dev/chat",
                "docs": "https://docs.laminas.dev/laminas-mime/",
                "forum": "https://discourse.laminas.dev",
                "issues": "https://github.com/laminas/laminas-mime/issues",
                "rss": "https://github.com/laminas/laminas-mime/releases.atom",
                "source": "https://github.com/laminas/laminas-mime"
            },
            "funding": [
                {
                    "url": "https://funding.communitybridge.org/projects/laminas-project",
                    "type": "community_bridge"
                }
            ],
            "time": "2023-11-02T16:47:19+00:00"
        },
        {
            "name": "laminas/laminas-servicemanager",
            "version": "3.22.1",
            "source": {
                "type": "git",
                "url": "https://github.com/laminas/laminas-servicemanager.git",
                "reference": "de98d297d4743956a0558a6d71616979ff779328"
            },
            "dist": {
                "type": "zip",
                "url": "https://api.github.com/repos/laminas/laminas-servicemanager/zipball/de98d297d4743956a0558a6d71616979ff779328",
                "reference": "de98d297d4743956a0558a6d71616979ff779328",
                "shasum": ""
            },
            "require": {
                "laminas/laminas-stdlib": "^3.17",
                "php": "~8.1.0 || ~8.2.0 || ~8.3.0",
                "psr/container": "^1.0"
            },
            "conflict": {
                "ext-psr": "*",
                "laminas/laminas-code": "<4.10.0",
                "zendframework/zend-code": "<3.3.1",
                "zendframework/zend-servicemanager": "*"
            },
            "provide": {
                "psr/container-implementation": "^1.0"
            },
            "replace": {
                "container-interop/container-interop": "^1.2.0"
            },
            "require-dev": {
                "composer/package-versions-deprecated": "^1.11.99.5",
                "friendsofphp/proxy-manager-lts": "^1.0.14",
                "laminas/laminas-code": "^4.10.0",
                "laminas/laminas-coding-standard": "~2.5.0",
                "laminas/laminas-container-config-test": "^0.8",
                "mikey179/vfsstream": "^1.6.11",
                "phpbench/phpbench": "^1.2.9",
                "phpunit/phpunit": "^10.4",
                "psalm/plugin-phpunit": "^0.18.4",
                "vimeo/psalm": "^5.8.0"
            },
            "suggest": {
                "friendsofphp/proxy-manager-lts": "ProxyManager ^2.1.1 to handle lazy initialization of services"
            },
            "bin": [
                "bin/generate-deps-for-config-factory",
                "bin/generate-factory-for-class"
            ],
            "type": "library",
            "autoload": {
                "files": [
                    "src/autoload.php"
                ],
                "psr-4": {
                    "Laminas\\ServiceManager\\": "src/"
                }
            },
            "notification-url": "https://packagist.org/downloads/",
            "license": [
                "BSD-3-Clause"
            ],
            "description": "Factory-Driven Dependency Injection Container",
            "homepage": "https://laminas.dev",
            "keywords": [
                "PSR-11",
                "dependency-injection",
                "di",
                "dic",
                "laminas",
                "service-manager",
                "servicemanager"
            ],
            "support": {
                "chat": "https://laminas.dev/chat",
                "docs": "https://docs.laminas.dev/laminas-servicemanager/",
                "forum": "https://discourse.laminas.dev",
                "issues": "https://github.com/laminas/laminas-servicemanager/issues",
                "rss": "https://github.com/laminas/laminas-servicemanager/releases.atom",
                "source": "https://github.com/laminas/laminas-servicemanager"
            },
            "funding": [
                {
                    "url": "https://funding.communitybridge.org/projects/laminas-project",
                    "type": "community_bridge"
                }
            ],
            "time": "2023-10-24T11:19:47+00:00"
        },
        {
            "name": "laminas/laminas-stdlib",
            "version": "3.18.0",
            "source": {
                "type": "git",
                "url": "https://github.com/laminas/laminas-stdlib.git",
                "reference": "e85b29076c6216e7fc98e72b42dbe1bbc3b95ecf"
            },
            "dist": {
                "type": "zip",
                "url": "https://api.github.com/repos/laminas/laminas-stdlib/zipball/e85b29076c6216e7fc98e72b42dbe1bbc3b95ecf",
                "reference": "e85b29076c6216e7fc98e72b42dbe1bbc3b95ecf",
                "shasum": ""
            },
            "require": {
                "php": "~8.1.0 || ~8.2.0 || ~8.3.0"
            },
            "conflict": {
                "zendframework/zend-stdlib": "*"
            },
            "require-dev": {
                "laminas/laminas-coding-standard": "^2.5",
                "phpbench/phpbench": "^1.2.14",
                "phpunit/phpunit": "^10.3.3",
                "psalm/plugin-phpunit": "^0.18.4",
                "vimeo/psalm": "^5.15.0"
            },
            "type": "library",
            "autoload": {
                "psr-4": {
                    "Laminas\\Stdlib\\": "src/"
                }
            },
            "notification-url": "https://packagist.org/downloads/",
            "license": [
                "BSD-3-Clause"
            ],
            "description": "SPL extensions, array utilities, error handlers, and more",
            "homepage": "https://laminas.dev",
            "keywords": [
                "laminas",
                "stdlib"
            ],
            "support": {
                "chat": "https://laminas.dev/chat",
                "docs": "https://docs.laminas.dev/laminas-stdlib/",
                "forum": "https://discourse.laminas.dev",
                "issues": "https://github.com/laminas/laminas-stdlib/issues",
                "rss": "https://github.com/laminas/laminas-stdlib/releases.atom",
                "source": "https://github.com/laminas/laminas-stdlib"
            },
            "funding": [
                {
                    "url": "https://funding.communitybridge.org/projects/laminas-project",
                    "type": "community_bridge"
                }
            ],
            "time": "2023-09-19T10:15:21+00:00"
        },
        {
            "name": "laminas/laminas-validator",
            "version": "2.43.0",
            "source": {
                "type": "git",
                "url": "https://github.com/laminas/laminas-validator.git",
                "reference": "8f6c2f5753dec64df924a86d18036113f3140f2b"
            },
            "dist": {
                "type": "zip",
                "url": "https://api.github.com/repos/laminas/laminas-validator/zipball/8f6c2f5753dec64df924a86d18036113f3140f2b",
                "reference": "8f6c2f5753dec64df924a86d18036113f3140f2b",
                "shasum": ""
            },
            "require": {
                "laminas/laminas-servicemanager": "^3.21.0",
                "laminas/laminas-stdlib": "^3.13",
                "php": "~8.1.0 || ~8.2.0 || ~8.3.0",
                "psr/http-message": "^1.0.1 || ^2.0.0"
            },
            "conflict": {
                "zendframework/zend-validator": "*"
            },
            "require-dev": {
                "laminas/laminas-coding-standard": "^2.5",
                "laminas/laminas-db": "^2.18",
                "laminas/laminas-filter": "^2.32",
                "laminas/laminas-i18n": "^2.23",
                "laminas/laminas-session": "^2.16",
                "laminas/laminas-uri": "^2.10.0",
                "phpunit/phpunit": "^10.3.3",
                "psalm/plugin-phpunit": "^0.18.4",
                "psr/http-client": "^1.0.2",
                "psr/http-factory": "^1.0.2",
                "vimeo/psalm": "^5.15"
            },
            "suggest": {
                "laminas/laminas-db": "Laminas\\Db component, required by the (No)RecordExists validator",
                "laminas/laminas-filter": "Laminas\\Filter component, required by the Digits validator",
                "laminas/laminas-i18n": "Laminas\\I18n component to allow translation of validation error messages",
                "laminas/laminas-i18n-resources": "Translations of validator messages",
                "laminas/laminas-servicemanager": "Laminas\\ServiceManager component to allow using the ValidatorPluginManager and validator chains",
                "laminas/laminas-session": "Laminas\\Session component, ^2.8; required by the Csrf validator",
                "laminas/laminas-uri": "Laminas\\Uri component, required by the Uri and Sitemap\\Loc validators",
                "psr/http-message": "psr/http-message, required when validating PSR-7 UploadedFileInterface instances via the Upload and UploadFile validators"
            },
            "type": "library",
            "extra": {
                "laminas": {
                    "component": "Laminas\\Validator",
                    "config-provider": "Laminas\\Validator\\ConfigProvider"
                }
            },
            "autoload": {
                "psr-4": {
                    "Laminas\\Validator\\": "src/"
                }
            },
            "notification-url": "https://packagist.org/downloads/",
            "license": [
                "BSD-3-Clause"
            ],
            "description": "Validation classes for a wide range of domains, and the ability to chain validators to create complex validation criteria",
            "homepage": "https://laminas.dev",
            "keywords": [
                "laminas",
                "validator"
            ],
            "support": {
                "chat": "https://laminas.dev/chat",
                "docs": "https://docs.laminas.dev/laminas-validator/",
                "forum": "https://discourse.laminas.dev",
                "issues": "https://github.com/laminas/laminas-validator/issues",
                "rss": "https://github.com/laminas/laminas-validator/releases.atom",
                "source": "https://github.com/laminas/laminas-validator"
            },
            "funding": [
                {
                    "url": "https://funding.communitybridge.org/projects/laminas-project",
                    "type": "community_bridge"
                }
            ],
            "time": "2023-11-20T01:23:15+00:00"
        },
        {
            "name": "lcobucci/clock",
            "version": "3.2.0",
            "source": {
                "type": "git",
                "url": "https://github.com/lcobucci/clock.git",
                "reference": "6f28b826ea01306b07980cb8320ab30b966cd715"
            },
            "dist": {
                "type": "zip",
                "url": "https://api.github.com/repos/lcobucci/clock/zipball/6f28b826ea01306b07980cb8320ab30b966cd715",
                "reference": "6f28b826ea01306b07980cb8320ab30b966cd715",
                "shasum": ""
            },
            "require": {
                "php": "~8.2.0 || ~8.3.0",
                "psr/clock": "^1.0"
            },
            "provide": {
                "psr/clock-implementation": "1.0"
            },
            "require-dev": {
                "infection/infection": "^0.27",
                "lcobucci/coding-standard": "^11.0.0",
                "phpstan/extension-installer": "^1.3.1",
                "phpstan/phpstan": "^1.10.25",
                "phpstan/phpstan-deprecation-rules": "^1.1.3",
                "phpstan/phpstan-phpunit": "^1.3.13",
                "phpstan/phpstan-strict-rules": "^1.5.1",
                "phpunit/phpunit": "^10.2.3"
            },
            "type": "library",
            "autoload": {
                "psr-4": {
                    "Lcobucci\\Clock\\": "src"
                }
            },
            "notification-url": "https://packagist.org/downloads/",
            "license": [
                "MIT"
            ],
            "authors": [
                {
                    "name": "Luís Cobucci",
                    "email": "lcobucci@gmail.com"
                }
            ],
            "description": "Yet another clock abstraction",
            "support": {
                "issues": "https://github.com/lcobucci/clock/issues",
                "source": "https://github.com/lcobucci/clock/tree/3.2.0"
            },
            "funding": [
                {
                    "url": "https://github.com/lcobucci",
                    "type": "github"
                },
                {
                    "url": "https://www.patreon.com/lcobucci",
                    "type": "patreon"
                }
            ],
            "time": "2023-11-17T17:00:27+00:00"
        },
        {
            "name": "lcobucci/jwt",
            "version": "5.3.0",
            "source": {
                "type": "git",
                "url": "https://github.com/lcobucci/jwt.git",
                "reference": "08071d8d2c7f4b00222cc4b1fb6aa46990a80f83"
            },
            "dist": {
                "type": "zip",
                "url": "https://api.github.com/repos/lcobucci/jwt/zipball/08071d8d2c7f4b00222cc4b1fb6aa46990a80f83",
                "reference": "08071d8d2c7f4b00222cc4b1fb6aa46990a80f83",
                "shasum": ""
            },
            "require": {
                "ext-openssl": "*",
                "ext-sodium": "*",
                "php": "~8.1.0 || ~8.2.0 || ~8.3.0",
                "psr/clock": "^1.0"
            },
            "require-dev": {
                "infection/infection": "^0.27.0",
                "lcobucci/clock": "^3.0",
                "lcobucci/coding-standard": "^11.0",
                "phpbench/phpbench": "^1.2.9",
                "phpstan/extension-installer": "^1.2",
                "phpstan/phpstan": "^1.10.7",
                "phpstan/phpstan-deprecation-rules": "^1.1.3",
                "phpstan/phpstan-phpunit": "^1.3.10",
                "phpstan/phpstan-strict-rules": "^1.5.0",
                "phpunit/phpunit": "^10.2.6"
            },
            "suggest": {
                "lcobucci/clock": ">= 3.0"
            },
            "type": "library",
            "autoload": {
                "psr-4": {
                    "Lcobucci\\JWT\\": "src"
                }
            },
            "notification-url": "https://packagist.org/downloads/",
            "license": [
                "BSD-3-Clause"
            ],
            "authors": [
                {
                    "name": "Luís Cobucci",
                    "email": "lcobucci@gmail.com",
                    "role": "Developer"
                }
            ],
            "description": "A simple library to work with JSON Web Token and JSON Web Signature",
            "keywords": [
                "JWS",
                "jwt"
            ],
            "support": {
                "issues": "https://github.com/lcobucci/jwt/issues",
                "source": "https://github.com/lcobucci/jwt/tree/5.3.0"
            },
            "funding": [
                {
                    "url": "https://github.com/lcobucci",
                    "type": "github"
                },
                {
                    "url": "https://www.patreon.com/lcobucci",
                    "type": "patreon"
                }
            ],
            "time": "2024-04-11T23:07:54+00:00"
        },
        {
            "name": "league/commonmark",
            "version": "2.4.2",
            "source": {
                "type": "git",
                "url": "https://github.com/thephpleague/commonmark.git",
                "reference": "91c24291965bd6d7c46c46a12ba7492f83b1cadf"
            },
            "dist": {
                "type": "zip",
                "url": "https://api.github.com/repos/thephpleague/commonmark/zipball/91c24291965bd6d7c46c46a12ba7492f83b1cadf",
                "reference": "91c24291965bd6d7c46c46a12ba7492f83b1cadf",
                "shasum": ""
            },
            "require": {
                "ext-mbstring": "*",
                "league/config": "^1.1.1",
                "php": "^7.4 || ^8.0",
                "psr/event-dispatcher": "^1.0",
                "symfony/deprecation-contracts": "^2.1 || ^3.0",
                "symfony/polyfill-php80": "^1.16"
            },
            "require-dev": {
                "cebe/markdown": "^1.0",
                "commonmark/cmark": "0.30.3",
                "commonmark/commonmark.js": "0.30.0",
                "composer/package-versions-deprecated": "^1.8",
                "embed/embed": "^4.4",
                "erusev/parsedown": "^1.0",
                "ext-json": "*",
                "github/gfm": "0.29.0",
                "michelf/php-markdown": "^1.4 || ^2.0",
                "nyholm/psr7": "^1.5",
                "phpstan/phpstan": "^1.8.2",
                "phpunit/phpunit": "^9.5.21 || ^10.5.9 || ^11.0.0",
                "scrutinizer/ocular": "^1.8.1",
                "symfony/finder": "^5.3 | ^6.0 || ^7.0",
                "symfony/yaml": "^2.3 | ^3.0 | ^4.0 | ^5.0 | ^6.0 || ^7.0",
                "unleashedtech/php-coding-standard": "^3.1.1",
                "vimeo/psalm": "^4.24.0 || ^5.0.0"
            },
            "suggest": {
                "symfony/yaml": "v2.3+ required if using the Front Matter extension"
            },
            "type": "library",
            "extra": {
                "branch-alias": {
                    "dev-main": "2.5-dev"
                }
            },
            "autoload": {
                "psr-4": {
                    "League\\CommonMark\\": "src"
                }
            },
            "notification-url": "https://packagist.org/downloads/",
            "license": [
                "BSD-3-Clause"
            ],
            "authors": [
                {
                    "name": "Colin O'Dell",
                    "email": "colinodell@gmail.com",
                    "homepage": "https://www.colinodell.com",
                    "role": "Lead Developer"
                }
            ],
            "description": "Highly-extensible PHP Markdown parser which fully supports the CommonMark spec and GitHub-Flavored Markdown (GFM)",
            "homepage": "https://commonmark.thephpleague.com",
            "keywords": [
                "commonmark",
                "flavored",
                "gfm",
                "github",
                "github-flavored",
                "markdown",
                "md",
                "parser"
            ],
            "support": {
                "docs": "https://commonmark.thephpleague.com/",
                "forum": "https://github.com/thephpleague/commonmark/discussions",
                "issues": "https://github.com/thephpleague/commonmark/issues",
                "rss": "https://github.com/thephpleague/commonmark/releases.atom",
                "source": "https://github.com/thephpleague/commonmark"
            },
            "funding": [
                {
                    "url": "https://www.colinodell.com/sponsor",
                    "type": "custom"
                },
                {
                    "url": "https://www.paypal.me/colinpodell/10.00",
                    "type": "custom"
                },
                {
                    "url": "https://github.com/colinodell",
                    "type": "github"
                },
                {
                    "url": "https://tidelift.com/funding/github/packagist/league/commonmark",
                    "type": "tidelift"
                }
            ],
            "time": "2024-02-02T11:59:32+00:00"
        },
        {
            "name": "league/config",
            "version": "v1.2.0",
            "source": {
                "type": "git",
                "url": "https://github.com/thephpleague/config.git",
                "reference": "754b3604fb2984c71f4af4a9cbe7b57f346ec1f3"
            },
            "dist": {
                "type": "zip",
                "url": "https://api.github.com/repos/thephpleague/config/zipball/754b3604fb2984c71f4af4a9cbe7b57f346ec1f3",
                "reference": "754b3604fb2984c71f4af4a9cbe7b57f346ec1f3",
                "shasum": ""
            },
            "require": {
                "dflydev/dot-access-data": "^3.0.1",
                "nette/schema": "^1.2",
                "php": "^7.4 || ^8.0"
            },
            "require-dev": {
                "phpstan/phpstan": "^1.8.2",
                "phpunit/phpunit": "^9.5.5",
                "scrutinizer/ocular": "^1.8.1",
                "unleashedtech/php-coding-standard": "^3.1",
                "vimeo/psalm": "^4.7.3"
            },
            "type": "library",
            "extra": {
                "branch-alias": {
                    "dev-main": "1.2-dev"
                }
            },
            "autoload": {
                "psr-4": {
                    "League\\Config\\": "src"
                }
            },
            "notification-url": "https://packagist.org/downloads/",
            "license": [
                "BSD-3-Clause"
            ],
            "authors": [
                {
                    "name": "Colin O'Dell",
                    "email": "colinodell@gmail.com",
                    "homepage": "https://www.colinodell.com",
                    "role": "Lead Developer"
                }
            ],
            "description": "Define configuration arrays with strict schemas and access values with dot notation",
            "homepage": "https://config.thephpleague.com",
            "keywords": [
                "array",
                "config",
                "configuration",
                "dot",
                "dot-access",
                "nested",
                "schema"
            ],
            "support": {
                "docs": "https://config.thephpleague.com/",
                "issues": "https://github.com/thephpleague/config/issues",
                "rss": "https://github.com/thephpleague/config/releases.atom",
                "source": "https://github.com/thephpleague/config"
            },
            "funding": [
                {
                    "url": "https://www.colinodell.com/sponsor",
                    "type": "custom"
                },
                {
                    "url": "https://www.paypal.me/colinpodell/10.00",
                    "type": "custom"
                },
                {
                    "url": "https://github.com/colinodell",
                    "type": "github"
                }
            ],
            "time": "2022-12-11T20:36:23+00:00"
        },
        {
            "name": "league/csv",
            "version": "9.16.0",
            "source": {
                "type": "git",
                "url": "https://github.com/thephpleague/csv.git",
                "reference": "998280c6c34bd67d8125fdc8b45bae28d761b440"
            },
            "dist": {
                "type": "zip",
                "url": "https://api.github.com/repos/thephpleague/csv/zipball/998280c6c34bd67d8125fdc8b45bae28d761b440",
                "reference": "998280c6c34bd67d8125fdc8b45bae28d761b440",
                "shasum": ""
            },
            "require": {
                "ext-filter": "*",
                "php": "^8.1.2"
            },
            "require-dev": {
                "doctrine/collections": "^2.2.2",
                "ext-dom": "*",
                "ext-xdebug": "*",
                "friendsofphp/php-cs-fixer": "^3.57.1",
                "phpbench/phpbench": "^1.2.15",
                "phpstan/phpstan": "^1.11.1",
                "phpstan/phpstan-deprecation-rules": "^1.2.0",
                "phpstan/phpstan-phpunit": "^1.4.0",
                "phpstan/phpstan-strict-rules": "^1.6.0",
                "phpunit/phpunit": "^10.5.16 || ^11.1.3",
                "symfony/var-dumper": "^6.4.6 || ^7.0.7"
            },
            "suggest": {
                "ext-dom": "Required to use the XMLConverter and the HTMLConverter classes",
                "ext-iconv": "Needed to ease transcoding CSV using iconv stream filters",
                "ext-mbstring": "Needed to ease transcoding CSV using mb stream filters"
            },
            "type": "library",
            "extra": {
                "branch-alias": {
                    "dev-master": "9.x-dev"
                }
            },
            "autoload": {
                "files": [
                    "src/functions_include.php"
                ],
                "psr-4": {
                    "League\\Csv\\": "src"
                }
            },
            "notification-url": "https://packagist.org/downloads/",
            "license": [
                "MIT"
            ],
            "authors": [
                {
                    "name": "Ignace Nyamagana Butera",
                    "email": "nyamsprod@gmail.com",
                    "homepage": "https://github.com/nyamsprod/",
                    "role": "Developer"
                }
            ],
            "description": "CSV data manipulation made easy in PHP",
            "homepage": "https://csv.thephpleague.com",
            "keywords": [
                "convert",
                "csv",
                "export",
                "filter",
                "import",
                "read",
                "transform",
                "write"
            ],
            "support": {
                "docs": "https://csv.thephpleague.com",
                "issues": "https://github.com/thephpleague/csv/issues",
                "rss": "https://github.com/thephpleague/csv/releases.atom",
                "source": "https://github.com/thephpleague/csv"
            },
            "funding": [
                {
                    "url": "https://github.com/sponsors/nyamsprod",
                    "type": "github"
                }
            ],
            "time": "2024-05-24T11:04:54+00:00"
        },
        {
            "name": "league/event",
            "version": "3.0.2",
            "source": {
                "type": "git",
                "url": "https://github.com/thephpleague/event.git",
                "reference": "221867a61087ee265ca07bd39aa757879afca820"
            },
            "dist": {
                "type": "zip",
                "url": "https://api.github.com/repos/thephpleague/event/zipball/221867a61087ee265ca07bd39aa757879afca820",
                "reference": "221867a61087ee265ca07bd39aa757879afca820",
                "shasum": ""
            },
            "require": {
                "php": ">=7.2.0",
                "psr/event-dispatcher": "^1.0"
            },
            "provide": {
                "psr/event-dispatcher-implementation": "1.0"
            },
            "require-dev": {
                "friendsofphp/php-cs-fixer": "^2.16",
                "phpstan/phpstan": "^0.12.45",
                "phpunit/phpunit": "^8.5"
            },
            "type": "library",
            "extra": {
                "branch-alias": {
                    "dev-master": "3.0-dev"
                }
            },
            "autoload": {
                "psr-4": {
                    "League\\Event\\": "src/"
                }
            },
            "notification-url": "https://packagist.org/downloads/",
            "license": [
                "MIT"
            ],
            "authors": [
                {
                    "name": "Frank de Jonge",
                    "email": "info@frenky.net"
                }
            ],
            "description": "Event package",
            "keywords": [
                "emitter",
                "event",
                "listener"
            ],
            "support": {
                "issues": "https://github.com/thephpleague/event/issues",
                "source": "https://github.com/thephpleague/event/tree/3.0.2"
            },
            "time": "2022-10-29T09:31:25+00:00"
        },
        {
            "name": "league/html-to-markdown",
            "version": "5.1.1",
            "source": {
                "type": "git",
                "url": "https://github.com/thephpleague/html-to-markdown.git",
                "reference": "0b4066eede55c48f38bcee4fb8f0aa85654390fd"
            },
            "dist": {
                "type": "zip",
                "url": "https://api.github.com/repos/thephpleague/html-to-markdown/zipball/0b4066eede55c48f38bcee4fb8f0aa85654390fd",
                "reference": "0b4066eede55c48f38bcee4fb8f0aa85654390fd",
                "shasum": ""
            },
            "require": {
                "ext-dom": "*",
                "ext-xml": "*",
                "php": "^7.2.5 || ^8.0"
            },
            "require-dev": {
                "mikehaertl/php-shellcommand": "^1.1.0",
                "phpstan/phpstan": "^1.8.8",
                "phpunit/phpunit": "^8.5 || ^9.2",
                "scrutinizer/ocular": "^1.6",
                "unleashedtech/php-coding-standard": "^2.7 || ^3.0",
                "vimeo/psalm": "^4.22 || ^5.0"
            },
            "bin": [
                "bin/html-to-markdown"
            ],
            "type": "library",
            "extra": {
                "branch-alias": {
                    "dev-master": "5.2-dev"
                }
            },
            "autoload": {
                "psr-4": {
                    "League\\HTMLToMarkdown\\": "src/"
                }
            },
            "notification-url": "https://packagist.org/downloads/",
            "license": [
                "MIT"
            ],
            "authors": [
                {
                    "name": "Colin O'Dell",
                    "email": "colinodell@gmail.com",
                    "homepage": "https://www.colinodell.com",
                    "role": "Lead Developer"
                },
                {
                    "name": "Nick Cernis",
                    "email": "nick@cern.is",
                    "homepage": "http://modernnerd.net",
                    "role": "Original Author"
                }
            ],
            "description": "An HTML-to-markdown conversion helper for PHP",
            "homepage": "https://github.com/thephpleague/html-to-markdown",
            "keywords": [
                "html",
                "markdown"
            ],
            "support": {
                "issues": "https://github.com/thephpleague/html-to-markdown/issues",
                "source": "https://github.com/thephpleague/html-to-markdown/tree/5.1.1"
            },
            "funding": [
                {
                    "url": "https://www.colinodell.com/sponsor",
                    "type": "custom"
                },
                {
                    "url": "https://www.paypal.me/colinpodell/10.00",
                    "type": "custom"
                },
                {
                    "url": "https://github.com/colinodell",
                    "type": "github"
                },
                {
                    "url": "https://tidelift.com/funding/github/packagist/league/html-to-markdown",
                    "type": "tidelift"
                }
            ],
            "time": "2023-07-12T21:21:09+00:00"
        },
        {
            "name": "league/oauth2-client",
            "version": "2.7.0",
            "source": {
                "type": "git",
                "url": "https://github.com/thephpleague/oauth2-client.git",
                "reference": "160d6274b03562ebeb55ed18399281d8118b76c8"
            },
            "dist": {
                "type": "zip",
                "url": "https://api.github.com/repos/thephpleague/oauth2-client/zipball/160d6274b03562ebeb55ed18399281d8118b76c8",
                "reference": "160d6274b03562ebeb55ed18399281d8118b76c8",
                "shasum": ""
            },
            "require": {
                "guzzlehttp/guzzle": "^6.0 || ^7.0",
                "paragonie/random_compat": "^1 || ^2 || ^9.99",
                "php": "^5.6 || ^7.0 || ^8.0"
            },
            "require-dev": {
                "mockery/mockery": "^1.3.5",
                "php-parallel-lint/php-parallel-lint": "^1.3.1",
                "phpunit/phpunit": "^5.7 || ^6.0 || ^9.5",
                "squizlabs/php_codesniffer": "^2.3 || ^3.0"
            },
            "type": "library",
            "extra": {
                "branch-alias": {
                    "dev-2.x": "2.0.x-dev"
                }
            },
            "autoload": {
                "psr-4": {
                    "League\\OAuth2\\Client\\": "src/"
                }
            },
            "notification-url": "https://packagist.org/downloads/",
            "license": [
                "MIT"
            ],
            "authors": [
                {
                    "name": "Alex Bilbie",
                    "email": "hello@alexbilbie.com",
                    "homepage": "http://www.alexbilbie.com",
                    "role": "Developer"
                },
                {
                    "name": "Woody Gilk",
                    "homepage": "https://github.com/shadowhand",
                    "role": "Contributor"
                }
            ],
            "description": "OAuth 2.0 Client Library",
            "keywords": [
                "Authentication",
                "SSO",
                "authorization",
                "identity",
                "idp",
                "oauth",
                "oauth2",
                "single sign on"
            ],
            "support": {
                "issues": "https://github.com/thephpleague/oauth2-client/issues",
                "source": "https://github.com/thephpleague/oauth2-client/tree/2.7.0"
            },
            "time": "2023-04-16T18:19:15+00:00"
        },
        {
            "name": "league/oauth2-google",
            "version": "4.0.1",
            "source": {
                "type": "git",
                "url": "https://github.com/thephpleague/oauth2-google.git",
                "reference": "1b01ba18ba31b29e88771e3e0979e5c91d4afe76"
            },
            "dist": {
                "type": "zip",
                "url": "https://api.github.com/repos/thephpleague/oauth2-google/zipball/1b01ba18ba31b29e88771e3e0979e5c91d4afe76",
                "reference": "1b01ba18ba31b29e88771e3e0979e5c91d4afe76",
                "shasum": ""
            },
            "require": {
                "league/oauth2-client": "^2.0",
                "php": "^7.3 || ^8.0"
            },
            "require-dev": {
                "eloquent/phony-phpunit": "^6.0 || ^7.1",
                "phpunit/phpunit": "^8.0 || ^9.0",
                "squizlabs/php_codesniffer": "^3.0"
            },
            "type": "library",
            "autoload": {
                "psr-4": {
                    "League\\OAuth2\\Client\\": "src/"
                }
            },
            "notification-url": "https://packagist.org/downloads/",
            "license": [
                "MIT"
            ],
            "authors": [
                {
                    "name": "Woody Gilk",
                    "email": "hello@shadowhand.com",
                    "homepage": "https://shadowhand.com"
                }
            ],
            "description": "Google OAuth 2.0 Client Provider for The PHP League OAuth2-Client",
            "keywords": [
                "Authentication",
                "authorization",
                "client",
                "google",
                "oauth",
                "oauth2"
            ],
            "support": {
                "issues": "https://github.com/thephpleague/oauth2-google/issues",
                "source": "https://github.com/thephpleague/oauth2-google/tree/4.0.1"
            },
            "time": "2023-03-17T15:20:52+00:00"
        },
        {
            "name": "league/oauth2-server",
            "version": "9.0.0",
            "source": {
                "type": "git",
                "url": "https://github.com/thephpleague/oauth2-server.git",
                "reference": "2ed9e5f65045bebf9e99c33ef1558dcd6d0206b7"
            },
            "dist": {
                "type": "zip",
                "url": "https://api.github.com/repos/thephpleague/oauth2-server/zipball/2ed9e5f65045bebf9e99c33ef1558dcd6d0206b7",
                "reference": "2ed9e5f65045bebf9e99c33ef1558dcd6d0206b7",
                "shasum": ""
            },
            "require": {
                "defuse/php-encryption": "^2.4",
                "ext-json": "*",
                "ext-openssl": "*",
                "lcobucci/clock": "^2.3 || ^3.0",
                "lcobucci/jwt": "^5.0",
                "league/event": "^3.0",
                "league/uri": "^7.0",
                "php": "~8.1.0 || ~8.2.0 || ~8.3.0",
                "psr/http-message": "^2.0",
                "psr/http-server-middleware": "^1.0"
            },
            "replace": {
                "league/oauth2server": "*",
                "lncd/oauth2": "*"
            },
            "require-dev": {
                "laminas/laminas-diactoros": "^3.3.0",
                "php-parallel-lint/php-parallel-lint": "^1.3.2",
                "phpstan/extension-installer": "^1.3.1",
                "phpstan/phpstan": "^1.10.55",
                "phpstan/phpstan-deprecation-rules": "^1.1.4",
                "phpstan/phpstan-phpunit": "^1.3.15",
                "phpstan/phpstan-strict-rules": "^1.5.2",
                "phpunit/phpunit": "^9.6.15",
                "roave/security-advisories": "dev-master",
                "slevomat/coding-standard": "^8.14.1",
                "squizlabs/php_codesniffer": "^3.8"
            },
            "type": "library",
            "autoload": {
                "psr-4": {
                    "League\\OAuth2\\Server\\": "src/"
                }
            },
            "notification-url": "https://packagist.org/downloads/",
            "license": [
                "MIT"
            ],
            "authors": [
                {
                    "name": "Alex Bilbie",
                    "email": "hello@alexbilbie.com",
                    "homepage": "http://www.alexbilbie.com",
                    "role": "Developer"
                },
                {
                    "name": "Andy Millington",
                    "email": "andrew@noexceptions.io",
                    "homepage": "https://www.noexceptions.io",
                    "role": "Developer"
                }
            ],
            "description": "A lightweight and powerful OAuth 2.0 authorization and resource server library with support for all the core specification grants. This library will allow you to secure your API with OAuth and allow your applications users to approve apps that want to access their data from your API.",
            "homepage": "https://oauth2.thephpleague.com/",
            "keywords": [
                "Authentication",
                "api",
                "auth",
                "authorisation",
                "authorization",
                "oauth",
                "oauth 2",
                "oauth 2.0",
                "oauth2",
                "protect",
                "resource",
                "secure",
                "server"
            ],
            "support": {
                "issues": "https://github.com/thephpleague/oauth2-server/issues",
                "source": "https://github.com/thephpleague/oauth2-server/tree/9.0.0"
            },
            "funding": [
                {
                    "url": "https://github.com/sephster",
                    "type": "github"
                }
            ],
            "time": "2024-05-13T21:35:12+00:00"
        },
        {
            "name": "league/uri",
            "version": "7.4.1",
            "source": {
                "type": "git",
                "url": "https://github.com/thephpleague/uri.git",
                "reference": "bedb6e55eff0c933668addaa7efa1e1f2c417cc4"
            },
            "dist": {
                "type": "zip",
                "url": "https://api.github.com/repos/thephpleague/uri/zipball/bedb6e55eff0c933668addaa7efa1e1f2c417cc4",
                "reference": "bedb6e55eff0c933668addaa7efa1e1f2c417cc4",
                "shasum": ""
            },
            "require": {
                "league/uri-interfaces": "^7.3",
                "php": "^8.1"
            },
            "conflict": {
                "league/uri-schemes": "^1.0"
            },
            "suggest": {
                "ext-bcmath": "to improve IPV4 host parsing",
                "ext-fileinfo": "to create Data URI from file contennts",
                "ext-gmp": "to improve IPV4 host parsing",
                "ext-intl": "to handle IDN host with the best performance",
                "jeremykendall/php-domain-parser": "to resolve Public Suffix and Top Level Domain",
                "league/uri-components": "Needed to easily manipulate URI objects components",
                "php-64bit": "to improve IPV4 host parsing",
                "symfony/polyfill-intl-idn": "to handle IDN host via the Symfony polyfill if ext-intl is not present"
            },
            "type": "library",
            "extra": {
                "branch-alias": {
                    "dev-master": "7.x-dev"
                }
            },
            "autoload": {
                "psr-4": {
                    "League\\Uri\\": ""
                }
            },
            "notification-url": "https://packagist.org/downloads/",
            "license": [
                "MIT"
            ],
            "authors": [
                {
                    "name": "Ignace Nyamagana Butera",
                    "email": "nyamsprod@gmail.com",
                    "homepage": "https://nyamsprod.com"
                }
            ],
            "description": "URI manipulation library",
            "homepage": "https://uri.thephpleague.com",
            "keywords": [
                "data-uri",
                "file-uri",
                "ftp",
                "hostname",
                "http",
                "https",
                "middleware",
                "parse_str",
                "parse_url",
                "psr-7",
                "query-string",
                "querystring",
                "rfc3986",
                "rfc3987",
                "rfc6570",
                "uri",
                "uri-template",
                "url",
                "ws"
            ],
            "support": {
                "docs": "https://uri.thephpleague.com",
                "forum": "https://thephpleague.slack.com",
                "issues": "https://github.com/thephpleague/uri-src/issues",
                "source": "https://github.com/thephpleague/uri/tree/7.4.1"
            },
            "funding": [
                {
                    "url": "https://github.com/sponsors/nyamsprod",
                    "type": "github"
                }
            ],
            "time": "2024-03-23T07:42:40+00:00"
        },
        {
            "name": "league/uri-interfaces",
            "version": "7.4.1",
            "source": {
                "type": "git",
                "url": "https://github.com/thephpleague/uri-interfaces.git",
                "reference": "8d43ef5c841032c87e2de015972c06f3865ef718"
            },
            "dist": {
                "type": "zip",
                "url": "https://api.github.com/repos/thephpleague/uri-interfaces/zipball/8d43ef5c841032c87e2de015972c06f3865ef718",
                "reference": "8d43ef5c841032c87e2de015972c06f3865ef718",
                "shasum": ""
            },
            "require": {
                "ext-filter": "*",
                "php": "^8.1",
                "psr/http-factory": "^1",
                "psr/http-message": "^1.1 || ^2.0"
            },
            "suggest": {
                "ext-bcmath": "to improve IPV4 host parsing",
                "ext-gmp": "to improve IPV4 host parsing",
                "ext-intl": "to handle IDN host with the best performance",
                "php-64bit": "to improve IPV4 host parsing",
                "symfony/polyfill-intl-idn": "to handle IDN host via the Symfony polyfill if ext-intl is not present"
            },
            "type": "library",
            "extra": {
                "branch-alias": {
                    "dev-master": "7.x-dev"
                }
            },
            "autoload": {
                "psr-4": {
                    "League\\Uri\\": ""
                }
            },
            "notification-url": "https://packagist.org/downloads/",
            "license": [
                "MIT"
            ],
            "authors": [
                {
                    "name": "Ignace Nyamagana Butera",
                    "email": "nyamsprod@gmail.com",
                    "homepage": "https://nyamsprod.com"
                }
            ],
            "description": "Common interfaces and classes for URI representation and interaction",
            "homepage": "https://uri.thephpleague.com",
            "keywords": [
                "data-uri",
                "file-uri",
                "ftp",
                "hostname",
                "http",
                "https",
                "parse_str",
                "parse_url",
                "psr-7",
                "query-string",
                "querystring",
                "rfc3986",
                "rfc3987",
                "rfc6570",
                "uri",
                "url",
                "ws"
            ],
            "support": {
                "docs": "https://uri.thephpleague.com",
                "forum": "https://thephpleague.slack.com",
                "issues": "https://github.com/thephpleague/uri-src/issues",
                "source": "https://github.com/thephpleague/uri-interfaces/tree/7.4.1"
            },
            "funding": [
                {
                    "url": "https://github.com/sponsors/nyamsprod",
                    "type": "github"
                }
            ],
            "time": "2024-03-23T07:42:40+00:00"
        },
        {
            "name": "maennchen/zipstream-php",
            "version": "3.1.0",
            "source": {
                "type": "git",
                "url": "https://github.com/maennchen/ZipStream-PHP.git",
                "reference": "b8174494eda667f7d13876b4a7bfef0f62a7c0d1"
            },
            "dist": {
                "type": "zip",
                "url": "https://api.github.com/repos/maennchen/ZipStream-PHP/zipball/b8174494eda667f7d13876b4a7bfef0f62a7c0d1",
                "reference": "b8174494eda667f7d13876b4a7bfef0f62a7c0d1",
                "shasum": ""
            },
            "require": {
                "ext-mbstring": "*",
                "ext-zlib": "*",
                "php-64bit": "^8.1"
            },
            "require-dev": {
                "ext-zip": "*",
                "friendsofphp/php-cs-fixer": "^3.16",
                "guzzlehttp/guzzle": "^7.5",
                "mikey179/vfsstream": "^1.6",
                "php-coveralls/php-coveralls": "^2.5",
                "phpunit/phpunit": "^10.0",
                "vimeo/psalm": "^5.0"
            },
            "suggest": {
                "guzzlehttp/psr7": "^2.4",
                "psr/http-message": "^2.0"
            },
            "type": "library",
            "autoload": {
                "psr-4": {
                    "ZipStream\\": "src/"
                }
            },
            "notification-url": "https://packagist.org/downloads/",
            "license": [
                "MIT"
            ],
            "authors": [
                {
                    "name": "Paul Duncan",
                    "email": "pabs@pablotron.org"
                },
                {
                    "name": "Jonatan Männchen",
                    "email": "jonatan@maennchen.ch"
                },
                {
                    "name": "Jesse Donat",
                    "email": "donatj@gmail.com"
                },
                {
                    "name": "András Kolesár",
                    "email": "kolesar@kolesar.hu"
                }
            ],
            "description": "ZipStream is a library for dynamically streaming dynamic zip files from PHP without writing to the disk at all on the server.",
            "keywords": [
                "stream",
                "zip"
            ],
            "support": {
                "issues": "https://github.com/maennchen/ZipStream-PHP/issues",
                "source": "https://github.com/maennchen/ZipStream-PHP/tree/3.1.0"
            },
            "funding": [
                {
                    "url": "https://github.com/maennchen",
                    "type": "github"
                },
                {
                    "url": "https://opencollective.com/zipstream",
                    "type": "open_collective"
                }
            ],
            "time": "2023-06-21T14:59:35+00:00"
        },
        {
            "name": "markbaker/complex",
            "version": "3.0.2",
            "source": {
                "type": "git",
                "url": "https://github.com/MarkBaker/PHPComplex.git",
                "reference": "95c56caa1cf5c766ad6d65b6344b807c1e8405b9"
            },
            "dist": {
                "type": "zip",
                "url": "https://api.github.com/repos/MarkBaker/PHPComplex/zipball/95c56caa1cf5c766ad6d65b6344b807c1e8405b9",
                "reference": "95c56caa1cf5c766ad6d65b6344b807c1e8405b9",
                "shasum": ""
            },
            "require": {
                "php": "^7.2 || ^8.0"
            },
            "require-dev": {
                "dealerdirect/phpcodesniffer-composer-installer": "dev-master",
                "phpcompatibility/php-compatibility": "^9.3",
                "phpunit/phpunit": "^7.0 || ^8.0 || ^9.0",
                "squizlabs/php_codesniffer": "^3.7"
            },
            "type": "library",
            "autoload": {
                "psr-4": {
                    "Complex\\": "classes/src/"
                }
            },
            "notification-url": "https://packagist.org/downloads/",
            "license": [
                "MIT"
            ],
            "authors": [
                {
                    "name": "Mark Baker",
                    "email": "mark@lange.demon.co.uk"
                }
            ],
            "description": "PHP Class for working with complex numbers",
            "homepage": "https://github.com/MarkBaker/PHPComplex",
            "keywords": [
                "complex",
                "mathematics"
            ],
            "support": {
                "issues": "https://github.com/MarkBaker/PHPComplex/issues",
                "source": "https://github.com/MarkBaker/PHPComplex/tree/3.0.2"
            },
            "time": "2022-12-06T16:21:08+00:00"
        },
        {
            "name": "markbaker/matrix",
            "version": "3.0.1",
            "source": {
                "type": "git",
                "url": "https://github.com/MarkBaker/PHPMatrix.git",
                "reference": "728434227fe21be27ff6d86621a1b13107a2562c"
            },
            "dist": {
                "type": "zip",
                "url": "https://api.github.com/repos/MarkBaker/PHPMatrix/zipball/728434227fe21be27ff6d86621a1b13107a2562c",
                "reference": "728434227fe21be27ff6d86621a1b13107a2562c",
                "shasum": ""
            },
            "require": {
                "php": "^7.1 || ^8.0"
            },
            "require-dev": {
                "dealerdirect/phpcodesniffer-composer-installer": "dev-master",
                "phpcompatibility/php-compatibility": "^9.3",
                "phpdocumentor/phpdocumentor": "2.*",
                "phploc/phploc": "^4.0",
                "phpmd/phpmd": "2.*",
                "phpunit/phpunit": "^7.0 || ^8.0 || ^9.0",
                "sebastian/phpcpd": "^4.0",
                "squizlabs/php_codesniffer": "^3.7"
            },
            "type": "library",
            "autoload": {
                "psr-4": {
                    "Matrix\\": "classes/src/"
                }
            },
            "notification-url": "https://packagist.org/downloads/",
            "license": [
                "MIT"
            ],
            "authors": [
                {
                    "name": "Mark Baker",
                    "email": "mark@demon-angel.eu"
                }
            ],
            "description": "PHP Class for working with matrices",
            "homepage": "https://github.com/MarkBaker/PHPMatrix",
            "keywords": [
                "mathematics",
                "matrix",
                "vector"
            ],
            "support": {
                "issues": "https://github.com/MarkBaker/PHPMatrix/issues",
                "source": "https://github.com/MarkBaker/PHPMatrix/tree/3.0.1"
            },
            "time": "2022-12-02T22:17:43+00:00"
        },
        {
            "name": "masterminds/html5",
            "version": "2.9.0",
            "source": {
                "type": "git",
                "url": "https://github.com/Masterminds/html5-php.git",
                "reference": "f5ac2c0b0a2eefca70b2ce32a5809992227e75a6"
            },
            "dist": {
                "type": "zip",
                "url": "https://api.github.com/repos/Masterminds/html5-php/zipball/f5ac2c0b0a2eefca70b2ce32a5809992227e75a6",
                "reference": "f5ac2c0b0a2eefca70b2ce32a5809992227e75a6",
                "shasum": ""
            },
            "require": {
                "ext-dom": "*",
                "php": ">=5.3.0"
            },
            "require-dev": {
                "phpunit/phpunit": "^4.8.35 || ^5.7.21 || ^6 || ^7 || ^8 || ^9"
            },
            "type": "library",
            "extra": {
                "branch-alias": {
                    "dev-master": "2.7-dev"
                }
            },
            "autoload": {
                "psr-4": {
                    "Masterminds\\": "src"
                }
            },
            "notification-url": "https://packagist.org/downloads/",
            "license": [
                "MIT"
            ],
            "authors": [
                {
                    "name": "Matt Butcher",
                    "email": "technosophos@gmail.com"
                },
                {
                    "name": "Matt Farina",
                    "email": "matt@mattfarina.com"
                },
                {
                    "name": "Asmir Mustafic",
                    "email": "goetas@gmail.com"
                }
            ],
            "description": "An HTML5 parser and serializer.",
            "homepage": "http://masterminds.github.io/html5-php",
            "keywords": [
                "HTML5",
                "dom",
                "html",
                "parser",
                "querypath",
                "serializer",
                "xml"
            ],
            "support": {
                "issues": "https://github.com/Masterminds/html5-php/issues",
                "source": "https://github.com/Masterminds/html5-php/tree/2.9.0"
            },
            "time": "2024-03-31T07:05:07+00:00"
        },
        {
            "name": "mexitek/phpcolors",
            "version": "v1.0.4",
            "source": {
                "type": "git",
                "url": "https://github.com/mexitek/phpColors.git",
                "reference": "4043974240ca7dc3c2bec3c158588148b605b206"
            },
            "dist": {
                "type": "zip",
                "url": "https://api.github.com/repos/mexitek/phpColors/zipball/4043974240ca7dc3c2bec3c158588148b605b206",
                "reference": "4043974240ca7dc3c2bec3c158588148b605b206",
                "shasum": ""
            },
            "require": {
                "php": "^7.2|^8.0"
            },
            "require-dev": {
                "nette/tester": "^2.3",
                "squizlabs/php_codesniffer": "^3.5"
            },
            "type": "library",
            "autoload": {
                "classmap": [
                    "src"
                ]
            },
            "notification-url": "https://packagist.org/downloads/",
            "license": [
                "MIT"
            ],
            "authors": [
                {
                    "name": "Arlo Carreon",
                    "homepage": "http://arlocarreon.com",
                    "role": "creator"
                }
            ],
            "description": "A series of methods that let you manipulate colors. Just incase you ever need different shades of one color on the fly.",
            "homepage": "http://mexitek.github.com/phpColors/",
            "keywords": [
                "color",
                "css",
                "design",
                "frontend",
                "ui"
            ],
            "support": {
                "issues": "https://github.com/mexitek/phpColors/issues",
                "source": "https://github.com/mexitek/phpColors"
            },
            "time": "2021-11-26T13:19:08+00:00"
        },
        {
            "name": "monolog/monolog",
            "version": "3.7.0",
            "source": {
                "type": "git",
                "url": "https://github.com/Seldaek/monolog.git",
                "reference": "f4393b648b78a5408747de94fca38beb5f7e9ef8"
            },
            "dist": {
                "type": "zip",
                "url": "https://api.github.com/repos/Seldaek/monolog/zipball/f4393b648b78a5408747de94fca38beb5f7e9ef8",
                "reference": "f4393b648b78a5408747de94fca38beb5f7e9ef8",
                "shasum": ""
            },
            "require": {
                "php": ">=8.1",
                "psr/log": "^2.0 || ^3.0"
            },
            "provide": {
                "psr/log-implementation": "3.0.0"
            },
            "require-dev": {
                "aws/aws-sdk-php": "^3.0",
                "doctrine/couchdb": "~1.0@dev",
                "elasticsearch/elasticsearch": "^7 || ^8",
                "ext-json": "*",
                "graylog2/gelf-php": "^1.4.2 || ^2.0",
                "guzzlehttp/guzzle": "^7.4.5",
                "guzzlehttp/psr7": "^2.2",
                "mongodb/mongodb": "^1.8",
                "php-amqplib/php-amqplib": "~2.4 || ^3",
                "phpstan/phpstan": "^1.9",
                "phpstan/phpstan-deprecation-rules": "^1.0",
                "phpstan/phpstan-strict-rules": "^1.4",
                "phpunit/phpunit": "^10.5.17",
                "predis/predis": "^1.1 || ^2",
                "ruflin/elastica": "^7",
                "symfony/mailer": "^5.4 || ^6",
                "symfony/mime": "^5.4 || ^6"
            },
            "suggest": {
                "aws/aws-sdk-php": "Allow sending log messages to AWS services like DynamoDB",
                "doctrine/couchdb": "Allow sending log messages to a CouchDB server",
                "elasticsearch/elasticsearch": "Allow sending log messages to an Elasticsearch server via official client",
                "ext-amqp": "Allow sending log messages to an AMQP server (1.0+ required)",
                "ext-curl": "Required to send log messages using the IFTTTHandler, the LogglyHandler, the SendGridHandler, the SlackWebhookHandler or the TelegramBotHandler",
                "ext-mbstring": "Allow to work properly with unicode symbols",
                "ext-mongodb": "Allow sending log messages to a MongoDB server (via driver)",
                "ext-openssl": "Required to send log messages using SSL",
                "ext-sockets": "Allow sending log messages to a Syslog server (via UDP driver)",
                "graylog2/gelf-php": "Allow sending log messages to a GrayLog2 server",
                "mongodb/mongodb": "Allow sending log messages to a MongoDB server (via library)",
                "php-amqplib/php-amqplib": "Allow sending log messages to an AMQP server using php-amqplib",
                "rollbar/rollbar": "Allow sending log messages to Rollbar",
                "ruflin/elastica": "Allow sending log messages to an Elastic Search server"
            },
            "type": "library",
            "extra": {
                "branch-alias": {
                    "dev-main": "3.x-dev"
                }
            },
            "autoload": {
                "psr-4": {
                    "Monolog\\": "src/Monolog"
                }
            },
            "notification-url": "https://packagist.org/downloads/",
            "license": [
                "MIT"
            ],
            "authors": [
                {
                    "name": "Jordi Boggiano",
                    "email": "j.boggiano@seld.be",
                    "homepage": "https://seld.be"
                }
            ],
            "description": "Sends your logs to files, sockets, inboxes, databases and various web services",
            "homepage": "https://github.com/Seldaek/monolog",
            "keywords": [
                "log",
                "logging",
                "psr-3"
            ],
            "support": {
                "issues": "https://github.com/Seldaek/monolog/issues",
                "source": "https://github.com/Seldaek/monolog/tree/3.7.0"
            },
            "funding": [
                {
                    "url": "https://github.com/Seldaek",
                    "type": "github"
                },
                {
                    "url": "https://tidelift.com/funding/github/packagist/monolog/monolog",
                    "type": "tidelift"
                }
            ],
            "time": "2024-06-28T09:40:51+00:00"
        },
        {
            "name": "nette/schema",
            "version": "v1.3.0",
            "source": {
                "type": "git",
                "url": "https://github.com/nette/schema.git",
                "reference": "a6d3a6d1f545f01ef38e60f375d1cf1f4de98188"
            },
            "dist": {
                "type": "zip",
                "url": "https://api.github.com/repos/nette/schema/zipball/a6d3a6d1f545f01ef38e60f375d1cf1f4de98188",
                "reference": "a6d3a6d1f545f01ef38e60f375d1cf1f4de98188",
                "shasum": ""
            },
            "require": {
                "nette/utils": "^4.0",
                "php": "8.1 - 8.3"
            },
            "require-dev": {
                "nette/tester": "^2.4",
                "phpstan/phpstan-nette": "^1.0",
                "tracy/tracy": "^2.8"
            },
            "type": "library",
            "extra": {
                "branch-alias": {
                    "dev-master": "1.3-dev"
                }
            },
            "autoload": {
                "classmap": [
                    "src/"
                ]
            },
            "notification-url": "https://packagist.org/downloads/",
            "license": [
                "BSD-3-Clause",
                "GPL-2.0-only",
                "GPL-3.0-only"
            ],
            "authors": [
                {
                    "name": "David Grudl",
                    "homepage": "https://davidgrudl.com"
                },
                {
                    "name": "Nette Community",
                    "homepage": "https://nette.org/contributors"
                }
            ],
            "description": "📐 Nette Schema: validating data structures against a given Schema.",
            "homepage": "https://nette.org",
            "keywords": [
                "config",
                "nette"
            ],
            "support": {
                "issues": "https://github.com/nette/schema/issues",
                "source": "https://github.com/nette/schema/tree/v1.3.0"
            },
            "time": "2023-12-11T11:54:22+00:00"
        },
        {
            "name": "nette/utils",
            "version": "v4.0.4",
            "source": {
                "type": "git",
                "url": "https://github.com/nette/utils.git",
                "reference": "d3ad0aa3b9f934602cb3e3902ebccf10be34d218"
            },
            "dist": {
                "type": "zip",
                "url": "https://api.github.com/repos/nette/utils/zipball/d3ad0aa3b9f934602cb3e3902ebccf10be34d218",
                "reference": "d3ad0aa3b9f934602cb3e3902ebccf10be34d218",
                "shasum": ""
            },
            "require": {
                "php": ">=8.0 <8.4"
            },
            "conflict": {
                "nette/finder": "<3",
                "nette/schema": "<1.2.2"
            },
            "require-dev": {
                "jetbrains/phpstorm-attributes": "dev-master",
                "nette/tester": "^2.5",
                "phpstan/phpstan": "^1.0",
                "tracy/tracy": "^2.9"
            },
            "suggest": {
                "ext-gd": "to use Image",
                "ext-iconv": "to use Strings::webalize(), toAscii(), chr() and reverse()",
                "ext-intl": "to use Strings::webalize(), toAscii(), normalize() and compare()",
                "ext-json": "to use Nette\\Utils\\Json",
                "ext-mbstring": "to use Strings::lower() etc...",
                "ext-tokenizer": "to use Nette\\Utils\\Reflection::getUseStatements()"
            },
            "type": "library",
            "extra": {
                "branch-alias": {
                    "dev-master": "4.0-dev"
                }
            },
            "autoload": {
                "classmap": [
                    "src/"
                ]
            },
            "notification-url": "https://packagist.org/downloads/",
            "license": [
                "BSD-3-Clause",
                "GPL-2.0-only",
                "GPL-3.0-only"
            ],
            "authors": [
                {
                    "name": "David Grudl",
                    "homepage": "https://davidgrudl.com"
                },
                {
                    "name": "Nette Community",
                    "homepage": "https://nette.org/contributors"
                }
            ],
            "description": "🛠  Nette Utils: lightweight utilities for string & array manipulation, image handling, safe JSON encoding/decoding, validation, slug or strong password generating etc.",
            "homepage": "https://nette.org",
            "keywords": [
                "array",
                "core",
                "datetime",
                "images",
                "json",
                "nette",
                "paginator",
                "password",
                "slugify",
                "string",
                "unicode",
                "utf-8",
                "utility",
                "validation"
            ],
            "support": {
                "issues": "https://github.com/nette/utils/issues",
                "source": "https://github.com/nette/utils/tree/v4.0.4"
            },
            "time": "2024-01-17T16:50:36+00:00"
        },
        {
            "name": "paragonie/sodium_compat",
            "version": "v2.0.1",
            "source": {
                "type": "git",
                "url": "https://github.com/paragonie/sodium_compat.git",
                "reference": "f65c82939ab17aeff538f9bf6d582f65cc7f255e"
            },
            "dist": {
                "type": "zip",
                "url": "https://api.github.com/repos/paragonie/sodium_compat/zipball/f65c82939ab17aeff538f9bf6d582f65cc7f255e",
                "reference": "f65c82939ab17aeff538f9bf6d582f65cc7f255e",
                "shasum": ""
            },
            "require": {
                "php": "^8.1",
                "php-64bit": "*"
            },
            "require-dev": {
                "phpunit/phpunit": "^7|^8|^9",
                "vimeo/psalm": "^4|^5"
            },
            "suggest": {
                "ext-sodium": "Better performance, password hashing (Argon2i), secure memory management (memzero), and better security."
            },
            "type": "library",
            "autoload": {
                "files": [
                    "autoload.php"
                ]
            },
            "notification-url": "https://packagist.org/downloads/",
            "license": [
                "ISC"
            ],
            "authors": [
                {
                    "name": "Paragon Initiative Enterprises",
                    "email": "security@paragonie.com"
                },
                {
                    "name": "Frank Denis",
                    "email": "jedisct1@pureftpd.org"
                }
            ],
            "description": "Pure PHP implementation of libsodium; uses the PHP extension if it exists",
            "keywords": [
                "Authentication",
                "BLAKE2b",
                "ChaCha20",
                "ChaCha20-Poly1305",
                "Chapoly",
                "Curve25519",
                "Ed25519",
                "EdDSA",
                "Edwards-curve Digital Signature Algorithm",
                "Elliptic Curve Diffie-Hellman",
                "Poly1305",
                "Pure-PHP cryptography",
                "RFC 7748",
                "RFC 8032",
                "Salpoly",
                "Salsa20",
                "X25519",
                "XChaCha20-Poly1305",
                "XSalsa20-Poly1305",
                "Xchacha20",
                "Xsalsa20",
                "aead",
                "cryptography",
                "ecdh",
                "elliptic curve",
                "elliptic curve cryptography",
                "encryption",
                "libsodium",
                "php",
                "public-key cryptography",
                "secret-key cryptography",
                "side-channel resistant"
            ],
            "support": {
                "issues": "https://github.com/paragonie/sodium_compat/issues",
                "source": "https://github.com/paragonie/sodium_compat/tree/v2.0.1"
            },
            "time": "2024-04-24T12:06:31+00:00"
        },
        {
            "name": "phplang/scope-exit",
            "version": "1.0.0",
            "source": {
                "type": "git",
                "url": "https://github.com/phplang/scope-exit.git",
                "reference": "239b73abe89f9414aa85a7ca075ec9445629192b"
            },
            "dist": {
                "type": "zip",
                "url": "https://api.github.com/repos/phplang/scope-exit/zipball/239b73abe89f9414aa85a7ca075ec9445629192b",
                "reference": "239b73abe89f9414aa85a7ca075ec9445629192b",
                "shasum": ""
            },
            "require-dev": {
                "phpunit/phpunit": "*"
            },
            "type": "library",
            "autoload": {
                "psr-4": {
                    "PhpLang\\": "src/"
                }
            },
            "notification-url": "https://packagist.org/downloads/",
            "license": [
                "BSD"
            ],
            "authors": [
                {
                    "name": "Sara Golemon",
                    "email": "pollita@php.net",
                    "homepage": "https://twitter.com/SaraMG",
                    "role": "Developer"
                }
            ],
            "description": "Emulation of SCOPE_EXIT construct from C++",
            "homepage": "https://github.com/phplang/scope-exit",
            "keywords": [
                "cleanup",
                "exit",
                "scope"
            ],
            "support": {
                "issues": "https://github.com/phplang/scope-exit/issues",
                "source": "https://github.com/phplang/scope-exit/tree/master"
            },
            "time": "2016-09-17T00:15:18+00:00"
        },
        {
            "name": "phpoffice/phpspreadsheet",
            "version": "2.1.0",
            "source": {
                "type": "git",
                "url": "https://github.com/PHPOffice/PhpSpreadsheet.git",
                "reference": "dbed77bd3a0f68f96c0dd68ad4499d5674fecc3e"
            },
            "dist": {
                "type": "zip",
                "url": "https://api.github.com/repos/PHPOffice/PhpSpreadsheet/zipball/dbed77bd3a0f68f96c0dd68ad4499d5674fecc3e",
                "reference": "dbed77bd3a0f68f96c0dd68ad4499d5674fecc3e",
                "shasum": ""
            },
            "require": {
                "ext-ctype": "*",
                "ext-dom": "*",
                "ext-fileinfo": "*",
                "ext-gd": "*",
                "ext-iconv": "*",
                "ext-libxml": "*",
                "ext-mbstring": "*",
                "ext-simplexml": "*",
                "ext-xml": "*",
                "ext-xmlreader": "*",
                "ext-xmlwriter": "*",
                "ext-zip": "*",
                "ext-zlib": "*",
                "maennchen/zipstream-php": "^2.1 || ^3.0",
                "markbaker/complex": "^3.0",
                "markbaker/matrix": "^3.0",
                "php": "^8.0",
                "psr/http-client": "^1.0",
                "psr/http-factory": "^1.0",
                "psr/simple-cache": "^1.0 || ^2.0 || ^3.0"
            },
            "require-dev": {
                "dealerdirect/phpcodesniffer-composer-installer": "dev-main",
                "dompdf/dompdf": "^2.0",
                "friendsofphp/php-cs-fixer": "^3.2",
                "mitoteam/jpgraph": "^10.3",
                "mpdf/mpdf": "^8.1.1",
                "phpcompatibility/php-compatibility": "^9.3",
                "phpstan/phpstan": "^1.1",
                "phpstan/phpstan-phpunit": "^1.0",
                "phpunit/phpunit": "^9.6",
                "squizlabs/php_codesniffer": "^3.7",
                "tecnickcom/tcpdf": "^6.5"
            },
            "suggest": {
                "dompdf/dompdf": "Option for rendering PDF with PDF Writer",
                "ext-intl": "PHP Internationalization Functions",
                "mitoteam/jpgraph": "Option for rendering charts, or including charts with PDF or HTML Writers",
                "mpdf/mpdf": "Option for rendering PDF with PDF Writer",
                "tecnickcom/tcpdf": "Option for rendering PDF with PDF Writer"
            },
            "type": "library",
            "autoload": {
                "psr-4": {
                    "PhpOffice\\PhpSpreadsheet\\": "src/PhpSpreadsheet"
                }
            },
            "notification-url": "https://packagist.org/downloads/",
            "license": [
                "MIT"
            ],
            "authors": [
                {
                    "name": "Maarten Balliauw",
                    "homepage": "https://blog.maartenballiauw.be"
                },
                {
                    "name": "Mark Baker",
                    "homepage": "https://markbakeruk.net"
                },
                {
                    "name": "Franck Lefevre",
                    "homepage": "https://rootslabs.net"
                },
                {
                    "name": "Erik Tilt"
                },
                {
                    "name": "Adrien Crivelli"
                }
            ],
            "description": "PHPSpreadsheet - Read, Create and Write Spreadsheet documents in PHP - Spreadsheet engine",
            "homepage": "https://github.com/PHPOffice/PhpSpreadsheet",
            "keywords": [
                "OpenXML",
                "excel",
                "gnumeric",
                "ods",
                "php",
                "spreadsheet",
                "xls",
                "xlsx"
            ],
            "support": {
                "issues": "https://github.com/PHPOffice/PhpSpreadsheet/issues",
                "source": "https://github.com/PHPOffice/PhpSpreadsheet/tree/2.1.0"
            },
            "time": "2024-05-11T04:17:56+00:00"
        },
        {
            "name": "psr/cache",
            "version": "3.0.0",
            "source": {
                "type": "git",
                "url": "https://github.com/php-fig/cache.git",
                "reference": "aa5030cfa5405eccfdcb1083ce040c2cb8d253bf"
            },
            "dist": {
                "type": "zip",
                "url": "https://api.github.com/repos/php-fig/cache/zipball/aa5030cfa5405eccfdcb1083ce040c2cb8d253bf",
                "reference": "aa5030cfa5405eccfdcb1083ce040c2cb8d253bf",
                "shasum": ""
            },
            "require": {
                "php": ">=8.0.0"
            },
            "type": "library",
            "extra": {
                "branch-alias": {
                    "dev-master": "1.0.x-dev"
                }
            },
            "autoload": {
                "psr-4": {
                    "Psr\\Cache\\": "src/"
                }
            },
            "notification-url": "https://packagist.org/downloads/",
            "license": [
                "MIT"
            ],
            "authors": [
                {
                    "name": "PHP-FIG",
                    "homepage": "https://www.php-fig.org/"
                }
            ],
            "description": "Common interface for caching libraries",
            "keywords": [
                "cache",
                "psr",
                "psr-6"
            ],
            "support": {
                "source": "https://github.com/php-fig/cache/tree/3.0.0"
            },
            "time": "2021-02-03T23:26:27+00:00"
        },
        {
            "name": "psr/clock",
            "version": "1.0.0",
            "source": {
                "type": "git",
                "url": "https://github.com/php-fig/clock.git",
                "reference": "e41a24703d4560fd0acb709162f73b8adfc3aa0d"
            },
            "dist": {
                "type": "zip",
                "url": "https://api.github.com/repos/php-fig/clock/zipball/e41a24703d4560fd0acb709162f73b8adfc3aa0d",
                "reference": "e41a24703d4560fd0acb709162f73b8adfc3aa0d",
                "shasum": ""
            },
            "require": {
                "php": "^7.0 || ^8.0"
            },
            "type": "library",
            "autoload": {
                "psr-4": {
                    "Psr\\Clock\\": "src/"
                }
            },
            "notification-url": "https://packagist.org/downloads/",
            "license": [
                "MIT"
            ],
            "authors": [
                {
                    "name": "PHP-FIG",
                    "homepage": "https://www.php-fig.org/"
                }
            ],
            "description": "Common interface for reading the clock.",
            "homepage": "https://github.com/php-fig/clock",
            "keywords": [
                "clock",
                "now",
                "psr",
                "psr-20",
                "time"
            ],
            "support": {
                "issues": "https://github.com/php-fig/clock/issues",
                "source": "https://github.com/php-fig/clock/tree/1.0.0"
            },
            "time": "2022-11-25T14:36:26+00:00"
        },
        {
            "name": "psr/container",
            "version": "1.1.2",
            "source": {
                "type": "git",
                "url": "https://github.com/php-fig/container.git",
                "reference": "513e0666f7216c7459170d56df27dfcefe1689ea"
            },
            "dist": {
                "type": "zip",
                "url": "https://api.github.com/repos/php-fig/container/zipball/513e0666f7216c7459170d56df27dfcefe1689ea",
                "reference": "513e0666f7216c7459170d56df27dfcefe1689ea",
                "shasum": ""
            },
            "require": {
                "php": ">=7.4.0"
            },
            "type": "library",
            "autoload": {
                "psr-4": {
                    "Psr\\Container\\": "src/"
                }
            },
            "notification-url": "https://packagist.org/downloads/",
            "license": [
                "MIT"
            ],
            "authors": [
                {
                    "name": "PHP-FIG",
                    "homepage": "https://www.php-fig.org/"
                }
            ],
            "description": "Common Container Interface (PHP FIG PSR-11)",
            "homepage": "https://github.com/php-fig/container",
            "keywords": [
                "PSR-11",
                "container",
                "container-interface",
                "container-interop",
                "psr"
            ],
            "support": {
                "issues": "https://github.com/php-fig/container/issues",
                "source": "https://github.com/php-fig/container/tree/1.1.2"
            },
            "time": "2021-11-05T16:50:12+00:00"
        },
        {
            "name": "psr/event-dispatcher",
            "version": "1.0.0",
            "source": {
                "type": "git",
                "url": "https://github.com/php-fig/event-dispatcher.git",
                "reference": "dbefd12671e8a14ec7f180cab83036ed26714bb0"
            },
            "dist": {
                "type": "zip",
                "url": "https://api.github.com/repos/php-fig/event-dispatcher/zipball/dbefd12671e8a14ec7f180cab83036ed26714bb0",
                "reference": "dbefd12671e8a14ec7f180cab83036ed26714bb0",
                "shasum": ""
            },
            "require": {
                "php": ">=7.2.0"
            },
            "type": "library",
            "extra": {
                "branch-alias": {
                    "dev-master": "1.0.x-dev"
                }
            },
            "autoload": {
                "psr-4": {
                    "Psr\\EventDispatcher\\": "src/"
                }
            },
            "notification-url": "https://packagist.org/downloads/",
            "license": [
                "MIT"
            ],
            "authors": [
                {
                    "name": "PHP-FIG",
                    "homepage": "http://www.php-fig.org/"
                }
            ],
            "description": "Standard interfaces for event handling.",
            "keywords": [
                "events",
                "psr",
                "psr-14"
            ],
            "support": {
                "issues": "https://github.com/php-fig/event-dispatcher/issues",
                "source": "https://github.com/php-fig/event-dispatcher/tree/1.0.0"
            },
            "time": "2019-01-08T18:20:26+00:00"
        },
        {
            "name": "psr/http-client",
            "version": "1.0.3",
            "source": {
                "type": "git",
                "url": "https://github.com/php-fig/http-client.git",
                "reference": "bb5906edc1c324c9a05aa0873d40117941e5fa90"
            },
            "dist": {
                "type": "zip",
                "url": "https://api.github.com/repos/php-fig/http-client/zipball/bb5906edc1c324c9a05aa0873d40117941e5fa90",
                "reference": "bb5906edc1c324c9a05aa0873d40117941e5fa90",
                "shasum": ""
            },
            "require": {
                "php": "^7.0 || ^8.0",
                "psr/http-message": "^1.0 || ^2.0"
            },
            "type": "library",
            "extra": {
                "branch-alias": {
                    "dev-master": "1.0.x-dev"
                }
            },
            "autoload": {
                "psr-4": {
                    "Psr\\Http\\Client\\": "src/"
                }
            },
            "notification-url": "https://packagist.org/downloads/",
            "license": [
                "MIT"
            ],
            "authors": [
                {
                    "name": "PHP-FIG",
                    "homepage": "https://www.php-fig.org/"
                }
            ],
            "description": "Common interface for HTTP clients",
            "homepage": "https://github.com/php-fig/http-client",
            "keywords": [
                "http",
                "http-client",
                "psr",
                "psr-18"
            ],
            "support": {
                "source": "https://github.com/php-fig/http-client"
            },
            "time": "2023-09-23T14:17:50+00:00"
        },
        {
            "name": "psr/http-factory",
            "version": "1.1.0",
            "source": {
                "type": "git",
                "url": "https://github.com/php-fig/http-factory.git",
                "reference": "2b4765fddfe3b508ac62f829e852b1501d3f6e8a"
            },
            "dist": {
                "type": "zip",
                "url": "https://api.github.com/repos/php-fig/http-factory/zipball/2b4765fddfe3b508ac62f829e852b1501d3f6e8a",
                "reference": "2b4765fddfe3b508ac62f829e852b1501d3f6e8a",
                "shasum": ""
            },
            "require": {
                "php": ">=7.1",
                "psr/http-message": "^1.0 || ^2.0"
            },
            "type": "library",
            "extra": {
                "branch-alias": {
                    "dev-master": "1.0.x-dev"
                }
            },
            "autoload": {
                "psr-4": {
                    "Psr\\Http\\Message\\": "src/"
                }
            },
            "notification-url": "https://packagist.org/downloads/",
            "license": [
                "MIT"
            ],
            "authors": [
                {
                    "name": "PHP-FIG",
                    "homepage": "https://www.php-fig.org/"
                }
            ],
            "description": "PSR-17: Common interfaces for PSR-7 HTTP message factories",
            "keywords": [
                "factory",
                "http",
                "message",
                "psr",
                "psr-17",
                "psr-7",
                "request",
                "response"
            ],
            "support": {
                "source": "https://github.com/php-fig/http-factory"
            },
            "time": "2024-04-15T12:06:14+00:00"
        },
        {
            "name": "psr/http-message",
            "version": "2.0",
            "source": {
                "type": "git",
                "url": "https://github.com/php-fig/http-message.git",
                "reference": "402d35bcb92c70c026d1a6a9883f06b2ead23d71"
            },
            "dist": {
                "type": "zip",
                "url": "https://api.github.com/repos/php-fig/http-message/zipball/402d35bcb92c70c026d1a6a9883f06b2ead23d71",
                "reference": "402d35bcb92c70c026d1a6a9883f06b2ead23d71",
                "shasum": ""
            },
            "require": {
                "php": "^7.2 || ^8.0"
            },
            "type": "library",
            "extra": {
                "branch-alias": {
                    "dev-master": "2.0.x-dev"
                }
            },
            "autoload": {
                "psr-4": {
                    "Psr\\Http\\Message\\": "src/"
                }
            },
            "notification-url": "https://packagist.org/downloads/",
            "license": [
                "MIT"
            ],
            "authors": [
                {
                    "name": "PHP-FIG",
                    "homepage": "https://www.php-fig.org/"
                }
            ],
            "description": "Common interface for HTTP messages",
            "homepage": "https://github.com/php-fig/http-message",
            "keywords": [
                "http",
                "http-message",
                "psr",
                "psr-7",
                "request",
                "response"
            ],
            "support": {
                "source": "https://github.com/php-fig/http-message/tree/2.0"
            },
            "time": "2023-04-04T09:54:51+00:00"
        },
        {
            "name": "psr/http-server-handler",
            "version": "1.0.2",
            "source": {
                "type": "git",
                "url": "https://github.com/php-fig/http-server-handler.git",
                "reference": "84c4fb66179be4caaf8e97bd239203245302e7d4"
            },
            "dist": {
                "type": "zip",
                "url": "https://api.github.com/repos/php-fig/http-server-handler/zipball/84c4fb66179be4caaf8e97bd239203245302e7d4",
                "reference": "84c4fb66179be4caaf8e97bd239203245302e7d4",
                "shasum": ""
            },
            "require": {
                "php": ">=7.0",
                "psr/http-message": "^1.0 || ^2.0"
            },
            "type": "library",
            "extra": {
                "branch-alias": {
                    "dev-master": "1.0.x-dev"
                }
            },
            "autoload": {
                "psr-4": {
                    "Psr\\Http\\Server\\": "src/"
                }
            },
            "notification-url": "https://packagist.org/downloads/",
            "license": [
                "MIT"
            ],
            "authors": [
                {
                    "name": "PHP-FIG",
                    "homepage": "https://www.php-fig.org/"
                }
            ],
            "description": "Common interface for HTTP server-side request handler",
            "keywords": [
                "handler",
                "http",
                "http-interop",
                "psr",
                "psr-15",
                "psr-7",
                "request",
                "response",
                "server"
            ],
            "support": {
                "source": "https://github.com/php-fig/http-server-handler/tree/1.0.2"
            },
            "time": "2023-04-10T20:06:20+00:00"
        },
        {
            "name": "psr/http-server-middleware",
            "version": "1.0.2",
            "source": {
                "type": "git",
                "url": "https://github.com/php-fig/http-server-middleware.git",
                "reference": "c1481f747daaa6a0782775cd6a8c26a1bf4a3829"
            },
            "dist": {
                "type": "zip",
                "url": "https://api.github.com/repos/php-fig/http-server-middleware/zipball/c1481f747daaa6a0782775cd6a8c26a1bf4a3829",
                "reference": "c1481f747daaa6a0782775cd6a8c26a1bf4a3829",
                "shasum": ""
            },
            "require": {
                "php": ">=7.0",
                "psr/http-message": "^1.0 || ^2.0",
                "psr/http-server-handler": "^1.0"
            },
            "type": "library",
            "extra": {
                "branch-alias": {
                    "dev-master": "1.0.x-dev"
                }
            },
            "autoload": {
                "psr-4": {
                    "Psr\\Http\\Server\\": "src/"
                }
            },
            "notification-url": "https://packagist.org/downloads/",
            "license": [
                "MIT"
            ],
            "authors": [
                {
                    "name": "PHP-FIG",
                    "homepage": "https://www.php-fig.org/"
                }
            ],
            "description": "Common interface for HTTP server-side middleware",
            "keywords": [
                "http",
                "http-interop",
                "middleware",
                "psr",
                "psr-15",
                "psr-7",
                "request",
                "response"
            ],
            "support": {
                "issues": "https://github.com/php-fig/http-server-middleware/issues",
                "source": "https://github.com/php-fig/http-server-middleware/tree/1.0.2"
            },
            "time": "2023-04-11T06:14:47+00:00"
        },
        {
            "name": "psr/log",
            "version": "3.0.0",
            "source": {
                "type": "git",
                "url": "https://github.com/php-fig/log.git",
                "reference": "fe5ea303b0887d5caefd3d431c3e61ad47037001"
            },
            "dist": {
                "type": "zip",
                "url": "https://api.github.com/repos/php-fig/log/zipball/fe5ea303b0887d5caefd3d431c3e61ad47037001",
                "reference": "fe5ea303b0887d5caefd3d431c3e61ad47037001",
                "shasum": ""
            },
            "require": {
                "php": ">=8.0.0"
            },
            "type": "library",
            "extra": {
                "branch-alias": {
                    "dev-master": "3.x-dev"
                }
            },
            "autoload": {
                "psr-4": {
                    "Psr\\Log\\": "src"
                }
            },
            "notification-url": "https://packagist.org/downloads/",
            "license": [
                "MIT"
            ],
            "authors": [
                {
                    "name": "PHP-FIG",
                    "homepage": "https://www.php-fig.org/"
                }
            ],
            "description": "Common interface for logging libraries",
            "homepage": "https://github.com/php-fig/log",
            "keywords": [
                "log",
                "psr",
                "psr-3"
            ],
            "support": {
                "source": "https://github.com/php-fig/log/tree/3.0.0"
            },
            "time": "2021-07-14T16:46:02+00:00"
        },
        {
            "name": "psr/simple-cache",
            "version": "3.0.0",
            "source": {
                "type": "git",
                "url": "https://github.com/php-fig/simple-cache.git",
                "reference": "764e0b3939f5ca87cb904f570ef9be2d78a07865"
            },
            "dist": {
                "type": "zip",
                "url": "https://api.github.com/repos/php-fig/simple-cache/zipball/764e0b3939f5ca87cb904f570ef9be2d78a07865",
                "reference": "764e0b3939f5ca87cb904f570ef9be2d78a07865",
                "shasum": ""
            },
            "require": {
                "php": ">=8.0.0"
            },
            "type": "library",
            "extra": {
                "branch-alias": {
                    "dev-master": "3.0.x-dev"
                }
            },
            "autoload": {
                "psr-4": {
                    "Psr\\SimpleCache\\": "src/"
                }
            },
            "notification-url": "https://packagist.org/downloads/",
            "license": [
                "MIT"
            ],
            "authors": [
                {
                    "name": "PHP-FIG",
                    "homepage": "https://www.php-fig.org/"
                }
            ],
            "description": "Common interfaces for simple caching",
            "keywords": [
                "cache",
                "caching",
                "psr",
                "psr-16",
                "simple-cache"
            ],
            "support": {
                "source": "https://github.com/php-fig/simple-cache/tree/3.0.0"
            },
            "time": "2021-10-29T13:26:27+00:00"
        },
        {
            "name": "ralouphie/getallheaders",
            "version": "3.0.3",
            "source": {
                "type": "git",
                "url": "https://github.com/ralouphie/getallheaders.git",
                "reference": "120b605dfeb996808c31b6477290a714d356e822"
            },
            "dist": {
                "type": "zip",
                "url": "https://api.github.com/repos/ralouphie/getallheaders/zipball/120b605dfeb996808c31b6477290a714d356e822",
                "reference": "120b605dfeb996808c31b6477290a714d356e822",
                "shasum": ""
            },
            "require": {
                "php": ">=5.6"
            },
            "require-dev": {
                "php-coveralls/php-coveralls": "^2.1",
                "phpunit/phpunit": "^5 || ^6.5"
            },
            "type": "library",
            "autoload": {
                "files": [
                    "src/getallheaders.php"
                ]
            },
            "notification-url": "https://packagist.org/downloads/",
            "license": [
                "MIT"
            ],
            "authors": [
                {
                    "name": "Ralph Khattar",
                    "email": "ralph.khattar@gmail.com"
                }
            ],
            "description": "A polyfill for getallheaders.",
            "support": {
                "issues": "https://github.com/ralouphie/getallheaders/issues",
                "source": "https://github.com/ralouphie/getallheaders/tree/develop"
            },
            "time": "2019-03-08T08:55:37+00:00"
        },
        {
            "name": "ramsey/collection",
            "version": "2.0.0",
            "source": {
                "type": "git",
                "url": "https://github.com/ramsey/collection.git",
                "reference": "a4b48764bfbb8f3a6a4d1aeb1a35bb5e9ecac4a5"
            },
            "dist": {
                "type": "zip",
                "url": "https://api.github.com/repos/ramsey/collection/zipball/a4b48764bfbb8f3a6a4d1aeb1a35bb5e9ecac4a5",
                "reference": "a4b48764bfbb8f3a6a4d1aeb1a35bb5e9ecac4a5",
                "shasum": ""
            },
            "require": {
                "php": "^8.1"
            },
            "require-dev": {
                "captainhook/plugin-composer": "^5.3",
                "ergebnis/composer-normalize": "^2.28.3",
                "fakerphp/faker": "^1.21",
                "hamcrest/hamcrest-php": "^2.0",
                "jangregor/phpstan-prophecy": "^1.0",
                "mockery/mockery": "^1.5",
                "php-parallel-lint/php-console-highlighter": "^1.0",
                "php-parallel-lint/php-parallel-lint": "^1.3",
                "phpcsstandards/phpcsutils": "^1.0.0-rc1",
                "phpspec/prophecy-phpunit": "^2.0",
                "phpstan/extension-installer": "^1.2",
                "phpstan/phpstan": "^1.9",
                "phpstan/phpstan-mockery": "^1.1",
                "phpstan/phpstan-phpunit": "^1.3",
                "phpunit/phpunit": "^9.5",
                "psalm/plugin-mockery": "^1.1",
                "psalm/plugin-phpunit": "^0.18.4",
                "ramsey/coding-standard": "^2.0.3",
                "ramsey/conventional-commits": "^1.3",
                "vimeo/psalm": "^5.4"
            },
            "type": "library",
            "extra": {
                "captainhook": {
                    "force-install": true
                },
                "ramsey/conventional-commits": {
                    "configFile": "conventional-commits.json"
                }
            },
            "autoload": {
                "psr-4": {
                    "Ramsey\\Collection\\": "src/"
                }
            },
            "notification-url": "https://packagist.org/downloads/",
            "license": [
                "MIT"
            ],
            "authors": [
                {
                    "name": "Ben Ramsey",
                    "email": "ben@benramsey.com",
                    "homepage": "https://benramsey.com"
                }
            ],
            "description": "A PHP library for representing and manipulating collections.",
            "keywords": [
                "array",
                "collection",
                "hash",
                "map",
                "queue",
                "set"
            ],
            "support": {
                "issues": "https://github.com/ramsey/collection/issues",
                "source": "https://github.com/ramsey/collection/tree/2.0.0"
            },
            "funding": [
                {
                    "url": "https://github.com/ramsey",
                    "type": "github"
                },
                {
                    "url": "https://tidelift.com/funding/github/packagist/ramsey/collection",
                    "type": "tidelift"
                }
            ],
            "time": "2022-12-31T21:50:55+00:00"
        },
        {
            "name": "ramsey/uuid",
            "version": "4.7.6",
            "source": {
                "type": "git",
                "url": "https://github.com/ramsey/uuid.git",
                "reference": "91039bc1faa45ba123c4328958e620d382ec7088"
            },
            "dist": {
                "type": "zip",
                "url": "https://api.github.com/repos/ramsey/uuid/zipball/91039bc1faa45ba123c4328958e620d382ec7088",
                "reference": "91039bc1faa45ba123c4328958e620d382ec7088",
                "shasum": ""
            },
            "require": {
                "brick/math": "^0.8.8 || ^0.9 || ^0.10 || ^0.11 || ^0.12",
                "ext-json": "*",
                "php": "^8.0",
                "ramsey/collection": "^1.2 || ^2.0"
            },
            "replace": {
                "rhumsaa/uuid": "self.version"
            },
            "require-dev": {
                "captainhook/captainhook": "^5.10",
                "captainhook/plugin-composer": "^5.3",
                "dealerdirect/phpcodesniffer-composer-installer": "^0.7.0",
                "doctrine/annotations": "^1.8",
                "ergebnis/composer-normalize": "^2.15",
                "mockery/mockery": "^1.3",
                "paragonie/random-lib": "^2",
                "php-mock/php-mock": "^2.2",
                "php-mock/php-mock-mockery": "^1.3",
                "php-parallel-lint/php-parallel-lint": "^1.1",
                "phpbench/phpbench": "^1.0",
                "phpstan/extension-installer": "^1.1",
                "phpstan/phpstan": "^1.8",
                "phpstan/phpstan-mockery": "^1.1",
                "phpstan/phpstan-phpunit": "^1.1",
                "phpunit/phpunit": "^8.5 || ^9",
                "ramsey/composer-repl": "^1.4",
                "slevomat/coding-standard": "^8.4",
                "squizlabs/php_codesniffer": "^3.5",
                "vimeo/psalm": "^4.9"
            },
            "suggest": {
                "ext-bcmath": "Enables faster math with arbitrary-precision integers using BCMath.",
                "ext-gmp": "Enables faster math with arbitrary-precision integers using GMP.",
                "ext-uuid": "Enables the use of PeclUuidTimeGenerator and PeclUuidRandomGenerator.",
                "paragonie/random-lib": "Provides RandomLib for use with the RandomLibAdapter",
                "ramsey/uuid-doctrine": "Allows the use of Ramsey\\Uuid\\Uuid as Doctrine field type."
            },
            "type": "library",
            "extra": {
                "captainhook": {
                    "force-install": true
                }
            },
            "autoload": {
                "files": [
                    "src/functions.php"
                ],
                "psr-4": {
                    "Ramsey\\Uuid\\": "src/"
                }
            },
            "notification-url": "https://packagist.org/downloads/",
            "license": [
                "MIT"
            ],
            "description": "A PHP library for generating and working with universally unique identifiers (UUIDs).",
            "keywords": [
                "guid",
                "identifier",
                "uuid"
            ],
            "support": {
                "issues": "https://github.com/ramsey/uuid/issues",
                "source": "https://github.com/ramsey/uuid/tree/4.7.6"
            },
            "funding": [
                {
                    "url": "https://github.com/ramsey",
                    "type": "github"
                },
                {
                    "url": "https://tidelift.com/funding/github/packagist/ramsey/uuid",
                    "type": "tidelift"
                }
            ],
            "time": "2024-04-27T21:32:50+00:00"
        },
        {
            "name": "rlanvin/php-rrule",
            "version": "v2.5.1",
            "source": {
                "type": "git",
                "url": "https://github.com/rlanvin/php-rrule.git",
                "reference": "cb5c6f44f2208144968f7f16b3461bc4566995c9"
            },
            "dist": {
                "type": "zip",
                "url": "https://api.github.com/repos/rlanvin/php-rrule/zipball/cb5c6f44f2208144968f7f16b3461bc4566995c9",
                "reference": "cb5c6f44f2208144968f7f16b3461bc4566995c9",
                "shasum": ""
            },
            "require": {
                "php": ">=5.6.0"
            },
            "require-dev": {
                "phpmd/phpmd": "@stable",
                "phpunit/phpunit": "^5.7|^6.5|^8.0"
            },
            "suggest": {
                "ext-intl": "Intl extension is needed for humanReadable()"
            },
            "type": "library",
            "autoload": {
                "psr-4": {
                    "RRule\\": "src/"
                }
            },
            "notification-url": "https://packagist.org/downloads/",
            "license": [
                "MIT"
            ],
            "description": "Lightweight and fast recurrence rules for PHP (RFC 5545)",
            "homepage": "https://github.com/rlanvin/php-rrule",
            "keywords": [
                "date",
                "ical",
                "recurrence",
                "recurring",
                "rrule"
            ],
            "support": {
                "issues": "https://github.com/rlanvin/php-rrule/issues",
                "source": "https://github.com/rlanvin/php-rrule/tree/v2.5.1"
            },
            "time": "2024-06-23T07:45:45+00:00"
        },
        {
            "name": "robthree/twofactorauth",
            "version": "v3.0.0",
            "source": {
                "type": "git",
                "url": "https://github.com/RobThree/TwoFactorAuth.git",
                "reference": "ec82d397ee6e66f382ce1ebd16d45549f3c2274b"
            },
            "dist": {
                "type": "zip",
                "url": "https://api.github.com/repos/RobThree/TwoFactorAuth/zipball/ec82d397ee6e66f382ce1ebd16d45549f3c2274b",
                "reference": "ec82d397ee6e66f382ce1ebd16d45549f3c2274b",
                "shasum": ""
            },
            "require": {
                "php": ">=8.2.0"
            },
            "require-dev": {
                "friendsofphp/php-cs-fixer": "^3.13",
                "phpstan/phpstan": "^1.9",
                "phpunit/phpunit": "^9"
            },
            "suggest": {
                "bacon/bacon-qr-code": "Needed for BaconQrCodeProvider provider",
                "endroid/qr-code": "Needed for EndroidQrCodeProvider"
            },
            "type": "library",
            "autoload": {
                "psr-4": {
                    "RobThree\\Auth\\": "lib"
                }
            },
            "notification-url": "https://packagist.org/downloads/",
            "license": [
                "MIT"
            ],
            "authors": [
                {
                    "name": "Rob Janssen",
                    "homepage": "http://robiii.me",
                    "role": "Developer"
                },
                {
                    "name": "Nicolas CARPi",
                    "homepage": "https://github.com/NicolasCARPi",
                    "role": "Developer"
                },
                {
                    "name": "Will Power",
                    "homepage": "https://github.com/willpower232",
                    "role": "Developer"
                }
            ],
            "description": "Two Factor Authentication",
            "homepage": "https://github.com/RobThree/TwoFactorAuth",
            "keywords": [
                "Authentication",
                "MFA",
                "Multi Factor Authentication",
                "Two Factor Authentication",
                "authenticator",
                "authy",
                "php",
                "tfa"
            ],
            "support": {
                "issues": "https://github.com/RobThree/TwoFactorAuth/issues",
                "source": "https://github.com/RobThree/TwoFactorAuth"
            },
            "funding": [
                {
                    "url": "https://paypal.me/robiii",
                    "type": "custom"
                },
                {
                    "url": "https://github.com/RobThree",
                    "type": "github"
                }
            ],
            "time": "2024-05-27T10:23:05+00:00"
        },
        {
            "name": "sabre/dav",
            "version": "4.6.0",
            "source": {
                "type": "git",
                "url": "https://github.com/sabre-io/dav.git",
                "reference": "554145304b4a026477d130928d16e626939b0b2a"
            },
            "dist": {
                "type": "zip",
                "url": "https://api.github.com/repos/sabre-io/dav/zipball/554145304b4a026477d130928d16e626939b0b2a",
                "reference": "554145304b4a026477d130928d16e626939b0b2a",
                "shasum": ""
            },
            "require": {
                "ext-ctype": "*",
                "ext-date": "*",
                "ext-dom": "*",
                "ext-iconv": "*",
                "ext-json": "*",
                "ext-mbstring": "*",
                "ext-pcre": "*",
                "ext-simplexml": "*",
                "ext-spl": "*",
                "lib-libxml": ">=2.7.0",
                "php": "^7.1.0 || ^8.0",
                "psr/log": "^1.0 || ^2.0 || ^3.0",
                "sabre/event": "^5.0",
                "sabre/http": "^5.0.5",
                "sabre/uri": "^2.0",
                "sabre/vobject": "^4.2.1",
                "sabre/xml": "^2.0.1"
            },
            "require-dev": {
                "friendsofphp/php-cs-fixer": "^2.19",
                "monolog/monolog": "^1.27 || ^2.0",
                "phpstan/phpstan": "^0.12 || ^1.0",
                "phpstan/phpstan-phpunit": "^1.0",
                "phpunit/phpunit": "^7.5 || ^8.5 || ^9.6"
            },
            "suggest": {
                "ext-curl": "*",
                "ext-imap": "*",
                "ext-pdo": "*"
            },
            "bin": [
                "bin/sabredav",
                "bin/naturalselection"
            ],
            "type": "library",
            "autoload": {
                "psr-4": {
                    "Sabre\\": "lib/"
                }
            },
            "notification-url": "https://packagist.org/downloads/",
            "license": [
                "BSD-3-Clause"
            ],
            "authors": [
                {
                    "name": "Evert Pot",
                    "email": "me@evertpot.com",
                    "homepage": "http://evertpot.com/",
                    "role": "Developer"
                }
            ],
            "description": "WebDAV Framework for PHP",
            "homepage": "http://sabre.io/",
            "keywords": [
                "CalDAV",
                "CardDAV",
                "WebDAV",
                "framework",
                "iCalendar"
            ],
            "support": {
                "forum": "https://groups.google.com/group/sabredav-discuss",
                "issues": "https://github.com/sabre-io/dav/issues",
                "source": "https://github.com/fruux/sabre-dav"
            },
            "time": "2023-12-11T13:01:23+00:00"
        },
        {
            "name": "sabre/event",
            "version": "5.1.4",
            "source": {
                "type": "git",
                "url": "https://github.com/sabre-io/event.git",
                "reference": "d7da22897125d34d7eddf7977758191c06a74497"
            },
            "dist": {
                "type": "zip",
                "url": "https://api.github.com/repos/sabre-io/event/zipball/d7da22897125d34d7eddf7977758191c06a74497",
                "reference": "d7da22897125d34d7eddf7977758191c06a74497",
                "shasum": ""
            },
            "require": {
                "php": "^7.1 || ^8.0"
            },
            "require-dev": {
                "friendsofphp/php-cs-fixer": "~2.17.1",
                "phpstan/phpstan": "^0.12",
                "phpunit/phpunit": "^7.5 || ^8.5 || ^9.0"
            },
            "type": "library",
            "autoload": {
                "files": [
                    "lib/coroutine.php",
                    "lib/Loop/functions.php",
                    "lib/Promise/functions.php"
                ],
                "psr-4": {
                    "Sabre\\Event\\": "lib/"
                }
            },
            "notification-url": "https://packagist.org/downloads/",
            "license": [
                "BSD-3-Clause"
            ],
            "authors": [
                {
                    "name": "Evert Pot",
                    "email": "me@evertpot.com",
                    "homepage": "http://evertpot.com/",
                    "role": "Developer"
                }
            ],
            "description": "sabre/event is a library for lightweight event-based programming",
            "homepage": "http://sabre.io/event/",
            "keywords": [
                "EventEmitter",
                "async",
                "coroutine",
                "eventloop",
                "events",
                "hooks",
                "plugin",
                "promise",
                "reactor",
                "signal"
            ],
            "support": {
                "forum": "https://groups.google.com/group/sabredav-discuss",
                "issues": "https://github.com/sabre-io/event/issues",
                "source": "https://github.com/fruux/sabre-event"
            },
            "time": "2021-11-04T06:51:17+00:00"
        },
        {
            "name": "sabre/http",
            "version": "5.1.10",
            "source": {
                "type": "git",
                "url": "https://github.com/sabre-io/http.git",
                "reference": "f9f3d1fba8916fa2f4ec25636c4fedc26cb94e02"
            },
            "dist": {
                "type": "zip",
                "url": "https://api.github.com/repos/sabre-io/http/zipball/f9f3d1fba8916fa2f4ec25636c4fedc26cb94e02",
                "reference": "f9f3d1fba8916fa2f4ec25636c4fedc26cb94e02",
                "shasum": ""
            },
            "require": {
                "ext-ctype": "*",
                "ext-curl": "*",
                "ext-mbstring": "*",
                "php": "^7.1 || ^8.0",
                "sabre/event": ">=4.0 <6.0",
                "sabre/uri": "^2.0"
            },
            "require-dev": {
                "friendsofphp/php-cs-fixer": "~2.17.1",
                "phpstan/phpstan": "^0.12",
                "phpunit/phpunit": "^7.5 || ^8.5 || ^9.0"
            },
            "suggest": {
                "ext-curl": " to make http requests with the Client class"
            },
            "type": "library",
            "autoload": {
                "files": [
                    "lib/functions.php"
                ],
                "psr-4": {
                    "Sabre\\HTTP\\": "lib/"
                }
            },
            "notification-url": "https://packagist.org/downloads/",
            "license": [
                "BSD-3-Clause"
            ],
            "authors": [
                {
                    "name": "Evert Pot",
                    "email": "me@evertpot.com",
                    "homepage": "http://evertpot.com/",
                    "role": "Developer"
                }
            ],
            "description": "The sabre/http library provides utilities for dealing with http requests and responses. ",
            "homepage": "https://github.com/fruux/sabre-http",
            "keywords": [
                "http"
            ],
            "support": {
                "forum": "https://groups.google.com/group/sabredav-discuss",
                "issues": "https://github.com/sabre-io/http/issues",
                "source": "https://github.com/fruux/sabre-http"
            },
            "time": "2023-08-18T01:55:28+00:00"
        },
        {
            "name": "sabre/uri",
            "version": "2.3.3",
            "source": {
                "type": "git",
                "url": "https://github.com/sabre-io/uri.git",
                "reference": "7e0e7dfd0b7e14346a27eabd66e843a6e7f1812b"
            },
            "dist": {
                "type": "zip",
                "url": "https://api.github.com/repos/sabre-io/uri/zipball/7e0e7dfd0b7e14346a27eabd66e843a6e7f1812b",
                "reference": "7e0e7dfd0b7e14346a27eabd66e843a6e7f1812b",
                "shasum": ""
            },
            "require": {
                "php": "^7.4 || ^8.0"
            },
            "require-dev": {
                "friendsofphp/php-cs-fixer": "^3.17",
                "phpstan/extension-installer": "^1.3",
                "phpstan/phpstan": "^1.10",
                "phpstan/phpstan-phpunit": "^1.3",
                "phpstan/phpstan-strict-rules": "^1.5",
                "phpunit/phpunit": "^9.6"
            },
            "type": "library",
            "autoload": {
                "files": [
                    "lib/functions.php"
                ],
                "psr-4": {
                    "Sabre\\Uri\\": "lib/"
                }
            },
            "notification-url": "https://packagist.org/downloads/",
            "license": [
                "BSD-3-Clause"
            ],
            "authors": [
                {
                    "name": "Evert Pot",
                    "email": "me@evertpot.com",
                    "homepage": "http://evertpot.com/",
                    "role": "Developer"
                }
            ],
            "description": "Functions for making sense out of URIs.",
            "homepage": "http://sabre.io/uri/",
            "keywords": [
                "rfc3986",
                "uri",
                "url"
            ],
            "support": {
                "forum": "https://groups.google.com/group/sabredav-discuss",
                "issues": "https://github.com/sabre-io/uri/issues",
                "source": "https://github.com/fruux/sabre-uri"
            },
            "time": "2023-06-09T06:54:04+00:00"
        },
        {
            "name": "sabre/vobject",
            "version": "4.5.4",
            "source": {
                "type": "git",
                "url": "https://github.com/sabre-io/vobject.git",
                "reference": "a6d53a3e5bec85ed3dd78868b7de0f5b4e12f772"
            },
            "dist": {
                "type": "zip",
                "url": "https://api.github.com/repos/sabre-io/vobject/zipball/a6d53a3e5bec85ed3dd78868b7de0f5b4e12f772",
                "reference": "a6d53a3e5bec85ed3dd78868b7de0f5b4e12f772",
                "shasum": ""
            },
            "require": {
                "ext-mbstring": "*",
                "php": "^7.1 || ^8.0",
                "sabre/xml": "^2.1 || ^3.0 || ^4.0"
            },
            "require-dev": {
                "friendsofphp/php-cs-fixer": "~2.17.1",
                "phpstan/phpstan": "^0.12",
                "phpunit/php-invoker": "^2.0 || ^3.1",
                "phpunit/phpunit": "^7.5 || ^8.5 || ^9.0"
            },
            "suggest": {
                "hoa/bench": "If you would like to run the benchmark scripts"
            },
            "bin": [
                "bin/vobject",
                "bin/generate_vcards"
            ],
            "type": "library",
            "extra": {
                "branch-alias": {
                    "dev-master": "4.0.x-dev"
                }
            },
            "autoload": {
                "psr-4": {
                    "Sabre\\VObject\\": "lib/"
                }
            },
            "notification-url": "https://packagist.org/downloads/",
            "license": [
                "BSD-3-Clause"
            ],
            "authors": [
                {
                    "name": "Evert Pot",
                    "email": "me@evertpot.com",
                    "homepage": "http://evertpot.com/",
                    "role": "Developer"
                },
                {
                    "name": "Dominik Tobschall",
                    "email": "dominik@fruux.com",
                    "homepage": "http://tobschall.de/",
                    "role": "Developer"
                },
                {
                    "name": "Ivan Enderlin",
                    "email": "ivan.enderlin@hoa-project.net",
                    "homepage": "http://mnt.io/",
                    "role": "Developer"
                }
            ],
            "description": "The VObject library for PHP allows you to easily parse and manipulate iCalendar and vCard objects",
            "homepage": "http://sabre.io/vobject/",
            "keywords": [
                "availability",
                "freebusy",
                "iCalendar",
                "ical",
                "ics",
                "jCal",
                "jCard",
                "recurrence",
                "rfc2425",
                "rfc2426",
                "rfc2739",
                "rfc4770",
                "rfc5545",
                "rfc5546",
                "rfc6321",
                "rfc6350",
                "rfc6351",
                "rfc6474",
                "rfc6638",
                "rfc6715",
                "rfc6868",
                "vCalendar",
                "vCard",
                "vcf",
                "xCal",
                "xCard"
            ],
            "support": {
                "forum": "https://groups.google.com/group/sabredav-discuss",
                "issues": "https://github.com/sabre-io/vobject/issues",
                "source": "https://github.com/fruux/sabre-vobject"
            },
            "time": "2023-11-09T12:54:37+00:00"
        },
        {
            "name": "sabre/xml",
            "version": "2.2.6",
            "source": {
                "type": "git",
                "url": "https://github.com/sabre-io/xml.git",
                "reference": "9cde7cdab1e50893cc83b037b40cd47bfde42a2b"
            },
            "dist": {
                "type": "zip",
                "url": "https://api.github.com/repos/sabre-io/xml/zipball/9cde7cdab1e50893cc83b037b40cd47bfde42a2b",
                "reference": "9cde7cdab1e50893cc83b037b40cd47bfde42a2b",
                "shasum": ""
            },
            "require": {
                "ext-dom": "*",
                "ext-xmlreader": "*",
                "ext-xmlwriter": "*",
                "lib-libxml": ">=2.6.20",
                "php": "^7.1 || ^8.0",
                "sabre/uri": ">=1.0,<3.0.0"
            },
            "require-dev": {
                "friendsofphp/php-cs-fixer": "~2.17.1",
                "phpstan/phpstan": "^0.12",
                "phpunit/phpunit": "^7.5 || ^8.5 || ^9.0"
            },
            "type": "library",
            "autoload": {
                "files": [
                    "lib/Deserializer/functions.php",
                    "lib/Serializer/functions.php"
                ],
                "psr-4": {
                    "Sabre\\Xml\\": "lib/"
                }
            },
            "notification-url": "https://packagist.org/downloads/",
            "license": [
                "BSD-3-Clause"
            ],
            "authors": [
                {
                    "name": "Evert Pot",
                    "email": "me@evertpot.com",
                    "homepage": "http://evertpot.com/",
                    "role": "Developer"
                },
                {
                    "name": "Markus Staab",
                    "email": "markus.staab@redaxo.de",
                    "role": "Developer"
                }
            ],
            "description": "sabre/xml is an XML library that you may not hate.",
            "homepage": "https://sabre.io/xml/",
            "keywords": [
                "XMLReader",
                "XMLWriter",
                "dom",
                "xml"
            ],
            "support": {
                "forum": "https://groups.google.com/group/sabredav-discuss",
                "issues": "https://github.com/sabre-io/xml/issues",
                "source": "https://github.com/fruux/sabre-xml"
            },
            "time": "2023-06-28T12:56:05+00:00"
        },
        {
            "name": "scssphp/scssphp",
            "version": "v1.12.1",
            "source": {
                "type": "git",
                "url": "https://github.com/scssphp/scssphp.git",
                "reference": "394ed1e960138710a60d035c1a85d43d0bf0faeb"
            },
            "dist": {
                "type": "zip",
                "url": "https://api.github.com/repos/scssphp/scssphp/zipball/394ed1e960138710a60d035c1a85d43d0bf0faeb",
                "reference": "394ed1e960138710a60d035c1a85d43d0bf0faeb",
                "shasum": ""
            },
            "require": {
                "ext-ctype": "*",
                "ext-json": "*",
                "php": ">=5.6.0"
            },
            "require-dev": {
                "bamarni/composer-bin-plugin": "^1.4",
                "phpunit/phpunit": "^5.7 || ^6.5 || ^7.5 || ^8.3 || ^9.4",
                "sass/sass-spec": "*",
                "squizlabs/php_codesniffer": "~3.5",
                "symfony/phpunit-bridge": "^5.1",
                "thoughtbot/bourbon": "^7.0",
                "twbs/bootstrap": "~5.0",
                "twbs/bootstrap4": "4.6.1",
                "zurb/foundation": "~6.7.0"
            },
            "suggest": {
                "ext-iconv": "Can be used as fallback when ext-mbstring is not available",
                "ext-mbstring": "For best performance, mbstring should be installed as it is faster than ext-iconv"
            },
            "bin": [
                "bin/pscss"
            ],
            "type": "library",
            "extra": {
                "bamarni-bin": {
                    "forward-command": false,
                    "bin-links": false
                }
            },
            "autoload": {
                "psr-4": {
                    "ScssPhp\\ScssPhp\\": "src/"
                }
            },
            "notification-url": "https://packagist.org/downloads/",
            "license": [
                "MIT"
            ],
            "authors": [
                {
                    "name": "Anthon Pang",
                    "email": "apang@softwaredevelopment.ca",
                    "homepage": "https://github.com/robocoder"
                },
                {
                    "name": "Cédric Morin",
                    "email": "cedric@yterium.com",
                    "homepage": "https://github.com/Cerdic"
                }
            ],
            "description": "scssphp is a compiler for SCSS written in PHP.",
            "homepage": "http://scssphp.github.io/scssphp/",
            "keywords": [
                "css",
                "less",
                "sass",
                "scss",
                "stylesheet"
            ],
            "support": {
                "issues": "https://github.com/scssphp/scssphp/issues",
                "source": "https://github.com/scssphp/scssphp/tree/v1.12.1"
            },
            "time": "2024-01-13T12:36:40+00:00"
        },
        {
            "name": "sebastian/diff",
            "version": "6.0.1",
            "source": {
                "type": "git",
                "url": "https://github.com/sebastianbergmann/diff.git",
                "reference": "ab83243ecc233de5655b76f577711de9f842e712"
            },
            "dist": {
                "type": "zip",
                "url": "https://api.github.com/repos/sebastianbergmann/diff/zipball/ab83243ecc233de5655b76f577711de9f842e712",
                "reference": "ab83243ecc233de5655b76f577711de9f842e712",
                "shasum": ""
            },
            "require": {
                "php": ">=8.2"
            },
            "require-dev": {
                "phpunit/phpunit": "^11.0",
                "symfony/process": "^4.2 || ^5"
            },
            "type": "library",
            "extra": {
                "branch-alias": {
                    "dev-main": "6.0-dev"
                }
            },
            "autoload": {
                "classmap": [
                    "src/"
                ]
            },
            "notification-url": "https://packagist.org/downloads/",
            "license": [
                "BSD-3-Clause"
            ],
            "authors": [
                {
                    "name": "Sebastian Bergmann",
                    "email": "sebastian@phpunit.de"
                },
                {
                    "name": "Kore Nordmann",
                    "email": "mail@kore-nordmann.de"
                }
            ],
            "description": "Diff implementation",
            "homepage": "https://github.com/sebastianbergmann/diff",
            "keywords": [
                "diff",
                "udiff",
                "unidiff",
                "unified diff"
            ],
            "support": {
                "issues": "https://github.com/sebastianbergmann/diff/issues",
                "security": "https://github.com/sebastianbergmann/diff/security/policy",
                "source": "https://github.com/sebastianbergmann/diff/tree/6.0.1"
            },
            "funding": [
                {
                    "url": "https://github.com/sebastianbergmann",
                    "type": "github"
                }
            ],
            "time": "2024-03-02T07:30:33+00:00"
        },
        {
            "name": "seld/jsonlint",
            "version": "1.10.2",
            "source": {
                "type": "git",
                "url": "https://github.com/Seldaek/jsonlint.git",
                "reference": "9bb7db07b5d66d90f6ebf542f09fc67d800e5259"
            },
            "dist": {
                "type": "zip",
                "url": "https://api.github.com/repos/Seldaek/jsonlint/zipball/9bb7db07b5d66d90f6ebf542f09fc67d800e5259",
                "reference": "9bb7db07b5d66d90f6ebf542f09fc67d800e5259",
                "shasum": ""
            },
            "require": {
                "php": "^5.3 || ^7.0 || ^8.0"
            },
            "require-dev": {
                "phpstan/phpstan": "^1.5",
                "phpunit/phpunit": "^4.8.35 || ^5.7 || ^6.0 || ^8.5.13"
            },
            "bin": [
                "bin/jsonlint"
            ],
            "type": "library",
            "autoload": {
                "psr-4": {
                    "Seld\\JsonLint\\": "src/Seld/JsonLint/"
                }
            },
            "notification-url": "https://packagist.org/downloads/",
            "license": [
                "MIT"
            ],
            "authors": [
                {
                    "name": "Jordi Boggiano",
                    "email": "j.boggiano@seld.be",
                    "homepage": "https://seld.be"
                }
            ],
            "description": "JSON Linter",
            "keywords": [
                "json",
                "linter",
                "parser",
                "validator"
            ],
            "support": {
                "issues": "https://github.com/Seldaek/jsonlint/issues",
                "source": "https://github.com/Seldaek/jsonlint/tree/1.10.2"
            },
            "funding": [
                {
                    "url": "https://github.com/Seldaek",
                    "type": "github"
                },
                {
                    "url": "https://tidelift.com/funding/github/packagist/seld/jsonlint",
                    "type": "tidelift"
                }
            ],
            "time": "2024-02-07T12:57:50+00:00"
        },
        {
            "name": "simplepie/simplepie",
            "version": "1.8.0",
            "source": {
                "type": "git",
                "url": "https://github.com/simplepie/simplepie.git",
                "reference": "65b095d87bc00898d8fa7737bdbcda93a3fbcc55"
            },
            "dist": {
                "type": "zip",
                "url": "https://api.github.com/repos/simplepie/simplepie/zipball/65b095d87bc00898d8fa7737bdbcda93a3fbcc55",
                "reference": "65b095d87bc00898d8fa7737bdbcda93a3fbcc55",
                "shasum": ""
            },
            "require": {
                "ext-pcre": "*",
                "ext-xml": "*",
                "ext-xmlreader": "*",
                "php": ">=7.2.0"
            },
            "require-dev": {
                "friendsofphp/php-cs-fixer": "^2.19 || ^3.8",
                "psr/simple-cache": "^1 || ^2 || ^3",
                "yoast/phpunit-polyfills": "^1.0.1"
            },
            "suggest": {
                "ext-curl": "",
                "ext-iconv": "",
                "ext-intl": "",
                "ext-mbstring": "",
                "mf2/mf2": "Microformat module that allows for parsing HTML for microformats"
            },
            "type": "library",
            "autoload": {
                "psr-0": {
                    "SimplePie": "library"
                },
                "psr-4": {
                    "SimplePie\\": "src"
                }
            },
            "notification-url": "https://packagist.org/downloads/",
            "license": [
                "BSD-3-Clause"
            ],
            "authors": [
                {
                    "name": "Ryan Parman",
                    "homepage": "http://ryanparman.com/",
                    "role": "Creator, alumnus developer"
                },
                {
                    "name": "Sam Sneddon",
                    "homepage": "https://gsnedders.com/",
                    "role": "Alumnus developer"
                },
                {
                    "name": "Ryan McCue",
                    "email": "me@ryanmccue.info",
                    "homepage": "http://ryanmccue.info/",
                    "role": "Developer"
                }
            ],
            "description": "A simple Atom/RSS parsing library for PHP",
            "homepage": "http://simplepie.org/",
            "keywords": [
                "atom",
                "feeds",
                "rss"
            ],
            "support": {
                "issues": "https://github.com/simplepie/simplepie/issues",
                "source": "https://github.com/simplepie/simplepie/tree/1.8.0"
            },
            "time": "2023-01-20T08:37:35+00:00"
        },
        {
            "name": "swaggest/json-diff",
            "version": "v3.10.5",
            "source": {
                "type": "git",
                "url": "https://github.com/swaggest/json-diff.git",
                "reference": "17bfc66b330f46e12a7e574133497a290cd79ba5"
            },
            "dist": {
                "type": "zip",
                "url": "https://api.github.com/repos/swaggest/json-diff/zipball/17bfc66b330f46e12a7e574133497a290cd79ba5",
                "reference": "17bfc66b330f46e12a7e574133497a290cd79ba5",
                "shasum": ""
            },
            "require": {
                "ext-json": "*"
            },
            "require-dev": {
                "phperf/phpunit": "4.8.37"
            },
            "type": "library",
            "autoload": {
                "psr-4": {
                    "Swaggest\\JsonDiff\\": "src/"
                }
            },
            "notification-url": "https://packagist.org/downloads/",
            "license": [
                "MIT"
            ],
            "authors": [
                {
                    "name": "Viacheslav Poturaev",
                    "email": "vearutop@gmail.com"
                }
            ],
            "description": "JSON diff/rearrange/patch/pointer library for PHP",
            "support": {
                "issues": "https://github.com/swaggest/json-diff/issues",
                "source": "https://github.com/swaggest/json-diff/tree/v3.10.5"
            },
            "time": "2023-11-17T11:12:46+00:00"
        },
        {
            "name": "swaggest/json-schema",
            "version": "v0.12.42",
            "source": {
                "type": "git",
                "url": "https://github.com/swaggest/php-json-schema.git",
                "reference": "d23adb53808b8e2da36f75bc0188546e4cbe3b45"
            },
            "dist": {
                "type": "zip",
                "url": "https://api.github.com/repos/swaggest/php-json-schema/zipball/d23adb53808b8e2da36f75bc0188546e4cbe3b45",
                "reference": "d23adb53808b8e2da36f75bc0188546e4cbe3b45",
                "shasum": ""
            },
            "require": {
                "ext-json": "*",
                "php": ">=5.4",
                "phplang/scope-exit": "^1.0",
                "swaggest/json-diff": "^3.8.2",
                "symfony/polyfill-mbstring": "^1.19"
            },
            "require-dev": {
                "phperf/phpunit": "4.8.37"
            },
            "suggest": {
                "ext-mbstring": "For better performance"
            },
            "type": "library",
            "autoload": {
                "psr-4": {
                    "Swaggest\\JsonSchema\\": "src/"
                }
            },
            "notification-url": "https://packagist.org/downloads/",
            "license": [
                "MIT"
            ],
            "authors": [
                {
                    "name": "Viacheslav Poturaev",
                    "email": "vearutop@gmail.com"
                }
            ],
            "description": "High definition PHP structures with JSON-schema based validation",
            "support": {
                "email": "vearutop@gmail.com",
                "issues": "https://github.com/swaggest/php-json-schema/issues",
                "source": "https://github.com/swaggest/php-json-schema/tree/v0.12.42"
            },
            "time": "2023-09-12T14:43:42+00:00"
        },
        {
            "name": "symfony/cache",
            "version": "v6.4.8",
            "source": {
                "type": "git",
                "url": "https://github.com/symfony/cache.git",
                "reference": "287142df5579ce223c485b3872df3efae8390984"
            },
            "dist": {
                "type": "zip",
                "url": "https://api.github.com/repos/symfony/cache/zipball/287142df5579ce223c485b3872df3efae8390984",
                "reference": "287142df5579ce223c485b3872df3efae8390984",
                "shasum": ""
            },
            "require": {
                "php": ">=8.1",
                "psr/cache": "^2.0|^3.0",
                "psr/log": "^1.1|^2|^3",
                "symfony/cache-contracts": "^2.5|^3",
                "symfony/service-contracts": "^2.5|^3",
                "symfony/var-exporter": "^6.3.6|^7.0"
            },
            "conflict": {
                "doctrine/dbal": "<2.13.1",
                "symfony/dependency-injection": "<5.4",
                "symfony/http-kernel": "<5.4",
                "symfony/var-dumper": "<5.4"
            },
            "provide": {
                "psr/cache-implementation": "2.0|3.0",
                "psr/simple-cache-implementation": "1.0|2.0|3.0",
                "symfony/cache-implementation": "1.1|2.0|3.0"
            },
            "require-dev": {
                "cache/integration-tests": "dev-master",
                "doctrine/dbal": "^2.13.1|^3|^4",
                "predis/predis": "^1.1|^2.0",
                "psr/simple-cache": "^1.0|^2.0|^3.0",
                "symfony/config": "^5.4|^6.0|^7.0",
                "symfony/dependency-injection": "^5.4|^6.0|^7.0",
                "symfony/filesystem": "^5.4|^6.0|^7.0",
                "symfony/http-kernel": "^5.4|^6.0|^7.0",
                "symfony/messenger": "^5.4|^6.0|^7.0",
                "symfony/var-dumper": "^5.4|^6.0|^7.0"
            },
            "type": "library",
            "autoload": {
                "psr-4": {
                    "Symfony\\Component\\Cache\\": ""
                },
                "classmap": [
                    "Traits/ValueWrapper.php"
                ],
                "exclude-from-classmap": [
                    "/Tests/"
                ]
            },
            "notification-url": "https://packagist.org/downloads/",
            "license": [
                "MIT"
            ],
            "authors": [
                {
                    "name": "Nicolas Grekas",
                    "email": "p@tchwork.com"
                },
                {
                    "name": "Symfony Community",
                    "homepage": "https://symfony.com/contributors"
                }
            ],
            "description": "Provides extended PSR-6, PSR-16 (and tags) implementations",
            "homepage": "https://symfony.com",
            "keywords": [
                "caching",
                "psr6"
            ],
            "support": {
                "source": "https://github.com/symfony/cache/tree/v6.4.8"
            },
            "funding": [
                {
                    "url": "https://symfony.com/sponsor",
                    "type": "custom"
                },
                {
                    "url": "https://github.com/fabpot",
                    "type": "github"
                },
                {
                    "url": "https://tidelift.com/funding/github/packagist/symfony/symfony",
                    "type": "tidelift"
                }
            ],
            "time": "2024-05-31T14:49:08+00:00"
        },
        {
            "name": "symfony/cache-contracts",
            "version": "v3.5.0",
            "source": {
                "type": "git",
                "url": "https://github.com/symfony/cache-contracts.git",
                "reference": "df6a1a44c890faded49a5fca33c2d5c5fd3c2197"
            },
            "dist": {
                "type": "zip",
                "url": "https://api.github.com/repos/symfony/cache-contracts/zipball/df6a1a44c890faded49a5fca33c2d5c5fd3c2197",
                "reference": "df6a1a44c890faded49a5fca33c2d5c5fd3c2197",
                "shasum": ""
            },
            "require": {
                "php": ">=8.1",
                "psr/cache": "^3.0"
            },
            "type": "library",
            "extra": {
                "branch-alias": {
                    "dev-main": "3.5-dev"
                },
                "thanks": {
                    "name": "symfony/contracts",
                    "url": "https://github.com/symfony/contracts"
                }
            },
            "autoload": {
                "psr-4": {
                    "Symfony\\Contracts\\Cache\\": ""
                }
            },
            "notification-url": "https://packagist.org/downloads/",
            "license": [
                "MIT"
            ],
            "authors": [
                {
                    "name": "Nicolas Grekas",
                    "email": "p@tchwork.com"
                },
                {
                    "name": "Symfony Community",
                    "homepage": "https://symfony.com/contributors"
                }
            ],
            "description": "Generic abstractions related to caching",
            "homepage": "https://symfony.com",
            "keywords": [
                "abstractions",
                "contracts",
                "decoupling",
                "interfaces",
                "interoperability",
                "standards"
            ],
            "support": {
                "source": "https://github.com/symfony/cache-contracts/tree/v3.5.0"
            },
            "funding": [
                {
                    "url": "https://symfony.com/sponsor",
                    "type": "custom"
                },
                {
                    "url": "https://github.com/fabpot",
                    "type": "github"
                },
                {
                    "url": "https://tidelift.com/funding/github/packagist/symfony/symfony",
                    "type": "tidelift"
                }
            ],
            "time": "2024-04-18T09:32:20+00:00"
        },
        {
            "name": "symfony/console",
            "version": "v6.4.9",
            "source": {
                "type": "git",
                "url": "https://github.com/symfony/console.git",
                "reference": "6edb5363ec0c78ad4d48c5128ebf4d083d89d3a9"
            },
            "dist": {
                "type": "zip",
                "url": "https://api.github.com/repos/symfony/console/zipball/6edb5363ec0c78ad4d48c5128ebf4d083d89d3a9",
                "reference": "6edb5363ec0c78ad4d48c5128ebf4d083d89d3a9",
                "shasum": ""
            },
            "require": {
                "php": ">=8.1",
                "symfony/deprecation-contracts": "^2.5|^3",
                "symfony/polyfill-mbstring": "~1.0",
                "symfony/service-contracts": "^2.5|^3",
                "symfony/string": "^5.4|^6.0|^7.0"
            },
            "conflict": {
                "symfony/dependency-injection": "<5.4",
                "symfony/dotenv": "<5.4",
                "symfony/event-dispatcher": "<5.4",
                "symfony/lock": "<5.4",
                "symfony/process": "<5.4"
            },
            "provide": {
                "psr/log-implementation": "1.0|2.0|3.0"
            },
            "require-dev": {
                "psr/log": "^1|^2|^3",
                "symfony/config": "^5.4|^6.0|^7.0",
                "symfony/dependency-injection": "^5.4|^6.0|^7.0",
                "symfony/event-dispatcher": "^5.4|^6.0|^7.0",
                "symfony/http-foundation": "^6.4|^7.0",
                "symfony/http-kernel": "^6.4|^7.0",
                "symfony/lock": "^5.4|^6.0|^7.0",
                "symfony/messenger": "^5.4|^6.0|^7.0",
                "symfony/process": "^5.4|^6.0|^7.0",
                "symfony/stopwatch": "^5.4|^6.0|^7.0",
                "symfony/var-dumper": "^5.4|^6.0|^7.0"
            },
            "type": "library",
            "autoload": {
                "psr-4": {
                    "Symfony\\Component\\Console\\": ""
                },
                "exclude-from-classmap": [
                    "/Tests/"
                ]
            },
            "notification-url": "https://packagist.org/downloads/",
            "license": [
                "MIT"
            ],
            "authors": [
                {
                    "name": "Fabien Potencier",
                    "email": "fabien@symfony.com"
                },
                {
                    "name": "Symfony Community",
                    "homepage": "https://symfony.com/contributors"
                }
            ],
            "description": "Eases the creation of beautiful and testable command line interfaces",
            "homepage": "https://symfony.com",
            "keywords": [
                "cli",
                "command-line",
                "console",
                "terminal"
            ],
            "support": {
                "source": "https://github.com/symfony/console/tree/v6.4.9"
            },
            "funding": [
                {
                    "url": "https://symfony.com/sponsor",
                    "type": "custom"
                },
                {
                    "url": "https://github.com/fabpot",
                    "type": "github"
                },
                {
                    "url": "https://tidelift.com/funding/github/packagist/symfony/symfony",
                    "type": "tidelift"
                }
            ],
            "time": "2024-06-28T09:49:33+00:00"
        },
        {
            "name": "symfony/css-selector",
            "version": "v6.4.8",
            "source": {
                "type": "git",
                "url": "https://github.com/symfony/css-selector.git",
                "reference": "4b61b02fe15db48e3687ce1c45ea385d1780fe08"
            },
            "dist": {
                "type": "zip",
                "url": "https://api.github.com/repos/symfony/css-selector/zipball/4b61b02fe15db48e3687ce1c45ea385d1780fe08",
                "reference": "4b61b02fe15db48e3687ce1c45ea385d1780fe08",
                "shasum": ""
            },
            "require": {
                "php": ">=8.1"
            },
            "type": "library",
            "autoload": {
                "psr-4": {
                    "Symfony\\Component\\CssSelector\\": ""
                },
                "exclude-from-classmap": [
                    "/Tests/"
                ]
            },
            "notification-url": "https://packagist.org/downloads/",
            "license": [
                "MIT"
            ],
            "authors": [
                {
                    "name": "Fabien Potencier",
                    "email": "fabien@symfony.com"
                },
                {
                    "name": "Jean-François Simon",
                    "email": "jeanfrancois.simon@sensiolabs.com"
                },
                {
                    "name": "Symfony Community",
                    "homepage": "https://symfony.com/contributors"
                }
            ],
            "description": "Converts CSS selectors to XPath expressions",
            "homepage": "https://symfony.com",
            "support": {
                "source": "https://github.com/symfony/css-selector/tree/v6.4.8"
            },
            "funding": [
                {
                    "url": "https://symfony.com/sponsor",
                    "type": "custom"
                },
                {
                    "url": "https://github.com/fabpot",
                    "type": "github"
                },
                {
                    "url": "https://tidelift.com/funding/github/packagist/symfony/symfony",
                    "type": "tidelift"
                }
            ],
            "time": "2024-05-31T14:49:08+00:00"
        },
        {
            "name": "symfony/deprecation-contracts",
            "version": "v3.5.0",
            "source": {
                "type": "git",
                "url": "https://github.com/symfony/deprecation-contracts.git",
                "reference": "0e0d29ce1f20deffb4ab1b016a7257c4f1e789a1"
            },
            "dist": {
                "type": "zip",
                "url": "https://api.github.com/repos/symfony/deprecation-contracts/zipball/0e0d29ce1f20deffb4ab1b016a7257c4f1e789a1",
                "reference": "0e0d29ce1f20deffb4ab1b016a7257c4f1e789a1",
                "shasum": ""
            },
            "require": {
                "php": ">=8.1"
            },
            "type": "library",
            "extra": {
                "branch-alias": {
                    "dev-main": "3.5-dev"
                },
                "thanks": {
                    "name": "symfony/contracts",
                    "url": "https://github.com/symfony/contracts"
                }
            },
            "autoload": {
                "files": [
                    "function.php"
                ]
            },
            "notification-url": "https://packagist.org/downloads/",
            "license": [
                "MIT"
            ],
            "authors": [
                {
                    "name": "Nicolas Grekas",
                    "email": "p@tchwork.com"
                },
                {
                    "name": "Symfony Community",
                    "homepage": "https://symfony.com/contributors"
                }
            ],
            "description": "A generic function and convention to trigger deprecation notices",
            "homepage": "https://symfony.com",
            "support": {
                "source": "https://github.com/symfony/deprecation-contracts/tree/v3.5.0"
            },
            "funding": [
                {
                    "url": "https://symfony.com/sponsor",
                    "type": "custom"
                },
                {
                    "url": "https://github.com/fabpot",
                    "type": "github"
                },
                {
                    "url": "https://tidelift.com/funding/github/packagist/symfony/symfony",
                    "type": "tidelift"
                }
            ],
            "time": "2024-04-18T09:32:20+00:00"
        },
        {
            "name": "symfony/dom-crawler",
            "version": "v6.4.8",
            "source": {
                "type": "git",
                "url": "https://github.com/symfony/dom-crawler.git",
                "reference": "105b56a0305d219349edeb60a800082eca864e4b"
            },
            "dist": {
                "type": "zip",
                "url": "https://api.github.com/repos/symfony/dom-crawler/zipball/105b56a0305d219349edeb60a800082eca864e4b",
                "reference": "105b56a0305d219349edeb60a800082eca864e4b",
                "shasum": ""
            },
            "require": {
                "masterminds/html5": "^2.6",
                "php": ">=8.1",
                "symfony/polyfill-ctype": "~1.8",
                "symfony/polyfill-mbstring": "~1.0"
            },
            "require-dev": {
                "symfony/css-selector": "^5.4|^6.0|^7.0"
            },
            "type": "library",
            "autoload": {
                "psr-4": {
                    "Symfony\\Component\\DomCrawler\\": ""
                },
                "exclude-from-classmap": [
                    "/Tests/"
                ]
            },
            "notification-url": "https://packagist.org/downloads/",
            "license": [
                "MIT"
            ],
            "authors": [
                {
                    "name": "Fabien Potencier",
                    "email": "fabien@symfony.com"
                },
                {
                    "name": "Symfony Community",
                    "homepage": "https://symfony.com/contributors"
                }
            ],
            "description": "Eases DOM navigation for HTML and XML documents",
            "homepage": "https://symfony.com",
            "support": {
                "source": "https://github.com/symfony/dom-crawler/tree/v6.4.8"
            },
            "funding": [
                {
                    "url": "https://symfony.com/sponsor",
                    "type": "custom"
                },
                {
                    "url": "https://github.com/fabpot",
                    "type": "github"
                },
                {
                    "url": "https://tidelift.com/funding/github/packagist/symfony/symfony",
                    "type": "tidelift"
                }
            ],
            "time": "2024-05-31T14:49:08+00:00"
        },
        {
            "name": "symfony/event-dispatcher",
            "version": "v7.1.1",
            "source": {
                "type": "git",
                "url": "https://github.com/symfony/event-dispatcher.git",
                "reference": "9fa7f7a21beb22a39a8f3f28618b29e50d7a55a7"
            },
            "dist": {
                "type": "zip",
                "url": "https://api.github.com/repos/symfony/event-dispatcher/zipball/9fa7f7a21beb22a39a8f3f28618b29e50d7a55a7",
                "reference": "9fa7f7a21beb22a39a8f3f28618b29e50d7a55a7",
                "shasum": ""
            },
            "require": {
                "php": ">=8.2",
                "symfony/event-dispatcher-contracts": "^2.5|^3"
            },
            "conflict": {
                "symfony/dependency-injection": "<6.4",
                "symfony/service-contracts": "<2.5"
            },
            "provide": {
                "psr/event-dispatcher-implementation": "1.0",
                "symfony/event-dispatcher-implementation": "2.0|3.0"
            },
            "require-dev": {
                "psr/log": "^1|^2|^3",
                "symfony/config": "^6.4|^7.0",
                "symfony/dependency-injection": "^6.4|^7.0",
                "symfony/error-handler": "^6.4|^7.0",
                "symfony/expression-language": "^6.4|^7.0",
                "symfony/http-foundation": "^6.4|^7.0",
                "symfony/service-contracts": "^2.5|^3",
                "symfony/stopwatch": "^6.4|^7.0"
            },
            "type": "library",
            "autoload": {
                "psr-4": {
                    "Symfony\\Component\\EventDispatcher\\": ""
                },
                "exclude-from-classmap": [
                    "/Tests/"
                ]
            },
            "notification-url": "https://packagist.org/downloads/",
            "license": [
                "MIT"
            ],
            "authors": [
                {
                    "name": "Fabien Potencier",
                    "email": "fabien@symfony.com"
                },
                {
                    "name": "Symfony Community",
                    "homepage": "https://symfony.com/contributors"
                }
            ],
            "description": "Provides tools that allow your application components to communicate with each other by dispatching events and listening to them",
            "homepage": "https://symfony.com",
            "support": {
                "source": "https://github.com/symfony/event-dispatcher/tree/v7.1.1"
            },
            "funding": [
                {
                    "url": "https://symfony.com/sponsor",
                    "type": "custom"
                },
                {
                    "url": "https://github.com/fabpot",
                    "type": "github"
                },
                {
                    "url": "https://tidelift.com/funding/github/packagist/symfony/symfony",
                    "type": "tidelift"
                }
            ],
            "time": "2024-05-31T14:57:53+00:00"
        },
        {
            "name": "symfony/event-dispatcher-contracts",
            "version": "v3.5.0",
            "source": {
                "type": "git",
                "url": "https://github.com/symfony/event-dispatcher-contracts.git",
                "reference": "8f93aec25d41b72493c6ddff14e916177c9efc50"
            },
            "dist": {
                "type": "zip",
                "url": "https://api.github.com/repos/symfony/event-dispatcher-contracts/zipball/8f93aec25d41b72493c6ddff14e916177c9efc50",
                "reference": "8f93aec25d41b72493c6ddff14e916177c9efc50",
                "shasum": ""
            },
            "require": {
                "php": ">=8.1",
                "psr/event-dispatcher": "^1"
            },
            "type": "library",
            "extra": {
                "branch-alias": {
                    "dev-main": "3.5-dev"
                },
                "thanks": {
                    "name": "symfony/contracts",
                    "url": "https://github.com/symfony/contracts"
                }
            },
            "autoload": {
                "psr-4": {
                    "Symfony\\Contracts\\EventDispatcher\\": ""
                }
            },
            "notification-url": "https://packagist.org/downloads/",
            "license": [
                "MIT"
            ],
            "authors": [
                {
                    "name": "Nicolas Grekas",
                    "email": "p@tchwork.com"
                },
                {
                    "name": "Symfony Community",
                    "homepage": "https://symfony.com/contributors"
                }
            ],
            "description": "Generic abstractions related to dispatching event",
            "homepage": "https://symfony.com",
            "keywords": [
                "abstractions",
                "contracts",
                "decoupling",
                "interfaces",
                "interoperability",
                "standards"
            ],
            "support": {
                "source": "https://github.com/symfony/event-dispatcher-contracts/tree/v3.5.0"
            },
            "funding": [
                {
                    "url": "https://symfony.com/sponsor",
                    "type": "custom"
                },
                {
                    "url": "https://github.com/fabpot",
                    "type": "github"
                },
                {
                    "url": "https://tidelift.com/funding/github/packagist/symfony/symfony",
                    "type": "tidelift"
                }
            ],
            "time": "2024-04-18T09:32:20+00:00"
        },
        {
<<<<<<< HEAD
            "name": "symfony/filesystem",
            "version": "v6.4.9",
            "source": {
                "type": "git",
                "url": "https://github.com/symfony/filesystem.git",
                "reference": "b51ef8059159330b74a4d52f68e671033c0fe463"
            },
            "dist": {
                "type": "zip",
                "url": "https://api.github.com/repos/symfony/filesystem/zipball/b51ef8059159330b74a4d52f68e671033c0fe463",
                "reference": "b51ef8059159330b74a4d52f68e671033c0fe463",
=======
            "name": "symfony/dom-crawler",
            "version": "v5.4.40",
            "source": {
                "type": "git",
                "url": "https://github.com/symfony/dom-crawler.git",
                "reference": "2ad469c3e07fdba677b278d0e266071a51aa0dac"
            },
            "dist": {
                "type": "zip",
                "url": "https://api.github.com/repos/symfony/dom-crawler/zipball/2ad469c3e07fdba677b278d0e266071a51aa0dac",
                "reference": "2ad469c3e07fdba677b278d0e266071a51aa0dac",
>>>>>>> bb8e1de2
                "shasum": ""
            },
            "require": {
                "php": ">=8.1",
                "symfony/polyfill-ctype": "~1.8",
                "symfony/polyfill-mbstring": "~1.8"
            },
            "require-dev": {
                "symfony/process": "^5.4|^6.4|^7.0"
            },
            "type": "library",
            "autoload": {
                "psr-4": {
                    "Symfony\\Component\\Filesystem\\": ""
                },
                "exclude-from-classmap": [
                    "/Tests/"
                ]
            },
            "notification-url": "https://packagist.org/downloads/",
            "license": [
                "MIT"
            ],
            "authors": [
                {
                    "name": "Fabien Potencier",
                    "email": "fabien@symfony.com"
                },
                {
                    "name": "Symfony Community",
                    "homepage": "https://symfony.com/contributors"
                }
            ],
            "description": "Provides basic utilities for the filesystem",
            "homepage": "https://symfony.com",
            "support": {
<<<<<<< HEAD
                "source": "https://github.com/symfony/filesystem/tree/v6.4.9"
=======
                "source": "https://github.com/symfony/dom-crawler/tree/v5.4.40"
>>>>>>> bb8e1de2
            },
            "funding": [
                {
                    "url": "https://symfony.com/sponsor",
                    "type": "custom"
                },
                {
                    "url": "https://github.com/fabpot",
                    "type": "github"
                },
                {
                    "url": "https://tidelift.com/funding/github/packagist/symfony/symfony",
                    "type": "tidelift"
                }
            ],
<<<<<<< HEAD
            "time": "2024-06-28T09:49:33+00:00"
        },
        {
            "name": "symfony/html-sanitizer",
            "version": "v6.4.8",
            "source": {
                "type": "git",
                "url": "https://github.com/symfony/html-sanitizer.git",
                "reference": "9de29a710320ee802374e479169c5a82f9ee7854"
            },
            "dist": {
                "type": "zip",
                "url": "https://api.github.com/repos/symfony/html-sanitizer/zipball/9de29a710320ee802374e479169c5a82f9ee7854",
                "reference": "9de29a710320ee802374e479169c5a82f9ee7854",
=======
            "time": "2024-05-31T14:33:22+00:00"
        },
        {
            "name": "symfony/polyfill-ctype",
            "version": "v1.30.0",
            "source": {
                "type": "git",
                "url": "https://github.com/symfony/polyfill-ctype.git",
                "reference": "0424dff1c58f028c451efff2045f5d92410bd540"
            },
            "dist": {
                "type": "zip",
                "url": "https://api.github.com/repos/symfony/polyfill-ctype/zipball/0424dff1c58f028c451efff2045f5d92410bd540",
                "reference": "0424dff1c58f028c451efff2045f5d92410bd540",
>>>>>>> bb8e1de2
                "shasum": ""
            },
            "require": {
                "ext-dom": "*",
                "league/uri": "^6.5|^7.0",
                "masterminds/html5": "^2.7.2",
                "php": ">=8.1"
            },
            "type": "library",
            "autoload": {
                "psr-4": {
                    "Symfony\\Component\\HtmlSanitizer\\": ""
                },
                "exclude-from-classmap": [
                    "/Tests/"
                ]
            },
            "notification-url": "https://packagist.org/downloads/",
            "license": [
                "MIT"
            ],
            "authors": [
                {
                    "name": "Titouan Galopin",
                    "email": "galopintitouan@gmail.com"
                },
                {
                    "name": "Symfony Community",
                    "homepage": "https://symfony.com/contributors"
                }
            ],
            "description": "Provides an object-oriented API to sanitize untrusted HTML input for safe insertion into a document's DOM.",
            "homepage": "https://symfony.com",
            "keywords": [
                "Purifier",
                "html",
                "sanitizer"
            ],
            "support": {
<<<<<<< HEAD
                "source": "https://github.com/symfony/html-sanitizer/tree/v6.4.8"
=======
                "source": "https://github.com/symfony/polyfill-ctype/tree/v1.30.0"
>>>>>>> bb8e1de2
            },
            "funding": [
                {
                    "url": "https://symfony.com/sponsor",
                    "type": "custom"
                },
                {
                    "url": "https://github.com/fabpot",
                    "type": "github"
                },
                {
                    "url": "https://tidelift.com/funding/github/packagist/symfony/symfony",
                    "type": "tidelift"
                }
            ],
<<<<<<< HEAD
            "time": "2024-05-31T14:51:39+00:00"
=======
            "time": "2024-05-31T15:07:36+00:00"
>>>>>>> bb8e1de2
        },
        {
            "name": "symfony/mailer",
            "version": "v6.4.9",
            "source": {
                "type": "git",
                "url": "https://github.com/symfony/mailer.git",
                "reference": "e2d56f180f5b8c5e7c0fbea872bb1f529b6d6d45"
            },
            "dist": {
                "type": "zip",
                "url": "https://api.github.com/repos/symfony/mailer/zipball/e2d56f180f5b8c5e7c0fbea872bb1f529b6d6d45",
                "reference": "e2d56f180f5b8c5e7c0fbea872bb1f529b6d6d45",
                "shasum": ""
            },
            "require": {
                "egulias/email-validator": "^2.1.10|^3|^4",
                "php": ">=8.1",
                "psr/event-dispatcher": "^1",
                "psr/log": "^1|^2|^3",
                "symfony/event-dispatcher": "^5.4|^6.0|^7.0",
                "symfony/mime": "^6.2|^7.0",
                "symfony/service-contracts": "^2.5|^3"
            },
            "conflict": {
                "symfony/http-client-contracts": "<2.5",
                "symfony/http-kernel": "<5.4",
                "symfony/messenger": "<6.2",
                "symfony/mime": "<6.2",
                "symfony/twig-bridge": "<6.2.1"
            },
            "require-dev": {
                "symfony/console": "^5.4|^6.0|^7.0",
                "symfony/http-client": "^5.4|^6.0|^7.0",
                "symfony/messenger": "^6.2|^7.0",
                "symfony/twig-bridge": "^6.2|^7.0"
            },
            "type": "library",
            "autoload": {
                "psr-4": {
                    "Symfony\\Component\\Mailer\\": ""
                },
                "exclude-from-classmap": [
                    "/Tests/"
                ]
            },
            "notification-url": "https://packagist.org/downloads/",
            "license": [
                "MIT"
            ],
            "authors": [
                {
                    "name": "Fabien Potencier",
                    "email": "fabien@symfony.com"
                },
                {
                    "name": "Symfony Community",
                    "homepage": "https://symfony.com/contributors"
                }
            ],
            "description": "Helps sending emails",
            "homepage": "https://symfony.com",
            "support": {
                "source": "https://github.com/symfony/mailer/tree/v6.4.9"
            },
            "funding": [
                {
                    "url": "https://symfony.com/sponsor",
                    "type": "custom"
                },
                {
                    "url": "https://github.com/fabpot",
                    "type": "github"
                },
                {
                    "url": "https://tidelift.com/funding/github/packagist/symfony/symfony",
                    "type": "tidelift"
                }
            ],
            "time": "2024-06-28T07:59:05+00:00"
        },
        {
            "name": "symfony/mime",
            "version": "v6.4.9",
            "source": {
                "type": "git",
                "url": "https://github.com/symfony/mime.git",
                "reference": "7d048964877324debdcb4e0549becfa064a20d43"
            },
            "dist": {
                "type": "zip",
                "url": "https://api.github.com/repos/symfony/mime/zipball/7d048964877324debdcb4e0549becfa064a20d43",
                "reference": "7d048964877324debdcb4e0549becfa064a20d43",
                "shasum": ""
            },
            "require": {
                "php": ">=8.1",
                "symfony/deprecation-contracts": "^2.5|^3",
                "symfony/polyfill-intl-idn": "^1.10",
                "symfony/polyfill-mbstring": "^1.0"
            },
            "conflict": {
                "egulias/email-validator": "~3.0.0",
                "phpdocumentor/reflection-docblock": "<3.2.2",
                "phpdocumentor/type-resolver": "<1.4.0",
                "symfony/mailer": "<5.4",
                "symfony/serializer": "<6.4.3|>7.0,<7.0.3"
            },
            "require-dev": {
                "egulias/email-validator": "^2.1.10|^3.1|^4",
                "league/html-to-markdown": "^5.0",
                "phpdocumentor/reflection-docblock": "^3.0|^4.0|^5.0",
                "symfony/dependency-injection": "^5.4|^6.0|^7.0",
                "symfony/process": "^5.4|^6.4|^7.0",
                "symfony/property-access": "^5.4|^6.0|^7.0",
                "symfony/property-info": "^5.4|^6.0|^7.0",
                "symfony/serializer": "^6.4.3|^7.0.3"
            },
            "type": "library",
            "autoload": {
                "psr-4": {
                    "Symfony\\Component\\Mime\\": ""
                },
                "exclude-from-classmap": [
                    "/Tests/"
                ]
            },
            "notification-url": "https://packagist.org/downloads/",
            "license": [
                "MIT"
            ],
            "authors": [
                {
                    "name": "Fabien Potencier",
                    "email": "fabien@symfony.com"
                },
                {
                    "name": "Symfony Community",
                    "homepage": "https://symfony.com/contributors"
                }
            ],
            "description": "Allows manipulating MIME messages",
            "homepage": "https://symfony.com",
            "keywords": [
                "mime",
                "mime-type"
            ],
            "support": {
                "source": "https://github.com/symfony/mime/tree/v6.4.9"
            },
            "funding": [
                {
                    "url": "https://symfony.com/sponsor",
                    "type": "custom"
                },
                {
                    "url": "https://github.com/fabpot",
                    "type": "github"
                },
                {
                    "url": "https://tidelift.com/funding/github/packagist/symfony/symfony",
                    "type": "tidelift"
                }
            ],
            "time": "2024-06-28T09:49:33+00:00"
        },
        {
<<<<<<< HEAD
            "name": "symfony/polyfill-ctype",
            "version": "v1.30.0",
            "source": {
                "type": "git",
                "url": "https://github.com/symfony/polyfill-ctype.git",
                "reference": "0424dff1c58f028c451efff2045f5d92410bd540"
            },
            "dist": {
                "type": "zip",
                "url": "https://api.github.com/repos/symfony/polyfill-ctype/zipball/0424dff1c58f028c451efff2045f5d92410bd540",
                "reference": "0424dff1c58f028c451efff2045f5d92410bd540",
=======
            "name": "symfony/polyfill-mbstring",
            "version": "v1.30.0",
            "source": {
                "type": "git",
                "url": "https://github.com/symfony/polyfill-mbstring.git",
                "reference": "fd22ab50000ef01661e2a31d850ebaa297f8e03c"
            },
            "dist": {
                "type": "zip",
                "url": "https://api.github.com/repos/symfony/polyfill-mbstring/zipball/fd22ab50000ef01661e2a31d850ebaa297f8e03c",
                "reference": "fd22ab50000ef01661e2a31d850ebaa297f8e03c",
>>>>>>> bb8e1de2
                "shasum": ""
            },
            "require": {
                "php": ">=7.1"
            },
            "provide": {
                "ext-ctype": "*"
            },
            "suggest": {
                "ext-ctype": "For best performance"
            },
            "type": "library",
            "extra": {
                "thanks": {
                    "name": "symfony/polyfill",
                    "url": "https://github.com/symfony/polyfill"
                }
            },
            "autoload": {
                "files": [
                    "bootstrap.php"
                ],
                "psr-4": {
                    "Symfony\\Polyfill\\Ctype\\": ""
                }
            },
            "notification-url": "https://packagist.org/downloads/",
            "license": [
                "MIT"
            ],
            "authors": [
                {
                    "name": "Gert de Pagter",
                    "email": "BackEndTea@gmail.com"
                },
                {
                    "name": "Symfony Community",
                    "homepage": "https://symfony.com/contributors"
                }
            ],
            "description": "Symfony polyfill for ctype functions",
            "homepage": "https://symfony.com",
            "keywords": [
                "compatibility",
                "ctype",
                "polyfill",
                "portable"
            ],
            "support": {
<<<<<<< HEAD
                "source": "https://github.com/symfony/polyfill-ctype/tree/v1.30.0"
=======
                "source": "https://github.com/symfony/polyfill-mbstring/tree/v1.30.0"
>>>>>>> bb8e1de2
            },
            "funding": [
                {
                    "url": "https://symfony.com/sponsor",
                    "type": "custom"
                },
                {
                    "url": "https://github.com/fabpot",
                    "type": "github"
                },
                {
                    "url": "https://tidelift.com/funding/github/packagist/symfony/symfony",
                    "type": "tidelift"
                }
            ],
<<<<<<< HEAD
            "time": "2024-05-31T15:07:36+00:00"
        },
        {
            "name": "symfony/polyfill-iconv",
            "version": "v1.30.0",
            "source": {
                "type": "git",
                "url": "https://github.com/symfony/polyfill-iconv.git",
                "reference": "c027e6a3c6aee334663ec21f5852e89738abc805"
            },
            "dist": {
                "type": "zip",
                "url": "https://api.github.com/repos/symfony/polyfill-iconv/zipball/c027e6a3c6aee334663ec21f5852e89738abc805",
                "reference": "c027e6a3c6aee334663ec21f5852e89738abc805",
=======
            "time": "2024-06-19T12:30:46+00:00"
        },
        {
            "name": "symfony/polyfill-php80",
            "version": "v1.30.0",
            "source": {
                "type": "git",
                "url": "https://github.com/symfony/polyfill-php80.git",
                "reference": "77fa7995ac1b21ab60769b7323d600a991a90433"
            },
            "dist": {
                "type": "zip",
                "url": "https://api.github.com/repos/symfony/polyfill-php80/zipball/77fa7995ac1b21ab60769b7323d600a991a90433",
                "reference": "77fa7995ac1b21ab60769b7323d600a991a90433",
>>>>>>> bb8e1de2
                "shasum": ""
            },
            "require": {
                "php": ">=7.1"
            },
            "provide": {
                "ext-iconv": "*"
            },
            "suggest": {
                "ext-iconv": "For best performance"
            },
            "type": "library",
            "extra": {
                "thanks": {
                    "name": "symfony/polyfill",
                    "url": "https://github.com/symfony/polyfill"
                }
            },
            "autoload": {
                "files": [
                    "bootstrap.php"
                ],
                "psr-4": {
                    "Symfony\\Polyfill\\Iconv\\": ""
                }
            },
            "notification-url": "https://packagist.org/downloads/",
            "license": [
                "MIT"
            ],
            "authors": [
                {
                    "name": "Nicolas Grekas",
                    "email": "p@tchwork.com"
                },
                {
                    "name": "Symfony Community",
                    "homepage": "https://symfony.com/contributors"
                }
            ],
            "description": "Symfony polyfill for the Iconv extension",
            "homepage": "https://symfony.com",
            "keywords": [
                "compatibility",
                "iconv",
                "polyfill",
                "portable",
                "shim"
            ],
            "support": {
<<<<<<< HEAD
                "source": "https://github.com/symfony/polyfill-iconv/tree/v1.30.0"
=======
                "source": "https://github.com/symfony/polyfill-php80/tree/v1.30.0"
>>>>>>> bb8e1de2
            },
            "funding": [
                {
                    "url": "https://symfony.com/sponsor",
                    "type": "custom"
                },
                {
                    "url": "https://github.com/fabpot",
                    "type": "github"
                },
                {
                    "url": "https://tidelift.com/funding/github/packagist/symfony/symfony",
                    "type": "tidelift"
                }
            ],
            "time": "2024-05-31T15:07:36+00:00"
        },
        {
            "name": "symfony/polyfill-mbstring",
            "version": "v1.30.0",
            "source": {
                "type": "git",
                "url": "https://github.com/symfony/polyfill-mbstring.git",
                "reference": "fd22ab50000ef01661e2a31d850ebaa297f8e03c"
            },
            "dist": {
                "type": "zip",
                "url": "https://api.github.com/repos/symfony/polyfill-mbstring/zipball/fd22ab50000ef01661e2a31d850ebaa297f8e03c",
                "reference": "fd22ab50000ef01661e2a31d850ebaa297f8e03c",
                "shasum": ""
            },
            "require": {
                "php": ">=7.1"
            },
            "provide": {
                "ext-mbstring": "*"
            },
            "suggest": {
                "ext-mbstring": "For best performance"
            },
            "type": "library",
            "extra": {
                "thanks": {
                    "name": "symfony/polyfill",
                    "url": "https://github.com/symfony/polyfill"
                }
            },
            "autoload": {
                "files": [
                    "bootstrap.php"
                ],
                "psr-4": {
                    "Symfony\\Polyfill\\Mbstring\\": ""
                }
            },
            "notification-url": "https://packagist.org/downloads/",
            "license": [
                "MIT"
            ],
            "authors": [
                {
                    "name": "Nicolas Grekas",
                    "email": "p@tchwork.com"
                },
                {
                    "name": "Symfony Community",
                    "homepage": "https://symfony.com/contributors"
                }
            ],
            "description": "Symfony polyfill for the Mbstring extension",
            "homepage": "https://symfony.com",
            "keywords": [
                "compatibility",
                "mbstring",
                "polyfill",
                "portable",
                "shim"
            ],
            "support": {
                "source": "https://github.com/symfony/polyfill-mbstring/tree/v1.30.0"
            },
            "funding": [
                {
                    "url": "https://symfony.com/sponsor",
                    "type": "custom"
                },
                {
                    "url": "https://github.com/fabpot",
                    "type": "github"
                },
                {
                    "url": "https://tidelift.com/funding/github/packagist/symfony/symfony",
                    "type": "tidelift"
                }
            ],
            "time": "2024-06-19T12:30:46+00:00"
        },
        {
            "name": "symfony/polyfill-php83",
            "version": "v1.30.0",
            "source": {
                "type": "git",
                "url": "https://github.com/symfony/polyfill-php83.git",
                "reference": "dbdcdf1a4dcc2743591f1079d0c35ab1e2dcbbc9"
            },
            "dist": {
                "type": "zip",
                "url": "https://api.github.com/repos/symfony/polyfill-php83/zipball/dbdcdf1a4dcc2743591f1079d0c35ab1e2dcbbc9",
                "reference": "dbdcdf1a4dcc2743591f1079d0c35ab1e2dcbbc9",
                "shasum": ""
            },
            "require": {
                "php": ">=7.1"
            },
            "type": "library",
            "extra": {
                "thanks": {
                    "name": "symfony/polyfill",
                    "url": "https://github.com/symfony/polyfill"
                }
            },
            "autoload": {
                "files": [
                    "bootstrap.php"
                ],
                "psr-4": {
                    "Symfony\\Polyfill\\Php83\\": ""
                },
                "classmap": [
                    "Resources/stubs"
                ]
            },
            "notification-url": "https://packagist.org/downloads/",
            "license": [
                "MIT"
            ],
            "authors": [
                {
                    "name": "Nicolas Grekas",
                    "email": "p@tchwork.com"
                },
                {
                    "name": "Symfony Community",
                    "homepage": "https://symfony.com/contributors"
                }
            ],
            "description": "Symfony polyfill backporting some PHP 8.3+ features to lower PHP versions",
            "homepage": "https://symfony.com",
            "keywords": [
                "compatibility",
                "polyfill",
                "portable",
                "shim"
            ],
            "support": {
                "source": "https://github.com/symfony/polyfill-php83/tree/v1.30.0"
            },
            "funding": [
                {
                    "url": "https://symfony.com/sponsor",
                    "type": "custom"
                },
                {
                    "url": "https://github.com/fabpot",
                    "type": "github"
                },
                {
                    "url": "https://tidelift.com/funding/github/packagist/symfony/symfony",
                    "type": "tidelift"
                }
            ],
            "time": "2024-06-19T12:35:24+00:00"
        },
        {
            "name": "symfony/service-contracts",
            "version": "v3.5.0",
            "source": {
                "type": "git",
                "url": "https://github.com/symfony/service-contracts.git",
                "reference": "bd1d9e59a81d8fa4acdcea3f617c581f7475a80f"
            },
            "dist": {
                "type": "zip",
                "url": "https://api.github.com/repos/symfony/service-contracts/zipball/bd1d9e59a81d8fa4acdcea3f617c581f7475a80f",
                "reference": "bd1d9e59a81d8fa4acdcea3f617c581f7475a80f",
                "shasum": ""
            },
            "require": {
                "php": ">=8.1",
                "psr/container": "^1.1|^2.0",
                "symfony/deprecation-contracts": "^2.5|^3"
            },
            "conflict": {
                "ext-psr": "<1.1|>=2"
            },
            "type": "library",
            "extra": {
                "branch-alias": {
                    "dev-main": "3.5-dev"
                },
                "thanks": {
                    "name": "symfony/contracts",
                    "url": "https://github.com/symfony/contracts"
                }
            },
            "autoload": {
                "psr-4": {
                    "Symfony\\Contracts\\Service\\": ""
                },
                "exclude-from-classmap": [
                    "/Test/"
                ]
            },
            "notification-url": "https://packagist.org/downloads/",
            "license": [
                "MIT"
            ],
            "authors": [
                {
                    "name": "Nicolas Grekas",
                    "email": "p@tchwork.com"
                },
                {
                    "name": "Symfony Community",
                    "homepage": "https://symfony.com/contributors"
                }
            ],
            "description": "Generic abstractions related to writing services",
            "homepage": "https://symfony.com",
            "keywords": [
                "abstractions",
                "contracts",
                "decoupling",
                "interfaces",
                "interoperability",
                "standards"
            ],
            "support": {
                "source": "https://github.com/symfony/service-contracts/tree/v3.5.0"
            },
            "funding": [
                {
                    "url": "https://symfony.com/sponsor",
                    "type": "custom"
                },
                {
                    "url": "https://github.com/fabpot",
                    "type": "github"
                },
                {
                    "url": "https://tidelift.com/funding/github/packagist/symfony/symfony",
                    "type": "tidelift"
                }
            ],
            "time": "2024-04-18T09:32:20+00:00"
        },
        {
            "name": "symfony/string",
            "version": "v7.1.2",
            "source": {
                "type": "git",
                "url": "https://github.com/symfony/string.git",
                "reference": "14221089ac66cf82e3cf3d1c1da65de305587ff8"
            },
            "dist": {
                "type": "zip",
                "url": "https://api.github.com/repos/symfony/string/zipball/14221089ac66cf82e3cf3d1c1da65de305587ff8",
                "reference": "14221089ac66cf82e3cf3d1c1da65de305587ff8",
                "shasum": ""
            },
            "require": {
                "php": ">=8.2",
                "symfony/polyfill-ctype": "~1.8",
                "symfony/polyfill-intl-grapheme": "~1.0",
                "symfony/polyfill-intl-normalizer": "~1.0",
                "symfony/polyfill-mbstring": "~1.0"
            },
            "conflict": {
                "symfony/translation-contracts": "<2.5"
            },
            "require-dev": {
                "symfony/emoji": "^7.1",
                "symfony/error-handler": "^6.4|^7.0",
                "symfony/http-client": "^6.4|^7.0",
                "symfony/intl": "^6.4|^7.0",
                "symfony/translation-contracts": "^2.5|^3.0",
                "symfony/var-exporter": "^6.4|^7.0"
            },
            "type": "library",
            "autoload": {
                "files": [
                    "Resources/functions.php"
                ],
                "psr-4": {
                    "Symfony\\Component\\String\\": ""
                },
                "exclude-from-classmap": [
                    "/Tests/"
                ]
            },
            "notification-url": "https://packagist.org/downloads/",
            "license": [
                "MIT"
            ],
            "authors": [
                {
                    "name": "Nicolas Grekas",
                    "email": "p@tchwork.com"
                },
                {
                    "name": "Symfony Community",
                    "homepage": "https://symfony.com/contributors"
                }
            ],
            "description": "Provides an object-oriented API to strings and deals with bytes, UTF-8 code points and grapheme clusters in a unified way",
            "homepage": "https://symfony.com",
            "keywords": [
                "grapheme",
                "i18n",
                "string",
                "unicode",
                "utf-8",
                "utf8"
            ],
            "support": {
                "source": "https://github.com/symfony/string/tree/v7.1.2"
            },
            "funding": [
                {
                    "url": "https://symfony.com/sponsor",
                    "type": "custom"
                },
                {
                    "url": "https://github.com/fabpot",
                    "type": "github"
                },
                {
                    "url": "https://tidelift.com/funding/github/packagist/symfony/symfony",
                    "type": "tidelift"
                }
            ],
            "time": "2024-06-28T09:27:18+00:00"
        },
        {
            "name": "symfony/translation-contracts",
            "version": "v3.5.0",
            "source": {
                "type": "git",
                "url": "https://github.com/symfony/translation-contracts.git",
                "reference": "b9d2189887bb6b2e0367a9fc7136c5239ab9b05a"
            },
            "dist": {
                "type": "zip",
                "url": "https://api.github.com/repos/symfony/translation-contracts/zipball/b9d2189887bb6b2e0367a9fc7136c5239ab9b05a",
                "reference": "b9d2189887bb6b2e0367a9fc7136c5239ab9b05a",
                "shasum": ""
            },
            "require": {
                "php": ">=8.1"
            },
            "type": "library",
            "extra": {
                "branch-alias": {
                    "dev-main": "3.5-dev"
                },
                "thanks": {
                    "name": "symfony/contracts",
                    "url": "https://github.com/symfony/contracts"
                }
            },
            "autoload": {
                "psr-4": {
                    "Symfony\\Contracts\\Translation\\": ""
                },
                "exclude-from-classmap": [
                    "/Test/"
                ]
            },
            "notification-url": "https://packagist.org/downloads/",
            "license": [
                "MIT"
            ],
            "authors": [
                {
                    "name": "Nicolas Grekas",
                    "email": "p@tchwork.com"
                },
                {
                    "name": "Symfony Community",
                    "homepage": "https://symfony.com/contributors"
                }
            ],
            "description": "Generic abstractions related to translation",
            "homepage": "https://symfony.com",
            "keywords": [
                "abstractions",
                "contracts",
                "decoupling",
                "interfaces",
                "interoperability",
                "standards"
            ],
            "support": {
                "source": "https://github.com/symfony/translation-contracts/tree/v3.5.0"
            },
            "funding": [
                {
                    "url": "https://symfony.com/sponsor",
                    "type": "custom"
                },
                {
                    "url": "https://github.com/fabpot",
                    "type": "github"
                },
                {
                    "url": "https://tidelift.com/funding/github/packagist/symfony/symfony",
                    "type": "tidelift"
                }
            ],
            "time": "2024-04-18T09:32:20+00:00"
        },
        {
            "name": "symfony/var-exporter",
            "version": "v7.1.2",
            "source": {
                "type": "git",
                "url": "https://github.com/symfony/var-exporter.git",
                "reference": "b80a669a2264609f07f1667f891dbfca25eba44c"
            },
            "dist": {
                "type": "zip",
                "url": "https://api.github.com/repos/symfony/var-exporter/zipball/b80a669a2264609f07f1667f891dbfca25eba44c",
                "reference": "b80a669a2264609f07f1667f891dbfca25eba44c",
                "shasum": ""
            },
            "require": {
                "php": ">=8.2"
            },
            "require-dev": {
                "symfony/property-access": "^6.4|^7.0",
                "symfony/serializer": "^6.4|^7.0",
                "symfony/var-dumper": "^6.4|^7.0"
            },
            "type": "library",
            "autoload": {
                "psr-4": {
                    "Symfony\\Component\\VarExporter\\": ""
                },
                "exclude-from-classmap": [
                    "/Tests/"
                ]
            },
            "notification-url": "https://packagist.org/downloads/",
            "license": [
                "MIT"
            ],
            "authors": [
                {
                    "name": "Nicolas Grekas",
                    "email": "p@tchwork.com"
                },
                {
                    "name": "Symfony Community",
                    "homepage": "https://symfony.com/contributors"
                }
            ],
            "description": "Allows exporting any serializable PHP data structure to plain PHP code",
            "homepage": "https://symfony.com",
            "keywords": [
                "clone",
                "construct",
                "export",
                "hydrate",
                "instantiate",
                "lazy-loading",
                "proxy",
                "serialize"
            ],
            "support": {
                "source": "https://github.com/symfony/var-exporter/tree/v7.1.2"
            },
            "funding": [
                {
                    "url": "https://symfony.com/sponsor",
                    "type": "custom"
                },
                {
                    "url": "https://github.com/fabpot",
                    "type": "github"
                },
                {
                    "url": "https://tidelift.com/funding/github/packagist/symfony/symfony",
                    "type": "tidelift"
                }
            ],
            "time": "2024-06-28T08:00:31+00:00"
        },
        {
            "name": "tecnickcom/tcpdf",
            "version": "6.7.5",
            "source": {
                "type": "git",
                "url": "https://github.com/tecnickcom/TCPDF.git",
                "reference": "951eabf0338ec2522bd0d5d9c79b08a3a3d36b36"
            },
            "dist": {
                "type": "zip",
                "url": "https://api.github.com/repos/tecnickcom/TCPDF/zipball/951eabf0338ec2522bd0d5d9c79b08a3a3d36b36",
                "reference": "951eabf0338ec2522bd0d5d9c79b08a3a3d36b36",
                "shasum": ""
            },
            "require": {
                "php": ">=5.5.0"
            },
            "type": "library",
            "autoload": {
                "classmap": [
                    "config",
                    "include",
                    "tcpdf.php",
                    "tcpdf_parser.php",
                    "tcpdf_import.php",
                    "tcpdf_barcodes_1d.php",
                    "tcpdf_barcodes_2d.php",
                    "include/tcpdf_colors.php",
                    "include/tcpdf_filters.php",
                    "include/tcpdf_font_data.php",
                    "include/tcpdf_fonts.php",
                    "include/tcpdf_images.php",
                    "include/tcpdf_static.php",
                    "include/barcodes/datamatrix.php",
                    "include/barcodes/pdf417.php",
                    "include/barcodes/qrcode.php"
                ]
            },
            "notification-url": "https://packagist.org/downloads/",
            "license": [
                "LGPL-3.0-or-later"
            ],
            "authors": [
                {
                    "name": "Nicola Asuni",
                    "email": "info@tecnick.com",
                    "role": "lead"
                }
            ],
            "description": "TCPDF is a PHP class for generating PDF documents and barcodes.",
            "homepage": "http://www.tcpdf.org/",
            "keywords": [
                "PDFD32000-2008",
                "TCPDF",
                "barcodes",
                "datamatrix",
                "pdf",
                "pdf417",
                "qrcode"
            ],
            "support": {
                "issues": "https://github.com/tecnickcom/TCPDF/issues",
                "source": "https://github.com/tecnickcom/TCPDF/tree/6.7.5"
            },
            "funding": [
                {
                    "url": "https://www.paypal.com/cgi-bin/webscr?cmd=_donations&currency_code=GBP&business=paypal@tecnick.com&item_name=donation%20for%20tcpdf%20project",
                    "type": "custom"
                }
            ],
            "time": "2024-04-20T17:25:10+00:00"
        },
        {
            "name": "thenetworg/oauth2-azure",
            "version": "v2.2.2",
            "source": {
                "type": "git",
                "url": "https://github.com/TheNetworg/oauth2-azure.git",
                "reference": "be204a5135f016470a9c33e82ab48785bbc11af2"
            },
            "dist": {
                "type": "zip",
                "url": "https://api.github.com/repos/TheNetworg/oauth2-azure/zipball/be204a5135f016470a9c33e82ab48785bbc11af2",
                "reference": "be204a5135f016470a9c33e82ab48785bbc11af2",
                "shasum": ""
            },
            "require": {
                "ext-json": "*",
                "ext-openssl": "*",
                "firebase/php-jwt": "~3.0||~4.0||~5.0||~6.0",
                "league/oauth2-client": "~2.0",
                "php": "^7.1|^8.0"
            },
            "require-dev": {
                "phpunit/phpunit": "^9.6"
            },
            "type": "library",
            "autoload": {
                "psr-4": {
                    "TheNetworg\\OAuth2\\Client\\": "src/"
                }
            },
            "notification-url": "https://packagist.org/downloads/",
            "license": [
                "MIT"
            ],
            "authors": [
                {
                    "name": "Jan Hajek",
                    "email": "jan.hajek@thenetw.org",
                    "homepage": "https://thenetw.org"
                }
            ],
            "description": "Azure Active Directory OAuth 2.0 Client Provider for The PHP League OAuth2-Client",
            "keywords": [
                "SSO",
                "aad",
                "authorization",
                "azure",
                "azure active directory",
                "client",
                "microsoft",
                "oauth",
                "oauth2",
                "windows azure"
            ],
            "support": {
                "issues": "https://github.com/TheNetworg/oauth2-azure/issues",
                "source": "https://github.com/TheNetworg/oauth2-azure/tree/v2.2.2"
            },
            "time": "2023-12-19T12:10:48+00:00"
        },
        {
            "name": "twig/markdown-extra",
            "version": "v3.10.0",
            "source": {
                "type": "git",
                "url": "https://github.com/twigphp/markdown-extra.git",
                "reference": "e4bf2419df819dcf9dc7a0b25dd8cd1092cbd86d"
            },
            "dist": {
                "type": "zip",
                "url": "https://api.github.com/repos/twigphp/markdown-extra/zipball/e4bf2419df819dcf9dc7a0b25dd8cd1092cbd86d",
                "reference": "e4bf2419df819dcf9dc7a0b25dd8cd1092cbd86d",
                "shasum": ""
            },
            "require": {
                "php": ">=7.2.5",
                "symfony/deprecation-contracts": "^2.5|^3",
                "twig/twig": "^3.0"
            },
            "require-dev": {
                "erusev/parsedown": "^1.7",
                "league/commonmark": "^1.0|^2.0",
                "league/html-to-markdown": "^4.8|^5.0",
                "michelf/php-markdown": "^1.8|^2.0",
                "symfony/phpunit-bridge": "^6.4|^7.0"
            },
            "type": "library",
            "autoload": {
                "files": [
                    "Resources/functions.php"
                ],
                "psr-4": {
                    "Twig\\Extra\\Markdown\\": ""
                },
                "exclude-from-classmap": [
                    "/Tests/"
                ]
            },
            "notification-url": "https://packagist.org/downloads/",
            "license": [
                "MIT"
            ],
            "authors": [
                {
                    "name": "Fabien Potencier",
                    "email": "fabien@symfony.com",
                    "homepage": "http://fabien.potencier.org",
                    "role": "Lead Developer"
                }
            ],
            "description": "A Twig extension for Markdown",
            "homepage": "https://twig.symfony.com",
            "keywords": [
                "html",
                "markdown",
                "twig"
            ],
            "support": {
                "source": "https://github.com/twigphp/markdown-extra/tree/v3.10.0"
            },
            "funding": [
                {
                    "url": "https://github.com/fabpot",
                    "type": "github"
                },
                {
                    "url": "https://tidelift.com/funding/github/packagist/twig/twig",
                    "type": "tidelift"
                }
            ],
            "time": "2024-05-11T07:35:57+00:00"
        },
        {
            "name": "twig/string-extra",
            "version": "v3.10.0",
            "source": {
                "type": "git",
                "url": "https://github.com/twigphp/string-extra.git",
                "reference": "cd76ed8ae081bcd4fddf549e92e20c5df76c358a"
            },
            "dist": {
                "type": "zip",
                "url": "https://api.github.com/repos/twigphp/string-extra/zipball/cd76ed8ae081bcd4fddf549e92e20c5df76c358a",
                "reference": "cd76ed8ae081bcd4fddf549e92e20c5df76c358a",
                "shasum": ""
            },
            "require": {
                "php": ">=7.2.5",
                "symfony/string": "^5.4|^6.4|^7.0",
                "symfony/translation-contracts": "^1.1|^2|^3",
                "twig/twig": "^3.0"
            },
            "require-dev": {
                "symfony/phpunit-bridge": "^6.4|^7.0"
            },
            "type": "library",
            "autoload": {
                "psr-4": {
                    "Twig\\Extra\\String\\": ""
                },
                "exclude-from-classmap": [
                    "/Tests/"
                ]
            },
            "notification-url": "https://packagist.org/downloads/",
            "license": [
                "MIT"
            ],
            "authors": [
                {
                    "name": "Fabien Potencier",
                    "email": "fabien@symfony.com",
                    "homepage": "http://fabien.potencier.org",
                    "role": "Lead Developer"
                }
            ],
            "description": "A Twig extension for Symfony String",
            "homepage": "https://twig.symfony.com",
            "keywords": [
                "html",
                "string",
                "twig",
                "unicode"
            ],
            "support": {
                "source": "https://github.com/twigphp/string-extra/tree/v3.10.0"
            },
            "funding": [
                {
                    "url": "https://github.com/fabpot",
                    "type": "github"
                },
                {
                    "url": "https://tidelift.com/funding/github/packagist/twig/twig",
                    "type": "tidelift"
                }
            ],
            "time": "2024-05-11T07:35:57+00:00"
        },
        {
            "name": "twig/twig",
            "version": "v3.10.3",
            "source": {
                "type": "git",
                "url": "https://github.com/twigphp/Twig.git",
                "reference": "67f29781ffafa520b0bbfbd8384674b42db04572"
            },
            "dist": {
                "type": "zip",
                "url": "https://api.github.com/repos/twigphp/Twig/zipball/67f29781ffafa520b0bbfbd8384674b42db04572",
                "reference": "67f29781ffafa520b0bbfbd8384674b42db04572",
                "shasum": ""
            },
            "require": {
                "php": ">=7.2.5",
                "symfony/deprecation-contracts": "^2.5|^3",
                "symfony/polyfill-ctype": "^1.8",
                "symfony/polyfill-mbstring": "^1.3",
                "symfony/polyfill-php80": "^1.22"
            },
            "require-dev": {
                "psr/container": "^1.0|^2.0",
                "symfony/phpunit-bridge": "^5.4.9|^6.4|^7.0"
            },
            "type": "library",
            "autoload": {
                "files": [
                    "src/Resources/core.php",
                    "src/Resources/debug.php",
                    "src/Resources/escaper.php",
                    "src/Resources/string_loader.php"
                ],
                "psr-4": {
                    "Twig\\": "src/"
                }
            },
            "notification-url": "https://packagist.org/downloads/",
            "license": [
                "BSD-3-Clause"
            ],
            "authors": [
                {
                    "name": "Fabien Potencier",
                    "email": "fabien@symfony.com",
                    "homepage": "http://fabien.potencier.org",
                    "role": "Lead Developer"
                },
                {
                    "name": "Twig Team",
                    "role": "Contributors"
                },
                {
                    "name": "Armin Ronacher",
                    "email": "armin.ronacher@active-4.com",
                    "role": "Project Founder"
                }
            ],
            "description": "Twig, the flexible, fast, and secure template language for PHP",
            "homepage": "https://twig.symfony.com",
            "keywords": [
                "templating"
            ],
            "support": {
                "issues": "https://github.com/twigphp/Twig/issues",
                "source": "https://github.com/twigphp/Twig/tree/v3.10.3"
            },
            "funding": [
                {
                    "url": "https://github.com/fabpot",
                    "type": "github"
                },
                {
                    "url": "https://tidelift.com/funding/github/packagist/twig/twig",
                    "type": "tidelift"
                }
            ],
            "time": "2024-05-16T10:04:27+00:00"
        },
        {
            "name": "wapmorgan/unified-archive",
            "version": "1.2.0",
            "source": {
                "type": "git",
                "url": "https://github.com/wapmorgan/UnifiedArchive.git",
                "reference": "5f02ad060223fd714aaf7f64a18d8e819ac0ab93"
            },
            "dist": {
                "type": "zip",
                "url": "https://api.github.com/repos/wapmorgan/UnifiedArchive/zipball/5f02ad060223fd714aaf7f64a18d8e819ac0ab93",
                "reference": "5f02ad060223fd714aaf7f64a18d8e819ac0ab93",
                "shasum": ""
            },
            "require": {
                "ext-fileinfo": "*",
                "php": ">=5.5.0"
            },
            "replace": {
                "pclzip/pclzip": "2.8.2",
                "wapmorgan/cam": "1.0.2"
            },
            "require-dev": {
                "phpunit/phpunit": "~4.8|9.5.16",
                "symfony/console": "~v3.4.47|~v4.4.42|~5.4|~6.1"
            },
            "suggest": {
                "alchemy/zippy": "[utility + bridge] ZIP, TAR, GZIP, BZIP2 support (with combinations) via console programs",
                "bin-ncompress": "[utility] TAR.Z support via console program",
                "ext-bz2": "[extension] BZ2 (BZIP2) support",
                "ext-phar": "[extension] TAR/ZIP support",
                "ext-rar": "[extension] RAR support",
                "ext-xz": "[extension] XZ (LZMA) support",
                "ext-zip": "[extension] ZIP support",
                "ext-zlib": "[extension] GZ (GZIP) support",
                "gemorroj/archive7z": "[utility + bridge] 7ZIP (and a lot of other formats) support via console program",
                "nelexa/zip": "[pure] ZIP native support",
                "pear/archive_tar": "[pure] another native TAR support",
                "phpclasses/php-iso-file": "[pure] native ISO support",
                "splitbrain/php-archive": "[pure] ZIP/TAR (tgz/tbz2) native support",
                "symfony/console": "Requirement for cam (Console Archive Manager)",
                "wapmorgan/cab-archive": "[pure] native CAB support"
            },
            "bin": [
                "bin/cam"
            ],
            "type": "library",
            "extra": {
                "phar-builder": {
                    "compression": "BZip2",
                    "name": "cam.phar",
                    "output-dir": "./",
                    "entry-point": "bin/cam",
                    "include": [
                        "bin",
                        "src",
                        "vendor"
                    ],
                    "events": {
                        "command.package.start": "git describe --tags > bin/version.txt",
                        "command.package.end": "chmod +x cam.phar && rm bin/version.txt"
                    }
                }
            },
            "autoload": {
                "psr-4": {
                    "wapmorgan\\UnifiedArchive\\": "src/"
                }
            },
            "notification-url": "https://packagist.org/downloads/",
            "license": [
                "MIT"
            ],
            "authors": [
                {
                    "name": "wapmorgan",
                    "email": "wapmorgan@gmail.com",
                    "role": "developer"
                }
            ],
            "description": "UnifiedArchive - an archive manager with unified interface of working with all popular archive formats (zip/7z/rar/gz/bz2/xz/cab/tar/tar.gz/tar.bz2/tar.x/tar.Z/...) for PHP with ability for listing, reading, extracting and creation + built-in console archive manager.",
            "keywords": [
                "7z",
                "archive",
                "bzip2",
                "cab",
                "compression",
                "gzip",
                "iso",
                "lzma2",
                "ncompress",
                "rar",
                "tar",
                "zip"
            ],
            "support": {
                "issues": "https://github.com/wapmorgan/UnifiedArchive/issues",
                "source": "https://github.com/wapmorgan/UnifiedArchive/tree/1.2.0"
            },
            "time": "2023-06-30T15:52:56+00:00"
        },
        {
            "name": "webmozart/assert",
            "version": "1.11.0",
            "source": {
                "type": "git",
                "url": "https://github.com/webmozarts/assert.git",
                "reference": "11cb2199493b2f8a3b53e7f19068fc6aac760991"
            },
            "dist": {
                "type": "zip",
                "url": "https://api.github.com/repos/webmozarts/assert/zipball/11cb2199493b2f8a3b53e7f19068fc6aac760991",
                "reference": "11cb2199493b2f8a3b53e7f19068fc6aac760991",
                "shasum": ""
            },
            "require": {
                "ext-ctype": "*",
                "php": "^7.2 || ^8.0"
            },
            "conflict": {
                "phpstan/phpstan": "<0.12.20",
                "vimeo/psalm": "<4.6.1 || 4.6.2"
            },
            "require-dev": {
                "phpunit/phpunit": "^8.5.13"
            },
            "type": "library",
            "extra": {
                "branch-alias": {
                    "dev-master": "1.10-dev"
                }
            },
            "autoload": {
                "psr-4": {
                    "Webmozart\\Assert\\": "src/"
                }
            },
            "notification-url": "https://packagist.org/downloads/",
            "license": [
                "MIT"
            ],
            "authors": [
                {
                    "name": "Bernhard Schussek",
                    "email": "bschussek@gmail.com"
                }
            ],
            "description": "Assertions to validate method input/output with nice error messages.",
            "keywords": [
                "assert",
                "check",
                "validate"
            ],
            "support": {
                "issues": "https://github.com/webmozarts/assert/issues",
                "source": "https://github.com/webmozarts/assert/tree/1.11.0"
            },
            "time": "2022-06-03T18:03:27+00:00"
        },
        {
            "name": "webonyx/graphql-php",
            "version": "v15.12.5",
            "source": {
                "type": "git",
                "url": "https://github.com/webonyx/graphql-php.git",
                "reference": "7bcd31d1dcf67781ed5cb493b22c519c539c05e6"
            },
            "dist": {
                "type": "zip",
                "url": "https://api.github.com/repos/webonyx/graphql-php/zipball/7bcd31d1dcf67781ed5cb493b22c519c539c05e6",
                "reference": "7bcd31d1dcf67781ed5cb493b22c519c539c05e6",
                "shasum": ""
            },
            "require": {
                "ext-json": "*",
                "ext-mbstring": "*",
                "php": "^7.4 || ^8"
            },
            "require-dev": {
                "amphp/amp": "^2.6",
                "amphp/http-server": "^2.1",
                "dms/phpunit-arraysubset-asserts": "dev-master",
                "ergebnis/composer-normalize": "^2.28",
                "friendsofphp/php-cs-fixer": "3.59.3",
                "mll-lab/php-cs-fixer-config": "^5",
                "nyholm/psr7": "^1.5",
                "phpbench/phpbench": "^1.2",
                "phpstan/extension-installer": "^1.1",
                "phpstan/phpstan": "1.11.5",
                "phpstan/phpstan-phpunit": "1.4.0",
                "phpstan/phpstan-strict-rules": "1.6.0",
                "phpunit/phpunit": "^9.5 || ^10.5.21",
                "psr/http-message": "^1 || ^2",
                "react/http": "^1.6",
                "react/promise": "^2.0 || ^3.0",
                "rector/rector": "^1.0",
                "symfony/polyfill-php81": "^1.23",
                "symfony/var-exporter": "^5 || ^6 || ^7",
                "thecodingmachine/safe": "^1.3 || ^2"
            },
            "suggest": {
                "amphp/http-server": "To leverage async resolving with webserver on AMPHP platform",
                "psr/http-message": "To use standard GraphQL server",
                "react/promise": "To leverage async resolving on React PHP platform"
            },
            "type": "library",
            "autoload": {
                "psr-4": {
                    "GraphQL\\": "src/"
                }
            },
            "notification-url": "https://packagist.org/downloads/",
            "license": [
                "MIT"
            ],
            "description": "A PHP port of GraphQL reference implementation",
            "homepage": "https://github.com/webonyx/graphql-php",
            "keywords": [
                "api",
                "graphql"
            ],
            "support": {
                "issues": "https://github.com/webonyx/graphql-php/issues",
                "source": "https://github.com/webonyx/graphql-php/tree/v15.12.5"
            },
            "funding": [
                {
                    "url": "https://opencollective.com/webonyx-graphql-php",
                    "type": "open_collective"
                }
            ],
            "time": "2024-06-23T11:30:58+00:00"
        }
    ],
    "packages-dev": [
        {
            "name": "atoum/atoum",
            "version": "4.2.0",
            "source": {
                "type": "git",
                "url": "https://github.com/atoum/atoum.git",
                "reference": "fd9a339de252ea774ab755b3fd25dd19be2dbefb"
            },
            "dist": {
                "type": "zip",
                "url": "https://api.github.com/repos/atoum/atoum/zipball/fd9a339de252ea774ab755b3fd25dd19be2dbefb",
                "reference": "fd9a339de252ea774ab755b3fd25dd19be2dbefb",
                "shasum": ""
            },
            "require": {
                "ext-hash": "*",
                "ext-json": "*",
                "ext-tokenizer": "*",
                "ext-xml": "*",
                "php": "^8.0"
            },
            "replace": {
                "mageekguy/atoum": "*"
            },
            "require-dev": {
                "friendsofphp/php-cs-fixer": "^3.2"
            },
            "suggest": {
                "atoum/stubs": "Provides IDE support (like autocompletion) for atoum",
                "ext-mbstring": "Provides support for UTF-8 strings",
                "ext-xdebug": "Provides code coverage report (>= 2.3)"
            },
            "bin": [
                "bin/atoum"
            ],
            "type": "library",
            "extra": {
                "branch-alias": {
                    "dev-master": "4.x-dev"
                }
            },
            "autoload": {
                "classmap": [
                    "classes/"
                ]
            },
            "notification-url": "https://packagist.org/downloads/",
            "license": [
                "BSD-3-Clause"
            ],
            "authors": [
                {
                    "name": "Frédéric Hardy",
                    "email": "frederic.hardy@atoum.org",
                    "homepage": "http://blog.mageekbox.net"
                },
                {
                    "name": "François Dussert",
                    "email": "francois.dussert@atoum.org"
                },
                {
                    "name": "Gérald Croes",
                    "email": "gerald.croes@atoum.org"
                },
                {
                    "name": "Julien Bianchi",
                    "email": "julien.bianchi@atoum.org"
                },
                {
                    "name": "Ludovic Fleury",
                    "email": "ludovic.fleury@atoum.org"
                }
            ],
            "description": "Simple modern and intuitive unit testing framework for PHP 5.3+",
            "homepage": "http://www.atoum.org",
            "keywords": [
                "TDD",
                "atoum",
                "test",
                "unit testing"
            ],
            "support": {
                "issues": "https://github.com/atoum/atoum/issues",
                "source": "https://github.com/atoum/atoum/tree/4.2.0"
            },
            "time": "2023-07-30T12:52:23+00:00"
        },
        {
            "name": "atoum/stubs",
            "version": "2.6.0",
            "source": {
                "type": "git",
                "url": "https://github.com/atoum/stubs.git",
                "reference": "df8b73b0358de7283ecba91d8f4a9683f583993d"
            },
            "dist": {
                "type": "zip",
                "url": "https://api.github.com/repos/atoum/stubs/zipball/df8b73b0358de7283ecba91d8f4a9683f583993d",
                "reference": "df8b73b0358de7283ecba91d8f4a9683f583993d",
                "shasum": ""
            },
            "suggest": {
                "atoum/atoum": "Include atoum in your projet dependencies"
            },
            "type": "library",
            "extra": {
                "branch-alias": {
                    "dev-master": "2.x-dev"
                }
            },
            "notification-url": "https://packagist.org/downloads/",
            "license": [
                "BSD-3-Clause"
            ],
            "authors": [
                {
                    "name": "Julien Bianchi",
                    "email": "julien.bianchi@atoum.org"
                },
                {
                    "name": "Ludovic Fleury",
                    "email": "ludovic.fleury@atoum.org"
                }
            ],
            "description": "Stubs for atoum, the simple modern and intuitive unit testing framework for PHP 5.3+",
            "homepage": "http://www.atoum.org",
            "keywords": [
                "TDD",
                "atoum",
                "test",
                "unit testing"
            ],
            "support": {
                "issues": "https://github.com/atoum/stubs/issues",
                "source": "https://github.com/atoum/stubs/tree/master"
            },
            "time": "2018-01-29T22:41:37+00:00"
        },
        {
            "name": "friendsoftwig/twigcs",
            "version": "6.4.0",
            "source": {
                "type": "git",
                "url": "https://github.com/friendsoftwig/twigcs.git",
                "reference": "954e1af488d649cf329f35deaedf2b8fe2cf4b56"
            },
            "dist": {
                "type": "zip",
                "url": "https://api.github.com/repos/friendsoftwig/twigcs/zipball/954e1af488d649cf329f35deaedf2b8fe2cf4b56",
                "reference": "954e1af488d649cf329f35deaedf2b8fe2cf4b56",
                "shasum": ""
            },
            "require": {
                "ext-ctype": "*",
                "ext-hash": "*",
                "ext-json": "*",
                "ext-mbstring": "*",
                "ext-simplexml": "*",
                "php": "~8.0.0 || ~8.1.0 || ~8.2.0 || ~8.3.0",
                "symfony/console": "^4.4 || ^5.3 || ^6.0 || ^7.0",
                "symfony/filesystem": "^4.4 || ^5.3 || ^6.0 || ^7.0",
                "symfony/finder": "^4.4 || ^5.3 || ^6.0 || ^7.0"
            },
            "require-dev": {
                "phpunit/phpunit": "^9.6.15",
                "symfony/phpunit-bridge": "^7.0.1"
            },
            "bin": [
                "bin/twigcs"
            ],
            "type": "library",
            "autoload": {
                "psr-4": {
                    "FriendsOfTwig\\Twigcs\\": "src/"
                }
            },
            "notification-url": "https://packagist.org/downloads/",
            "license": [
                "MIT"
            ],
            "authors": [
                {
                    "name": "Tristan Maindron",
                    "email": "tmaindron@gmail.com"
                }
            ],
            "description": "Checkstyle automation for Twig",
            "support": {
                "issues": "https://github.com/friendsoftwig/twigcs/issues",
                "source": "https://github.com/friendsoftwig/twigcs/tree/6.4.0"
            },
            "time": "2023-12-05T07:36:35+00:00"
        },
        {
            "name": "glpi-project/tools",
            "version": "0.7.3",
            "source": {
                "type": "git",
                "url": "https://github.com/glpi-project/tools.git",
                "reference": "a076482b057a727a9dcf155af40dac6c26a7b7c6"
            },
            "dist": {
                "type": "zip",
                "url": "https://api.github.com/repos/glpi-project/tools/zipball/a076482b057a727a9dcf155af40dac6c26a7b7c6",
                "reference": "a076482b057a727a9dcf155af40dac6c26a7b7c6",
                "shasum": ""
            },
            "require": {
                "symfony/console": "^5.4 || ^6.0",
                "twig/twig": "^3.3"
            },
            "require-dev": {
                "nikic/php-parser": "^4.13",
                "phpstan/phpstan-src": "^1.10"
            },
            "bin": [
                "bin/extract-locales",
                "bin/licence-headers-check",
                "tools/plugin-release"
            ],
            "type": "library",
            "autoload": {
                "psr-4": {
                    "GlpiProject\\Tools\\": "src/"
                }
            },
            "notification-url": "https://packagist.org/downloads/",
            "license": [
                "GPL-3.0-or-later"
            ],
            "authors": [
                {
                    "name": "Teclib'",
                    "email": "glpi@teclib.com",
                    "homepage": "http://teclib-group.com"
                }
            ],
            "description": "Various tools for GLPI and its plugins",
            "keywords": [
                "glpi",
                "plugins",
                "tools"
            ],
            "support": {
                "issues": "https://github.com/glpi-project/tools/issues",
                "source": "https://github.com/glpi-project/tools"
            },
            "time": "2024-06-20T08:36:22+00:00"
        },
        {
            "name": "maglnet/composer-require-checker",
            "version": "4.11.0",
            "source": {
                "type": "git",
                "url": "https://github.com/maglnet/ComposerRequireChecker.git",
                "reference": "c6c555e799bee50810fd84933ca1f0b276379ccf"
            },
            "dist": {
                "type": "zip",
                "url": "https://api.github.com/repos/maglnet/ComposerRequireChecker/zipball/c6c555e799bee50810fd84933ca1f0b276379ccf",
                "reference": "c6c555e799bee50810fd84933ca1f0b276379ccf",
                "shasum": ""
            },
            "require": {
                "composer-runtime-api": "^2.0.0",
                "ext-phar": "*",
                "nikic/php-parser": "^4.19.1",
                "php": "~8.2.0 || ~8.3.0",
                "symfony/console": "^6.4.1 || ^7.0.1",
                "webmozart/assert": "^1.11.0",
                "webmozart/glob": "^4.7.0"
            },
            "require-dev": {
                "doctrine/coding-standard": "^12.0.0",
                "ext-zend-opcache": "*",
                "phing/phing": "^2.17.4",
                "phpstan/phpstan": "^1.10.66",
                "phpunit/phpunit": "^10.5.16",
                "psalm/plugin-phpunit": "^0.19.0",
                "roave/infection-static-analysis-plugin": "^1.35.0",
                "spatie/temporary-directory": "^2.2.1",
                "vimeo/psalm": "^5.23.1"
            },
            "bin": [
                "bin/composer-require-checker"
            ],
            "type": "library",
            "extra": {
                "branch-alias": {
                    "dev-master": "2.1-dev"
                }
            },
            "autoload": {
                "psr-4": {
                    "ComposerRequireChecker\\": "src/ComposerRequireChecker"
                }
            },
            "notification-url": "https://packagist.org/downloads/",
            "license": [
                "MIT"
            ],
            "authors": [
                {
                    "name": "Marco Pivetta",
                    "email": "ocramius@gmail.com",
                    "homepage": "http://ocramius.github.io/"
                },
                {
                    "name": "Matthias Glaub",
                    "email": "magl@magl.net",
                    "homepage": "http://magl.net"
                }
            ],
            "description": "CLI tool to analyze composer dependencies and verify that no unknown symbols are used in the sources of a package",
            "homepage": "https://github.com/maglnet/ComposerRequireChecker",
            "keywords": [
                "analysis",
                "cli",
                "composer",
                "dependency",
                "imports",
                "require",
                "requirements"
            ],
            "support": {
                "issues": "https://github.com/maglnet/ComposerRequireChecker/issues",
                "source": "https://github.com/maglnet/ComposerRequireChecker/tree/4.11.0"
            },
            "time": "2024-04-01T20:24:52+00:00"
        },
        {
            "name": "mikey179/vfsstream",
            "version": "v1.6.11",
            "source": {
                "type": "git",
                "url": "https://github.com/bovigo/vfsStream.git",
                "reference": "17d16a85e6c26ce1f3e2fa9ceeacdc2855db1e9f"
            },
            "dist": {
                "type": "zip",
                "url": "https://api.github.com/repos/bovigo/vfsStream/zipball/17d16a85e6c26ce1f3e2fa9ceeacdc2855db1e9f",
                "reference": "17d16a85e6c26ce1f3e2fa9ceeacdc2855db1e9f",
                "shasum": ""
            },
            "require": {
                "php": ">=5.3.0"
            },
            "require-dev": {
                "phpunit/phpunit": "^4.5|^5.0"
            },
            "type": "library",
            "extra": {
                "branch-alias": {
                    "dev-master": "1.6.x-dev"
                }
            },
            "autoload": {
                "psr-0": {
                    "org\\bovigo\\vfs\\": "src/main/php"
                }
            },
            "notification-url": "https://packagist.org/downloads/",
            "license": [
                "BSD-3-Clause"
            ],
            "authors": [
                {
                    "name": "Frank Kleine",
                    "homepage": "http://frankkleine.de/",
                    "role": "Developer"
                }
            ],
            "description": "Virtual file system to mock the real file system in unit tests.",
            "homepage": "http://vfs.bovigo.org/",
            "support": {
                "issues": "https://github.com/bovigo/vfsStream/issues",
                "source": "https://github.com/bovigo/vfsStream/tree/master",
                "wiki": "https://github.com/bovigo/vfsStream/wiki"
            },
            "time": "2022-02-23T02:02:42+00:00"
        },
        {
            "name": "nikic/php-parser",
            "version": "v4.19.1",
            "source": {
                "type": "git",
                "url": "https://github.com/nikic/PHP-Parser.git",
                "reference": "4e1b88d21c69391150ace211e9eaf05810858d0b"
            },
            "dist": {
                "type": "zip",
                "url": "https://api.github.com/repos/nikic/PHP-Parser/zipball/4e1b88d21c69391150ace211e9eaf05810858d0b",
                "reference": "4e1b88d21c69391150ace211e9eaf05810858d0b",
                "shasum": ""
            },
            "require": {
                "ext-tokenizer": "*",
                "php": ">=7.1"
            },
            "require-dev": {
                "ircmaxell/php-yacc": "^0.0.7",
                "phpunit/phpunit": "^6.5 || ^7.0 || ^8.0 || ^9.0"
            },
            "bin": [
                "bin/php-parse"
            ],
            "type": "library",
            "extra": {
                "branch-alias": {
                    "dev-master": "4.9-dev"
                }
            },
            "autoload": {
                "psr-4": {
                    "PhpParser\\": "lib/PhpParser"
                }
            },
            "notification-url": "https://packagist.org/downloads/",
            "license": [
                "BSD-3-Clause"
            ],
            "authors": [
                {
                    "name": "Nikita Popov"
                }
            ],
            "description": "A PHP parser written in PHP",
            "keywords": [
                "parser",
                "php"
            ],
            "support": {
                "issues": "https://github.com/nikic/PHP-Parser/issues",
                "source": "https://github.com/nikic/PHP-Parser/tree/v4.19.1"
            },
            "time": "2024-03-17T08:10:35+00:00"
        },
        {
            "name": "php-parallel-lint/php-parallel-lint",
            "version": "v1.4.0",
            "source": {
                "type": "git",
                "url": "https://github.com/php-parallel-lint/PHP-Parallel-Lint.git",
                "reference": "6db563514f27e19595a19f45a4bf757b6401194e"
            },
            "dist": {
                "type": "zip",
                "url": "https://api.github.com/repos/php-parallel-lint/PHP-Parallel-Lint/zipball/6db563514f27e19595a19f45a4bf757b6401194e",
                "reference": "6db563514f27e19595a19f45a4bf757b6401194e",
                "shasum": ""
            },
            "require": {
                "ext-json": "*",
                "php": ">=5.3.0"
            },
            "replace": {
                "grogy/php-parallel-lint": "*",
                "jakub-onderka/php-parallel-lint": "*"
            },
            "require-dev": {
                "nette/tester": "^1.3 || ^2.0",
                "php-parallel-lint/php-console-highlighter": "0.* || ^1.0",
                "squizlabs/php_codesniffer": "^3.6"
            },
            "suggest": {
                "php-parallel-lint/php-console-highlighter": "Highlight syntax in code snippet"
            },
            "bin": [
                "parallel-lint"
            ],
            "type": "library",
            "autoload": {
                "classmap": [
                    "./src/"
                ]
            },
            "notification-url": "https://packagist.org/downloads/",
            "license": [
                "BSD-2-Clause"
            ],
            "authors": [
                {
                    "name": "Jakub Onderka",
                    "email": "ahoj@jakubonderka.cz"
                }
            ],
            "description": "This tool checks the syntax of PHP files about 20x faster than serial check.",
            "homepage": "https://github.com/php-parallel-lint/PHP-Parallel-Lint",
            "keywords": [
                "lint",
                "static analysis"
            ],
            "support": {
                "issues": "https://github.com/php-parallel-lint/PHP-Parallel-Lint/issues",
                "source": "https://github.com/php-parallel-lint/PHP-Parallel-Lint/tree/v1.4.0"
            },
            "time": "2024-03-27T12:14:49+00:00"
        },
        {
            "name": "phpstan/extension-installer",
            "version": "1.4.1",
            "source": {
                "type": "git",
                "url": "https://github.com/phpstan/extension-installer.git",
                "reference": "f6b87faf9fc7978eab2f7919a8760bc9f58f9203"
            },
            "dist": {
                "type": "zip",
                "url": "https://api.github.com/repos/phpstan/extension-installer/zipball/f6b87faf9fc7978eab2f7919a8760bc9f58f9203",
                "reference": "f6b87faf9fc7978eab2f7919a8760bc9f58f9203",
                "shasum": ""
            },
            "require": {
                "composer-plugin-api": "^2.0",
                "php": "^7.2 || ^8.0",
                "phpstan/phpstan": "^1.9.0"
            },
            "require-dev": {
                "composer/composer": "^2.0",
                "php-parallel-lint/php-parallel-lint": "^1.2.0",
                "phpstan/phpstan-strict-rules": "^0.11 || ^0.12 || ^1.0"
            },
            "type": "composer-plugin",
            "extra": {
                "class": "PHPStan\\ExtensionInstaller\\Plugin"
            },
            "autoload": {
                "psr-4": {
                    "PHPStan\\ExtensionInstaller\\": "src/"
                }
            },
            "notification-url": "https://packagist.org/downloads/",
            "license": [
                "MIT"
            ],
            "description": "Composer plugin for automatic installation of PHPStan extensions",
            "support": {
                "issues": "https://github.com/phpstan/extension-installer/issues",
                "source": "https://github.com/phpstan/extension-installer/tree/1.4.1"
            },
            "time": "2024-06-10T08:20:49+00:00"
        },
        {
            "name": "phpstan/phpstan",
            "version": "1.11.5",
            "source": {
                "type": "git",
                "url": "https://github.com/phpstan/phpstan.git",
                "reference": "490f0ae1c92b082f154681d7849aee776a7c1443"
            },
            "dist": {
                "type": "zip",
                "url": "https://api.github.com/repos/phpstan/phpstan/zipball/490f0ae1c92b082f154681d7849aee776a7c1443",
                "reference": "490f0ae1c92b082f154681d7849aee776a7c1443",
                "shasum": ""
            },
            "require": {
                "php": "^7.2|^8.0"
            },
            "conflict": {
                "phpstan/phpstan-shim": "*"
            },
            "bin": [
                "phpstan",
                "phpstan.phar"
            ],
            "type": "library",
            "autoload": {
                "files": [
                    "bootstrap.php"
                ]
            },
            "notification-url": "https://packagist.org/downloads/",
            "license": [
                "MIT"
            ],
            "description": "PHPStan - PHP Static Analysis Tool",
            "keywords": [
                "dev",
                "static analysis"
            ],
            "support": {
                "docs": "https://phpstan.org/user-guide/getting-started",
                "forum": "https://github.com/phpstan/phpstan/discussions",
                "issues": "https://github.com/phpstan/phpstan/issues",
                "security": "https://github.com/phpstan/phpstan/security/policy",
                "source": "https://github.com/phpstan/phpstan-src"
            },
            "funding": [
                {
                    "url": "https://github.com/ondrejmirtes",
                    "type": "github"
                },
                {
                    "url": "https://github.com/phpstan",
                    "type": "github"
                }
            ],
            "time": "2024-06-17T15:10:54+00:00"
        },
        {
            "name": "phpstan/phpstan-deprecation-rules",
            "version": "1.2.0",
            "source": {
                "type": "git",
                "url": "https://github.com/phpstan/phpstan-deprecation-rules.git",
                "reference": "fa8cce7720fa782899a0aa97b6a41225d1bb7b26"
            },
            "dist": {
                "type": "zip",
                "url": "https://api.github.com/repos/phpstan/phpstan-deprecation-rules/zipball/fa8cce7720fa782899a0aa97b6a41225d1bb7b26",
                "reference": "fa8cce7720fa782899a0aa97b6a41225d1bb7b26",
                "shasum": ""
            },
            "require": {
                "php": "^7.2 || ^8.0",
                "phpstan/phpstan": "^1.11"
            },
            "require-dev": {
                "php-parallel-lint/php-parallel-lint": "^1.2",
                "phpstan/phpstan-phpunit": "^1.0",
                "phpunit/phpunit": "^9.5"
            },
            "type": "phpstan-extension",
            "extra": {
                "phpstan": {
                    "includes": [
                        "rules.neon"
                    ]
                }
            },
            "autoload": {
                "psr-4": {
                    "PHPStan\\": "src/"
                }
            },
            "notification-url": "https://packagist.org/downloads/",
            "license": [
                "MIT"
            ],
            "description": "PHPStan rules for detecting usage of deprecated classes, methods, properties, constants and traits.",
            "support": {
                "issues": "https://github.com/phpstan/phpstan-deprecation-rules/issues",
                "source": "https://github.com/phpstan/phpstan-deprecation-rules/tree/1.2.0"
            },
            "time": "2024-04-20T06:39:48+00:00"
        },
        {
            "name": "squizlabs/php_codesniffer",
            "version": "3.10.1",
            "source": {
                "type": "git",
                "url": "https://github.com/PHPCSStandards/PHP_CodeSniffer.git",
                "reference": "8f90f7a53ce271935282967f53d0894f8f1ff877"
            },
            "dist": {
                "type": "zip",
                "url": "https://api.github.com/repos/PHPCSStandards/PHP_CodeSniffer/zipball/8f90f7a53ce271935282967f53d0894f8f1ff877",
                "reference": "8f90f7a53ce271935282967f53d0894f8f1ff877",
                "shasum": ""
            },
            "require": {
                "ext-simplexml": "*",
                "ext-tokenizer": "*",
                "ext-xmlwriter": "*",
                "php": ">=5.4.0"
            },
            "require-dev": {
                "phpunit/phpunit": "^4.0 || ^5.0 || ^6.0 || ^7.0 || ^8.0 || ^9.3.4"
            },
            "bin": [
                "bin/phpcbf",
                "bin/phpcs"
            ],
            "type": "library",
            "extra": {
                "branch-alias": {
                    "dev-master": "3.x-dev"
                }
            },
            "notification-url": "https://packagist.org/downloads/",
            "license": [
                "BSD-3-Clause"
            ],
            "authors": [
                {
                    "name": "Greg Sherwood",
                    "role": "Former lead"
                },
                {
                    "name": "Juliette Reinders Folmer",
                    "role": "Current lead"
                },
                {
                    "name": "Contributors",
                    "homepage": "https://github.com/PHPCSStandards/PHP_CodeSniffer/graphs/contributors"
                }
            ],
            "description": "PHP_CodeSniffer tokenizes PHP, JavaScript and CSS files and detects violations of a defined set of coding standards.",
            "homepage": "https://github.com/PHPCSStandards/PHP_CodeSniffer",
            "keywords": [
                "phpcs",
                "standards",
                "static analysis"
            ],
            "support": {
                "issues": "https://github.com/PHPCSStandards/PHP_CodeSniffer/issues",
                "security": "https://github.com/PHPCSStandards/PHP_CodeSniffer/security/policy",
                "source": "https://github.com/PHPCSStandards/PHP_CodeSniffer",
                "wiki": "https://github.com/PHPCSStandards/PHP_CodeSniffer/wiki"
            },
            "funding": [
                {
                    "url": "https://github.com/PHPCSStandards",
                    "type": "github"
                },
                {
                    "url": "https://github.com/jrfnl",
                    "type": "github"
                },
                {
                    "url": "https://opencollective.com/php_codesniffer",
                    "type": "open_collective"
                }
            ],
            "time": "2024-05-22T21:24:41+00:00"
        },
        {
            "name": "symfony/browser-kit",
<<<<<<< HEAD
            "version": "v6.4.8",
            "source": {
                "type": "git",
                "url": "https://github.com/symfony/browser-kit.git",
                "reference": "62ab90b92066ef6cce5e79365625b4b1432464c8"
            },
            "dist": {
                "type": "zip",
                "url": "https://api.github.com/repos/symfony/browser-kit/zipball/62ab90b92066ef6cce5e79365625b4b1432464c8",
                "reference": "62ab90b92066ef6cce5e79365625b4b1432464c8",
=======
            "version": "v5.4.40",
            "source": {
                "type": "git",
                "url": "https://github.com/symfony/browser-kit.git",
                "reference": "92c8ba1e5ee12d07120744c90898516132b4e58b"
            },
            "dist": {
                "type": "zip",
                "url": "https://api.github.com/repos/symfony/browser-kit/zipball/92c8ba1e5ee12d07120744c90898516132b4e58b",
                "reference": "92c8ba1e5ee12d07120744c90898516132b4e58b",
>>>>>>> bb8e1de2
                "shasum": ""
            },
            "require": {
                "php": ">=8.1",
                "symfony/dom-crawler": "^5.4|^6.0|^7.0"
            },
            "require-dev": {
                "symfony/css-selector": "^5.4|^6.0|^7.0",
                "symfony/http-client": "^5.4|^6.0|^7.0",
                "symfony/mime": "^5.4|^6.0|^7.0",
                "symfony/process": "^5.4|^6.0|^7.0"
            },
            "type": "library",
            "autoload": {
                "psr-4": {
                    "Symfony\\Component\\BrowserKit\\": ""
                },
                "exclude-from-classmap": [
                    "/Tests/"
                ]
            },
            "notification-url": "https://packagist.org/downloads/",
            "license": [
                "MIT"
            ],
            "authors": [
                {
                    "name": "Fabien Potencier",
                    "email": "fabien@symfony.com"
                },
                {
                    "name": "Symfony Community",
                    "homepage": "https://symfony.com/contributors"
                }
            ],
            "description": "Simulates the behavior of a web browser, allowing you to make requests, click on links and submit forms programmatically",
            "homepage": "https://symfony.com",
            "support": {
<<<<<<< HEAD
                "source": "https://github.com/symfony/browser-kit/tree/v6.4.8"
=======
                "source": "https://github.com/symfony/browser-kit/tree/v5.4.40"
            },
            "funding": [
                {
                    "url": "https://symfony.com/sponsor",
                    "type": "custom"
                },
                {
                    "url": "https://github.com/fabpot",
                    "type": "github"
                },
                {
                    "url": "https://tidelift.com/funding/github/packagist/symfony/symfony",
                    "type": "tidelift"
                }
            ],
            "time": "2024-05-31T14:33:22+00:00"
        },
        {
            "name": "symfony/filesystem",
            "version": "v5.4.19",
            "source": {
                "type": "git",
                "url": "https://github.com/symfony/filesystem.git",
                "reference": "648bfaca6a494f3e22378123bcee2894045dc9d8"
            },
            "dist": {
                "type": "zip",
                "url": "https://api.github.com/repos/symfony/filesystem/zipball/648bfaca6a494f3e22378123bcee2894045dc9d8",
                "reference": "648bfaca6a494f3e22378123bcee2894045dc9d8",
                "shasum": ""
            },
            "require": {
                "php": ">=7.2.5",
                "symfony/polyfill-ctype": "~1.8",
                "symfony/polyfill-mbstring": "~1.8",
                "symfony/polyfill-php80": "^1.16"
            },
            "type": "library",
            "autoload": {
                "psr-4": {
                    "Symfony\\Component\\Filesystem\\": ""
                },
                "exclude-from-classmap": [
                    "/Tests/"
                ]
            },
            "notification-url": "https://packagist.org/downloads/",
            "license": [
                "MIT"
            ],
            "authors": [
                {
                    "name": "Fabien Potencier",
                    "email": "fabien@symfony.com"
                },
                {
                    "name": "Symfony Community",
                    "homepage": "https://symfony.com/contributors"
                }
            ],
            "description": "Provides basic utilities for the filesystem",
            "homepage": "https://symfony.com",
            "support": {
                "source": "https://github.com/symfony/filesystem/tree/v5.4.19"
>>>>>>> bb8e1de2
            },
            "funding": [
                {
                    "url": "https://symfony.com/sponsor",
                    "type": "custom"
                },
                {
                    "url": "https://github.com/fabpot",
                    "type": "github"
                },
                {
                    "url": "https://tidelift.com/funding/github/packagist/symfony/symfony",
                    "type": "tidelift"
                }
            ],
            "time": "2024-05-31T14:49:08+00:00"
        },
        {
            "name": "symfony/finder",
            "version": "v6.0.11",
            "source": {
                "type": "git",
                "url": "https://github.com/symfony/finder.git",
                "reference": "09cb683ba5720385ea6966e5e06be2a34f2568b1"
            },
            "dist": {
                "type": "zip",
                "url": "https://api.github.com/repos/symfony/finder/zipball/09cb683ba5720385ea6966e5e06be2a34f2568b1",
                "reference": "09cb683ba5720385ea6966e5e06be2a34f2568b1",
                "shasum": ""
            },
            "require": {
                "php": ">=8.0.2"
            },
            "type": "library",
            "autoload": {
                "psr-4": {
                    "Symfony\\Component\\Finder\\": ""
                },
                "exclude-from-classmap": [
                    "/Tests/"
                ]
            },
            "notification-url": "https://packagist.org/downloads/",
            "license": [
                "MIT"
            ],
            "authors": [
                {
                    "name": "Fabien Potencier",
                    "email": "fabien@symfony.com"
                },
                {
                    "name": "Symfony Community",
                    "homepage": "https://symfony.com/contributors"
                }
            ],
            "description": "Finds files and directories via an intuitive fluent interface",
            "homepage": "https://symfony.com",
            "support": {
                "source": "https://github.com/symfony/finder/tree/v6.0.11"
            },
            "funding": [
                {
                    "url": "https://symfony.com/sponsor",
                    "type": "custom"
                },
                {
                    "url": "https://github.com/fabpot",
                    "type": "github"
                },
                {
                    "url": "https://tidelift.com/funding/github/packagist/symfony/symfony",
                    "type": "tidelift"
                }
            ],
            "time": "2022-07-29T07:39:48+00:00"
        },
        {
            "name": "symfony/http-client",
<<<<<<< HEAD
            "version": "v6.4.8",
            "source": {
                "type": "git",
                "url": "https://github.com/symfony/http-client.git",
                "reference": "61faba993e620fc22d4f0ab3b6bcf8fbb0d44b05"
            },
            "dist": {
                "type": "zip",
                "url": "https://api.github.com/repos/symfony/http-client/zipball/61faba993e620fc22d4f0ab3b6bcf8fbb0d44b05",
                "reference": "61faba993e620fc22d4f0ab3b6bcf8fbb0d44b05",
=======
            "version": "v5.4.41",
            "source": {
                "type": "git",
                "url": "https://github.com/symfony/http-client.git",
                "reference": "87ca825717928d178de8a3458f163100925fb675"
            },
            "dist": {
                "type": "zip",
                "url": "https://api.github.com/repos/symfony/http-client/zipball/87ca825717928d178de8a3458f163100925fb675",
                "reference": "87ca825717928d178de8a3458f163100925fb675",
>>>>>>> bb8e1de2
                "shasum": ""
            },
            "require": {
                "php": ">=8.1",
                "psr/log": "^1|^2|^3",
                "symfony/deprecation-contracts": "^2.5|^3",
                "symfony/http-client-contracts": "^3.4.1",
                "symfony/service-contracts": "^2.5|^3"
            },
            "conflict": {
                "php-http/discovery": "<1.15",
                "symfony/http-foundation": "<6.3"
            },
            "provide": {
                "php-http/async-client-implementation": "*",
                "php-http/client-implementation": "*",
                "psr/http-client-implementation": "1.0",
                "symfony/http-client-implementation": "3.0"
            },
            "require-dev": {
                "amphp/amp": "^2.5",
                "amphp/http-client": "^4.2.1",
                "amphp/http-tunnel": "^1.0",
                "amphp/socket": "^1.1",
                "guzzlehttp/promises": "^1.4|^2.0",
                "nyholm/psr7": "^1.0",
                "php-http/httplug": "^1.0|^2.0",
                "psr/http-client": "^1.0",
                "symfony/dependency-injection": "^5.4|^6.0|^7.0",
                "symfony/http-kernel": "^5.4|^6.0|^7.0",
                "symfony/messenger": "^5.4|^6.0|^7.0",
                "symfony/process": "^5.4|^6.0|^7.0",
                "symfony/stopwatch": "^5.4|^6.0|^7.0"
            },
            "type": "library",
            "autoload": {
                "psr-4": {
                    "Symfony\\Component\\HttpClient\\": ""
                },
                "exclude-from-classmap": [
                    "/Tests/"
                ]
            },
            "notification-url": "https://packagist.org/downloads/",
            "license": [
                "MIT"
            ],
            "authors": [
                {
                    "name": "Nicolas Grekas",
                    "email": "p@tchwork.com"
                },
                {
                    "name": "Symfony Community",
                    "homepage": "https://symfony.com/contributors"
                }
            ],
            "description": "Provides powerful methods to fetch HTTP resources synchronously or asynchronously",
            "homepage": "https://symfony.com",
            "keywords": [
                "http"
            ],
            "support": {
<<<<<<< HEAD
                "source": "https://github.com/symfony/http-client/tree/v6.4.8"
=======
                "source": "https://github.com/symfony/http-client/tree/v5.4.41"
>>>>>>> bb8e1de2
            },
            "funding": [
                {
                    "url": "https://symfony.com/sponsor",
                    "type": "custom"
                },
                {
                    "url": "https://github.com/fabpot",
                    "type": "github"
                },
                {
                    "url": "https://tidelift.com/funding/github/packagist/symfony/symfony",
                    "type": "tidelift"
                }
            ],
<<<<<<< HEAD
            "time": "2024-05-31T14:49:08+00:00"
=======
            "time": "2024-06-28T07:25:22+00:00"
>>>>>>> bb8e1de2
        },
        {
            "name": "symfony/http-client-contracts",
            "version": "v3.5.0",
            "source": {
                "type": "git",
                "url": "https://github.com/symfony/http-client-contracts.git",
                "reference": "20414d96f391677bf80078aa55baece78b82647d"
            },
            "dist": {
                "type": "zip",
                "url": "https://api.github.com/repos/symfony/http-client-contracts/zipball/20414d96f391677bf80078aa55baece78b82647d",
                "reference": "20414d96f391677bf80078aa55baece78b82647d",
                "shasum": ""
            },
            "require": {
                "php": ">=8.1"
            },
            "type": "library",
            "extra": {
                "branch-alias": {
                    "dev-main": "3.5-dev"
                },
                "thanks": {
                    "name": "symfony/contracts",
                    "url": "https://github.com/symfony/contracts"
                }
            },
            "autoload": {
                "psr-4": {
                    "Symfony\\Contracts\\HttpClient\\": ""
                },
                "exclude-from-classmap": [
                    "/Test/"
                ]
            },
            "notification-url": "https://packagist.org/downloads/",
            "license": [
                "MIT"
            ],
            "authors": [
                {
                    "name": "Nicolas Grekas",
                    "email": "p@tchwork.com"
                },
                {
                    "name": "Symfony Community",
                    "homepage": "https://symfony.com/contributors"
                }
            ],
            "description": "Generic abstractions related to HTTP clients",
            "homepage": "https://symfony.com",
            "keywords": [
                "abstractions",
                "contracts",
                "decoupling",
                "interfaces",
                "interoperability",
                "standards"
            ],
            "support": {
<<<<<<< HEAD
                "source": "https://github.com/symfony/http-client-contracts/tree/v3.5.0"
=======
                "source": "https://github.com/symfony/http-client-contracts/tree/v2.5.3"
            },
            "funding": [
                {
                    "url": "https://symfony.com/sponsor",
                    "type": "custom"
                },
                {
                    "url": "https://github.com/fabpot",
                    "type": "github"
                },
                {
                    "url": "https://tidelift.com/funding/github/packagist/symfony/symfony",
                    "type": "tidelift"
                }
            ],
            "time": "2024-03-26T19:42:53+00:00"
        },
        {
            "name": "symfony/mime",
            "version": "v5.4.41",
            "source": {
                "type": "git",
                "url": "https://github.com/symfony/mime.git",
                "reference": "c71c7a1aeed60b22d05e738197e31daf2120bd42"
            },
            "dist": {
                "type": "zip",
                "url": "https://api.github.com/repos/symfony/mime/zipball/c71c7a1aeed60b22d05e738197e31daf2120bd42",
                "reference": "c71c7a1aeed60b22d05e738197e31daf2120bd42",
                "shasum": ""
            },
            "require": {
                "php": ">=7.2.5",
                "symfony/deprecation-contracts": "^2.1|^3",
                "symfony/polyfill-intl-idn": "^1.10",
                "symfony/polyfill-mbstring": "^1.0",
                "symfony/polyfill-php80": "^1.16"
            },
            "conflict": {
                "egulias/email-validator": "~3.0.0",
                "phpdocumentor/reflection-docblock": "<3.2.2",
                "phpdocumentor/type-resolver": "<1.4.0",
                "symfony/mailer": "<4.4",
                "symfony/serializer": "<5.4.35|>=6,<6.3.12|>=6.4,<6.4.3"
            },
            "require-dev": {
                "egulias/email-validator": "^2.1.10|^3.1|^4",
                "phpdocumentor/reflection-docblock": "^3.0|^4.0|^5.0",
                "symfony/dependency-injection": "^4.4|^5.0|^6.0",
                "symfony/process": "^5.4|^6.4",
                "symfony/property-access": "^4.4|^5.1|^6.0",
                "symfony/property-info": "^4.4|^5.1|^6.0",
                "symfony/serializer": "^5.4.35|~6.3.12|^6.4.3"
            },
            "type": "library",
            "autoload": {
                "psr-4": {
                    "Symfony\\Component\\Mime\\": ""
                },
                "exclude-from-classmap": [
                    "/Tests/"
                ]
            },
            "notification-url": "https://packagist.org/downloads/",
            "license": [
                "MIT"
            ],
            "authors": [
                {
                    "name": "Fabien Potencier",
                    "email": "fabien@symfony.com"
                },
                {
                    "name": "Symfony Community",
                    "homepage": "https://symfony.com/contributors"
                }
            ],
            "description": "Allows manipulating MIME messages",
            "homepage": "https://symfony.com",
            "keywords": [
                "mime",
                "mime-type"
            ],
            "support": {
                "source": "https://github.com/symfony/mime/tree/v5.4.41"
>>>>>>> bb8e1de2
            },
            "funding": [
                {
                    "url": "https://symfony.com/sponsor",
                    "type": "custom"
                },
                {
                    "url": "https://github.com/fabpot",
                    "type": "github"
                },
                {
                    "url": "https://tidelift.com/funding/github/packagist/symfony/symfony",
                    "type": "tidelift"
                }
            ],
<<<<<<< HEAD
            "time": "2024-04-18T09:32:20+00:00"
=======
            "time": "2024-06-28T09:36:24+00:00"
>>>>>>> bb8e1de2
        },
        {
            "name": "webmozart/glob",
            "version": "4.7.0",
            "source": {
                "type": "git",
                "url": "https://github.com/webmozarts/glob.git",
                "reference": "8a2842112d6916e61e0e15e316465b611f3abc17"
            },
            "dist": {
                "type": "zip",
                "url": "https://api.github.com/repos/webmozarts/glob/zipball/8a2842112d6916e61e0e15e316465b611f3abc17",
                "reference": "8a2842112d6916e61e0e15e316465b611f3abc17",
                "shasum": ""
            },
            "require": {
                "php": "^7.3 || ^8.0.0"
            },
            "require-dev": {
                "phpunit/phpunit": "^9.5",
                "symfony/filesystem": "^5.3"
            },
            "type": "library",
            "extra": {
                "branch-alias": {
                    "dev-master": "4.1-dev"
                }
            },
            "autoload": {
                "psr-4": {
                    "Webmozart\\Glob\\": "src/"
                }
            },
            "notification-url": "https://packagist.org/downloads/",
            "license": [
                "MIT"
            ],
            "authors": [
                {
                    "name": "Bernhard Schussek",
                    "email": "bschussek@gmail.com"
                }
            ],
            "description": "A PHP implementation of Ant's glob.",
            "support": {
                "issues": "https://github.com/webmozarts/glob/issues",
                "source": "https://github.com/webmozarts/glob/tree/4.7.0"
            },
            "time": "2024-03-07T20:33:40+00:00"
        }
    ],
    "aliases": [],
    "minimum-stability": "stable",
    "stability-flags": [],
    "prefer-stable": false,
    "prefer-lowest": false,
    "platform": {
        "php": ">=8.2",
        "php-64bit": "*",
        "ext-ctype": "*",
        "ext-curl": "*",
        "ext-dom": "*",
        "ext-fileinfo": "*",
        "ext-filter": "*",
        "ext-gd": "*",
        "ext-hash": "*",
        "ext-iconv": "*",
        "ext-intl": "*",
        "ext-json": "*",
        "ext-libxml": "*",
        "ext-mbstring": "*",
        "ext-mysqli": "*",
        "ext-openssl": "*",
        "ext-session": "*",
        "ext-simplexml": "*",
        "ext-zlib": "*"
    },
    "platform-dev": {
        "ext-xml": "*"
    },
    "platform-overrides": {
        "php": "8.2.99"
    },
    "plugin-api-version": "2.6.0"
}<|MERGE_RESOLUTION|>--- conflicted
+++ resolved
@@ -4,11 +4,7 @@
         "Read more about it at https://getcomposer.org/doc/01-basic-usage.md#installing-dependencies",
         "This file is @generated automatically"
     ],
-<<<<<<< HEAD
-    "content-hash": "91076f2dd274def18df82338b02e2aba",
-=======
-    "content-hash": "5990f1f9d41360a98165a63e9ac842c2",
->>>>>>> bb8e1de2
+    "content-hash": "c88ef9dff8428460c0d22993c5e20d78",
     "packages": [
         {
             "name": "apereo/phpcas",
@@ -5917,7 +5913,6 @@
             "time": "2024-04-18T09:32:20+00:00"
         },
         {
-<<<<<<< HEAD
             "name": "symfony/filesystem",
             "version": "v6.4.9",
             "source": {
@@ -5929,19 +5924,6 @@
                 "type": "zip",
                 "url": "https://api.github.com/repos/symfony/filesystem/zipball/b51ef8059159330b74a4d52f68e671033c0fe463",
                 "reference": "b51ef8059159330b74a4d52f68e671033c0fe463",
-=======
-            "name": "symfony/dom-crawler",
-            "version": "v5.4.40",
-            "source": {
-                "type": "git",
-                "url": "https://github.com/symfony/dom-crawler.git",
-                "reference": "2ad469c3e07fdba677b278d0e266071a51aa0dac"
-            },
-            "dist": {
-                "type": "zip",
-                "url": "https://api.github.com/repos/symfony/dom-crawler/zipball/2ad469c3e07fdba677b278d0e266071a51aa0dac",
-                "reference": "2ad469c3e07fdba677b278d0e266071a51aa0dac",
->>>>>>> bb8e1de2
                 "shasum": ""
             },
             "require": {
@@ -5978,11 +5960,7 @@
             "description": "Provides basic utilities for the filesystem",
             "homepage": "https://symfony.com",
             "support": {
-<<<<<<< HEAD
                 "source": "https://github.com/symfony/filesystem/tree/v6.4.9"
-=======
-                "source": "https://github.com/symfony/dom-crawler/tree/v5.4.40"
->>>>>>> bb8e1de2
             },
             "funding": [
                 {
@@ -5998,7 +5976,6 @@
                     "type": "tidelift"
                 }
             ],
-<<<<<<< HEAD
             "time": "2024-06-28T09:49:33+00:00"
         },
         {
@@ -6013,22 +5990,6 @@
                 "type": "zip",
                 "url": "https://api.github.com/repos/symfony/html-sanitizer/zipball/9de29a710320ee802374e479169c5a82f9ee7854",
                 "reference": "9de29a710320ee802374e479169c5a82f9ee7854",
-=======
-            "time": "2024-05-31T14:33:22+00:00"
-        },
-        {
-            "name": "symfony/polyfill-ctype",
-            "version": "v1.30.0",
-            "source": {
-                "type": "git",
-                "url": "https://github.com/symfony/polyfill-ctype.git",
-                "reference": "0424dff1c58f028c451efff2045f5d92410bd540"
-            },
-            "dist": {
-                "type": "zip",
-                "url": "https://api.github.com/repos/symfony/polyfill-ctype/zipball/0424dff1c58f028c451efff2045f5d92410bd540",
-                "reference": "0424dff1c58f028c451efff2045f5d92410bd540",
->>>>>>> bb8e1de2
                 "shasum": ""
             },
             "require": {
@@ -6068,11 +6029,7 @@
                 "sanitizer"
             ],
             "support": {
-<<<<<<< HEAD
                 "source": "https://github.com/symfony/html-sanitizer/tree/v6.4.8"
-=======
-                "source": "https://github.com/symfony/polyfill-ctype/tree/v1.30.0"
->>>>>>> bb8e1de2
             },
             "funding": [
                 {
@@ -6088,11 +6045,7 @@
                     "type": "tidelift"
                 }
             ],
-<<<<<<< HEAD
             "time": "2024-05-31T14:51:39+00:00"
-=======
-            "time": "2024-05-31T15:07:36+00:00"
->>>>>>> bb8e1de2
         },
         {
             "name": "symfony/mailer",
@@ -6260,7 +6213,6 @@
             "time": "2024-06-28T09:49:33+00:00"
         },
         {
-<<<<<<< HEAD
             "name": "symfony/polyfill-ctype",
             "version": "v1.30.0",
             "source": {
@@ -6272,19 +6224,6 @@
                 "type": "zip",
                 "url": "https://api.github.com/repos/symfony/polyfill-ctype/zipball/0424dff1c58f028c451efff2045f5d92410bd540",
                 "reference": "0424dff1c58f028c451efff2045f5d92410bd540",
-=======
-            "name": "symfony/polyfill-mbstring",
-            "version": "v1.30.0",
-            "source": {
-                "type": "git",
-                "url": "https://github.com/symfony/polyfill-mbstring.git",
-                "reference": "fd22ab50000ef01661e2a31d850ebaa297f8e03c"
-            },
-            "dist": {
-                "type": "zip",
-                "url": "https://api.github.com/repos/symfony/polyfill-mbstring/zipball/fd22ab50000ef01661e2a31d850ebaa297f8e03c",
-                "reference": "fd22ab50000ef01661e2a31d850ebaa297f8e03c",
->>>>>>> bb8e1de2
                 "shasum": ""
             },
             "require": {
@@ -6334,11 +6273,7 @@
                 "portable"
             ],
             "support": {
-<<<<<<< HEAD
                 "source": "https://github.com/symfony/polyfill-ctype/tree/v1.30.0"
-=======
-                "source": "https://github.com/symfony/polyfill-mbstring/tree/v1.30.0"
->>>>>>> bb8e1de2
             },
             "funding": [
                 {
@@ -6354,7 +6289,6 @@
                     "type": "tidelift"
                 }
             ],
-<<<<<<< HEAD
             "time": "2024-05-31T15:07:36+00:00"
         },
         {
@@ -6369,22 +6303,6 @@
                 "type": "zip",
                 "url": "https://api.github.com/repos/symfony/polyfill-iconv/zipball/c027e6a3c6aee334663ec21f5852e89738abc805",
                 "reference": "c027e6a3c6aee334663ec21f5852e89738abc805",
-=======
-            "time": "2024-06-19T12:30:46+00:00"
-        },
-        {
-            "name": "symfony/polyfill-php80",
-            "version": "v1.30.0",
-            "source": {
-                "type": "git",
-                "url": "https://github.com/symfony/polyfill-php80.git",
-                "reference": "77fa7995ac1b21ab60769b7323d600a991a90433"
-            },
-            "dist": {
-                "type": "zip",
-                "url": "https://api.github.com/repos/symfony/polyfill-php80/zipball/77fa7995ac1b21ab60769b7323d600a991a90433",
-                "reference": "77fa7995ac1b21ab60769b7323d600a991a90433",
->>>>>>> bb8e1de2
                 "shasum": ""
             },
             "require": {
@@ -6435,11 +6353,7 @@
                 "shim"
             ],
             "support": {
-<<<<<<< HEAD
                 "source": "https://github.com/symfony/polyfill-iconv/tree/v1.30.0"
-=======
-                "source": "https://github.com/symfony/polyfill-php80/tree/v1.30.0"
->>>>>>> bb8e1de2
             },
             "funding": [
                 {
@@ -8251,7 +8165,6 @@
         },
         {
             "name": "symfony/browser-kit",
-<<<<<<< HEAD
             "version": "v6.4.8",
             "source": {
                 "type": "git",
@@ -8262,18 +8175,6 @@
                 "type": "zip",
                 "url": "https://api.github.com/repos/symfony/browser-kit/zipball/62ab90b92066ef6cce5e79365625b4b1432464c8",
                 "reference": "62ab90b92066ef6cce5e79365625b4b1432464c8",
-=======
-            "version": "v5.4.40",
-            "source": {
-                "type": "git",
-                "url": "https://github.com/symfony/browser-kit.git",
-                "reference": "92c8ba1e5ee12d07120744c90898516132b4e58b"
-            },
-            "dist": {
-                "type": "zip",
-                "url": "https://api.github.com/repos/symfony/browser-kit/zipball/92c8ba1e5ee12d07120744c90898516132b4e58b",
-                "reference": "92c8ba1e5ee12d07120744c90898516132b4e58b",
->>>>>>> bb8e1de2
                 "shasum": ""
             },
             "require": {
@@ -8312,10 +8213,7 @@
             "description": "Simulates the behavior of a web browser, allowing you to make requests, click on links and submit forms programmatically",
             "homepage": "https://symfony.com",
             "support": {
-<<<<<<< HEAD
                 "source": "https://github.com/symfony/browser-kit/tree/v6.4.8"
-=======
-                "source": "https://github.com/symfony/browser-kit/tree/v5.4.40"
             },
             "funding": [
                 {
@@ -8331,32 +8229,29 @@
                     "type": "tidelift"
                 }
             ],
-            "time": "2024-05-31T14:33:22+00:00"
-        },
-        {
-            "name": "symfony/filesystem",
-            "version": "v5.4.19",
-            "source": {
-                "type": "git",
-                "url": "https://github.com/symfony/filesystem.git",
-                "reference": "648bfaca6a494f3e22378123bcee2894045dc9d8"
-            },
-            "dist": {
-                "type": "zip",
-                "url": "https://api.github.com/repos/symfony/filesystem/zipball/648bfaca6a494f3e22378123bcee2894045dc9d8",
-                "reference": "648bfaca6a494f3e22378123bcee2894045dc9d8",
-                "shasum": ""
-            },
-            "require": {
-                "php": ">=7.2.5",
-                "symfony/polyfill-ctype": "~1.8",
-                "symfony/polyfill-mbstring": "~1.8",
-                "symfony/polyfill-php80": "^1.16"
-            },
-            "type": "library",
-            "autoload": {
-                "psr-4": {
-                    "Symfony\\Component\\Filesystem\\": ""
+            "time": "2024-05-31T14:49:08+00:00"
+        },
+        {
+            "name": "symfony/finder",
+            "version": "v6.0.11",
+            "source": {
+                "type": "git",
+                "url": "https://github.com/symfony/finder.git",
+                "reference": "09cb683ba5720385ea6966e5e06be2a34f2568b1"
+            },
+            "dist": {
+                "type": "zip",
+                "url": "https://api.github.com/repos/symfony/finder/zipball/09cb683ba5720385ea6966e5e06be2a34f2568b1",
+                "reference": "09cb683ba5720385ea6966e5e06be2a34f2568b1",
+                "shasum": ""
+            },
+            "require": {
+                "php": ">=8.0.2"
+            },
+            "type": "library",
+            "autoload": {
+                "psr-4": {
+                    "Symfony\\Component\\Finder\\": ""
                 },
                 "exclude-from-classmap": [
                     "/Tests/"
@@ -8376,11 +8271,10 @@
                     "homepage": "https://symfony.com/contributors"
                 }
             ],
-            "description": "Provides basic utilities for the filesystem",
+            "description": "Finds files and directories via an intuitive fluent interface",
             "homepage": "https://symfony.com",
             "support": {
-                "source": "https://github.com/symfony/filesystem/tree/v5.4.19"
->>>>>>> bb8e1de2
+                "source": "https://github.com/symfony/finder/tree/v6.0.11"
             },
             "funding": [
                 {
@@ -8396,72 +8290,10 @@
                     "type": "tidelift"
                 }
             ],
-            "time": "2024-05-31T14:49:08+00:00"
-        },
-        {
-            "name": "symfony/finder",
-            "version": "v6.0.11",
-            "source": {
-                "type": "git",
-                "url": "https://github.com/symfony/finder.git",
-                "reference": "09cb683ba5720385ea6966e5e06be2a34f2568b1"
-            },
-            "dist": {
-                "type": "zip",
-                "url": "https://api.github.com/repos/symfony/finder/zipball/09cb683ba5720385ea6966e5e06be2a34f2568b1",
-                "reference": "09cb683ba5720385ea6966e5e06be2a34f2568b1",
-                "shasum": ""
-            },
-            "require": {
-                "php": ">=8.0.2"
-            },
-            "type": "library",
-            "autoload": {
-                "psr-4": {
-                    "Symfony\\Component\\Finder\\": ""
-                },
-                "exclude-from-classmap": [
-                    "/Tests/"
-                ]
-            },
-            "notification-url": "https://packagist.org/downloads/",
-            "license": [
-                "MIT"
-            ],
-            "authors": [
-                {
-                    "name": "Fabien Potencier",
-                    "email": "fabien@symfony.com"
-                },
-                {
-                    "name": "Symfony Community",
-                    "homepage": "https://symfony.com/contributors"
-                }
-            ],
-            "description": "Finds files and directories via an intuitive fluent interface",
-            "homepage": "https://symfony.com",
-            "support": {
-                "source": "https://github.com/symfony/finder/tree/v6.0.11"
-            },
-            "funding": [
-                {
-                    "url": "https://symfony.com/sponsor",
-                    "type": "custom"
-                },
-                {
-                    "url": "https://github.com/fabpot",
-                    "type": "github"
-                },
-                {
-                    "url": "https://tidelift.com/funding/github/packagist/symfony/symfony",
-                    "type": "tidelift"
-                }
-            ],
             "time": "2022-07-29T07:39:48+00:00"
         },
         {
             "name": "symfony/http-client",
-<<<<<<< HEAD
             "version": "v6.4.8",
             "source": {
                 "type": "git",
@@ -8472,18 +8304,6 @@
                 "type": "zip",
                 "url": "https://api.github.com/repos/symfony/http-client/zipball/61faba993e620fc22d4f0ab3b6bcf8fbb0d44b05",
                 "reference": "61faba993e620fc22d4f0ab3b6bcf8fbb0d44b05",
-=======
-            "version": "v5.4.41",
-            "source": {
-                "type": "git",
-                "url": "https://github.com/symfony/http-client.git",
-                "reference": "87ca825717928d178de8a3458f163100925fb675"
-            },
-            "dist": {
-                "type": "zip",
-                "url": "https://api.github.com/repos/symfony/http-client/zipball/87ca825717928d178de8a3458f163100925fb675",
-                "reference": "87ca825717928d178de8a3458f163100925fb675",
->>>>>>> bb8e1de2
                 "shasum": ""
             },
             "require": {
@@ -8547,11 +8367,7 @@
                 "http"
             ],
             "support": {
-<<<<<<< HEAD
                 "source": "https://github.com/symfony/http-client/tree/v6.4.8"
-=======
-                "source": "https://github.com/symfony/http-client/tree/v5.4.41"
->>>>>>> bb8e1de2
             },
             "funding": [
                 {
@@ -8567,11 +8383,7 @@
                     "type": "tidelift"
                 }
             ],
-<<<<<<< HEAD
             "time": "2024-05-31T14:49:08+00:00"
-=======
-            "time": "2024-06-28T07:25:22+00:00"
->>>>>>> bb8e1de2
         },
         {
             "name": "symfony/http-client-contracts",
@@ -8633,10 +8445,7 @@
                 "standards"
             ],
             "support": {
-<<<<<<< HEAD
                 "source": "https://github.com/symfony/http-client-contracts/tree/v3.5.0"
-=======
-                "source": "https://github.com/symfony/http-client-contracts/tree/v2.5.3"
             },
             "funding": [
                 {
@@ -8652,97 +8461,7 @@
                     "type": "tidelift"
                 }
             ],
-            "time": "2024-03-26T19:42:53+00:00"
-        },
-        {
-            "name": "symfony/mime",
-            "version": "v5.4.41",
-            "source": {
-                "type": "git",
-                "url": "https://github.com/symfony/mime.git",
-                "reference": "c71c7a1aeed60b22d05e738197e31daf2120bd42"
-            },
-            "dist": {
-                "type": "zip",
-                "url": "https://api.github.com/repos/symfony/mime/zipball/c71c7a1aeed60b22d05e738197e31daf2120bd42",
-                "reference": "c71c7a1aeed60b22d05e738197e31daf2120bd42",
-                "shasum": ""
-            },
-            "require": {
-                "php": ">=7.2.5",
-                "symfony/deprecation-contracts": "^2.1|^3",
-                "symfony/polyfill-intl-idn": "^1.10",
-                "symfony/polyfill-mbstring": "^1.0",
-                "symfony/polyfill-php80": "^1.16"
-            },
-            "conflict": {
-                "egulias/email-validator": "~3.0.0",
-                "phpdocumentor/reflection-docblock": "<3.2.2",
-                "phpdocumentor/type-resolver": "<1.4.0",
-                "symfony/mailer": "<4.4",
-                "symfony/serializer": "<5.4.35|>=6,<6.3.12|>=6.4,<6.4.3"
-            },
-            "require-dev": {
-                "egulias/email-validator": "^2.1.10|^3.1|^4",
-                "phpdocumentor/reflection-docblock": "^3.0|^4.0|^5.0",
-                "symfony/dependency-injection": "^4.4|^5.0|^6.0",
-                "symfony/process": "^5.4|^6.4",
-                "symfony/property-access": "^4.4|^5.1|^6.0",
-                "symfony/property-info": "^4.4|^5.1|^6.0",
-                "symfony/serializer": "^5.4.35|~6.3.12|^6.4.3"
-            },
-            "type": "library",
-            "autoload": {
-                "psr-4": {
-                    "Symfony\\Component\\Mime\\": ""
-                },
-                "exclude-from-classmap": [
-                    "/Tests/"
-                ]
-            },
-            "notification-url": "https://packagist.org/downloads/",
-            "license": [
-                "MIT"
-            ],
-            "authors": [
-                {
-                    "name": "Fabien Potencier",
-                    "email": "fabien@symfony.com"
-                },
-                {
-                    "name": "Symfony Community",
-                    "homepage": "https://symfony.com/contributors"
-                }
-            ],
-            "description": "Allows manipulating MIME messages",
-            "homepage": "https://symfony.com",
-            "keywords": [
-                "mime",
-                "mime-type"
-            ],
-            "support": {
-                "source": "https://github.com/symfony/mime/tree/v5.4.41"
->>>>>>> bb8e1de2
-            },
-            "funding": [
-                {
-                    "url": "https://symfony.com/sponsor",
-                    "type": "custom"
-                },
-                {
-                    "url": "https://github.com/fabpot",
-                    "type": "github"
-                },
-                {
-                    "url": "https://tidelift.com/funding/github/packagist/symfony/symfony",
-                    "type": "tidelift"
-                }
-            ],
-<<<<<<< HEAD
             "time": "2024-04-18T09:32:20+00:00"
-=======
-            "time": "2024-06-28T09:36:24+00:00"
->>>>>>> bb8e1de2
         },
         {
             "name": "webmozart/glob",
