--- conflicted
+++ resolved
@@ -1327,12 +1327,12 @@
                 }
             },
             "autoload": {
-                "psr-4": {
-                    "League\\Csv\\": "src"
-                },
                 "files": [
                     "src/functions_include.php"
-                ]
+                ],
+                "psr-4": {
+                    "League\\Csv\\": "src"
+                }
             },
             "notification-url": "https://packagist.org/downloads/",
             "license": [
@@ -2525,12 +2525,12 @@
                 }
             },
             "autoload": {
-                "psr-4": {
-                    "Ramsey\\Uuid\\": "src/"
-                },
                 "files": [
                     "src/functions.php"
-                ]
+                ],
+                "psr-4": {
+                    "Ramsey\\Uuid\\": "src/"
+                }
             },
             "notification-url": "https://packagist.org/downloads/",
             "license": [
@@ -2660,8 +2660,8 @@
             "autoload": {
                 "psr-4": {
                     "Sabre\\DAV\\": "lib/DAV/",
+                    "Sabre\\CalDAV\\": "lib/CalDAV/",
                     "Sabre\\DAVACL\\": "lib/DAVACL/",
-                    "Sabre\\CalDAV\\": "lib/CalDAV/",
                     "Sabre\\CardDAV\\": "lib/CardDAV/"
                 }
             },
@@ -2717,14 +2717,14 @@
             },
             "type": "library",
             "autoload": {
-                "psr-4": {
-                    "Sabre\\Event\\": "lib/"
-                },
                 "files": [
                     "lib/coroutine.php",
                     "lib/Loop/functions.php",
                     "lib/Promise/functions.php"
-                ]
+                ],
+                "psr-4": {
+                    "Sabre\\Event\\": "lib/"
+                }
             },
             "notification-url": "https://packagist.org/downloads/",
             "license": [
@@ -3012,13 +3012,13 @@
             },
             "type": "library",
             "autoload": {
-                "psr-4": {
-                    "Sabre\\Xml\\": "lib/"
-                },
                 "files": [
                     "lib/Deserializer/functions.php",
                     "lib/Serializer/functions.php"
-                ]
+                ],
+                "psr-4": {
+                    "Sabre\\Xml\\": "lib/"
+                }
             },
             "notification-url": "https://packagist.org/downloads/",
             "license": [
@@ -4337,12 +4337,12 @@
                 }
             },
             "autoload": {
-                "psr-4": {
-                    "Symfony\\Polyfill\\Php81\\": ""
-                },
                 "files": [
                     "bootstrap.php"
                 ],
+                "psr-4": {
+                    "Symfony\\Polyfill\\Php81\\": ""
+                },
                 "classmap": [
                     "Resources/stubs"
                 ]
@@ -5202,18 +5202,6 @@
         },
         {
             "name": "glpi-project/tools",
-<<<<<<< HEAD
-            "version": "0.4.5",
-            "source": {
-                "type": "git",
-                "url": "https://github.com/glpi-project/tools.git",
-                "reference": "55ffa6566813d3c40d621892713ef63614820c79"
-            },
-            "dist": {
-                "type": "zip",
-                "url": "https://api.github.com/repos/glpi-project/tools/zipball/55ffa6566813d3c40d621892713ef63614820c79",
-                "reference": "55ffa6566813d3c40d621892713ef63614820c79",
-=======
             "version": "0.5.0",
             "source": {
                 "type": "git",
@@ -5224,7 +5212,6 @@
                 "type": "zip",
                 "url": "https://api.github.com/repos/glpi-project/tools/zipball/547739edc4d7992ad1061d26937b9a626631e6b7",
                 "reference": "547739edc4d7992ad1061d26937b9a626631e6b7",
->>>>>>> 32179c56
                 "shasum": ""
             },
             "require": {
@@ -5263,11 +5250,7 @@
                 "issues": "https://github.com/glpi-project/tools/issues",
                 "source": "https://github.com/glpi-project/tools"
             },
-<<<<<<< HEAD
-            "time": "2022-04-20T06:57:59+00:00"
-=======
             "time": "2022-05-03T09:56:09+00:00"
->>>>>>> 32179c56
         },
         {
             "name": "maglnet/composer-require-checker",
