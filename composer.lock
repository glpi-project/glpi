--- conflicted
+++ resolved
@@ -4,11 +4,7 @@
         "Read more about it at https://getcomposer.org/doc/01-basic-usage.md#installing-dependencies",
         "This file is @generated automatically"
     ],
-<<<<<<< HEAD
     "content-hash": "e7017dd637f2c9e85e61e406378cfb66",
-=======
-    "content-hash": "cdf2d3b86685d965bba27e36ecf620e0",
->>>>>>> 676eba5e
     "packages": [
         {
             "name": "blueimp/jquery-file-upload",
@@ -2048,11 +2044,7 @@
                     "type": "github"
                 }
             ],
-<<<<<<< HEAD
             "time": "2020-08-18T17:17:46+00:00"
-=======
-            "time": "2020-03-29T20:13:32+00:00"
->>>>>>> 676eba5e
         },
         {
             "name": "rlanvin/php-rrule",
@@ -3904,223 +3896,6 @@
             "time": "2017-12-21T22:14:55+00:00"
         },
         {
-<<<<<<< HEAD
-            "name": "jms/metadata",
-            "version": "1.7.0",
-            "source": {
-                "type": "git",
-                "url": "https://github.com/schmittjoh/metadata.git",
-                "reference": "e5854ab1aa643623dc64adde718a8eec32b957a8"
-            },
-            "dist": {
-                "type": "zip",
-                "url": "https://api.github.com/repos/schmittjoh/metadata/zipball/e5854ab1aa643623dc64adde718a8eec32b957a8",
-                "reference": "e5854ab1aa643623dc64adde718a8eec32b957a8",
-                "shasum": ""
-            },
-            "require": {
-                "php": ">=5.3.0"
-            },
-            "require-dev": {
-                "doctrine/cache": "~1.0",
-                "symfony/cache": "~3.1"
-=======
-            "name": "grasmash/yaml-expander",
-            "version": "1.4.0",
-            "source": {
-                "type": "git",
-                "url": "https://github.com/grasmash/yaml-expander.git",
-                "reference": "3f0f6001ae707a24f4d9733958d77d92bf9693b1"
-            },
-            "dist": {
-                "type": "zip",
-                "url": "https://api.github.com/repos/grasmash/yaml-expander/zipball/3f0f6001ae707a24f4d9733958d77d92bf9693b1",
-                "reference": "3f0f6001ae707a24f4d9733958d77d92bf9693b1",
-                "shasum": ""
-            },
-            "require": {
-                "dflydev/dot-access-data": "^1.1.0",
-                "php": ">=5.4",
-                "symfony/yaml": "^2.8.11|^3|^4"
-            },
-            "require-dev": {
-                "greg-1-anderson/composer-test-scenarios": "^1",
-                "phpunit/phpunit": "^4.8|^5.5.4",
-                "satooshi/php-coveralls": "^1.0.2|dev-master",
-                "squizlabs/php_codesniffer": "^2.7"
->>>>>>> 676eba5e
-            },
-            "type": "library",
-            "extra": {
-                "branch-alias": {
-<<<<<<< HEAD
-                    "dev-master": "1.5.x-dev"
-                }
-            },
-            "autoload": {
-                "psr-0": {
-                    "Metadata\\": "src/"
-=======
-                    "dev-master": "1.x-dev"
-                }
-            },
-            "autoload": {
-                "psr-4": {
-                    "Grasmash\\YamlExpander\\": "src/"
->>>>>>> 676eba5e
-                }
-            },
-            "notification-url": "https://packagist.org/downloads/",
-            "license": [
-                "MIT"
-            ],
-            "authors": [
-                {
-<<<<<<< HEAD
-                    "name": "Asmir Mustafic",
-                    "email": "goetas@gmail.com"
-                },
-                {
-                    "name": "Johannes M. Schmitt",
-                    "email": "schmittjoh@gmail.com"
-                }
-            ],
-            "description": "Class/method/property metadata management in PHP",
-            "keywords": [
-                "annotations",
-                "metadata",
-                "xml",
-                "yaml"
-            ],
-            "time": "2018-10-26T12:40:10+00:00"
-        },
-        {
-            "name": "jms/parser-lib",
-            "version": "1.0.0",
-            "source": {
-                "type": "git",
-                "url": "https://github.com/schmittjoh/parser-lib.git",
-                "reference": "c509473bc1b4866415627af0e1c6cc8ac97fa51d"
-            },
-            "dist": {
-                "type": "zip",
-                "url": "https://api.github.com/repos/schmittjoh/parser-lib/zipball/c509473bc1b4866415627af0e1c6cc8ac97fa51d",
-                "reference": "c509473bc1b4866415627af0e1c6cc8ac97fa51d",
-                "shasum": ""
-            },
-            "require": {
-                "phpoption/phpoption": ">=0.9,<2.0-dev"
-            },
-            "type": "library",
-            "extra": {
-                "branch-alias": {
-                    "dev-master": "1.0-dev"
-                }
-            },
-            "autoload": {
-                "psr-0": {
-                    "JMS\\": "src/"
-                }
-            },
-            "notification-url": "https://packagist.org/downloads/",
-            "license": [
-                "Apache2"
-            ],
-            "description": "A library for easily creating recursive-descent parsers.",
-            "time": "2012-11-18T18:08:43+00:00"
-        },
-        {
-            "name": "jms/serializer",
-            "version": "1.14.1",
-            "source": {
-                "type": "git",
-                "url": "https://github.com/schmittjoh/serializer.git",
-                "reference": "ba908d278fff27ec01fb4349f372634ffcd697c0"
-            },
-            "dist": {
-                "type": "zip",
-                "url": "https://api.github.com/repos/schmittjoh/serializer/zipball/ba908d278fff27ec01fb4349f372634ffcd697c0",
-                "reference": "ba908d278fff27ec01fb4349f372634ffcd697c0",
-                "shasum": ""
-            },
-            "require": {
-                "doctrine/annotations": "^1.0",
-                "doctrine/instantiator": "^1.0.3",
-                "jms/metadata": "^1.3",
-                "jms/parser-lib": "1.*",
-                "php": "^5.5|^7.0",
-                "phpcollection/phpcollection": "~0.1",
-                "phpoption/phpoption": "^1.1"
-            },
-            "conflict": {
-                "twig/twig": "<1.12"
-            },
-            "require-dev": {
-                "doctrine/orm": "~2.1",
-                "doctrine/phpcr-odm": "^1.3|^2.0",
-                "ext-pdo_sqlite": "*",
-                "jackalope/jackalope-doctrine-dbal": "^1.1.5",
-                "phpunit/phpunit": "^4.8|^5.0",
-                "propel/propel1": "~1.7",
-                "psr/container": "^1.0",
-                "symfony/dependency-injection": "^2.7|^3.3|^4.0",
-                "symfony/expression-language": "^2.6|^3.0",
-                "symfony/filesystem": "^2.1",
-                "symfony/form": "~2.1|^3.0",
-                "symfony/translation": "^2.1|^3.0",
-                "symfony/validator": "^2.2|^3.0",
-                "symfony/yaml": "^2.1|^3.0",
-                "twig/twig": "~1.12|~2.0"
-            },
-            "suggest": {
-                "doctrine/cache": "Required if you like to use cache functionality.",
-                "doctrine/collections": "Required if you like to use doctrine collection types as ArrayCollection.",
-                "symfony/yaml": "Required if you'd like to serialize data to YAML format."
-            },
-            "type": "library",
-            "extra": {
-                "branch-alias": {
-                    "dev-1.x": "1.14-dev"
-                }
-            },
-            "autoload": {
-                "psr-0": {
-                    "JMS\\Serializer": "src/"
-                }
-            },
-            "notification-url": "https://packagist.org/downloads/",
-            "license": [
-                "MIT"
-            ],
-            "authors": [
-                {
-                    "name": "Johannes M. Schmitt",
-                    "email": "schmittjoh@gmail.com"
-                },
-                {
-                    "name": "Asmir Mustafic",
-                    "email": "goetas@gmail.com"
-                }
-            ],
-            "description": "Library for (de-)serializing data of any complexity; supports XML, JSON, and YAML.",
-            "homepage": "http://jmsyst.com/libs/serializer",
-            "keywords": [
-                "deserialization",
-                "jaxb",
-                "json",
-                "serialization",
-                "xml"
-            ],
-            "time": "2020-02-22T20:59:37+00:00"
-=======
-                    "name": "Matthew Grasmick"
-                }
-            ],
-            "description": "Expands internal property references in a yaml file.",
-            "time": "2017-12-16T16:06:03+00:00"
->>>>>>> 676eba5e
-        },
-        {
             "name": "league/container",
             "version": "2.4.1",
             "source": {
@@ -4452,120 +4227,6 @@
             "description": "This tool check syntax of PHP files about 20x faster than serial check.",
             "homepage": "https://github.com/php-parallel-lint/PHP-Parallel-Lint",
             "time": "2020-04-04T12:18:32+00:00"
-        },
-        {
-<<<<<<< HEAD
-            "name": "phpcollection/phpcollection",
-            "version": "0.5.0",
-            "source": {
-                "type": "git",
-                "url": "https://github.com/schmittjoh/php-collection.git",
-                "reference": "f2bcff45c0da7c27991bbc1f90f47c4b7fb434a6"
-            },
-            "dist": {
-                "type": "zip",
-                "url": "https://api.github.com/repos/schmittjoh/php-collection/zipball/f2bcff45c0da7c27991bbc1f90f47c4b7fb434a6",
-                "reference": "f2bcff45c0da7c27991bbc1f90f47c4b7fb434a6",
-                "shasum": ""
-            },
-            "require": {
-                "phpoption/phpoption": "1.*"
-            },
-            "type": "library",
-            "extra": {
-                "branch-alias": {
-                    "dev-master": "0.4-dev"
-                }
-            },
-            "autoload": {
-                "psr-0": {
-                    "PhpCollection": "src/"
-                }
-            },
-            "notification-url": "https://packagist.org/downloads/",
-            "license": [
-                "Apache2"
-            ],
-            "authors": [
-                {
-                    "name": "Johannes M. Schmitt",
-                    "email": "schmittjoh@gmail.com"
-                }
-            ],
-            "description": "General-Purpose Collection Library for PHP",
-            "keywords": [
-                "collection",
-                "list",
-                "map",
-                "sequence",
-                "set"
-            ],
-            "time": "2015-05-17T12:39:23+00:00"
-        },
-        {
-            "name": "phpoption/phpoption",
-            "version": "1.7.4",
-            "source": {
-                "type": "git",
-                "url": "https://github.com/schmittjoh/php-option.git",
-                "reference": "b2ada2ad5d8a32b89088b8adc31ecd2e3a13baf3"
-            },
-            "dist": {
-                "type": "zip",
-                "url": "https://api.github.com/repos/schmittjoh/php-option/zipball/b2ada2ad5d8a32b89088b8adc31ecd2e3a13baf3",
-                "reference": "b2ada2ad5d8a32b89088b8adc31ecd2e3a13baf3",
-                "shasum": ""
-            },
-            "require": {
-                "php": "^5.5.9 || ^7.0 || ^8.0"
-            },
-            "require-dev": {
-                "bamarni/composer-bin-plugin": "^1.3",
-                "phpunit/phpunit": "^4.8.35 || ^5.0 || ^6.0 || ^7.0"
-            },
-            "type": "library",
-            "extra": {
-                "branch-alias": {
-                    "dev-master": "1.7-dev"
-                }
-            },
-            "autoload": {
-                "psr-4": {
-                    "PhpOption\\": "src/PhpOption/"
-                }
-            },
-            "notification-url": "https://packagist.org/downloads/",
-            "license": [
-                "Apache-2.0"
-            ],
-            "authors": [
-                {
-                    "name": "Johannes M. Schmitt",
-                    "email": "schmittjoh@gmail.com"
-                },
-                {
-                    "name": "Graham Campbell",
-                    "email": "graham@alt-three.com"
-                }
-            ],
-            "description": "Option Type for PHP",
-            "keywords": [
-                "language",
-                "option",
-                "php",
-                "type"
-            ],
-            "funding": [
-                {
-                    "url": "https://github.com/GrahamCampbell",
-                    "type": "github"
-                },
-                {
-                    "url": "https://tidelift.com/funding/github/packagist/phpoption/phpoption",
-                    "type": "tidelift"
-                }
-            ],
-            "time": "2020-06-07T10:40:07+00:00"
         },
         {
             "name": "phpstan/phpdoc-parser",
@@ -4617,49 +4278,6 @@
             "time": "2020-04-13T16:28:46+00:00"
         },
         {
-            "name": "scrutinizer/ocular",
-            "version": "1.6.0",
-            "source": {
-                "type": "git",
-                "url": "https://github.com/scrutinizer-ci/ocular.git",
-                "reference": "3f0bb363ce09a8116d48a25f2a2f5a5fdb5db3aa"
-            },
-            "dist": {
-                "type": "zip",
-                "url": "https://api.github.com/repos/scrutinizer-ci/ocular/zipball/3f0bb363ce09a8116d48a25f2a2f5a5fdb5db3aa",
-                "reference": "3f0bb363ce09a8116d48a25f2a2f5a5fdb5db3aa",
-                "shasum": ""
-            },
-            "require": {
-                "guzzlehttp/guzzle": "~6.3",
-                "jms/serializer": "^1.0.0",
-                "phpoption/phpoption": "~1.0",
-                "symfony/console": "^2.1.0|~3.0|~4.0",
-                "symfony/process": "~2.3|~3.0|~4.0"
-            },
-            "require-dev": {
-                "bamarni/composer-bin-plugin": "^1.2",
-                "phpunit/phpunit": "^4.8.0",
-                "symfony/filesystem": "~2.0|~3.0|~4.0"
-            },
-            "bin": [
-                "bin/ocular"
-            ],
-            "type": "library",
-            "autoload": {
-                "psr-4": {
-                    "Scrutinizer\\Ocular\\": "src/Scrutinizer/Ocular"
-                }
-            },
-            "notification-url": "https://packagist.org/downloads/",
-            "license": [
-                "Apache-2.0"
-            ],
-            "time": "2019-06-15T16:36:51+00:00"
-        },
-        {
-=======
->>>>>>> 676eba5e
             "name": "sensiolabs/security-checker",
             "version": "v6.0.3",
             "source": {
@@ -4898,11 +4516,7 @@
                     "type": "tidelift"
                 }
             ],
-<<<<<<< HEAD
             "time": "2020-09-18T14:07:46+00:00"
-=======
-            "time": "2020-05-20T08:37:50+00:00"
->>>>>>> 676eba5e
         },
         {
             "name": "symfony/event-dispatcher-contracts",
@@ -5042,11 +4656,7 @@
                     "type": "tidelift"
                 }
             ],
-<<<<<<< HEAD
             "time": "2020-09-02T16:08:58+00:00"
-=======
-            "time": "2020-05-30T18:50:54+00:00"
->>>>>>> 676eba5e
         },
         {
             "name": "symfony/finder",
@@ -5332,11 +4942,7 @@
         },
         {
             "name": "symfony/process",
-<<<<<<< HEAD
-            "version": "v4.4.14",
-=======
             "version": "v4.4.15",
->>>>>>> 676eba5e
             "source": {
                 "type": "git",
                 "url": "https://github.com/symfony/process.git",
@@ -5396,66 +5002,8 @@
                 }
             ],
             "time": "2020-09-02T16:08:58+00:00"
-<<<<<<< HEAD
-=======
-        },
-        {
-            "name": "symfony/yaml",
-            "version": "v4.4.9",
-            "source": {
-                "type": "git",
-                "url": "https://github.com/symfony/yaml.git",
-                "reference": "c2d2cc66e892322cfcc03f8f12f8340dbd7a3f8a"
-            },
-            "dist": {
-                "type": "zip",
-                "url": "https://api.github.com/repos/symfony/yaml/zipball/c2d2cc66e892322cfcc03f8f12f8340dbd7a3f8a",
-                "reference": "c2d2cc66e892322cfcc03f8f12f8340dbd7a3f8a",
-                "shasum": ""
-            },
-            "require": {
-                "php": ">=7.1.3",
-                "symfony/polyfill-ctype": "~1.8"
-            },
-            "conflict": {
-                "symfony/console": "<3.4"
-            },
-            "require-dev": {
-                "symfony/console": "^3.4|^4.0|^5.0"
-            },
-            "suggest": {
-                "symfony/console": "For validating YAML files using the lint command"
-            },
-            "type": "library",
-            "extra": {
-                "branch-alias": {
-                    "dev-master": "4.4-dev"
-                }
-            },
-            "autoload": {
-                "psr-4": {
-                    "Symfony\\Component\\Yaml\\": ""
-                },
-                "exclude-from-classmap": [
-                    "/Tests/"
-                ]
-            },
-            "notification-url": "https://packagist.org/downloads/",
-            "license": [
-                "MIT"
-            ],
-            "authors": [
-                {
-                    "name": "Fabien Potencier",
-                    "email": "fabien@symfony.com"
-                },
-                {
-                    "name": "Symfony Community",
-                    "homepage": "https://symfony.com/contributors"
-                }
-            ],
-            "description": "Symfony Yaml Component",
-            "homepage": "https://symfony.com",
+        },
+        {
             "funding": [
                 {
                     "url": "https://symfony.com/sponsor",
@@ -5470,10 +5018,6 @@
                     "type": "tidelift"
                 }
             ],
-            "time": "2020-05-20T08:37:50+00:00"
->>>>>>> 676eba5e
-        },
-        {
             "name": "webmozart/assert",
             "version": "1.9.1",
             "source": {
