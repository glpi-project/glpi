--- conflicted
+++ resolved
@@ -4,11 +4,7 @@
         "Read more about it at https://getcomposer.org/doc/01-basic-usage.md#installing-dependencies",
         "This file is @generated automatically"
     ],
-<<<<<<< HEAD
-    "content-hash": "55d990f6a7d656a0ec3d0a18228b67e4",
-=======
-    "content-hash": "0e716e7a1abbd4ec407568f01bd88cca",
->>>>>>> b3b30225
+    "content-hash": "52bb6ab8d8e5a5253903fb6f5ec0d9bc",
     "packages": [
         {
             "name": "container-interop/container-interop",
