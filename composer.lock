--- conflicted
+++ resolved
@@ -4,11 +4,7 @@
         "Read more about it at https://getcomposer.org/doc/01-basic-usage.md#installing-dependencies",
         "This file is @generated automatically"
     ],
-<<<<<<< HEAD
-    "content-hash": "e25b805f229888942b8661389aeedc9e",
-=======
-    "content-hash": "a79700f6d4199cd2b90d4ea2b9534504",
->>>>>>> 8f215219
+    "content-hash": "19a26038bb5b75ae255b29ccd31c15cf",
     "packages": [
         {
             "name": "container-interop/container-interop",
@@ -1424,16 +1420,16 @@
         },
         {
             "name": "slim/slim",
-            "version": "3.12.0",
+            "version": "3.12.1",
             "source": {
                 "type": "git",
                 "url": "https://github.com/slimphp/Slim.git",
-                "reference": "f4947cc900b6e51cbfda58b9f1247bca2f76f9f0"
-            },
-            "dist": {
-                "type": "zip",
-                "url": "https://api.github.com/repos/slimphp/Slim/zipball/f4947cc900b6e51cbfda58b9f1247bca2f76f9f0",
-                "reference": "f4947cc900b6e51cbfda58b9f1247bca2f76f9f0",
+                "reference": "eaee12ef8d0750db62b8c548016d82fb33addb6b"
+            },
+            "dist": {
+                "type": "zip",
+                "url": "https://api.github.com/repos/slimphp/Slim/zipball/eaee12ef8d0750db62b8c548016d82fb33addb6b",
+                "reference": "eaee12ef8d0750db62b8c548016d82fb33addb6b",
                 "shasum": ""
             },
             "require": {
@@ -1491,7 +1487,7 @@
                 "micro",
                 "router"
             ],
-            "time": "2019-01-15T13:21:25+00:00"
+            "time": "2019-04-16T16:47:29+00:00"
         },
         {
             "name": "slim/twig-view",
@@ -1546,7 +1542,7 @@
         },
         {
             "name": "symfony/config",
-            "version": "v3.4.23",
+            "version": "v3.4.27",
             "source": {
                 "type": "git",
                 "url": "https://github.com/symfony/config.git",
@@ -1610,16 +1606,16 @@
         },
         {
             "name": "symfony/console",
-            "version": "v3.4.23",
+            "version": "v3.4.27",
             "source": {
                 "type": "git",
                 "url": "https://github.com/symfony/console.git",
-                "reference": "71ce77f37af0c5ffb9590e43cc4f70e426945c5e"
-            },
-            "dist": {
-                "type": "zip",
-                "url": "https://api.github.com/repos/symfony/console/zipball/71ce77f37af0c5ffb9590e43cc4f70e426945c5e",
-                "reference": "71ce77f37af0c5ffb9590e43cc4f70e426945c5e",
+                "reference": "15a9104356436cb26e08adab97706654799d31d8"
+            },
+            "dist": {
+                "type": "zip",
+                "url": "https://api.github.com/repos/symfony/console/zipball/15a9104356436cb26e08adab97706654799d31d8",
+                "reference": "15a9104356436cb26e08adab97706654799d31d8",
                 "shasum": ""
             },
             "require": {
@@ -1678,20 +1674,20 @@
             ],
             "description": "Symfony Console Component",
             "homepage": "https://symfony.com",
-            "time": "2019-02-23T15:06:07+00:00"
+            "time": "2019-04-08T09:29:13+00:00"
         },
         {
             "name": "symfony/debug",
-            "version": "v3.4.23",
+            "version": "v3.4.27",
             "source": {
                 "type": "git",
                 "url": "https://github.com/symfony/debug.git",
-                "reference": "8d8a9e877b3fcdc50ddecf8dcea146059753f782"
-            },
-            "dist": {
-                "type": "zip",
-                "url": "https://api.github.com/repos/symfony/debug/zipball/8d8a9e877b3fcdc50ddecf8dcea146059753f782",
-                "reference": "8d8a9e877b3fcdc50ddecf8dcea146059753f782",
+                "reference": "681afbb26488903c5ac15e63734f1d8ac430c9b9"
+            },
+            "dist": {
+                "type": "zip",
+                "url": "https://api.github.com/repos/symfony/debug/zipball/681afbb26488903c5ac15e63734f1d8ac430c9b9",
+                "reference": "681afbb26488903c5ac15e63734f1d8ac430c9b9",
                 "shasum": ""
             },
             "require": {
@@ -1734,20 +1730,20 @@
             ],
             "description": "Symfony Debug Component",
             "homepage": "https://symfony.com",
-            "time": "2019-02-24T15:45:11+00:00"
+            "time": "2019-04-11T09:48:14+00:00"
         },
         {
             "name": "symfony/dependency-injection",
-            "version": "v3.4.23",
+            "version": "v3.4.27",
             "source": {
                 "type": "git",
                 "url": "https://github.com/symfony/dependency-injection.git",
-                "reference": "c3dd7b7ea8cd8ec12304a5e222d7dc01cac8fa11"
-            },
-            "dist": {
-                "type": "zip",
-                "url": "https://api.github.com/repos/symfony/dependency-injection/zipball/c3dd7b7ea8cd8ec12304a5e222d7dc01cac8fa11",
-                "reference": "c3dd7b7ea8cd8ec12304a5e222d7dc01cac8fa11",
+                "reference": "be0feb3fa202aedfd8d1956f2dafd563fb13acbf"
+            },
+            "dist": {
+                "type": "zip",
+                "url": "https://api.github.com/repos/symfony/dependency-injection/zipball/be0feb3fa202aedfd8d1956f2dafd563fb13acbf",
+                "reference": "be0feb3fa202aedfd8d1956f2dafd563fb13acbf",
                 "shasum": ""
             },
             "require": {
@@ -1805,20 +1801,20 @@
             ],
             "description": "Symfony DependencyInjection Component",
             "homepage": "https://symfony.com",
-            "time": "2019-02-23T15:06:07+00:00"
+            "time": "2019-04-20T15:32:49+00:00"
         },
         {
             "name": "symfony/event-dispatcher",
-            "version": "v3.4.23",
+            "version": "v3.4.27",
             "source": {
                 "type": "git",
                 "url": "https://github.com/symfony/event-dispatcher.git",
-                "reference": "ec625e2fff7f584eeb91754821807317b2e79236"
-            },
-            "dist": {
-                "type": "zip",
-                "url": "https://api.github.com/repos/symfony/event-dispatcher/zipball/ec625e2fff7f584eeb91754821807317b2e79236",
-                "reference": "ec625e2fff7f584eeb91754821807317b2e79236",
+                "reference": "a088aafcefb4eef2520a290ed82e4374092a6dff"
+            },
+            "dist": {
+                "type": "zip",
+                "url": "https://api.github.com/repos/symfony/event-dispatcher/zipball/a088aafcefb4eef2520a290ed82e4374092a6dff",
+                "reference": "a088aafcefb4eef2520a290ed82e4374092a6dff",
                 "shasum": ""
             },
             "require": {
@@ -1868,11 +1864,11 @@
             ],
             "description": "Symfony EventDispatcher Component",
             "homepage": "https://symfony.com",
-            "time": "2019-02-23T15:06:07+00:00"
+            "time": "2019-04-02T08:51:52+00:00"
         },
         {
             "name": "symfony/filesystem",
-            "version": "v3.4.23",
+            "version": "v3.4.27",
             "source": {
                 "type": "git",
                 "url": "https://github.com/symfony/filesystem.git",
@@ -1922,7 +1918,7 @@
         },
         {
             "name": "symfony/inflector",
-            "version": "v3.4.23",
+            "version": "v3.4.27",
             "source": {
                 "type": "git",
                 "url": "https://github.com/symfony/inflector.git",
@@ -2156,16 +2152,16 @@
         },
         {
             "name": "symfony/property-access",
-            "version": "v3.4.23",
+            "version": "v3.4.27",
             "source": {
                 "type": "git",
                 "url": "https://github.com/symfony/property-access.git",
-                "reference": "71f8631f5adcf7f899015b51325f2ba59de5128b"
-            },
-            "dist": {
-                "type": "zip",
-                "url": "https://api.github.com/repos/symfony/property-access/zipball/71f8631f5adcf7f899015b51325f2ba59de5128b",
-                "reference": "71f8631f5adcf7f899015b51325f2ba59de5128b",
+                "reference": "9b1c9df96a00c14445bef4cf37ad85e7239d8a4a"
+            },
+            "dist": {
+                "type": "zip",
+                "url": "https://api.github.com/repos/symfony/property-access/zipball/9b1c9df96a00c14445bef4cf37ad85e7239d8a4a",
+                "reference": "9b1c9df96a00c14445bef4cf37ad85e7239d8a4a",
                 "shasum": ""
             },
             "require": {
@@ -2220,20 +2216,20 @@
                 "property path",
                 "reflection"
             ],
-            "time": "2019-02-23T15:06:07+00:00"
+            "time": "2019-03-04T06:36:31+00:00"
         },
         {
             "name": "symfony/yaml",
-            "version": "v3.4.23",
+            "version": "v3.4.27",
             "source": {
                 "type": "git",
                 "url": "https://github.com/symfony/yaml.git",
-                "reference": "57f1ce82c997f5a8701b89ef970e36bb657fd09c"
-            },
-            "dist": {
-                "type": "zip",
-                "url": "https://api.github.com/repos/symfony/yaml/zipball/57f1ce82c997f5a8701b89ef970e36bb657fd09c",
-                "reference": "57f1ce82c997f5a8701b89ef970e36bb657fd09c",
+                "reference": "212a27b731e5bfb735679d1ffaac82bd6a1dc996"
+            },
+            "dist": {
+                "type": "zip",
+                "url": "https://api.github.com/repos/symfony/yaml/zipball/212a27b731e5bfb735679d1ffaac82bd6a1dc996",
+                "reference": "212a27b731e5bfb735679d1ffaac82bd6a1dc996",
                 "shasum": ""
             },
             "require": {
@@ -2279,7 +2275,7 @@
             ],
             "description": "Symfony Yaml Component",
             "homepage": "https://symfony.com",
-            "time": "2019-02-23T15:06:07+00:00"
+            "time": "2019-03-25T07:48:46+00:00"
         },
         {
             "name": "tecnickcom/tcpdf",
@@ -2512,16 +2508,16 @@
         },
         {
             "name": "twig/twig",
-            "version": "v2.7.4",
+            "version": "v2.10.0",
             "source": {
                 "type": "git",
                 "url": "https://github.com/twigphp/Twig.git",
-                "reference": "ed9c49220e09bfaeb1ba4d48077c08a7b09908dd"
-            },
-            "dist": {
-                "type": "zip",
-                "url": "https://api.github.com/repos/twigphp/Twig/zipball/ed9c49220e09bfaeb1ba4d48077c08a7b09908dd",
-                "reference": "ed9c49220e09bfaeb1ba4d48077c08a7b09908dd",
+                "reference": "5240e21982885b76629552d83b4ebb6d41ccde6b"
+            },
+            "dist": {
+                "type": "zip",
+                "url": "https://api.github.com/repos/twigphp/Twig/zipball/5240e21982885b76629552d83b4ebb6d41ccde6b",
+                "reference": "5240e21982885b76629552d83b4ebb6d41ccde6b",
                 "shasum": ""
             },
             "require": {
@@ -2537,7 +2533,7 @@
             "type": "library",
             "extra": {
                 "branch-alias": {
-                    "dev-master": "2.7-dev"
+                    "dev-master": "2.10-dev"
                 }
             },
             "autoload": {
@@ -2575,7 +2571,7 @@
             "keywords": [
                 "templating"
             ],
-            "time": "2019-03-23T14:28:58+00:00"
+            "time": "2019-05-14T12:03:52+00:00"
         },
         {
             "name": "zendframework/zend-cache",
@@ -4270,16 +4266,16 @@
         },
         {
             "name": "mikey179/vfsStream",
-            "version": "v1.6.5",
-            "source": {
-                "type": "git",
-                "url": "https://github.com/mikey179/vfsStream.git",
-                "reference": "d5fec95f541d4d71c4823bb5e30cf9b9e5b96145"
-            },
-            "dist": {
-                "type": "zip",
-                "url": "https://api.github.com/repos/mikey179/vfsStream/zipball/d5fec95f541d4d71c4823bb5e30cf9b9e5b96145",
-                "reference": "d5fec95f541d4d71c4823bb5e30cf9b9e5b96145",
+            "version": "v1.6.6",
+            "source": {
+                "type": "git",
+                "url": "https://github.com/bovigo/vfsStream.git",
+                "reference": "095238a0711c974ae5b4ebf4c4534a23f3f6c99d"
+            },
+            "dist": {
+                "type": "zip",
+                "url": "https://api.github.com/repos/bovigo/vfsStream/zipball/095238a0711c974ae5b4ebf4c4534a23f3f6c99d",
+                "reference": "095238a0711c974ae5b4ebf4c4534a23f3f6c99d",
                 "shasum": ""
             },
             "require": {
@@ -4312,7 +4308,7 @@
             ],
             "description": "Virtual file system to mock the real file system in unit tests.",
             "homepage": "http://vfs.bovigo.org/",
-            "time": "2017-08-01T08:02:14+00:00"
+            "time": "2019-04-08T13:54:32+00:00"
         },
         {
             "name": "natxet/CssMin",
@@ -4496,16 +4492,16 @@
         },
         {
             "name": "squizlabs/php_codesniffer",
-            "version": "3.4.1",
+            "version": "3.4.2",
             "source": {
                 "type": "git",
                 "url": "https://github.com/squizlabs/PHP_CodeSniffer.git",
-                "reference": "5b4333b4010625d29580eb4a41f1e53251be6baa"
-            },
-            "dist": {
-                "type": "zip",
-                "url": "https://api.github.com/repos/squizlabs/PHP_CodeSniffer/zipball/5b4333b4010625d29580eb4a41f1e53251be6baa",
-                "reference": "5b4333b4010625d29580eb4a41f1e53251be6baa",
+                "reference": "b8a7362af1cc1aadb5bd36c3defc4dda2cf5f0a8"
+            },
+            "dist": {
+                "type": "zip",
+                "url": "https://api.github.com/repos/squizlabs/PHP_CodeSniffer/zipball/b8a7362af1cc1aadb5bd36c3defc4dda2cf5f0a8",
+                "reference": "b8a7362af1cc1aadb5bd36c3defc4dda2cf5f0a8",
                 "shasum": ""
             },
             "require": {
@@ -4543,20 +4539,20 @@
                 "phpcs",
                 "standards"
             ],
-            "time": "2019-03-19T03:22:27+00:00"
+            "time": "2019-04-10T23:49:02+00:00"
         },
         {
             "name": "symfony/finder",
-            "version": "v3.4.23",
+            "version": "v3.4.27",
             "source": {
                 "type": "git",
                 "url": "https://github.com/symfony/finder.git",
-                "reference": "fcdde4aa38f48190ce70d782c166f23930084f9b"
-            },
-            "dist": {
-                "type": "zip",
-                "url": "https://api.github.com/repos/symfony/finder/zipball/fcdde4aa38f48190ce70d782c166f23930084f9b",
-                "reference": "fcdde4aa38f48190ce70d782c166f23930084f9b",
+                "reference": "61af5ce0b34b942d414fe8f1b11950d0e9a90e98"
+            },
+            "dist": {
+                "type": "zip",
+                "url": "https://api.github.com/repos/symfony/finder/zipball/61af5ce0b34b942d414fe8f1b11950d0e9a90e98",
+                "reference": "61af5ce0b34b942d414fe8f1b11950d0e9a90e98",
                 "shasum": ""
             },
             "require": {
@@ -4592,20 +4588,20 @@
             ],
             "description": "Symfony Finder Component",
             "homepage": "https://symfony.com",
-            "time": "2019-02-22T14:44:53+00:00"
+            "time": "2019-04-02T19:54:57+00:00"
         },
         {
             "name": "symfony/process",
-            "version": "v3.4.23",
+            "version": "v3.4.27",
             "source": {
                 "type": "git",
                 "url": "https://github.com/symfony/process.git",
-                "reference": "009f8dda80930e89e8344a4e310b08f9ff07dd2e"
-            },
-            "dist": {
-                "type": "zip",
-                "url": "https://api.github.com/repos/symfony/process/zipball/009f8dda80930e89e8344a4e310b08f9ff07dd2e",
-                "reference": "009f8dda80930e89e8344a4e310b08f9ff07dd2e",
+                "reference": "a9c4dfbf653023b668c282e4e02609d131f4057a"
+            },
+            "dist": {
+                "type": "zip",
+                "url": "https://api.github.com/repos/symfony/process/zipball/a9c4dfbf653023b668c282e4e02609d131f4057a",
+                "reference": "a9c4dfbf653023b668c282e4e02609d131f4057a",
                 "shasum": ""
             },
             "require": {
@@ -4641,7 +4637,7 @@
             ],
             "description": "Symfony Process Component",
             "homepage": "https://symfony.com",
-            "time": "2019-01-16T13:27:11+00:00"
+            "time": "2019-04-08T16:15:54+00:00"
         }
     ],
     "aliases": [],
