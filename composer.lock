--- conflicted
+++ resolved
@@ -825,18 +825,6 @@
         },
         {
             "name": "guzzlehttp/psr7",
-<<<<<<< HEAD
-            "version": "2.4.4",
-            "source": {
-                "type": "git",
-                "url": "https://github.com/guzzle/psr7.git",
-                "reference": "3cf1b6d4f0c820a2cf8bcaec39fc698f3443b5cf"
-            },
-            "dist": {
-                "type": "zip",
-                "url": "https://api.github.com/repos/guzzle/psr7/zipball/3cf1b6d4f0c820a2cf8bcaec39fc698f3443b5cf",
-                "reference": "3cf1b6d4f0c820a2cf8bcaec39fc698f3443b5cf",
-=======
             "version": "2.4.5",
             "source": {
                 "type": "git",
@@ -847,7 +835,6 @@
                 "type": "zip",
                 "url": "https://api.github.com/repos/guzzle/psr7/zipball/0454e12ef0cd597ccd2adb036f7bda4e7fface66",
                 "reference": "0454e12ef0cd597ccd2adb036f7bda4e7fface66",
->>>>>>> b8f27041
                 "shasum": ""
             },
             "require": {
@@ -934,11 +921,7 @@
             ],
             "support": {
                 "issues": "https://github.com/guzzle/psr7/issues",
-<<<<<<< HEAD
-                "source": "https://github.com/guzzle/psr7/tree/2.4.4"
-=======
                 "source": "https://github.com/guzzle/psr7/tree/2.4.5"
->>>>>>> b8f27041
             },
             "funding": [
                 {
@@ -954,11 +937,7 @@
                     "type": "tidelift"
                 }
             ],
-<<<<<<< HEAD
-            "time": "2023-03-09T13:19:02+00:00"
-=======
             "time": "2023-04-17T16:00:45+00:00"
->>>>>>> b8f27041
         },
         {
             "name": "html2text/html2text",
