--- conflicted
+++ resolved
@@ -2019,7 +2019,7 @@
                 },
                 {
                     "name": "Gert de Pagter",
-                    "email": "backendtea@gmail.com"
+                    "email": "BackEndTea@gmail.com"
                 }
             ],
             "description": "Symfony polyfill for ctype functions",
@@ -2508,16 +2508,16 @@
         },
         {
             "name": "twig/twig",
-            "version": "v2.11.0",
+            "version": "v2.11.2",
             "source": {
                 "type": "git",
                 "url": "https://github.com/twigphp/Twig.git",
-                "reference": "c344879ae57dc1487b1df3e3d8325936125ba2cc"
-            },
-            "dist": {
-                "type": "zip",
-                "url": "https://api.github.com/repos/twigphp/Twig/zipball/c344879ae57dc1487b1df3e3d8325936125ba2cc",
-                "reference": "c344879ae57dc1487b1df3e3d8325936125ba2cc",
+                "reference": "84a463403da1c81afbcedda8f0e788c78bd25a79"
+            },
+            "dist": {
+                "type": "zip",
+                "url": "https://api.github.com/repos/twigphp/Twig/zipball/84a463403da1c81afbcedda8f0e788c78bd25a79",
+                "reference": "84a463403da1c81afbcedda8f0e788c78bd25a79",
                 "shasum": ""
             },
             "require": {
@@ -2528,7 +2528,7 @@
             "require-dev": {
                 "psr/container": "^1.0",
                 "symfony/debug": "^2.7",
-                "symfony/phpunit-bridge": "^3.4.19|^4.1.8"
+                "symfony/phpunit-bridge": "^3.4.19|^4.1.8|^5.0"
             },
             "type": "library",
             "extra": {
@@ -2571,7 +2571,7 @@
             "keywords": [
                 "templating"
             ],
-            "time": "2019-05-31T06:21:42+00:00"
+            "time": "2019-06-05T11:17:07+00:00"
         },
         {
             "name": "zendframework/zend-cache",
@@ -4540,40 +4540,24 @@
                 "standards"
             ],
             "time": "2019-04-10T23:49:02+00:00"
-<<<<<<< HEAD
-=======
-        },
-        {
-            "name": "symfony/event-dispatcher",
+        },
+        {
+            "name": "symfony/finder",
             "version": "v3.4.28",
             "source": {
                 "type": "git",
-                "url": "https://github.com/symfony/event-dispatcher.git",
-                "reference": "a088aafcefb4eef2520a290ed82e4374092a6dff"
-            },
-            "dist": {
-                "type": "zip",
-                "url": "https://api.github.com/repos/symfony/event-dispatcher/zipball/a088aafcefb4eef2520a290ed82e4374092a6dff",
-                "reference": "a088aafcefb4eef2520a290ed82e4374092a6dff",
+                "url": "https://github.com/symfony/finder.git",
+                "reference": "fa5d962a71f2169dfe1cbae217fa5a2799859f6c"
+            },
+            "dist": {
+                "type": "zip",
+                "url": "https://api.github.com/repos/symfony/finder/zipball/fa5d962a71f2169dfe1cbae217fa5a2799859f6c",
+                "reference": "fa5d962a71f2169dfe1cbae217fa5a2799859f6c",
                 "shasum": ""
             },
             "require": {
                 "php": "^5.5.9|>=7.0.8"
             },
-            "conflict": {
-                "symfony/dependency-injection": "<3.3"
-            },
-            "require-dev": {
-                "psr/log": "~1.0",
-                "symfony/config": "~2.8|~3.0|~4.0",
-                "symfony/dependency-injection": "~3.3|~4.0",
-                "symfony/expression-language": "~2.8|~3.0|~4.0",
-                "symfony/stopwatch": "~2.8|~3.0|~4.0"
-            },
-            "suggest": {
-                "symfony/dependency-injection": "",
-                "symfony/http-kernel": ""
-            },
             "type": "library",
             "extra": {
                 "branch-alias": {
@@ -4582,7 +4566,7 @@
             },
             "autoload": {
                 "psr-4": {
-                    "Symfony\\Component\\EventDispatcher\\": ""
+                    "Symfony\\Component\\Finder\\": ""
                 },
                 "exclude-from-classmap": [
                     "/Tests/"
@@ -4602,27 +4586,26 @@
                     "homepage": "https://symfony.com/contributors"
                 }
             ],
-            "description": "Symfony EventDispatcher Component",
+            "description": "Symfony Finder Component",
             "homepage": "https://symfony.com",
-            "time": "2019-04-02T08:51:52+00:00"
-        },
-        {
-            "name": "symfony/filesystem",
+            "time": "2019-05-24T12:25:55+00:00"
+        },
+        {
+            "name": "symfony/process",
             "version": "v3.4.28",
             "source": {
                 "type": "git",
-                "url": "https://github.com/symfony/filesystem.git",
-                "reference": "acf99758b1df8e9295e6b85aa69f294565c9fedb"
-            },
-            "dist": {
-                "type": "zip",
-                "url": "https://api.github.com/repos/symfony/filesystem/zipball/acf99758b1df8e9295e6b85aa69f294565c9fedb",
-                "reference": "acf99758b1df8e9295e6b85aa69f294565c9fedb",
-                "shasum": ""
-            },
-            "require": {
-                "php": "^5.5.9|>=7.0.8",
-                "symfony/polyfill-ctype": "~1.8"
+                "url": "https://github.com/symfony/process.git",
+                "reference": "afe411c2a6084f25cff55a01d0d4e1474c97ff13"
+            },
+            "dist": {
+                "type": "zip",
+                "url": "https://api.github.com/repos/symfony/process/zipball/afe411c2a6084f25cff55a01d0d4e1474c97ff13",
+                "reference": "afe411c2a6084f25cff55a01d0d4e1474c97ff13",
+                "shasum": ""
+            },
+            "require": {
+                "php": "^5.5.9|>=7.0.8"
             },
             "type": "library",
             "extra": {
@@ -4632,7 +4615,7 @@
             },
             "autoload": {
                 "psr-4": {
-                    "Symfony\\Component\\Filesystem\\": ""
+                    "Symfony\\Component\\Process\\": ""
                 },
                 "exclude-from-classmap": [
                     "/Tests/"
@@ -4652,231 +4635,9 @@
                     "homepage": "https://symfony.com/contributors"
                 }
             ],
-            "description": "Symfony Filesystem Component",
-            "homepage": "https://symfony.com",
-            "time": "2019-02-04T21:34:32+00:00"
->>>>>>> 49517b07
-        },
-        {
-            "name": "symfony/finder",
-            "version": "v3.4.28",
-            "source": {
-                "type": "git",
-                "url": "https://github.com/symfony/finder.git",
-                "reference": "fa5d962a71f2169dfe1cbae217fa5a2799859f6c"
-            },
-            "dist": {
-                "type": "zip",
-                "url": "https://api.github.com/repos/symfony/finder/zipball/fa5d962a71f2169dfe1cbae217fa5a2799859f6c",
-                "reference": "fa5d962a71f2169dfe1cbae217fa5a2799859f6c",
-                "shasum": ""
-            },
-            "require": {
-                "php": "^5.5.9|>=7.0.8"
-            },
-            "type": "library",
-            "extra": {
-                "branch-alias": {
-                    "dev-master": "3.4-dev"
-                }
-            },
-            "autoload": {
-                "psr-4": {
-                    "Symfony\\Component\\Finder\\": ""
-                },
-                "exclude-from-classmap": [
-                    "/Tests/"
-                ]
-            },
-            "notification-url": "https://packagist.org/downloads/",
-            "license": [
-                "MIT"
-            ],
-            "authors": [
-                {
-                    "name": "Fabien Potencier",
-                    "email": "fabien@symfony.com"
-                },
-                {
-                    "name": "Symfony Community",
-                    "homepage": "https://symfony.com/contributors"
-                }
-            ],
-            "description": "Symfony Finder Component",
-            "homepage": "https://symfony.com",
-            "time": "2019-05-24T12:25:55+00:00"
-<<<<<<< HEAD
-=======
-        },
-        {
-            "name": "symfony/polyfill-ctype",
-            "version": "v1.11.0",
-            "source": {
-                "type": "git",
-                "url": "https://github.com/symfony/polyfill-ctype.git",
-                "reference": "82ebae02209c21113908c229e9883c419720738a"
-            },
-            "dist": {
-                "type": "zip",
-                "url": "https://api.github.com/repos/symfony/polyfill-ctype/zipball/82ebae02209c21113908c229e9883c419720738a",
-                "reference": "82ebae02209c21113908c229e9883c419720738a",
-                "shasum": ""
-            },
-            "require": {
-                "php": ">=5.3.3"
-            },
-            "suggest": {
-                "ext-ctype": "For best performance"
-            },
-            "type": "library",
-            "extra": {
-                "branch-alias": {
-                    "dev-master": "1.11-dev"
-                }
-            },
-            "autoload": {
-                "psr-4": {
-                    "Symfony\\Polyfill\\Ctype\\": ""
-                },
-                "files": [
-                    "bootstrap.php"
-                ]
-            },
-            "notification-url": "https://packagist.org/downloads/",
-            "license": [
-                "MIT"
-            ],
-            "authors": [
-                {
-                    "name": "Symfony Community",
-                    "homepage": "https://symfony.com/contributors"
-                },
-                {
-                    "name": "Gert de Pagter",
-                    "email": "BackEndTea@gmail.com"
-                }
-            ],
-            "description": "Symfony polyfill for ctype functions",
-            "homepage": "https://symfony.com",
-            "keywords": [
-                "compatibility",
-                "ctype",
-                "polyfill",
-                "portable"
-            ],
-            "time": "2019-02-06T07:57:58+00:00"
->>>>>>> 49517b07
-        },
-        {
-            "name": "symfony/process",
-            "version": "v3.4.28",
-            "source": {
-                "type": "git",
-                "url": "https://github.com/symfony/process.git",
-                "reference": "afe411c2a6084f25cff55a01d0d4e1474c97ff13"
-            },
-            "dist": {
-                "type": "zip",
-                "url": "https://api.github.com/repos/symfony/process/zipball/afe411c2a6084f25cff55a01d0d4e1474c97ff13",
-                "reference": "afe411c2a6084f25cff55a01d0d4e1474c97ff13",
-                "shasum": ""
-            },
-            "require": {
-                "php": "^5.5.9|>=7.0.8"
-            },
-            "type": "library",
-            "extra": {
-                "branch-alias": {
-                    "dev-master": "3.4-dev"
-                }
-            },
-            "autoload": {
-                "psr-4": {
-                    "Symfony\\Component\\Process\\": ""
-                },
-                "exclude-from-classmap": [
-                    "/Tests/"
-                ]
-            },
-            "notification-url": "https://packagist.org/downloads/",
-            "license": [
-                "MIT"
-            ],
-            "authors": [
-                {
-                    "name": "Fabien Potencier",
-                    "email": "fabien@symfony.com"
-                },
-                {
-                    "name": "Symfony Community",
-                    "homepage": "https://symfony.com/contributors"
-                }
-            ],
             "description": "Symfony Process Component",
             "homepage": "https://symfony.com",
             "time": "2019-05-22T12:54:11+00:00"
-<<<<<<< HEAD
-=======
-        },
-        {
-            "name": "symfony/yaml",
-            "version": "v3.4.28",
-            "source": {
-                "type": "git",
-                "url": "https://github.com/symfony/yaml.git",
-                "reference": "212a27b731e5bfb735679d1ffaac82bd6a1dc996"
-            },
-            "dist": {
-                "type": "zip",
-                "url": "https://api.github.com/repos/symfony/yaml/zipball/212a27b731e5bfb735679d1ffaac82bd6a1dc996",
-                "reference": "212a27b731e5bfb735679d1ffaac82bd6a1dc996",
-                "shasum": ""
-            },
-            "require": {
-                "php": "^5.5.9|>=7.0.8",
-                "symfony/polyfill-ctype": "~1.8"
-            },
-            "conflict": {
-                "symfony/console": "<3.4"
-            },
-            "require-dev": {
-                "symfony/console": "~3.4|~4.0"
-            },
-            "suggest": {
-                "symfony/console": "For validating YAML files using the lint command"
-            },
-            "type": "library",
-            "extra": {
-                "branch-alias": {
-                    "dev-master": "3.4-dev"
-                }
-            },
-            "autoload": {
-                "psr-4": {
-                    "Symfony\\Component\\Yaml\\": ""
-                },
-                "exclude-from-classmap": [
-                    "/Tests/"
-                ]
-            },
-            "notification-url": "https://packagist.org/downloads/",
-            "license": [
-                "MIT"
-            ],
-            "authors": [
-                {
-                    "name": "Fabien Potencier",
-                    "email": "fabien@symfony.com"
-                },
-                {
-                    "name": "Symfony Community",
-                    "homepage": "https://symfony.com/contributors"
-                }
-            ],
-            "description": "Symfony Yaml Component",
-            "homepage": "https://symfony.com",
-            "time": "2019-03-25T07:48:46+00:00"
->>>>>>> 49517b07
         }
     ],
     "aliases": [],
