--- conflicted
+++ resolved
@@ -4,11 +4,7 @@
         "Read more about it at https://getcomposer.org/doc/01-basic-usage.md#installing-dependencies",
         "This file is @generated automatically"
     ],
-<<<<<<< HEAD
-    "content-hash": "9e7017b387bfaf8432cf25b6bd17cd4f",
-=======
-    "content-hash": "ff9e80b53d450cd62f49670986c7871f",
->>>>>>> 1048b09b
+    "content-hash": "78a2f3b3ec4f3a3033193b11c9ea1847",
     "packages": [
         {
             "name": "apereo/phpcas",
@@ -8420,7 +8416,6 @@
         },
         {
             "name": "symfony/http-client",
-<<<<<<< HEAD
             "version": "v6.2.10",
             "source": {
                 "type": "git",
@@ -8431,18 +8426,6 @@
                 "type": "zip",
                 "url": "https://api.github.com/repos/symfony/http-client/zipball/3f5545a91c8e79dedd1a06c4b04e1682c80c42f9",
                 "reference": "3f5545a91c8e79dedd1a06c4b04e1682c80c42f9",
-=======
-            "version": "v5.4.37",
-            "source": {
-                "type": "git",
-                "url": "https://github.com/symfony/http-client.git",
-                "reference": "63d93fd99523b9608929a38172da3365a6c0821c"
-            },
-            "dist": {
-                "type": "zip",
-                "url": "https://api.github.com/repos/symfony/http-client/zipball/63d93fd99523b9608929a38172da3365a6c0821c",
-                "reference": "63d93fd99523b9608929a38172da3365a6c0821c",
->>>>>>> 1048b09b
                 "shasum": ""
             },
             "require": {
@@ -8501,11 +8484,7 @@
                 "http"
             ],
             "support": {
-<<<<<<< HEAD
                 "source": "https://github.com/symfony/http-client/tree/v6.2.10"
-=======
-                "source": "https://github.com/symfony/http-client/tree/v5.4.37"
->>>>>>> 1048b09b
             },
             "funding": [
                 {
@@ -8521,11 +8500,7 @@
                     "type": "tidelift"
                 }
             ],
-<<<<<<< HEAD
             "time": "2023-04-20T13:12:48+00:00"
-=======
-            "time": "2024-02-28T15:18:15+00:00"
->>>>>>> 1048b09b
         },
         {
             "name": "symfony/http-client-contracts",
