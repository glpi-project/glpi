{
    "_readme": [
        "This file locks the dependencies of your project to a known state",
        "Read more about it at https://getcomposer.org/doc/01-basic-usage.md#installing-dependencies",
        "This file is @generated automatically"
    ],
<<<<<<< HEAD
    "content-hash": "cb926098f457a1bcc5ac8b328442fd96",
    "packages": [
        {
            "name": "apereo/phpcas",
            "version": "1.6.1",
            "source": {
                "type": "git",
                "url": "https://github.com/apereo/phpCAS.git",
                "reference": "c129708154852656aabb13d8606cd5b12dbbabac"
            },
            "dist": {
                "type": "zip",
                "url": "https://api.github.com/repos/apereo/phpCAS/zipball/c129708154852656aabb13d8606cd5b12dbbabac",
                "reference": "c129708154852656aabb13d8606cd5b12dbbabac",
                "shasum": ""
            },
            "require": {
                "ext-curl": "*",
                "ext-dom": "*",
                "php": ">=7.1.0",
                "psr/log": "^1.0 || ^2.0 || ^3.0"
            },
            "require-dev": {
                "monolog/monolog": "^1.0.0 || ^2.0.0",
                "phpstan/phpstan": "^1.5",
                "phpunit/phpunit": ">=7.5"
            },
            "type": "library",
            "extra": {
                "branch-alias": {
                    "dev-master": "1.3.x-dev"
                }
            },
            "autoload": {
                "files": [
                    "source/CAS.php"
                ],
                "classmap": [
                    "source/"
                ]
            },
            "notification-url": "https://packagist.org/downloads/",
            "license": [
                "Apache-2.0"
            ],
            "authors": [
                {
                    "name": "Joachim Fritschi",
                    "email": "jfritschi@freenet.de",
                    "homepage": "https://github.com/jfritschi"
                },
                {
                    "name": "Adam Franco",
                    "homepage": "https://github.com/adamfranco"
                },
                {
                    "name": "Henry Pan",
                    "homepage": "https://github.com/phy25"
                }
            ],
            "description": "Provides a simple API for authenticating users against a CAS server",
            "homepage": "https://wiki.jasig.org/display/CASC/phpCAS",
            "keywords": [
                "apereo",
                "cas",
                "jasig"
            ],
            "support": {
                "issues": "https://github.com/apereo/phpCAS/issues",
                "source": "https://github.com/apereo/phpCAS/tree/1.6.1"
            },
            "time": "2023-02-19T19:52:35+00:00"
        },
        {
            "name": "bacon/bacon-qr-code",
            "version": "2.0.8",
            "source": {
                "type": "git",
                "url": "https://github.com/Bacon/BaconQrCode.git",
                "reference": "8674e51bb65af933a5ffaf1c308a660387c35c22"
            },
            "dist": {
                "type": "zip",
                "url": "https://api.github.com/repos/Bacon/BaconQrCode/zipball/8674e51bb65af933a5ffaf1c308a660387c35c22",
                "reference": "8674e51bb65af933a5ffaf1c308a660387c35c22",
                "shasum": ""
            },
            "require": {
                "dasprid/enum": "^1.0.3",
                "ext-iconv": "*",
                "php": "^7.1 || ^8.0"
            },
            "require-dev": {
                "phly/keep-a-changelog": "^2.1",
                "phpunit/phpunit": "^7 | ^8 | ^9",
                "spatie/phpunit-snapshot-assertions": "^4.2.9",
                "squizlabs/php_codesniffer": "^3.4"
            },
            "suggest": {
                "ext-imagick": "to generate QR code images"
            },
            "type": "library",
            "autoload": {
                "psr-4": {
                    "BaconQrCode\\": "src/"
                }
            },
            "notification-url": "https://packagist.org/downloads/",
            "license": [
                "BSD-2-Clause"
            ],
            "authors": [
                {
                    "name": "Ben Scholzen 'DASPRiD'",
                    "email": "mail@dasprids.de",
                    "homepage": "https://dasprids.de/",
                    "role": "Developer"
                }
            ],
            "description": "BaconQrCode is a QR code generator for PHP.",
            "homepage": "https://github.com/Bacon/BaconQrCode",
            "support": {
                "issues": "https://github.com/Bacon/BaconQrCode/issues",
                "source": "https://github.com/Bacon/BaconQrCode/tree/2.0.8"
            },
            "time": "2022-12-07T17:46:57+00:00"
        },
        {
            "name": "blueimp/jquery-file-upload",
            "version": "v10.32.0",
            "source": {
                "type": "git",
                "url": "https://github.com/vkhramtsov/jQuery-File-Upload.git",
                "reference": "20f6c4a07a6fbff22d79228c893eb1746d2d8962"
            },
            "dist": {
                "type": "zip",
                "url": "https://api.github.com/repos/vkhramtsov/jQuery-File-Upload/zipball/20f6c4a07a6fbff22d79228c893eb1746d2d8962",
                "reference": "20f6c4a07a6fbff22d79228c893eb1746d2d8962",
                "shasum": ""
            },
            "type": "library",
            "autoload": {
                "classmap": [
                    "server/php/UploadHandler.php"
                ]
            },
            "notification-url": "https://packagist.org/downloads/",
            "license": [
                "MIT"
            ],
            "authors": [
                {
                    "name": "Sebastian Tschan",
                    "homepage": "https://blueimp.net"
                }
            ],
            "description": "File Upload widget for jQuery.",
            "homepage": "https://github.com/blueimp/jQuery-File-Upload",
            "keywords": [
                "bootstrap",
                "chunk",
                "cross-domain",
                "cross-site",
                "drag",
                "drop",
                "file",
                "gae",
                "go",
                "jquery",
                "multiple",
                "php",
                "preview",
                "progress",
                "python",
                "resume",
                "selection",
                "upload",
                "widget"
            ],
            "support": {
                "forum": "https://stackoverflow.com/questions/tagged/blueimp+jquery+file-upload",
                "source": "https://github.com/vkhramtsov/jQuery-File-Upload/tree/v10.32.0"
            },
            "funding": [
                {
                    "url": "https://github.com/blueimp",
                    "type": "github"
                }
            ],
            "time": "2021-09-25T16:27:13+00:00"
        },
        {
=======
    "content-hash": "1f57a1fa28734bda18f44be8553f1a4e",
    "packages": [
        {
>>>>>>> 1b0d4c09
            "name": "brick/math",
            "version": "0.11.0",
            "source": {
                "type": "git",
                "url": "https://github.com/brick/math.git",
                "reference": "0ad82ce168c82ba30d1c01ec86116ab52f589478"
            },
            "dist": {
                "type": "zip",
                "url": "https://api.github.com/repos/brick/math/zipball/0ad82ce168c82ba30d1c01ec86116ab52f589478",
                "reference": "0ad82ce168c82ba30d1c01ec86116ab52f589478",
                "shasum": ""
            },
            "require": {
                "php": "^8.0"
            },
            "require-dev": {
                "php-coveralls/php-coveralls": "^2.2",
                "phpunit/phpunit": "^9.0",
                "vimeo/psalm": "5.0.0"
            },
            "type": "library",
            "autoload": {
                "psr-4": {
                    "Brick\\Math\\": "src/"
                }
            },
            "notification-url": "https://packagist.org/downloads/",
            "license": [
                "MIT"
            ],
            "description": "Arbitrary-precision arithmetic library",
            "keywords": [
                "Arbitrary-precision",
                "BigInteger",
                "BigRational",
                "arithmetic",
                "bigdecimal",
                "bignum",
                "brick",
                "math"
            ],
            "support": {
                "issues": "https://github.com/brick/math/issues",
                "source": "https://github.com/brick/math/tree/0.11.0"
            },
            "funding": [
                {
                    "url": "https://github.com/BenMorel",
                    "type": "github"
                }
            ],
            "time": "2023-01-15T23:15:59+00:00"
        },
        {
            "name": "dasprid/enum",
            "version": "1.0.3",
            "source": {
                "type": "git",
                "url": "https://github.com/DASPRiD/Enum.git",
                "reference": "5abf82f213618696dda8e3bf6f64dd042d8542b2"
            },
            "dist": {
                "type": "zip",
                "url": "https://api.github.com/repos/DASPRiD/Enum/zipball/5abf82f213618696dda8e3bf6f64dd042d8542b2",
                "reference": "5abf82f213618696dda8e3bf6f64dd042d8542b2",
                "shasum": ""
            },
            "require-dev": {
                "phpunit/phpunit": "^7 | ^8 | ^9",
                "squizlabs/php_codesniffer": "^3.4"
            },
            "type": "library",
            "autoload": {
                "psr-4": {
                    "DASPRiD\\Enum\\": "src/"
                }
            },
            "notification-url": "https://packagist.org/downloads/",
            "license": [
                "BSD-2-Clause"
            ],
            "authors": [
                {
                    "name": "Ben Scholzen 'DASPRiD'",
                    "email": "mail@dasprids.de",
                    "homepage": "https://dasprids.de/",
                    "role": "Developer"
                }
            ],
            "description": "PHP 7.1 enum implementation",
            "keywords": [
                "enum",
                "map"
            ],
            "support": {
                "issues": "https://github.com/DASPRiD/Enum/issues",
                "source": "https://github.com/DASPRiD/Enum/tree/1.0.3"
            },
            "time": "2020-10-02T16:03:48+00:00"
        },
        {
            "name": "defuse/php-encryption",
            "version": "v2.4.0",
            "source": {
                "type": "git",
                "url": "https://github.com/defuse/php-encryption.git",
                "reference": "f53396c2d34225064647a05ca76c1da9d99e5828"
            },
            "dist": {
                "type": "zip",
                "url": "https://api.github.com/repos/defuse/php-encryption/zipball/f53396c2d34225064647a05ca76c1da9d99e5828",
                "reference": "f53396c2d34225064647a05ca76c1da9d99e5828",
                "shasum": ""
            },
            "require": {
                "ext-openssl": "*",
                "paragonie/random_compat": ">= 2",
                "php": ">=5.6.0"
            },
            "require-dev": {
                "phpunit/phpunit": "^5|^6|^7|^8|^9|^10",
                "yoast/phpunit-polyfills": "^2.0.0"
            },
            "bin": [
                "bin/generate-defuse-key"
            ],
            "type": "library",
            "autoload": {
                "psr-4": {
                    "Defuse\\Crypto\\": "src"
                }
            },
            "notification-url": "https://packagist.org/downloads/",
            "license": [
                "MIT"
            ],
            "authors": [
                {
                    "name": "Taylor Hornby",
                    "email": "taylor@defuse.ca",
                    "homepage": "https://defuse.ca/"
                },
                {
                    "name": "Scott Arciszewski",
                    "email": "info@paragonie.com",
                    "homepage": "https://paragonie.com"
                }
            ],
            "description": "Secure PHP Encryption Library",
            "keywords": [
                "aes",
                "authenticated encryption",
                "cipher",
                "crypto",
                "cryptography",
                "encrypt",
                "encryption",
                "openssl",
                "security",
                "symmetric key cryptography"
            ],
            "support": {
                "issues": "https://github.com/defuse/php-encryption/issues",
                "source": "https://github.com/defuse/php-encryption/tree/v2.4.0"
            },
            "time": "2023-06-19T06:10:36+00:00"
        },
        {
            "name": "dflydev/dot-access-data",
            "version": "v3.0.2",
            "source": {
                "type": "git",
                "url": "https://github.com/dflydev/dflydev-dot-access-data.git",
                "reference": "f41715465d65213d644d3141a6a93081be5d3549"
            },
            "dist": {
                "type": "zip",
                "url": "https://api.github.com/repos/dflydev/dflydev-dot-access-data/zipball/f41715465d65213d644d3141a6a93081be5d3549",
                "reference": "f41715465d65213d644d3141a6a93081be5d3549",
                "shasum": ""
            },
            "require": {
                "php": "^7.1 || ^8.0"
            },
            "require-dev": {
                "phpstan/phpstan": "^0.12.42",
                "phpunit/phpunit": "^7.5 || ^8.5 || ^9.3",
                "scrutinizer/ocular": "1.6.0",
                "squizlabs/php_codesniffer": "^3.5",
                "vimeo/psalm": "^4.0.0"
            },
            "type": "library",
            "extra": {
                "branch-alias": {
                    "dev-main": "3.x-dev"
                }
            },
            "autoload": {
                "psr-4": {
                    "Dflydev\\DotAccessData\\": "src/"
                }
            },
            "notification-url": "https://packagist.org/downloads/",
            "license": [
                "MIT"
            ],
            "authors": [
                {
                    "name": "Dragonfly Development Inc.",
                    "email": "info@dflydev.com",
                    "homepage": "http://dflydev.com"
                },
                {
                    "name": "Beau Simensen",
                    "email": "beau@dflydev.com",
                    "homepage": "http://beausimensen.com"
                },
                {
                    "name": "Carlos Frutos",
                    "email": "carlos@kiwing.it",
                    "homepage": "https://github.com/cfrutos"
                },
                {
                    "name": "Colin O'Dell",
                    "email": "colinodell@gmail.com",
                    "homepage": "https://www.colinodell.com"
                }
            ],
            "description": "Given a deep data structure, access data by dot notation.",
            "homepage": "https://github.com/dflydev/dflydev-dot-access-data",
            "keywords": [
                "access",
                "data",
                "dot",
                "notation"
            ],
            "support": {
                "issues": "https://github.com/dflydev/dflydev-dot-access-data/issues",
                "source": "https://github.com/dflydev/dflydev-dot-access-data/tree/v3.0.2"
            },
            "time": "2022-10-27T11:44:00+00:00"
        },
        {
            "name": "doctrine/lexer",
            "version": "3.0.0",
            "source": {
                "type": "git",
                "url": "https://github.com/doctrine/lexer.git",
                "reference": "84a527db05647743d50373e0ec53a152f2cde568"
            },
            "dist": {
                "type": "zip",
                "url": "https://api.github.com/repos/doctrine/lexer/zipball/84a527db05647743d50373e0ec53a152f2cde568",
                "reference": "84a527db05647743d50373e0ec53a152f2cde568",
                "shasum": ""
            },
            "require": {
                "php": "^8.1"
            },
            "require-dev": {
                "doctrine/coding-standard": "^10",
                "phpstan/phpstan": "^1.9",
                "phpunit/phpunit": "^9.5",
                "psalm/plugin-phpunit": "^0.18.3",
                "vimeo/psalm": "^5.0"
            },
            "type": "library",
            "autoload": {
                "psr-4": {
                    "Doctrine\\Common\\Lexer\\": "src"
                }
            },
            "notification-url": "https://packagist.org/downloads/",
            "license": [
                "MIT"
            ],
            "authors": [
                {
                    "name": "Guilherme Blanco",
                    "email": "guilhermeblanco@gmail.com"
                },
                {
                    "name": "Roman Borschel",
                    "email": "roman@code-factory.org"
                },
                {
                    "name": "Johannes Schmitt",
                    "email": "schmittjoh@gmail.com"
                }
            ],
            "description": "PHP Doctrine Lexer parser library that can be used in Top-Down, Recursive Descent Parsers.",
            "homepage": "https://www.doctrine-project.org/projects/lexer.html",
            "keywords": [
                "annotations",
                "docblock",
                "lexer",
                "parser",
                "php"
            ],
            "support": {
                "issues": "https://github.com/doctrine/lexer/issues",
                "source": "https://github.com/doctrine/lexer/tree/3.0.0"
            },
            "funding": [
                {
                    "url": "https://www.doctrine-project.org/sponsorship.html",
                    "type": "custom"
                },
                {
                    "url": "https://www.patreon.com/phpdoctrine",
                    "type": "patreon"
                },
                {
                    "url": "https://tidelift.com/funding/github/packagist/doctrine%2Flexer",
                    "type": "tidelift"
                }
            ],
            "time": "2022-12-15T16:57:16+00:00"
        },
        {
            "name": "donatj/phpuseragentparser",
            "version": "v1.7.0",
            "source": {
                "type": "git",
                "url": "https://github.com/donatj/PhpUserAgent.git",
                "reference": "a35900b93530715f8669c10e49756adde5c8e6fc"
            },
            "dist": {
                "type": "zip",
                "url": "https://api.github.com/repos/donatj/PhpUserAgent/zipball/a35900b93530715f8669c10e49756adde5c8e6fc",
                "reference": "a35900b93530715f8669c10e49756adde5c8e6fc",
                "shasum": ""
            },
            "require": {
                "php": ">=5.4.0"
            },
            "require-dev": {
                "camspiers/json-pretty": "~1.0",
                "donatj/drop": "*",
                "ext-json": "*",
                "phpunit/phpunit": "~4.8|~9"
            },
            "type": "library",
            "autoload": {
                "files": [
                    "src/UserAgentParser.php"
                ],
                "psr-4": {
                    "donatj\\UserAgent\\": "src/UserAgent"
                }
            },
            "notification-url": "https://packagist.org/downloads/",
            "license": [
                "MIT"
            ],
            "authors": [
                {
                    "name": "Jesse G. Donat",
                    "email": "donatj@gmail.com",
                    "homepage": "https://donatstudios.com",
                    "role": "Developer"
                }
            ],
            "description": "Lightning fast, minimalist PHP UserAgent string parser.",
            "homepage": "https://donatstudios.com/PHP-Parser-HTTP_USER_AGENT",
            "keywords": [
                "browser",
                "browser detection",
                "parser",
                "user agent",
                "useragent"
            ],
            "support": {
                "issues": "https://github.com/donatj/PhpUserAgent/issues",
                "source": "https://github.com/donatj/PhpUserAgent/tree/v1.7.0"
            },
            "funding": [
                {
                    "url": "https://www.paypal.me/donatj/15",
                    "type": "custom"
                },
                {
                    "url": "https://github.com/donatj",
                    "type": "github"
                }
            ],
            "time": "2022-08-06T15:41:58+00:00"
        },
        {
            "name": "egulias/email-validator",
            "version": "4.0.1",
            "source": {
                "type": "git",
                "url": "https://github.com/egulias/EmailValidator.git",
                "reference": "3a85486b709bc384dae8eb78fb2eec649bdb64ff"
            },
            "dist": {
                "type": "zip",
                "url": "https://api.github.com/repos/egulias/EmailValidator/zipball/3a85486b709bc384dae8eb78fb2eec649bdb64ff",
                "reference": "3a85486b709bc384dae8eb78fb2eec649bdb64ff",
                "shasum": ""
            },
            "require": {
                "doctrine/lexer": "^2.0 || ^3.0",
                "php": ">=8.1",
                "symfony/polyfill-intl-idn": "^1.26"
            },
            "require-dev": {
                "phpunit/phpunit": "^9.5.27",
                "vimeo/psalm": "^4.30"
            },
            "suggest": {
                "ext-intl": "PHP Internationalization Libraries are required to use the SpoofChecking validation"
            },
            "type": "library",
            "extra": {
                "branch-alias": {
                    "dev-master": "4.0.x-dev"
                }
            },
            "autoload": {
                "psr-4": {
                    "Egulias\\EmailValidator\\": "src"
                }
            },
            "notification-url": "https://packagist.org/downloads/",
            "license": [
                "MIT"
            ],
            "authors": [
                {
                    "name": "Eduardo Gulias Davis"
                }
            ],
            "description": "A library for validating emails against several RFCs",
            "homepage": "https://github.com/egulias/EmailValidator",
            "keywords": [
                "email",
                "emailvalidation",
                "emailvalidator",
                "validation",
                "validator"
            ],
            "support": {
                "issues": "https://github.com/egulias/EmailValidator/issues",
                "source": "https://github.com/egulias/EmailValidator/tree/4.0.1"
            },
            "funding": [
                {
                    "url": "https://github.com/egulias",
                    "type": "github"
                }
            ],
            "time": "2023-01-14T14:17:03+00:00"
        },
        {
            "name": "elvanto/litemoji",
            "version": "4.3.0",
            "source": {
                "type": "git",
                "url": "https://github.com/elvanto/litemoji.git",
                "reference": "f13cf10686f7110a3b17d09de03050d0708840b8"
            },
            "dist": {
                "type": "zip",
                "url": "https://api.github.com/repos/elvanto/litemoji/zipball/f13cf10686f7110a3b17d09de03050d0708840b8",
                "reference": "f13cf10686f7110a3b17d09de03050d0708840b8",
                "shasum": ""
            },
            "require": {
                "ext-mbstring": "*",
                "php": ">=7.3"
            },
            "require-dev": {
                "milesj/emojibase": "7.0.*",
                "phpunit/phpunit": "^9.0"
            },
            "type": "library",
            "autoload": {
                "psr-4": {
                    "LitEmoji\\": "src/"
                }
            },
            "notification-url": "https://packagist.org/downloads/",
            "license": [
                "MIT"
            ],
            "description": "A PHP library simplifying the conversion of unicode, HTML and shortcode emoji.",
            "keywords": [
                "emoji",
                "php-emoji"
            ],
            "support": {
                "issues": "https://github.com/elvanto/litemoji/issues",
                "source": "https://github.com/elvanto/litemoji/tree/4.3.0"
            },
            "time": "2022-10-28T02:32:19+00:00"
        },
        {
            "name": "firebase/php-jwt",
            "version": "v6.7.0",
            "source": {
                "type": "git",
                "url": "https://github.com/firebase/php-jwt.git",
                "reference": "71278f20b0a623389beefe87a641d03948a38870"
            },
            "dist": {
                "type": "zip",
                "url": "https://api.github.com/repos/firebase/php-jwt/zipball/71278f20b0a623389beefe87a641d03948a38870",
                "reference": "71278f20b0a623389beefe87a641d03948a38870",
                "shasum": ""
            },
            "require": {
                "php": "^7.4||^8.0"
            },
            "require-dev": {
                "guzzlehttp/guzzle": "^6.5||^7.4",
                "phpspec/prophecy-phpunit": "^2.0",
                "phpunit/phpunit": "^9.5",
                "psr/cache": "^1.0||^2.0",
                "psr/http-client": "^1.0",
                "psr/http-factory": "^1.0"
            },
            "suggest": {
                "ext-sodium": "Support EdDSA (Ed25519) signatures",
                "paragonie/sodium_compat": "Support EdDSA (Ed25519) signatures when libsodium is not present"
            },
            "type": "library",
            "autoload": {
                "psr-4": {
                    "Firebase\\JWT\\": "src"
                }
            },
            "notification-url": "https://packagist.org/downloads/",
            "license": [
                "BSD-3-Clause"
            ],
            "authors": [
                {
                    "name": "Neuman Vong",
                    "email": "neuman+pear@twilio.com",
                    "role": "Developer"
                },
                {
                    "name": "Anant Narayanan",
                    "email": "anant@php.net",
                    "role": "Developer"
                }
            ],
            "description": "A simple library to encode and decode JSON Web Tokens (JWT) in PHP. Should conform to the current spec.",
            "homepage": "https://github.com/firebase/php-jwt",
            "keywords": [
                "jwt",
                "php"
            ],
            "support": {
                "issues": "https://github.com/firebase/php-jwt/issues",
                "source": "https://github.com/firebase/php-jwt/tree/v6.7.0"
            },
            "time": "2023-06-14T15:29:26+00:00"
        },
        {
            "name": "glpi-project/inventory_format",
            "version": "1.1.31",
            "source": {
                "type": "git",
                "url": "https://github.com/glpi-project/inventory_format.git",
                "reference": "3233a949157fc4e192910824e7bfb969e2118fae"
            },
            "dist": {
                "type": "zip",
                "url": "https://api.github.com/repos/glpi-project/inventory_format/zipball/3233a949157fc4e192910824e7bfb969e2118fae",
                "reference": "3233a949157fc4e192910824e7bfb969e2118fae",
                "shasum": ""
            },
            "require": {
                "php": ">=7.4",
                "seld/jsonlint": "^1.10",
                "swaggest/json-schema": "^0.12.41",
                "symfony/polyfill-php81": "^1.28"
            },
            "require-dev": {
                "phpunit/phpunit": "^9.6",
                "squizlabs/php_codesniffer": "^3.7"
            },
            "bin": [
                "bin/convert",
                "bin/build_hw_jsons",
                "bin/refresh_hw_sources",
                "bin/validate"
            ],
            "type": "library",
            "extra": {
                "branch-alias": {
                    "dev-master": "1.x-dev"
                }
            },
            "autoload": {
                "files": [
                    "lib/php/Converter.php",
                    "lib/php/FilesToJSON.php"
                ]
            },
            "notification-url": "https://packagist.org/downloads/",
            "license": [
                "MIT"
            ],
            "authors": [
                {
                    "name": "Teclib'",
                    "email": "glpi@teclib.com",
                    "homepage": "https://teclib.com"
                }
            ],
            "description": "GLPI Inventory format lib",
            "keywords": [
                "automatic inventory",
                "glpi"
            ],
            "support": {
                "issues": "https://github.com/glpi-project/inventory_format/issues",
                "source": "https://github.com/glpi-project/inventory_format"
            },
            "time": "2023-09-08T13:56:38+00:00"
        },
        {
            "name": "guzzlehttp/guzzle",
            "version": "7.8.0",
            "source": {
                "type": "git",
                "url": "https://github.com/guzzle/guzzle.git",
                "reference": "1110f66a6530a40fe7aea0378fe608ee2b2248f9"
            },
            "dist": {
                "type": "zip",
                "url": "https://api.github.com/repos/guzzle/guzzle/zipball/1110f66a6530a40fe7aea0378fe608ee2b2248f9",
                "reference": "1110f66a6530a40fe7aea0378fe608ee2b2248f9",
                "shasum": ""
            },
            "require": {
                "ext-json": "*",
                "guzzlehttp/promises": "^1.5.3 || ^2.0.1",
                "guzzlehttp/psr7": "^1.9.1 || ^2.5.1",
                "php": "^7.2.5 || ^8.0",
                "psr/http-client": "^1.0",
                "symfony/deprecation-contracts": "^2.2 || ^3.0"
            },
            "provide": {
                "psr/http-client-implementation": "1.0"
            },
            "require-dev": {
                "bamarni/composer-bin-plugin": "^1.8.1",
                "ext-curl": "*",
                "php-http/client-integration-tests": "dev-master#2c025848417c1135031fdf9c728ee53d0a7ceaee as 3.0.999",
                "php-http/message-factory": "^1.1",
                "phpunit/phpunit": "^8.5.29 || ^9.5.23",
                "psr/log": "^1.1 || ^2.0 || ^3.0"
            },
            "suggest": {
                "ext-curl": "Required for CURL handler support",
                "ext-intl": "Required for Internationalized Domain Name (IDN) support",
                "psr/log": "Required for using the Log middleware"
            },
            "type": "library",
            "extra": {
                "bamarni-bin": {
                    "bin-links": true,
                    "forward-command": false
                }
            },
            "autoload": {
                "files": [
                    "src/functions_include.php"
                ],
                "psr-4": {
                    "GuzzleHttp\\": "src/"
                }
            },
            "notification-url": "https://packagist.org/downloads/",
            "license": [
                "MIT"
            ],
            "authors": [
                {
                    "name": "Graham Campbell",
                    "email": "hello@gjcampbell.co.uk",
                    "homepage": "https://github.com/GrahamCampbell"
                },
                {
                    "name": "Michael Dowling",
                    "email": "mtdowling@gmail.com",
                    "homepage": "https://github.com/mtdowling"
                },
                {
                    "name": "Jeremy Lindblom",
                    "email": "jeremeamia@gmail.com",
                    "homepage": "https://github.com/jeremeamia"
                },
                {
                    "name": "George Mponos",
                    "email": "gmponos@gmail.com",
                    "homepage": "https://github.com/gmponos"
                },
                {
                    "name": "Tobias Nyholm",
                    "email": "tobias.nyholm@gmail.com",
                    "homepage": "https://github.com/Nyholm"
                },
                {
                    "name": "Márk Sági-Kazár",
                    "email": "mark.sagikazar@gmail.com",
                    "homepage": "https://github.com/sagikazarmark"
                },
                {
                    "name": "Tobias Schultze",
                    "email": "webmaster@tubo-world.de",
                    "homepage": "https://github.com/Tobion"
                }
            ],
            "description": "Guzzle is a PHP HTTP client library",
            "keywords": [
                "client",
                "curl",
                "framework",
                "http",
                "http client",
                "psr-18",
                "psr-7",
                "rest",
                "web service"
            ],
            "support": {
                "issues": "https://github.com/guzzle/guzzle/issues",
                "source": "https://github.com/guzzle/guzzle/tree/7.8.0"
            },
            "funding": [
                {
                    "url": "https://github.com/GrahamCampbell",
                    "type": "github"
                },
                {
                    "url": "https://github.com/Nyholm",
                    "type": "github"
                },
                {
                    "url": "https://tidelift.com/funding/github/packagist/guzzlehttp/guzzle",
                    "type": "tidelift"
                }
            ],
            "time": "2023-08-27T10:20:53+00:00"
        },
        {
            "name": "guzzlehttp/promises",
            "version": "2.0.1",
            "source": {
                "type": "git",
                "url": "https://github.com/guzzle/promises.git",
                "reference": "111166291a0f8130081195ac4556a5587d7f1b5d"
            },
            "dist": {
                "type": "zip",
                "url": "https://api.github.com/repos/guzzle/promises/zipball/111166291a0f8130081195ac4556a5587d7f1b5d",
                "reference": "111166291a0f8130081195ac4556a5587d7f1b5d",
                "shasum": ""
            },
            "require": {
                "php": "^7.2.5 || ^8.0"
            },
            "require-dev": {
                "bamarni/composer-bin-plugin": "^1.8.1",
                "phpunit/phpunit": "^8.5.29 || ^9.5.23"
            },
            "type": "library",
            "extra": {
                "bamarni-bin": {
                    "bin-links": true,
                    "forward-command": false
                }
            },
            "autoload": {
                "psr-4": {
                    "GuzzleHttp\\Promise\\": "src/"
                }
            },
            "notification-url": "https://packagist.org/downloads/",
            "license": [
                "MIT"
            ],
            "authors": [
                {
                    "name": "Graham Campbell",
                    "email": "hello@gjcampbell.co.uk",
                    "homepage": "https://github.com/GrahamCampbell"
                },
                {
                    "name": "Michael Dowling",
                    "email": "mtdowling@gmail.com",
                    "homepage": "https://github.com/mtdowling"
                },
                {
                    "name": "Tobias Nyholm",
                    "email": "tobias.nyholm@gmail.com",
                    "homepage": "https://github.com/Nyholm"
                },
                {
                    "name": "Tobias Schultze",
                    "email": "webmaster@tubo-world.de",
                    "homepage": "https://github.com/Tobion"
                }
            ],
            "description": "Guzzle promises library",
            "keywords": [
                "promise"
            ],
            "support": {
                "issues": "https://github.com/guzzle/promises/issues",
                "source": "https://github.com/guzzle/promises/tree/2.0.1"
            },
            "funding": [
                {
                    "url": "https://github.com/GrahamCampbell",
                    "type": "github"
                },
                {
                    "url": "https://github.com/Nyholm",
                    "type": "github"
                },
                {
                    "url": "https://tidelift.com/funding/github/packagist/guzzlehttp/promises",
                    "type": "tidelift"
                }
            ],
            "time": "2023-08-03T15:11:55+00:00"
        },
        {
            "name": "guzzlehttp/psr7",
            "version": "2.6.1",
            "source": {
                "type": "git",
                "url": "https://github.com/guzzle/psr7.git",
                "reference": "be45764272e8873c72dbe3d2edcfdfcc3bc9f727"
            },
            "dist": {
                "type": "zip",
                "url": "https://api.github.com/repos/guzzle/psr7/zipball/be45764272e8873c72dbe3d2edcfdfcc3bc9f727",
                "reference": "be45764272e8873c72dbe3d2edcfdfcc3bc9f727",
                "shasum": ""
            },
            "require": {
                "php": "^7.2.5 || ^8.0",
                "psr/http-factory": "^1.0",
                "psr/http-message": "^1.1 || ^2.0",
                "ralouphie/getallheaders": "^3.0"
            },
            "provide": {
                "psr/http-factory-implementation": "1.0",
                "psr/http-message-implementation": "1.0"
            },
            "require-dev": {
                "bamarni/composer-bin-plugin": "^1.8.1",
                "http-interop/http-factory-tests": "^0.9",
                "phpunit/phpunit": "^8.5.29 || ^9.5.23"
            },
            "suggest": {
                "laminas/laminas-httphandlerrunner": "Emit PSR-7 responses"
            },
            "type": "library",
            "extra": {
                "bamarni-bin": {
                    "bin-links": true,
                    "forward-command": false
                }
            },
            "autoload": {
                "psr-4": {
                    "GuzzleHttp\\Psr7\\": "src/"
                }
            },
            "notification-url": "https://packagist.org/downloads/",
            "license": [
                "MIT"
            ],
            "authors": [
                {
                    "name": "Graham Campbell",
                    "email": "hello@gjcampbell.co.uk",
                    "homepage": "https://github.com/GrahamCampbell"
                },
                {
                    "name": "Michael Dowling",
                    "email": "mtdowling@gmail.com",
                    "homepage": "https://github.com/mtdowling"
                },
                {
                    "name": "George Mponos",
                    "email": "gmponos@gmail.com",
                    "homepage": "https://github.com/gmponos"
                },
                {
                    "name": "Tobias Nyholm",
                    "email": "tobias.nyholm@gmail.com",
                    "homepage": "https://github.com/Nyholm"
                },
                {
                    "name": "Márk Sági-Kazár",
                    "email": "mark.sagikazar@gmail.com",
                    "homepage": "https://github.com/sagikazarmark"
                },
                {
                    "name": "Tobias Schultze",
                    "email": "webmaster@tubo-world.de",
                    "homepage": "https://github.com/Tobion"
                },
                {
                    "name": "Márk Sági-Kazár",
                    "email": "mark.sagikazar@gmail.com",
                    "homepage": "https://sagikazarmark.hu"
                }
            ],
            "description": "PSR-7 message implementation that also provides common utility methods",
            "keywords": [
                "http",
                "message",
                "psr-7",
                "request",
                "response",
                "stream",
                "uri",
                "url"
            ],
            "support": {
                "issues": "https://github.com/guzzle/psr7/issues",
                "source": "https://github.com/guzzle/psr7/tree/2.6.1"
            },
            "funding": [
                {
                    "url": "https://github.com/GrahamCampbell",
                    "type": "github"
                },
                {
                    "url": "https://github.com/Nyholm",
                    "type": "github"
                },
                {
                    "url": "https://tidelift.com/funding/github/packagist/guzzlehttp/psr7",
                    "type": "tidelift"
                }
            ],
            "time": "2023-08-27T10:13:57+00:00"
        },
        {
            "name": "html2text/html2text",
            "version": "4.3.1",
            "source": {
                "type": "git",
                "url": "https://github.com/mtibben/html2text.git",
                "reference": "61ad68e934066a6f8df29a3d23a6460536d0855c"
            },
            "dist": {
                "type": "zip",
                "url": "https://api.github.com/repos/mtibben/html2text/zipball/61ad68e934066a6f8df29a3d23a6460536d0855c",
                "reference": "61ad68e934066a6f8df29a3d23a6460536d0855c",
                "shasum": ""
            },
            "require-dev": {
                "phpunit/phpunit": "~4"
            },
            "suggest": {
                "ext-mbstring": "For best performance",
                "symfony/polyfill-mbstring": "If you can't install ext-mbstring"
            },
            "type": "library",
            "autoload": {
                "psr-4": {
                    "Html2Text\\": [
                        "src/",
                        "test/"
                    ]
                }
            },
            "notification-url": "https://packagist.org/downloads/",
            "license": [
                "GPL-2.0-or-later"
            ],
            "description": "Converts HTML to formatted plain text",
            "support": {
                "issues": "https://github.com/mtibben/html2text/issues",
                "source": "https://github.com/mtibben/html2text/tree/4.3.1"
            },
            "time": "2020-04-16T23:44:31+00:00"
        },
        {
            "name": "laminas/laminas-i18n",
            "version": "2.23.0",
            "source": {
                "type": "git",
                "url": "https://github.com/laminas/laminas-i18n.git",
                "reference": "bb844a1141bb6e65d8889f5a08383f761a8270b2"
            },
            "dist": {
                "type": "zip",
                "url": "https://api.github.com/repos/laminas/laminas-i18n/zipball/bb844a1141bb6e65d8889f5a08383f761a8270b2",
                "reference": "bb844a1141bb6e65d8889f5a08383f761a8270b2",
                "shasum": ""
            },
            "require": {
                "ext-intl": "*",
                "laminas/laminas-servicemanager": "^3.21.0",
                "laminas/laminas-stdlib": "^3.0",
                "php": "~8.1.0 || ~8.2.0"
            },
            "conflict": {
                "laminas/laminas-view": "<2.20.0",
                "zendframework/zend-i18n": "*"
            },
            "require-dev": {
                "laminas/laminas-cache": "^3.10.1",
                "laminas/laminas-cache-storage-adapter-memory": "^2.2.0",
                "laminas/laminas-cache-storage-deprecated-factory": "^1.1",
                "laminas/laminas-coding-standard": "~2.5.0",
                "laminas/laminas-config": "^3.8.0",
                "laminas/laminas-eventmanager": "^3.10",
                "laminas/laminas-filter": "^2.31",
                "laminas/laminas-validator": "^2.30.1",
                "laminas/laminas-view": "^2.27",
                "phpunit/phpunit": "^10.1.3",
                "psalm/plugin-phpunit": "^0.18.4",
                "vimeo/psalm": "^5.11"
            },
            "suggest": {
                "laminas/laminas-cache": "You should install this package to cache the translations",
                "laminas/laminas-config": "You should install this package to use the INI translation format",
                "laminas/laminas-eventmanager": "You should install this package to use the events in the translator",
                "laminas/laminas-filter": "You should install this package to use the provided filters",
                "laminas/laminas-i18n-resources": "This package provides validator and captcha translations",
                "laminas/laminas-validator": "You should install this package to use the provided validators",
                "laminas/laminas-view": "You should install this package to use the provided view helpers"
            },
            "type": "library",
            "extra": {
                "laminas": {
                    "component": "Laminas\\I18n",
                    "config-provider": "Laminas\\I18n\\ConfigProvider"
                }
            },
            "autoload": {
                "psr-4": {
                    "Laminas\\I18n\\": "src/"
                }
            },
            "notification-url": "https://packagist.org/downloads/",
            "license": [
                "BSD-3-Clause"
            ],
            "description": "Provide translations for your application, and filter and validate internationalized values",
            "homepage": "https://laminas.dev",
            "keywords": [
                "i18n",
                "laminas"
            ],
            "support": {
                "chat": "https://laminas.dev/chat",
                "docs": "https://docs.laminas.dev/laminas-i18n/",
                "forum": "https://discourse.laminas.dev",
                "issues": "https://github.com/laminas/laminas-i18n/issues",
                "rss": "https://github.com/laminas/laminas-i18n/releases.atom",
                "source": "https://github.com/laminas/laminas-i18n"
            },
            "funding": [
                {
                    "url": "https://funding.communitybridge.org/projects/laminas-project",
                    "type": "community_bridge"
                }
            ],
            "time": "2023-05-16T23:22:24+00:00"
        },
        {
            "name": "laminas/laminas-json",
            "version": "3.5.0",
            "source": {
                "type": "git",
                "url": "https://github.com/laminas/laminas-json.git",
                "reference": "7a8a1d7bf2d05dd6c1fbd7c0868d3848cf2b57ec"
            },
            "dist": {
                "type": "zip",
                "url": "https://api.github.com/repos/laminas/laminas-json/zipball/7a8a1d7bf2d05dd6c1fbd7c0868d3848cf2b57ec",
                "reference": "7a8a1d7bf2d05dd6c1fbd7c0868d3848cf2b57ec",
                "shasum": ""
            },
            "require": {
                "php": "~8.0.0 || ~8.1.0 || ~8.2.0"
            },
            "conflict": {
                "zendframework/zend-json": "*"
            },
            "require-dev": {
                "laminas/laminas-coding-standard": "~2.4.0",
                "laminas/laminas-stdlib": "^2.7.7 || ^3.1",
                "phpunit/phpunit": "^9.5.25"
            },
            "suggest": {
                "laminas/laminas-json-server": "For implementing JSON-RPC servers",
                "laminas/laminas-xml2json": "For converting XML documents to JSON"
            },
            "type": "library",
            "autoload": {
                "psr-4": {
                    "Laminas\\Json\\": "src/"
                }
            },
            "notification-url": "https://packagist.org/downloads/",
            "license": [
                "BSD-3-Clause"
            ],
            "description": "provides convenience methods for serializing native PHP to JSON and decoding JSON to native PHP",
            "homepage": "https://laminas.dev",
            "keywords": [
                "json",
                "laminas"
            ],
            "support": {
                "chat": "https://laminas.dev/chat",
                "docs": "https://docs.laminas.dev/laminas-json/",
                "forum": "https://discourse.laminas.dev",
                "issues": "https://github.com/laminas/laminas-json/issues",
                "rss": "https://github.com/laminas/laminas-json/releases.atom",
                "source": "https://github.com/laminas/laminas-json"
            },
            "funding": [
                {
                    "url": "https://funding.communitybridge.org/projects/laminas-project",
                    "type": "community_bridge"
                }
            ],
            "time": "2022-10-17T04:06:45+00:00"
        },
        {
            "name": "laminas/laminas-loader",
            "version": "2.9.0",
            "source": {
                "type": "git",
                "url": "https://github.com/laminas/laminas-loader.git",
                "reference": "51ed9c3fa42d1098a9997571730c0cbf42d078d3"
            },
            "dist": {
                "type": "zip",
                "url": "https://api.github.com/repos/laminas/laminas-loader/zipball/51ed9c3fa42d1098a9997571730c0cbf42d078d3",
                "reference": "51ed9c3fa42d1098a9997571730c0cbf42d078d3",
                "shasum": ""
            },
            "require": {
                "php": "~8.0.0 || ~8.1.0 || ~8.2.0"
            },
            "conflict": {
                "zendframework/zend-loader": "*"
            },
            "require-dev": {
                "laminas/laminas-coding-standard": "~2.4.0",
                "phpunit/phpunit": "~9.5.25"
            },
            "type": "library",
            "autoload": {
                "psr-4": {
                    "Laminas\\Loader\\": "src/"
                }
            },
            "notification-url": "https://packagist.org/downloads/",
            "license": [
                "BSD-3-Clause"
            ],
            "description": "Autoloading and plugin loading strategies",
            "homepage": "https://laminas.dev",
            "keywords": [
                "laminas",
                "loader"
            ],
            "support": {
                "chat": "https://laminas.dev/chat",
                "docs": "https://docs.laminas.dev/laminas-loader/",
                "forum": "https://discourse.laminas.dev",
                "issues": "https://github.com/laminas/laminas-loader/issues",
                "rss": "https://github.com/laminas/laminas-loader/releases.atom",
                "source": "https://github.com/laminas/laminas-loader"
            },
            "funding": [
                {
                    "url": "https://funding.communitybridge.org/projects/laminas-project",
                    "type": "community_bridge"
                }
            ],
            "time": "2022-10-16T12:50:49+00:00"
        },
        {
            "name": "laminas/laminas-mail",
            "version": "2.23.0",
            "source": {
                "type": "git",
                "url": "https://github.com/laminas/laminas-mail.git",
                "reference": "3ae64e7cfd505552fbee2e556746c345ccc33cf7"
            },
            "dist": {
                "type": "zip",
                "url": "https://api.github.com/repos/laminas/laminas-mail/zipball/3ae64e7cfd505552fbee2e556746c345ccc33cf7",
                "reference": "3ae64e7cfd505552fbee2e556746c345ccc33cf7",
                "shasum": ""
            },
            "require": {
                "ext-iconv": "*",
                "laminas/laminas-loader": "^2.9.0",
                "laminas/laminas-mime": "^2.11.0",
                "laminas/laminas-stdlib": "^3.17.0",
                "laminas/laminas-validator": "^2.31.0",
                "php": "~8.1.0 || ~8.2.0",
                "symfony/polyfill-intl-idn": "^1.27.0",
                "symfony/polyfill-mbstring": "^1.27.0",
                "webmozart/assert": "^1.11.0"
            },
            "require-dev": {
                "laminas/laminas-coding-standard": "~2.5.0",
                "laminas/laminas-crypt": "^3.10.0",
                "laminas/laminas-db": "^2.18",
                "laminas/laminas-servicemanager": "^3.21",
                "phpunit/phpunit": "^10.1.3",
                "psalm/plugin-phpunit": "^0.18.4",
                "symfony/process": "^6.2.10",
                "vimeo/psalm": "^5.11"
            },
            "suggest": {
                "laminas/laminas-crypt": "^3.10 Crammd5 support in SMTP Auth",
                "laminas/laminas-servicemanager": "^3.21 when using SMTP to deliver messages"
            },
            "type": "library",
            "extra": {
                "laminas": {
                    "component": "Laminas\\Mail",
                    "config-provider": "Laminas\\Mail\\ConfigProvider"
                }
            },
            "autoload": {
                "psr-4": {
                    "Laminas\\Mail\\": "src/"
                }
            },
            "notification-url": "https://packagist.org/downloads/",
            "license": [
                "BSD-3-Clause"
            ],
            "description": "Provides generalized functionality to compose and send both text and MIME-compliant multipart e-mail messages",
            "homepage": "https://laminas.dev",
            "keywords": [
                "laminas",
                "mail"
            ],
            "support": {
                "chat": "https://laminas.dev/chat",
                "docs": "https://docs.laminas.dev/laminas-mail/",
                "forum": "https://discourse.laminas.dev",
                "issues": "https://github.com/laminas/laminas-mail/issues",
                "rss": "https://github.com/laminas/laminas-mail/releases.atom",
                "source": "https://github.com/laminas/laminas-mail"
            },
            "funding": [
                {
                    "url": "https://funding.communitybridge.org/projects/laminas-project",
                    "type": "community_bridge"
                }
            ],
            "time": "2023-05-25T13:15:12+00:00"
        },
        {
            "name": "laminas/laminas-mime",
            "version": "2.11.0",
            "source": {
                "type": "git",
                "url": "https://github.com/laminas/laminas-mime.git",
                "reference": "60ec04b755821c79c1987ce291b44e69f2c0831f"
            },
            "dist": {
                "type": "zip",
                "url": "https://api.github.com/repos/laminas/laminas-mime/zipball/60ec04b755821c79c1987ce291b44e69f2c0831f",
                "reference": "60ec04b755821c79c1987ce291b44e69f2c0831f",
                "shasum": ""
            },
            "require": {
                "laminas/laminas-stdlib": "^2.7 || ^3.0",
                "php": "~8.0.0 || ~8.1.0 || ~8.2.0"
            },
            "conflict": {
                "zendframework/zend-mime": "*"
            },
            "require-dev": {
                "laminas/laminas-coding-standard": "~2.4.0",
                "laminas/laminas-mail": "^2.19.0",
                "phpunit/phpunit": "~9.5.25"
            },
            "suggest": {
                "laminas/laminas-mail": "Laminas\\Mail component"
            },
            "type": "library",
            "autoload": {
                "psr-4": {
                    "Laminas\\Mime\\": "src/"
                }
            },
            "notification-url": "https://packagist.org/downloads/",
            "license": [
                "BSD-3-Clause"
            ],
            "description": "Create and parse MIME messages and parts",
            "homepage": "https://laminas.dev",
            "keywords": [
                "laminas",
                "mime"
            ],
            "support": {
                "chat": "https://laminas.dev/chat",
                "docs": "https://docs.laminas.dev/laminas-mime/",
                "forum": "https://discourse.laminas.dev",
                "issues": "https://github.com/laminas/laminas-mime/issues",
                "rss": "https://github.com/laminas/laminas-mime/releases.atom",
                "source": "https://github.com/laminas/laminas-mime"
            },
            "funding": [
                {
                    "url": "https://funding.communitybridge.org/projects/laminas-project",
                    "type": "community_bridge"
                }
            ],
            "time": "2022-10-18T08:38:15+00:00"
        },
        {
            "name": "laminas/laminas-servicemanager",
            "version": "3.21.0",
            "source": {
                "type": "git",
                "url": "https://github.com/laminas/laminas-servicemanager.git",
                "reference": "625f2aa3bc6dd02688b2da5155b3a69870812bda"
            },
            "dist": {
                "type": "zip",
                "url": "https://api.github.com/repos/laminas/laminas-servicemanager/zipball/625f2aa3bc6dd02688b2da5155b3a69870812bda",
                "reference": "625f2aa3bc6dd02688b2da5155b3a69870812bda",
                "shasum": ""
            },
            "require": {
                "laminas/laminas-stdlib": "^3.17",
                "php": "~8.1.0 || ~8.2.0",
                "psr/container": "^1.0"
            },
            "conflict": {
                "ext-psr": "*",
                "laminas/laminas-code": "<4.10.0",
                "zendframework/zend-code": "<3.3.1",
                "zendframework/zend-servicemanager": "*"
            },
            "provide": {
                "psr/container-implementation": "^1.0"
            },
            "replace": {
                "container-interop/container-interop": "^1.2.0"
            },
            "require-dev": {
                "composer/package-versions-deprecated": "^1.11.99.5",
                "friendsofphp/proxy-manager-lts": "^1.0.14",
                "laminas/laminas-code": "^4.10.0",
                "laminas/laminas-coding-standard": "~2.5.0",
                "laminas/laminas-container-config-test": "^0.8",
                "laminas/laminas-dependency-plugin": "^2.2",
                "mikey179/vfsstream": "^1.6.11",
                "phpbench/phpbench": "^1.2.9",
                "phpunit/phpunit": "^10.0.17",
                "psalm/plugin-phpunit": "^0.18.4",
                "vimeo/psalm": "^5.8.0"
            },
            "suggest": {
                "friendsofphp/proxy-manager-lts": "ProxyManager ^2.1.1 to handle lazy initialization of services"
            },
            "bin": [
                "bin/generate-deps-for-config-factory",
                "bin/generate-factory-for-class"
            ],
            "type": "library",
            "autoload": {
                "files": [
                    "src/autoload.php"
                ],
                "psr-4": {
                    "Laminas\\ServiceManager\\": "src/"
                }
            },
            "notification-url": "https://packagist.org/downloads/",
            "license": [
                "BSD-3-Clause"
            ],
            "description": "Factory-Driven Dependency Injection Container",
            "homepage": "https://laminas.dev",
            "keywords": [
                "PSR-11",
                "dependency-injection",
                "di",
                "dic",
                "laminas",
                "service-manager",
                "servicemanager"
            ],
            "support": {
                "chat": "https://laminas.dev/chat",
                "docs": "https://docs.laminas.dev/laminas-servicemanager/",
                "forum": "https://discourse.laminas.dev",
                "issues": "https://github.com/laminas/laminas-servicemanager/issues",
                "rss": "https://github.com/laminas/laminas-servicemanager/releases.atom",
                "source": "https://github.com/laminas/laminas-servicemanager"
            },
            "funding": [
                {
                    "url": "https://funding.communitybridge.org/projects/laminas-project",
                    "type": "community_bridge"
                }
            ],
            "time": "2023-05-14T12:24:54+00:00"
        },
        {
            "name": "laminas/laminas-stdlib",
            "version": "3.17.0",
            "source": {
                "type": "git",
                "url": "https://github.com/laminas/laminas-stdlib.git",
                "reference": "dd35c868075bad80b6718959740913e178eb4274"
            },
            "dist": {
                "type": "zip",
                "url": "https://api.github.com/repos/laminas/laminas-stdlib/zipball/dd35c868075bad80b6718959740913e178eb4274",
                "reference": "dd35c868075bad80b6718959740913e178eb4274",
                "shasum": ""
            },
            "require": {
                "php": "~8.1.0 || ~8.2.0"
            },
            "conflict": {
                "zendframework/zend-stdlib": "*"
            },
            "require-dev": {
                "laminas/laminas-coding-standard": "^2.5",
                "phpbench/phpbench": "^1.2.9",
                "phpunit/phpunit": "^10.0.16",
                "psalm/plugin-phpunit": "^0.18.4",
                "vimeo/psalm": "^5.8"
            },
            "type": "library",
            "autoload": {
                "psr-4": {
                    "Laminas\\Stdlib\\": "src/"
                }
            },
            "notification-url": "https://packagist.org/downloads/",
            "license": [
                "BSD-3-Clause"
            ],
            "description": "SPL extensions, array utilities, error handlers, and more",
            "homepage": "https://laminas.dev",
            "keywords": [
                "laminas",
                "stdlib"
            ],
            "support": {
                "chat": "https://laminas.dev/chat",
                "docs": "https://docs.laminas.dev/laminas-stdlib/",
                "forum": "https://discourse.laminas.dev",
                "issues": "https://github.com/laminas/laminas-stdlib/issues",
                "rss": "https://github.com/laminas/laminas-stdlib/releases.atom",
                "source": "https://github.com/laminas/laminas-stdlib"
            },
            "funding": [
                {
                    "url": "https://funding.communitybridge.org/projects/laminas-project",
                    "type": "community_bridge"
                }
            ],
            "time": "2023-03-20T13:51:37+00:00"
        },
        {
            "name": "laminas/laminas-validator",
            "version": "2.32.0",
            "source": {
                "type": "git",
                "url": "https://github.com/laminas/laminas-validator.git",
                "reference": "c5f73b1dc9b657af24736b56318bcd880d9fee94"
            },
            "dist": {
                "type": "zip",
                "url": "https://api.github.com/repos/laminas/laminas-validator/zipball/c5f73b1dc9b657af24736b56318bcd880d9fee94",
                "reference": "c5f73b1dc9b657af24736b56318bcd880d9fee94",
                "shasum": ""
            },
            "require": {
                "laminas/laminas-servicemanager": "^3.21.0",
                "laminas/laminas-stdlib": "^3.13",
                "php": "~8.1.0 || ~8.2.0",
                "psr/http-message": "^1.0.1 || ^2.0.0"
            },
            "conflict": {
                "zendframework/zend-validator": "*"
            },
            "require-dev": {
                "laminas/laminas-coding-standard": "^2.5",
                "laminas/laminas-db": "^2.18",
                "laminas/laminas-filter": "^2.32",
                "laminas/laminas-i18n": "^2.23",
                "laminas/laminas-session": "^2.16",
                "laminas/laminas-uri": "^2.10.0",
                "phpunit/phpunit": "^10.1.3",
                "psalm/plugin-phpunit": "^0.18.4",
                "psr/http-client": "^1.0.2",
                "psr/http-factory": "^1.0.2",
                "vimeo/psalm": "^5.12"
            },
            "suggest": {
                "laminas/laminas-db": "Laminas\\Db component, required by the (No)RecordExists validator",
                "laminas/laminas-filter": "Laminas\\Filter component, required by the Digits validator",
                "laminas/laminas-i18n": "Laminas\\I18n component to allow translation of validation error messages",
                "laminas/laminas-i18n-resources": "Translations of validator messages",
                "laminas/laminas-servicemanager": "Laminas\\ServiceManager component to allow using the ValidatorPluginManager and validator chains",
                "laminas/laminas-session": "Laminas\\Session component, ^2.8; required by the Csrf validator",
                "laminas/laminas-uri": "Laminas\\Uri component, required by the Uri and Sitemap\\Loc validators",
                "psr/http-message": "psr/http-message, required when validating PSR-7 UploadedFileInterface instances via the Upload and UploadFile validators"
            },
            "type": "library",
            "extra": {
                "laminas": {
                    "component": "Laminas\\Validator",
                    "config-provider": "Laminas\\Validator\\ConfigProvider"
                }
            },
            "autoload": {
                "psr-4": {
                    "Laminas\\Validator\\": "src/"
                }
            },
            "notification-url": "https://packagist.org/downloads/",
            "license": [
                "BSD-3-Clause"
            ],
            "description": "Validation classes for a wide range of domains, and the ability to chain validators to create complex validation criteria",
            "homepage": "https://laminas.dev",
            "keywords": [
                "laminas",
                "validator"
            ],
            "support": {
                "chat": "https://laminas.dev/chat",
                "docs": "https://docs.laminas.dev/laminas-validator/",
                "forum": "https://discourse.laminas.dev",
                "issues": "https://github.com/laminas/laminas-validator/issues",
                "rss": "https://github.com/laminas/laminas-validator/releases.atom",
                "source": "https://github.com/laminas/laminas-validator"
            },
            "funding": [
                {
                    "url": "https://funding.communitybridge.org/projects/laminas-project",
                    "type": "community_bridge"
                }
            ],
            "time": "2023-06-01T08:43:15+00:00"
        },
        {
            "name": "lcobucci/clock",
            "version": "3.0.0",
            "source": {
                "type": "git",
                "url": "https://github.com/lcobucci/clock.git",
                "reference": "039ef98c6b57b101d10bd11d8fdfda12cbd996dc"
            },
            "dist": {
                "type": "zip",
                "url": "https://api.github.com/repos/lcobucci/clock/zipball/039ef98c6b57b101d10bd11d8fdfda12cbd996dc",
                "reference": "039ef98c6b57b101d10bd11d8fdfda12cbd996dc",
                "shasum": ""
            },
            "require": {
                "php": "~8.1.0 || ~8.2.0",
                "psr/clock": "^1.0"
            },
            "provide": {
                "psr/clock-implementation": "1.0"
            },
            "require-dev": {
                "infection/infection": "^0.26",
                "lcobucci/coding-standard": "^9.0",
                "phpstan/extension-installer": "^1.2",
                "phpstan/phpstan": "^1.9.4",
                "phpstan/phpstan-deprecation-rules": "^1.1.1",
                "phpstan/phpstan-phpunit": "^1.3.2",
                "phpstan/phpstan-strict-rules": "^1.4.4",
                "phpunit/phpunit": "^9.5.27"
            },
            "type": "library",
            "autoload": {
                "psr-4": {
                    "Lcobucci\\Clock\\": "src"
                }
            },
            "notification-url": "https://packagist.org/downloads/",
            "license": [
                "MIT"
            ],
            "authors": [
                {
                    "name": "Luís Cobucci",
                    "email": "lcobucci@gmail.com"
                }
            ],
            "description": "Yet another clock abstraction",
            "support": {
                "issues": "https://github.com/lcobucci/clock/issues",
                "source": "https://github.com/lcobucci/clock/tree/3.0.0"
            },
            "funding": [
                {
                    "url": "https://github.com/lcobucci",
                    "type": "github"
                },
                {
                    "url": "https://www.patreon.com/lcobucci",
                    "type": "patreon"
                }
            ],
            "time": "2022-12-19T15:00:24+00:00"
        },
        {
            "name": "lcobucci/jwt",
            "version": "5.0.0",
            "source": {
                "type": "git",
                "url": "https://github.com/lcobucci/jwt.git",
                "reference": "47bdb0e0b5d00c2f89ebe33e7e384c77e84e7c34"
            },
            "dist": {
                "type": "zip",
                "url": "https://api.github.com/repos/lcobucci/jwt/zipball/47bdb0e0b5d00c2f89ebe33e7e384c77e84e7c34",
                "reference": "47bdb0e0b5d00c2f89ebe33e7e384c77e84e7c34",
                "shasum": ""
            },
            "require": {
                "ext-hash": "*",
                "ext-json": "*",
                "ext-openssl": "*",
                "ext-sodium": "*",
                "php": "~8.1.0 || ~8.2.0",
                "psr/clock": "^1.0"
            },
            "require-dev": {
                "infection/infection": "^0.26.19",
                "lcobucci/clock": "^3.0",
                "lcobucci/coding-standard": "^9.0",
                "phpbench/phpbench": "^1.2.8",
                "phpstan/extension-installer": "^1.2",
                "phpstan/phpstan": "^1.10.3",
                "phpstan/phpstan-deprecation-rules": "^1.1.2",
                "phpstan/phpstan-phpunit": "^1.3.8",
                "phpstan/phpstan-strict-rules": "^1.5.0",
                "phpunit/phpunit": "^10.0.12"
            },
            "suggest": {
                "lcobucci/clock": ">= 3.0"
            },
            "type": "library",
            "autoload": {
                "psr-4": {
                    "Lcobucci\\JWT\\": "src"
                }
            },
            "notification-url": "https://packagist.org/downloads/",
            "license": [
                "BSD-3-Clause"
            ],
            "authors": [
                {
                    "name": "Luís Cobucci",
                    "email": "lcobucci@gmail.com",
                    "role": "Developer"
                }
            ],
            "description": "A simple library to work with JSON Web Token and JSON Web Signature",
            "keywords": [
                "JWS",
                "jwt"
            ],
            "support": {
                "issues": "https://github.com/lcobucci/jwt/issues",
                "source": "https://github.com/lcobucci/jwt/tree/5.0.0"
            },
            "funding": [
                {
                    "url": "https://github.com/lcobucci",
                    "type": "github"
                },
                {
                    "url": "https://www.patreon.com/lcobucci",
                    "type": "patreon"
                }
            ],
            "time": "2023-02-25T21:35:16+00:00"
        },
        {
            "name": "league/commonmark",
            "version": "2.4.1",
            "source": {
                "type": "git",
                "url": "https://github.com/thephpleague/commonmark.git",
                "reference": "3669d6d5f7a47a93c08ddff335e6d945481a1dd5"
            },
            "dist": {
                "type": "zip",
                "url": "https://api.github.com/repos/thephpleague/commonmark/zipball/3669d6d5f7a47a93c08ddff335e6d945481a1dd5",
                "reference": "3669d6d5f7a47a93c08ddff335e6d945481a1dd5",
                "shasum": ""
            },
            "require": {
                "ext-mbstring": "*",
                "league/config": "^1.1.1",
                "php": "^7.4 || ^8.0",
                "psr/event-dispatcher": "^1.0",
                "symfony/deprecation-contracts": "^2.1 || ^3.0",
                "symfony/polyfill-php80": "^1.16"
            },
            "require-dev": {
                "cebe/markdown": "^1.0",
                "commonmark/cmark": "0.30.0",
                "commonmark/commonmark.js": "0.30.0",
                "composer/package-versions-deprecated": "^1.8",
                "embed/embed": "^4.4",
                "erusev/parsedown": "^1.0",
                "ext-json": "*",
                "github/gfm": "0.29.0",
                "michelf/php-markdown": "^1.4 || ^2.0",
                "nyholm/psr7": "^1.5",
                "phpstan/phpstan": "^1.8.2",
                "phpunit/phpunit": "^9.5.21",
                "scrutinizer/ocular": "^1.8.1",
                "symfony/finder": "^5.3 | ^6.0",
                "symfony/yaml": "^2.3 | ^3.0 | ^4.0 | ^5.0 | ^6.0",
                "unleashedtech/php-coding-standard": "^3.1.1",
                "vimeo/psalm": "^4.24.0 || ^5.0.0"
            },
            "suggest": {
                "symfony/yaml": "v2.3+ required if using the Front Matter extension"
            },
            "type": "library",
            "extra": {
                "branch-alias": {
                    "dev-main": "2.5-dev"
                }
            },
            "autoload": {
                "psr-4": {
                    "League\\CommonMark\\": "src"
                }
            },
            "notification-url": "https://packagist.org/downloads/",
            "license": [
                "BSD-3-Clause"
            ],
            "authors": [
                {
                    "name": "Colin O'Dell",
                    "email": "colinodell@gmail.com",
                    "homepage": "https://www.colinodell.com",
                    "role": "Lead Developer"
                }
            ],
            "description": "Highly-extensible PHP Markdown parser which fully supports the CommonMark spec and GitHub-Flavored Markdown (GFM)",
            "homepage": "https://commonmark.thephpleague.com",
            "keywords": [
                "commonmark",
                "flavored",
                "gfm",
                "github",
                "github-flavored",
                "markdown",
                "md",
                "parser"
            ],
            "support": {
                "docs": "https://commonmark.thephpleague.com/",
                "forum": "https://github.com/thephpleague/commonmark/discussions",
                "issues": "https://github.com/thephpleague/commonmark/issues",
                "rss": "https://github.com/thephpleague/commonmark/releases.atom",
                "source": "https://github.com/thephpleague/commonmark"
            },
            "funding": [
                {
                    "url": "https://www.colinodell.com/sponsor",
                    "type": "custom"
                },
                {
                    "url": "https://www.paypal.me/colinpodell/10.00",
                    "type": "custom"
                },
                {
                    "url": "https://github.com/colinodell",
                    "type": "github"
                },
                {
                    "url": "https://tidelift.com/funding/github/packagist/league/commonmark",
                    "type": "tidelift"
                }
            ],
            "time": "2023-08-30T16:55:00+00:00"
        },
        {
            "name": "league/config",
            "version": "v1.2.0",
            "source": {
                "type": "git",
                "url": "https://github.com/thephpleague/config.git",
                "reference": "754b3604fb2984c71f4af4a9cbe7b57f346ec1f3"
            },
            "dist": {
                "type": "zip",
                "url": "https://api.github.com/repos/thephpleague/config/zipball/754b3604fb2984c71f4af4a9cbe7b57f346ec1f3",
                "reference": "754b3604fb2984c71f4af4a9cbe7b57f346ec1f3",
                "shasum": ""
            },
            "require": {
                "dflydev/dot-access-data": "^3.0.1",
                "nette/schema": "^1.2",
                "php": "^7.4 || ^8.0"
            },
            "require-dev": {
                "phpstan/phpstan": "^1.8.2",
                "phpunit/phpunit": "^9.5.5",
                "scrutinizer/ocular": "^1.8.1",
                "unleashedtech/php-coding-standard": "^3.1",
                "vimeo/psalm": "^4.7.3"
            },
            "type": "library",
            "extra": {
                "branch-alias": {
                    "dev-main": "1.2-dev"
                }
            },
            "autoload": {
                "psr-4": {
                    "League\\Config\\": "src"
                }
            },
            "notification-url": "https://packagist.org/downloads/",
            "license": [
                "BSD-3-Clause"
            ],
            "authors": [
                {
                    "name": "Colin O'Dell",
                    "email": "colinodell@gmail.com",
                    "homepage": "https://www.colinodell.com",
                    "role": "Lead Developer"
                }
            ],
            "description": "Define configuration arrays with strict schemas and access values with dot notation",
            "homepage": "https://config.thephpleague.com",
            "keywords": [
                "array",
                "config",
                "configuration",
                "dot",
                "dot-access",
                "nested",
                "schema"
            ],
            "support": {
                "docs": "https://config.thephpleague.com/",
                "issues": "https://github.com/thephpleague/config/issues",
                "rss": "https://github.com/thephpleague/config/releases.atom",
                "source": "https://github.com/thephpleague/config"
            },
            "funding": [
                {
                    "url": "https://www.colinodell.com/sponsor",
                    "type": "custom"
                },
                {
                    "url": "https://www.paypal.me/colinpodell/10.00",
                    "type": "custom"
                },
                {
                    "url": "https://github.com/colinodell",
                    "type": "github"
                }
            ],
            "time": "2022-12-11T20:36:23+00:00"
        },
        {
            "name": "league/csv",
            "version": "9.11.0",
            "source": {
                "type": "git",
                "url": "https://github.com/thephpleague/csv.git",
                "reference": "33149c4bea4949aa4fa3d03fb11ed28682168b39"
            },
            "dist": {
                "type": "zip",
                "url": "https://api.github.com/repos/thephpleague/csv/zipball/33149c4bea4949aa4fa3d03fb11ed28682168b39",
                "reference": "33149c4bea4949aa4fa3d03fb11ed28682168b39",
                "shasum": ""
            },
            "require": {
                "ext-json": "*",
                "ext-mbstring": "*",
                "php": "^8.1.2"
            },
            "require-dev": {
                "doctrine/collections": "^2.1.3",
                "ext-dom": "*",
                "ext-xdebug": "*",
                "friendsofphp/php-cs-fixer": "^v3.22.0",
                "phpbench/phpbench": "^1.2.14",
                "phpstan/phpstan": "^1.10.26",
                "phpstan/phpstan-deprecation-rules": "^1.1.3",
                "phpstan/phpstan-phpunit": "^1.3.13",
                "phpstan/phpstan-strict-rules": "^1.5.1",
                "phpunit/phpunit": "^10.3.1",
                "symfony/var-dumper": "^6.3.3"
            },
            "suggest": {
                "ext-dom": "Required to use the XMLConverter and the HTMLConverter classes",
                "ext-iconv": "Needed to ease transcoding CSV using iconv stream filters"
            },
            "type": "library",
            "extra": {
                "branch-alias": {
                    "dev-master": "9.x-dev"
                }
            },
            "autoload": {
                "files": [
                    "src/functions_include.php"
                ],
                "psr-4": {
                    "League\\Csv\\": "src"
                }
            },
            "notification-url": "https://packagist.org/downloads/",
            "license": [
                "MIT"
            ],
            "authors": [
                {
                    "name": "Ignace Nyamagana Butera",
                    "email": "nyamsprod@gmail.com",
                    "homepage": "https://github.com/nyamsprod/",
                    "role": "Developer"
                }
            ],
            "description": "CSV data manipulation made easy in PHP",
            "homepage": "https://csv.thephpleague.com",
            "keywords": [
                "convert",
                "csv",
                "export",
                "filter",
                "import",
                "read",
                "transform",
                "write"
            ],
            "support": {
                "docs": "https://csv.thephpleague.com",
                "issues": "https://github.com/thephpleague/csv/issues",
                "rss": "https://github.com/thephpleague/csv/releases.atom",
                "source": "https://github.com/thephpleague/csv"
            },
            "funding": [
                {
                    "url": "https://github.com/sponsors/nyamsprod",
                    "type": "github"
                }
            ],
            "time": "2023-09-23T10:09:54+00:00"
        },
        {
            "name": "league/event",
            "version": "2.2.0",
            "source": {
                "type": "git",
                "url": "https://github.com/thephpleague/event.git",
                "reference": "d2cc124cf9a3fab2bb4ff963307f60361ce4d119"
            },
            "dist": {
                "type": "zip",
                "url": "https://api.github.com/repos/thephpleague/event/zipball/d2cc124cf9a3fab2bb4ff963307f60361ce4d119",
                "reference": "d2cc124cf9a3fab2bb4ff963307f60361ce4d119",
                "shasum": ""
            },
            "require": {
                "php": ">=5.4.0"
            },
            "require-dev": {
                "henrikbjorn/phpspec-code-coverage": "~1.0.1",
                "phpspec/phpspec": "^2.2"
            },
            "type": "library",
            "extra": {
                "branch-alias": {
                    "dev-master": "2.2-dev"
                }
            },
            "autoload": {
                "psr-4": {
                    "League\\Event\\": "src/"
                }
            },
            "notification-url": "https://packagist.org/downloads/",
            "license": [
                "MIT"
            ],
            "authors": [
                {
                    "name": "Frank de Jonge",
                    "email": "info@frenky.net"
                }
            ],
            "description": "Event package",
            "keywords": [
                "emitter",
                "event",
                "listener"
            ],
            "support": {
                "issues": "https://github.com/thephpleague/event/issues",
                "source": "https://github.com/thephpleague/event/tree/master"
            },
            "time": "2018-11-26T11:52:41+00:00"
        },
        {
            "name": "league/html-to-markdown",
            "version": "5.1.1",
            "source": {
                "type": "git",
                "url": "https://github.com/thephpleague/html-to-markdown.git",
                "reference": "0b4066eede55c48f38bcee4fb8f0aa85654390fd"
            },
            "dist": {
                "type": "zip",
                "url": "https://api.github.com/repos/thephpleague/html-to-markdown/zipball/0b4066eede55c48f38bcee4fb8f0aa85654390fd",
                "reference": "0b4066eede55c48f38bcee4fb8f0aa85654390fd",
                "shasum": ""
            },
            "require": {
                "ext-dom": "*",
                "ext-xml": "*",
                "php": "^7.2.5 || ^8.0"
            },
            "require-dev": {
                "mikehaertl/php-shellcommand": "^1.1.0",
                "phpstan/phpstan": "^1.8.8",
                "phpunit/phpunit": "^8.5 || ^9.2",
                "scrutinizer/ocular": "^1.6",
                "unleashedtech/php-coding-standard": "^2.7 || ^3.0",
                "vimeo/psalm": "^4.22 || ^5.0"
            },
            "bin": [
                "bin/html-to-markdown"
            ],
            "type": "library",
            "extra": {
                "branch-alias": {
                    "dev-master": "5.2-dev"
                }
            },
            "autoload": {
                "psr-4": {
                    "League\\HTMLToMarkdown\\": "src/"
                }
            },
            "notification-url": "https://packagist.org/downloads/",
            "license": [
                "MIT"
            ],
            "authors": [
                {
                    "name": "Colin O'Dell",
                    "email": "colinodell@gmail.com",
                    "homepage": "https://www.colinodell.com",
                    "role": "Lead Developer"
                },
                {
                    "name": "Nick Cernis",
                    "email": "nick@cern.is",
                    "homepage": "http://modernnerd.net",
                    "role": "Original Author"
                }
            ],
            "description": "An HTML-to-markdown conversion helper for PHP",
            "homepage": "https://github.com/thephpleague/html-to-markdown",
            "keywords": [
                "html",
                "markdown"
            ],
            "support": {
                "issues": "https://github.com/thephpleague/html-to-markdown/issues",
                "source": "https://github.com/thephpleague/html-to-markdown/tree/5.1.1"
            },
            "funding": [
                {
                    "url": "https://www.colinodell.com/sponsor",
                    "type": "custom"
                },
                {
                    "url": "https://www.paypal.me/colinpodell/10.00",
                    "type": "custom"
                },
                {
                    "url": "https://github.com/colinodell",
                    "type": "github"
                },
                {
                    "url": "https://tidelift.com/funding/github/packagist/league/html-to-markdown",
                    "type": "tidelift"
                }
            ],
            "time": "2023-07-12T21:21:09+00:00"
        },
        {
            "name": "league/oauth2-client",
            "version": "2.7.0",
            "source": {
                "type": "git",
                "url": "https://github.com/thephpleague/oauth2-client.git",
                "reference": "160d6274b03562ebeb55ed18399281d8118b76c8"
            },
            "dist": {
                "type": "zip",
                "url": "https://api.github.com/repos/thephpleague/oauth2-client/zipball/160d6274b03562ebeb55ed18399281d8118b76c8",
                "reference": "160d6274b03562ebeb55ed18399281d8118b76c8",
                "shasum": ""
            },
            "require": {
                "guzzlehttp/guzzle": "^6.0 || ^7.0",
                "paragonie/random_compat": "^1 || ^2 || ^9.99",
                "php": "^5.6 || ^7.0 || ^8.0"
            },
            "require-dev": {
                "mockery/mockery": "^1.3.5",
                "php-parallel-lint/php-parallel-lint": "^1.3.1",
                "phpunit/phpunit": "^5.7 || ^6.0 || ^9.5",
                "squizlabs/php_codesniffer": "^2.3 || ^3.0"
            },
            "type": "library",
            "extra": {
                "branch-alias": {
                    "dev-2.x": "2.0.x-dev"
                }
            },
            "autoload": {
                "psr-4": {
                    "League\\OAuth2\\Client\\": "src/"
                }
            },
            "notification-url": "https://packagist.org/downloads/",
            "license": [
                "MIT"
            ],
            "authors": [
                {
                    "name": "Alex Bilbie",
                    "email": "hello@alexbilbie.com",
                    "homepage": "http://www.alexbilbie.com",
                    "role": "Developer"
                },
                {
                    "name": "Woody Gilk",
                    "homepage": "https://github.com/shadowhand",
                    "role": "Contributor"
                }
            ],
            "description": "OAuth 2.0 Client Library",
            "keywords": [
                "Authentication",
                "SSO",
                "authorization",
                "identity",
                "idp",
                "oauth",
                "oauth2",
                "single sign on"
            ],
            "support": {
                "issues": "https://github.com/thephpleague/oauth2-client/issues",
                "source": "https://github.com/thephpleague/oauth2-client/tree/2.7.0"
            },
            "time": "2023-04-16T18:19:15+00:00"
        },
        {
            "name": "league/oauth2-google",
            "version": "4.0.1",
            "source": {
                "type": "git",
                "url": "https://github.com/thephpleague/oauth2-google.git",
                "reference": "1b01ba18ba31b29e88771e3e0979e5c91d4afe76"
            },
            "dist": {
                "type": "zip",
                "url": "https://api.github.com/repos/thephpleague/oauth2-google/zipball/1b01ba18ba31b29e88771e3e0979e5c91d4afe76",
                "reference": "1b01ba18ba31b29e88771e3e0979e5c91d4afe76",
                "shasum": ""
            },
            "require": {
                "league/oauth2-client": "^2.0",
                "php": "^7.3 || ^8.0"
            },
            "require-dev": {
                "eloquent/phony-phpunit": "^6.0 || ^7.1",
                "phpunit/phpunit": "^8.0 || ^9.0",
                "squizlabs/php_codesniffer": "^3.0"
            },
            "type": "library",
            "autoload": {
                "psr-4": {
                    "League\\OAuth2\\Client\\": "src/"
                }
            },
            "notification-url": "https://packagist.org/downloads/",
            "license": [
                "MIT"
            ],
            "authors": [
                {
                    "name": "Woody Gilk",
                    "email": "hello@shadowhand.com",
                    "homepage": "https://shadowhand.com"
                }
            ],
            "description": "Google OAuth 2.0 Client Provider for The PHP League OAuth2-Client",
            "keywords": [
                "Authentication",
                "authorization",
                "client",
                "google",
                "oauth",
                "oauth2"
            ],
            "support": {
                "issues": "https://github.com/thephpleague/oauth2-google/issues",
                "source": "https://github.com/thephpleague/oauth2-google/tree/4.0.1"
            },
            "time": "2023-03-17T15:20:52+00:00"
        },
        {
            "name": "league/oauth2-server",
            "version": "8.5.4",
            "source": {
                "type": "git",
                "url": "https://github.com/thephpleague/oauth2-server.git",
                "reference": "ab7714d073844497fd222d5d0a217629089936bc"
            },
            "dist": {
                "type": "zip",
                "url": "https://api.github.com/repos/thephpleague/oauth2-server/zipball/ab7714d073844497fd222d5d0a217629089936bc",
                "reference": "ab7714d073844497fd222d5d0a217629089936bc",
                "shasum": ""
            },
            "require": {
                "defuse/php-encryption": "^2.3",
                "ext-openssl": "*",
                "lcobucci/clock": "^2.2 || ^3.0",
                "lcobucci/jwt": "^4.3 || ^5.0",
                "league/event": "^2.2",
                "league/uri": "^6.7 || ^7.0",
                "php": "^8.0",
                "psr/http-message": "^1.0.1 || ^2.0"
            },
            "replace": {
                "league/oauth2server": "*",
                "lncd/oauth2": "*"
            },
            "require-dev": {
                "laminas/laminas-diactoros": "^3.0.0",
                "phpstan/phpstan": "^0.12.57",
                "phpstan/phpstan-phpunit": "^0.12.16",
                "phpunit/phpunit": "^9.6.6",
                "roave/security-advisories": "dev-master"
            },
            "type": "library",
            "autoload": {
                "psr-4": {
                    "League\\OAuth2\\Server\\": "src/"
                }
            },
            "notification-url": "https://packagist.org/downloads/",
            "license": [
                "MIT"
            ],
            "authors": [
                {
                    "name": "Alex Bilbie",
                    "email": "hello@alexbilbie.com",
                    "homepage": "http://www.alexbilbie.com",
                    "role": "Developer"
                },
                {
                    "name": "Andy Millington",
                    "email": "andrew@noexceptions.io",
                    "homepage": "https://www.noexceptions.io",
                    "role": "Developer"
                }
            ],
            "description": "A lightweight and powerful OAuth 2.0 authorization and resource server library with support for all the core specification grants. This library will allow you to secure your API with OAuth and allow your applications users to approve apps that want to access their data from your API.",
            "homepage": "https://oauth2.thephpleague.com/",
            "keywords": [
                "Authentication",
                "api",
                "auth",
                "authorisation",
                "authorization",
                "oauth",
                "oauth 2",
                "oauth 2.0",
                "oauth2",
                "protect",
                "resource",
                "secure",
                "server"
            ],
            "support": {
                "issues": "https://github.com/thephpleague/oauth2-server/issues",
                "source": "https://github.com/thephpleague/oauth2-server/tree/8.5.4"
            },
            "funding": [
                {
                    "url": "https://github.com/sephster",
                    "type": "github"
                }
            ],
            "time": "2023-08-25T22:35:12+00:00"
        },
        {
            "name": "league/uri",
            "version": "6.8.0",
            "source": {
                "type": "git",
                "url": "https://github.com/thephpleague/uri.git",
                "reference": "a700b4656e4c54371b799ac61e300ab25a2d1d39"
            },
            "dist": {
                "type": "zip",
                "url": "https://api.github.com/repos/thephpleague/uri/zipball/a700b4656e4c54371b799ac61e300ab25a2d1d39",
                "reference": "a700b4656e4c54371b799ac61e300ab25a2d1d39",
                "shasum": ""
            },
            "require": {
                "ext-json": "*",
                "league/uri-interfaces": "^2.3",
                "php": "^8.1",
                "psr/http-message": "^1.0.1"
            },
            "conflict": {
                "league/uri-schemes": "^1.0"
            },
            "require-dev": {
                "friendsofphp/php-cs-fixer": "^v3.9.5",
                "nyholm/psr7": "^1.5.1",
                "php-http/psr7-integration-tests": "^1.1.1",
                "phpbench/phpbench": "^1.2.6",
                "phpstan/phpstan": "^1.8.5",
                "phpstan/phpstan-deprecation-rules": "^1.0",
                "phpstan/phpstan-phpunit": "^1.1.1",
                "phpstan/phpstan-strict-rules": "^1.4.3",
                "phpunit/phpunit": "^9.5.24",
                "psr/http-factory": "^1.0.1"
            },
            "suggest": {
                "ext-fileinfo": "Needed to create Data URI from a filepath",
                "ext-intl": "Needed to improve host validation",
                "league/uri-components": "Needed to easily manipulate URI objects",
                "psr/http-factory": "Needed to use the URI factory"
            },
            "type": "library",
            "extra": {
                "branch-alias": {
                    "dev-master": "6.x-dev"
                }
            },
            "autoload": {
                "psr-4": {
                    "League\\Uri\\": "src"
                }
            },
            "notification-url": "https://packagist.org/downloads/",
            "license": [
                "MIT"
            ],
            "authors": [
                {
                    "name": "Ignace Nyamagana Butera",
                    "email": "nyamsprod@gmail.com",
                    "homepage": "https://nyamsprod.com"
                }
            ],
            "description": "URI manipulation library",
            "homepage": "https://uri.thephpleague.com",
            "keywords": [
                "data-uri",
                "file-uri",
                "ftp",
                "hostname",
                "http",
                "https",
                "middleware",
                "parse_str",
                "parse_url",
                "psr-7",
                "query-string",
                "querystring",
                "rfc3986",
                "rfc3987",
                "rfc6570",
                "uri",
                "uri-template",
                "url",
                "ws"
            ],
            "support": {
                "docs": "https://uri.thephpleague.com",
                "forum": "https://thephpleague.slack.com",
                "issues": "https://github.com/thephpleague/uri/issues",
                "source": "https://github.com/thephpleague/uri/tree/6.8.0"
            },
            "funding": [
                {
                    "url": "https://github.com/sponsors/nyamsprod",
                    "type": "github"
                }
            ],
            "time": "2022-09-13T19:58:47+00:00"
        },
        {
            "name": "league/uri-interfaces",
            "version": "2.3.0",
            "source": {
                "type": "git",
                "url": "https://github.com/thephpleague/uri-interfaces.git",
                "reference": "00e7e2943f76d8cb50c7dfdc2f6dee356e15e383"
            },
            "dist": {
                "type": "zip",
                "url": "https://api.github.com/repos/thephpleague/uri-interfaces/zipball/00e7e2943f76d8cb50c7dfdc2f6dee356e15e383",
                "reference": "00e7e2943f76d8cb50c7dfdc2f6dee356e15e383",
                "shasum": ""
            },
            "require": {
                "ext-json": "*",
                "php": "^7.2 || ^8.0"
            },
            "require-dev": {
                "friendsofphp/php-cs-fixer": "^2.19",
                "phpstan/phpstan": "^0.12.90",
                "phpstan/phpstan-phpunit": "^0.12.19",
                "phpstan/phpstan-strict-rules": "^0.12.9",
                "phpunit/phpunit": "^8.5.15 || ^9.5"
            },
            "suggest": {
                "ext-intl": "to use the IDNA feature",
                "symfony/intl": "to use the IDNA feature via Symfony Polyfill"
            },
            "type": "library",
            "extra": {
                "branch-alias": {
                    "dev-master": "2.x-dev"
                }
            },
            "autoload": {
                "psr-4": {
                    "League\\Uri\\": "src/"
                }
            },
            "notification-url": "https://packagist.org/downloads/",
            "license": [
                "MIT"
            ],
            "authors": [
                {
                    "name": "Ignace Nyamagana Butera",
                    "email": "nyamsprod@gmail.com",
                    "homepage": "https://nyamsprod.com"
                }
            ],
            "description": "Common interface for URI representation",
            "homepage": "http://github.com/thephpleague/uri-interfaces",
            "keywords": [
                "rfc3986",
                "rfc3987",
                "uri",
                "url"
            ],
            "support": {
                "issues": "https://github.com/thephpleague/uri-interfaces/issues",
                "source": "https://github.com/thephpleague/uri-interfaces/tree/2.3.0"
            },
            "funding": [
                {
                    "url": "https://github.com/sponsors/nyamsprod",
                    "type": "github"
                }
            ],
            "time": "2021-06-28T04:27:21+00:00"
        },
        {
            "name": "masterminds/html5",
            "version": "2.8.1",
            "source": {
                "type": "git",
                "url": "https://github.com/Masterminds/html5-php.git",
                "reference": "f47dcf3c70c584de14f21143c55d9939631bc6cf"
            },
            "dist": {
                "type": "zip",
                "url": "https://api.github.com/repos/Masterminds/html5-php/zipball/f47dcf3c70c584de14f21143c55d9939631bc6cf",
                "reference": "f47dcf3c70c584de14f21143c55d9939631bc6cf",
                "shasum": ""
            },
            "require": {
                "ext-dom": "*",
                "php": ">=5.3.0"
            },
            "require-dev": {
                "phpunit/phpunit": "^4.8.35 || ^5.7.21 || ^6 || ^7 || ^8"
            },
            "type": "library",
            "extra": {
                "branch-alias": {
                    "dev-master": "2.7-dev"
                }
            },
            "autoload": {
                "psr-4": {
                    "Masterminds\\": "src"
                }
            },
            "notification-url": "https://packagist.org/downloads/",
            "license": [
                "MIT"
            ],
            "authors": [
                {
                    "name": "Matt Butcher",
                    "email": "technosophos@gmail.com"
                },
                {
                    "name": "Matt Farina",
                    "email": "matt@mattfarina.com"
                },
                {
                    "name": "Asmir Mustafic",
                    "email": "goetas@gmail.com"
                }
            ],
            "description": "An HTML5 parser and serializer.",
            "homepage": "http://masterminds.github.io/html5-php",
            "keywords": [
                "HTML5",
                "dom",
                "html",
                "parser",
                "querypath",
                "serializer",
                "xml"
            ],
            "support": {
                "issues": "https://github.com/Masterminds/html5-php/issues",
                "source": "https://github.com/Masterminds/html5-php/tree/2.8.1"
            },
            "time": "2023-05-10T11:58:31+00:00"
        },
        {
            "name": "mexitek/phpcolors",
            "version": "v1.0.4",
            "source": {
                "type": "git",
                "url": "https://github.com/mexitek/phpColors.git",
                "reference": "4043974240ca7dc3c2bec3c158588148b605b206"
            },
            "dist": {
                "type": "zip",
                "url": "https://api.github.com/repos/mexitek/phpColors/zipball/4043974240ca7dc3c2bec3c158588148b605b206",
                "reference": "4043974240ca7dc3c2bec3c158588148b605b206",
                "shasum": ""
            },
            "require": {
                "php": "^7.2|^8.0"
            },
            "require-dev": {
                "nette/tester": "^2.3",
                "squizlabs/php_codesniffer": "^3.5"
            },
            "type": "library",
            "autoload": {
                "classmap": [
                    "src"
                ]
            },
            "notification-url": "https://packagist.org/downloads/",
            "license": [
                "MIT"
            ],
            "authors": [
                {
                    "name": "Arlo Carreon",
                    "homepage": "http://arlocarreon.com",
                    "role": "creator"
                }
            ],
            "description": "A series of methods that let you manipulate colors. Just incase you ever need different shades of one color on the fly.",
            "homepage": "http://mexitek.github.com/phpColors/",
            "keywords": [
                "color",
                "css",
                "design",
                "frontend",
                "ui"
            ],
            "support": {
                "issues": "https://github.com/mexitek/phpColors/issues",
                "source": "https://github.com/mexitek/phpColors"
            },
            "time": "2021-11-26T13:19:08+00:00"
        },
        {
            "name": "monolog/monolog",
            "version": "3.4.0",
            "source": {
                "type": "git",
                "url": "https://github.com/Seldaek/monolog.git",
                "reference": "e2392369686d420ca32df3803de28b5d6f76867d"
            },
            "dist": {
                "type": "zip",
                "url": "https://api.github.com/repos/Seldaek/monolog/zipball/e2392369686d420ca32df3803de28b5d6f76867d",
                "reference": "e2392369686d420ca32df3803de28b5d6f76867d",
                "shasum": ""
            },
            "require": {
                "php": ">=8.1",
                "psr/log": "^2.0 || ^3.0"
            },
            "provide": {
                "psr/log-implementation": "3.0.0"
            },
            "require-dev": {
                "aws/aws-sdk-php": "^3.0",
                "doctrine/couchdb": "~1.0@dev",
                "elasticsearch/elasticsearch": "^7 || ^8",
                "ext-json": "*",
                "graylog2/gelf-php": "^1.4.2 || ^2.0",
                "guzzlehttp/guzzle": "^7.4.5",
                "guzzlehttp/psr7": "^2.2",
                "mongodb/mongodb": "^1.8",
                "php-amqplib/php-amqplib": "~2.4 || ^3",
                "phpstan/phpstan": "^1.9",
                "phpstan/phpstan-deprecation-rules": "^1.0",
                "phpstan/phpstan-strict-rules": "^1.4",
                "phpunit/phpunit": "^10.1",
                "predis/predis": "^1.1 || ^2",
                "ruflin/elastica": "^7",
                "symfony/mailer": "^5.4 || ^6",
                "symfony/mime": "^5.4 || ^6"
            },
            "suggest": {
                "aws/aws-sdk-php": "Allow sending log messages to AWS services like DynamoDB",
                "doctrine/couchdb": "Allow sending log messages to a CouchDB server",
                "elasticsearch/elasticsearch": "Allow sending log messages to an Elasticsearch server via official client",
                "ext-amqp": "Allow sending log messages to an AMQP server (1.0+ required)",
                "ext-curl": "Required to send log messages using the IFTTTHandler, the LogglyHandler, the SendGridHandler, the SlackWebhookHandler or the TelegramBotHandler",
                "ext-mbstring": "Allow to work properly with unicode symbols",
                "ext-mongodb": "Allow sending log messages to a MongoDB server (via driver)",
                "ext-openssl": "Required to send log messages using SSL",
                "ext-sockets": "Allow sending log messages to a Syslog server (via UDP driver)",
                "graylog2/gelf-php": "Allow sending log messages to a GrayLog2 server",
                "mongodb/mongodb": "Allow sending log messages to a MongoDB server (via library)",
                "php-amqplib/php-amqplib": "Allow sending log messages to an AMQP server using php-amqplib",
                "rollbar/rollbar": "Allow sending log messages to Rollbar",
                "ruflin/elastica": "Allow sending log messages to an Elastic Search server"
            },
            "type": "library",
            "extra": {
                "branch-alias": {
                    "dev-main": "3.x-dev"
                }
            },
            "autoload": {
                "psr-4": {
                    "Monolog\\": "src/Monolog"
                }
            },
            "notification-url": "https://packagist.org/downloads/",
            "license": [
                "MIT"
            ],
            "authors": [
                {
                    "name": "Jordi Boggiano",
                    "email": "j.boggiano@seld.be",
                    "homepage": "https://seld.be"
                }
            ],
            "description": "Sends your logs to files, sockets, inboxes, databases and various web services",
            "homepage": "https://github.com/Seldaek/monolog",
            "keywords": [
                "log",
                "logging",
                "psr-3"
            ],
            "support": {
                "issues": "https://github.com/Seldaek/monolog/issues",
                "source": "https://github.com/Seldaek/monolog/tree/3.4.0"
            },
            "funding": [
                {
                    "url": "https://github.com/Seldaek",
                    "type": "github"
                },
                {
                    "url": "https://tidelift.com/funding/github/packagist/monolog/monolog",
                    "type": "tidelift"
                }
            ],
            "time": "2023-06-21T08:46:11+00:00"
        },
        {
            "name": "nette/schema",
            "version": "v1.2.4",
            "source": {
                "type": "git",
                "url": "https://github.com/nette/schema.git",
                "reference": "c9ff517a53903b3d4e29ec547fb20feecb05b8ab"
            },
            "dist": {
                "type": "zip",
                "url": "https://api.github.com/repos/nette/schema/zipball/c9ff517a53903b3d4e29ec547fb20feecb05b8ab",
                "reference": "c9ff517a53903b3d4e29ec547fb20feecb05b8ab",
                "shasum": ""
            },
            "require": {
                "nette/utils": "^2.5.7 || ^3.1.5 ||  ^4.0",
                "php": "7.1 - 8.3"
            },
            "require-dev": {
                "nette/tester": "^2.3 || ^2.4",
                "phpstan/phpstan-nette": "^1.0",
                "tracy/tracy": "^2.7"
            },
            "type": "library",
            "extra": {
                "branch-alias": {
                    "dev-master": "1.2-dev"
                }
            },
            "autoload": {
                "classmap": [
                    "src/"
                ]
            },
            "notification-url": "https://packagist.org/downloads/",
            "license": [
                "BSD-3-Clause",
                "GPL-2.0-only",
                "GPL-3.0-only"
            ],
            "authors": [
                {
                    "name": "David Grudl",
                    "homepage": "https://davidgrudl.com"
                },
                {
                    "name": "Nette Community",
                    "homepage": "https://nette.org/contributors"
                }
            ],
            "description": "📐 Nette Schema: validating data structures against a given Schema.",
            "homepage": "https://nette.org",
            "keywords": [
                "config",
                "nette"
            ],
            "support": {
                "issues": "https://github.com/nette/schema/issues",
                "source": "https://github.com/nette/schema/tree/v1.2.4"
            },
            "time": "2023-08-05T18:56:25+00:00"
        },
        {
            "name": "nette/utils",
            "version": "v4.0.1",
            "source": {
                "type": "git",
                "url": "https://github.com/nette/utils.git",
                "reference": "9124157137da01b1f5a5a22d6486cb975f26db7e"
            },
            "dist": {
                "type": "zip",
                "url": "https://api.github.com/repos/nette/utils/zipball/9124157137da01b1f5a5a22d6486cb975f26db7e",
                "reference": "9124157137da01b1f5a5a22d6486cb975f26db7e",
                "shasum": ""
            },
            "require": {
                "php": ">=8.0 <8.4"
            },
            "conflict": {
                "nette/finder": "<3",
                "nette/schema": "<1.2.2"
            },
            "require-dev": {
                "jetbrains/phpstorm-attributes": "dev-master",
                "nette/tester": "^2.5",
                "phpstan/phpstan": "^1.0",
                "tracy/tracy": "^2.9"
            },
            "suggest": {
                "ext-gd": "to use Image",
                "ext-iconv": "to use Strings::webalize(), toAscii(), chr() and reverse()",
                "ext-intl": "to use Strings::webalize(), toAscii(), normalize() and compare()",
                "ext-json": "to use Nette\\Utils\\Json",
                "ext-mbstring": "to use Strings::lower() etc...",
                "ext-tokenizer": "to use Nette\\Utils\\Reflection::getUseStatements()",
                "ext-xml": "to use Strings::length() etc. when mbstring is not available"
            },
            "type": "library",
            "extra": {
                "branch-alias": {
                    "dev-master": "4.0-dev"
                }
            },
            "autoload": {
                "classmap": [
                    "src/"
                ]
            },
            "notification-url": "https://packagist.org/downloads/",
            "license": [
                "BSD-3-Clause",
                "GPL-2.0-only",
                "GPL-3.0-only"
            ],
            "authors": [
                {
                    "name": "David Grudl",
                    "homepage": "https://davidgrudl.com"
                },
                {
                    "name": "Nette Community",
                    "homepage": "https://nette.org/contributors"
                }
            ],
            "description": "🛠  Nette Utils: lightweight utilities for string & array manipulation, image handling, safe JSON encoding/decoding, validation, slug or strong password generating etc.",
            "homepage": "https://nette.org",
            "keywords": [
                "array",
                "core",
                "datetime",
                "images",
                "json",
                "nette",
                "paginator",
                "password",
                "slugify",
                "string",
                "unicode",
                "utf-8",
                "utility",
                "validation"
            ],
            "support": {
                "issues": "https://github.com/nette/utils/issues",
                "source": "https://github.com/nette/utils/tree/v4.0.1"
            },
            "time": "2023-07-30T15:42:21+00:00"
        },
        {
            "name": "paragonie/sodium_compat",
            "version": "v1.20.0",
            "source": {
                "type": "git",
                "url": "https://github.com/paragonie/sodium_compat.git",
                "reference": "e592a3e06d1fa0d43988c7c7d9948ca836f644b6"
            },
            "dist": {
                "type": "zip",
                "url": "https://api.github.com/repos/paragonie/sodium_compat/zipball/e592a3e06d1fa0d43988c7c7d9948ca836f644b6",
                "reference": "e592a3e06d1fa0d43988c7c7d9948ca836f644b6",
                "shasum": ""
            },
            "require": {
                "paragonie/random_compat": ">=1",
                "php": "^5.2.4|^5.3|^5.4|^5.5|^5.6|^7|^8"
            },
            "require-dev": {
                "phpunit/phpunit": "^3|^4|^5|^6|^7|^8|^9"
            },
            "suggest": {
                "ext-libsodium": "PHP < 7.0: Better performance, password hashing (Argon2i), secure memory management (memzero), and better security.",
                "ext-sodium": "PHP >= 7.0: Better performance, password hashing (Argon2i), secure memory management (memzero), and better security."
            },
            "type": "library",
            "autoload": {
                "files": [
                    "autoload.php"
                ]
            },
            "notification-url": "https://packagist.org/downloads/",
            "license": [
                "ISC"
            ],
            "authors": [
                {
                    "name": "Paragon Initiative Enterprises",
                    "email": "security@paragonie.com"
                },
                {
                    "name": "Frank Denis",
                    "email": "jedisct1@pureftpd.org"
                }
            ],
            "description": "Pure PHP implementation of libsodium; uses the PHP extension if it exists",
            "keywords": [
                "Authentication",
                "BLAKE2b",
                "ChaCha20",
                "ChaCha20-Poly1305",
                "Chapoly",
                "Curve25519",
                "Ed25519",
                "EdDSA",
                "Edwards-curve Digital Signature Algorithm",
                "Elliptic Curve Diffie-Hellman",
                "Poly1305",
                "Pure-PHP cryptography",
                "RFC 7748",
                "RFC 8032",
                "Salpoly",
                "Salsa20",
                "X25519",
                "XChaCha20-Poly1305",
                "XSalsa20-Poly1305",
                "Xchacha20",
                "Xsalsa20",
                "aead",
                "cryptography",
                "ecdh",
                "elliptic curve",
                "elliptic curve cryptography",
                "encryption",
                "libsodium",
                "php",
                "public-key cryptography",
                "secret-key cryptography",
                "side-channel resistant"
            ],
            "support": {
                "issues": "https://github.com/paragonie/sodium_compat/issues",
                "source": "https://github.com/paragonie/sodium_compat/tree/v1.20.0"
            },
            "time": "2023-04-30T00:54:53+00:00"
        },
        {
            "name": "phplang/scope-exit",
            "version": "1.0.0",
            "source": {
                "type": "git",
                "url": "https://github.com/phplang/scope-exit.git",
                "reference": "239b73abe89f9414aa85a7ca075ec9445629192b"
            },
            "dist": {
                "type": "zip",
                "url": "https://api.github.com/repos/phplang/scope-exit/zipball/239b73abe89f9414aa85a7ca075ec9445629192b",
                "reference": "239b73abe89f9414aa85a7ca075ec9445629192b",
                "shasum": ""
            },
            "require-dev": {
                "phpunit/phpunit": "*"
            },
            "type": "library",
            "autoload": {
                "psr-4": {
                    "PhpLang\\": "src/"
                }
            },
            "notification-url": "https://packagist.org/downloads/",
            "license": [
                "BSD"
            ],
            "authors": [
                {
                    "name": "Sara Golemon",
                    "email": "pollita@php.net",
                    "homepage": "https://twitter.com/SaraMG",
                    "role": "Developer"
                }
            ],
            "description": "Emulation of SCOPE_EXIT construct from C++",
            "homepage": "https://github.com/phplang/scope-exit",
            "keywords": [
                "cleanup",
                "exit",
                "scope"
            ],
            "support": {
                "issues": "https://github.com/phplang/scope-exit/issues",
                "source": "https://github.com/phplang/scope-exit/tree/master"
            },
            "time": "2016-09-17T00:15:18+00:00"
        },
        {
            "name": "psr/cache",
            "version": "3.0.0",
            "source": {
                "type": "git",
                "url": "https://github.com/php-fig/cache.git",
                "reference": "aa5030cfa5405eccfdcb1083ce040c2cb8d253bf"
            },
            "dist": {
                "type": "zip",
                "url": "https://api.github.com/repos/php-fig/cache/zipball/aa5030cfa5405eccfdcb1083ce040c2cb8d253bf",
                "reference": "aa5030cfa5405eccfdcb1083ce040c2cb8d253bf",
                "shasum": ""
            },
            "require": {
                "php": ">=8.0.0"
            },
            "type": "library",
            "extra": {
                "branch-alias": {
                    "dev-master": "1.0.x-dev"
                }
            },
            "autoload": {
                "psr-4": {
                    "Psr\\Cache\\": "src/"
                }
            },
            "notification-url": "https://packagist.org/downloads/",
            "license": [
                "MIT"
            ],
            "authors": [
                {
                    "name": "PHP-FIG",
                    "homepage": "https://www.php-fig.org/"
                }
            ],
            "description": "Common interface for caching libraries",
            "keywords": [
                "cache",
                "psr",
                "psr-6"
            ],
            "support": {
                "source": "https://github.com/php-fig/cache/tree/3.0.0"
            },
            "time": "2021-02-03T23:26:27+00:00"
        },
        {
            "name": "psr/clock",
            "version": "1.0.0",
            "source": {
                "type": "git",
                "url": "https://github.com/php-fig/clock.git",
                "reference": "e41a24703d4560fd0acb709162f73b8adfc3aa0d"
            },
            "dist": {
                "type": "zip",
                "url": "https://api.github.com/repos/php-fig/clock/zipball/e41a24703d4560fd0acb709162f73b8adfc3aa0d",
                "reference": "e41a24703d4560fd0acb709162f73b8adfc3aa0d",
                "shasum": ""
            },
            "require": {
                "php": "^7.0 || ^8.0"
            },
            "type": "library",
            "autoload": {
                "psr-4": {
                    "Psr\\Clock\\": "src/"
                }
            },
            "notification-url": "https://packagist.org/downloads/",
            "license": [
                "MIT"
            ],
            "authors": [
                {
                    "name": "PHP-FIG",
                    "homepage": "https://www.php-fig.org/"
                }
            ],
            "description": "Common interface for reading the clock.",
            "homepage": "https://github.com/php-fig/clock",
            "keywords": [
                "clock",
                "now",
                "psr",
                "psr-20",
                "time"
            ],
            "support": {
                "issues": "https://github.com/php-fig/clock/issues",
                "source": "https://github.com/php-fig/clock/tree/1.0.0"
            },
            "time": "2022-11-25T14:36:26+00:00"
        },
        {
            "name": "psr/container",
            "version": "1.1.2",
            "source": {
                "type": "git",
                "url": "https://github.com/php-fig/container.git",
                "reference": "513e0666f7216c7459170d56df27dfcefe1689ea"
            },
            "dist": {
                "type": "zip",
                "url": "https://api.github.com/repos/php-fig/container/zipball/513e0666f7216c7459170d56df27dfcefe1689ea",
                "reference": "513e0666f7216c7459170d56df27dfcefe1689ea",
                "shasum": ""
            },
            "require": {
                "php": ">=7.4.0"
            },
            "type": "library",
            "autoload": {
                "psr-4": {
                    "Psr\\Container\\": "src/"
                }
            },
            "notification-url": "https://packagist.org/downloads/",
            "license": [
                "MIT"
            ],
            "authors": [
                {
                    "name": "PHP-FIG",
                    "homepage": "https://www.php-fig.org/"
                }
            ],
            "description": "Common Container Interface (PHP FIG PSR-11)",
            "homepage": "https://github.com/php-fig/container",
            "keywords": [
                "PSR-11",
                "container",
                "container-interface",
                "container-interop",
                "psr"
            ],
            "support": {
                "issues": "https://github.com/php-fig/container/issues",
                "source": "https://github.com/php-fig/container/tree/1.1.2"
            },
            "time": "2021-11-05T16:50:12+00:00"
        },
        {
            "name": "psr/event-dispatcher",
            "version": "1.0.0",
            "source": {
                "type": "git",
                "url": "https://github.com/php-fig/event-dispatcher.git",
                "reference": "dbefd12671e8a14ec7f180cab83036ed26714bb0"
            },
            "dist": {
                "type": "zip",
                "url": "https://api.github.com/repos/php-fig/event-dispatcher/zipball/dbefd12671e8a14ec7f180cab83036ed26714bb0",
                "reference": "dbefd12671e8a14ec7f180cab83036ed26714bb0",
                "shasum": ""
            },
            "require": {
                "php": ">=7.2.0"
            },
            "type": "library",
            "extra": {
                "branch-alias": {
                    "dev-master": "1.0.x-dev"
                }
            },
            "autoload": {
                "psr-4": {
                    "Psr\\EventDispatcher\\": "src/"
                }
            },
            "notification-url": "https://packagist.org/downloads/",
            "license": [
                "MIT"
            ],
            "authors": [
                {
                    "name": "PHP-FIG",
                    "homepage": "http://www.php-fig.org/"
                }
            ],
            "description": "Standard interfaces for event handling.",
            "keywords": [
                "events",
                "psr",
                "psr-14"
            ],
            "support": {
                "issues": "https://github.com/php-fig/event-dispatcher/issues",
                "source": "https://github.com/php-fig/event-dispatcher/tree/1.0.0"
            },
            "time": "2019-01-08T18:20:26+00:00"
        },
        {
            "name": "psr/http-client",
            "version": "1.0.2",
            "source": {
                "type": "git",
                "url": "https://github.com/php-fig/http-client.git",
                "reference": "0955afe48220520692d2d09f7ab7e0f93ffd6a31"
            },
            "dist": {
                "type": "zip",
                "url": "https://api.github.com/repos/php-fig/http-client/zipball/0955afe48220520692d2d09f7ab7e0f93ffd6a31",
                "reference": "0955afe48220520692d2d09f7ab7e0f93ffd6a31",
                "shasum": ""
            },
            "require": {
                "php": "^7.0 || ^8.0",
                "psr/http-message": "^1.0 || ^2.0"
            },
            "type": "library",
            "extra": {
                "branch-alias": {
                    "dev-master": "1.0.x-dev"
                }
            },
            "autoload": {
                "psr-4": {
                    "Psr\\Http\\Client\\": "src/"
                }
            },
            "notification-url": "https://packagist.org/downloads/",
            "license": [
                "MIT"
            ],
            "authors": [
                {
                    "name": "PHP-FIG",
                    "homepage": "https://www.php-fig.org/"
                }
            ],
            "description": "Common interface for HTTP clients",
            "homepage": "https://github.com/php-fig/http-client",
            "keywords": [
                "http",
                "http-client",
                "psr",
                "psr-18"
            ],
            "support": {
                "source": "https://github.com/php-fig/http-client/tree/1.0.2"
            },
            "time": "2023-04-10T20:12:12+00:00"
        },
        {
            "name": "psr/http-factory",
            "version": "1.0.2",
            "source": {
                "type": "git",
                "url": "https://github.com/php-fig/http-factory.git",
                "reference": "e616d01114759c4c489f93b099585439f795fe35"
            },
            "dist": {
                "type": "zip",
                "url": "https://api.github.com/repos/php-fig/http-factory/zipball/e616d01114759c4c489f93b099585439f795fe35",
                "reference": "e616d01114759c4c489f93b099585439f795fe35",
                "shasum": ""
            },
            "require": {
                "php": ">=7.0.0",
                "psr/http-message": "^1.0 || ^2.0"
            },
            "type": "library",
            "extra": {
                "branch-alias": {
                    "dev-master": "1.0.x-dev"
                }
            },
            "autoload": {
                "psr-4": {
                    "Psr\\Http\\Message\\": "src/"
                }
            },
            "notification-url": "https://packagist.org/downloads/",
            "license": [
                "MIT"
            ],
            "authors": [
                {
                    "name": "PHP-FIG",
                    "homepage": "https://www.php-fig.org/"
                }
            ],
            "description": "Common interfaces for PSR-7 HTTP message factories",
            "keywords": [
                "factory",
                "http",
                "message",
                "psr",
                "psr-17",
                "psr-7",
                "request",
                "response"
            ],
            "support": {
                "source": "https://github.com/php-fig/http-factory/tree/1.0.2"
            },
            "time": "2023-04-10T20:10:41+00:00"
        },
        {
            "name": "psr/http-message",
            "version": "1.1",
            "source": {
                "type": "git",
                "url": "https://github.com/php-fig/http-message.git",
                "reference": "cb6ce4845ce34a8ad9e68117c10ee90a29919eba"
            },
            "dist": {
                "type": "zip",
                "url": "https://api.github.com/repos/php-fig/http-message/zipball/cb6ce4845ce34a8ad9e68117c10ee90a29919eba",
                "reference": "cb6ce4845ce34a8ad9e68117c10ee90a29919eba",
                "shasum": ""
            },
            "require": {
                "php": "^7.2 || ^8.0"
            },
            "type": "library",
            "extra": {
                "branch-alias": {
                    "dev-master": "1.1.x-dev"
                }
            },
            "autoload": {
                "psr-4": {
                    "Psr\\Http\\Message\\": "src/"
                }
            },
            "notification-url": "https://packagist.org/downloads/",
            "license": [
                "MIT"
            ],
            "authors": [
                {
                    "name": "PHP-FIG",
                    "homepage": "http://www.php-fig.org/"
                }
            ],
            "description": "Common interface for HTTP messages",
            "homepage": "https://github.com/php-fig/http-message",
            "keywords": [
                "http",
                "http-message",
                "psr",
                "psr-7",
                "request",
                "response"
            ],
            "support": {
                "source": "https://github.com/php-fig/http-message/tree/1.1"
            },
            "time": "2023-04-04T09:50:52+00:00"
        },
        {
            "name": "psr/log",
            "version": "3.0.0",
            "source": {
                "type": "git",
                "url": "https://github.com/php-fig/log.git",
                "reference": "fe5ea303b0887d5caefd3d431c3e61ad47037001"
            },
            "dist": {
                "type": "zip",
                "url": "https://api.github.com/repos/php-fig/log/zipball/fe5ea303b0887d5caefd3d431c3e61ad47037001",
                "reference": "fe5ea303b0887d5caefd3d431c3e61ad47037001",
                "shasum": ""
            },
            "require": {
                "php": ">=8.0.0"
            },
            "type": "library",
            "extra": {
                "branch-alias": {
                    "dev-master": "3.x-dev"
                }
            },
            "autoload": {
                "psr-4": {
                    "Psr\\Log\\": "src"
                }
            },
            "notification-url": "https://packagist.org/downloads/",
            "license": [
                "MIT"
            ],
            "authors": [
                {
                    "name": "PHP-FIG",
                    "homepage": "https://www.php-fig.org/"
                }
            ],
            "description": "Common interface for logging libraries",
            "homepage": "https://github.com/php-fig/log",
            "keywords": [
                "log",
                "psr",
                "psr-3"
            ],
            "support": {
                "source": "https://github.com/php-fig/log/tree/3.0.0"
            },
            "time": "2021-07-14T16:46:02+00:00"
        },
        {
            "name": "psr/simple-cache",
            "version": "3.0.0",
            "source": {
                "type": "git",
                "url": "https://github.com/php-fig/simple-cache.git",
                "reference": "764e0b3939f5ca87cb904f570ef9be2d78a07865"
            },
            "dist": {
                "type": "zip",
                "url": "https://api.github.com/repos/php-fig/simple-cache/zipball/764e0b3939f5ca87cb904f570ef9be2d78a07865",
                "reference": "764e0b3939f5ca87cb904f570ef9be2d78a07865",
                "shasum": ""
            },
            "require": {
                "php": ">=8.0.0"
            },
            "type": "library",
            "extra": {
                "branch-alias": {
                    "dev-master": "3.0.x-dev"
                }
            },
            "autoload": {
                "psr-4": {
                    "Psr\\SimpleCache\\": "src/"
                }
            },
            "notification-url": "https://packagist.org/downloads/",
            "license": [
                "MIT"
            ],
            "authors": [
                {
                    "name": "PHP-FIG",
                    "homepage": "https://www.php-fig.org/"
                }
            ],
            "description": "Common interfaces for simple caching",
            "keywords": [
                "cache",
                "caching",
                "psr",
                "psr-16",
                "simple-cache"
            ],
            "support": {
                "source": "https://github.com/php-fig/simple-cache/tree/3.0.0"
            },
            "time": "2021-10-29T13:26:27+00:00"
        },
        {
            "name": "ralouphie/getallheaders",
            "version": "3.0.3",
            "source": {
                "type": "git",
                "url": "https://github.com/ralouphie/getallheaders.git",
                "reference": "120b605dfeb996808c31b6477290a714d356e822"
            },
            "dist": {
                "type": "zip",
                "url": "https://api.github.com/repos/ralouphie/getallheaders/zipball/120b605dfeb996808c31b6477290a714d356e822",
                "reference": "120b605dfeb996808c31b6477290a714d356e822",
                "shasum": ""
            },
            "require": {
                "php": ">=5.6"
            },
            "require-dev": {
                "php-coveralls/php-coveralls": "^2.1",
                "phpunit/phpunit": "^5 || ^6.5"
            },
            "type": "library",
            "autoload": {
                "files": [
                    "src/getallheaders.php"
                ]
            },
            "notification-url": "https://packagist.org/downloads/",
            "license": [
                "MIT"
            ],
            "authors": [
                {
                    "name": "Ralph Khattar",
                    "email": "ralph.khattar@gmail.com"
                }
            ],
            "description": "A polyfill for getallheaders.",
            "support": {
                "issues": "https://github.com/ralouphie/getallheaders/issues",
                "source": "https://github.com/ralouphie/getallheaders/tree/develop"
            },
            "time": "2019-03-08T08:55:37+00:00"
        },
        {
            "name": "ramsey/collection",
            "version": "2.0.0",
            "source": {
                "type": "git",
                "url": "https://github.com/ramsey/collection.git",
                "reference": "a4b48764bfbb8f3a6a4d1aeb1a35bb5e9ecac4a5"
            },
            "dist": {
                "type": "zip",
                "url": "https://api.github.com/repos/ramsey/collection/zipball/a4b48764bfbb8f3a6a4d1aeb1a35bb5e9ecac4a5",
                "reference": "a4b48764bfbb8f3a6a4d1aeb1a35bb5e9ecac4a5",
                "shasum": ""
            },
            "require": {
                "php": "^8.1"
            },
            "require-dev": {
                "captainhook/plugin-composer": "^5.3",
                "ergebnis/composer-normalize": "^2.28.3",
                "fakerphp/faker": "^1.21",
                "hamcrest/hamcrest-php": "^2.0",
                "jangregor/phpstan-prophecy": "^1.0",
                "mockery/mockery": "^1.5",
                "php-parallel-lint/php-console-highlighter": "^1.0",
                "php-parallel-lint/php-parallel-lint": "^1.3",
                "phpcsstandards/phpcsutils": "^1.0.0-rc1",
                "phpspec/prophecy-phpunit": "^2.0",
                "phpstan/extension-installer": "^1.2",
                "phpstan/phpstan": "^1.9",
                "phpstan/phpstan-mockery": "^1.1",
                "phpstan/phpstan-phpunit": "^1.3",
                "phpunit/phpunit": "^9.5",
                "psalm/plugin-mockery": "^1.1",
                "psalm/plugin-phpunit": "^0.18.4",
                "ramsey/coding-standard": "^2.0.3",
                "ramsey/conventional-commits": "^1.3",
                "vimeo/psalm": "^5.4"
            },
            "type": "library",
            "extra": {
                "captainhook": {
                    "force-install": true
                },
                "ramsey/conventional-commits": {
                    "configFile": "conventional-commits.json"
                }
            },
            "autoload": {
                "psr-4": {
                    "Ramsey\\Collection\\": "src/"
                }
            },
            "notification-url": "https://packagist.org/downloads/",
            "license": [
                "MIT"
            ],
            "authors": [
                {
                    "name": "Ben Ramsey",
                    "email": "ben@benramsey.com",
                    "homepage": "https://benramsey.com"
                }
            ],
            "description": "A PHP library for representing and manipulating collections.",
            "keywords": [
                "array",
                "collection",
                "hash",
                "map",
                "queue",
                "set"
            ],
            "support": {
                "issues": "https://github.com/ramsey/collection/issues",
                "source": "https://github.com/ramsey/collection/tree/2.0.0"
            },
            "funding": [
                {
                    "url": "https://github.com/ramsey",
                    "type": "github"
                },
                {
                    "url": "https://tidelift.com/funding/github/packagist/ramsey/collection",
                    "type": "tidelift"
                }
            ],
            "time": "2022-12-31T21:50:55+00:00"
        },
        {
            "name": "ramsey/uuid",
            "version": "4.7.4",
            "source": {
                "type": "git",
                "url": "https://github.com/ramsey/uuid.git",
                "reference": "60a4c63ab724854332900504274f6150ff26d286"
            },
            "dist": {
                "type": "zip",
                "url": "https://api.github.com/repos/ramsey/uuid/zipball/60a4c63ab724854332900504274f6150ff26d286",
                "reference": "60a4c63ab724854332900504274f6150ff26d286",
                "shasum": ""
            },
            "require": {
                "brick/math": "^0.8.8 || ^0.9 || ^0.10 || ^0.11",
                "ext-json": "*",
                "php": "^8.0",
                "ramsey/collection": "^1.2 || ^2.0"
            },
            "replace": {
                "rhumsaa/uuid": "self.version"
            },
            "require-dev": {
                "captainhook/captainhook": "^5.10",
                "captainhook/plugin-composer": "^5.3",
                "dealerdirect/phpcodesniffer-composer-installer": "^0.7.0",
                "doctrine/annotations": "^1.8",
                "ergebnis/composer-normalize": "^2.15",
                "mockery/mockery": "^1.3",
                "paragonie/random-lib": "^2",
                "php-mock/php-mock": "^2.2",
                "php-mock/php-mock-mockery": "^1.3",
                "php-parallel-lint/php-parallel-lint": "^1.1",
                "phpbench/phpbench": "^1.0",
                "phpstan/extension-installer": "^1.1",
                "phpstan/phpstan": "^1.8",
                "phpstan/phpstan-mockery": "^1.1",
                "phpstan/phpstan-phpunit": "^1.1",
                "phpunit/phpunit": "^8.5 || ^9",
                "ramsey/composer-repl": "^1.4",
                "slevomat/coding-standard": "^8.4",
                "squizlabs/php_codesniffer": "^3.5",
                "vimeo/psalm": "^4.9"
            },
            "suggest": {
                "ext-bcmath": "Enables faster math with arbitrary-precision integers using BCMath.",
                "ext-gmp": "Enables faster math with arbitrary-precision integers using GMP.",
                "ext-uuid": "Enables the use of PeclUuidTimeGenerator and PeclUuidRandomGenerator.",
                "paragonie/random-lib": "Provides RandomLib for use with the RandomLibAdapter",
                "ramsey/uuid-doctrine": "Allows the use of Ramsey\\Uuid\\Uuid as Doctrine field type."
            },
            "type": "library",
            "extra": {
                "captainhook": {
                    "force-install": true
                }
            },
            "autoload": {
                "files": [
                    "src/functions.php"
                ],
                "psr-4": {
                    "Ramsey\\Uuid\\": "src/"
                }
            },
            "notification-url": "https://packagist.org/downloads/",
            "license": [
                "MIT"
            ],
            "description": "A PHP library for generating and working with universally unique identifiers (UUIDs).",
            "keywords": [
                "guid",
                "identifier",
                "uuid"
            ],
            "support": {
                "issues": "https://github.com/ramsey/uuid/issues",
                "source": "https://github.com/ramsey/uuid/tree/4.7.4"
            },
            "funding": [
                {
                    "url": "https://github.com/ramsey",
                    "type": "github"
                },
                {
                    "url": "https://tidelift.com/funding/github/packagist/ramsey/uuid",
                    "type": "tidelift"
                }
            ],
            "time": "2023-04-15T23:01:58+00:00"
        },
        {
            "name": "rlanvin/php-rrule",
            "version": "v2.4.1",
            "source": {
                "type": "git",
                "url": "https://github.com/rlanvin/php-rrule.git",
                "reference": "7ddef3d49b7a6461dc070f671f0d94509c9a537b"
            },
            "dist": {
                "type": "zip",
                "url": "https://api.github.com/repos/rlanvin/php-rrule/zipball/7ddef3d49b7a6461dc070f671f0d94509c9a537b",
                "reference": "7ddef3d49b7a6461dc070f671f0d94509c9a537b",
                "shasum": ""
            },
            "require": {
                "php": ">=5.6.0"
            },
            "require-dev": {
                "phpmd/phpmd": "@stable",
                "phpunit/phpunit": "^5.7|^6.5|^8.0"
            },
            "suggest": {
                "ext-intl": "Intl extension is needed for humanReadable()"
            },
            "type": "library",
            "autoload": {
                "psr-4": {
                    "RRule\\": "src/"
                }
            },
            "notification-url": "https://packagist.org/downloads/",
            "license": [
                "MIT"
            ],
            "description": "Lightweight and fast recurrence rules for PHP (RFC 5545)",
            "homepage": "https://github.com/rlanvin/php-rrule",
            "keywords": [
                "date",
                "ical",
                "recurrence",
                "recurring",
                "rrule"
            ],
            "support": {
                "issues": "https://github.com/rlanvin/php-rrule/issues",
                "source": "https://github.com/rlanvin/php-rrule/tree/v2.4.1"
            },
            "time": "2023-06-07T13:15:59+00:00"
        },
        {
            "name": "robthree/twofactorauth",
            "version": "v2.0.0",
            "source": {
                "type": "git",
                "url": "https://github.com/RobThree/TwoFactorAuth.git",
                "reference": "27cd1e1392d19f178398e892f59062003c8998a4"
            },
            "dist": {
                "type": "zip",
                "url": "https://api.github.com/repos/RobThree/TwoFactorAuth/zipball/27cd1e1392d19f178398e892f59062003c8998a4",
                "reference": "27cd1e1392d19f178398e892f59062003c8998a4",
                "shasum": ""
            },
            "require": {
                "php": ">=8.1.0"
            },
            "require-dev": {
                "friendsofphp/php-cs-fixer": "^3.13",
                "phpstan/phpstan": "^1.9",
                "phpunit/phpunit": "^9"
            },
            "suggest": {
                "bacon/bacon-qr-code": "Needed for BaconQrCodeProvider provider",
                "endroid/qr-code": "Needed for EndroidQrCodeProvider"
            },
            "type": "library",
            "autoload": {
                "psr-4": {
                    "RobThree\\Auth\\": "lib"
                }
            },
            "notification-url": "https://packagist.org/downloads/",
            "license": [
                "MIT"
            ],
            "authors": [
                {
                    "name": "Rob Janssen",
                    "homepage": "http://robiii.me",
                    "role": "Developer"
                },
                {
                    "name": "Nicolas CARPi",
                    "homepage": "https://github.com/NicolasCARPi",
                    "role": "Developer"
                },
                {
                    "name": "Will Power",
                    "homepage": "https://github.com/willpower232",
                    "role": "Developer"
                }
            ],
            "description": "Two Factor Authentication",
            "homepage": "https://github.com/RobThree/TwoFactorAuth",
            "keywords": [
                "Authentication",
                "MFA",
                "Multi Factor Authentication",
                "Two Factor Authentication",
                "authenticator",
                "authy",
                "php",
                "tfa"
            ],
            "support": {
                "issues": "https://github.com/RobThree/TwoFactorAuth/issues",
                "source": "https://github.com/RobThree/TwoFactorAuth"
            },
            "funding": [
                {
                    "url": "https://paypal.me/robiii",
                    "type": "custom"
                },
                {
                    "url": "https://github.com/RobThree",
                    "type": "github"
                }
            ],
            "time": "2023-02-25T11:33:28+00:00"
        },
        {
            "name": "sabre/dav",
            "version": "4.4.0",
            "source": {
                "type": "git",
                "url": "https://github.com/sabre-io/dav.git",
                "reference": "b65362abc926520eda2c57e219f022a6c288069d"
            },
            "dist": {
                "type": "zip",
                "url": "https://api.github.com/repos/sabre-io/dav/zipball/b65362abc926520eda2c57e219f022a6c288069d",
                "reference": "b65362abc926520eda2c57e219f022a6c288069d",
                "shasum": ""
            },
            "require": {
                "ext-ctype": "*",
                "ext-date": "*",
                "ext-dom": "*",
                "ext-iconv": "*",
                "ext-json": "*",
                "ext-mbstring": "*",
                "ext-pcre": "*",
                "ext-simplexml": "*",
                "ext-spl": "*",
                "lib-libxml": ">=2.7.0",
                "php": "^7.1.0 || ^8.0",
                "psr/log": "^1.0 || ^2.0 || ^3.0",
                "sabre/event": "^5.0",
                "sabre/http": "^5.0.5",
                "sabre/uri": "^2.0",
                "sabre/vobject": "^4.2.1",
                "sabre/xml": "^2.0.1"
            },
            "require-dev": {
                "evert/phpdoc-md": "~0.1.0",
                "friendsofphp/php-cs-fixer": "^2.17.1",
                "monolog/monolog": "^1.18",
                "phpstan/phpstan": "^0.12",
                "phpunit/phpunit": "^7.5 || ^8.5 || ^9.0"
            },
            "suggest": {
                "ext-curl": "*",
                "ext-imap": "*",
                "ext-pdo": "*"
            },
            "bin": [
                "bin/sabredav",
                "bin/naturalselection"
            ],
            "type": "library",
            "autoload": {
                "psr-4": {
                    "Sabre\\DAV\\": "lib/DAV/",
                    "Sabre\\CalDAV\\": "lib/CalDAV/",
                    "Sabre\\DAVACL\\": "lib/DAVACL/",
                    "Sabre\\CardDAV\\": "lib/CardDAV/"
                }
            },
            "notification-url": "https://packagist.org/downloads/",
            "license": [
                "BSD-3-Clause"
            ],
            "authors": [
                {
                    "name": "Evert Pot",
                    "email": "me@evertpot.com",
                    "homepage": "http://evertpot.com/",
                    "role": "Developer"
                }
            ],
            "description": "WebDAV Framework for PHP",
            "homepage": "http://sabre.io/",
            "keywords": [
                "CalDAV",
                "CardDAV",
                "WebDAV",
                "framework",
                "iCalendar"
            ],
            "support": {
                "forum": "https://groups.google.com/group/sabredav-discuss",
                "issues": "https://github.com/sabre-io/dav/issues",
                "source": "https://github.com/fruux/sabre-dav"
            },
            "time": "2022-06-27T09:07:55+00:00"
        },
        {
            "name": "sabre/event",
            "version": "5.1.4",
            "source": {
                "type": "git",
                "url": "https://github.com/sabre-io/event.git",
                "reference": "d7da22897125d34d7eddf7977758191c06a74497"
            },
            "dist": {
                "type": "zip",
                "url": "https://api.github.com/repos/sabre-io/event/zipball/d7da22897125d34d7eddf7977758191c06a74497",
                "reference": "d7da22897125d34d7eddf7977758191c06a74497",
                "shasum": ""
            },
            "require": {
                "php": "^7.1 || ^8.0"
            },
            "require-dev": {
                "friendsofphp/php-cs-fixer": "~2.17.1",
                "phpstan/phpstan": "^0.12",
                "phpunit/phpunit": "^7.5 || ^8.5 || ^9.0"
            },
            "type": "library",
            "autoload": {
                "files": [
                    "lib/coroutine.php",
                    "lib/Loop/functions.php",
                    "lib/Promise/functions.php"
                ],
                "psr-4": {
                    "Sabre\\Event\\": "lib/"
                }
            },
            "notification-url": "https://packagist.org/downloads/",
            "license": [
                "BSD-3-Clause"
            ],
            "authors": [
                {
                    "name": "Evert Pot",
                    "email": "me@evertpot.com",
                    "homepage": "http://evertpot.com/",
                    "role": "Developer"
                }
            ],
            "description": "sabre/event is a library for lightweight event-based programming",
            "homepage": "http://sabre.io/event/",
            "keywords": [
                "EventEmitter",
                "async",
                "coroutine",
                "eventloop",
                "events",
                "hooks",
                "plugin",
                "promise",
                "reactor",
                "signal"
            ],
            "support": {
                "forum": "https://groups.google.com/group/sabredav-discuss",
                "issues": "https://github.com/sabre-io/event/issues",
                "source": "https://github.com/fruux/sabre-event"
            },
            "time": "2021-11-04T06:51:17+00:00"
        },
        {
            "name": "sabre/http",
            "version": "5.1.10",
            "source": {
                "type": "git",
                "url": "https://github.com/sabre-io/http.git",
                "reference": "f9f3d1fba8916fa2f4ec25636c4fedc26cb94e02"
            },
            "dist": {
                "type": "zip",
                "url": "https://api.github.com/repos/sabre-io/http/zipball/f9f3d1fba8916fa2f4ec25636c4fedc26cb94e02",
                "reference": "f9f3d1fba8916fa2f4ec25636c4fedc26cb94e02",
                "shasum": ""
            },
            "require": {
                "ext-ctype": "*",
                "ext-curl": "*",
                "ext-mbstring": "*",
                "php": "^7.1 || ^8.0",
                "sabre/event": ">=4.0 <6.0",
                "sabre/uri": "^2.0"
            },
            "require-dev": {
                "friendsofphp/php-cs-fixer": "~2.17.1",
                "phpstan/phpstan": "^0.12",
                "phpunit/phpunit": "^7.5 || ^8.5 || ^9.0"
            },
            "suggest": {
                "ext-curl": " to make http requests with the Client class"
            },
            "type": "library",
            "autoload": {
                "files": [
                    "lib/functions.php"
                ],
                "psr-4": {
                    "Sabre\\HTTP\\": "lib/"
                }
            },
            "notification-url": "https://packagist.org/downloads/",
            "license": [
                "BSD-3-Clause"
            ],
            "authors": [
                {
                    "name": "Evert Pot",
                    "email": "me@evertpot.com",
                    "homepage": "http://evertpot.com/",
                    "role": "Developer"
                }
            ],
            "description": "The sabre/http library provides utilities for dealing with http requests and responses. ",
            "homepage": "https://github.com/fruux/sabre-http",
            "keywords": [
                "http"
            ],
            "support": {
                "forum": "https://groups.google.com/group/sabredav-discuss",
                "issues": "https://github.com/sabre-io/http/issues",
                "source": "https://github.com/fruux/sabre-http"
            },
            "time": "2023-08-18T01:55:28+00:00"
        },
        {
            "name": "sabre/uri",
            "version": "2.3.3",
            "source": {
                "type": "git",
                "url": "https://github.com/sabre-io/uri.git",
                "reference": "7e0e7dfd0b7e14346a27eabd66e843a6e7f1812b"
            },
            "dist": {
                "type": "zip",
                "url": "https://api.github.com/repos/sabre-io/uri/zipball/7e0e7dfd0b7e14346a27eabd66e843a6e7f1812b",
                "reference": "7e0e7dfd0b7e14346a27eabd66e843a6e7f1812b",
                "shasum": ""
            },
            "require": {
                "php": "^7.4 || ^8.0"
            },
            "require-dev": {
                "friendsofphp/php-cs-fixer": "^3.17",
                "phpstan/extension-installer": "^1.3",
                "phpstan/phpstan": "^1.10",
                "phpstan/phpstan-phpunit": "^1.3",
                "phpstan/phpstan-strict-rules": "^1.5",
                "phpunit/phpunit": "^9.6"
            },
            "type": "library",
            "autoload": {
                "files": [
                    "lib/functions.php"
                ],
                "psr-4": {
                    "Sabre\\Uri\\": "lib/"
                }
            },
            "notification-url": "https://packagist.org/downloads/",
            "license": [
                "BSD-3-Clause"
            ],
            "authors": [
                {
                    "name": "Evert Pot",
                    "email": "me@evertpot.com",
                    "homepage": "http://evertpot.com/",
                    "role": "Developer"
                }
            ],
            "description": "Functions for making sense out of URIs.",
            "homepage": "http://sabre.io/uri/",
            "keywords": [
                "rfc3986",
                "uri",
                "url"
            ],
            "support": {
                "forum": "https://groups.google.com/group/sabredav-discuss",
                "issues": "https://github.com/sabre-io/uri/issues",
                "source": "https://github.com/fruux/sabre-uri"
            },
            "time": "2023-06-09T06:54:04+00:00"
        },
        {
            "name": "sabre/vobject",
            "version": "4.5.3",
            "source": {
                "type": "git",
                "url": "https://github.com/sabre-io/vobject.git",
                "reference": "fe6d9183154ed6f2f913f2b568d3d51d8ae9b308"
            },
            "dist": {
                "type": "zip",
                "url": "https://api.github.com/repos/sabre-io/vobject/zipball/fe6d9183154ed6f2f913f2b568d3d51d8ae9b308",
                "reference": "fe6d9183154ed6f2f913f2b568d3d51d8ae9b308",
                "shasum": ""
            },
            "require": {
                "ext-mbstring": "*",
                "php": "^7.1 || ^8.0",
                "sabre/xml": "^2.1 || ^3.0 || ^4.0"
            },
            "require-dev": {
                "friendsofphp/php-cs-fixer": "~2.17.1",
                "phpstan/phpstan": "^0.12",
                "phpunit/php-invoker": "^2.0 || ^3.1",
                "phpunit/phpunit": "^7.5 || ^8.5 || ^9.0"
            },
            "suggest": {
                "hoa/bench": "If you would like to run the benchmark scripts"
            },
            "bin": [
                "bin/vobject",
                "bin/generate_vcards"
            ],
            "type": "library",
            "extra": {
                "branch-alias": {
                    "dev-master": "4.0.x-dev"
                }
            },
            "autoload": {
                "psr-4": {
                    "Sabre\\VObject\\": "lib/"
                }
            },
            "notification-url": "https://packagist.org/downloads/",
            "license": [
                "BSD-3-Clause"
            ],
            "authors": [
                {
                    "name": "Evert Pot",
                    "email": "me@evertpot.com",
                    "homepage": "http://evertpot.com/",
                    "role": "Developer"
                },
                {
                    "name": "Dominik Tobschall",
                    "email": "dominik@fruux.com",
                    "homepage": "http://tobschall.de/",
                    "role": "Developer"
                },
                {
                    "name": "Ivan Enderlin",
                    "email": "ivan.enderlin@hoa-project.net",
                    "homepage": "http://mnt.io/",
                    "role": "Developer"
                }
            ],
            "description": "The VObject library for PHP allows you to easily parse and manipulate iCalendar and vCard objects",
            "homepage": "http://sabre.io/vobject/",
            "keywords": [
                "availability",
                "freebusy",
                "iCalendar",
                "ical",
                "ics",
                "jCal",
                "jCard",
                "recurrence",
                "rfc2425",
                "rfc2426",
                "rfc2739",
                "rfc4770",
                "rfc5545",
                "rfc5546",
                "rfc6321",
                "rfc6350",
                "rfc6351",
                "rfc6474",
                "rfc6638",
                "rfc6715",
                "rfc6868",
                "vCalendar",
                "vCard",
                "vcf",
                "xCal",
                "xCard"
            ],
            "support": {
                "forum": "https://groups.google.com/group/sabredav-discuss",
                "issues": "https://github.com/sabre-io/vobject/issues",
                "source": "https://github.com/fruux/sabre-vobject"
            },
            "time": "2023-01-22T12:21:50+00:00"
        },
        {
            "name": "sabre/xml",
            "version": "2.2.5",
            "source": {
                "type": "git",
                "url": "https://github.com/sabre-io/xml.git",
                "reference": "a6af111850e7536d200d9637c34885cd3c77a86c"
            },
            "dist": {
                "type": "zip",
                "url": "https://api.github.com/repos/sabre-io/xml/zipball/a6af111850e7536d200d9637c34885cd3c77a86c",
                "reference": "a6af111850e7536d200d9637c34885cd3c77a86c",
                "shasum": ""
            },
            "require": {
                "ext-dom": "*",
                "ext-xmlreader": "*",
                "ext-xmlwriter": "*",
                "lib-libxml": ">=2.6.20",
                "php": "^7.1 || ^8.0",
                "sabre/uri": ">=1.0,<3.0.0"
            },
            "require-dev": {
                "friendsofphp/php-cs-fixer": "~2.17.1",
                "phpstan/phpstan": "^0.12",
                "phpunit/phpunit": "^7.5 || ^8.5 || ^9.0"
            },
            "type": "library",
            "autoload": {
                "files": [
                    "lib/Deserializer/functions.php",
                    "lib/Serializer/functions.php"
                ],
                "psr-4": {
                    "Sabre\\Xml\\": "lib/"
                }
            },
            "notification-url": "https://packagist.org/downloads/",
            "license": [
                "BSD-3-Clause"
            ],
            "authors": [
                {
                    "name": "Evert Pot",
                    "email": "me@evertpot.com",
                    "homepage": "http://evertpot.com/",
                    "role": "Developer"
                },
                {
                    "name": "Markus Staab",
                    "email": "markus.staab@redaxo.de",
                    "role": "Developer"
                }
            ],
            "description": "sabre/xml is an XML library that you may not hate.",
            "homepage": "https://sabre.io/xml/",
            "keywords": [
                "XMLReader",
                "XMLWriter",
                "dom",
                "xml"
            ],
            "support": {
                "forum": "https://groups.google.com/group/sabredav-discuss",
                "issues": "https://github.com/sabre-io/xml/issues",
                "source": "https://github.com/fruux/sabre-xml"
            },
            "time": "2021-11-04T06:37:27+00:00"
        },
        {
            "name": "scssphp/scssphp",
            "version": "v1.11.1",
            "source": {
                "type": "git",
                "url": "https://github.com/scssphp/scssphp.git",
                "reference": "ace2503684bab0dcc817d7614c8a54b865122414"
            },
            "dist": {
                "type": "zip",
                "url": "https://api.github.com/repos/scssphp/scssphp/zipball/ace2503684bab0dcc817d7614c8a54b865122414",
                "reference": "ace2503684bab0dcc817d7614c8a54b865122414",
                "shasum": ""
            },
            "require": {
                "ext-ctype": "*",
                "ext-json": "*",
                "php": ">=5.6.0"
            },
            "require-dev": {
                "bamarni/composer-bin-plugin": "^1.4",
                "phpunit/phpunit": "^5.7 || ^6.5 || ^7.5 || ^8.3 || ^9.4",
                "sass/sass-spec": "*",
                "squizlabs/php_codesniffer": "~3.5",
                "symfony/phpunit-bridge": "^5.1",
                "thoughtbot/bourbon": "^7.0",
                "twbs/bootstrap": "~5.0",
                "twbs/bootstrap4": "4.6.1",
                "zurb/foundation": "~6.7.0"
            },
            "suggest": {
                "ext-iconv": "Can be used as fallback when ext-mbstring is not available",
                "ext-mbstring": "For best performance, mbstring should be installed as it is faster than ext-iconv"
            },
            "bin": [
                "bin/pscss"
            ],
            "type": "library",
            "extra": {
                "bamarni-bin": {
                    "forward-command": false,
                    "bin-links": false
                }
            },
            "autoload": {
                "psr-4": {
                    "ScssPhp\\ScssPhp\\": "src/"
                }
            },
            "notification-url": "https://packagist.org/downloads/",
            "license": [
                "MIT"
            ],
            "authors": [
                {
                    "name": "Anthon Pang",
                    "email": "apang@softwaredevelopment.ca",
                    "homepage": "https://github.com/robocoder"
                },
                {
                    "name": "Cédric Morin",
                    "email": "cedric@yterium.com",
                    "homepage": "https://github.com/Cerdic"
                }
            ],
            "description": "scssphp is a compiler for SCSS written in PHP.",
            "homepage": "http://scssphp.github.io/scssphp/",
            "keywords": [
                "css",
                "less",
                "sass",
                "scss",
                "stylesheet"
            ],
            "support": {
                "issues": "https://github.com/scssphp/scssphp/issues",
                "source": "https://github.com/scssphp/scssphp/tree/v1.11.1"
            },
            "time": "2023-09-24T13:38:17+00:00"
        },
        {
            "name": "sebastian/diff",
            "version": "5.0.3",
            "source": {
                "type": "git",
                "url": "https://github.com/sebastianbergmann/diff.git",
                "reference": "912dc2fbe3e3c1e7873313cc801b100b6c68c87b"
            },
            "dist": {
                "type": "zip",
                "url": "https://api.github.com/repos/sebastianbergmann/diff/zipball/912dc2fbe3e3c1e7873313cc801b100b6c68c87b",
                "reference": "912dc2fbe3e3c1e7873313cc801b100b6c68c87b",
                "shasum": ""
            },
            "require": {
                "php": ">=8.1"
            },
            "require-dev": {
                "phpunit/phpunit": "^10.0",
                "symfony/process": "^4.2 || ^5"
            },
            "type": "library",
            "extra": {
                "branch-alias": {
                    "dev-main": "5.0-dev"
                }
            },
            "autoload": {
                "classmap": [
                    "src/"
                ]
            },
            "notification-url": "https://packagist.org/downloads/",
            "license": [
                "BSD-3-Clause"
            ],
            "authors": [
                {
                    "name": "Sebastian Bergmann",
                    "email": "sebastian@phpunit.de"
                },
                {
                    "name": "Kore Nordmann",
                    "email": "mail@kore-nordmann.de"
                }
            ],
            "description": "Diff implementation",
            "homepage": "https://github.com/sebastianbergmann/diff",
            "keywords": [
                "diff",
                "udiff",
                "unidiff",
                "unified diff"
            ],
            "support": {
                "issues": "https://github.com/sebastianbergmann/diff/issues",
                "security": "https://github.com/sebastianbergmann/diff/security/policy",
                "source": "https://github.com/sebastianbergmann/diff/tree/5.0.3"
            },
            "funding": [
                {
                    "url": "https://github.com/sebastianbergmann",
                    "type": "github"
                }
            ],
            "time": "2023-05-01T07:48:21+00:00"
        },
        {
            "name": "seld/jsonlint",
            "version": "1.10.0",
            "source": {
                "type": "git",
                "url": "https://github.com/Seldaek/jsonlint.git",
                "reference": "594fd6462aad8ecee0b45ca5045acea4776667f1"
            },
            "dist": {
                "type": "zip",
                "url": "https://api.github.com/repos/Seldaek/jsonlint/zipball/594fd6462aad8ecee0b45ca5045acea4776667f1",
                "reference": "594fd6462aad8ecee0b45ca5045acea4776667f1",
                "shasum": ""
            },
            "require": {
                "php": "^5.3 || ^7.0 || ^8.0"
            },
            "require-dev": {
                "phpstan/phpstan": "^1.5",
                "phpunit/phpunit": "^4.8.35 || ^5.7 || ^6.0 || ^8.5.13"
            },
            "bin": [
                "bin/jsonlint"
            ],
            "type": "library",
            "autoload": {
                "psr-4": {
                    "Seld\\JsonLint\\": "src/Seld/JsonLint/"
                }
            },
            "notification-url": "https://packagist.org/downloads/",
            "license": [
                "MIT"
            ],
            "authors": [
                {
                    "name": "Jordi Boggiano",
                    "email": "j.boggiano@seld.be",
                    "homepage": "http://seld.be"
                }
            ],
            "description": "JSON Linter",
            "keywords": [
                "json",
                "linter",
                "parser",
                "validator"
            ],
            "support": {
                "issues": "https://github.com/Seldaek/jsonlint/issues",
                "source": "https://github.com/Seldaek/jsonlint/tree/1.10.0"
            },
            "funding": [
                {
                    "url": "https://github.com/Seldaek",
                    "type": "github"
                },
                {
                    "url": "https://tidelift.com/funding/github/packagist/seld/jsonlint",
                    "type": "tidelift"
                }
            ],
            "time": "2023-05-11T13:16:46+00:00"
        },
        {
            "name": "simplepie/simplepie",
            "version": "1.8.0",
            "source": {
                "type": "git",
                "url": "https://github.com/simplepie/simplepie.git",
                "reference": "65b095d87bc00898d8fa7737bdbcda93a3fbcc55"
            },
            "dist": {
                "type": "zip",
                "url": "https://api.github.com/repos/simplepie/simplepie/zipball/65b095d87bc00898d8fa7737bdbcda93a3fbcc55",
                "reference": "65b095d87bc00898d8fa7737bdbcda93a3fbcc55",
                "shasum": ""
            },
            "require": {
                "ext-pcre": "*",
                "ext-xml": "*",
                "ext-xmlreader": "*",
                "php": ">=7.2.0"
            },
            "require-dev": {
                "friendsofphp/php-cs-fixer": "^2.19 || ^3.8",
                "psr/simple-cache": "^1 || ^2 || ^3",
                "yoast/phpunit-polyfills": "^1.0.1"
            },
            "suggest": {
                "ext-curl": "",
                "ext-iconv": "",
                "ext-intl": "",
                "ext-mbstring": "",
                "mf2/mf2": "Microformat module that allows for parsing HTML for microformats"
            },
            "type": "library",
            "autoload": {
                "psr-0": {
                    "SimplePie": "library"
                },
                "psr-4": {
                    "SimplePie\\": "src"
                }
            },
            "notification-url": "https://packagist.org/downloads/",
            "license": [
                "BSD-3-Clause"
            ],
            "authors": [
                {
                    "name": "Ryan Parman",
                    "homepage": "http://ryanparman.com/",
                    "role": "Creator, alumnus developer"
                },
                {
                    "name": "Sam Sneddon",
                    "homepage": "https://gsnedders.com/",
                    "role": "Alumnus developer"
                },
                {
                    "name": "Ryan McCue",
                    "email": "me@ryanmccue.info",
                    "homepage": "http://ryanmccue.info/",
                    "role": "Developer"
                }
            ],
            "description": "A simple Atom/RSS parsing library for PHP",
            "homepage": "http://simplepie.org/",
            "keywords": [
                "atom",
                "feeds",
                "rss"
            ],
            "support": {
                "issues": "https://github.com/simplepie/simplepie/issues",
                "source": "https://github.com/simplepie/simplepie/tree/1.8.0"
            },
            "time": "2023-01-20T08:37:35+00:00"
        },
        {
            "name": "swaggest/json-diff",
            "version": "v3.10.4",
            "source": {
                "type": "git",
                "url": "https://github.com/swaggest/json-diff.git",
                "reference": "f4e511708060ff7511a3743fab4aa484a062bcfb"
            },
            "dist": {
                "type": "zip",
                "url": "https://api.github.com/repos/swaggest/json-diff/zipball/f4e511708060ff7511a3743fab4aa484a062bcfb",
                "reference": "f4e511708060ff7511a3743fab4aa484a062bcfb",
                "shasum": ""
            },
            "require": {
                "ext-json": "*"
            },
            "require-dev": {
                "phperf/phpunit": "4.8.37"
            },
            "type": "library",
            "autoload": {
                "psr-4": {
                    "Swaggest\\JsonDiff\\": "src/"
                }
            },
            "notification-url": "https://packagist.org/downloads/",
            "license": [
                "MIT"
            ],
            "authors": [
                {
                    "name": "Viacheslav Poturaev",
                    "email": "vearutop@gmail.com"
                }
            ],
            "description": "JSON diff/rearrange/patch/pointer library for PHP",
            "support": {
                "issues": "https://github.com/swaggest/json-diff/issues",
                "source": "https://github.com/swaggest/json-diff/tree/v3.10.4"
            },
            "time": "2022-11-09T13:21:05+00:00"
        },
        {
            "name": "swaggest/json-schema",
            "version": "v0.12.41",
            "source": {
                "type": "git",
                "url": "https://github.com/swaggest/php-json-schema.git",
                "reference": "1bb97901314f828774dd8c5b21bff889ce0b34bb"
            },
            "dist": {
                "type": "zip",
                "url": "https://api.github.com/repos/swaggest/php-json-schema/zipball/1bb97901314f828774dd8c5b21bff889ce0b34bb",
                "reference": "1bb97901314f828774dd8c5b21bff889ce0b34bb",
                "shasum": ""
            },
            "require": {
                "ext-json": "*",
                "php": ">=5.4",
                "phplang/scope-exit": "^1.0",
                "swaggest/json-diff": "^3.8.2",
                "symfony/polyfill-mbstring": "^1.19"
            },
            "require-dev": {
                "phperf/phpunit": "4.8.37"
            },
            "suggest": {
                "ext-mbstring": "For better performance"
            },
            "type": "library",
            "autoload": {
                "psr-4": {
                    "Swaggest\\JsonSchema\\": "src/"
                }
            },
            "notification-url": "https://packagist.org/downloads/",
            "license": [
                "MIT"
            ],
            "authors": [
                {
                    "name": "Viacheslav Poturaev",
                    "email": "vearutop@gmail.com"
                }
            ],
            "description": "High definition PHP structures with JSON-schema based validation",
            "support": {
                "email": "vearutop@gmail.com",
                "issues": "https://github.com/swaggest/php-json-schema/issues",
                "source": "https://github.com/swaggest/php-json-schema/tree/v0.12.41"
            },
            "time": "2022-08-17T11:21:43+00:00"
        },
        {
            "name": "symfony/cache",
            "version": "v6.3.5",
            "source": {
                "type": "git",
                "url": "https://github.com/symfony/cache.git",
                "reference": "6c1a3ea078c4d88ee892530945df63a87981b2da"
            },
            "dist": {
                "type": "zip",
                "url": "https://api.github.com/repos/symfony/cache/zipball/6c1a3ea078c4d88ee892530945df63a87981b2da",
                "reference": "6c1a3ea078c4d88ee892530945df63a87981b2da",
                "shasum": ""
            },
            "require": {
                "php": ">=8.1",
                "psr/cache": "^2.0|^3.0",
                "psr/log": "^1.1|^2|^3",
                "symfony/cache-contracts": "^2.5|^3",
                "symfony/service-contracts": "^2.5|^3",
                "symfony/var-exporter": "^6.2.10"
            },
            "conflict": {
                "doctrine/dbal": "<2.13.1",
                "symfony/dependency-injection": "<5.4",
                "symfony/http-kernel": "<5.4",
                "symfony/var-dumper": "<5.4"
            },
            "provide": {
                "psr/cache-implementation": "2.0|3.0",
                "psr/simple-cache-implementation": "1.0|2.0|3.0",
                "symfony/cache-implementation": "1.1|2.0|3.0"
            },
            "require-dev": {
                "cache/integration-tests": "dev-master",
                "doctrine/dbal": "^2.13.1|^3.0",
                "predis/predis": "^1.1|^2.0",
                "psr/simple-cache": "^1.0|^2.0|^3.0",
                "symfony/config": "^5.4|^6.0",
                "symfony/dependency-injection": "^5.4|^6.0",
                "symfony/filesystem": "^5.4|^6.0",
                "symfony/http-kernel": "^5.4|^6.0",
                "symfony/messenger": "^5.4|^6.0",
                "symfony/var-dumper": "^5.4|^6.0"
            },
            "type": "library",
            "autoload": {
                "psr-4": {
                    "Symfony\\Component\\Cache\\": ""
                },
                "classmap": [
                    "Traits/ValueWrapper.php"
                ],
                "exclude-from-classmap": [
                    "/Tests/"
                ]
            },
            "notification-url": "https://packagist.org/downloads/",
            "license": [
                "MIT"
            ],
            "authors": [
                {
                    "name": "Nicolas Grekas",
                    "email": "p@tchwork.com"
                },
                {
                    "name": "Symfony Community",
                    "homepage": "https://symfony.com/contributors"
                }
            ],
            "description": "Provides extended PSR-6, PSR-16 (and tags) implementations",
            "homepage": "https://symfony.com",
            "keywords": [
                "caching",
                "psr6"
            ],
            "support": {
                "source": "https://github.com/symfony/cache/tree/v6.3.5"
            },
            "funding": [
                {
                    "url": "https://symfony.com/sponsor",
                    "type": "custom"
                },
                {
                    "url": "https://github.com/fabpot",
                    "type": "github"
                },
                {
                    "url": "https://tidelift.com/funding/github/packagist/symfony/symfony",
                    "type": "tidelift"
                }
            ],
            "time": "2023-09-26T15:48:55+00:00"
        },
        {
            "name": "symfony/cache-contracts",
            "version": "v3.3.0",
            "source": {
                "type": "git",
                "url": "https://github.com/symfony/cache-contracts.git",
                "reference": "ad945640ccc0ae6e208bcea7d7de4b39b569896b"
            },
            "dist": {
                "type": "zip",
                "url": "https://api.github.com/repos/symfony/cache-contracts/zipball/ad945640ccc0ae6e208bcea7d7de4b39b569896b",
                "reference": "ad945640ccc0ae6e208bcea7d7de4b39b569896b",
                "shasum": ""
            },
            "require": {
                "php": ">=8.1",
                "psr/cache": "^3.0"
            },
            "type": "library",
            "extra": {
                "branch-alias": {
                    "dev-main": "3.4-dev"
                },
                "thanks": {
                    "name": "symfony/contracts",
                    "url": "https://github.com/symfony/contracts"
                }
            },
            "autoload": {
                "psr-4": {
                    "Symfony\\Contracts\\Cache\\": ""
                }
            },
            "notification-url": "https://packagist.org/downloads/",
            "license": [
                "MIT"
            ],
            "authors": [
                {
                    "name": "Nicolas Grekas",
                    "email": "p@tchwork.com"
                },
                {
                    "name": "Symfony Community",
                    "homepage": "https://symfony.com/contributors"
                }
            ],
            "description": "Generic abstractions related to caching",
            "homepage": "https://symfony.com",
            "keywords": [
                "abstractions",
                "contracts",
                "decoupling",
                "interfaces",
                "interoperability",
                "standards"
            ],
            "support": {
                "source": "https://github.com/symfony/cache-contracts/tree/v3.3.0"
            },
            "funding": [
                {
                    "url": "https://symfony.com/sponsor",
                    "type": "custom"
                },
                {
                    "url": "https://github.com/fabpot",
                    "type": "github"
                },
                {
                    "url": "https://tidelift.com/funding/github/packagist/symfony/symfony",
                    "type": "tidelift"
                }
            ],
            "time": "2023-05-23T14:45:45+00:00"
        },
        {
            "name": "symfony/console",
            "version": "v6.3.4",
            "source": {
                "type": "git",
                "url": "https://github.com/symfony/console.git",
                "reference": "eca495f2ee845130855ddf1cf18460c38966c8b6"
            },
            "dist": {
                "type": "zip",
                "url": "https://api.github.com/repos/symfony/console/zipball/eca495f2ee845130855ddf1cf18460c38966c8b6",
                "reference": "eca495f2ee845130855ddf1cf18460c38966c8b6",
                "shasum": ""
            },
            "require": {
                "php": ">=8.1",
                "symfony/deprecation-contracts": "^2.5|^3",
                "symfony/polyfill-mbstring": "~1.0",
                "symfony/service-contracts": "^2.5|^3",
                "symfony/string": "^5.4|^6.0"
            },
            "conflict": {
                "symfony/dependency-injection": "<5.4",
                "symfony/dotenv": "<5.4",
                "symfony/event-dispatcher": "<5.4",
                "symfony/lock": "<5.4",
                "symfony/process": "<5.4"
            },
            "provide": {
                "psr/log-implementation": "1.0|2.0|3.0"
            },
            "require-dev": {
                "psr/log": "^1|^2|^3",
                "symfony/config": "^5.4|^6.0",
                "symfony/dependency-injection": "^5.4|^6.0",
                "symfony/event-dispatcher": "^5.4|^6.0",
                "symfony/lock": "^5.4|^6.0",
                "symfony/process": "^5.4|^6.0",
                "symfony/var-dumper": "^5.4|^6.0"
            },
            "type": "library",
            "autoload": {
                "psr-4": {
                    "Symfony\\Component\\Console\\": ""
                },
                "exclude-from-classmap": [
                    "/Tests/"
                ]
            },
            "notification-url": "https://packagist.org/downloads/",
            "license": [
                "MIT"
            ],
            "authors": [
                {
                    "name": "Fabien Potencier",
                    "email": "fabien@symfony.com"
                },
                {
                    "name": "Symfony Community",
                    "homepage": "https://symfony.com/contributors"
                }
            ],
            "description": "Eases the creation of beautiful and testable command line interfaces",
            "homepage": "https://symfony.com",
            "keywords": [
                "cli",
                "command-line",
                "console",
                "terminal"
            ],
            "support": {
                "source": "https://github.com/symfony/console/tree/v6.3.4"
            },
            "funding": [
                {
                    "url": "https://symfony.com/sponsor",
                    "type": "custom"
                },
                {
                    "url": "https://github.com/fabpot",
                    "type": "github"
                },
                {
                    "url": "https://tidelift.com/funding/github/packagist/symfony/symfony",
                    "type": "tidelift"
                }
            ],
            "time": "2023-08-16T10:10:12+00:00"
        },
        {
            "name": "symfony/css-selector",
            "version": "v6.3.2",
            "source": {
                "type": "git",
                "url": "https://github.com/symfony/css-selector.git",
                "reference": "883d961421ab1709877c10ac99451632a3d6fa57"
            },
            "dist": {
                "type": "zip",
                "url": "https://api.github.com/repos/symfony/css-selector/zipball/883d961421ab1709877c10ac99451632a3d6fa57",
                "reference": "883d961421ab1709877c10ac99451632a3d6fa57",
                "shasum": ""
            },
            "require": {
                "php": ">=8.1"
            },
            "type": "library",
            "autoload": {
                "psr-4": {
                    "Symfony\\Component\\CssSelector\\": ""
                },
                "exclude-from-classmap": [
                    "/Tests/"
                ]
            },
            "notification-url": "https://packagist.org/downloads/",
            "license": [
                "MIT"
            ],
            "authors": [
                {
                    "name": "Fabien Potencier",
                    "email": "fabien@symfony.com"
                },
                {
                    "name": "Jean-François Simon",
                    "email": "jeanfrancois.simon@sensiolabs.com"
                },
                {
                    "name": "Symfony Community",
                    "homepage": "https://symfony.com/contributors"
                }
            ],
            "description": "Converts CSS selectors to XPath expressions",
            "homepage": "https://symfony.com",
            "support": {
                "source": "https://github.com/symfony/css-selector/tree/v6.3.2"
            },
            "funding": [
                {
                    "url": "https://symfony.com/sponsor",
                    "type": "custom"
                },
                {
                    "url": "https://github.com/fabpot",
                    "type": "github"
                },
                {
                    "url": "https://tidelift.com/funding/github/packagist/symfony/symfony",
                    "type": "tidelift"
                }
            ],
            "time": "2023-07-12T16:00:22+00:00"
        },
        {
            "name": "symfony/deprecation-contracts",
            "version": "v3.3.0",
            "source": {
                "type": "git",
                "url": "https://github.com/symfony/deprecation-contracts.git",
                "reference": "7c3aff79d10325257a001fcf92d991f24fc967cf"
            },
            "dist": {
                "type": "zip",
                "url": "https://api.github.com/repos/symfony/deprecation-contracts/zipball/7c3aff79d10325257a001fcf92d991f24fc967cf",
                "reference": "7c3aff79d10325257a001fcf92d991f24fc967cf",
                "shasum": ""
            },
            "require": {
                "php": ">=8.1"
            },
            "type": "library",
            "extra": {
                "branch-alias": {
                    "dev-main": "3.4-dev"
                },
                "thanks": {
                    "name": "symfony/contracts",
                    "url": "https://github.com/symfony/contracts"
                }
            },
            "autoload": {
                "files": [
                    "function.php"
                ]
            },
            "notification-url": "https://packagist.org/downloads/",
            "license": [
                "MIT"
            ],
            "authors": [
                {
                    "name": "Nicolas Grekas",
                    "email": "p@tchwork.com"
                },
                {
                    "name": "Symfony Community",
                    "homepage": "https://symfony.com/contributors"
                }
            ],
            "description": "A generic function and convention to trigger deprecation notices",
            "homepage": "https://symfony.com",
            "support": {
                "source": "https://github.com/symfony/deprecation-contracts/tree/v3.3.0"
            },
            "funding": [
                {
                    "url": "https://symfony.com/sponsor",
                    "type": "custom"
                },
                {
                    "url": "https://github.com/fabpot",
                    "type": "github"
                },
                {
                    "url": "https://tidelift.com/funding/github/packagist/symfony/symfony",
                    "type": "tidelift"
                }
            ],
            "time": "2023-05-23T14:45:45+00:00"
        },
        {
            "name": "symfony/dom-crawler",
            "version": "v6.3.4",
            "source": {
                "type": "git",
                "url": "https://github.com/symfony/dom-crawler.git",
                "reference": "3fdd2a3d5fdc363b2e8dbf817f9726a4d013cbd1"
            },
            "dist": {
                "type": "zip",
                "url": "https://api.github.com/repos/symfony/dom-crawler/zipball/3fdd2a3d5fdc363b2e8dbf817f9726a4d013cbd1",
                "reference": "3fdd2a3d5fdc363b2e8dbf817f9726a4d013cbd1",
                "shasum": ""
            },
            "require": {
                "masterminds/html5": "^2.6",
                "php": ">=8.1",
                "symfony/polyfill-ctype": "~1.8",
                "symfony/polyfill-mbstring": "~1.0"
            },
            "require-dev": {
                "symfony/css-selector": "^5.4|^6.0"
            },
            "type": "library",
            "autoload": {
                "psr-4": {
                    "Symfony\\Component\\DomCrawler\\": ""
                },
                "exclude-from-classmap": [
                    "/Tests/"
                ]
            },
            "notification-url": "https://packagist.org/downloads/",
            "license": [
                "MIT"
            ],
            "authors": [
                {
                    "name": "Fabien Potencier",
                    "email": "fabien@symfony.com"
                },
                {
                    "name": "Symfony Community",
                    "homepage": "https://symfony.com/contributors"
                }
            ],
            "description": "Eases DOM navigation for HTML and XML documents",
            "homepage": "https://symfony.com",
            "support": {
                "source": "https://github.com/symfony/dom-crawler/tree/v6.3.4"
            },
            "funding": [
                {
                    "url": "https://symfony.com/sponsor",
                    "type": "custom"
                },
                {
                    "url": "https://github.com/fabpot",
                    "type": "github"
                },
                {
                    "url": "https://tidelift.com/funding/github/packagist/symfony/symfony",
                    "type": "tidelift"
                }
            ],
            "time": "2023-08-01T07:43:40+00:00"
        },
        {
            "name": "symfony/event-dispatcher",
            "version": "v6.3.2",
            "source": {
                "type": "git",
                "url": "https://github.com/symfony/event-dispatcher.git",
                "reference": "adb01fe097a4ee930db9258a3cc906b5beb5cf2e"
            },
            "dist": {
                "type": "zip",
                "url": "https://api.github.com/repos/symfony/event-dispatcher/zipball/adb01fe097a4ee930db9258a3cc906b5beb5cf2e",
                "reference": "adb01fe097a4ee930db9258a3cc906b5beb5cf2e",
                "shasum": ""
            },
            "require": {
                "php": ">=8.1",
                "symfony/event-dispatcher-contracts": "^2.5|^3"
            },
            "conflict": {
                "symfony/dependency-injection": "<5.4",
                "symfony/service-contracts": "<2.5"
            },
            "provide": {
                "psr/event-dispatcher-implementation": "1.0",
                "symfony/event-dispatcher-implementation": "2.0|3.0"
            },
            "require-dev": {
                "psr/log": "^1|^2|^3",
                "symfony/config": "^5.4|^6.0",
                "symfony/dependency-injection": "^5.4|^6.0",
                "symfony/error-handler": "^5.4|^6.0",
                "symfony/expression-language": "^5.4|^6.0",
                "symfony/http-foundation": "^5.4|^6.0",
                "symfony/service-contracts": "^2.5|^3",
                "symfony/stopwatch": "^5.4|^6.0"
            },
            "type": "library",
            "autoload": {
                "psr-4": {
                    "Symfony\\Component\\EventDispatcher\\": ""
                },
                "exclude-from-classmap": [
                    "/Tests/"
                ]
            },
            "notification-url": "https://packagist.org/downloads/",
            "license": [
                "MIT"
            ],
            "authors": [
                {
                    "name": "Fabien Potencier",
                    "email": "fabien@symfony.com"
                },
                {
                    "name": "Symfony Community",
                    "homepage": "https://symfony.com/contributors"
                }
            ],
            "description": "Provides tools that allow your application components to communicate with each other by dispatching events and listening to them",
            "homepage": "https://symfony.com",
            "support": {
                "source": "https://github.com/symfony/event-dispatcher/tree/v6.3.2"
            },
            "funding": [
                {
                    "url": "https://symfony.com/sponsor",
                    "type": "custom"
                },
                {
                    "url": "https://github.com/fabpot",
                    "type": "github"
                },
                {
                    "url": "https://tidelift.com/funding/github/packagist/symfony/symfony",
                    "type": "tidelift"
                }
            ],
            "time": "2023-07-06T06:56:43+00:00"
        },
        {
            "name": "symfony/event-dispatcher-contracts",
            "version": "v3.3.0",
            "source": {
                "type": "git",
                "url": "https://github.com/symfony/event-dispatcher-contracts.git",
                "reference": "a76aed96a42d2b521153fb382d418e30d18b59df"
            },
            "dist": {
                "type": "zip",
                "url": "https://api.github.com/repos/symfony/event-dispatcher-contracts/zipball/a76aed96a42d2b521153fb382d418e30d18b59df",
                "reference": "a76aed96a42d2b521153fb382d418e30d18b59df",
                "shasum": ""
            },
            "require": {
                "php": ">=8.1",
                "psr/event-dispatcher": "^1"
            },
            "type": "library",
            "extra": {
                "branch-alias": {
                    "dev-main": "3.4-dev"
                },
                "thanks": {
                    "name": "symfony/contracts",
                    "url": "https://github.com/symfony/contracts"
                }
            },
            "autoload": {
                "psr-4": {
                    "Symfony\\Contracts\\EventDispatcher\\": ""
                }
            },
            "notification-url": "https://packagist.org/downloads/",
            "license": [
                "MIT"
            ],
            "authors": [
                {
                    "name": "Nicolas Grekas",
                    "email": "p@tchwork.com"
                },
                {
                    "name": "Symfony Community",
                    "homepage": "https://symfony.com/contributors"
                }
            ],
            "description": "Generic abstractions related to dispatching event",
            "homepage": "https://symfony.com",
            "keywords": [
                "abstractions",
                "contracts",
                "decoupling",
                "interfaces",
                "interoperability",
                "standards"
            ],
            "support": {
                "source": "https://github.com/symfony/event-dispatcher-contracts/tree/v3.3.0"
            },
            "funding": [
                {
                    "url": "https://symfony.com/sponsor",
                    "type": "custom"
                },
                {
                    "url": "https://github.com/fabpot",
                    "type": "github"
                },
                {
                    "url": "https://tidelift.com/funding/github/packagist/symfony/symfony",
                    "type": "tidelift"
                }
            ],
            "time": "2023-05-23T14:45:45+00:00"
        },
        {
            "name": "symfony/filesystem",
            "version": "v6.3.1",
            "source": {
                "type": "git",
                "url": "https://github.com/symfony/filesystem.git",
                "reference": "edd36776956f2a6fcf577edb5b05eb0e3bdc52ae"
            },
            "dist": {
                "type": "zip",
                "url": "https://api.github.com/repos/symfony/filesystem/zipball/edd36776956f2a6fcf577edb5b05eb0e3bdc52ae",
                "reference": "edd36776956f2a6fcf577edb5b05eb0e3bdc52ae",
                "shasum": ""
            },
            "require": {
                "php": ">=8.1",
                "symfony/polyfill-ctype": "~1.8",
                "symfony/polyfill-mbstring": "~1.8"
            },
            "type": "library",
            "autoload": {
                "psr-4": {
                    "Symfony\\Component\\Filesystem\\": ""
                },
                "exclude-from-classmap": [
                    "/Tests/"
                ]
            },
            "notification-url": "https://packagist.org/downloads/",
            "license": [
                "MIT"
            ],
            "authors": [
                {
                    "name": "Fabien Potencier",
                    "email": "fabien@symfony.com"
                },
                {
                    "name": "Symfony Community",
                    "homepage": "https://symfony.com/contributors"
                }
            ],
            "description": "Provides basic utilities for the filesystem",
            "homepage": "https://symfony.com",
            "support": {
                "source": "https://github.com/symfony/filesystem/tree/v6.3.1"
            },
            "funding": [
                {
                    "url": "https://symfony.com/sponsor",
                    "type": "custom"
                },
                {
                    "url": "https://github.com/fabpot",
                    "type": "github"
                },
                {
                    "url": "https://tidelift.com/funding/github/packagist/symfony/symfony",
                    "type": "tidelift"
                }
            ],
            "time": "2023-06-01T08:30:39+00:00"
        },
        {
            "name": "symfony/html-sanitizer",
            "version": "v6.3.4",
            "source": {
                "type": "git",
                "url": "https://github.com/symfony/html-sanitizer.git",
                "reference": "947492c7351d6b01a7b38e515c98fb1107dc357d"
            },
            "dist": {
                "type": "zip",
                "url": "https://api.github.com/repos/symfony/html-sanitizer/zipball/947492c7351d6b01a7b38e515c98fb1107dc357d",
                "reference": "947492c7351d6b01a7b38e515c98fb1107dc357d",
                "shasum": ""
            },
            "require": {
                "ext-dom": "*",
                "league/uri": "^6.5|^7.0",
                "masterminds/html5": "^2.7.2",
                "php": ">=8.1"
            },
            "type": "library",
            "autoload": {
                "psr-4": {
                    "Symfony\\Component\\HtmlSanitizer\\": ""
                },
                "exclude-from-classmap": [
                    "/Tests/"
                ]
            },
            "notification-url": "https://packagist.org/downloads/",
            "license": [
                "MIT"
            ],
            "authors": [
                {
                    "name": "Titouan Galopin",
                    "email": "galopintitouan@gmail.com"
                },
                {
                    "name": "Symfony Community",
                    "homepage": "https://symfony.com/contributors"
                }
            ],
            "description": "Provides an object-oriented API to sanitize untrusted HTML input for safe insertion into a document's DOM.",
            "homepage": "https://symfony.com",
            "keywords": [
                "Purifier",
                "html",
                "sanitizer"
            ],
            "support": {
                "source": "https://github.com/symfony/html-sanitizer/tree/v6.3.4"
            },
            "funding": [
                {
                    "url": "https://symfony.com/sponsor",
                    "type": "custom"
                },
                {
                    "url": "https://github.com/fabpot",
                    "type": "github"
                },
                {
                    "url": "https://tidelift.com/funding/github/packagist/symfony/symfony",
                    "type": "tidelift"
                }
            ],
            "time": "2023-08-23T13:34:34+00:00"
        },
        {
            "name": "symfony/mailer",
            "version": "v6.3.5",
            "source": {
                "type": "git",
                "url": "https://github.com/symfony/mailer.git",
                "reference": "d89611a7830d51b5e118bca38e390dea92f9ea06"
            },
            "dist": {
                "type": "zip",
                "url": "https://api.github.com/repos/symfony/mailer/zipball/d89611a7830d51b5e118bca38e390dea92f9ea06",
                "reference": "d89611a7830d51b5e118bca38e390dea92f9ea06",
                "shasum": ""
            },
            "require": {
                "egulias/email-validator": "^2.1.10|^3|^4",
                "php": ">=8.1",
                "psr/event-dispatcher": "^1",
                "psr/log": "^1|^2|^3",
                "symfony/event-dispatcher": "^5.4|^6.0",
                "symfony/mime": "^6.2",
                "symfony/service-contracts": "^2.5|^3"
            },
            "conflict": {
                "symfony/http-client-contracts": "<2.5",
                "symfony/http-kernel": "<5.4",
                "symfony/messenger": "<6.2",
                "symfony/mime": "<6.2",
                "symfony/twig-bridge": "<6.2.1"
            },
            "require-dev": {
                "symfony/console": "^5.4|^6.0",
                "symfony/http-client": "^5.4|^6.0",
                "symfony/messenger": "^6.2",
                "symfony/twig-bridge": "^6.2"
            },
            "type": "library",
            "autoload": {
                "psr-4": {
                    "Symfony\\Component\\Mailer\\": ""
                },
                "exclude-from-classmap": [
                    "/Tests/"
                ]
            },
            "notification-url": "https://packagist.org/downloads/",
            "license": [
                "MIT"
            ],
            "authors": [
                {
                    "name": "Fabien Potencier",
                    "email": "fabien@symfony.com"
                },
                {
                    "name": "Symfony Community",
                    "homepage": "https://symfony.com/contributors"
                }
            ],
            "description": "Helps sending emails",
            "homepage": "https://symfony.com",
            "support": {
                "source": "https://github.com/symfony/mailer/tree/v6.3.5"
            },
            "funding": [
                {
                    "url": "https://symfony.com/sponsor",
                    "type": "custom"
                },
                {
                    "url": "https://github.com/fabpot",
                    "type": "github"
                },
                {
                    "url": "https://tidelift.com/funding/github/packagist/symfony/symfony",
                    "type": "tidelift"
                }
            ],
            "time": "2023-09-06T09:47:15+00:00"
        },
        {
            "name": "symfony/mime",
            "version": "v6.3.5",
            "source": {
                "type": "git",
                "url": "https://github.com/symfony/mime.git",
                "reference": "d5179eedf1cb2946dbd760475ebf05c251ef6a6e"
            },
            "dist": {
                "type": "zip",
                "url": "https://api.github.com/repos/symfony/mime/zipball/d5179eedf1cb2946dbd760475ebf05c251ef6a6e",
                "reference": "d5179eedf1cb2946dbd760475ebf05c251ef6a6e",
                "shasum": ""
            },
            "require": {
                "php": ">=8.1",
                "symfony/deprecation-contracts": "^2.5|^3",
                "symfony/polyfill-intl-idn": "^1.10",
                "symfony/polyfill-mbstring": "^1.0"
            },
            "conflict": {
                "egulias/email-validator": "~3.0.0",
                "phpdocumentor/reflection-docblock": "<3.2.2",
                "phpdocumentor/type-resolver": "<1.4.0",
                "symfony/mailer": "<5.4",
                "symfony/serializer": "<6.2.13|>=6.3,<6.3.2"
            },
            "require-dev": {
                "egulias/email-validator": "^2.1.10|^3.1|^4",
                "league/html-to-markdown": "^5.0",
                "phpdocumentor/reflection-docblock": "^3.0|^4.0|^5.0",
                "symfony/dependency-injection": "^5.4|^6.0",
                "symfony/property-access": "^5.4|^6.0",
                "symfony/property-info": "^5.4|^6.0",
                "symfony/serializer": "~6.2.13|^6.3.2"
            },
            "type": "library",
            "autoload": {
                "psr-4": {
                    "Symfony\\Component\\Mime\\": ""
                },
                "exclude-from-classmap": [
                    "/Tests/"
                ]
            },
            "notification-url": "https://packagist.org/downloads/",
            "license": [
                "MIT"
            ],
            "authors": [
                {
                    "name": "Fabien Potencier",
                    "email": "fabien@symfony.com"
                },
                {
                    "name": "Symfony Community",
                    "homepage": "https://symfony.com/contributors"
                }
            ],
            "description": "Allows manipulating MIME messages",
            "homepage": "https://symfony.com",
            "keywords": [
                "mime",
                "mime-type"
            ],
            "support": {
                "source": "https://github.com/symfony/mime/tree/v6.3.5"
            },
            "funding": [
                {
                    "url": "https://symfony.com/sponsor",
                    "type": "custom"
                },
                {
                    "url": "https://github.com/fabpot",
                    "type": "github"
                },
                {
                    "url": "https://tidelift.com/funding/github/packagist/symfony/symfony",
                    "type": "tidelift"
                }
            ],
            "time": "2023-09-29T06:59:36+00:00"
        },
        {
            "name": "symfony/polyfill-ctype",
            "version": "v1.28.0",
            "source": {
                "type": "git",
                "url": "https://github.com/symfony/polyfill-ctype.git",
                "reference": "ea208ce43cbb04af6867b4fdddb1bdbf84cc28cb"
            },
            "dist": {
                "type": "zip",
                "url": "https://api.github.com/repos/symfony/polyfill-ctype/zipball/ea208ce43cbb04af6867b4fdddb1bdbf84cc28cb",
                "reference": "ea208ce43cbb04af6867b4fdddb1bdbf84cc28cb",
                "shasum": ""
            },
            "require": {
                "php": ">=7.1"
            },
            "provide": {
                "ext-ctype": "*"
            },
            "suggest": {
                "ext-ctype": "For best performance"
            },
            "type": "library",
            "extra": {
                "branch-alias": {
                    "dev-main": "1.28-dev"
                },
                "thanks": {
                    "name": "symfony/polyfill",
                    "url": "https://github.com/symfony/polyfill"
                }
            },
            "autoload": {
                "files": [
                    "bootstrap.php"
                ],
                "psr-4": {
                    "Symfony\\Polyfill\\Ctype\\": ""
                }
            },
            "notification-url": "https://packagist.org/downloads/",
            "license": [
                "MIT"
            ],
            "authors": [
                {
                    "name": "Gert de Pagter",
                    "email": "BackEndTea@gmail.com"
                },
                {
                    "name": "Symfony Community",
                    "homepage": "https://symfony.com/contributors"
                }
            ],
            "description": "Symfony polyfill for ctype functions",
            "homepage": "https://symfony.com",
            "keywords": [
                "compatibility",
                "ctype",
                "polyfill",
                "portable"
            ],
            "support": {
                "source": "https://github.com/symfony/polyfill-ctype/tree/v1.28.0"
            },
            "funding": [
                {
                    "url": "https://symfony.com/sponsor",
                    "type": "custom"
                },
                {
                    "url": "https://github.com/fabpot",
                    "type": "github"
                },
                {
                    "url": "https://tidelift.com/funding/github/packagist/symfony/symfony",
                    "type": "tidelift"
                }
            ],
            "time": "2023-01-26T09:26:14+00:00"
        },
        {
<<<<<<< HEAD
            "name": "symfony/polyfill-iconv",
            "version": "v1.28.0",
            "source": {
                "type": "git",
                "url": "https://github.com/symfony/polyfill-iconv.git",
                "reference": "6de50471469b8c9afc38164452ab2b6170ee71c1"
            },
            "dist": {
                "type": "zip",
                "url": "https://api.github.com/repos/symfony/polyfill-iconv/zipball/6de50471469b8c9afc38164452ab2b6170ee71c1",
                "reference": "6de50471469b8c9afc38164452ab2b6170ee71c1",
=======
            "name": "symfony/polyfill-php80",
            "version": "v1.28.0",
            "source": {
                "type": "git",
                "url": "https://github.com/symfony/polyfill-php80.git",
                "reference": "6caa57379c4aec19c0a12a38b59b26487dcfe4b5"
            },
            "dist": {
                "type": "zip",
                "url": "https://api.github.com/repos/symfony/polyfill-php80/zipball/6caa57379c4aec19c0a12a38b59b26487dcfe4b5",
                "reference": "6caa57379c4aec19c0a12a38b59b26487dcfe4b5",
>>>>>>> 1b0d4c09
                "shasum": ""
            },
            "require": {
                "php": ">=7.1"
            },
            "provide": {
                "ext-iconv": "*"
            },
            "suggest": {
                "ext-iconv": "For best performance"
            },
            "type": "library",
            "extra": {
                "branch-alias": {
                    "dev-main": "1.28-dev"
                },
                "thanks": {
                    "name": "symfony/polyfill",
                    "url": "https://github.com/symfony/polyfill"
                }
            },
            "autoload": {
                "files": [
                    "bootstrap.php"
                ],
                "psr-4": {
                    "Symfony\\Polyfill\\Iconv\\": ""
                }
            },
            "notification-url": "https://packagist.org/downloads/",
            "license": [
                "MIT"
            ],
            "authors": [
                {
                    "name": "Nicolas Grekas",
                    "email": "p@tchwork.com"
                },
                {
                    "name": "Symfony Community",
                    "homepage": "https://symfony.com/contributors"
                }
            ],
            "description": "Symfony polyfill for the Iconv extension",
            "homepage": "https://symfony.com",
            "keywords": [
                "compatibility",
                "iconv",
                "polyfill",
                "portable",
                "shim"
            ],
            "support": {
<<<<<<< HEAD
                "source": "https://github.com/symfony/polyfill-iconv/tree/v1.28.0"
=======
                "source": "https://github.com/symfony/polyfill-php80/tree/v1.28.0"
>>>>>>> 1b0d4c09
            },
            "funding": [
                {
                    "url": "https://symfony.com/sponsor",
                    "type": "custom"
                },
                {
                    "url": "https://github.com/fabpot",
                    "type": "github"
                },
                {
                    "url": "https://tidelift.com/funding/github/packagist/symfony/symfony",
                    "type": "tidelift"
                }
            ],
            "time": "2023-01-26T09:26:14+00:00"
        },
        {
            "name": "symfony/polyfill-mbstring",
            "version": "v1.28.0",
            "source": {
                "type": "git",
                "url": "https://github.com/symfony/polyfill-mbstring.git",
                "reference": "42292d99c55abe617799667f454222c54c60e229"
            },
            "dist": {
                "type": "zip",
                "url": "https://api.github.com/repos/symfony/polyfill-mbstring/zipball/42292d99c55abe617799667f454222c54c60e229",
                "reference": "42292d99c55abe617799667f454222c54c60e229",
                "shasum": ""
            },
            "require": {
                "php": ">=7.1"
            },
            "provide": {
                "ext-mbstring": "*"
            },
            "suggest": {
                "ext-mbstring": "For best performance"
            },
            "type": "library",
            "extra": {
                "branch-alias": {
                    "dev-main": "1.28-dev"
                },
                "thanks": {
                    "name": "symfony/polyfill",
                    "url": "https://github.com/symfony/polyfill"
                }
            },
            "autoload": {
                "files": [
                    "bootstrap.php"
                ],
                "psr-4": {
                    "Symfony\\Polyfill\\Mbstring\\": ""
                }
            },
            "notification-url": "https://packagist.org/downloads/",
            "license": [
                "MIT"
            ],
            "authors": [
                {
                    "name": "Nicolas Grekas",
                    "email": "p@tchwork.com"
                },
                {
                    "name": "Symfony Community",
                    "homepage": "https://symfony.com/contributors"
                }
            ],
            "description": "Symfony polyfill for the Mbstring extension",
            "homepage": "https://symfony.com",
            "keywords": [
                "compatibility",
                "mbstring",
                "polyfill",
                "portable",
                "shim"
            ],
            "support": {
                "source": "https://github.com/symfony/polyfill-mbstring/tree/v1.28.0"
            },
            "funding": [
                {
                    "url": "https://symfony.com/sponsor",
                    "type": "custom"
                },
                {
                    "url": "https://github.com/fabpot",
                    "type": "github"
                },
                {
                    "url": "https://tidelift.com/funding/github/packagist/symfony/symfony",
                    "type": "tidelift"
                }
            ],
            "time": "2023-07-28T09:04:16+00:00"
        },
        {
            "name": "symfony/polyfill-php82",
            "version": "v1.28.0",
            "source": {
                "type": "git",
                "url": "https://github.com/symfony/polyfill-php82.git",
                "reference": "7716bea9c86776fb3362d6b52fe1fc9471056a49"
            },
            "dist": {
                "type": "zip",
                "url": "https://api.github.com/repos/symfony/polyfill-php82/zipball/7716bea9c86776fb3362d6b52fe1fc9471056a49",
                "reference": "7716bea9c86776fb3362d6b52fe1fc9471056a49",
                "shasum": ""
            },
            "require": {
                "php": ">=7.1"
            },
            "type": "library",
            "extra": {
                "branch-alias": {
                    "dev-main": "1.28-dev"
                },
                "thanks": {
                    "name": "symfony/polyfill",
                    "url": "https://github.com/symfony/polyfill"
                }
            },
            "autoload": {
                "files": [
                    "bootstrap.php"
                ],
                "psr-4": {
                    "Symfony\\Polyfill\\Php82\\": ""
                },
                "classmap": [
                    "Resources/stubs"
                ]
            },
            "notification-url": "https://packagist.org/downloads/",
            "license": [
                "MIT"
            ],
            "authors": [
                {
                    "name": "Nicolas Grekas",
                    "email": "p@tchwork.com"
                },
                {
                    "name": "Symfony Community",
                    "homepage": "https://symfony.com/contributors"
                }
            ],
            "description": "Symfony polyfill backporting some PHP 8.2+ features to lower PHP versions",
            "homepage": "https://symfony.com",
            "keywords": [
                "compatibility",
                "polyfill",
                "portable",
                "shim"
            ],
            "support": {
                "source": "https://github.com/symfony/polyfill-php82/tree/v1.28.0"
            },
            "funding": [
                {
                    "url": "https://symfony.com/sponsor",
                    "type": "custom"
                },
                {
                    "url": "https://github.com/fabpot",
                    "type": "github"
                },
                {
                    "url": "https://tidelift.com/funding/github/packagist/symfony/symfony",
                    "type": "tidelift"
                }
            ],
            "time": "2023-08-25T17:27:25+00:00"
        },
        {
            "name": "symfony/service-contracts",
            "version": "v2.5.2",
            "source": {
                "type": "git",
                "url": "https://github.com/symfony/service-contracts.git",
                "reference": "4b426aac47d6427cc1a1d0f7e2ac724627f5966c"
            },
            "dist": {
                "type": "zip",
                "url": "https://api.github.com/repos/symfony/service-contracts/zipball/4b426aac47d6427cc1a1d0f7e2ac724627f5966c",
                "reference": "4b426aac47d6427cc1a1d0f7e2ac724627f5966c",
                "shasum": ""
            },
            "require": {
                "php": ">=7.2.5",
                "psr/container": "^1.1",
                "symfony/deprecation-contracts": "^2.1|^3"
            },
            "conflict": {
                "ext-psr": "<1.1|>=2"
            },
            "suggest": {
                "symfony/service-implementation": ""
            },
            "type": "library",
            "extra": {
                "branch-alias": {
                    "dev-main": "2.5-dev"
                },
                "thanks": {
                    "name": "symfony/contracts",
                    "url": "https://github.com/symfony/contracts"
                }
            },
            "autoload": {
                "psr-4": {
                    "Symfony\\Contracts\\Service\\": ""
                }
            },
            "notification-url": "https://packagist.org/downloads/",
            "license": [
                "MIT"
            ],
            "authors": [
                {
                    "name": "Nicolas Grekas",
                    "email": "p@tchwork.com"
                },
                {
                    "name": "Symfony Community",
                    "homepage": "https://symfony.com/contributors"
                }
            ],
            "description": "Generic abstractions related to writing services",
            "homepage": "https://symfony.com",
            "keywords": [
                "abstractions",
                "contracts",
                "decoupling",
                "interfaces",
                "interoperability",
                "standards"
            ],
            "support": {
                "source": "https://github.com/symfony/service-contracts/tree/v2.5.2"
            },
            "funding": [
                {
                    "url": "https://symfony.com/sponsor",
                    "type": "custom"
                },
                {
                    "url": "https://github.com/fabpot",
                    "type": "github"
                },
                {
                    "url": "https://tidelift.com/funding/github/packagist/symfony/symfony",
                    "type": "tidelift"
                }
            ],
            "time": "2022-05-30T19:17:29+00:00"
        },
        {
            "name": "symfony/string",
            "version": "v6.3.2",
            "source": {
                "type": "git",
                "url": "https://github.com/symfony/string.git",
                "reference": "53d1a83225002635bca3482fcbf963001313fb68"
            },
            "dist": {
                "type": "zip",
                "url": "https://api.github.com/repos/symfony/string/zipball/53d1a83225002635bca3482fcbf963001313fb68",
                "reference": "53d1a83225002635bca3482fcbf963001313fb68",
                "shasum": ""
            },
            "require": {
                "php": ">=8.1",
                "symfony/polyfill-ctype": "~1.8",
                "symfony/polyfill-intl-grapheme": "~1.0",
                "symfony/polyfill-intl-normalizer": "~1.0",
                "symfony/polyfill-mbstring": "~1.0"
            },
            "conflict": {
                "symfony/translation-contracts": "<2.5"
            },
            "require-dev": {
                "symfony/error-handler": "^5.4|^6.0",
                "symfony/http-client": "^5.4|^6.0",
                "symfony/intl": "^6.2",
                "symfony/translation-contracts": "^2.5|^3.0",
                "symfony/var-exporter": "^5.4|^6.0"
            },
            "type": "library",
            "autoload": {
                "files": [
                    "Resources/functions.php"
                ],
                "psr-4": {
                    "Symfony\\Component\\String\\": ""
                },
                "exclude-from-classmap": [
                    "/Tests/"
                ]
            },
            "notification-url": "https://packagist.org/downloads/",
            "license": [
                "MIT"
            ],
            "authors": [
                {
                    "name": "Nicolas Grekas",
                    "email": "p@tchwork.com"
                },
                {
                    "name": "Symfony Community",
                    "homepage": "https://symfony.com/contributors"
                }
            ],
            "description": "Provides an object-oriented API to strings and deals with bytes, UTF-8 code points and grapheme clusters in a unified way",
            "homepage": "https://symfony.com",
            "keywords": [
                "grapheme",
                "i18n",
                "string",
                "unicode",
                "utf-8",
                "utf8"
            ],
            "support": {
                "source": "https://github.com/symfony/string/tree/v6.3.2"
            },
            "funding": [
                {
                    "url": "https://symfony.com/sponsor",
                    "type": "custom"
                },
                {
                    "url": "https://github.com/fabpot",
                    "type": "github"
                },
                {
                    "url": "https://tidelift.com/funding/github/packagist/symfony/symfony",
                    "type": "tidelift"
                }
            ],
            "time": "2023-07-05T08:41:27+00:00"
        },
        {
            "name": "symfony/translation-contracts",
            "version": "v3.3.0",
            "source": {
                "type": "git",
                "url": "https://github.com/symfony/translation-contracts.git",
                "reference": "02c24deb352fb0d79db5486c0c79905a85e37e86"
            },
            "dist": {
                "type": "zip",
                "url": "https://api.github.com/repos/symfony/translation-contracts/zipball/02c24deb352fb0d79db5486c0c79905a85e37e86",
                "reference": "02c24deb352fb0d79db5486c0c79905a85e37e86",
                "shasum": ""
            },
            "require": {
                "php": ">=8.1"
            },
            "type": "library",
            "extra": {
                "branch-alias": {
                    "dev-main": "3.4-dev"
                },
                "thanks": {
                    "name": "symfony/contracts",
                    "url": "https://github.com/symfony/contracts"
                }
            },
            "autoload": {
                "psr-4": {
                    "Symfony\\Contracts\\Translation\\": ""
                },
                "exclude-from-classmap": [
                    "/Test/"
                ]
            },
            "notification-url": "https://packagist.org/downloads/",
            "license": [
                "MIT"
            ],
            "authors": [
                {
                    "name": "Nicolas Grekas",
                    "email": "p@tchwork.com"
                },
                {
                    "name": "Symfony Community",
                    "homepage": "https://symfony.com/contributors"
                }
            ],
            "description": "Generic abstractions related to translation",
            "homepage": "https://symfony.com",
            "keywords": [
                "abstractions",
                "contracts",
                "decoupling",
                "interfaces",
                "interoperability",
                "standards"
            ],
            "support": {
                "source": "https://github.com/symfony/translation-contracts/tree/v3.3.0"
            },
            "funding": [
                {
                    "url": "https://symfony.com/sponsor",
                    "type": "custom"
                },
                {
                    "url": "https://github.com/fabpot",
                    "type": "github"
                },
                {
                    "url": "https://tidelift.com/funding/github/packagist/symfony/symfony",
                    "type": "tidelift"
                }
            ],
            "time": "2023-05-30T17:17:10+00:00"
        },
        {
            "name": "symfony/var-exporter",
            "version": "v6.3.4",
            "source": {
                "type": "git",
                "url": "https://github.com/symfony/var-exporter.git",
                "reference": "df1f8aac5751871b83d30bf3e2c355770f8f0691"
            },
            "dist": {
                "type": "zip",
                "url": "https://api.github.com/repos/symfony/var-exporter/zipball/df1f8aac5751871b83d30bf3e2c355770f8f0691",
                "reference": "df1f8aac5751871b83d30bf3e2c355770f8f0691",
                "shasum": ""
            },
            "require": {
                "php": ">=8.1"
            },
            "require-dev": {
                "symfony/var-dumper": "^5.4|^6.0"
            },
            "type": "library",
            "autoload": {
                "psr-4": {
                    "Symfony\\Component\\VarExporter\\": ""
                },
                "exclude-from-classmap": [
                    "/Tests/"
                ]
            },
            "notification-url": "https://packagist.org/downloads/",
            "license": [
                "MIT"
            ],
            "authors": [
                {
                    "name": "Nicolas Grekas",
                    "email": "p@tchwork.com"
                },
                {
                    "name": "Symfony Community",
                    "homepage": "https://symfony.com/contributors"
                }
            ],
            "description": "Allows exporting any serializable PHP data structure to plain PHP code",
            "homepage": "https://symfony.com",
            "keywords": [
                "clone",
                "construct",
                "export",
                "hydrate",
                "instantiate",
                "lazy-loading",
                "proxy",
                "serialize"
            ],
            "support": {
                "source": "https://github.com/symfony/var-exporter/tree/v6.3.4"
            },
            "funding": [
                {
                    "url": "https://symfony.com/sponsor",
                    "type": "custom"
                },
                {
                    "url": "https://github.com/fabpot",
                    "type": "github"
                },
                {
                    "url": "https://tidelift.com/funding/github/packagist/symfony/symfony",
                    "type": "tidelift"
                }
            ],
            "time": "2023-08-16T18:14:47+00:00"
        },
        {
            "name": "tecnickcom/tcpdf",
            "version": "6.6.2",
            "source": {
                "type": "git",
                "url": "https://github.com/tecnickcom/TCPDF.git",
                "reference": "e3cffc9bcbc76e89e167e9eb0bbda0cab7518459"
            },
            "dist": {
                "type": "zip",
                "url": "https://api.github.com/repos/tecnickcom/TCPDF/zipball/e3cffc9bcbc76e89e167e9eb0bbda0cab7518459",
                "reference": "e3cffc9bcbc76e89e167e9eb0bbda0cab7518459",
                "shasum": ""
            },
            "require": {
                "php": ">=5.3.0"
            },
            "type": "library",
            "autoload": {
                "classmap": [
                    "config",
                    "include",
                    "tcpdf.php",
                    "tcpdf_parser.php",
                    "tcpdf_import.php",
                    "tcpdf_barcodes_1d.php",
                    "tcpdf_barcodes_2d.php",
                    "include/tcpdf_colors.php",
                    "include/tcpdf_filters.php",
                    "include/tcpdf_font_data.php",
                    "include/tcpdf_fonts.php",
                    "include/tcpdf_images.php",
                    "include/tcpdf_static.php",
                    "include/barcodes/datamatrix.php",
                    "include/barcodes/pdf417.php",
                    "include/barcodes/qrcode.php"
                ]
            },
            "notification-url": "https://packagist.org/downloads/",
            "license": [
                "LGPL-3.0-only"
            ],
            "authors": [
                {
                    "name": "Nicola Asuni",
                    "email": "info@tecnick.com",
                    "role": "lead"
                }
            ],
            "description": "TCPDF is a PHP class for generating PDF documents and barcodes.",
            "homepage": "http://www.tcpdf.org/",
            "keywords": [
                "PDFD32000-2008",
                "TCPDF",
                "barcodes",
                "datamatrix",
                "pdf",
                "pdf417",
                "qrcode"
            ],
            "support": {
                "issues": "https://github.com/tecnickcom/TCPDF/issues",
                "source": "https://github.com/tecnickcom/TCPDF/tree/6.6.2"
            },
            "funding": [
                {
                    "url": "https://www.paypal.com/cgi-bin/webscr?cmd=_donations&currency_code=GBP&business=paypal@tecnick.com&item_name=donation%20for%20tcpdf%20project",
                    "type": "custom"
                }
            ],
            "time": "2022-12-17T10:28:59+00:00"
        },
        {
            "name": "thenetworg/oauth2-azure",
            "version": "v2.2.1",
            "source": {
                "type": "git",
                "url": "https://github.com/TheNetworg/oauth2-azure.git",
                "reference": "e092f6fca469f8109aab4694e9e2dee98717af17"
            },
            "dist": {
                "type": "zip",
                "url": "https://api.github.com/repos/TheNetworg/oauth2-azure/zipball/e092f6fca469f8109aab4694e9e2dee98717af17",
                "reference": "e092f6fca469f8109aab4694e9e2dee98717af17",
                "shasum": ""
            },
            "require": {
                "ext-json": "*",
                "ext-openssl": "*",
                "firebase/php-jwt": "~3.0||~4.0||~5.0||~6.0 < 6.8",
                "league/oauth2-client": "~2.0",
                "php": "^7.1|^8.0"
            },
            "require-dev": {
                "phpunit/phpunit": "^9.6"
            },
            "type": "library",
            "autoload": {
                "psr-4": {
                    "TheNetworg\\OAuth2\\Client\\": "src/"
                }
            },
            "notification-url": "https://packagist.org/downloads/",
            "license": [
                "MIT"
            ],
            "authors": [
                {
                    "name": "Jan Hajek",
                    "email": "jan.hajek@thenetw.org",
                    "homepage": "https://thenetw.org"
                }
            ],
            "description": "Azure Active Directory OAuth 2.0 Client Provider for The PHP League OAuth2-Client",
            "keywords": [
                "SSO",
                "aad",
                "authorization",
                "azure",
                "azure active directory",
                "client",
                "microsoft",
                "oauth",
                "oauth2",
                "windows azure"
            ],
            "support": {
                "issues": "https://github.com/TheNetworg/oauth2-azure/issues",
                "source": "https://github.com/TheNetworg/oauth2-azure/tree/v2.2.1"
            },
            "time": "2023-08-01T09:16:29+00:00"
        },
        {
            "name": "twig/markdown-extra",
            "version": "v3.7.1",
            "source": {
                "type": "git",
                "url": "https://github.com/twigphp/markdown-extra.git",
                "reference": "83dfa86a0379f784ea30bdb9c15a356b8aabf780"
            },
            "dist": {
                "type": "zip",
                "url": "https://api.github.com/repos/twigphp/markdown-extra/zipball/83dfa86a0379f784ea30bdb9c15a356b8aabf780",
                "reference": "83dfa86a0379f784ea30bdb9c15a356b8aabf780",
                "shasum": ""
            },
            "require": {
                "php": ">=7.1.3",
                "twig/twig": "^2.7|^3.0"
            },
            "require-dev": {
                "erusev/parsedown": "^1.7",
                "league/commonmark": "^1.0|^2.0",
                "league/html-to-markdown": "^4.8|^5.0",
                "michelf/php-markdown": "^1.8|^2.0",
                "symfony/phpunit-bridge": "^5.4|^6.3"
            },
            "type": "library",
            "autoload": {
                "psr-4": {
                    "Twig\\Extra\\Markdown\\": ""
                },
                "exclude-from-classmap": [
                    "/Tests/"
                ]
            },
            "notification-url": "https://packagist.org/downloads/",
            "license": [
                "MIT"
            ],
            "authors": [
                {
                    "name": "Fabien Potencier",
                    "email": "fabien@symfony.com",
                    "homepage": "http://fabien.potencier.org",
                    "role": "Lead Developer"
                }
            ],
            "description": "A Twig extension for Markdown",
            "homepage": "https://twig.symfony.com",
            "keywords": [
                "html",
                "markdown",
                "twig"
            ],
            "support": {
                "source": "https://github.com/twigphp/markdown-extra/tree/v3.7.1"
            },
            "funding": [
                {
                    "url": "https://github.com/fabpot",
                    "type": "github"
                },
                {
                    "url": "https://tidelift.com/funding/github/packagist/twig/twig",
                    "type": "tidelift"
                }
            ],
            "time": "2023-07-29T15:34:56+00:00"
        },
        {
            "name": "twig/string-extra",
            "version": "v3.7.1",
            "source": {
                "type": "git",
                "url": "https://github.com/twigphp/string-extra.git",
                "reference": "7230d630a25e91cd91a2bd8e2f0e872962507eab"
            },
            "dist": {
                "type": "zip",
                "url": "https://api.github.com/repos/twigphp/string-extra/zipball/7230d630a25e91cd91a2bd8e2f0e872962507eab",
                "reference": "7230d630a25e91cd91a2bd8e2f0e872962507eab",
                "shasum": ""
            },
            "require": {
                "php": ">=7.2.5",
                "symfony/string": "^5.4|^6.0",
                "symfony/translation-contracts": "^1.1|^2|^3",
                "twig/twig": "^2.7|^3.0"
            },
            "require-dev": {
                "symfony/phpunit-bridge": "^5.4|^6.3"
            },
            "type": "library",
            "autoload": {
                "psr-4": {
                    "Twig\\Extra\\String\\": ""
                },
                "exclude-from-classmap": [
                    "/Tests/"
                ]
            },
            "notification-url": "https://packagist.org/downloads/",
            "license": [
                "MIT"
            ],
            "authors": [
                {
                    "name": "Fabien Potencier",
                    "email": "fabien@symfony.com",
                    "homepage": "http://fabien.potencier.org",
                    "role": "Lead Developer"
                }
            ],
            "description": "A Twig extension for Symfony String",
            "homepage": "https://twig.symfony.com",
            "keywords": [
                "html",
                "string",
                "twig",
                "unicode"
            ],
            "support": {
                "source": "https://github.com/twigphp/string-extra/tree/v3.7.1"
            },
            "funding": [
                {
                    "url": "https://github.com/fabpot",
                    "type": "github"
                },
                {
                    "url": "https://tidelift.com/funding/github/packagist/twig/twig",
                    "type": "tidelift"
                }
            ],
            "time": "2023-07-29T15:34:56+00:00"
        },
        {
            "name": "twig/twig",
            "version": "v3.7.1",
            "source": {
                "type": "git",
                "url": "https://github.com/twigphp/Twig.git",
                "reference": "a0ce373a0ca3bf6c64b9e3e2124aca502ba39554"
            },
            "dist": {
                "type": "zip",
                "url": "https://api.github.com/repos/twigphp/Twig/zipball/a0ce373a0ca3bf6c64b9e3e2124aca502ba39554",
                "reference": "a0ce373a0ca3bf6c64b9e3e2124aca502ba39554",
                "shasum": ""
            },
            "require": {
                "php": ">=7.2.5",
                "symfony/polyfill-ctype": "^1.8",
                "symfony/polyfill-mbstring": "^1.3"
            },
            "require-dev": {
                "psr/container": "^1.0|^2.0",
                "symfony/phpunit-bridge": "^5.4.9|^6.3"
            },
            "type": "library",
            "autoload": {
                "psr-4": {
                    "Twig\\": "src/"
                }
            },
            "notification-url": "https://packagist.org/downloads/",
            "license": [
                "BSD-3-Clause"
            ],
            "authors": [
                {
                    "name": "Fabien Potencier",
                    "email": "fabien@symfony.com",
                    "homepage": "http://fabien.potencier.org",
                    "role": "Lead Developer"
                },
                {
                    "name": "Twig Team",
                    "role": "Contributors"
                },
                {
                    "name": "Armin Ronacher",
                    "email": "armin.ronacher@active-4.com",
                    "role": "Project Founder"
                }
            ],
            "description": "Twig, the flexible, fast, and secure template language for PHP",
            "homepage": "https://twig.symfony.com",
            "keywords": [
                "templating"
            ],
            "support": {
                "issues": "https://github.com/twigphp/Twig/issues",
                "source": "https://github.com/twigphp/Twig/tree/v3.7.1"
            },
            "funding": [
                {
                    "url": "https://github.com/fabpot",
                    "type": "github"
                },
                {
                    "url": "https://tidelift.com/funding/github/packagist/twig/twig",
                    "type": "tidelift"
                }
            ],
            "time": "2023-08-28T11:09:02+00:00"
        },
        {
            "name": "wapmorgan/unified-archive",
            "version": "1.2.0",
            "source": {
                "type": "git",
                "url": "https://github.com/wapmorgan/UnifiedArchive.git",
                "reference": "5f02ad060223fd714aaf7f64a18d8e819ac0ab93"
            },
            "dist": {
                "type": "zip",
                "url": "https://api.github.com/repos/wapmorgan/UnifiedArchive/zipball/5f02ad060223fd714aaf7f64a18d8e819ac0ab93",
                "reference": "5f02ad060223fd714aaf7f64a18d8e819ac0ab93",
                "shasum": ""
            },
            "require": {
                "ext-fileinfo": "*",
                "php": ">=5.5.0"
            },
            "replace": {
                "pclzip/pclzip": "2.8.2",
                "wapmorgan/cam": "1.0.2"
            },
            "require-dev": {
                "phpunit/phpunit": "~4.8|9.5.16",
                "symfony/console": "~v3.4.47|~v4.4.42|~5.4|~6.1"
            },
            "suggest": {
                "alchemy/zippy": "[utility + bridge] ZIP, TAR, GZIP, BZIP2 support (with combinations) via console programs",
                "bin-ncompress": "[utility] TAR.Z support via console program",
                "ext-bz2": "[extension] BZ2 (BZIP2) support",
                "ext-phar": "[extension] TAR/ZIP support",
                "ext-rar": "[extension] RAR support",
                "ext-xz": "[extension] XZ (LZMA) support",
                "ext-zip": "[extension] ZIP support",
                "ext-zlib": "[extension] GZ (GZIP) support",
                "gemorroj/archive7z": "[utility + bridge] 7ZIP (and a lot of other formats) support via console program",
                "nelexa/zip": "[pure] ZIP native support",
                "pear/archive_tar": "[pure] another native TAR support",
                "phpclasses/php-iso-file": "[pure] native ISO support",
                "splitbrain/php-archive": "[pure] ZIP/TAR (tgz/tbz2) native support",
                "symfony/console": "Requirement for cam (Console Archive Manager)",
                "wapmorgan/cab-archive": "[pure] native CAB support"
            },
            "bin": [
                "bin/cam"
            ],
            "type": "library",
            "extra": {
                "phar-builder": {
                    "compression": "BZip2",
                    "name": "cam.phar",
                    "output-dir": "./",
                    "entry-point": "bin/cam",
                    "include": [
                        "bin",
                        "src",
                        "vendor"
                    ],
                    "events": {
                        "command.package.start": "git describe --tags > bin/version.txt",
                        "command.package.end": "chmod +x cam.phar && rm bin/version.txt"
                    }
                }
            },
            "autoload": {
                "psr-4": {
                    "wapmorgan\\UnifiedArchive\\": "src/"
                }
            },
            "notification-url": "https://packagist.org/downloads/",
            "license": [
                "MIT"
            ],
            "authors": [
                {
                    "name": "wapmorgan",
                    "email": "wapmorgan@gmail.com",
                    "role": "developer"
                }
            ],
            "description": "UnifiedArchive - an archive manager with unified interface of working with all popular archive formats (zip/7z/rar/gz/bz2/xz/cab/tar/tar.gz/tar.bz2/tar.x/tar.Z/...) for PHP with ability for listing, reading, extracting and creation + built-in console archive manager.",
            "keywords": [
                "7z",
                "archive",
                "bzip2",
                "cab",
                "compression",
                "gzip",
                "iso",
                "lzma2",
                "ncompress",
                "rar",
                "tar",
                "zip"
            ],
            "support": {
                "issues": "https://github.com/wapmorgan/UnifiedArchive/issues",
                "source": "https://github.com/wapmorgan/UnifiedArchive/tree/1.2.0"
            },
            "time": "2023-06-30T15:52:56+00:00"
        },
        {
            "name": "webmozart/assert",
            "version": "1.11.0",
            "source": {
                "type": "git",
                "url": "https://github.com/webmozarts/assert.git",
                "reference": "11cb2199493b2f8a3b53e7f19068fc6aac760991"
            },
            "dist": {
                "type": "zip",
                "url": "https://api.github.com/repos/webmozarts/assert/zipball/11cb2199493b2f8a3b53e7f19068fc6aac760991",
                "reference": "11cb2199493b2f8a3b53e7f19068fc6aac760991",
                "shasum": ""
            },
            "require": {
                "ext-ctype": "*",
                "php": "^7.2 || ^8.0"
            },
            "conflict": {
                "phpstan/phpstan": "<0.12.20",
                "vimeo/psalm": "<4.6.1 || 4.6.2"
            },
            "require-dev": {
                "phpunit/phpunit": "^8.5.13"
            },
            "type": "library",
            "extra": {
                "branch-alias": {
                    "dev-master": "1.10-dev"
                }
            },
            "autoload": {
                "psr-4": {
                    "Webmozart\\Assert\\": "src/"
                }
            },
            "notification-url": "https://packagist.org/downloads/",
            "license": [
                "MIT"
            ],
            "authors": [
                {
                    "name": "Bernhard Schussek",
                    "email": "bschussek@gmail.com"
                }
            ],
            "description": "Assertions to validate method input/output with nice error messages.",
            "keywords": [
                "assert",
                "check",
                "validate"
            ],
            "support": {
                "issues": "https://github.com/webmozarts/assert/issues",
                "source": "https://github.com/webmozarts/assert/tree/1.11.0"
            },
            "time": "2022-06-03T18:03:27+00:00"
        },
        {
            "name": "webonyx/graphql-php",
            "version": "v15.6.3",
            "source": {
                "type": "git",
                "url": "https://github.com/webonyx/graphql-php.git",
                "reference": "3f045a4626d179ea6462e1a11744619860b55eb8"
            },
            "dist": {
                "type": "zip",
                "url": "https://api.github.com/repos/webonyx/graphql-php/zipball/3f045a4626d179ea6462e1a11744619860b55eb8",
                "reference": "3f045a4626d179ea6462e1a11744619860b55eb8",
                "shasum": ""
            },
            "require": {
                "ext-json": "*",
                "ext-mbstring": "*",
                "php": "^7.4 || ^8"
            },
            "require-dev": {
                "amphp/amp": "^2.6",
                "amphp/http-server": "^2.1",
                "dms/phpunit-arraysubset-asserts": "dev-master",
                "ergebnis/composer-normalize": "^2.28",
                "mll-lab/php-cs-fixer-config": "^5",
                "nyholm/psr7": "^1.5",
                "phpbench/phpbench": "^1.2",
                "phpstan/extension-installer": "^1.1",
                "phpstan/phpstan": "1.10.32",
                "phpstan/phpstan-phpunit": "1.3.14",
                "phpstan/phpstan-strict-rules": "1.5.1",
                "phpunit/phpunit": "^9.5 || ^10",
                "psr/http-message": "^1 || ^2",
                "react/http": "^1.6",
                "react/promise": "^2.9",
                "rector/rector": "^0.18",
                "symfony/polyfill-php81": "^1.23",
                "symfony/var-exporter": "^5 || ^6",
                "thecodingmachine/safe": "^1.3 || ^2"
            },
            "suggest": {
                "amphp/http-server": "To leverage async resolving with webserver on AMPHP platform",
                "psr/http-message": "To use standard GraphQL server",
                "react/promise": "To leverage async resolving on React PHP platform"
            },
            "type": "library",
            "autoload": {
                "psr-4": {
                    "GraphQL\\": "src/"
                }
            },
            "notification-url": "https://packagist.org/downloads/",
            "license": [
                "MIT"
            ],
            "description": "A PHP port of GraphQL reference implementation",
            "homepage": "https://github.com/webonyx/graphql-php",
            "keywords": [
                "api",
                "graphql"
            ],
            "support": {
                "issues": "https://github.com/webonyx/graphql-php/issues",
                "source": "https://github.com/webonyx/graphql-php/tree/v15.6.3"
            },
            "funding": [
                {
                    "url": "https://opencollective.com/webonyx-graphql-php",
                    "type": "open_collective"
                }
            ],
            "time": "2023-09-01T08:13:33+00:00"
        }
    ],
    "packages-dev": [
        {
            "name": "atoum/atoum",
            "version": "4.2.0",
            "source": {
                "type": "git",
                "url": "https://github.com/atoum/atoum.git",
                "reference": "fd9a339de252ea774ab755b3fd25dd19be2dbefb"
            },
            "dist": {
                "type": "zip",
                "url": "https://api.github.com/repos/atoum/atoum/zipball/fd9a339de252ea774ab755b3fd25dd19be2dbefb",
                "reference": "fd9a339de252ea774ab755b3fd25dd19be2dbefb",
                "shasum": ""
            },
            "require": {
                "ext-hash": "*",
                "ext-json": "*",
                "ext-tokenizer": "*",
                "ext-xml": "*",
                "php": "^8.0"
            },
            "replace": {
                "mageekguy/atoum": "*"
            },
            "require-dev": {
                "friendsofphp/php-cs-fixer": "^3.2"
            },
            "suggest": {
                "atoum/stubs": "Provides IDE support (like autocompletion) for atoum",
                "ext-mbstring": "Provides support for UTF-8 strings",
                "ext-xdebug": "Provides code coverage report (>= 2.3)"
            },
            "bin": [
                "bin/atoum"
            ],
            "type": "library",
            "extra": {
                "branch-alias": {
                    "dev-master": "4.x-dev"
                }
            },
            "autoload": {
                "classmap": [
                    "classes/"
                ]
            },
            "notification-url": "https://packagist.org/downloads/",
            "license": [
                "BSD-3-Clause"
            ],
            "authors": [
                {
                    "name": "Frédéric Hardy",
                    "email": "frederic.hardy@atoum.org",
                    "homepage": "http://blog.mageekbox.net"
                },
                {
                    "name": "François Dussert",
                    "email": "francois.dussert@atoum.org"
                },
                {
                    "name": "Gérald Croes",
                    "email": "gerald.croes@atoum.org"
                },
                {
                    "name": "Julien Bianchi",
                    "email": "julien.bianchi@atoum.org"
                },
                {
                    "name": "Ludovic Fleury",
                    "email": "ludovic.fleury@atoum.org"
                }
            ],
            "description": "Simple modern and intuitive unit testing framework for PHP 5.3+",
            "homepage": "http://www.atoum.org",
            "keywords": [
                "TDD",
                "atoum",
                "test",
                "unit testing"
            ],
            "support": {
                "issues": "https://github.com/atoum/atoum/issues",
                "source": "https://github.com/atoum/atoum/tree/4.2.0"
            },
            "time": "2023-07-30T12:52:23+00:00"
        },
        {
            "name": "friendsoftwig/twigcs",
            "version": "v6.1.0",
            "source": {
                "type": "git",
                "url": "https://github.com/friendsoftwig/twigcs.git",
                "reference": "3c36d606c4f19db0dd2a01b735ec7a8151b7f182"
            },
            "dist": {
                "type": "zip",
                "url": "https://api.github.com/repos/friendsoftwig/twigcs/zipball/3c36d606c4f19db0dd2a01b735ec7a8151b7f182",
                "reference": "3c36d606c4f19db0dd2a01b735ec7a8151b7f182",
                "shasum": ""
            },
            "require": {
                "ext-ctype": "*",
                "ext-hash": "*",
                "ext-json": "*",
                "ext-mbstring": "*",
                "ext-simplexml": "*",
                "php": "~7.4.0 || ~8.0.0 || ~8.1.0 || ~8.2.0",
                "symfony/console": "^4.4 || ^5.3 || ^6.0",
                "symfony/filesystem": "^4.4 || ^5.3 || ^6.0",
                "symfony/finder": "^4.4 || ^5.3 || ^6.0"
            },
            "require-dev": {
                "phpunit/phpunit": "^9.5.20",
                "symfony/phpunit-bridge": "^6.2.3"
            },
            "bin": [
                "bin/twigcs"
            ],
            "type": "library",
            "autoload": {
                "psr-4": {
                    "FriendsOfTwig\\Twigcs\\": "src/"
                }
            },
            "notification-url": "https://packagist.org/downloads/",
            "license": [
                "MIT"
            ],
            "authors": [
                {
                    "name": "Tristan Maindron",
                    "email": "tmaindron@gmail.com"
                }
            ],
            "description": "Checkstyle automation for Twig",
            "support": {
                "issues": "https://github.com/friendsoftwig/twigcs/issues",
                "source": "https://github.com/friendsoftwig/twigcs/tree/v6.1.0"
            },
            "time": "2023-01-04T16:01:24+00:00"
        },
        {
            "name": "glpi-project/tools",
            "version": "0.6.4",
            "source": {
                "type": "git",
                "url": "https://github.com/glpi-project/tools.git",
                "reference": "8ef917fa2967e716eaed198bb803f418a80cd621"
            },
            "dist": {
                "type": "zip",
                "url": "https://api.github.com/repos/glpi-project/tools/zipball/8ef917fa2967e716eaed198bb803f418a80cd621",
                "reference": "8ef917fa2967e716eaed198bb803f418a80cd621",
                "shasum": ""
            },
            "require": {
                "symfony/console": "^5.4 || ^6.0",
                "twig/twig": "^3.3"
            },
            "bin": [
                "bin/extract-locales",
                "bin/licence-headers-check",
                "tools/plugin-release"
            ],
            "type": "library",
            "autoload": {
                "psr-4": {
                    "Glpi\\": "src/"
                }
            },
            "notification-url": "https://packagist.org/downloads/",
            "license": [
                "GPL-3.0-or-later"
            ],
            "authors": [
                {
                    "name": "Teclib'",
                    "email": "glpi@teclib.com",
                    "homepage": "http://teclib-group.com"
                }
            ],
            "description": "Various tools for GLPI and its plugins",
            "keywords": [
                "glpi",
                "plugins",
                "tools"
            ],
            "support": {
                "issues": "https://github.com/glpi-project/tools/issues",
                "source": "https://github.com/glpi-project/tools"
            },
            "time": "2023-07-27T12:32:25+00:00"
        },
        {
            "name": "maglnet/composer-require-checker",
            "version": "4.2.0",
            "source": {
                "type": "git",
                "url": "https://github.com/maglnet/ComposerRequireChecker.git",
                "reference": "fb2a69aa2b7307541233536f179275e99451b339"
            },
            "dist": {
                "type": "zip",
                "url": "https://api.github.com/repos/maglnet/ComposerRequireChecker/zipball/fb2a69aa2b7307541233536f179275e99451b339",
                "reference": "fb2a69aa2b7307541233536f179275e99451b339",
                "shasum": ""
            },
            "require": {
                "composer-runtime-api": "^2.0.0",
                "ext-phar": "*",
                "nikic/php-parser": "^4.13.0",
                "php": "^8.0",
                "symfony/console": "^6.0.0",
                "webmozart/assert": "^1.9.1",
                "webmozart/glob": "^4.4.0"
            },
            "require-dev": {
                "doctrine/coding-standard": "^9.0.0",
                "ext-zend-opcache": "*",
                "mikey179/vfsstream": "^1.6.10",
                "phing/phing": "^2.17.0",
                "phpstan/phpstan": "^1.2.0",
                "phpunit/phpunit": "^9.5.10",
                "roave/infection-static-analysis-plugin": "1.13.x-dev as 1.13.0",
                "vimeo/psalm": "^4.15"
            },
            "bin": [
                "bin/composer-require-checker"
            ],
            "type": "library",
            "extra": {
                "branch-alias": {
                    "dev-master": "2.1-dev"
                }
            },
            "autoload": {
                "psr-4": {
                    "ComposerRequireChecker\\": "src/ComposerRequireChecker"
                }
            },
            "notification-url": "https://packagist.org/downloads/",
            "license": [
                "MIT"
            ],
            "authors": [
                {
                    "name": "Marco Pivetta",
                    "email": "ocramius@gmail.com",
                    "homepage": "http://ocramius.github.io/"
                },
                {
                    "name": "Matthias Glaub",
                    "email": "magl@magl.net",
                    "homepage": "http://magl.net"
                }
            ],
            "description": "CLI tool to analyze composer dependencies and verify that no unknown symbols are used in the sources of a package",
            "homepage": "https://github.com/maglnet/ComposerRequireChecker",
            "keywords": [
                "analysis",
                "cli",
                "composer",
                "dependency",
                "imports",
                "require",
                "requirements"
            ],
            "support": {
                "issues": "https://github.com/maglnet/ComposerRequireChecker/issues",
                "source": "https://github.com/maglnet/ComposerRequireChecker/tree/4.2.0"
            },
            "time": "2022-08-30T09:36:29+00:00"
        },
        {
            "name": "mikey179/vfsstream",
            "version": "v1.6.11",
            "source": {
                "type": "git",
                "url": "https://github.com/bovigo/vfsStream.git",
                "reference": "17d16a85e6c26ce1f3e2fa9ceeacdc2855db1e9f"
            },
            "dist": {
                "type": "zip",
                "url": "https://api.github.com/repos/bovigo/vfsStream/zipball/17d16a85e6c26ce1f3e2fa9ceeacdc2855db1e9f",
                "reference": "17d16a85e6c26ce1f3e2fa9ceeacdc2855db1e9f",
                "shasum": ""
            },
            "require": {
                "php": ">=5.3.0"
            },
            "require-dev": {
                "phpunit/phpunit": "^4.5|^5.0"
            },
            "type": "library",
            "extra": {
                "branch-alias": {
                    "dev-master": "1.6.x-dev"
                }
            },
            "autoload": {
                "psr-0": {
                    "org\\bovigo\\vfs\\": "src/main/php"
                }
            },
            "notification-url": "https://packagist.org/downloads/",
            "license": [
                "BSD-3-Clause"
            ],
            "authors": [
                {
                    "name": "Frank Kleine",
                    "homepage": "http://frankkleine.de/",
                    "role": "Developer"
                }
            ],
            "description": "Virtual file system to mock the real file system in unit tests.",
            "homepage": "http://vfs.bovigo.org/",
            "support": {
                "issues": "https://github.com/bovigo/vfsStream/issues",
                "source": "https://github.com/bovigo/vfsStream/tree/master",
                "wiki": "https://github.com/bovigo/vfsStream/wiki"
            },
            "time": "2022-02-23T02:02:42+00:00"
        },
        {
            "name": "nikic/php-parser",
            "version": "v4.15.1",
            "source": {
                "type": "git",
                "url": "https://github.com/nikic/PHP-Parser.git",
                "reference": "0ef6c55a3f47f89d7a374e6f835197a0b5fcf900"
            },
            "dist": {
                "type": "zip",
                "url": "https://api.github.com/repos/nikic/PHP-Parser/zipball/0ef6c55a3f47f89d7a374e6f835197a0b5fcf900",
                "reference": "0ef6c55a3f47f89d7a374e6f835197a0b5fcf900",
                "shasum": ""
            },
            "require": {
                "ext-tokenizer": "*",
                "php": ">=7.0"
            },
            "require-dev": {
                "ircmaxell/php-yacc": "^0.0.7",
                "phpunit/phpunit": "^6.5 || ^7.0 || ^8.0 || ^9.0"
            },
            "bin": [
                "bin/php-parse"
            ],
            "type": "library",
            "extra": {
                "branch-alias": {
                    "dev-master": "4.9-dev"
                }
            },
            "autoload": {
                "psr-4": {
                    "PhpParser\\": "lib/PhpParser"
                }
            },
            "notification-url": "https://packagist.org/downloads/",
            "license": [
                "BSD-3-Clause"
            ],
            "authors": [
                {
                    "name": "Nikita Popov"
                }
            ],
            "description": "A PHP parser written in PHP",
            "keywords": [
                "parser",
                "php"
            ],
            "support": {
                "issues": "https://github.com/nikic/PHP-Parser/issues",
                "source": "https://github.com/nikic/PHP-Parser/tree/v4.15.1"
            },
            "time": "2022-09-04T07:30:47+00:00"
        },
        {
            "name": "php-parallel-lint/php-parallel-lint",
            "version": "v1.3.2",
            "source": {
                "type": "git",
                "url": "https://github.com/php-parallel-lint/PHP-Parallel-Lint.git",
                "reference": "6483c9832e71973ed29cf71bd6b3f4fde438a9de"
            },
            "dist": {
                "type": "zip",
                "url": "https://api.github.com/repos/php-parallel-lint/PHP-Parallel-Lint/zipball/6483c9832e71973ed29cf71bd6b3f4fde438a9de",
                "reference": "6483c9832e71973ed29cf71bd6b3f4fde438a9de",
                "shasum": ""
            },
            "require": {
                "ext-json": "*",
                "php": ">=5.3.0"
            },
            "replace": {
                "grogy/php-parallel-lint": "*",
                "jakub-onderka/php-parallel-lint": "*"
            },
            "require-dev": {
                "nette/tester": "^1.3 || ^2.0",
                "php-parallel-lint/php-console-highlighter": "0.* || ^1.0",
                "squizlabs/php_codesniffer": "^3.6"
            },
            "suggest": {
                "php-parallel-lint/php-console-highlighter": "Highlight syntax in code snippet"
            },
            "bin": [
                "parallel-lint"
            ],
            "type": "library",
            "autoload": {
                "classmap": [
                    "./src/"
                ]
            },
            "notification-url": "https://packagist.org/downloads/",
            "license": [
                "BSD-2-Clause"
            ],
            "authors": [
                {
                    "name": "Jakub Onderka",
                    "email": "ahoj@jakubonderka.cz"
                }
            ],
            "description": "This tool check syntax of PHP files about 20x faster than serial check.",
            "homepage": "https://github.com/php-parallel-lint/PHP-Parallel-Lint",
            "support": {
                "issues": "https://github.com/php-parallel-lint/PHP-Parallel-Lint/issues",
                "source": "https://github.com/php-parallel-lint/PHP-Parallel-Lint/tree/v1.3.2"
            },
            "time": "2022-02-21T12:50:22+00:00"
        },
        {
            "name": "phpstan/extension-installer",
            "version": "1.3.1",
            "source": {
                "type": "git",
                "url": "https://github.com/phpstan/extension-installer.git",
                "reference": "f45734bfb9984c6c56c4486b71230355f066a58a"
            },
            "dist": {
                "type": "zip",
                "url": "https://api.github.com/repos/phpstan/extension-installer/zipball/f45734bfb9984c6c56c4486b71230355f066a58a",
                "reference": "f45734bfb9984c6c56c4486b71230355f066a58a",
                "shasum": ""
            },
            "require": {
                "composer-plugin-api": "^2.0",
                "php": "^7.2 || ^8.0",
                "phpstan/phpstan": "^1.9.0"
            },
            "require-dev": {
                "composer/composer": "^2.0",
                "php-parallel-lint/php-parallel-lint": "^1.2.0",
                "phpstan/phpstan-strict-rules": "^0.11 || ^0.12 || ^1.0"
            },
            "type": "composer-plugin",
            "extra": {
                "class": "PHPStan\\ExtensionInstaller\\Plugin"
            },
            "autoload": {
                "psr-4": {
                    "PHPStan\\ExtensionInstaller\\": "src/"
                }
            },
            "notification-url": "https://packagist.org/downloads/",
            "license": [
                "MIT"
            ],
            "description": "Composer plugin for automatic installation of PHPStan extensions",
            "support": {
                "issues": "https://github.com/phpstan/extension-installer/issues",
                "source": "https://github.com/phpstan/extension-installer/tree/1.3.1"
            },
            "time": "2023-05-24T08:59:17+00:00"
        },
        {
            "name": "phpstan/phpstan",
            "version": "1.10.36",
            "source": {
                "type": "git",
                "url": "https://github.com/phpstan/phpstan.git",
                "reference": "ffa3089511121a672e62969404e4fddc753f9b15"
            },
            "dist": {
                "type": "zip",
                "url": "https://api.github.com/repos/phpstan/phpstan/zipball/ffa3089511121a672e62969404e4fddc753f9b15",
                "reference": "ffa3089511121a672e62969404e4fddc753f9b15",
                "shasum": ""
            },
            "require": {
                "php": "^7.2|^8.0"
            },
            "conflict": {
                "phpstan/phpstan-shim": "*"
            },
            "bin": [
                "phpstan",
                "phpstan.phar"
            ],
            "type": "library",
            "autoload": {
                "files": [
                    "bootstrap.php"
                ]
            },
            "notification-url": "https://packagist.org/downloads/",
            "license": [
                "MIT"
            ],
            "description": "PHPStan - PHP Static Analysis Tool",
            "keywords": [
                "dev",
                "static analysis"
            ],
            "support": {
                "docs": "https://phpstan.org/user-guide/getting-started",
                "forum": "https://github.com/phpstan/phpstan/discussions",
                "issues": "https://github.com/phpstan/phpstan/issues",
                "security": "https://github.com/phpstan/phpstan/security/policy",
                "source": "https://github.com/phpstan/phpstan-src"
            },
            "funding": [
                {
                    "url": "https://github.com/ondrejmirtes",
                    "type": "github"
                },
                {
                    "url": "https://github.com/phpstan",
                    "type": "github"
                },
                {
                    "url": "https://tidelift.com/funding/github/packagist/phpstan/phpstan",
                    "type": "tidelift"
                }
            ],
            "time": "2023-09-29T14:07:45+00:00"
        },
        {
            "name": "phpstan/phpstan-deprecation-rules",
            "version": "1.1.4",
            "source": {
                "type": "git",
                "url": "https://github.com/phpstan/phpstan-deprecation-rules.git",
                "reference": "089d8a8258ed0aeefdc7b68b6c3d25572ebfdbaa"
            },
            "dist": {
                "type": "zip",
                "url": "https://api.github.com/repos/phpstan/phpstan-deprecation-rules/zipball/089d8a8258ed0aeefdc7b68b6c3d25572ebfdbaa",
                "reference": "089d8a8258ed0aeefdc7b68b6c3d25572ebfdbaa",
                "shasum": ""
            },
            "require": {
                "php": "^7.2 || ^8.0",
                "phpstan/phpstan": "^1.10.3"
            },
            "require-dev": {
                "php-parallel-lint/php-parallel-lint": "^1.2",
                "phpstan/phpstan-php-parser": "^1.1",
                "phpstan/phpstan-phpunit": "^1.0",
                "phpunit/phpunit": "^9.5"
            },
            "type": "phpstan-extension",
            "extra": {
                "phpstan": {
                    "includes": [
                        "rules.neon"
                    ]
                }
            },
            "autoload": {
                "psr-4": {
                    "PHPStan\\": "src/"
                }
            },
            "notification-url": "https://packagist.org/downloads/",
            "license": [
                "MIT"
            ],
            "description": "PHPStan rules for detecting usage of deprecated classes, methods, properties, constants and traits.",
            "support": {
                "issues": "https://github.com/phpstan/phpstan-deprecation-rules/issues",
                "source": "https://github.com/phpstan/phpstan-deprecation-rules/tree/1.1.4"
            },
            "time": "2023-08-05T09:02:04+00:00"
        },
        {
            "name": "squizlabs/php_codesniffer",
            "version": "3.7.2",
            "source": {
                "type": "git",
                "url": "https://github.com/squizlabs/PHP_CodeSniffer.git",
                "reference": "ed8e00df0a83aa96acf703f8c2979ff33341f879"
            },
            "dist": {
                "type": "zip",
                "url": "https://api.github.com/repos/squizlabs/PHP_CodeSniffer/zipball/ed8e00df0a83aa96acf703f8c2979ff33341f879",
                "reference": "ed8e00df0a83aa96acf703f8c2979ff33341f879",
                "shasum": ""
            },
            "require": {
                "ext-simplexml": "*",
                "ext-tokenizer": "*",
                "ext-xmlwriter": "*",
                "php": ">=5.4.0"
            },
            "require-dev": {
                "phpunit/phpunit": "^4.0 || ^5.0 || ^6.0 || ^7.0"
            },
            "bin": [
                "bin/phpcs",
                "bin/phpcbf"
            ],
            "type": "library",
            "extra": {
                "branch-alias": {
                    "dev-master": "3.x-dev"
                }
            },
            "notification-url": "https://packagist.org/downloads/",
            "license": [
                "BSD-3-Clause"
            ],
            "authors": [
                {
                    "name": "Greg Sherwood",
                    "role": "lead"
                }
            ],
            "description": "PHP_CodeSniffer tokenizes PHP, JavaScript and CSS files and detects violations of a defined set of coding standards.",
            "homepage": "https://github.com/squizlabs/PHP_CodeSniffer",
            "keywords": [
                "phpcs",
                "standards",
                "static analysis"
            ],
            "support": {
                "issues": "https://github.com/squizlabs/PHP_CodeSniffer/issues",
                "source": "https://github.com/squizlabs/PHP_CodeSniffer",
                "wiki": "https://github.com/squizlabs/PHP_CodeSniffer/wiki"
            },
            "time": "2023-02-22T23:07:41+00:00"
        },
        {
            "name": "symfony/browser-kit",
            "version": "v6.2.7",
            "source": {
                "type": "git",
                "url": "https://github.com/symfony/browser-kit.git",
                "reference": "87bd43240e6cc855f70ea1c7a448ab3bd442633c"
            },
            "dist": {
                "type": "zip",
                "url": "https://api.github.com/repos/symfony/browser-kit/zipball/87bd43240e6cc855f70ea1c7a448ab3bd442633c",
                "reference": "87bd43240e6cc855f70ea1c7a448ab3bd442633c",
                "shasum": ""
            },
            "require": {
                "php": ">=8.1",
                "symfony/dom-crawler": "^5.4|^6.0"
            },
            "require-dev": {
                "symfony/css-selector": "^5.4|^6.0",
                "symfony/http-client": "^5.4|^6.0",
                "symfony/mime": "^5.4|^6.0",
                "symfony/process": "^5.4|^6.0"
            },
            "suggest": {
                "symfony/process": ""
            },
            "type": "library",
            "autoload": {
                "psr-4": {
                    "Symfony\\Component\\BrowserKit\\": ""
                },
                "exclude-from-classmap": [
                    "/Tests/"
                ]
            },
            "notification-url": "https://packagist.org/downloads/",
            "license": [
                "MIT"
            ],
            "authors": [
                {
                    "name": "Fabien Potencier",
                    "email": "fabien@symfony.com"
                },
                {
                    "name": "Symfony Community",
                    "homepage": "https://symfony.com/contributors"
                }
            ],
            "description": "Simulates the behavior of a web browser, allowing you to make requests, click on links and submit forms programmatically",
            "homepage": "https://symfony.com",
            "support": {
                "source": "https://github.com/symfony/browser-kit/tree/v6.2.7"
            },
            "funding": [
                {
                    "url": "https://symfony.com/sponsor",
                    "type": "custom"
                },
                {
                    "url": "https://github.com/fabpot",
                    "type": "github"
                },
                {
                    "url": "https://tidelift.com/funding/github/packagist/symfony/symfony",
                    "type": "tidelift"
                }
            ],
            "time": "2023-02-14T08:44:56+00:00"
        },
        {
            "name": "symfony/finder",
            "version": "v6.0.11",
            "source": {
                "type": "git",
                "url": "https://github.com/symfony/finder.git",
                "reference": "09cb683ba5720385ea6966e5e06be2a34f2568b1"
            },
            "dist": {
                "type": "zip",
                "url": "https://api.github.com/repos/symfony/finder/zipball/09cb683ba5720385ea6966e5e06be2a34f2568b1",
                "reference": "09cb683ba5720385ea6966e5e06be2a34f2568b1",
                "shasum": ""
            },
            "require": {
                "php": ">=8.0.2"
            },
            "type": "library",
            "autoload": {
                "psr-4": {
                    "Symfony\\Component\\Finder\\": ""
                },
                "exclude-from-classmap": [
                    "/Tests/"
                ]
            },
            "notification-url": "https://packagist.org/downloads/",
            "license": [
                "MIT"
            ],
            "authors": [
                {
                    "name": "Fabien Potencier",
                    "email": "fabien@symfony.com"
                },
                {
                    "name": "Symfony Community",
                    "homepage": "https://symfony.com/contributors"
                }
            ],
            "description": "Finds files and directories via an intuitive fluent interface",
            "homepage": "https://symfony.com",
            "support": {
                "source": "https://github.com/symfony/finder/tree/v6.0.11"
            },
            "funding": [
                {
                    "url": "https://symfony.com/sponsor",
                    "type": "custom"
                },
                {
                    "url": "https://github.com/fabpot",
                    "type": "github"
                },
                {
                    "url": "https://tidelift.com/funding/github/packagist/symfony/symfony",
                    "type": "tidelift"
                }
            ],
            "time": "2022-07-29T07:39:48+00:00"
        },
        {
            "name": "symfony/http-client",
<<<<<<< HEAD
            "version": "v6.2.10",
            "source": {
                "type": "git",
                "url": "https://github.com/symfony/http-client.git",
                "reference": "3f5545a91c8e79dedd1a06c4b04e1682c80c42f9"
            },
            "dist": {
                "type": "zip",
                "url": "https://api.github.com/repos/symfony/http-client/zipball/3f5545a91c8e79dedd1a06c4b04e1682c80c42f9",
                "reference": "3f5545a91c8e79dedd1a06c4b04e1682c80c42f9",
=======
            "version": "v5.4.29",
            "source": {
                "type": "git",
                "url": "https://github.com/symfony/http-client.git",
                "reference": "04784c66cbee613a827363ee1e65db65392893c1"
            },
            "dist": {
                "type": "zip",
                "url": "https://api.github.com/repos/symfony/http-client/zipball/04784c66cbee613a827363ee1e65db65392893c1",
                "reference": "04784c66cbee613a827363ee1e65db65392893c1",
>>>>>>> 1b0d4c09
                "shasum": ""
            },
            "require": {
                "php": ">=8.1",
                "psr/log": "^1|^2|^3",
                "symfony/deprecation-contracts": "^2.1|^3",
                "symfony/http-client-contracts": "^3",
                "symfony/service-contracts": "^1.0|^2|^3"
            },
            "provide": {
                "php-http/async-client-implementation": "*",
                "php-http/client-implementation": "*",
                "psr/http-client-implementation": "1.0",
                "symfony/http-client-implementation": "3.0"
            },
            "require-dev": {
                "amphp/amp": "^2.5",
                "amphp/http-client": "^4.2.1",
                "amphp/http-tunnel": "^1.0",
                "amphp/socket": "^1.1",
                "guzzlehttp/promises": "^1.4",
                "nyholm/psr7": "^1.0",
                "php-http/httplug": "^1.0|^2.0",
                "psr/http-client": "^1.0",
                "symfony/dependency-injection": "^5.4|^6.0",
                "symfony/http-kernel": "^5.4|^6.0",
                "symfony/process": "^5.4|^6.0",
                "symfony/stopwatch": "^5.4|^6.0"
            },
            "type": "library",
            "autoload": {
                "psr-4": {
                    "Symfony\\Component\\HttpClient\\": ""
                },
                "exclude-from-classmap": [
                    "/Tests/"
                ]
            },
            "notification-url": "https://packagist.org/downloads/",
            "license": [
                "MIT"
            ],
            "authors": [
                {
                    "name": "Nicolas Grekas",
                    "email": "p@tchwork.com"
                },
                {
                    "name": "Symfony Community",
                    "homepage": "https://symfony.com/contributors"
                }
            ],
            "description": "Provides powerful methods to fetch HTTP resources synchronously or asynchronously",
            "homepage": "https://symfony.com",
            "keywords": [
                "http"
            ],
            "support": {
<<<<<<< HEAD
                "source": "https://github.com/symfony/http-client/tree/v6.2.10"
=======
                "source": "https://github.com/symfony/http-client/tree/v5.4.29"
>>>>>>> 1b0d4c09
            },
            "funding": [
                {
                    "url": "https://symfony.com/sponsor",
                    "type": "custom"
                },
                {
                    "url": "https://github.com/fabpot",
                    "type": "github"
                },
                {
                    "url": "https://tidelift.com/funding/github/packagist/symfony/symfony",
                    "type": "tidelift"
                }
            ],
<<<<<<< HEAD
            "time": "2023-04-20T13:12:48+00:00"
=======
            "time": "2023-09-14T20:49:15+00:00"
>>>>>>> 1b0d4c09
        },
        {
            "name": "symfony/http-client-contracts",
            "version": "v3.2.1",
            "source": {
                "type": "git",
                "url": "https://github.com/symfony/http-client-contracts.git",
                "reference": "df2ecd6cb70e73c1080e6478aea85f5f4da2c48b"
            },
            "dist": {
                "type": "zip",
                "url": "https://api.github.com/repos/symfony/http-client-contracts/zipball/df2ecd6cb70e73c1080e6478aea85f5f4da2c48b",
                "reference": "df2ecd6cb70e73c1080e6478aea85f5f4da2c48b",
                "shasum": ""
            },
            "require": {
                "php": ">=8.1"
            },
            "suggest": {
                "symfony/http-client-implementation": ""
            },
            "type": "library",
            "extra": {
                "branch-alias": {
                    "dev-main": "3.3-dev"
                },
                "thanks": {
                    "name": "symfony/contracts",
                    "url": "https://github.com/symfony/contracts"
                }
            },
            "autoload": {
                "psr-4": {
                    "Symfony\\Contracts\\HttpClient\\": ""
                },
                "exclude-from-classmap": [
                    "/Test/"
                ]
            },
            "notification-url": "https://packagist.org/downloads/",
            "license": [
                "MIT"
            ],
            "authors": [
                {
                    "name": "Nicolas Grekas",
                    "email": "p@tchwork.com"
                },
                {
                    "name": "Symfony Community",
                    "homepage": "https://symfony.com/contributors"
                }
            ],
            "description": "Generic abstractions related to HTTP clients",
            "homepage": "https://symfony.com",
            "keywords": [
                "abstractions",
                "contracts",
                "decoupling",
                "interfaces",
                "interoperability",
                "standards"
            ],
            "support": {
                "source": "https://github.com/symfony/http-client-contracts/tree/v3.2.1"
            },
            "funding": [
                {
                    "url": "https://symfony.com/sponsor",
                    "type": "custom"
                },
                {
                    "url": "https://github.com/fabpot",
                    "type": "github"
                },
                {
                    "url": "https://tidelift.com/funding/github/packagist/symfony/symfony",
                    "type": "tidelift"
                }
            ],
            "time": "2023-03-01T10:32:47+00:00"
        },
        {
            "name": "webmozart/glob",
            "version": "4.6.0",
            "source": {
                "type": "git",
                "url": "https://github.com/webmozarts/glob.git",
                "reference": "3c17f7dec3d9d0e87b575026011f2e75a56ed655"
            },
            "dist": {
                "type": "zip",
                "url": "https://api.github.com/repos/webmozarts/glob/zipball/3c17f7dec3d9d0e87b575026011f2e75a56ed655",
                "reference": "3c17f7dec3d9d0e87b575026011f2e75a56ed655",
                "shasum": ""
            },
            "require": {
                "php": "^7.3 || ^8.0.0"
            },
            "require-dev": {
                "phpunit/phpunit": "^9.5",
                "symfony/filesystem": "^5.3"
            },
            "type": "library",
            "extra": {
                "branch-alias": {
                    "dev-master": "4.1-dev"
                }
            },
            "autoload": {
                "psr-4": {
                    "Webmozart\\Glob\\": "src/"
                }
            },
            "notification-url": "https://packagist.org/downloads/",
            "license": [
                "MIT"
            ],
            "authors": [
                {
                    "name": "Bernhard Schussek",
                    "email": "bschussek@gmail.com"
                }
            ],
            "description": "A PHP implementation of Ant's glob.",
            "support": {
                "issues": "https://github.com/webmozarts/glob/issues",
                "source": "https://github.com/webmozarts/glob/tree/4.6.0"
            },
            "time": "2022-05-24T19:45:58+00:00"
        }
    ],
    "aliases": [],
    "minimum-stability": "stable",
    "stability-flags": [],
    "prefer-stable": false,
    "prefer-lowest": false,
    "platform": {
        "php": ">=8.1",
        "ext-ctype": "*",
        "ext-curl": "*",
        "ext-dom": "*",
        "ext-fileinfo": "*",
        "ext-filter": "*",
        "ext-gd": "*",
        "ext-hash": "*",
        "ext-iconv": "*",
        "ext-intl": "*",
        "ext-json": "*",
        "ext-libxml": "*",
        "ext-mbstring": "*",
        "ext-mysqli": "*",
        "ext-openssl": "*",
        "ext-session": "*",
        "ext-simplexml": "*",
        "ext-zlib": "*"
    },
    "platform-dev": {
        "ext-xml": "*"
    },
    "platform-overrides": {
        "php": "8.1.99"
    },
    "plugin-api-version": "2.3.0"
}<|MERGE_RESOLUTION|>--- conflicted
+++ resolved
@@ -4,8 +4,7 @@
         "Read more about it at https://getcomposer.org/doc/01-basic-usage.md#installing-dependencies",
         "This file is @generated automatically"
     ],
-<<<<<<< HEAD
-    "content-hash": "cb926098f457a1bcc5ac8b328442fd96",
+    "content-hash": "9239fa4eefdf21fdf6f8f45d928e271d",
     "packages": [
         {
             "name": "apereo/phpcas",
@@ -133,76 +132,6 @@
             "time": "2022-12-07T17:46:57+00:00"
         },
         {
-            "name": "blueimp/jquery-file-upload",
-            "version": "v10.32.0",
-            "source": {
-                "type": "git",
-                "url": "https://github.com/vkhramtsov/jQuery-File-Upload.git",
-                "reference": "20f6c4a07a6fbff22d79228c893eb1746d2d8962"
-            },
-            "dist": {
-                "type": "zip",
-                "url": "https://api.github.com/repos/vkhramtsov/jQuery-File-Upload/zipball/20f6c4a07a6fbff22d79228c893eb1746d2d8962",
-                "reference": "20f6c4a07a6fbff22d79228c893eb1746d2d8962",
-                "shasum": ""
-            },
-            "type": "library",
-            "autoload": {
-                "classmap": [
-                    "server/php/UploadHandler.php"
-                ]
-            },
-            "notification-url": "https://packagist.org/downloads/",
-            "license": [
-                "MIT"
-            ],
-            "authors": [
-                {
-                    "name": "Sebastian Tschan",
-                    "homepage": "https://blueimp.net"
-                }
-            ],
-            "description": "File Upload widget for jQuery.",
-            "homepage": "https://github.com/blueimp/jQuery-File-Upload",
-            "keywords": [
-                "bootstrap",
-                "chunk",
-                "cross-domain",
-                "cross-site",
-                "drag",
-                "drop",
-                "file",
-                "gae",
-                "go",
-                "jquery",
-                "multiple",
-                "php",
-                "preview",
-                "progress",
-                "python",
-                "resume",
-                "selection",
-                "upload",
-                "widget"
-            ],
-            "support": {
-                "forum": "https://stackoverflow.com/questions/tagged/blueimp+jquery+file-upload",
-                "source": "https://github.com/vkhramtsov/jQuery-File-Upload/tree/v10.32.0"
-            },
-            "funding": [
-                {
-                    "url": "https://github.com/blueimp",
-                    "type": "github"
-                }
-            ],
-            "time": "2021-09-25T16:27:13+00:00"
-        },
-        {
-=======
-    "content-hash": "1f57a1fa28734bda18f44be8553f1a4e",
-    "packages": [
-        {
->>>>>>> 1b0d4c09
             "name": "brick/math",
             "version": "0.11.0",
             "source": {
@@ -5851,7 +5780,6 @@
             "time": "2023-01-26T09:26:14+00:00"
         },
         {
-<<<<<<< HEAD
             "name": "symfony/polyfill-iconv",
             "version": "v1.28.0",
             "source": {
@@ -5863,19 +5791,6 @@
                 "type": "zip",
                 "url": "https://api.github.com/repos/symfony/polyfill-iconv/zipball/6de50471469b8c9afc38164452ab2b6170ee71c1",
                 "reference": "6de50471469b8c9afc38164452ab2b6170ee71c1",
-=======
-            "name": "symfony/polyfill-php80",
-            "version": "v1.28.0",
-            "source": {
-                "type": "git",
-                "url": "https://github.com/symfony/polyfill-php80.git",
-                "reference": "6caa57379c4aec19c0a12a38b59b26487dcfe4b5"
-            },
-            "dist": {
-                "type": "zip",
-                "url": "https://api.github.com/repos/symfony/polyfill-php80/zipball/6caa57379c4aec19c0a12a38b59b26487dcfe4b5",
-                "reference": "6caa57379c4aec19c0a12a38b59b26487dcfe4b5",
->>>>>>> 1b0d4c09
                 "shasum": ""
             },
             "require": {
@@ -5929,11 +5844,7 @@
                 "shim"
             ],
             "support": {
-<<<<<<< HEAD
                 "source": "https://github.com/symfony/polyfill-iconv/tree/v1.28.0"
-=======
-                "source": "https://github.com/symfony/polyfill-php80/tree/v1.28.0"
->>>>>>> 1b0d4c09
             },
             "funding": [
                 {
@@ -7789,7 +7700,6 @@
         },
         {
             "name": "symfony/http-client",
-<<<<<<< HEAD
             "version": "v6.2.10",
             "source": {
                 "type": "git",
@@ -7800,18 +7710,6 @@
                 "type": "zip",
                 "url": "https://api.github.com/repos/symfony/http-client/zipball/3f5545a91c8e79dedd1a06c4b04e1682c80c42f9",
                 "reference": "3f5545a91c8e79dedd1a06c4b04e1682c80c42f9",
-=======
-            "version": "v5.4.29",
-            "source": {
-                "type": "git",
-                "url": "https://github.com/symfony/http-client.git",
-                "reference": "04784c66cbee613a827363ee1e65db65392893c1"
-            },
-            "dist": {
-                "type": "zip",
-                "url": "https://api.github.com/repos/symfony/http-client/zipball/04784c66cbee613a827363ee1e65db65392893c1",
-                "reference": "04784c66cbee613a827363ee1e65db65392893c1",
->>>>>>> 1b0d4c09
                 "shasum": ""
             },
             "require": {
@@ -7870,11 +7768,7 @@
                 "http"
             ],
             "support": {
-<<<<<<< HEAD
                 "source": "https://github.com/symfony/http-client/tree/v6.2.10"
-=======
-                "source": "https://github.com/symfony/http-client/tree/v5.4.29"
->>>>>>> 1b0d4c09
             },
             "funding": [
                 {
@@ -7890,11 +7784,7 @@
                     "type": "tidelift"
                 }
             ],
-<<<<<<< HEAD
             "time": "2023-04-20T13:12:48+00:00"
-=======
-            "time": "2023-09-14T20:49:15+00:00"
->>>>>>> 1b0d4c09
         },
         {
             "name": "symfony/http-client-contracts",
