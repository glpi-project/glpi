--- conflicted
+++ resolved
@@ -4275,7 +4275,6 @@
         },
         {
             "name": "symfony/dom-crawler",
-<<<<<<< HEAD
             "version": "v6.2.8",
             "source": {
                 "type": "git",
@@ -4286,18 +4285,6 @@
                 "type": "zip",
                 "url": "https://api.github.com/repos/symfony/dom-crawler/zipball/0e0d0f709997ad1224ef22bb0a28287c44b7840f",
                 "reference": "0e0d0f709997ad1224ef22bb0a28287c44b7840f",
-=======
-            "version": "v5.4.22",
-            "source": {
-                "type": "git",
-                "url": "https://github.com/symfony/dom-crawler.git",
-                "reference": "4c633facee8da59998e0c90e337a586cf07a21e7"
-            },
-            "dist": {
-                "type": "zip",
-                "url": "https://api.github.com/repos/symfony/dom-crawler/zipball/4c633facee8da59998e0c90e337a586cf07a21e7",
-                "reference": "4c633facee8da59998e0c90e337a586cf07a21e7",
->>>>>>> bb4e5168
                 "shasum": ""
             },
             "require": {
@@ -4338,11 +4325,7 @@
             "description": "Eases DOM navigation for HTML and XML documents",
             "homepage": "https://symfony.com",
             "support": {
-<<<<<<< HEAD
                 "source": "https://github.com/symfony/dom-crawler/tree/v6.2.8"
-=======
-                "source": "https://github.com/symfony/dom-crawler/tree/v5.4.22"
->>>>>>> bb4e5168
             },
             "funding": [
                 {
@@ -4358,11 +4341,7 @@
                     "type": "tidelift"
                 }
             ],
-<<<<<<< HEAD
             "time": "2023-03-09T16:20:02+00:00"
-=======
-            "time": "2023-03-06T21:29:33+00:00"
->>>>>>> bb4e5168
         },
         {
             "name": "symfony/event-dispatcher",
@@ -6428,7 +6407,6 @@
         },
         {
             "name": "symfony/browser-kit",
-<<<<<<< HEAD
             "version": "v6.2.7",
             "source": {
                 "type": "git",
@@ -6439,18 +6417,6 @@
                 "type": "zip",
                 "url": "https://api.github.com/repos/symfony/browser-kit/zipball/87bd43240e6cc855f70ea1c7a448ab3bd442633c",
                 "reference": "87bd43240e6cc855f70ea1c7a448ab3bd442633c",
-=======
-            "version": "v5.4.21",
-            "source": {
-                "type": "git",
-                "url": "https://github.com/symfony/browser-kit.git",
-                "reference": "a866ca7e396f15d7efb6d74a8a7d364d4e05b704"
-            },
-            "dist": {
-                "type": "zip",
-                "url": "https://api.github.com/repos/symfony/browser-kit/zipball/a866ca7e396f15d7efb6d74a8a7d364d4e05b704",
-                "reference": "a866ca7e396f15d7efb6d74a8a7d364d4e05b704",
->>>>>>> bb4e5168
                 "shasum": ""
             },
             "require": {
@@ -6492,11 +6458,7 @@
             "description": "Simulates the behavior of a web browser, allowing you to make requests, click on links and submit forms programmatically",
             "homepage": "https://symfony.com",
             "support": {
-<<<<<<< HEAD
                 "source": "https://github.com/symfony/browser-kit/tree/v6.2.7"
-=======
-                "source": "https://github.com/symfony/browser-kit/tree/v5.4.21"
->>>>>>> bb4e5168
             },
             "funding": [
                 {
@@ -6512,11 +6474,7 @@
                     "type": "tidelift"
                 }
             ],
-<<<<<<< HEAD
             "time": "2023-02-14T08:44:56+00:00"
-=======
-            "time": "2023-02-14T08:03:56+00:00"
->>>>>>> bb4e5168
         },
         {
             "name": "symfony/filesystem",
@@ -6644,7 +6602,6 @@
         },
         {
             "name": "symfony/http-client",
-<<<<<<< HEAD
             "version": "v6.2.7",
             "source": {
                 "type": "git",
@@ -6655,18 +6612,6 @@
                 "type": "zip",
                 "url": "https://api.github.com/repos/symfony/http-client/zipball/0a5be6cbc570ae23b51b49d67341f378629d78e4",
                 "reference": "0a5be6cbc570ae23b51b49d67341f378629d78e4",
-=======
-            "version": "v5.4.22",
-            "source": {
-                "type": "git",
-                "url": "https://github.com/symfony/http-client.git",
-                "reference": "4cd1b7e7ee846c8b22cb47cbc435344af9b2a8bf"
-            },
-            "dist": {
-                "type": "zip",
-                "url": "https://api.github.com/repos/symfony/http-client/zipball/4cd1b7e7ee846c8b22cb47cbc435344af9b2a8bf",
-                "reference": "4cd1b7e7ee846c8b22cb47cbc435344af9b2a8bf",
->>>>>>> bb4e5168
                 "shasum": ""
             },
             "require": {
@@ -6721,15 +6666,8 @@
             ],
             "description": "Provides powerful methods to fetch HTTP resources synchronously or asynchronously",
             "homepage": "https://symfony.com",
-            "keywords": [
-                "http"
-            ],
-            "support": {
-<<<<<<< HEAD
+            "support": {
                 "source": "https://github.com/symfony/http-client/tree/v6.2.7"
-=======
-                "source": "https://github.com/symfony/http-client/tree/v5.4.22"
->>>>>>> bb4e5168
             },
             "funding": [
                 {
@@ -6745,11 +6683,7 @@
                     "type": "tidelift"
                 }
             ],
-<<<<<<< HEAD
             "time": "2023-02-21T10:54:55+00:00"
-=======
-            "time": "2023-03-24T15:16:26+00:00"
->>>>>>> bb4e5168
         },
         {
             "name": "symfony/http-client-contracts",
@@ -6814,10 +6748,7 @@
                 "standards"
             ],
             "support": {
-<<<<<<< HEAD
                 "source": "https://github.com/symfony/http-client-contracts/tree/v3.2.1"
-=======
-                "source": "https://github.com/symfony/http-client-contracts/tree/v2.5.2"
             },
             "funding": [
                 {
@@ -6833,96 +6764,7 @@
                     "type": "tidelift"
                 }
             ],
-            "time": "2022-04-12T15:48:08+00:00"
-        },
-        {
-            "name": "symfony/mime",
-            "version": "v5.4.21",
-            "source": {
-                "type": "git",
-                "url": "https://github.com/symfony/mime.git",
-                "reference": "ef57d9fb9cdd5e6b2ffc567d109865d10b6920cd"
-            },
-            "dist": {
-                "type": "zip",
-                "url": "https://api.github.com/repos/symfony/mime/zipball/ef57d9fb9cdd5e6b2ffc567d109865d10b6920cd",
-                "reference": "ef57d9fb9cdd5e6b2ffc567d109865d10b6920cd",
-                "shasum": ""
-            },
-            "require": {
-                "php": ">=7.2.5",
-                "symfony/deprecation-contracts": "^2.1|^3",
-                "symfony/polyfill-intl-idn": "^1.10",
-                "symfony/polyfill-mbstring": "^1.0",
-                "symfony/polyfill-php80": "^1.16"
-            },
-            "conflict": {
-                "egulias/email-validator": "~3.0.0",
-                "phpdocumentor/reflection-docblock": "<3.2.2",
-                "phpdocumentor/type-resolver": "<1.4.0",
-                "symfony/mailer": "<4.4",
-                "symfony/serializer": "<5.4.14|>=6.0,<6.0.14|>=6.1,<6.1.6"
-            },
-            "require-dev": {
-                "egulias/email-validator": "^2.1.10|^3.1|^4",
-                "phpdocumentor/reflection-docblock": "^3.0|^4.0|^5.0",
-                "symfony/dependency-injection": "^4.4|^5.0|^6.0",
-                "symfony/property-access": "^4.4|^5.1|^6.0",
-                "symfony/property-info": "^4.4|^5.1|^6.0",
-                "symfony/serializer": "^5.4.14|~6.0.14|^6.1.6"
-            },
-            "type": "library",
-            "autoload": {
-                "psr-4": {
-                    "Symfony\\Component\\Mime\\": ""
-                },
-                "exclude-from-classmap": [
-                    "/Tests/"
-                ]
-            },
-            "notification-url": "https://packagist.org/downloads/",
-            "license": [
-                "MIT"
-            ],
-            "authors": [
-                {
-                    "name": "Fabien Potencier",
-                    "email": "fabien@symfony.com"
-                },
-                {
-                    "name": "Symfony Community",
-                    "homepage": "https://symfony.com/contributors"
-                }
-            ],
-            "description": "Allows manipulating MIME messages",
-            "homepage": "https://symfony.com",
-            "keywords": [
-                "mime",
-                "mime-type"
-            ],
-            "support": {
-                "source": "https://github.com/symfony/mime/tree/v5.4.21"
->>>>>>> bb4e5168
-            },
-            "funding": [
-                {
-                    "url": "https://symfony.com/sponsor",
-                    "type": "custom"
-                },
-                {
-                    "url": "https://github.com/fabpot",
-                    "type": "github"
-                },
-                {
-                    "url": "https://tidelift.com/funding/github/packagist/symfony/symfony",
-                    "type": "tidelift"
-                }
-            ],
-<<<<<<< HEAD
             "time": "2023-03-01T10:32:47+00:00"
-=======
-            "time": "2023-02-21T19:46:44+00:00"
->>>>>>> bb4e5168
         },
         {
             "name": "webmozart/glob",
