--- conflicted
+++ resolved
@@ -9916,18 +9916,6 @@
         },
         {
             "name": "myclabs/deep-copy",
-<<<<<<< HEAD
-            "version": "1.13.1",
-            "source": {
-                "type": "git",
-                "url": "https://github.com/myclabs/DeepCopy.git",
-                "reference": "1720ddd719e16cf0db4eb1c6eca108031636d46c"
-            },
-            "dist": {
-                "type": "zip",
-                "url": "https://api.github.com/repos/myclabs/DeepCopy/zipball/1720ddd719e16cf0db4eb1c6eca108031636d46c",
-                "reference": "1720ddd719e16cf0db4eb1c6eca108031636d46c",
-=======
             "version": "1.13.3",
             "source": {
                 "type": "git",
@@ -9938,7 +9926,6 @@
                 "type": "zip",
                 "url": "https://api.github.com/repos/myclabs/DeepCopy/zipball/faed855a7b5f4d4637717c2b3863e277116beb36",
                 "reference": "faed855a7b5f4d4637717c2b3863e277116beb36",
->>>>>>> 233e9877
                 "shasum": ""
             },
             "require": {
@@ -9977,11 +9964,7 @@
             ],
             "support": {
                 "issues": "https://github.com/myclabs/DeepCopy/issues",
-<<<<<<< HEAD
-                "source": "https://github.com/myclabs/DeepCopy/tree/1.13.1"
-=======
                 "source": "https://github.com/myclabs/DeepCopy/tree/1.13.3"
->>>>>>> 233e9877
             },
             "funding": [
                 {
@@ -9989,11 +9972,7 @@
                     "type": "tidelift"
                 }
             ],
-<<<<<<< HEAD
-            "time": "2025-04-29T12:36:36+00:00"
-=======
             "time": "2025-07-05T12:25:42+00:00"
->>>>>>> 233e9877
         },
         {
             "name": "nikic/php-parser",
@@ -10282,18 +10261,6 @@
         },
         {
             "name": "phpstan/phpstan",
-<<<<<<< HEAD
-            "version": "2.1.19",
-            "source": {
-                "type": "git",
-                "url": "https://github.com/phpstan/phpstan.git",
-                "reference": "473a8c30e450d87099f76313edcbb90852f9afdf"
-            },
-            "dist": {
-                "type": "zip",
-                "url": "https://api.github.com/repos/phpstan/phpstan/zipball/473a8c30e450d87099f76313edcbb90852f9afdf",
-                "reference": "473a8c30e450d87099f76313edcbb90852f9afdf",
-=======
             "version": "2.1.21",
             "source": {
                 "type": "git",
@@ -10304,7 +10271,6 @@
                 "type": "zip",
                 "url": "https://api.github.com/repos/phpstan/phpstan/zipball/1ccf445757458c06a04eb3f803603cb118fe5fa6",
                 "reference": "1ccf445757458c06a04eb3f803603cb118fe5fa6",
->>>>>>> 233e9877
                 "shasum": ""
             },
             "require": {
@@ -10349,11 +10315,7 @@
                     "type": "github"
                 }
             ],
-<<<<<<< HEAD
-            "time": "2025-07-21T19:58:24+00:00"
-=======
             "time": "2025-07-28T19:35:08+00:00"
->>>>>>> 233e9877
         },
         {
             "name": "phpstan/phpstan-deprecation-rules",
@@ -10727,7 +10689,6 @@
         },
         {
             "name": "phpunit/phpunit",
-<<<<<<< HEAD
             "version": "11.5.21",
             "source": {
                 "type": "git",
@@ -10738,18 +10699,6 @@
                 "type": "zip",
                 "url": "https://api.github.com/repos/sebastianbergmann/phpunit/zipball/d565e2cdc21a7db9dc6c399c1fc2083b8010f289",
                 "reference": "d565e2cdc21a7db9dc6c399c1fc2083b8010f289",
-=======
-            "version": "9.6.23",
-            "source": {
-                "type": "git",
-                "url": "https://github.com/sebastianbergmann/phpunit.git",
-                "reference": "43d2cb18d0675c38bd44982a5d1d88f6d53d8d95"
-            },
-            "dist": {
-                "type": "zip",
-                "url": "https://api.github.com/repos/sebastianbergmann/phpunit/zipball/43d2cb18d0675c38bd44982a5d1d88f6d53d8d95",
-                "reference": "43d2cb18d0675c38bd44982a5d1d88f6d53d8d95",
->>>>>>> 233e9877
                 "shasum": ""
             },
             "require": {
@@ -10821,11 +10770,7 @@
             "support": {
                 "issues": "https://github.com/sebastianbergmann/phpunit/issues",
                 "security": "https://github.com/sebastianbergmann/phpunit/security/policy",
-<<<<<<< HEAD
                 "source": "https://github.com/sebastianbergmann/phpunit/tree/11.5.21"
-=======
-                "source": "https://github.com/sebastianbergmann/phpunit/tree/9.6.23"
->>>>>>> 233e9877
             },
             "funding": [
                 {
@@ -10849,61 +10794,7 @@
                     "type": "tidelift"
                 }
             ],
-<<<<<<< HEAD
             "time": "2025-05-21T12:35:00+00:00"
-=======
-            "time": "2025-05-02T06:40:34+00:00"
-        },
-        {
-            "name": "psr/event-dispatcher",
-            "version": "1.0.0",
-            "source": {
-                "type": "git",
-                "url": "https://github.com/php-fig/event-dispatcher.git",
-                "reference": "dbefd12671e8a14ec7f180cab83036ed26714bb0"
-            },
-            "dist": {
-                "type": "zip",
-                "url": "https://api.github.com/repos/php-fig/event-dispatcher/zipball/dbefd12671e8a14ec7f180cab83036ed26714bb0",
-                "reference": "dbefd12671e8a14ec7f180cab83036ed26714bb0",
-                "shasum": ""
-            },
-            "require": {
-                "php": ">=7.2.0"
-            },
-            "type": "library",
-            "extra": {
-                "branch-alias": {
-                    "dev-master": "1.0.x-dev"
-                }
-            },
-            "autoload": {
-                "psr-4": {
-                    "Psr\\EventDispatcher\\": "src/"
-                }
-            },
-            "notification-url": "https://packagist.org/downloads/",
-            "license": [
-                "MIT"
-            ],
-            "authors": [
-                {
-                    "name": "PHP-FIG",
-                    "homepage": "http://www.php-fig.org/"
-                }
-            ],
-            "description": "Standard interfaces for event handling.",
-            "keywords": [
-                "events",
-                "psr",
-                "psr-14"
-            ],
-            "support": {
-                "issues": "https://github.com/php-fig/event-dispatcher/issues",
-                "source": "https://github.com/php-fig/event-dispatcher/tree/1.0.0"
-            },
-            "time": "2019-01-08T18:20:26+00:00"
->>>>>>> 233e9877
         },
         {
             "name": "react/cache",
