{
    "_readme": [
        "This file locks the dependencies of your project to a known state",
        "Read more about it at https://getcomposer.org/doc/01-basic-usage.md#installing-dependencies",
        "This file is @generated automatically"
    ],
    "content-hash": "52bb6ab8d8e5a5253903fb6f5ec0d9bc",
    "packages": [
        {
            "name": "container-interop/container-interop",
            "version": "1.2.0",
            "source": {
                "type": "git",
                "url": "https://github.com/container-interop/container-interop.git",
                "reference": "79cbf1341c22ec75643d841642dd5d6acd83bdb8"
            },
            "dist": {
                "type": "zip",
                "url": "https://api.github.com/repos/container-interop/container-interop/zipball/79cbf1341c22ec75643d841642dd5d6acd83bdb8",
                "reference": "79cbf1341c22ec75643d841642dd5d6acd83bdb8",
                "shasum": ""
            },
            "require": {
                "psr/container": "^1.0"
            },
            "type": "library",
            "autoload": {
                "psr-4": {
                    "Interop\\Container\\": "src/Interop/Container/"
                }
            },
            "notification-url": "https://packagist.org/downloads/",
            "license": [
                "MIT"
            ],
            "description": "Promoting the interoperability of container objects (DIC, SL, etc.)",
            "homepage": "https://github.com/container-interop/container-interop",
            "time": "2017-02-14T19:40:03+00:00"
        },
        {
            "name": "doctrine/annotations",
            "version": "v1.4.0",
            "source": {
                "type": "git",
                "url": "https://github.com/doctrine/annotations.git",
                "reference": "54cacc9b81758b14e3ce750f205a393d52339e97"
            },
            "dist": {
                "type": "zip",
                "url": "https://api.github.com/repos/doctrine/annotations/zipball/54cacc9b81758b14e3ce750f205a393d52339e97",
                "reference": "54cacc9b81758b14e3ce750f205a393d52339e97",
                "shasum": ""
            },
            "require": {
                "doctrine/lexer": "1.*",
                "php": "^5.6 || ^7.0"
            },
            "require-dev": {
                "doctrine/cache": "1.*",
                "phpunit/phpunit": "^5.7"
            },
            "type": "library",
            "extra": {
                "branch-alias": {
                    "dev-master": "1.4.x-dev"
                }
            },
            "autoload": {
                "psr-4": {
                    "Doctrine\\Common\\Annotations\\": "lib/Doctrine/Common/Annotations"
                }
            },
            "notification-url": "https://packagist.org/downloads/",
            "license": [
                "MIT"
            ],
            "authors": [
                {
                    "name": "Roman Borschel",
                    "email": "roman@code-factory.org"
                },
                {
                    "name": "Benjamin Eberlei",
                    "email": "kontakt@beberlei.de"
                },
                {
                    "name": "Guilherme Blanco",
                    "email": "guilhermeblanco@gmail.com"
                },
                {
                    "name": "Jonathan Wage",
                    "email": "jonwage@gmail.com"
                },
                {
                    "name": "Johannes Schmitt",
                    "email": "schmittjoh@gmail.com"
                }
            ],
            "description": "Docblock Annotations Parser",
            "homepage": "http://www.doctrine-project.org",
            "keywords": [
                "annotations",
                "docblock",
                "parser"
            ],
            "time": "2017-02-24T16:22:25+00:00"
        },
        {
            "name": "doctrine/lexer",
            "version": "v1.0.1",
            "source": {
                "type": "git",
                "url": "https://github.com/doctrine/lexer.git",
                "reference": "83893c552fd2045dd78aef794c31e694c37c0b8c"
            },
            "dist": {
                "type": "zip",
                "url": "https://api.github.com/repos/doctrine/lexer/zipball/83893c552fd2045dd78aef794c31e694c37c0b8c",
                "reference": "83893c552fd2045dd78aef794c31e694c37c0b8c",
                "shasum": ""
            },
            "require": {
                "php": ">=5.3.2"
            },
            "type": "library",
            "extra": {
                "branch-alias": {
                    "dev-master": "1.0.x-dev"
                }
            },
            "autoload": {
                "psr-0": {
                    "Doctrine\\Common\\Lexer\\": "lib/"
                }
            },
            "notification-url": "https://packagist.org/downloads/",
            "license": [
                "MIT"
            ],
            "authors": [
                {
                    "name": "Roman Borschel",
                    "email": "roman@code-factory.org"
                },
                {
                    "name": "Guilherme Blanco",
                    "email": "guilhermeblanco@gmail.com"
                },
                {
                    "name": "Johannes Schmitt",
                    "email": "schmittjoh@gmail.com"
                }
            ],
            "description": "Base library for a lexer that can be used in Top-Down, Recursive Descent Parsers.",
            "homepage": "http://www.doctrine-project.org",
            "keywords": [
                "lexer",
                "parser"
            ],
            "time": "2014-09-09T13:34:57+00:00"
        },
        {
            "name": "elvanto/litemoji",
            "version": "1.4.4",
            "source": {
                "type": "git",
                "url": "https://github.com/elvanto/litemoji.git",
                "reference": "17bf635e4d1a5b4d35d2cadf153cd589b78af7f0"
            },
            "dist": {
                "type": "zip",
                "url": "https://api.github.com/repos/elvanto/litemoji/zipball/17bf635e4d1a5b4d35d2cadf153cd589b78af7f0",
                "reference": "17bf635e4d1a5b4d35d2cadf153cd589b78af7f0",
                "shasum": ""
            },
            "require": {
                "php": ">=5.4"
            },
            "require-dev": {
                "milesj/emojibase": "3.1.0",
                "phpunit/phpunit": "^5.0"
            },
            "type": "library",
            "autoload": {
                "psr-4": {
                    "LitEmoji\\": "src/"
                }
            },
            "notification-url": "https://packagist.org/downloads/",
            "license": [
                "MIT"
            ],
            "description": "A PHP library simplifying the conversion of unicode, HTML and shortcode emoji.",
            "keywords": [
                "emoji",
                "php-emoji"
            ],
            "time": "2018-09-28T05:23:38+00:00"
        },
        {
            "name": "fossar/htmlawed",
            "version": "1.2.4.1",
            "source": {
                "type": "git",
                "url": "https://github.com/fossar/HTMLawed.git",
                "reference": "ef6373a26595e29686bb8e3f46ddc2041b97b0fa"
            },
            "dist": {
                "type": "zip",
                "url": "https://api.github.com/repos/fossar/HTMLawed/zipball/ef6373a26595e29686bb8e3f46ddc2041b97b0fa",
                "reference": "ef6373a26595e29686bb8e3f46ddc2041b97b0fa",
                "shasum": ""
            },
            "require": {
                "php": ">4.4.0"
            },
            "replace": {
                "htmlawed/htmlawed": "*"
            },
            "type": "library",
            "autoload": {
                "files": [
                    "htmLawed.php"
                ]
            },
            "notification-url": "https://packagist.org/downloads/",
            "license": [
                "GPL-2.0+",
                "LGPL-3.0"
            ],
            "authors": [
                {
                    "name": "Santosh Patnaik",
                    "homepage": "http://www.bioinformatics.org/people/index.php?user_hash=558b661f92d0ff7b",
                    "role": "Developer"
                }
            ],
            "description": "htmLawed - Process text with HTML markup to make it more compliant with HTML standards and administrative policies",
            "homepage": "http://www.bioinformatics.org/phplabware/internal_utilities/htmLawed/",
            "keywords": [
                "HTMLtidy",
                "html",
                "sanitize",
                "strip",
                "tags"
            ],
            "time": "2017-12-06T05:09:01+00:00"
        },
        {
            "name": "glpi-project/runtracy",
            "version": "dev-master",
            "source": {
                "type": "git",
                "url": "https://github.com/glpi-project/runtracy.git",
                "reference": "108717538935c702884c5ee362aa4cc1863c0049"
            },
            "dist": {
                "type": "zip",
                "url": "https://api.github.com/repos/glpi-project/runtracy/zipball/108717538935c702884c5ee362aa4cc1863c0049",
                "reference": "108717538935c702884c5ee362aa4cc1863c0049",
                "shasum": ""
            },
            "require": {
                "php": ">=5.5.0",
                "slim/slim": "~3.7",
                "tracy/tracy": "~2.4"
            },
            "require-dev": {
                "doctrine/orm": "^2.5",
                "illuminate/database": "^5.3",
                "j4mie/idiorm": "^1.5",
                "phpunit/phpunit": "^5.7",
                "satooshi/php-coveralls": "1.*",
                "slim/twig-view": "~2.1",
                "squizlabs/php_codesniffer": "^2.5",
                "twig/twig": "~1.24"
            },
            "type": "library",
            "autoload": {
                "psr-4": {
                    "RunTracy\\": "src/RunTracy"
                }
            },
            "notification-url": "https://packagist.org/downloads/",
            "license": [
                "Apache-2.0"
            ],
            "authors": [
                {
                    "name": "Vladimir",
                    "email": "1f7.wizard@gmail.com",
                    "homepage": "http://runcmf.ru"
                }
            ],
            "description": "Slim Framework Debugger",
            "keywords": [
                "Doctrine DBAL",
                "Eloquent ORM",
                "Idorm",
                "PTY Terminal",
                "debug bar",
                "debugbar",
                "debugger",
                "illuminate database",
                "profiler",
                "runtracy",
                "slim 3",
                "slim framework",
                "slim3",
                "tracy",
                "twig"
            ],
            "time": "2019-03-13T08:13:25+00:00"
        },
        {
            "name": "iamcal/lib_autolink",
            "version": "v1.7",
            "source": {
                "type": "git",
                "url": "https://github.com/iamcal/lib_autolink.git",
                "reference": "b3a86d8437e5d635fb85b155a86288d94f6a924d"
            },
            "dist": {
                "type": "zip",
                "url": "https://api.github.com/repos/iamcal/lib_autolink/zipball/b3a86d8437e5d635fb85b155a86288d94f6a924d",
                "reference": "b3a86d8437e5d635fb85b155a86288d94f6a924d",
                "shasum": ""
            },
            "type": "library",
            "autoload": {
                "files": [
                    "lib_autolink.php"
                ]
            },
            "notification-url": "https://packagist.org/downloads/",
            "license": [
                "MIT"
            ],
            "description": "Adds anchors to urls in a text",
            "keywords": [
                "anchor",
                "autolink",
                "link"
            ],
            "time": "2015-05-22T17:10:41+00:00"
        },
        {
            "name": "kanellov/slim-twig-flash",
            "version": "0.2.0",
            "source": {
                "type": "git",
                "url": "https://github.com/kanellov/slim-twig-flash.git",
                "reference": "14a96919cfb116aa528b6ce9a611f544ac6d6a01"
            },
            "dist": {
                "type": "zip",
                "url": "https://api.github.com/repos/kanellov/slim-twig-flash/zipball/14a96919cfb116aa528b6ce9a611f544ac6d6a01",
                "reference": "14a96919cfb116aa528b6ce9a611f544ac6d6a01",
                "shasum": ""
            },
            "require": {
                "php": ">=5.5.0",
                "slim/flash": ">=0.1.0",
                "twig/twig": ">=1.18"
            },
            "require-dev": {
                "friendsofphp/php-cs-fixer": "1.*",
                "phpunit/phpcov": "2.*",
                "phpunit/phpunit": "4.8.0",
                "satooshi/php-coveralls": "dev-master"
            },
            "type": "library",
            "autoload": {
                "psr-4": {
                    "Knlv\\Slim\\Views\\": "src"
                }
            },
            "notification-url": "https://packagist.org/downloads/",
            "license": [
                "GNU GPLv3"
            ],
            "authors": [
                {
                    "name": "Vassilis Kanellopoulos",
                    "email": "contact@kanellov.com",
                    "homepage": "http://kanellov.com"
                }
            ],
            "description": "A Twig extension to access Slim Flash messages in templates",
            "keywords": [
                "extension",
                "flash",
                "framework",
                "message",
                "provider",
                "slim",
                "twig",
                "view"
            ],
            "time": "2016-12-29T22:07:19+00:00"
        },
        {
            "name": "leafo/scssphp",
            "version": "v0.8.2",
            "source": {
                "type": "git",
                "url": "https://github.com/leafo/scssphp.git",
                "reference": "1b168bfee60889547e1fe55b9afdf055f6d3c58d"
            },
            "dist": {
                "type": "zip",
                "url": "https://api.github.com/repos/leafo/scssphp/zipball/1b168bfee60889547e1fe55b9afdf055f6d3c58d",
                "reference": "1b168bfee60889547e1fe55b9afdf055f6d3c58d",
                "shasum": ""
            },
            "require": {
                "php": ">=5.4.0"
            },
            "require-dev": {
                "phpunit/phpunit": "~4.6",
                "squizlabs/php_codesniffer": "~2.5",
                "twbs/bootstrap": "~4.3",
                "zurb/foundation": "~6.5"
            },
            "bin": [
                "bin/pscss"
            ],
            "type": "library",
            "autoload": {
                "psr-4": {
                    "Leafo\\ScssPhp\\": "src/"
                }
            },
            "notification-url": "https://packagist.org/downloads/",
            "license": [
                "MIT"
            ],
            "authors": [
                {
                    "name": "Leaf Corcoran",
                    "email": "leafot@gmail.com",
                    "homepage": "http://leafo.net"
                }
            ],
            "description": "scssphp is a compiler for SCSS written in PHP.",
            "homepage": "http://leafo.github.io/scssphp/",
            "keywords": [
                "css",
                "less",
                "sass",
                "scss",
                "stylesheet"
            ],
            "time": "2019-05-09T18:51:51+00:00"
        },
        {
            "name": "michelf/php-markdown",
            "version": "1.8.0",
            "source": {
                "type": "git",
                "url": "https://github.com/michelf/php-markdown.git",
                "reference": "01ab082b355bf188d907b9929cd99b2923053495"
            },
            "dist": {
                "type": "zip",
                "url": "https://api.github.com/repos/michelf/php-markdown/zipball/01ab082b355bf188d907b9929cd99b2923053495",
                "reference": "01ab082b355bf188d907b9929cd99b2923053495",
                "shasum": ""
            },
            "require": {
                "php": ">=5.3.0"
            },
            "type": "library",
            "autoload": {
                "psr-4": {
                    "Michelf\\": "Michelf/"
                }
            },
            "notification-url": "https://packagist.org/downloads/",
            "license": [
                "BSD-3-Clause"
            ],
            "authors": [
                {
                    "name": "Michel Fortin",
                    "email": "michel.fortin@michelf.ca",
                    "homepage": "https://michelf.ca/",
                    "role": "Developer"
                },
                {
                    "name": "John Gruber",
                    "homepage": "https://daringfireball.net/"
                }
            ],
            "description": "PHP Markdown",
            "homepage": "https://michelf.ca/projects/php-markdown/",
            "keywords": [
                "markdown"
            ],
            "time": "2018-01-15T00:49:33+00:00"
        },
        {
            "name": "monolog/monolog",
            "version": "1.24.0",
            "source": {
                "type": "git",
                "url": "https://github.com/Seldaek/monolog.git",
                "reference": "bfc9ebb28f97e7a24c45bdc3f0ff482e47bb0266"
            },
            "dist": {
                "type": "zip",
                "url": "https://api.github.com/repos/Seldaek/monolog/zipball/bfc9ebb28f97e7a24c45bdc3f0ff482e47bb0266",
                "reference": "bfc9ebb28f97e7a24c45bdc3f0ff482e47bb0266",
                "shasum": ""
            },
            "require": {
                "php": ">=5.3.0",
                "psr/log": "~1.0"
            },
            "provide": {
                "psr/log-implementation": "1.0.0"
            },
            "require-dev": {
                "aws/aws-sdk-php": "^2.4.9 || ^3.0",
                "doctrine/couchdb": "~1.0@dev",
                "graylog2/gelf-php": "~1.0",
                "jakub-onderka/php-parallel-lint": "0.9",
                "php-amqplib/php-amqplib": "~2.4",
                "php-console/php-console": "^3.1.3",
                "phpunit/phpunit": "~4.5",
                "phpunit/phpunit-mock-objects": "2.3.0",
                "ruflin/elastica": ">=0.90 <3.0",
                "sentry/sentry": "^0.13",
                "swiftmailer/swiftmailer": "^5.3|^6.0"
            },
            "suggest": {
                "aws/aws-sdk-php": "Allow sending log messages to AWS services like DynamoDB",
                "doctrine/couchdb": "Allow sending log messages to a CouchDB server",
                "ext-amqp": "Allow sending log messages to an AMQP server (1.0+ required)",
                "ext-mongo": "Allow sending log messages to a MongoDB server",
                "graylog2/gelf-php": "Allow sending log messages to a GrayLog2 server",
                "mongodb/mongodb": "Allow sending log messages to a MongoDB server via PHP Driver",
                "php-amqplib/php-amqplib": "Allow sending log messages to an AMQP server using php-amqplib",
                "php-console/php-console": "Allow sending log messages to Google Chrome",
                "rollbar/rollbar": "Allow sending log messages to Rollbar",
                "ruflin/elastica": "Allow sending log messages to an Elastic Search server",
                "sentry/sentry": "Allow sending log messages to a Sentry server"
            },
            "type": "library",
            "extra": {
                "branch-alias": {
                    "dev-master": "2.0.x-dev"
                }
            },
            "autoload": {
                "psr-4": {
                    "Monolog\\": "src/Monolog"
                }
            },
            "notification-url": "https://packagist.org/downloads/",
            "license": [
                "MIT"
            ],
            "authors": [
                {
                    "name": "Jordi Boggiano",
                    "email": "j.boggiano@seld.be",
                    "homepage": "http://seld.be"
                }
            ],
            "description": "Sends your logs to files, sockets, inboxes, databases and various web services",
            "homepage": "http://github.com/Seldaek/monolog",
            "keywords": [
                "log",
                "logging",
                "psr-3"
            ],
            "time": "2018-11-05T09:00:11+00:00"
        },
        {
            "name": "nikic/fast-route",
            "version": "v1.3.0",
            "source": {
                "type": "git",
                "url": "https://github.com/nikic/FastRoute.git",
                "reference": "181d480e08d9476e61381e04a71b34dc0432e812"
            },
            "dist": {
                "type": "zip",
                "url": "https://api.github.com/repos/nikic/FastRoute/zipball/181d480e08d9476e61381e04a71b34dc0432e812",
                "reference": "181d480e08d9476e61381e04a71b34dc0432e812",
                "shasum": ""
            },
            "require": {
                "php": ">=5.4.0"
            },
            "require-dev": {
                "phpunit/phpunit": "^4.8.35|~5.7"
            },
            "type": "library",
            "autoload": {
                "psr-4": {
                    "FastRoute\\": "src/"
                },
                "files": [
                    "src/functions.php"
                ]
            },
            "notification-url": "https://packagist.org/downloads/",
            "license": [
                "BSD-3-Clause"
            ],
            "authors": [
                {
                    "name": "Nikita Popov",
                    "email": "nikic@php.net"
                }
            ],
            "description": "Fast request router for PHP",
            "keywords": [
                "router",
                "routing"
            ],
            "time": "2018-02-13T20:26:39+00:00"
        },
        {
            "name": "paragonie/random_compat",
            "version": "v9.99.99",
            "source": {
                "type": "git",
                "url": "https://github.com/paragonie/random_compat.git",
                "reference": "84b4dfb120c6f9b4ff7b3685f9b8f1aa365a0c95"
            },
            "dist": {
                "type": "zip",
                "url": "https://api.github.com/repos/paragonie/random_compat/zipball/84b4dfb120c6f9b4ff7b3685f9b8f1aa365a0c95",
                "reference": "84b4dfb120c6f9b4ff7b3685f9b8f1aa365a0c95",
                "shasum": ""
            },
            "require": {
                "php": "^7"
            },
            "require-dev": {
                "phpunit/phpunit": "4.*|5.*",
                "vimeo/psalm": "^1"
            },
            "suggest": {
                "ext-libsodium": "Provides a modern crypto API that can be used to generate random bytes."
            },
            "type": "library",
            "notification-url": "https://packagist.org/downloads/",
            "license": [
                "MIT"
            ],
            "authors": [
                {
                    "name": "Paragon Initiative Enterprises",
                    "email": "security@paragonie.com",
                    "homepage": "https://paragonie.com"
                }
            ],
            "description": "PHP 5.x polyfill for random_bytes() and random_int() from PHP 7",
            "keywords": [
                "csprng",
                "polyfill",
                "pseudorandom",
                "random"
            ],
            "time": "2018-07-02T15:55:56+00:00"
        },
        {
            "name": "phpmailer/phpmailer",
            "version": "v6.0.7",
            "source": {
                "type": "git",
                "url": "https://github.com/PHPMailer/PHPMailer.git",
                "reference": "0c41a36d4508d470e376498c1c0c527aa36a2d59"
            },
            "dist": {
                "type": "zip",
                "url": "https://api.github.com/repos/PHPMailer/PHPMailer/zipball/0c41a36d4508d470e376498c1c0c527aa36a2d59",
                "reference": "0c41a36d4508d470e376498c1c0c527aa36a2d59",
                "shasum": ""
            },
            "require": {
                "ext-ctype": "*",
                "ext-filter": "*",
                "php": ">=5.5.0"
            },
            "require-dev": {
                "doctrine/annotations": "1.2.*",
                "friendsofphp/php-cs-fixer": "^2.2",
                "phpdocumentor/phpdocumentor": "2.*",
                "phpunit/phpunit": "^4.8 || ^5.7",
                "zendframework/zend-eventmanager": "3.0.*",
                "zendframework/zend-i18n": "2.7.3",
                "zendframework/zend-serializer": "2.7.*"
            },
            "suggest": {
                "ext-mbstring": "Needed to send email in multibyte encoding charset",
                "hayageek/oauth2-yahoo": "Needed for Yahoo XOAUTH2 authentication",
                "league/oauth2-google": "Needed for Google XOAUTH2 authentication",
                "psr/log": "For optional PSR-3 debug logging",
                "stevenmaguire/oauth2-microsoft": "Needed for Microsoft XOAUTH2 authentication",
                "symfony/polyfill-mbstring": "To support UTF-8 if the Mbstring PHP extension is not enabled (^1.2)"
            },
            "type": "library",
            "autoload": {
                "psr-4": {
                    "PHPMailer\\PHPMailer\\": "src/"
                }
            },
            "notification-url": "https://packagist.org/downloads/",
            "license": [
                "LGPL-2.1"
            ],
            "authors": [
                {
                    "name": "Jim Jagielski",
                    "email": "jimjag@gmail.com"
                },
                {
                    "name": "Marcus Bointon",
                    "email": "phpmailer@synchromedia.co.uk"
                },
                {
                    "name": "Andy Prevost",
                    "email": "codeworxtech@users.sourceforge.net"
                },
                {
                    "name": "Brent R. Matzelle"
                }
            ],
            "description": "PHPMailer is a full-featured email creation and transfer class for PHP",
            "time": "2019-02-01T15:04:28+00:00"
        },
        {
            "name": "pimple/pimple",
            "version": "v3.2.3",
            "source": {
                "type": "git",
                "url": "https://github.com/silexphp/Pimple.git",
                "reference": "9e403941ef9d65d20cba7d54e29fe906db42cf32"
            },
            "dist": {
                "type": "zip",
                "url": "https://api.github.com/repos/silexphp/Pimple/zipball/9e403941ef9d65d20cba7d54e29fe906db42cf32",
                "reference": "9e403941ef9d65d20cba7d54e29fe906db42cf32",
                "shasum": ""
            },
            "require": {
                "php": ">=5.3.0",
                "psr/container": "^1.0"
            },
            "require-dev": {
                "symfony/phpunit-bridge": "^3.2"
            },
            "type": "library",
            "extra": {
                "branch-alias": {
                    "dev-master": "3.2.x-dev"
                }
            },
            "autoload": {
                "psr-0": {
                    "Pimple": "src/"
                }
            },
            "notification-url": "https://packagist.org/downloads/",
            "license": [
                "MIT"
            ],
            "authors": [
                {
                    "name": "Fabien Potencier",
                    "email": "fabien@symfony.com"
                }
            ],
            "description": "Pimple, a simple Dependency Injection Container",
            "homepage": "http://pimple.sensiolabs.org",
            "keywords": [
                "container",
                "dependency injection"
            ],
            "time": "2018-01-21T07:42:36+00:00"
        },
        {
            "name": "psr/cache",
            "version": "1.0.1",
            "source": {
                "type": "git",
                "url": "https://github.com/php-fig/cache.git",
                "reference": "d11b50ad223250cf17b86e38383413f5a6764bf8"
            },
            "dist": {
                "type": "zip",
                "url": "https://api.github.com/repos/php-fig/cache/zipball/d11b50ad223250cf17b86e38383413f5a6764bf8",
                "reference": "d11b50ad223250cf17b86e38383413f5a6764bf8",
                "shasum": ""
            },
            "require": {
                "php": ">=5.3.0"
            },
            "type": "library",
            "extra": {
                "branch-alias": {
                    "dev-master": "1.0.x-dev"
                }
            },
            "autoload": {
                "psr-4": {
                    "Psr\\Cache\\": "src/"
                }
            },
            "notification-url": "https://packagist.org/downloads/",
            "license": [
                "MIT"
            ],
            "authors": [
                {
                    "name": "PHP-FIG",
                    "homepage": "http://www.php-fig.org/"
                }
            ],
            "description": "Common interface for caching libraries",
            "keywords": [
                "cache",
                "psr",
                "psr-6"
            ],
            "time": "2016-08-06T20:24:11+00:00"
        },
        {
            "name": "psr/container",
            "version": "1.0.0",
            "source": {
                "type": "git",
                "url": "https://github.com/php-fig/container.git",
                "reference": "b7ce3b176482dbbc1245ebf52b181af44c2cf55f"
            },
            "dist": {
                "type": "zip",
                "url": "https://api.github.com/repos/php-fig/container/zipball/b7ce3b176482dbbc1245ebf52b181af44c2cf55f",
                "reference": "b7ce3b176482dbbc1245ebf52b181af44c2cf55f",
                "shasum": ""
            },
            "require": {
                "php": ">=5.3.0"
            },
            "type": "library",
            "extra": {
                "branch-alias": {
                    "dev-master": "1.0.x-dev"
                }
            },
            "autoload": {
                "psr-4": {
                    "Psr\\Container\\": "src/"
                }
            },
            "notification-url": "https://packagist.org/downloads/",
            "license": [
                "MIT"
            ],
            "authors": [
                {
                    "name": "PHP-FIG",
                    "homepage": "http://www.php-fig.org/"
                }
            ],
            "description": "Common Container Interface (PHP FIG PSR-11)",
            "homepage": "https://github.com/php-fig/container",
            "keywords": [
                "PSR-11",
                "container",
                "container-interface",
                "container-interop",
                "psr"
            ],
            "time": "2017-02-14T16:28:37+00:00"
        },
        {
            "name": "psr/http-message",
            "version": "1.0.1",
            "source": {
                "type": "git",
                "url": "https://github.com/php-fig/http-message.git",
                "reference": "f6561bf28d520154e4b0ec72be95418abe6d9363"
            },
            "dist": {
                "type": "zip",
                "url": "https://api.github.com/repos/php-fig/http-message/zipball/f6561bf28d520154e4b0ec72be95418abe6d9363",
                "reference": "f6561bf28d520154e4b0ec72be95418abe6d9363",
                "shasum": ""
            },
            "require": {
                "php": ">=5.3.0"
            },
            "type": "library",
            "extra": {
                "branch-alias": {
                    "dev-master": "1.0.x-dev"
                }
            },
            "autoload": {
                "psr-4": {
                    "Psr\\Http\\Message\\": "src/"
                }
            },
            "notification-url": "https://packagist.org/downloads/",
            "license": [
                "MIT"
            ],
            "authors": [
                {
                    "name": "PHP-FIG",
                    "homepage": "http://www.php-fig.org/"
                }
            ],
            "description": "Common interface for HTTP messages",
            "homepage": "https://github.com/php-fig/http-message",
            "keywords": [
                "http",
                "http-message",
                "psr",
                "psr-7",
                "request",
                "response"
            ],
            "time": "2016-08-06T14:39:51+00:00"
        },
        {
            "name": "psr/log",
            "version": "1.1.0",
            "source": {
                "type": "git",
                "url": "https://github.com/php-fig/log.git",
                "reference": "6c001f1daafa3a3ac1d8ff69ee4db8e799a654dd"
            },
            "dist": {
                "type": "zip",
                "url": "https://api.github.com/repos/php-fig/log/zipball/6c001f1daafa3a3ac1d8ff69ee4db8e799a654dd",
                "reference": "6c001f1daafa3a3ac1d8ff69ee4db8e799a654dd",
                "shasum": ""
            },
            "require": {
                "php": ">=5.3.0"
            },
            "type": "library",
            "extra": {
                "branch-alias": {
                    "dev-master": "1.0.x-dev"
                }
            },
            "autoload": {
                "psr-4": {
                    "Psr\\Log\\": "Psr/Log/"
                }
            },
            "notification-url": "https://packagist.org/downloads/",
            "license": [
                "MIT"
            ],
            "authors": [
                {
                    "name": "PHP-FIG",
                    "homepage": "http://www.php-fig.org/"
                }
            ],
            "description": "Common interface for logging libraries",
            "homepage": "https://github.com/php-fig/log",
            "keywords": [
                "log",
                "psr",
                "psr-3"
            ],
            "time": "2018-11-20T15:27:04+00:00"
        },
        {
            "name": "psr/simple-cache",
            "version": "1.0.1",
            "source": {
                "type": "git",
                "url": "https://github.com/php-fig/simple-cache.git",
                "reference": "408d5eafb83c57f6365a3ca330ff23aa4a5fa39b"
            },
            "dist": {
                "type": "zip",
                "url": "https://api.github.com/repos/php-fig/simple-cache/zipball/408d5eafb83c57f6365a3ca330ff23aa4a5fa39b",
                "reference": "408d5eafb83c57f6365a3ca330ff23aa4a5fa39b",
                "shasum": ""
            },
            "require": {
                "php": ">=5.3.0"
            },
            "type": "library",
            "extra": {
                "branch-alias": {
                    "dev-master": "1.0.x-dev"
                }
            },
            "autoload": {
                "psr-4": {
                    "Psr\\SimpleCache\\": "src/"
                }
            },
            "notification-url": "https://packagist.org/downloads/",
            "license": [
                "MIT"
            ],
            "authors": [
                {
                    "name": "PHP-FIG",
                    "homepage": "http://www.php-fig.org/"
                }
            ],
            "description": "Common interfaces for simple caching",
            "keywords": [
                "cache",
                "caching",
                "psr",
                "psr-16",
                "simple-cache"
            ],
            "time": "2017-10-23T01:57:42+00:00"
        },
        {
            "name": "sabre/uri",
            "version": "2.1.1",
            "source": {
                "type": "git",
                "url": "https://github.com/sabre-io/uri.git",
                "reference": "a42126042c7dcb53e2978dadb6d22574d1359b4c"
            },
            "dist": {
                "type": "zip",
                "url": "https://api.github.com/repos/sabre-io/uri/zipball/a42126042c7dcb53e2978dadb6d22574d1359b4c",
                "reference": "a42126042c7dcb53e2978dadb6d22574d1359b4c",
                "shasum": ""
            },
            "require": {
                "php": ">=7"
            },
            "require-dev": {
                "phpunit/phpunit": "^6.0",
                "sabre/cs": "~1.0.0"
            },
            "type": "library",
            "autoload": {
                "files": [
                    "lib/functions.php"
                ],
                "psr-4": {
                    "Sabre\\Uri\\": "lib/"
                }
            },
            "notification-url": "https://packagist.org/downloads/",
            "license": [
                "BSD-3-Clause"
            ],
            "authors": [
                {
                    "name": "Evert Pot",
                    "email": "me@evertpot.com",
                    "homepage": "http://evertpot.com/",
                    "role": "Developer"
                }
            ],
            "description": "Functions for making sense out of URIs.",
            "homepage": "http://sabre.io/uri/",
            "keywords": [
                "rfc3986",
                "uri",
                "url"
            ],
            "time": "2017-02-20T20:02:35+00:00"
        },
        {
            "name": "sabre/vobject",
            "version": "4.2.0",
            "source": {
                "type": "git",
                "url": "https://github.com/sabre-io/vobject.git",
                "reference": "bd500019764e434ff65872d426f523e7882a0739"
            },
            "dist": {
                "type": "zip",
                "url": "https://api.github.com/repos/sabre-io/vobject/zipball/bd500019764e434ff65872d426f523e7882a0739",
                "reference": "bd500019764e434ff65872d426f523e7882a0739",
                "shasum": ""
            },
            "require": {
                "ext-mbstring": "*",
                "php": ">=5.5",
                "sabre/xml": ">=1.5 <3.0"
            },
            "require-dev": {
                "phpunit/phpunit": "> 4.8.35, <6.0.0"
            },
            "suggest": {
                "hoa/bench": "If you would like to run the benchmark scripts"
            },
            "bin": [
                "bin/vobject",
                "bin/generate_vcards"
            ],
            "type": "library",
            "extra": {
                "branch-alias": {
                    "dev-master": "4.0.x-dev"
                }
            },
            "autoload": {
                "psr-4": {
                    "Sabre\\VObject\\": "lib/"
                }
            },
            "notification-url": "https://packagist.org/downloads/",
            "license": [
                "BSD-3-Clause"
            ],
            "authors": [
                {
                    "name": "Evert Pot",
                    "email": "me@evertpot.com",
                    "homepage": "http://evertpot.com/",
                    "role": "Developer"
                },
                {
                    "name": "Dominik Tobschall",
                    "email": "dominik@fruux.com",
                    "homepage": "http://tobschall.de/",
                    "role": "Developer"
                },
                {
                    "name": "Ivan Enderlin",
                    "email": "ivan.enderlin@hoa-project.net",
                    "homepage": "http://mnt.io/",
                    "role": "Developer"
                }
            ],
            "description": "The VObject library for PHP allows you to easily parse and manipulate iCalendar and vCard objects",
            "homepage": "http://sabre.io/vobject/",
            "keywords": [
                "availability",
                "freebusy",
                "iCalendar",
                "ical",
                "ics",
                "jCal",
                "jCard",
                "recurrence",
                "rfc2425",
                "rfc2426",
                "rfc2739",
                "rfc4770",
                "rfc5545",
                "rfc5546",
                "rfc6321",
                "rfc6350",
                "rfc6351",
                "rfc6474",
                "rfc6638",
                "rfc6715",
                "rfc6868",
                "vCalendar",
                "vCard",
                "vcf",
                "xCal",
                "xCard"
            ],
            "time": "2019-02-19T13:05:37+00:00"
        },
        {
            "name": "sabre/xml",
            "version": "2.1.2",
            "source": {
                "type": "git",
                "url": "https://github.com/sabre-io/xml.git",
                "reference": "e15454e68805e3713271ea58c0b2d6a82dac56b7"
            },
            "dist": {
                "type": "zip",
                "url": "https://api.github.com/repos/sabre-io/xml/zipball/e15454e68805e3713271ea58c0b2d6a82dac56b7",
                "reference": "e15454e68805e3713271ea58c0b2d6a82dac56b7",
                "shasum": ""
            },
            "require": {
                "ext-dom": "*",
                "ext-xmlreader": "*",
                "ext-xmlwriter": "*",
                "lib-libxml": ">=2.6.20",
                "php": ">=7.0",
                "sabre/uri": ">=1.0,<3.0.0"
            },
            "require-dev": {
                "phpunit/phpunit": "*"
            },
            "type": "library",
            "autoload": {
                "psr-4": {
                    "Sabre\\Xml\\": "lib/"
                },
                "files": [
                    "lib/Deserializer/functions.php",
                    "lib/Serializer/functions.php"
                ]
            },
            "notification-url": "https://packagist.org/downloads/",
            "license": [
                "BSD-3-Clause"
            ],
            "authors": [
                {
                    "name": "Evert Pot",
                    "email": "me@evertpot.com",
                    "homepage": "http://evertpot.com/",
                    "role": "Developer"
                },
                {
                    "name": "Markus Staab",
                    "email": "markus.staab@redaxo.de",
                    "role": "Developer"
                }
            ],
            "description": "sabre/xml is an XML library that you may not hate.",
            "homepage": "https://sabre.io/xml/",
            "keywords": [
                "XMLReader",
                "XMLWriter",
                "dom",
                "xml"
            ],
            "time": "2019-01-09T13:50:52+00:00"
        },
        {
            "name": "sebastian/diff",
            "version": "2.0.1",
            "source": {
                "type": "git",
                "url": "https://github.com/sebastianbergmann/diff.git",
                "reference": "347c1d8b49c5c3ee30c7040ea6fc446790e6bddd"
            },
            "dist": {
                "type": "zip",
                "url": "https://api.github.com/repos/sebastianbergmann/diff/zipball/347c1d8b49c5c3ee30c7040ea6fc446790e6bddd",
                "reference": "347c1d8b49c5c3ee30c7040ea6fc446790e6bddd",
                "shasum": ""
            },
            "require": {
                "php": "^7.0"
            },
            "require-dev": {
                "phpunit/phpunit": "^6.2"
            },
            "type": "library",
            "extra": {
                "branch-alias": {
                    "dev-master": "2.0-dev"
                }
            },
            "autoload": {
                "classmap": [
                    "src/"
                ]
            },
            "notification-url": "https://packagist.org/downloads/",
            "license": [
                "BSD-3-Clause"
            ],
            "authors": [
                {
                    "name": "Kore Nordmann",
                    "email": "mail@kore-nordmann.de"
                },
                {
                    "name": "Sebastian Bergmann",
                    "email": "sebastian@phpunit.de"
                }
            ],
            "description": "Diff implementation",
            "homepage": "https://github.com/sebastianbergmann/diff",
            "keywords": [
                "diff"
            ],
            "time": "2017-08-03T08:09:46+00:00"
        },
        {
            "name": "simplepie/simplepie",
            "version": "1.5.2",
            "source": {
                "type": "git",
                "url": "https://github.com/simplepie/simplepie.git",
                "reference": "0e8fe72132dad765d25db4cabc69a91139af1263"
            },
            "dist": {
                "type": "zip",
                "url": "https://api.github.com/repos/simplepie/simplepie/zipball/0e8fe72132dad765d25db4cabc69a91139af1263",
                "reference": "0e8fe72132dad765d25db4cabc69a91139af1263",
                "shasum": ""
            },
            "require": {
                "ext-pcre": "*",
                "ext-xml": "*",
                "ext-xmlreader": "*",
                "php": ">=5.6.0"
            },
            "require-dev": {
                "phpunit/phpunit": "~5.4.3 || ~6.5"
            },
            "suggest": {
                "ext-curl": "",
                "ext-iconv": "",
                "ext-intl": "",
                "ext-mbstring": "",
                "mf2/mf2": "Microformat module that allows for parsing HTML for microformats"
            },
            "type": "library",
            "autoload": {
                "psr-0": {
                    "SimplePie": "library"
                }
            },
            "notification-url": "https://packagist.org/downloads/",
            "license": [
                "BSD-3-Clause"
            ],
            "authors": [
                {
                    "name": "Ryan Parman",
                    "homepage": "http://ryanparman.com/",
                    "role": "Creator, alumnus developer"
                },
                {
                    "name": "Geoffrey Sneddon",
                    "homepage": "http://gsnedders.com/",
                    "role": "Alumnus developer"
                },
                {
                    "name": "Ryan McCue",
                    "email": "me@ryanmccue.info",
                    "homepage": "http://ryanmccue.info/",
                    "role": "Developer"
                }
            ],
            "description": "A simple Atom/RSS parsing library for PHP",
            "homepage": "http://simplepie.org/",
            "keywords": [
                "atom",
                "feeds",
                "rss"
            ],
            "time": "2018-08-02T05:43:58+00:00"
        },
        {
            "name": "slim/flash",
            "version": "0.4.0",
            "source": {
                "type": "git",
                "url": "https://github.com/slimphp/Slim-Flash.git",
                "reference": "9aaff5fded3b54f4e519ec3d4ac74d3d1f2cbbbc"
            },
            "dist": {
                "type": "zip",
                "url": "https://api.github.com/repos/slimphp/Slim-Flash/zipball/9aaff5fded3b54f4e519ec3d4ac74d3d1f2cbbbc",
                "reference": "9aaff5fded3b54f4e519ec3d4ac74d3d1f2cbbbc",
                "shasum": ""
            },
            "require": {
                "php": ">=5.5.0"
            },
            "require-dev": {
                "phpunit/phpunit": "^4.0"
            },
            "type": "library",
            "autoload": {
                "psr-4": {
                    "Slim\\Flash\\": "src"
                }
            },
            "notification-url": "https://packagist.org/downloads/",
            "license": [
                "MIT"
            ],
            "authors": [
                {
                    "name": "Josh Lockhart",
                    "email": "hello@joshlockhart.com",
                    "homepage": "http://joshlockhart.com"
                }
            ],
            "description": "Slim Framework Flash message service provider",
            "homepage": "http://slimframework.com",
            "keywords": [
                "flash",
                "framework",
                "message",
                "provider",
                "slim"
            ],
            "time": "2017-10-22T10:35:05+00:00"
        },
        {
            "name": "slim/slim",
            "version": "3.12.1",
            "source": {
                "type": "git",
                "url": "https://github.com/slimphp/Slim.git",
                "reference": "eaee12ef8d0750db62b8c548016d82fb33addb6b"
            },
            "dist": {
                "type": "zip",
                "url": "https://api.github.com/repos/slimphp/Slim/zipball/eaee12ef8d0750db62b8c548016d82fb33addb6b",
                "reference": "eaee12ef8d0750db62b8c548016d82fb33addb6b",
                "shasum": ""
            },
            "require": {
                "container-interop/container-interop": "^1.2",
                "nikic/fast-route": "^1.0",
                "php": ">=5.5.0",
                "pimple/pimple": "^3.0",
                "psr/container": "^1.0",
                "psr/http-message": "^1.0"
            },
            "provide": {
                "psr/http-message-implementation": "1.0"
            },
            "require-dev": {
                "phpunit/phpunit": "^4.0",
                "squizlabs/php_codesniffer": "^2.5"
            },
            "type": "library",
            "autoload": {
                "psr-4": {
                    "Slim\\": "Slim"
                }
            },
            "notification-url": "https://packagist.org/downloads/",
            "license": [
                "MIT"
            ],
            "authors": [
                {
                    "name": "Rob Allen",
                    "email": "rob@akrabat.com",
                    "homepage": "http://akrabat.com"
                },
                {
                    "name": "Josh Lockhart",
                    "email": "hello@joshlockhart.com",
                    "homepage": "https://joshlockhart.com"
                },
                {
                    "name": "Gabriel Manricks",
                    "email": "gmanricks@me.com",
                    "homepage": "http://gabrielmanricks.com"
                },
                {
                    "name": "Andrew Smith",
                    "email": "a.smith@silentworks.co.uk",
                    "homepage": "http://silentworks.co.uk"
                }
            ],
            "description": "Slim is a PHP micro framework that helps you quickly write simple yet powerful web applications and APIs",
            "homepage": "https://slimframework.com",
            "keywords": [
                "api",
                "framework",
                "micro",
                "router"
            ],
            "time": "2019-04-16T16:47:29+00:00"
        },
        {
            "name": "slim/twig-view",
            "version": "2.5.0",
            "source": {
                "type": "git",
                "url": "https://github.com/slimphp/Twig-View.git",
                "reference": "06ef39b58d60b11a9546893fd0b7fff2bd901798"
            },
            "dist": {
                "type": "zip",
                "url": "https://api.github.com/repos/slimphp/Twig-View/zipball/06ef39b58d60b11a9546893fd0b7fff2bd901798",
                "reference": "06ef39b58d60b11a9546893fd0b7fff2bd901798",
                "shasum": ""
            },
            "require": {
                "php": ">=5.5.0",
                "psr/http-message": "^1.0",
                "twig/twig": "^1.38|^2.7"
            },
            "require-dev": {
                "phpunit/phpunit": "^4.8|^5.7",
                "slim/slim": "^3.10"
            },
            "type": "library",
            "autoload": {
                "psr-4": {
                    "Slim\\Views\\": "src"
                }
            },
            "notification-url": "https://packagist.org/downloads/",
            "license": [
                "MIT"
            ],
            "authors": [
                {
                    "name": "Josh Lockhart",
                    "email": "hello@joshlockhart.com",
                    "homepage": "http://joshlockhart.com"
                }
            ],
            "description": "Slim Framework 3 view helper built on top of the Twig 2 templating component",
            "homepage": "http://slimframework.com",
            "keywords": [
                "framework",
                "slim",
                "template",
                "twig",
                "view"
            ],
            "time": "2019-04-06T16:34:38+00:00"
        },
        {
            "name": "symfony/config",
            "version": "v3.4.27",
            "source": {
                "type": "git",
                "url": "https://github.com/symfony/config.git",
                "reference": "177a276c01575253c95cefe0866e3d1b57637fe0"
            },
            "dist": {
                "type": "zip",
                "url": "https://api.github.com/repos/symfony/config/zipball/177a276c01575253c95cefe0866e3d1b57637fe0",
                "reference": "177a276c01575253c95cefe0866e3d1b57637fe0",
                "shasum": ""
            },
            "require": {
                "php": "^5.5.9|>=7.0.8",
                "symfony/filesystem": "~2.8|~3.0|~4.0",
                "symfony/polyfill-ctype": "~1.8"
            },
            "conflict": {
                "symfony/dependency-injection": "<3.3",
                "symfony/finder": "<3.3"
            },
            "require-dev": {
                "symfony/dependency-injection": "~3.3|~4.0",
                "symfony/event-dispatcher": "~3.3|~4.0",
                "symfony/finder": "~3.3|~4.0",
                "symfony/yaml": "~3.0|~4.0"
            },
            "suggest": {
                "symfony/yaml": "To use the yaml reference dumper"
            },
            "type": "library",
            "extra": {
                "branch-alias": {
                    "dev-master": "3.4-dev"
                }
            },
            "autoload": {
                "psr-4": {
                    "Symfony\\Component\\Config\\": ""
                },
                "exclude-from-classmap": [
                    "/Tests/"
                ]
            },
            "notification-url": "https://packagist.org/downloads/",
            "license": [
                "MIT"
            ],
            "authors": [
                {
                    "name": "Fabien Potencier",
                    "email": "fabien@symfony.com"
                },
                {
                    "name": "Symfony Community",
                    "homepage": "https://symfony.com/contributors"
                }
            ],
            "description": "Symfony Config Component",
            "homepage": "https://symfony.com",
            "time": "2019-02-23T15:06:07+00:00"
        },
        {
            "name": "symfony/console",
            "version": "v3.4.27",
            "source": {
                "type": "git",
                "url": "https://github.com/symfony/console.git",
                "reference": "15a9104356436cb26e08adab97706654799d31d8"
            },
            "dist": {
                "type": "zip",
                "url": "https://api.github.com/repos/symfony/console/zipball/15a9104356436cb26e08adab97706654799d31d8",
                "reference": "15a9104356436cb26e08adab97706654799d31d8",
                "shasum": ""
            },
            "require": {
                "php": "^5.5.9|>=7.0.8",
                "symfony/debug": "~2.8|~3.0|~4.0",
                "symfony/polyfill-mbstring": "~1.0"
            },
            "conflict": {
                "symfony/dependency-injection": "<3.4",
                "symfony/process": "<3.3"
            },
            "provide": {
                "psr/log-implementation": "1.0"
            },
            "require-dev": {
                "psr/log": "~1.0",
                "symfony/config": "~3.3|~4.0",
                "symfony/dependency-injection": "~3.4|~4.0",
                "symfony/event-dispatcher": "~2.8|~3.0|~4.0",
                "symfony/lock": "~3.4|~4.0",
                "symfony/process": "~3.3|~4.0"
            },
            "suggest": {
                "psr/log": "For using the console logger",
                "symfony/event-dispatcher": "",
                "symfony/lock": "",
                "symfony/process": ""
            },
            "type": "library",
            "extra": {
                "branch-alias": {
                    "dev-master": "3.4-dev"
                }
            },
            "autoload": {
                "psr-4": {
                    "Symfony\\Component\\Console\\": ""
                },
                "exclude-from-classmap": [
                    "/Tests/"
                ]
            },
            "notification-url": "https://packagist.org/downloads/",
            "license": [
                "MIT"
            ],
            "authors": [
                {
                    "name": "Fabien Potencier",
                    "email": "fabien@symfony.com"
                },
                {
                    "name": "Symfony Community",
                    "homepage": "https://symfony.com/contributors"
                }
            ],
            "description": "Symfony Console Component",
            "homepage": "https://symfony.com",
            "time": "2019-04-08T09:29:13+00:00"
        },
        {
            "name": "symfony/debug",
            "version": "v3.4.27",
            "source": {
                "type": "git",
                "url": "https://github.com/symfony/debug.git",
                "reference": "681afbb26488903c5ac15e63734f1d8ac430c9b9"
            },
            "dist": {
                "type": "zip",
                "url": "https://api.github.com/repos/symfony/debug/zipball/681afbb26488903c5ac15e63734f1d8ac430c9b9",
                "reference": "681afbb26488903c5ac15e63734f1d8ac430c9b9",
                "shasum": ""
            },
            "require": {
                "php": "^5.5.9|>=7.0.8",
                "psr/log": "~1.0"
            },
            "conflict": {
                "symfony/http-kernel": ">=2.3,<2.3.24|~2.4.0|>=2.5,<2.5.9|>=2.6,<2.6.2"
            },
            "require-dev": {
                "symfony/http-kernel": "~2.8|~3.0|~4.0"
            },
            "type": "library",
            "extra": {
                "branch-alias": {
                    "dev-master": "3.4-dev"
                }
            },
            "autoload": {
                "psr-4": {
                    "Symfony\\Component\\Debug\\": ""
                },
                "exclude-from-classmap": [
                    "/Tests/"
                ]
            },
            "notification-url": "https://packagist.org/downloads/",
            "license": [
                "MIT"
            ],
            "authors": [
                {
                    "name": "Fabien Potencier",
                    "email": "fabien@symfony.com"
                },
                {
                    "name": "Symfony Community",
                    "homepage": "https://symfony.com/contributors"
                }
            ],
            "description": "Symfony Debug Component",
            "homepage": "https://symfony.com",
            "time": "2019-04-11T09:48:14+00:00"
        },
        {
<<<<<<< HEAD
            "name": "symfony/dependency-injection",
            "version": "v3.4.27",
            "source": {
                "type": "git",
                "url": "https://github.com/symfony/dependency-injection.git",
                "reference": "be0feb3fa202aedfd8d1956f2dafd563fb13acbf"
            },
            "dist": {
                "type": "zip",
                "url": "https://api.github.com/repos/symfony/dependency-injection/zipball/be0feb3fa202aedfd8d1956f2dafd563fb13acbf",
                "reference": "be0feb3fa202aedfd8d1956f2dafd563fb13acbf",
=======
            "name": "symfony/polyfill-mbstring",
            "version": "v1.11.0",
            "source": {
                "type": "git",
                "url": "https://github.com/symfony/polyfill-mbstring.git",
                "reference": "fe5e94c604826c35a32fa832f35bd036b6799609"
            },
            "dist": {
                "type": "zip",
                "url": "https://api.github.com/repos/symfony/polyfill-mbstring/zipball/fe5e94c604826c35a32fa832f35bd036b6799609",
                "reference": "fe5e94c604826c35a32fa832f35bd036b6799609",
>>>>>>> 6e742e60
                "shasum": ""
            },
            "require": {
                "php": "^5.5.9|>=7.0.8",
                "psr/container": "^1.0"
            },
            "conflict": {
                "symfony/config": "<3.3.7",
                "symfony/finder": "<3.3",
                "symfony/proxy-manager-bridge": "<3.4",
                "symfony/yaml": "<3.4"
            },
            "provide": {
                "psr/container-implementation": "1.0"
            },
            "require-dev": {
                "symfony/config": "~3.3|~4.0",
                "symfony/expression-language": "~2.8|~3.0|~4.0",
                "symfony/yaml": "~3.4|~4.0"
            },
            "suggest": {
                "symfony/config": "",
                "symfony/expression-language": "For using expressions in service container configuration",
                "symfony/finder": "For using double-star glob patterns or when GLOB_BRACE portability is required",
                "symfony/proxy-manager-bridge": "Generate service proxies to lazy load them",
                "symfony/yaml": ""
            },
            "type": "library",
            "extra": {
                "branch-alias": {
<<<<<<< HEAD
                    "dev-master": "3.4-dev"
=======
                    "dev-master": "1.11-dev"
>>>>>>> 6e742e60
                }
            },
            "autoload": {
                "psr-4": {
                    "Symfony\\Component\\DependencyInjection\\": ""
                },
                "exclude-from-classmap": [
                    "/Tests/"
                ]
            },
            "notification-url": "https://packagist.org/downloads/",
            "license": [
                "MIT"
            ],
            "authors": [
                {
                    "name": "Fabien Potencier",
                    "email": "fabien@symfony.com"
                },
                {
                    "name": "Symfony Community",
                    "homepage": "https://symfony.com/contributors"
                }
            ],
            "description": "Symfony DependencyInjection Component",
            "homepage": "https://symfony.com",
<<<<<<< HEAD
            "time": "2019-04-20T15:32:49+00:00"
=======
            "keywords": [
                "compatibility",
                "mbstring",
                "polyfill",
                "portable",
                "shim"
            ],
            "time": "2019-02-06T07:57:58+00:00"
>>>>>>> 6e742e60
        },
        {
            "name": "symfony/event-dispatcher",
            "version": "v3.4.27",
            "source": {
                "type": "git",
                "url": "https://github.com/symfony/event-dispatcher.git",
                "reference": "a088aafcefb4eef2520a290ed82e4374092a6dff"
            },
            "dist": {
                "type": "zip",
                "url": "https://api.github.com/repos/symfony/event-dispatcher/zipball/a088aafcefb4eef2520a290ed82e4374092a6dff",
                "reference": "a088aafcefb4eef2520a290ed82e4374092a6dff",
                "shasum": ""
            },
            "require": {
                "php": "^5.5.9|>=7.0.8"
            },
            "conflict": {
                "symfony/dependency-injection": "<3.3"
            },
            "require-dev": {
                "psr/log": "~1.0",
                "symfony/config": "~2.8|~3.0|~4.0",
                "symfony/dependency-injection": "~3.3|~4.0",
                "symfony/expression-language": "~2.8|~3.0|~4.0",
                "symfony/stopwatch": "~2.8|~3.0|~4.0"
            },
            "suggest": {
                "symfony/dependency-injection": "",
                "symfony/http-kernel": ""
            },
            "type": "library",
            "extra": {
                "branch-alias": {
                    "dev-master": "3.4-dev"
                }
            },
            "autoload": {
                "psr-4": {
                    "Symfony\\Component\\EventDispatcher\\": ""
                },
                "exclude-from-classmap": [
                    "/Tests/"
                ]
            },
            "notification-url": "https://packagist.org/downloads/",
            "license": [
                "MIT"
            ],
            "authors": [
                {
                    "name": "Fabien Potencier",
                    "email": "fabien@symfony.com"
                },
                {
                    "name": "Symfony Community",
                    "homepage": "https://symfony.com/contributors"
                }
            ],
            "description": "Symfony EventDispatcher Component",
            "homepage": "https://symfony.com",
            "time": "2019-04-02T08:51:52+00:00"
        },
        {
            "name": "symfony/filesystem",
            "version": "v3.4.27",
            "source": {
                "type": "git",
                "url": "https://github.com/symfony/filesystem.git",
                "reference": "acf99758b1df8e9295e6b85aa69f294565c9fedb"
            },
            "dist": {
                "type": "zip",
                "url": "https://api.github.com/repos/symfony/filesystem/zipball/acf99758b1df8e9295e6b85aa69f294565c9fedb",
                "reference": "acf99758b1df8e9295e6b85aa69f294565c9fedb",
                "shasum": ""
            },
            "require": {
                "php": "^5.5.9|>=7.0.8",
                "symfony/polyfill-ctype": "~1.8"
            },
            "type": "library",
            "extra": {
                "branch-alias": {
                    "dev-master": "3.4-dev"
                }
            },
            "autoload": {
                "psr-4": {
                    "Symfony\\Component\\Filesystem\\": ""
                },
                "exclude-from-classmap": [
                    "/Tests/"
                ]
            },
            "notification-url": "https://packagist.org/downloads/",
            "license": [
                "MIT"
            ],
            "authors": [
                {
                    "name": "Fabien Potencier",
                    "email": "fabien@symfony.com"
                },
                {
                    "name": "Symfony Community",
                    "homepage": "https://symfony.com/contributors"
                }
            ],
            "description": "Symfony Filesystem Component",
            "homepage": "https://symfony.com",
            "time": "2019-02-04T21:34:32+00:00"
        },
        {
            "name": "symfony/inflector",
            "version": "v3.4.27",
            "source": {
                "type": "git",
                "url": "https://github.com/symfony/inflector.git",
                "reference": "4a7d5c4ad3edeba3fe4a27d26ece6a012eee46b1"
            },
            "dist": {
                "type": "zip",
                "url": "https://api.github.com/repos/symfony/inflector/zipball/4a7d5c4ad3edeba3fe4a27d26ece6a012eee46b1",
                "reference": "4a7d5c4ad3edeba3fe4a27d26ece6a012eee46b1",
                "shasum": ""
            },
            "require": {
                "php": "^5.5.9|>=7.0.8",
                "symfony/polyfill-ctype": "~1.8"
            },
            "type": "library",
            "extra": {
                "branch-alias": {
                    "dev-master": "3.4-dev"
                }
            },
            "autoload": {
                "psr-4": {
                    "Symfony\\Component\\Inflector\\": ""
                },
                "exclude-from-classmap": [
                    "/Tests/"
                ]
            },
            "notification-url": "https://packagist.org/downloads/",
            "license": [
                "MIT"
            ],
            "authors": [
                {
                    "name": "Bernhard Schussek",
                    "email": "bschussek@gmail.com"
                },
                {
                    "name": "Symfony Community",
                    "homepage": "https://symfony.com/contributors"
                }
            ],
            "description": "Symfony Inflector Component",
            "homepage": "https://symfony.com",
            "keywords": [
                "inflection",
                "pluralize",
                "singularize",
                "string",
                "symfony",
                "words"
            ],
            "time": "2019-01-16T13:27:11+00:00"
        },
        {
            "name": "symfony/polyfill-ctype",
            "version": "v1.11.0",
            "source": {
                "type": "git",
                "url": "https://github.com/symfony/polyfill-ctype.git",
                "reference": "82ebae02209c21113908c229e9883c419720738a"
            },
            "dist": {
                "type": "zip",
                "url": "https://api.github.com/repos/symfony/polyfill-ctype/zipball/82ebae02209c21113908c229e9883c419720738a",
                "reference": "82ebae02209c21113908c229e9883c419720738a",
                "shasum": ""
            },
            "require": {
                "php": ">=5.3.3"
            },
            "suggest": {
                "ext-ctype": "For best performance"
            },
            "type": "library",
            "extra": {
                "branch-alias": {
                    "dev-master": "1.11-dev"
                }
            },
            "autoload": {
                "psr-4": {
                    "Symfony\\Polyfill\\Ctype\\": ""
                },
                "files": [
                    "bootstrap.php"
                ]
            },
            "notification-url": "https://packagist.org/downloads/",
            "license": [
                "MIT"
            ],
            "authors": [
                {
                    "name": "Symfony Community",
                    "homepage": "https://symfony.com/contributors"
                },
                {
                    "name": "Gert de Pagter",
                    "email": "backendtea@gmail.com"
                }
            ],
            "description": "Symfony polyfill for ctype functions",
            "homepage": "https://symfony.com",
            "keywords": [
                "compatibility",
                "ctype",
                "polyfill",
                "portable"
            ],
            "time": "2019-02-06T07:57:58+00:00"
        },
        {
            "name": "symfony/polyfill-mbstring",
            "version": "v1.11.0",
            "source": {
                "type": "git",
                "url": "https://github.com/symfony/polyfill-mbstring.git",
                "reference": "fe5e94c604826c35a32fa832f35bd036b6799609"
            },
            "dist": {
                "type": "zip",
                "url": "https://api.github.com/repos/symfony/polyfill-mbstring/zipball/fe5e94c604826c35a32fa832f35bd036b6799609",
                "reference": "fe5e94c604826c35a32fa832f35bd036b6799609",
                "shasum": ""
            },
            "require": {
                "php": ">=5.3.3"
            },
            "suggest": {
                "ext-mbstring": "For best performance"
            },
            "type": "library",
            "extra": {
                "branch-alias": {
                    "dev-master": "1.11-dev"
                }
            },
            "autoload": {
                "psr-4": {
                    "Symfony\\Polyfill\\Mbstring\\": ""
                },
                "files": [
                    "bootstrap.php"
                ]
            },
            "notification-url": "https://packagist.org/downloads/",
            "license": [
                "MIT"
            ],
            "authors": [
                {
                    "name": "Nicolas Grekas",
                    "email": "p@tchwork.com"
                },
                {
                    "name": "Symfony Community",
                    "homepage": "https://symfony.com/contributors"
                }
            ],
            "description": "Symfony polyfill for the Mbstring extension",
            "homepage": "https://symfony.com",
            "keywords": [
                "compatibility",
                "mbstring",
                "polyfill",
                "portable",
                "shim"
            ],
            "time": "2019-02-06T07:57:58+00:00"
        },
        {
            "name": "symfony/polyfill-php70",
            "version": "v1.11.0",
            "source": {
                "type": "git",
                "url": "https://github.com/symfony/polyfill-php70.git",
                "reference": "bc4858fb611bda58719124ca079baff854149c89"
            },
            "dist": {
                "type": "zip",
                "url": "https://api.github.com/repos/symfony/polyfill-php70/zipball/bc4858fb611bda58719124ca079baff854149c89",
                "reference": "bc4858fb611bda58719124ca079baff854149c89",
                "shasum": ""
            },
            "require": {
                "paragonie/random_compat": "~1.0|~2.0|~9.99",
                "php": ">=5.3.3"
            },
            "type": "library",
            "extra": {
                "branch-alias": {
                    "dev-master": "1.11-dev"
                }
            },
            "autoload": {
                "psr-4": {
                    "Symfony\\Polyfill\\Php70\\": ""
                },
                "files": [
                    "bootstrap.php"
                ],
                "classmap": [
                    "Resources/stubs"
                ]
            },
            "notification-url": "https://packagist.org/downloads/",
            "license": [
                "MIT"
            ],
            "authors": [
                {
                    "name": "Nicolas Grekas",
                    "email": "p@tchwork.com"
                },
                {
                    "name": "Symfony Community",
                    "homepage": "https://symfony.com/contributors"
                }
            ],
            "description": "Symfony polyfill backporting some PHP 7.0+ features to lower PHP versions",
            "homepage": "https://symfony.com",
            "keywords": [
                "compatibility",
                "polyfill",
                "portable",
                "shim"
            ],
            "time": "2019-02-06T07:57:58+00:00"
        },
        {
            "name": "symfony/property-access",
            "version": "v3.4.27",
            "source": {
                "type": "git",
                "url": "https://github.com/symfony/property-access.git",
                "reference": "9b1c9df96a00c14445bef4cf37ad85e7239d8a4a"
            },
            "dist": {
                "type": "zip",
                "url": "https://api.github.com/repos/symfony/property-access/zipball/9b1c9df96a00c14445bef4cf37ad85e7239d8a4a",
                "reference": "9b1c9df96a00c14445bef4cf37ad85e7239d8a4a",
                "shasum": ""
            },
            "require": {
                "php": "^5.5.9|>=7.0.8",
                "symfony/inflector": "~3.1|~4.0",
                "symfony/polyfill-php70": "~1.0"
            },
            "require-dev": {
                "symfony/cache": "~3.1|~4.0"
            },
            "suggest": {
                "psr/cache-implementation": "To cache access methods."
            },
            "type": "library",
            "extra": {
                "branch-alias": {
                    "dev-master": "3.4-dev"
                }
            },
            "autoload": {
                "psr-4": {
                    "Symfony\\Component\\PropertyAccess\\": ""
                },
                "exclude-from-classmap": [
                    "/Tests/"
                ]
            },
            "notification-url": "https://packagist.org/downloads/",
            "license": [
                "MIT"
            ],
            "authors": [
                {
                    "name": "Fabien Potencier",
                    "email": "fabien@symfony.com"
                },
                {
                    "name": "Symfony Community",
                    "homepage": "https://symfony.com/contributors"
                }
            ],
            "description": "Symfony PropertyAccess Component",
            "homepage": "https://symfony.com",
            "keywords": [
                "access",
                "array",
                "extraction",
                "index",
                "injection",
                "object",
                "property",
                "property path",
                "reflection"
            ],
            "time": "2019-03-04T06:36:31+00:00"
        },
        {
            "name": "symfony/yaml",
            "version": "v3.4.27",
            "source": {
                "type": "git",
                "url": "https://github.com/symfony/yaml.git",
                "reference": "212a27b731e5bfb735679d1ffaac82bd6a1dc996"
            },
            "dist": {
                "type": "zip",
                "url": "https://api.github.com/repos/symfony/yaml/zipball/212a27b731e5bfb735679d1ffaac82bd6a1dc996",
                "reference": "212a27b731e5bfb735679d1ffaac82bd6a1dc996",
                "shasum": ""
            },
            "require": {
                "php": "^5.5.9|>=7.0.8",
                "symfony/polyfill-ctype": "~1.8"
            },
            "conflict": {
                "symfony/console": "<3.4"
            },
            "require-dev": {
                "symfony/console": "~3.4|~4.0"
            },
            "suggest": {
                "symfony/console": "For validating YAML files using the lint command"
            },
            "type": "library",
            "extra": {
                "branch-alias": {
                    "dev-master": "3.4-dev"
                }
            },
            "autoload": {
                "psr-4": {
                    "Symfony\\Component\\Yaml\\": ""
                },
                "exclude-from-classmap": [
                    "/Tests/"
                ]
            },
            "notification-url": "https://packagist.org/downloads/",
            "license": [
                "MIT"
            ],
            "authors": [
                {
                    "name": "Fabien Potencier",
                    "email": "fabien@symfony.com"
                },
                {
                    "name": "Symfony Community",
                    "homepage": "https://symfony.com/contributors"
                }
            ],
            "description": "Symfony Yaml Component",
            "homepage": "https://symfony.com",
            "time": "2019-03-25T07:48:46+00:00"
        },
        {
            "name": "tecnickcom/tcpdf",
            "version": "6.2.26",
            "source": {
                "type": "git",
                "url": "https://github.com/tecnickcom/TCPDF.git",
                "reference": "367241059ca166e3a76490f4448c284e0a161f15"
            },
            "dist": {
                "type": "zip",
                "url": "https://api.github.com/repos/tecnickcom/TCPDF/zipball/367241059ca166e3a76490f4448c284e0a161f15",
                "reference": "367241059ca166e3a76490f4448c284e0a161f15",
                "shasum": ""
            },
            "require": {
                "php": ">=5.3.0"
            },
            "type": "library",
            "autoload": {
                "classmap": [
                    "config",
                    "include",
                    "tcpdf.php",
                    "tcpdf_parser.php",
                    "tcpdf_import.php",
                    "tcpdf_barcodes_1d.php",
                    "tcpdf_barcodes_2d.php",
                    "include/tcpdf_colors.php",
                    "include/tcpdf_filters.php",
                    "include/tcpdf_font_data.php",
                    "include/tcpdf_fonts.php",
                    "include/tcpdf_images.php",
                    "include/tcpdf_static.php",
                    "include/barcodes/datamatrix.php",
                    "include/barcodes/pdf417.php",
                    "include/barcodes/qrcode.php"
                ]
            },
            "notification-url": "https://packagist.org/downloads/",
            "license": [
                "LGPL-3.0"
            ],
            "authors": [
                {
                    "name": "Nicola Asuni",
                    "email": "info@tecnick.com",
                    "role": "lead"
                }
            ],
            "description": "TCPDF is a PHP class for generating PDF documents and barcodes.",
            "homepage": "http://www.tcpdf.org/",
            "keywords": [
                "PDFD32000-2008",
                "TCPDF",
                "barcodes",
                "datamatrix",
                "pdf",
                "pdf417",
                "qrcode"
            ],
            "time": "2018-10-16T17:24:05+00:00"
        },
        {
            "name": "tracy/tracy",
            "version": "v2.5.8",
            "source": {
                "type": "git",
                "url": "https://github.com/nette/tracy.git",
                "reference": "3c874946fc403f728af9118cd602cac56bd493d3"
            },
            "dist": {
                "type": "zip",
                "url": "https://api.github.com/repos/nette/tracy/zipball/3c874946fc403f728af9118cd602cac56bd493d3",
                "reference": "3c874946fc403f728af9118cd602cac56bd493d3",
                "shasum": ""
            },
            "require": {
                "ext-json": "*",
                "ext-session": "*",
                "php": ">=5.4.4"
            },
            "require-dev": {
                "nette/di": "~2.3 || ~3.0.0",
                "nette/tester": "~1.7 || ~2.0",
                "nette/utils": "~2.3"
            },
            "suggest": {
                "https://nette.org/donate": "Please support Tracy via a donation"
            },
            "type": "library",
            "extra": {
                "branch-alias": {
                    "dev-master": "2.5-dev"
                }
            },
            "autoload": {
                "classmap": [
                    "src"
                ],
                "files": [
                    "src/shortcuts.php"
                ]
            },
            "notification-url": "https://packagist.org/downloads/",
            "license": [
                "BSD-3-Clause"
            ],
            "authors": [
                {
                    "name": "David Grudl",
                    "homepage": "https://davidgrudl.com"
                },
                {
                    "name": "Nette Community",
                    "homepage": "https://nette.org/contributors"
                }
            ],
            "description": "? Tracy: the addictive tool to ease debugging PHP code for cool developers. Friendly design, logging, profiler, advanced features like debugging AJAX calls or CLI support. You will love it.",
            "homepage": "https://tracy.nette.org",
            "keywords": [
                "Xdebug",
                "debug",
                "debugger",
                "nette",
                "profiler"
            ],
            "time": "2019-03-21T15:06:29+00:00"
        },
        {
            "name": "true/punycode",
            "version": "v2.1.1",
            "source": {
                "type": "git",
                "url": "https://github.com/true/php-punycode.git",
                "reference": "a4d0c11a36dd7f4e7cd7096076cab6d3378a071e"
            },
            "dist": {
                "type": "zip",
                "url": "https://api.github.com/repos/true/php-punycode/zipball/a4d0c11a36dd7f4e7cd7096076cab6d3378a071e",
                "reference": "a4d0c11a36dd7f4e7cd7096076cab6d3378a071e",
                "shasum": ""
            },
            "require": {
                "php": ">=5.3.0",
                "symfony/polyfill-mbstring": "^1.3"
            },
            "require-dev": {
                "phpunit/phpunit": "~4.7",
                "squizlabs/php_codesniffer": "~2.0"
            },
            "type": "library",
            "autoload": {
                "psr-4": {
                    "TrueBV\\": "src/"
                }
            },
            "notification-url": "https://packagist.org/downloads/",
            "license": [
                "MIT"
            ],
            "authors": [
                {
                    "name": "Renan Gonçalves",
                    "email": "renan.saddam@gmail.com"
                }
            ],
            "description": "A Bootstring encoding of Unicode for Internationalized Domain Names in Applications (IDNA)",
            "homepage": "https://github.com/true/php-punycode",
            "keywords": [
                "idna",
                "punycode"
            ],
            "time": "2016-11-16T10:37:54+00:00"
        },
        {
            "name": "twig/extensions",
            "version": "v1.5.4",
            "source": {
                "type": "git",
                "url": "https://github.com/twigphp/Twig-extensions.git",
                "reference": "57873c8b0c1be51caa47df2cdb824490beb16202"
            },
            "dist": {
                "type": "zip",
                "url": "https://api.github.com/repos/twigphp/Twig-extensions/zipball/57873c8b0c1be51caa47df2cdb824490beb16202",
                "reference": "57873c8b0c1be51caa47df2cdb824490beb16202",
                "shasum": ""
            },
            "require": {
                "twig/twig": "^1.27|^2.0"
            },
            "require-dev": {
                "symfony/phpunit-bridge": "^3.4",
                "symfony/translation": "^2.7|^3.4"
            },
            "suggest": {
                "symfony/translation": "Allow the time_diff output to be translated"
            },
            "type": "library",
            "extra": {
                "branch-alias": {
                    "dev-master": "1.5-dev"
                }
            },
            "autoload": {
                "psr-0": {
                    "Twig_Extensions_": "lib/"
                },
                "psr-4": {
                    "Twig\\Extensions\\": "src/"
                }
            },
            "notification-url": "https://packagist.org/downloads/",
            "license": [
                "MIT"
            ],
            "authors": [
                {
                    "name": "Fabien Potencier",
                    "email": "fabien@symfony.com"
                }
            ],
            "description": "Common additional features for Twig that do not directly belong in core",
            "keywords": [
                "i18n",
                "text"
            ],
            "time": "2018-12-05T18:34:18+00:00"
        },
        {
            "name": "twig/twig",
            "version": "v2.10.0",
            "source": {
                "type": "git",
                "url": "https://github.com/twigphp/Twig.git",
                "reference": "5240e21982885b76629552d83b4ebb6d41ccde6b"
            },
            "dist": {
                "type": "zip",
                "url": "https://api.github.com/repos/twigphp/Twig/zipball/5240e21982885b76629552d83b4ebb6d41ccde6b",
                "reference": "5240e21982885b76629552d83b4ebb6d41ccde6b",
                "shasum": ""
            },
            "require": {
                "php": "^7.0",
                "symfony/polyfill-ctype": "^1.8",
                "symfony/polyfill-mbstring": "^1.3"
            },
            "require-dev": {
                "psr/container": "^1.0",
                "symfony/debug": "^2.7",
                "symfony/phpunit-bridge": "^3.4.19|^4.1.8"
            },
            "type": "library",
            "extra": {
                "branch-alias": {
                    "dev-master": "2.10-dev"
                }
            },
            "autoload": {
                "psr-0": {
                    "Twig_": "lib/"
                },
                "psr-4": {
                    "Twig\\": "src/"
                }
            },
            "notification-url": "https://packagist.org/downloads/",
            "license": [
                "BSD-3-Clause"
            ],
            "authors": [
                {
                    "name": "Fabien Potencier",
                    "email": "fabien@symfony.com",
                    "homepage": "http://fabien.potencier.org",
                    "role": "Lead Developer"
                },
                {
                    "name": "Armin Ronacher",
                    "email": "armin.ronacher@active-4.com",
                    "role": "Project Founder"
                },
                {
                    "name": "Twig Team",
                    "homepage": "https://twig.symfony.com/contributors",
                    "role": "Contributors"
                }
            ],
            "description": "Twig, the flexible, fast, and secure template language for PHP",
            "homepage": "https://twig.symfony.com",
            "keywords": [
                "templating"
            ],
            "time": "2019-05-14T12:03:52+00:00"
        },
        {
            "name": "zendframework/zend-cache",
            "version": "2.8.2",
            "source": {
                "type": "git",
                "url": "https://github.com/zendframework/zend-cache.git",
                "reference": "4983dff629956490c78b88adcc8ece4711d7d8a3"
            },
            "dist": {
                "type": "zip",
                "url": "https://api.github.com/repos/zendframework/zend-cache/zipball/4983dff629956490c78b88adcc8ece4711d7d8a3",
                "reference": "4983dff629956490c78b88adcc8ece4711d7d8a3",
                "shasum": ""
            },
            "require": {
                "php": "^5.6 || ^7.0",
                "psr/cache": "^1.0",
                "psr/simple-cache": "^1.0",
                "zendframework/zend-eventmanager": "^2.6.3 || ^3.2",
                "zendframework/zend-servicemanager": "^2.7.8 || ^3.3",
                "zendframework/zend-stdlib": "^2.7.7 || ^3.1"
            },
            "provide": {
                "psr/cache-implementation": "1.0",
                "psr/simple-cache-implementation": "1.0"
            },
            "require-dev": {
                "cache/integration-tests": "^0.16",
                "phpbench/phpbench": "^0.13",
                "phpunit/phpunit": "^5.7.27 || ^6.5.8 || ^7.1.2",
                "zendframework/zend-coding-standard": "~1.0.0",
                "zendframework/zend-serializer": "^2.6",
                "zendframework/zend-session": "^2.7.4"
            },
            "suggest": {
                "ext-apc": "APC or compatible extension, to use the APC storage adapter",
                "ext-apcu": "APCU >= 5.1.0, to use the APCu storage adapter",
                "ext-dba": "DBA, to use the DBA storage adapter",
                "ext-memcache": "Memcache >= 2.0.0 to use the Memcache storage adapter",
                "ext-memcached": "Memcached >= 1.0.0 to use the Memcached storage adapter",
                "ext-mongo": "Mongo, to use MongoDb storage adapter",
                "ext-mongodb": "MongoDB, to use the ExtMongoDb storage adapter",
                "ext-redis": "Redis, to use Redis storage adapter",
                "ext-wincache": "WinCache, to use the WinCache storage adapter",
                "ext-xcache": "XCache, to use the XCache storage adapter",
                "mongodb/mongodb": "Required for use with the ext-mongodb adapter",
                "mongofill/mongofill": "Alternative to ext-mongo - a pure PHP implementation designed as a drop in replacement",
                "zendframework/zend-serializer": "Zend\\Serializer component",
                "zendframework/zend-session": "Zend\\Session component"
            },
            "type": "library",
            "extra": {
                "branch-alias": {
                    "dev-master": "2.8.x-dev",
                    "dev-develop": "2.9.x-dev"
                },
                "zf": {
                    "component": "Zend\\Cache",
                    "config-provider": "Zend\\Cache\\ConfigProvider"
                }
            },
            "autoload": {
                "files": [
                    "autoload/patternPluginManagerPolyfill.php"
                ],
                "psr-4": {
                    "Zend\\Cache\\": "src/"
                }
            },
            "notification-url": "https://packagist.org/downloads/",
            "license": [
                "BSD-3-Clause"
            ],
            "description": "Caching implementation with a variety of storage options, as well as codified caching strategies for callbacks, classes, and output",
            "keywords": [
                "ZendFramework",
                "cache",
                "psr-16",
                "psr-6",
                "zf"
            ],
            "time": "2018-05-01T21:58:00+00:00"
        },
        {
            "name": "zendframework/zend-eventmanager",
            "version": "3.2.1",
            "source": {
                "type": "git",
                "url": "https://github.com/zendframework/zend-eventmanager.git",
                "reference": "a5e2583a211f73604691586b8406ff7296a946dd"
            },
            "dist": {
                "type": "zip",
                "url": "https://api.github.com/repos/zendframework/zend-eventmanager/zipball/a5e2583a211f73604691586b8406ff7296a946dd",
                "reference": "a5e2583a211f73604691586b8406ff7296a946dd",
                "shasum": ""
            },
            "require": {
                "php": "^5.6 || ^7.0"
            },
            "require-dev": {
                "athletic/athletic": "^0.1",
                "container-interop/container-interop": "^1.1.0",
                "phpunit/phpunit": "^5.7.27 || ^6.5.8 || ^7.1.2",
                "zendframework/zend-coding-standard": "~1.0.0",
                "zendframework/zend-stdlib": "^2.7.3 || ^3.0"
            },
            "suggest": {
                "container-interop/container-interop": "^1.1.0, to use the lazy listeners feature",
                "zendframework/zend-stdlib": "^2.7.3 || ^3.0, to use the FilterChain feature"
            },
            "type": "library",
            "extra": {
                "branch-alias": {
                    "dev-master": "3.2-dev",
                    "dev-develop": "3.3-dev"
                }
            },
            "autoload": {
                "psr-4": {
                    "Zend\\EventManager\\": "src/"
                }
            },
            "notification-url": "https://packagist.org/downloads/",
            "license": [
                "BSD-3-Clause"
            ],
            "description": "Trigger and listen to events within a PHP application",
            "homepage": "https://github.com/zendframework/zend-eventmanager",
            "keywords": [
                "event",
                "eventmanager",
                "events",
                "zf2"
            ],
            "time": "2018-04-25T15:33:34+00:00"
        },
        {
            "name": "zendframework/zend-i18n",
            "version": "2.9.0",
            "source": {
                "type": "git",
                "url": "https://github.com/zendframework/zend-i18n.git",
                "reference": "6d69af5a04e1a4de7250043cb1322f077a0cdb7f"
            },
            "dist": {
                "type": "zip",
                "url": "https://api.github.com/repos/zendframework/zend-i18n/zipball/6d69af5a04e1a4de7250043cb1322f077a0cdb7f",
                "reference": "6d69af5a04e1a4de7250043cb1322f077a0cdb7f",
                "shasum": ""
            },
            "require": {
                "php": "^5.6 || ^7.0",
                "zendframework/zend-stdlib": "^2.7 || ^3.0"
            },
            "require-dev": {
                "phpunit/phpunit": "^5.7.27 || ^6.5.8 || ^7.1.2",
                "zendframework/zend-cache": "^2.6.1",
                "zendframework/zend-coding-standard": "~1.0.0",
                "zendframework/zend-config": "^2.6",
                "zendframework/zend-eventmanager": "^2.6.2 || ^3.0",
                "zendframework/zend-filter": "^2.6.1",
                "zendframework/zend-servicemanager": "^2.7.5 || ^3.0.3",
                "zendframework/zend-validator": "^2.6",
                "zendframework/zend-view": "^2.6.3"
            },
            "suggest": {
                "ext-intl": "Required for most features of Zend\\I18n; included in default builds of PHP",
                "zendframework/zend-cache": "Zend\\Cache component",
                "zendframework/zend-config": "Zend\\Config component",
                "zendframework/zend-eventmanager": "You should install this package to use the events in the translator",
                "zendframework/zend-filter": "You should install this package to use the provided filters",
                "zendframework/zend-i18n-resources": "Translation resources",
                "zendframework/zend-servicemanager": "Zend\\ServiceManager component",
                "zendframework/zend-validator": "You should install this package to use the provided validators",
                "zendframework/zend-view": "You should install this package to use the provided view helpers"
            },
            "type": "library",
            "extra": {
                "branch-alias": {
                    "dev-master": "2.9.x-dev",
                    "dev-develop": "2.10.x-dev"
                },
                "zf": {
                    "component": "Zend\\I18n",
                    "config-provider": "Zend\\I18n\\ConfigProvider"
                }
            },
            "autoload": {
                "psr-4": {
                    "Zend\\I18n\\": "src/"
                }
            },
            "notification-url": "https://packagist.org/downloads/",
            "license": [
                "BSD-3-Clause"
            ],
            "description": "Provide translations for your application, and filter and validate internationalized values",
            "keywords": [
                "ZendFramework",
                "i18n",
                "zf"
            ],
            "time": "2018-05-16T16:39:13+00:00"
        },
        {
            "name": "zendframework/zend-json",
            "version": "3.1.0",
            "source": {
                "type": "git",
                "url": "https://github.com/zendframework/zend-json.git",
                "reference": "4dd940e8e6f32f1d36ea6b0677ea57c540c7c19c"
            },
            "dist": {
                "type": "zip",
                "url": "https://api.github.com/repos/zendframework/zend-json/zipball/4dd940e8e6f32f1d36ea6b0677ea57c540c7c19c",
                "reference": "4dd940e8e6f32f1d36ea6b0677ea57c540c7c19c",
                "shasum": ""
            },
            "require": {
                "php": "^5.6 || ^7.0"
            },
            "require-dev": {
                "phpunit/phpunit": "^5.7.23 || ^6.4.3",
                "zendframework/zend-coding-standard": "~1.0.0",
                "zendframework/zend-stdlib": "^2.7.7 || ^3.1"
            },
            "suggest": {
                "zendframework/zend-json-server": "For implementing JSON-RPC servers",
                "zendframework/zend-xml2json": "For converting XML documents to JSON"
            },
            "type": "library",
            "extra": {
                "branch-alias": {
                    "dev-master": "3.1.x-dev",
                    "dev-develop": "3.2.x-dev"
                }
            },
            "autoload": {
                "psr-4": {
                    "Zend\\Json\\": "src/"
                }
            },
            "notification-url": "https://packagist.org/downloads/",
            "license": [
                "BSD-3-Clause"
            ],
            "description": "provides convenience methods for serializing native PHP to JSON and decoding JSON to native PHP",
            "keywords": [
                "ZendFramework",
                "json",
                "zf"
            ],
            "time": "2018-01-04T17:51:34+00:00"
        },
        {
            "name": "zendframework/zend-serializer",
            "version": "2.9.0",
            "source": {
                "type": "git",
                "url": "https://github.com/zendframework/zend-serializer.git",
                "reference": "0172690db48d8935edaf625c4cba38b79719892c"
            },
            "dist": {
                "type": "zip",
                "url": "https://api.github.com/repos/zendframework/zend-serializer/zipball/0172690db48d8935edaf625c4cba38b79719892c",
                "reference": "0172690db48d8935edaf625c4cba38b79719892c",
                "shasum": ""
            },
            "require": {
                "php": "^5.6 || ^7.0",
                "zendframework/zend-json": "^2.5 || ^3.0",
                "zendframework/zend-stdlib": "^2.7 || ^3.0"
            },
            "require-dev": {
                "phpunit/phpunit": "^5.7.25 || ^6.4.4",
                "zendframework/zend-coding-standard": "~1.0.0",
                "zendframework/zend-math": "^2.6 || ^3.0",
                "zendframework/zend-servicemanager": "^2.7.5 || ^3.0.3"
            },
            "suggest": {
                "zendframework/zend-math": "(^2.6 || ^3.0) To support Python Pickle serialization",
                "zendframework/zend-servicemanager": "(^2.7.5 || ^3.0.3) To support plugin manager support"
            },
            "type": "library",
            "extra": {
                "branch-alias": {
                    "dev-master": "2.9.x-dev",
                    "dev-develop": "2.10.x-dev"
                },
                "zf": {
                    "component": "Zend\\Serializer",
                    "config-provider": "Zend\\Serializer\\ConfigProvider"
                }
            },
            "autoload": {
                "psr-4": {
                    "Zend\\Serializer\\": "src/"
                }
            },
            "notification-url": "https://packagist.org/downloads/",
            "license": [
                "BSD-3-Clause"
            ],
            "description": "provides an adapter based interface to simply generate storable representation of PHP types by different facilities, and recover",
            "keywords": [
                "ZendFramework",
                "serializer",
                "zf"
            ],
            "time": "2018-05-14T18:45:18+00:00"
        },
        {
            "name": "zendframework/zend-servicemanager",
            "version": "3.4.0",
            "source": {
                "type": "git",
                "url": "https://github.com/zendframework/zend-servicemanager.git",
                "reference": "a1ed6140d0d3ee803fec96582593ed024950067b"
            },
            "dist": {
                "type": "zip",
                "url": "https://api.github.com/repos/zendframework/zend-servicemanager/zipball/a1ed6140d0d3ee803fec96582593ed024950067b",
                "reference": "a1ed6140d0d3ee803fec96582593ed024950067b",
                "shasum": ""
            },
            "require": {
                "container-interop/container-interop": "^1.2",
                "php": "^5.6 || ^7.0",
                "psr/container": "^1.0",
                "zendframework/zend-stdlib": "^3.2.1"
            },
            "provide": {
                "container-interop/container-interop-implementation": "^1.2",
                "psr/container-implementation": "^1.0"
            },
            "require-dev": {
                "mikey179/vfsstream": "^1.6.5",
                "ocramius/proxy-manager": "^1.0 || ^2.0",
                "phpbench/phpbench": "^0.13.0",
                "phpunit/phpunit": "^5.7.25 || ^6.4.4",
                "zendframework/zend-coding-standard": "~1.0.0"
            },
            "suggest": {
                "ocramius/proxy-manager": "ProxyManager 1.* to handle lazy initialization of services",
                "zendframework/zend-stdlib": "zend-stdlib ^2.5 if you wish to use the MergeReplaceKey or MergeRemoveKey features in Config instances"
            },
            "bin": [
                "bin/generate-deps-for-config-factory",
                "bin/generate-factory-for-class"
            ],
            "type": "library",
            "extra": {
                "branch-alias": {
                    "dev-master": "3.3-dev",
                    "dev-develop": "4.0-dev"
                }
            },
            "autoload": {
                "psr-4": {
                    "Zend\\ServiceManager\\": "src/"
                }
            },
            "notification-url": "https://packagist.org/downloads/",
            "license": [
                "BSD-3-Clause"
            ],
            "description": "Factory-Driven Dependency Injection Container",
            "keywords": [
                "PSR-11",
                "ZendFramework",
                "dependency-injection",
                "di",
                "dic",
                "service-manager",
                "servicemanager",
                "zf"
            ],
            "time": "2018-12-22T06:05:09+00:00"
        },
        {
            "name": "zendframework/zend-stdlib",
            "version": "3.2.1",
            "source": {
                "type": "git",
                "url": "https://github.com/zendframework/zend-stdlib.git",
                "reference": "66536006722aff9e62d1b331025089b7ec71c065"
            },
            "dist": {
                "type": "zip",
                "url": "https://api.github.com/repos/zendframework/zend-stdlib/zipball/66536006722aff9e62d1b331025089b7ec71c065",
                "reference": "66536006722aff9e62d1b331025089b7ec71c065",
                "shasum": ""
            },
            "require": {
                "php": "^5.6 || ^7.0"
            },
            "require-dev": {
                "phpbench/phpbench": "^0.13",
                "phpunit/phpunit": "^5.7.27 || ^6.5.8 || ^7.1.2",
                "zendframework/zend-coding-standard": "~1.0.0"
            },
            "type": "library",
            "extra": {
                "branch-alias": {
                    "dev-master": "3.2.x-dev",
                    "dev-develop": "3.3.x-dev"
                }
            },
            "autoload": {
                "psr-4": {
                    "Zend\\Stdlib\\": "src/"
                }
            },
            "notification-url": "https://packagist.org/downloads/",
            "license": [
                "BSD-3-Clause"
            ],
            "description": "SPL extensions, array utilities, error handlers, and more",
            "keywords": [
                "ZendFramework",
                "stdlib",
                "zf"
            ],
            "time": "2018-08-28T21:34:05+00:00"
        }
    ],
    "packages-dev": [
        {
            "name": "atoum/atoum",
            "version": "3.3.0",
            "source": {
                "type": "git",
                "url": "https://github.com/atoum/atoum.git",
                "reference": "c5279d0ecd4e2d53af6b38815db2cafee8fc46b6"
            },
            "dist": {
                "type": "zip",
                "url": "https://api.github.com/repos/atoum/atoum/zipball/c5279d0ecd4e2d53af6b38815db2cafee8fc46b6",
                "reference": "c5279d0ecd4e2d53af6b38815db2cafee8fc46b6",
                "shasum": ""
            },
            "require": {
                "ext-hash": "*",
                "ext-json": "*",
                "ext-tokenizer": "*",
                "ext-xml": "*",
                "php": "^5.6.0 || ^7.0.0 <7.4.0"
            },
            "replace": {
                "mageekguy/atoum": "*"
            },
            "require-dev": {
                "friendsofphp/php-cs-fixer": "^2"
            },
            "suggest": {
                "atoum/stubs": "Provides IDE support (like autocompletion) for atoum",
                "ext-mbstring": "Provides support for UTF-8 strings",
                "ext-xdebug": "Provides code coverage report (>= 2.3)"
            },
            "bin": [
                "bin/atoum"
            ],
            "type": "library",
            "extra": {
                "branch-alias": {
                    "dev-master": "3.x-dev"
                }
            },
            "autoload": {
                "classmap": [
                    "classes/"
                ]
            },
            "notification-url": "https://packagist.org/downloads/",
            "license": [
                "BSD-3-Clause"
            ],
            "authors": [
                {
                    "name": "Frédéric Hardy",
                    "email": "frederic.hardy@atoum.org",
                    "homepage": "http://blog.mageekbox.net"
                },
                {
                    "name": "François Dussert",
                    "email": "francois.dussert@atoum.org"
                },
                {
                    "name": "Gérald Croes",
                    "email": "gerald.croes@atoum.org"
                },
                {
                    "name": "Julien Bianchi",
                    "email": "julien.bianchi@atoum.org"
                },
                {
                    "name": "Ludovic Fleury",
                    "email": "ludovic.fleury@atoum.org"
                }
            ],
            "description": "Simple modern and intuitive unit testing framework for PHP 5.3+",
            "homepage": "http://www.atoum.org",
            "keywords": [
                "TDD",
                "atoum",
                "test",
                "unit testing"
            ],
            "time": "2018-03-15T22:46:39+00:00"
        },
        {
            "name": "atoum/telemetry-extension",
            "version": "1.0.0",
            "source": {
                "type": "git",
                "url": "https://github.com/atoum/telemetry-extension.git",
                "reference": "d804a1becc2f91f4b8b731fa559949733ce7eb76"
            },
            "dist": {
                "type": "zip",
                "url": "https://api.github.com/repos/atoum/telemetry-extension/zipball/d804a1becc2f91f4b8b731fa559949733ce7eb76",
                "reference": "d804a1becc2f91f4b8b731fa559949733ce7eb76",
                "shasum": ""
            },
            "require": {
                "atoum/atoum": "^2.9 || ^3.0",
                "php": ">=5.4.0"
            },
            "conflict": {
                "atoum/reports-extension": "<3.0.0"
            },
            "require-dev": {
                "friendsofphp/php-cs-fixer": "^2"
            },
            "type": "library",
            "extra": {
                "branch-alias": {
                    "dev-master": "1.x-dev"
                }
            },
            "autoload": {
                "psr-4": {
                    "mageekguy\\atoum\\telemetry\\": "classes"
                },
                "files": [
                    "configuration.php"
                ]
            },
            "notification-url": "https://packagist.org/downloads/",
            "license": [
                "BSD"
            ],
            "authors": [
                {
                    "name": "jubianchi",
                    "email": "contact@jubianchi.fr"
                }
            ],
            "description": "atoum telemetry reports extension",
            "homepage": "http://www.atoum.org",
            "keywords": [
                "TDD",
                "atoum",
                "atoum-extension",
                "reports",
                "telemetry",
                "test",
                "unit testing"
            ],
            "time": "2017-10-02T22:09:26+00:00"
        },
        {
            "name": "composer/ca-bundle",
            "version": "1.1.4",
            "source": {
                "type": "git",
                "url": "https://github.com/composer/ca-bundle.git",
                "reference": "558f321c52faeb4828c03e7dc0cfe39a09e09a2d"
            },
            "dist": {
                "type": "zip",
                "url": "https://api.github.com/repos/composer/ca-bundle/zipball/558f321c52faeb4828c03e7dc0cfe39a09e09a2d",
                "reference": "558f321c52faeb4828c03e7dc0cfe39a09e09a2d",
                "shasum": ""
            },
            "require": {
                "ext-openssl": "*",
                "ext-pcre": "*",
                "php": "^5.3.2 || ^7.0"
            },
            "require-dev": {
                "phpunit/phpunit": "^4.8.35 || ^5.7 || ^6.5",
                "psr/log": "^1.0",
                "symfony/process": "^2.5 || ^3.0 || ^4.0"
            },
            "type": "library",
            "extra": {
                "branch-alias": {
                    "dev-master": "1.x-dev"
                }
            },
            "autoload": {
                "psr-4": {
                    "Composer\\CaBundle\\": "src"
                }
            },
            "notification-url": "https://packagist.org/downloads/",
            "license": [
                "MIT"
            ],
            "authors": [
                {
                    "name": "Jordi Boggiano",
                    "email": "j.boggiano@seld.be",
                    "homepage": "http://seld.be"
                }
            ],
            "description": "Lets you find a path to the system CA bundle, and includes a fallback to the Mozilla CA bundle.",
            "keywords": [
                "cabundle",
                "cacert",
                "certificate",
                "ssl",
                "tls"
            ],
            "time": "2019-01-28T09:30:10+00:00"
        },
        {
            "name": "consolidation/annotated-command",
            "version": "2.12.0",
            "source": {
                "type": "git",
                "url": "https://github.com/consolidation/annotated-command.git",
                "reference": "512a2e54c98f3af377589de76c43b24652bcb789"
            },
            "dist": {
                "type": "zip",
                "url": "https://api.github.com/repos/consolidation/annotated-command/zipball/512a2e54c98f3af377589de76c43b24652bcb789",
                "reference": "512a2e54c98f3af377589de76c43b24652bcb789",
                "shasum": ""
            },
            "require": {
                "consolidation/output-formatters": "^3.4",
                "php": ">=5.4.5",
                "psr/log": "^1",
                "symfony/console": "^2.8|^3|^4",
                "symfony/event-dispatcher": "^2.5|^3|^4",
                "symfony/finder": "^2.5|^3|^4"
            },
            "require-dev": {
                "g1a/composer-test-scenarios": "^3",
                "php-coveralls/php-coveralls": "^1",
                "phpunit/phpunit": "^6",
                "squizlabs/php_codesniffer": "^2.7"
            },
            "type": "library",
            "extra": {
                "scenarios": {
                    "symfony4": {
                        "require": {
                            "symfony/console": "^4.0"
                        },
                        "config": {
                            "platform": {
                                "php": "7.1.3"
                            }
                        }
                    },
                    "symfony2": {
                        "require": {
                            "symfony/console": "^2.8"
                        },
                        "require-dev": {
                            "phpunit/phpunit": "^4.8.36"
                        },
                        "remove": [
                            "php-coveralls/php-coveralls"
                        ],
                        "config": {
                            "platform": {
                                "php": "5.4.8"
                            }
                        },
                        "scenario-options": {
                            "create-lockfile": "false"
                        }
                    },
                    "phpunit4": {
                        "require-dev": {
                            "phpunit/phpunit": "^4.8.36"
                        },
                        "remove": [
                            "php-coveralls/php-coveralls"
                        ],
                        "config": {
                            "platform": {
                                "php": "5.4.8"
                            }
                        }
                    }
                },
                "branch-alias": {
                    "dev-master": "2.x-dev"
                }
            },
            "autoload": {
                "psr-4": {
                    "Consolidation\\AnnotatedCommand\\": "src"
                }
            },
            "notification-url": "https://packagist.org/downloads/",
            "license": [
                "MIT"
            ],
            "authors": [
                {
                    "name": "Greg Anderson",
                    "email": "greg.1.anderson@greenknowe.org"
                }
            ],
            "description": "Initialize Symfony Console commands from annotated command class methods.",
            "time": "2019-03-08T16:55:03+00:00"
        },
        {
            "name": "consolidation/config",
            "version": "1.2.1",
            "source": {
                "type": "git",
                "url": "https://github.com/consolidation/config.git",
                "reference": "cac1279bae7efb5c7fb2ca4c3ba4b8eb741a96c1"
            },
            "dist": {
                "type": "zip",
                "url": "https://api.github.com/repos/consolidation/config/zipball/cac1279bae7efb5c7fb2ca4c3ba4b8eb741a96c1",
                "reference": "cac1279bae7efb5c7fb2ca4c3ba4b8eb741a96c1",
                "shasum": ""
            },
            "require": {
                "dflydev/dot-access-data": "^1.1.0",
                "grasmash/expander": "^1",
                "php": ">=5.4.0"
            },
            "require-dev": {
                "g1a/composer-test-scenarios": "^3",
                "php-coveralls/php-coveralls": "^1",
                "phpunit/phpunit": "^5",
                "squizlabs/php_codesniffer": "2.*",
                "symfony/console": "^2.5|^3|^4",
                "symfony/yaml": "^2.8.11|^3|^4"
            },
            "suggest": {
                "symfony/yaml": "Required to use Consolidation\\Config\\Loader\\YamlConfigLoader"
            },
            "type": "library",
            "extra": {
                "scenarios": {
                    "symfony4": {
                        "require-dev": {
                            "symfony/console": "^4.0"
                        },
                        "config": {
                            "platform": {
                                "php": "7.1.3"
                            }
                        }
                    },
                    "symfony2": {
                        "require-dev": {
                            "symfony/console": "^2.8",
                            "symfony/event-dispatcher": "^2.8",
                            "phpunit/phpunit": "^4.8.36"
                        },
                        "remove": [
                            "php-coveralls/php-coveralls"
                        ],
                        "config": {
                            "platform": {
                                "php": "5.4.8"
                            }
                        }
                    }
                },
                "branch-alias": {
                    "dev-master": "1.x-dev"
                }
            },
            "autoload": {
                "psr-4": {
                    "Consolidation\\Config\\": "src"
                }
            },
            "notification-url": "https://packagist.org/downloads/",
            "license": [
                "MIT"
            ],
            "authors": [
                {
                    "name": "Greg Anderson",
                    "email": "greg.1.anderson@greenknowe.org"
                }
            ],
            "description": "Provide configuration services for a commandline tool.",
            "time": "2019-03-03T19:37:04+00:00"
        },
        {
            "name": "consolidation/log",
            "version": "1.1.1",
            "source": {
                "type": "git",
                "url": "https://github.com/consolidation/log.git",
                "reference": "b2e887325ee90abc96b0a8b7b474cd9e7c896e3a"
            },
            "dist": {
                "type": "zip",
                "url": "https://api.github.com/repos/consolidation/log/zipball/b2e887325ee90abc96b0a8b7b474cd9e7c896e3a",
                "reference": "b2e887325ee90abc96b0a8b7b474cd9e7c896e3a",
                "shasum": ""
            },
            "require": {
                "php": ">=5.4.5",
                "psr/log": "^1.0",
                "symfony/console": "^2.8|^3|^4"
            },
            "require-dev": {
                "g1a/composer-test-scenarios": "^3",
                "php-coveralls/php-coveralls": "^1",
                "phpunit/phpunit": "^6",
                "squizlabs/php_codesniffer": "^2"
            },
            "type": "library",
            "extra": {
                "scenarios": {
                    "symfony4": {
                        "require": {
                            "symfony/console": "^4.0"
                        },
                        "config": {
                            "platform": {
                                "php": "7.1.3"
                            }
                        }
                    },
                    "symfony2": {
                        "require": {
                            "symfony/console": "^2.8"
                        },
                        "require-dev": {
                            "phpunit/phpunit": "^4.8.36"
                        },
                        "remove": [
                            "php-coveralls/php-coveralls"
                        ],
                        "config": {
                            "platform": {
                                "php": "5.4.8"
                            }
                        }
                    },
                    "phpunit4": {
                        "require-dev": {
                            "phpunit/phpunit": "^4.8.36"
                        },
                        "remove": [
                            "php-coveralls/php-coveralls"
                        ],
                        "config": {
                            "platform": {
                                "php": "5.4.8"
                            }
                        }
                    }
                },
                "branch-alias": {
                    "dev-master": "1.x-dev"
                }
            },
            "autoload": {
                "psr-4": {
                    "Consolidation\\Log\\": "src"
                }
            },
            "notification-url": "https://packagist.org/downloads/",
            "license": [
                "MIT"
            ],
            "authors": [
                {
                    "name": "Greg Anderson",
                    "email": "greg.1.anderson@greenknowe.org"
                }
            ],
            "description": "Improved Psr-3 / Psr\\Log logger based on Symfony Console components.",
            "time": "2019-01-01T17:30:51+00:00"
        },
        {
            "name": "consolidation/output-formatters",
            "version": "3.4.1",
            "source": {
                "type": "git",
                "url": "https://github.com/consolidation/output-formatters.git",
                "reference": "0881112642ad9059071f13f397f571035b527cb9"
            },
            "dist": {
                "type": "zip",
                "url": "https://api.github.com/repos/consolidation/output-formatters/zipball/0881112642ad9059071f13f397f571035b527cb9",
                "reference": "0881112642ad9059071f13f397f571035b527cb9",
                "shasum": ""
            },
            "require": {
                "dflydev/dot-access-data": "^1.1.0",
                "php": ">=5.4.0",
                "symfony/console": "^2.8|^3|^4",
                "symfony/finder": "^2.5|^3|^4"
            },
            "require-dev": {
                "g1a/composer-test-scenarios": "^3",
                "php-coveralls/php-coveralls": "^1",
                "phpunit/phpunit": "^5.7.27",
                "squizlabs/php_codesniffer": "^2.7",
                "symfony/var-dumper": "^2.8|^3|^4",
                "victorjonsson/markdowndocs": "^1.3"
            },
            "suggest": {
                "symfony/var-dumper": "For using the var_dump formatter"
            },
            "type": "library",
            "extra": {
                "scenarios": {
                    "symfony4": {
                        "require": {
                            "symfony/console": "^4.0"
                        },
                        "require-dev": {
                            "phpunit/phpunit": "^6"
                        },
                        "config": {
                            "platform": {
                                "php": "7.1.3"
                            }
                        }
                    },
                    "symfony3": {
                        "require": {
                            "symfony/console": "^3.4",
                            "symfony/finder": "^3.4",
                            "symfony/var-dumper": "^3.4"
                        },
                        "config": {
                            "platform": {
                                "php": "5.6.32"
                            }
                        }
                    },
                    "symfony2": {
                        "require": {
                            "symfony/console": "^2.8"
                        },
                        "require-dev": {
                            "phpunit/phpunit": "^4.8.36"
                        },
                        "remove": [
                            "php-coveralls/php-coveralls"
                        ],
                        "config": {
                            "platform": {
                                "php": "5.4.8"
                            }
                        },
                        "scenario-options": {
                            "create-lockfile": "false"
                        }
                    }
                },
                "branch-alias": {
                    "dev-master": "3.x-dev"
                }
            },
            "autoload": {
                "psr-4": {
                    "Consolidation\\OutputFormatters\\": "src"
                }
            },
            "notification-url": "https://packagist.org/downloads/",
            "license": [
                "MIT"
            ],
            "authors": [
                {
                    "name": "Greg Anderson",
                    "email": "greg.1.anderson@greenknowe.org"
                }
            ],
            "description": "Format text by applying transformations provided by plug-in formatters.",
            "time": "2019-03-14T03:45:44+00:00"
        },
        {
            "name": "consolidation/robo",
            "version": "1.4.9",
            "source": {
                "type": "git",
                "url": "https://github.com/consolidation/Robo.git",
                "reference": "5c6b3840a45afda1cbffbb3bb1f94dd5f9f83345"
            },
            "dist": {
                "type": "zip",
                "url": "https://api.github.com/repos/consolidation/Robo/zipball/5c6b3840a45afda1cbffbb3bb1f94dd5f9f83345",
                "reference": "5c6b3840a45afda1cbffbb3bb1f94dd5f9f83345",
                "shasum": ""
            },
            "require": {
                "consolidation/annotated-command": "^2.10.2",
                "consolidation/config": "^1.2",
                "consolidation/log": "~1",
                "consolidation/output-formatters": "^3.1.13",
                "consolidation/self-update": "^1",
                "grasmash/yaml-expander": "^1.3",
                "league/container": "^2.2",
                "php": ">=5.5.0",
                "symfony/console": "^2.8|^3|^4",
                "symfony/event-dispatcher": "^2.5|^3|^4",
                "symfony/filesystem": "^2.5|^3|^4",
                "symfony/finder": "^2.5|^3|^4",
                "symfony/process": "^2.5|^3|^4"
            },
            "replace": {
                "codegyre/robo": "< 1.0"
            },
            "require-dev": {
                "codeception/aspect-mock": "^1|^2.1.1",
                "codeception/base": "^2.3.7",
                "codeception/verify": "^0.3.2",
                "g1a/composer-test-scenarios": "^3",
                "goaop/framework": "~2.1.2",
                "goaop/parser-reflection": "^1.1.0",
                "natxet/cssmin": "3.0.4",
                "nikic/php-parser": "^3.1.5",
                "patchwork/jsqueeze": "~2",
                "pear/archive_tar": "^1.4.4",
                "php-coveralls/php-coveralls": "^1",
                "phpunit/php-code-coverage": "~2|~4",
                "squizlabs/php_codesniffer": "^2.8"
            },
            "suggest": {
                "henrikbjorn/lurker": "For monitoring filesystem changes in taskWatch",
                "natxet/CssMin": "For minifying CSS files in taskMinify",
                "patchwork/jsqueeze": "For minifying JS files in taskMinify",
                "pear/archive_tar": "Allows tar archives to be created and extracted in taskPack and taskExtract, respectively."
            },
            "bin": [
                "robo"
            ],
            "type": "library",
            "extra": {
                "scenarios": {
                    "symfony4": {
                        "require": {
                            "symfony/console": "^4"
                        },
                        "config": {
                            "platform": {
                                "php": "7.1.3"
                            }
                        }
                    },
                    "symfony2": {
                        "require": {
                            "symfony/console": "^2.8"
                        },
                        "remove": [
                            "goaop/framework"
                        ],
                        "config": {
                            "platform": {
                                "php": "5.5.9"
                            }
                        },
                        "scenario-options": {
                            "create-lockfile": "false"
                        }
                    }
                },
                "branch-alias": {
                    "dev-master": "2.x-dev"
                }
            },
            "autoload": {
                "psr-4": {
                    "Robo\\": "src"
                }
            },
            "notification-url": "https://packagist.org/downloads/",
            "license": [
                "MIT"
            ],
            "authors": [
                {
                    "name": "Davert",
                    "email": "davert.php@resend.cc"
                }
            ],
            "description": "Modern task runner",
            "time": "2019-03-19T18:07:19+00:00"
        },
        {
            "name": "consolidation/self-update",
            "version": "1.1.5",
            "source": {
                "type": "git",
                "url": "https://github.com/consolidation/self-update.git",
                "reference": "a1c273b14ce334789825a09d06d4c87c0a02ad54"
            },
            "dist": {
                "type": "zip",
                "url": "https://api.github.com/repos/consolidation/self-update/zipball/a1c273b14ce334789825a09d06d4c87c0a02ad54",
                "reference": "a1c273b14ce334789825a09d06d4c87c0a02ad54",
                "shasum": ""
            },
            "require": {
                "php": ">=5.5.0",
                "symfony/console": "^2.8|^3|^4",
                "symfony/filesystem": "^2.5|^3|^4"
            },
            "bin": [
                "scripts/release"
            ],
            "type": "library",
            "extra": {
                "branch-alias": {
                    "dev-master": "1.x-dev"
                }
            },
            "autoload": {
                "psr-4": {
                    "SelfUpdate\\": "src"
                }
            },
            "notification-url": "https://packagist.org/downloads/",
            "license": [
                "MIT"
            ],
            "authors": [
                {
                    "name": "Greg Anderson",
                    "email": "greg.1.anderson@greenknowe.org"
                },
                {
                    "name": "Alexander Menk",
                    "email": "menk@mestrona.net"
                }
            ],
            "description": "Provides a self:update command for Symfony Console applications.",
            "time": "2018-10-28T01:52:03+00:00"
        },
        {
            "name": "dflydev/dot-access-data",
            "version": "v1.1.0",
            "source": {
                "type": "git",
                "url": "https://github.com/dflydev/dflydev-dot-access-data.git",
                "reference": "3fbd874921ab2c041e899d044585a2ab9795df8a"
            },
            "dist": {
                "type": "zip",
                "url": "https://api.github.com/repos/dflydev/dflydev-dot-access-data/zipball/3fbd874921ab2c041e899d044585a2ab9795df8a",
                "reference": "3fbd874921ab2c041e899d044585a2ab9795df8a",
                "shasum": ""
            },
            "require": {
                "php": ">=5.3.2"
            },
            "type": "library",
            "extra": {
                "branch-alias": {
                    "dev-master": "1.0-dev"
                }
            },
            "autoload": {
                "psr-0": {
                    "Dflydev\\DotAccessData": "src"
                }
            },
            "notification-url": "https://packagist.org/downloads/",
            "license": [
                "MIT"
            ],
            "authors": [
                {
                    "name": "Dragonfly Development Inc.",
                    "email": "info@dflydev.com",
                    "homepage": "http://dflydev.com"
                },
                {
                    "name": "Beau Simensen",
                    "email": "beau@dflydev.com",
                    "homepage": "http://beausimensen.com"
                },
                {
                    "name": "Carlos Frutos",
                    "email": "carlos@kiwing.it",
                    "homepage": "https://github.com/cfrutos"
                }
            ],
            "description": "Given a deep data structure, access data by dot notation.",
            "homepage": "https://github.com/dflydev/dflydev-dot-access-data",
            "keywords": [
                "access",
                "data",
                "dot",
                "notation"
            ],
            "time": "2017-01-20T21:14:22+00:00"
        },
        {
            "name": "fzaninotto/faker",
            "version": "v1.8.0",
            "source": {
                "type": "git",
                "url": "https://github.com/fzaninotto/Faker.git",
                "reference": "f72816b43e74063c8b10357394b6bba8cb1c10de"
            },
            "dist": {
                "type": "zip",
                "url": "https://api.github.com/repos/fzaninotto/Faker/zipball/f72816b43e74063c8b10357394b6bba8cb1c10de",
                "reference": "f72816b43e74063c8b10357394b6bba8cb1c10de",
                "shasum": ""
            },
            "require": {
                "php": "^5.3.3 || ^7.0"
            },
            "require-dev": {
                "ext-intl": "*",
                "phpunit/phpunit": "^4.8.35 || ^5.7",
                "squizlabs/php_codesniffer": "^1.5"
            },
            "type": "library",
            "extra": {
                "branch-alias": {
                    "dev-master": "1.8-dev"
                }
            },
            "autoload": {
                "psr-4": {
                    "Faker\\": "src/Faker/"
                }
            },
            "notification-url": "https://packagist.org/downloads/",
            "license": [
                "MIT"
            ],
            "authors": [
                {
                    "name": "François Zaninotto"
                }
            ],
            "description": "Faker is a PHP library that generates fake data for you.",
            "keywords": [
                "data",
                "faker",
                "fixtures"
            ],
            "time": "2018-07-12T10:23:15+00:00"
        },
        {
            "name": "glpi-project/coding-standard",
            "version": "0.7.1",
            "source": {
                "type": "git",
                "url": "https://github.com/glpi-project/coding-standard.git",
                "reference": "1cef37d764aecf8fd7d5d167db25da97e289cb03"
            },
            "dist": {
                "type": "zip",
                "url": "https://api.github.com/repos/glpi-project/coding-standard/zipball/1cef37d764aecf8fd7d5d167db25da97e289cb03",
                "reference": "1cef37d764aecf8fd7d5d167db25da97e289cb03",
                "shasum": ""
            },
            "require": {
                "squizlabs/php_codesniffer": "^3.3"
            },
            "type": "library",
            "notification-url": "https://packagist.org/downloads/",
            "license": [
                "GPL-2.0-or-later"
            ],
            "authors": [
                {
                    "name": "Teclib'",
                    "email": "glpi@teclib.com",
                    "homepage": "https://teclib.com"
                }
            ],
            "description": "GLPI PHP CodeSniffer Coding Standard",
            "keywords": [
                "codesniffer",
                "glpi",
                "phpcs"
            ],
            "time": "2018-06-07T08:45:05+00:00"
        },
        {
            "name": "grasmash/expander",
            "version": "1.0.0",
            "source": {
                "type": "git",
                "url": "https://github.com/grasmash/expander.git",
                "reference": "95d6037344a4be1dd5f8e0b0b2571a28c397578f"
            },
            "dist": {
                "type": "zip",
                "url": "https://api.github.com/repos/grasmash/expander/zipball/95d6037344a4be1dd5f8e0b0b2571a28c397578f",
                "reference": "95d6037344a4be1dd5f8e0b0b2571a28c397578f",
                "shasum": ""
            },
            "require": {
                "dflydev/dot-access-data": "^1.1.0",
                "php": ">=5.4"
            },
            "require-dev": {
                "greg-1-anderson/composer-test-scenarios": "^1",
                "phpunit/phpunit": "^4|^5.5.4",
                "satooshi/php-coveralls": "^1.0.2|dev-master",
                "squizlabs/php_codesniffer": "^2.7"
            },
            "type": "library",
            "extra": {
                "branch-alias": {
                    "dev-master": "1.x-dev"
                }
            },
            "autoload": {
                "psr-4": {
                    "Grasmash\\Expander\\": "src/"
                }
            },
            "notification-url": "https://packagist.org/downloads/",
            "license": [
                "MIT"
            ],
            "authors": [
                {
                    "name": "Matthew Grasmick"
                }
            ],
            "description": "Expands internal property references in PHP arrays file.",
            "time": "2017-12-21T22:14:55+00:00"
        },
        {
            "name": "grasmash/yaml-expander",
            "version": "1.4.0",
            "source": {
                "type": "git",
                "url": "https://github.com/grasmash/yaml-expander.git",
                "reference": "3f0f6001ae707a24f4d9733958d77d92bf9693b1"
            },
            "dist": {
                "type": "zip",
                "url": "https://api.github.com/repos/grasmash/yaml-expander/zipball/3f0f6001ae707a24f4d9733958d77d92bf9693b1",
                "reference": "3f0f6001ae707a24f4d9733958d77d92bf9693b1",
                "shasum": ""
            },
            "require": {
                "dflydev/dot-access-data": "^1.1.0",
                "php": ">=5.4",
                "symfony/yaml": "^2.8.11|^3|^4"
            },
            "require-dev": {
                "greg-1-anderson/composer-test-scenarios": "^1",
                "phpunit/phpunit": "^4.8|^5.5.4",
                "satooshi/php-coveralls": "^1.0.2|dev-master",
                "squizlabs/php_codesniffer": "^2.7"
            },
            "type": "library",
            "extra": {
                "branch-alias": {
                    "dev-master": "1.x-dev"
                }
            },
            "autoload": {
                "psr-4": {
                    "Grasmash\\YamlExpander\\": "src/"
                }
            },
            "notification-url": "https://packagist.org/downloads/",
            "license": [
                "MIT"
            ],
            "authors": [
                {
                    "name": "Matthew Grasmick"
                }
            ],
            "description": "Expands internal property references in a yaml file.",
            "time": "2017-12-16T16:06:03+00:00"
        },
        {
            "name": "guzzlehttp/guzzle",
            "version": "6.3.3",
            "source": {
                "type": "git",
                "url": "https://github.com/guzzle/guzzle.git",
                "reference": "407b0cb880ace85c9b63c5f9551db498cb2d50ba"
            },
            "dist": {
                "type": "zip",
                "url": "https://api.github.com/repos/guzzle/guzzle/zipball/407b0cb880ace85c9b63c5f9551db498cb2d50ba",
                "reference": "407b0cb880ace85c9b63c5f9551db498cb2d50ba",
                "shasum": ""
            },
            "require": {
                "guzzlehttp/promises": "^1.0",
                "guzzlehttp/psr7": "^1.4",
                "php": ">=5.5"
            },
            "require-dev": {
                "ext-curl": "*",
                "phpunit/phpunit": "^4.8.35 || ^5.7 || ^6.4 || ^7.0",
                "psr/log": "^1.0"
            },
            "suggest": {
                "psr/log": "Required for using the Log middleware"
            },
            "type": "library",
            "extra": {
                "branch-alias": {
                    "dev-master": "6.3-dev"
                }
            },
            "autoload": {
                "files": [
                    "src/functions_include.php"
                ],
                "psr-4": {
                    "GuzzleHttp\\": "src/"
                }
            },
            "notification-url": "https://packagist.org/downloads/",
            "license": [
                "MIT"
            ],
            "authors": [
                {
                    "name": "Michael Dowling",
                    "email": "mtdowling@gmail.com",
                    "homepage": "https://github.com/mtdowling"
                }
            ],
            "description": "Guzzle is a PHP HTTP client library",
            "homepage": "http://guzzlephp.org/",
            "keywords": [
                "client",
                "curl",
                "framework",
                "http",
                "http client",
                "rest",
                "web service"
            ],
            "time": "2018-04-22T15:46:56+00:00"
        },
        {
            "name": "guzzlehttp/promises",
            "version": "v1.3.1",
            "source": {
                "type": "git",
                "url": "https://github.com/guzzle/promises.git",
                "reference": "a59da6cf61d80060647ff4d3eb2c03a2bc694646"
            },
            "dist": {
                "type": "zip",
                "url": "https://api.github.com/repos/guzzle/promises/zipball/a59da6cf61d80060647ff4d3eb2c03a2bc694646",
                "reference": "a59da6cf61d80060647ff4d3eb2c03a2bc694646",
                "shasum": ""
            },
            "require": {
                "php": ">=5.5.0"
            },
            "require-dev": {
                "phpunit/phpunit": "^4.0"
            },
            "type": "library",
            "extra": {
                "branch-alias": {
                    "dev-master": "1.4-dev"
                }
            },
            "autoload": {
                "psr-4": {
                    "GuzzleHttp\\Promise\\": "src/"
                },
                "files": [
                    "src/functions_include.php"
                ]
            },
            "notification-url": "https://packagist.org/downloads/",
            "license": [
                "MIT"
            ],
            "authors": [
                {
                    "name": "Michael Dowling",
                    "email": "mtdowling@gmail.com",
                    "homepage": "https://github.com/mtdowling"
                }
            ],
            "description": "Guzzle promises library",
            "keywords": [
                "promise"
            ],
            "time": "2016-12-20T10:07:11+00:00"
        },
        {
            "name": "guzzlehttp/psr7",
            "version": "1.5.2",
            "source": {
                "type": "git",
                "url": "https://github.com/guzzle/psr7.git",
                "reference": "9f83dded91781a01c63574e387eaa769be769115"
            },
            "dist": {
                "type": "zip",
                "url": "https://api.github.com/repos/guzzle/psr7/zipball/9f83dded91781a01c63574e387eaa769be769115",
                "reference": "9f83dded91781a01c63574e387eaa769be769115",
                "shasum": ""
            },
            "require": {
                "php": ">=5.4.0",
                "psr/http-message": "~1.0",
                "ralouphie/getallheaders": "^2.0.5"
            },
            "provide": {
                "psr/http-message-implementation": "1.0"
            },
            "require-dev": {
                "phpunit/phpunit": "~4.8.36 || ^5.7.27 || ^6.5.8"
            },
            "type": "library",
            "extra": {
                "branch-alias": {
                    "dev-master": "1.5-dev"
                }
            },
            "autoload": {
                "psr-4": {
                    "GuzzleHttp\\Psr7\\": "src/"
                },
                "files": [
                    "src/functions_include.php"
                ]
            },
            "notification-url": "https://packagist.org/downloads/",
            "license": [
                "MIT"
            ],
            "authors": [
                {
                    "name": "Michael Dowling",
                    "email": "mtdowling@gmail.com",
                    "homepage": "https://github.com/mtdowling"
                },
                {
                    "name": "Tobias Schultze",
                    "homepage": "https://github.com/Tobion"
                }
            ],
            "description": "PSR-7 message implementation that also provides common utility methods",
            "keywords": [
                "http",
                "message",
                "psr-7",
                "request",
                "response",
                "stream",
                "uri",
                "url"
            ],
            "time": "2018-12-04T20:46:45+00:00"
        },
        {
            "name": "jakub-onderka/php-parallel-lint",
            "version": "v1.0.0",
            "source": {
                "type": "git",
                "url": "https://github.com/JakubOnderka/PHP-Parallel-Lint.git",
                "reference": "04fbd3f5fb1c83f08724aa58a23db90bd9086ee8"
            },
            "dist": {
                "type": "zip",
                "url": "https://api.github.com/repos/JakubOnderka/PHP-Parallel-Lint/zipball/04fbd3f5fb1c83f08724aa58a23db90bd9086ee8",
                "reference": "04fbd3f5fb1c83f08724aa58a23db90bd9086ee8",
                "shasum": ""
            },
            "require": {
                "php": ">=5.3.3"
            },
            "require-dev": {
                "jakub-onderka/php-console-highlighter": "~0.3",
                "nette/tester": "~1.3",
                "squizlabs/php_codesniffer": "~2.7"
            },
            "suggest": {
                "jakub-onderka/php-console-highlighter": "Highlight syntax in code snippet"
            },
            "bin": [
                "parallel-lint"
            ],
            "type": "library",
            "autoload": {
                "classmap": [
                    "./"
                ]
            },
            "notification-url": "https://packagist.org/downloads/",
            "license": [
                "BSD-2-Clause"
            ],
            "authors": [
                {
                    "name": "Jakub Onderka",
                    "email": "ahoj@jakubonderka.cz"
                }
            ],
            "description": "This tool check syntax of PHP files about 20x faster than serial check.",
            "homepage": "https://github.com/JakubOnderka/PHP-Parallel-Lint",
            "time": "2018-02-24T15:31:20+00:00"
        },
        {
            "name": "league/container",
            "version": "2.4.1",
            "source": {
                "type": "git",
                "url": "https://github.com/thephpleague/container.git",
                "reference": "43f35abd03a12977a60ffd7095efd6a7808488c0"
            },
            "dist": {
                "type": "zip",
                "url": "https://api.github.com/repos/thephpleague/container/zipball/43f35abd03a12977a60ffd7095efd6a7808488c0",
                "reference": "43f35abd03a12977a60ffd7095efd6a7808488c0",
                "shasum": ""
            },
            "require": {
                "container-interop/container-interop": "^1.2",
                "php": "^5.4.0 || ^7.0"
            },
            "provide": {
                "container-interop/container-interop-implementation": "^1.2",
                "psr/container-implementation": "^1.0"
            },
            "replace": {
                "orno/di": "~2.0"
            },
            "require-dev": {
                "phpunit/phpunit": "4.*"
            },
            "type": "library",
            "extra": {
                "branch-alias": {
                    "dev-2.x": "2.x-dev",
                    "dev-1.x": "1.x-dev"
                }
            },
            "autoload": {
                "psr-4": {
                    "League\\Container\\": "src"
                }
            },
            "notification-url": "https://packagist.org/downloads/",
            "license": [
                "MIT"
            ],
            "authors": [
                {
                    "name": "Phil Bennett",
                    "email": "philipobenito@gmail.com",
                    "homepage": "http://www.philipobenito.com",
                    "role": "Developer"
                }
            ],
            "description": "A fast and intuitive dependency injection container.",
            "homepage": "https://github.com/thephpleague/container",
            "keywords": [
                "container",
                "dependency",
                "di",
                "injection",
                "league",
                "provider",
                "service"
            ],
            "time": "2017-05-10T09:20:27+00:00"
        },
        {
            "name": "mikey179/vfsStream",
            "version": "v1.6.6",
            "source": {
                "type": "git",
                "url": "https://github.com/bovigo/vfsStream.git",
                "reference": "095238a0711c974ae5b4ebf4c4534a23f3f6c99d"
            },
            "dist": {
                "type": "zip",
                "url": "https://api.github.com/repos/bovigo/vfsStream/zipball/095238a0711c974ae5b4ebf4c4534a23f3f6c99d",
                "reference": "095238a0711c974ae5b4ebf4c4534a23f3f6c99d",
                "shasum": ""
            },
            "require": {
                "php": ">=5.3.0"
            },
            "require-dev": {
                "phpunit/phpunit": "~4.5"
            },
            "type": "library",
            "extra": {
                "branch-alias": {
                    "dev-master": "1.6.x-dev"
                }
            },
            "autoload": {
                "psr-0": {
                    "org\\bovigo\\vfs\\": "src/main/php"
                }
            },
            "notification-url": "https://packagist.org/downloads/",
            "license": [
                "BSD-3-Clause"
            ],
            "authors": [
                {
                    "name": "Frank Kleine",
                    "homepage": "http://frankkleine.de/",
                    "role": "Developer"
                }
            ],
            "description": "Virtual file system to mock the real file system in unit tests.",
            "homepage": "http://vfs.bovigo.org/",
            "time": "2019-04-08T13:54:32+00:00"
        },
        {
            "name": "natxet/CssMin",
            "version": "v3.0.6",
            "source": {
                "type": "git",
                "url": "https://github.com/natxet/CssMin.git",
                "reference": "d5d9f4c3e5cedb1ae96a95a21731f8790e38f1dd"
            },
            "dist": {
                "type": "zip",
                "url": "https://api.github.com/repos/natxet/CssMin/zipball/d5d9f4c3e5cedb1ae96a95a21731f8790e38f1dd",
                "reference": "d5d9f4c3e5cedb1ae96a95a21731f8790e38f1dd",
                "shasum": ""
            },
            "require": {
                "php": ">=5.0"
            },
            "type": "library",
            "extra": {
                "branch-alias": {
                    "dev-master": "3.0-dev"
                }
            },
            "autoload": {
                "classmap": [
                    "src/"
                ]
            },
            "notification-url": "https://packagist.org/downloads/",
            "license": [
                "MIT"
            ],
            "authors": [
                {
                    "name": "Joe Scylla",
                    "email": "joe.scylla@gmail.com",
                    "homepage": "https://profiles.google.com/joe.scylla"
                }
            ],
            "description": "Minifying CSS",
            "homepage": "http://code.google.com/p/cssmin/",
            "keywords": [
                "css",
                "minify"
            ],
            "time": "2018-01-09T11:15:01+00:00"
        },
        {
            "name": "patchwork/jsqueeze",
            "version": "v2.0.5",
            "source": {
                "type": "git",
                "url": "https://github.com/tchwork/jsqueeze.git",
                "reference": "693d64850eab2ce6a7c8f7cf547e1ab46e69d542"
            },
            "dist": {
                "type": "zip",
                "url": "https://api.github.com/repos/tchwork/jsqueeze/zipball/693d64850eab2ce6a7c8f7cf547e1ab46e69d542",
                "reference": "693d64850eab2ce6a7c8f7cf547e1ab46e69d542",
                "shasum": ""
            },
            "require": {
                "php": ">=5.3.0"
            },
            "type": "library",
            "extra": {
                "branch-alias": {
                    "dev-master": "2.0-dev"
                }
            },
            "autoload": {
                "psr-4": {
                    "Patchwork\\": "src/"
                }
            },
            "notification-url": "https://packagist.org/downloads/",
            "license": [
                "(Apache-2.0 or GPL-2.0)"
            ],
            "authors": [
                {
                    "name": "Nicolas Grekas",
                    "email": "p@tchwork.com"
                }
            ],
            "description": "Efficient JavaScript minification in PHP",
            "homepage": "https://github.com/tchwork/jsqueeze",
            "keywords": [
                "compression",
                "javascript",
                "minification"
            ],
            "time": "2016-04-19T09:28:22+00:00"
        },
        {
            "name": "ralouphie/getallheaders",
            "version": "2.0.5",
            "source": {
                "type": "git",
                "url": "https://github.com/ralouphie/getallheaders.git",
                "reference": "5601c8a83fbba7ef674a7369456d12f1e0d0eafa"
            },
            "dist": {
                "type": "zip",
                "url": "https://api.github.com/repos/ralouphie/getallheaders/zipball/5601c8a83fbba7ef674a7369456d12f1e0d0eafa",
                "reference": "5601c8a83fbba7ef674a7369456d12f1e0d0eafa",
                "shasum": ""
            },
            "require": {
                "php": ">=5.3"
            },
            "require-dev": {
                "phpunit/phpunit": "~3.7.0",
                "satooshi/php-coveralls": ">=1.0"
            },
            "type": "library",
            "autoload": {
                "files": [
                    "src/getallheaders.php"
                ]
            },
            "notification-url": "https://packagist.org/downloads/",
            "license": [
                "MIT"
            ],
            "authors": [
                {
                    "name": "Ralph Khattar",
                    "email": "ralph.khattar@gmail.com"
                }
            ],
            "description": "A polyfill for getallheaders.",
            "time": "2016-02-11T07:05:27+00:00"
        },
        {
            "name": "sensiolabs/security-checker",
            "version": "v5.0.3",
            "source": {
                "type": "git",
                "url": "https://github.com/sensiolabs/security-checker.git",
                "reference": "46be3f58adac13084497961e10eed9a7fb4d44d1"
            },
            "dist": {
                "type": "zip",
                "url": "https://api.github.com/repos/sensiolabs/security-checker/zipball/46be3f58adac13084497961e10eed9a7fb4d44d1",
                "reference": "46be3f58adac13084497961e10eed9a7fb4d44d1",
                "shasum": ""
            },
            "require": {
                "composer/ca-bundle": "^1.0",
                "php": ">=5.5.9",
                "symfony/console": "~2.7|~3.0|~4.0"
            },
            "bin": [
                "security-checker"
            ],
            "type": "library",
            "extra": {
                "branch-alias": {
                    "dev-master": "5.0-dev"
                }
            },
            "autoload": {
                "psr-4": {
                    "SensioLabs\\Security\\": "SensioLabs/Security"
                }
            },
            "notification-url": "https://packagist.org/downloads/",
            "license": [
                "MIT"
            ],
            "authors": [
                {
                    "name": "Fabien Potencier",
                    "email": "fabien.potencier@gmail.com"
                }
            ],
            "description": "A security checker for your composer.lock",
            "time": "2018-12-19T17:14:59+00:00"
        },
        {
            "name": "squizlabs/php_codesniffer",
            "version": "3.4.2",
            "source": {
                "type": "git",
                "url": "https://github.com/squizlabs/PHP_CodeSniffer.git",
                "reference": "b8a7362af1cc1aadb5bd36c3defc4dda2cf5f0a8"
            },
            "dist": {
                "type": "zip",
                "url": "https://api.github.com/repos/squizlabs/PHP_CodeSniffer/zipball/b8a7362af1cc1aadb5bd36c3defc4dda2cf5f0a8",
                "reference": "b8a7362af1cc1aadb5bd36c3defc4dda2cf5f0a8",
                "shasum": ""
            },
            "require": {
                "ext-simplexml": "*",
                "ext-tokenizer": "*",
                "ext-xmlwriter": "*",
                "php": ">=5.4.0"
            },
            "require-dev": {
                "phpunit/phpunit": "^4.0 || ^5.0 || ^6.0 || ^7.0"
            },
            "bin": [
                "bin/phpcs",
                "bin/phpcbf"
            ],
            "type": "library",
            "extra": {
                "branch-alias": {
                    "dev-master": "3.x-dev"
                }
            },
            "notification-url": "https://packagist.org/downloads/",
            "license": [
                "BSD-3-Clause"
            ],
            "authors": [
                {
                    "name": "Greg Sherwood",
                    "role": "lead"
                }
            ],
            "description": "PHP_CodeSniffer tokenizes PHP, JavaScript and CSS files and detects violations of a defined set of coding standards.",
            "homepage": "https://github.com/squizlabs/PHP_CodeSniffer",
            "keywords": [
                "phpcs",
                "standards"
            ],
            "time": "2019-04-10T23:49:02+00:00"
        },
        {
            "name": "symfony/finder",
            "version": "v3.4.27",
            "source": {
                "type": "git",
                "url": "https://github.com/symfony/finder.git",
                "reference": "61af5ce0b34b942d414fe8f1b11950d0e9a90e98"
            },
            "dist": {
                "type": "zip",
                "url": "https://api.github.com/repos/symfony/finder/zipball/61af5ce0b34b942d414fe8f1b11950d0e9a90e98",
                "reference": "61af5ce0b34b942d414fe8f1b11950d0e9a90e98",
                "shasum": ""
            },
            "require": {
                "php": "^5.5.9|>=7.0.8"
            },
            "type": "library",
            "extra": {
                "branch-alias": {
                    "dev-master": "3.4-dev"
                }
            },
            "autoload": {
                "psr-4": {
                    "Symfony\\Component\\Finder\\": ""
                },
                "exclude-from-classmap": [
                    "/Tests/"
                ]
            },
            "notification-url": "https://packagist.org/downloads/",
            "license": [
                "MIT"
            ],
            "authors": [
                {
                    "name": "Fabien Potencier",
                    "email": "fabien@symfony.com"
                },
                {
                    "name": "Symfony Community",
                    "homepage": "https://symfony.com/contributors"
                }
            ],
            "description": "Symfony Finder Component",
            "homepage": "https://symfony.com",
            "time": "2019-04-02T19:54:57+00:00"
        },
        {
            "name": "symfony/process",
            "version": "v3.4.27",
            "source": {
                "type": "git",
                "url": "https://github.com/symfony/process.git",
                "reference": "a9c4dfbf653023b668c282e4e02609d131f4057a"
            },
            "dist": {
                "type": "zip",
                "url": "https://api.github.com/repos/symfony/process/zipball/a9c4dfbf653023b668c282e4e02609d131f4057a",
                "reference": "a9c4dfbf653023b668c282e4e02609d131f4057a",
                "shasum": ""
            },
            "require": {
                "php": "^5.5.9|>=7.0.8"
            },
            "type": "library",
            "extra": {
                "branch-alias": {
                    "dev-master": "3.4-dev"
                }
            },
            "autoload": {
                "psr-4": {
                    "Symfony\\Component\\Process\\": ""
                },
                "exclude-from-classmap": [
                    "/Tests/"
                ]
            },
            "notification-url": "https://packagist.org/downloads/",
            "license": [
                "MIT"
            ],
            "authors": [
                {
                    "name": "Fabien Potencier",
                    "email": "fabien@symfony.com"
                },
                {
                    "name": "Symfony Community",
                    "homepage": "https://symfony.com/contributors"
                }
            ],
            "description": "Symfony Process Component",
            "homepage": "https://symfony.com",
            "time": "2019-04-08T16:15:54+00:00"
        }
    ],
    "aliases": [],
    "minimum-stability": "stable",
    "stability-flags": {
        "glpi-project/runtracy": 20
    },
    "prefer-stable": false,
    "prefer-lowest": false,
    "platform": {
        "php": ">=7.0.8",
        "ext-pdo_mysql": "*",
        "ext-fileinfo": "*",
        "ext-json": "*",
        "ext-mbstring": "*",
        "ext-gd": "*",
        "ext-zlib": "*",
        "ext-curl": "*",
        "ext-intl": "*"
    },
    "platform-dev": [],
    "platform-overrides": {
        "php": "7.0.8"
    }
}<|MERGE_RESOLUTION|>--- conflicted
+++ resolved
@@ -413,6 +413,16 @@
                 "reference": "1b168bfee60889547e1fe55b9afdf055f6d3c58d",
                 "shasum": ""
             },
+            "archive": {
+                "exclude": [
+                    "/Makefile",
+                    "/.gitattributes",
+                    "/.gitignore",
+                    "/.travis.yml",
+                    "/phpunit.xml.dist",
+                    "/tests"
+                ]
+            },
             "require": {
                 "php": ">=5.4.0"
             },
@@ -431,7 +441,11 @@
                     "Leafo\\ScssPhp\\": "src/"
                 }
             },
-            "notification-url": "https://packagist.org/downloads/",
+            "autoload-dev": {
+                "psr-4": {
+                    "Leafo\\ScssPhp\\Test\\": "tests/"
+                }
+            },
             "license": [
                 "MIT"
             ],
@@ -451,6 +465,10 @@
                 "scss",
                 "stylesheet"
             ],
+            "support": {
+                "source": "https://github.com/leafo/scssphp/tree/v0.8.2",
+                "issues": "https://github.com/leafo/scssphp/issues"
+            },
             "time": "2019-05-09T18:51:51+00:00"
         },
         {
@@ -1524,7 +1542,7 @@
         },
         {
             "name": "symfony/config",
-            "version": "v3.4.27",
+            "version": "v3.4.28",
             "source": {
                 "type": "git",
                 "url": "https://github.com/symfony/config.git",
@@ -1588,16 +1606,16 @@
         },
         {
             "name": "symfony/console",
-            "version": "v3.4.27",
+            "version": "v3.4.28",
             "source": {
                 "type": "git",
                 "url": "https://github.com/symfony/console.git",
-                "reference": "15a9104356436cb26e08adab97706654799d31d8"
-            },
-            "dist": {
-                "type": "zip",
-                "url": "https://api.github.com/repos/symfony/console/zipball/15a9104356436cb26e08adab97706654799d31d8",
-                "reference": "15a9104356436cb26e08adab97706654799d31d8",
+                "reference": "8e1d1e406dd31727fa70cd5a99cda202e9d6a5c6"
+            },
+            "dist": {
+                "type": "zip",
+                "url": "https://api.github.com/repos/symfony/console/zipball/8e1d1e406dd31727fa70cd5a99cda202e9d6a5c6",
+                "reference": "8e1d1e406dd31727fa70cd5a99cda202e9d6a5c6",
                 "shasum": ""
             },
             "require": {
@@ -1656,20 +1674,20 @@
             ],
             "description": "Symfony Console Component",
             "homepage": "https://symfony.com",
-            "time": "2019-04-08T09:29:13+00:00"
+            "time": "2019-05-09T08:42:51+00:00"
         },
         {
             "name": "symfony/debug",
-            "version": "v3.4.27",
+            "version": "v3.4.28",
             "source": {
                 "type": "git",
                 "url": "https://github.com/symfony/debug.git",
-                "reference": "681afbb26488903c5ac15e63734f1d8ac430c9b9"
-            },
-            "dist": {
-                "type": "zip",
-                "url": "https://api.github.com/repos/symfony/debug/zipball/681afbb26488903c5ac15e63734f1d8ac430c9b9",
-                "reference": "681afbb26488903c5ac15e63734f1d8ac430c9b9",
+                "reference": "671fc55bd14800668b1d0a3708c3714940e30a8c"
+            },
+            "dist": {
+                "type": "zip",
+                "url": "https://api.github.com/repos/symfony/debug/zipball/671fc55bd14800668b1d0a3708c3714940e30a8c",
+                "reference": "671fc55bd14800668b1d0a3708c3714940e30a8c",
                 "shasum": ""
             },
             "require": {
@@ -1712,34 +1730,20 @@
             ],
             "description": "Symfony Debug Component",
             "homepage": "https://symfony.com",
-            "time": "2019-04-11T09:48:14+00:00"
-        },
-        {
-<<<<<<< HEAD
+            "time": "2019-05-18T13:32:47+00:00"
+        },
+        {
             "name": "symfony/dependency-injection",
-            "version": "v3.4.27",
+            "version": "v3.4.28",
             "source": {
                 "type": "git",
                 "url": "https://github.com/symfony/dependency-injection.git",
-                "reference": "be0feb3fa202aedfd8d1956f2dafd563fb13acbf"
-            },
-            "dist": {
-                "type": "zip",
-                "url": "https://api.github.com/repos/symfony/dependency-injection/zipball/be0feb3fa202aedfd8d1956f2dafd563fb13acbf",
-                "reference": "be0feb3fa202aedfd8d1956f2dafd563fb13acbf",
-=======
-            "name": "symfony/polyfill-mbstring",
-            "version": "v1.11.0",
-            "source": {
-                "type": "git",
-                "url": "https://github.com/symfony/polyfill-mbstring.git",
-                "reference": "fe5e94c604826c35a32fa832f35bd036b6799609"
-            },
-            "dist": {
-                "type": "zip",
-                "url": "https://api.github.com/repos/symfony/polyfill-mbstring/zipball/fe5e94c604826c35a32fa832f35bd036b6799609",
-                "reference": "fe5e94c604826c35a32fa832f35bd036b6799609",
->>>>>>> 6e742e60
+                "reference": "8f2a0452f086a66f6d6cf53a432867b575887768"
+            },
+            "dist": {
+                "type": "zip",
+                "url": "https://api.github.com/repos/symfony/dependency-injection/zipball/8f2a0452f086a66f6d6cf53a432867b575887768",
+                "reference": "8f2a0452f086a66f6d6cf53a432867b575887768",
                 "shasum": ""
             },
             "require": {
@@ -1770,11 +1774,7 @@
             "type": "library",
             "extra": {
                 "branch-alias": {
-<<<<<<< HEAD
                     "dev-master": "3.4-dev"
-=======
-                    "dev-master": "1.11-dev"
->>>>>>> 6e742e60
                 }
             },
             "autoload": {
@@ -1801,22 +1801,11 @@
             ],
             "description": "Symfony DependencyInjection Component",
             "homepage": "https://symfony.com",
-<<<<<<< HEAD
-            "time": "2019-04-20T15:32:49+00:00"
-=======
-            "keywords": [
-                "compatibility",
-                "mbstring",
-                "polyfill",
-                "portable",
-                "shim"
-            ],
-            "time": "2019-02-06T07:57:58+00:00"
->>>>>>> 6e742e60
+            "time": "2019-05-19T14:11:39+00:00"
         },
         {
             "name": "symfony/event-dispatcher",
-            "version": "v3.4.27",
+            "version": "v3.4.28",
             "source": {
                 "type": "git",
                 "url": "https://github.com/symfony/event-dispatcher.git",
@@ -1879,7 +1868,7 @@
         },
         {
             "name": "symfony/filesystem",
-            "version": "v3.4.27",
+            "version": "v3.4.28",
             "source": {
                 "type": "git",
                 "url": "https://github.com/symfony/filesystem.git",
@@ -1929,7 +1918,7 @@
         },
         {
             "name": "symfony/inflector",
-            "version": "v3.4.27",
+            "version": "v3.4.28",
             "source": {
                 "type": "git",
                 "url": "https://github.com/symfony/inflector.git",
@@ -2163,7 +2152,7 @@
         },
         {
             "name": "symfony/property-access",
-            "version": "v3.4.27",
+            "version": "v3.4.28",
             "source": {
                 "type": "git",
                 "url": "https://github.com/symfony/property-access.git",
@@ -2231,7 +2220,7 @@
         },
         {
             "name": "symfony/yaml",
-            "version": "v3.4.27",
+            "version": "v3.4.28",
             "source": {
                 "type": "git",
                 "url": "https://github.com/symfony/yaml.git",
@@ -4554,16 +4543,16 @@
         },
         {
             "name": "symfony/finder",
-            "version": "v3.4.27",
+            "version": "v3.4.28",
             "source": {
                 "type": "git",
                 "url": "https://github.com/symfony/finder.git",
-                "reference": "61af5ce0b34b942d414fe8f1b11950d0e9a90e98"
-            },
-            "dist": {
-                "type": "zip",
-                "url": "https://api.github.com/repos/symfony/finder/zipball/61af5ce0b34b942d414fe8f1b11950d0e9a90e98",
-                "reference": "61af5ce0b34b942d414fe8f1b11950d0e9a90e98",
+                "reference": "fa5d962a71f2169dfe1cbae217fa5a2799859f6c"
+            },
+            "dist": {
+                "type": "zip",
+                "url": "https://api.github.com/repos/symfony/finder/zipball/fa5d962a71f2169dfe1cbae217fa5a2799859f6c",
+                "reference": "fa5d962a71f2169dfe1cbae217fa5a2799859f6c",
                 "shasum": ""
             },
             "require": {
@@ -4599,20 +4588,20 @@
             ],
             "description": "Symfony Finder Component",
             "homepage": "https://symfony.com",
-            "time": "2019-04-02T19:54:57+00:00"
+            "time": "2019-05-24T12:25:55+00:00"
         },
         {
             "name": "symfony/process",
-            "version": "v3.4.27",
+            "version": "v3.4.28",
             "source": {
                 "type": "git",
                 "url": "https://github.com/symfony/process.git",
-                "reference": "a9c4dfbf653023b668c282e4e02609d131f4057a"
-            },
-            "dist": {
-                "type": "zip",
-                "url": "https://api.github.com/repos/symfony/process/zipball/a9c4dfbf653023b668c282e4e02609d131f4057a",
-                "reference": "a9c4dfbf653023b668c282e4e02609d131f4057a",
+                "reference": "afe411c2a6084f25cff55a01d0d4e1474c97ff13"
+            },
+            "dist": {
+                "type": "zip",
+                "url": "https://api.github.com/repos/symfony/process/zipball/afe411c2a6084f25cff55a01d0d4e1474c97ff13",
+                "reference": "afe411c2a6084f25cff55a01d0d4e1474c97ff13",
                 "shasum": ""
             },
             "require": {
@@ -4648,7 +4637,7 @@
             ],
             "description": "Symfony Process Component",
             "homepage": "https://symfony.com",
-            "time": "2019-04-08T16:15:54+00:00"
+            "time": "2019-05-22T12:54:11+00:00"
         }
     ],
     "aliases": [],
