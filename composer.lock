{
    "_readme": [
        "This file locks the dependencies of your project to a known state",
        "Read more about it at https://getcomposer.org/doc/01-basic-usage.md#installing-dependencies",
        "This file is @generated automatically"
    ],
    "content-hash": "82241452245ff38724ae264bf3ed2ee9",
    "packages": [
        {
            "name": "apereo/phpcas",
            "version": "1.6.1",
            "source": {
                "type": "git",
                "url": "https://github.com/apereo/phpCAS.git",
                "reference": "c129708154852656aabb13d8606cd5b12dbbabac"
            },
            "dist": {
                "type": "zip",
                "url": "https://api.github.com/repos/apereo/phpCAS/zipball/c129708154852656aabb13d8606cd5b12dbbabac",
                "reference": "c129708154852656aabb13d8606cd5b12dbbabac",
                "shasum": ""
            },
            "require": {
                "ext-curl": "*",
                "ext-dom": "*",
                "php": ">=7.1.0",
                "psr/log": "^1.0 || ^2.0 || ^3.0"
            },
            "require-dev": {
                "monolog/monolog": "^1.0.0 || ^2.0.0",
                "phpstan/phpstan": "^1.5",
                "phpunit/phpunit": ">=7.5"
            },
            "type": "library",
            "extra": {
                "branch-alias": {
                    "dev-master": "1.3.x-dev"
                }
            },
            "autoload": {
                "files": [
                    "source/CAS.php"
                ],
                "classmap": [
                    "source/"
                ]
            },
            "notification-url": "https://packagist.org/downloads/",
            "license": [
                "Apache-2.0"
            ],
            "authors": [
                {
                    "name": "Joachim Fritschi",
                    "email": "jfritschi@freenet.de",
                    "homepage": "https://github.com/jfritschi"
                },
                {
                    "name": "Adam Franco",
                    "homepage": "https://github.com/adamfranco"
                },
                {
                    "name": "Henry Pan",
                    "homepage": "https://github.com/phy25"
                }
            ],
            "description": "Provides a simple API for authenticating users against a CAS server",
            "homepage": "https://wiki.jasig.org/display/CASC/phpCAS",
            "keywords": [
                "apereo",
                "cas",
                "jasig"
            ],
            "support": {
                "issues": "https://github.com/apereo/phpCAS/issues",
                "source": "https://github.com/apereo/phpCAS/tree/1.6.1"
            },
            "time": "2023-02-19T19:52:35+00:00"
        },
        {
            "name": "bacon/bacon-qr-code",
            "version": "2.0.8",
            "source": {
                "type": "git",
                "url": "https://github.com/Bacon/BaconQrCode.git",
                "reference": "8674e51bb65af933a5ffaf1c308a660387c35c22"
            },
            "dist": {
                "type": "zip",
                "url": "https://api.github.com/repos/Bacon/BaconQrCode/zipball/8674e51bb65af933a5ffaf1c308a660387c35c22",
                "reference": "8674e51bb65af933a5ffaf1c308a660387c35c22",
                "shasum": ""
            },
            "require": {
                "dasprid/enum": "^1.0.3",
                "ext-iconv": "*",
                "php": "^7.1 || ^8.0"
            },
            "require-dev": {
                "phly/keep-a-changelog": "^2.1",
                "phpunit/phpunit": "^7 | ^8 | ^9",
                "spatie/phpunit-snapshot-assertions": "^4.2.9",
                "squizlabs/php_codesniffer": "^3.4"
            },
            "suggest": {
                "ext-imagick": "to generate QR code images"
            },
            "type": "library",
            "autoload": {
                "psr-4": {
                    "BaconQrCode\\": "src/"
                }
            },
            "notification-url": "https://packagist.org/downloads/",
            "license": [
                "BSD-2-Clause"
            ],
            "authors": [
                {
                    "name": "Ben Scholzen 'DASPRiD'",
                    "email": "mail@dasprids.de",
                    "homepage": "https://dasprids.de/",
                    "role": "Developer"
                }
            ],
            "description": "BaconQrCode is a QR code generator for PHP.",
            "homepage": "https://github.com/Bacon/BaconQrCode",
            "support": {
                "issues": "https://github.com/Bacon/BaconQrCode/issues",
                "source": "https://github.com/Bacon/BaconQrCode/tree/2.0.8"
            },
            "time": "2022-12-07T17:46:57+00:00"
        },
        {
            "name": "blueimp/jquery-file-upload",
            "version": "v10.32.0",
            "source": {
                "type": "git",
                "url": "https://github.com/vkhramtsov/jQuery-File-Upload.git",
                "reference": "20f6c4a07a6fbff22d79228c893eb1746d2d8962"
            },
            "dist": {
                "type": "zip",
                "url": "https://api.github.com/repos/vkhramtsov/jQuery-File-Upload/zipball/20f6c4a07a6fbff22d79228c893eb1746d2d8962",
                "reference": "20f6c4a07a6fbff22d79228c893eb1746d2d8962",
                "shasum": ""
            },
            "type": "library",
            "autoload": {
                "classmap": [
                    "server/php/UploadHandler.php"
                ]
            },
            "notification-url": "https://packagist.org/downloads/",
            "license": [
                "MIT"
            ],
            "authors": [
                {
                    "name": "Sebastian Tschan",
                    "homepage": "https://blueimp.net"
                }
            ],
            "description": "File Upload widget for jQuery.",
            "homepage": "https://github.com/blueimp/jQuery-File-Upload",
            "keywords": [
                "bootstrap",
                "chunk",
                "cross-domain",
                "cross-site",
                "drag",
                "drop",
                "file",
                "gae",
                "go",
                "jquery",
                "multiple",
                "php",
                "preview",
                "progress",
                "python",
                "resume",
                "selection",
                "upload",
                "widget"
            ],
            "support": {
                "forum": "https://stackoverflow.com/questions/tagged/blueimp+jquery+file-upload",
                "source": "https://github.com/vkhramtsov/jQuery-File-Upload/tree/v10.32.0"
            },
            "funding": [
                {
                    "url": "https://github.com/blueimp",
                    "type": "github"
                }
            ],
            "time": "2021-09-25T16:27:13+00:00"
        },
        {
            "name": "brick/math",
            "version": "0.11.0",
            "source": {
                "type": "git",
                "url": "https://github.com/brick/math.git",
                "reference": "0ad82ce168c82ba30d1c01ec86116ab52f589478"
            },
            "dist": {
                "type": "zip",
                "url": "https://api.github.com/repos/brick/math/zipball/0ad82ce168c82ba30d1c01ec86116ab52f589478",
                "reference": "0ad82ce168c82ba30d1c01ec86116ab52f589478",
                "shasum": ""
            },
            "require": {
                "php": "^8.0"
            },
            "require-dev": {
                "php-coveralls/php-coveralls": "^2.2",
                "phpunit/phpunit": "^9.0",
                "vimeo/psalm": "5.0.0"
            },
            "type": "library",
            "autoload": {
                "psr-4": {
                    "Brick\\Math\\": "src/"
                }
            },
            "notification-url": "https://packagist.org/downloads/",
            "license": [
                "MIT"
            ],
            "description": "Arbitrary-precision arithmetic library",
            "keywords": [
                "Arbitrary-precision",
                "BigInteger",
                "BigRational",
                "arithmetic",
                "bigdecimal",
                "bignum",
                "brick",
                "math"
            ],
            "support": {
                "issues": "https://github.com/brick/math/issues",
                "source": "https://github.com/brick/math/tree/0.11.0"
            },
            "funding": [
                {
                    "url": "https://github.com/BenMorel",
                    "type": "github"
                }
            ],
            "time": "2023-01-15T23:15:59+00:00"
        },
        {
            "name": "dasprid/enum",
            "version": "1.0.3",
            "source": {
                "type": "git",
                "url": "https://github.com/DASPRiD/Enum.git",
                "reference": "5abf82f213618696dda8e3bf6f64dd042d8542b2"
            },
            "dist": {
                "type": "zip",
                "url": "https://api.github.com/repos/DASPRiD/Enum/zipball/5abf82f213618696dda8e3bf6f64dd042d8542b2",
                "reference": "5abf82f213618696dda8e3bf6f64dd042d8542b2",
                "shasum": ""
            },
            "require-dev": {
                "phpunit/phpunit": "^7 | ^8 | ^9",
                "squizlabs/php_codesniffer": "^3.4"
            },
            "type": "library",
            "autoload": {
                "psr-4": {
                    "DASPRiD\\Enum\\": "src/"
                }
            },
            "notification-url": "https://packagist.org/downloads/",
            "license": [
                "BSD-2-Clause"
            ],
            "authors": [
                {
                    "name": "Ben Scholzen 'DASPRiD'",
                    "email": "mail@dasprids.de",
                    "homepage": "https://dasprids.de/",
                    "role": "Developer"
                }
            ],
            "description": "PHP 7.1 enum implementation",
            "keywords": [
                "enum",
                "map"
            ],
            "support": {
                "issues": "https://github.com/DASPRiD/Enum/issues",
                "source": "https://github.com/DASPRiD/Enum/tree/1.0.3"
            },
            "time": "2020-10-02T16:03:48+00:00"
        },
        {
            "name": "defuse/php-encryption",
            "version": "v2.4.0",
            "source": {
                "type": "git",
                "url": "https://github.com/defuse/php-encryption.git",
                "reference": "f53396c2d34225064647a05ca76c1da9d99e5828"
            },
            "dist": {
                "type": "zip",
                "url": "https://api.github.com/repos/defuse/php-encryption/zipball/f53396c2d34225064647a05ca76c1da9d99e5828",
                "reference": "f53396c2d34225064647a05ca76c1da9d99e5828",
                "shasum": ""
            },
            "require": {
                "ext-openssl": "*",
                "paragonie/random_compat": ">= 2",
                "php": ">=5.6.0"
            },
            "require-dev": {
                "phpunit/phpunit": "^5|^6|^7|^8|^9|^10",
                "yoast/phpunit-polyfills": "^2.0.0"
            },
            "bin": [
                "bin/generate-defuse-key"
            ],
            "type": "library",
            "autoload": {
                "psr-4": {
                    "Defuse\\Crypto\\": "src"
                }
            },
            "notification-url": "https://packagist.org/downloads/",
            "license": [
                "MIT"
            ],
            "authors": [
                {
                    "name": "Taylor Hornby",
                    "email": "taylor@defuse.ca",
                    "homepage": "https://defuse.ca/"
                },
                {
                    "name": "Scott Arciszewski",
                    "email": "info@paragonie.com",
                    "homepage": "https://paragonie.com"
                }
            ],
            "description": "Secure PHP Encryption Library",
            "keywords": [
                "aes",
                "authenticated encryption",
                "cipher",
                "crypto",
                "cryptography",
                "encrypt",
                "encryption",
                "openssl",
                "security",
                "symmetric key cryptography"
            ],
            "support": {
                "issues": "https://github.com/defuse/php-encryption/issues",
                "source": "https://github.com/defuse/php-encryption/tree/v2.4.0"
            },
            "time": "2023-06-19T06:10:36+00:00"
        },
        {
            "name": "doctrine/lexer",
            "version": "3.0.0",
            "source": {
                "type": "git",
                "url": "https://github.com/doctrine/lexer.git",
                "reference": "84a527db05647743d50373e0ec53a152f2cde568"
            },
            "dist": {
                "type": "zip",
                "url": "https://api.github.com/repos/doctrine/lexer/zipball/84a527db05647743d50373e0ec53a152f2cde568",
                "reference": "84a527db05647743d50373e0ec53a152f2cde568",
                "shasum": ""
            },
            "require": {
                "php": "^8.1"
            },
            "require-dev": {
                "doctrine/coding-standard": "^10",
                "phpstan/phpstan": "^1.9",
                "phpunit/phpunit": "^9.5",
                "psalm/plugin-phpunit": "^0.18.3",
                "vimeo/psalm": "^5.0"
            },
            "type": "library",
            "autoload": {
                "psr-4": {
                    "Doctrine\\Common\\Lexer\\": "src"
                }
            },
            "notification-url": "https://packagist.org/downloads/",
            "license": [
                "MIT"
            ],
            "authors": [
                {
                    "name": "Guilherme Blanco",
                    "email": "guilhermeblanco@gmail.com"
                },
                {
                    "name": "Roman Borschel",
                    "email": "roman@code-factory.org"
                },
                {
                    "name": "Johannes Schmitt",
                    "email": "schmittjoh@gmail.com"
                }
            ],
            "description": "PHP Doctrine Lexer parser library that can be used in Top-Down, Recursive Descent Parsers.",
            "homepage": "https://www.doctrine-project.org/projects/lexer.html",
            "keywords": [
                "annotations",
                "docblock",
                "lexer",
                "parser",
                "php"
            ],
            "support": {
                "issues": "https://github.com/doctrine/lexer/issues",
                "source": "https://github.com/doctrine/lexer/tree/3.0.0"
            },
            "funding": [
                {
                    "url": "https://www.doctrine-project.org/sponsorship.html",
                    "type": "custom"
                },
                {
                    "url": "https://www.patreon.com/phpdoctrine",
                    "type": "patreon"
                },
                {
                    "url": "https://tidelift.com/funding/github/packagist/doctrine%2Flexer",
                    "type": "tidelift"
                }
            ],
            "time": "2022-12-15T16:57:16+00:00"
        },
        {
            "name": "donatj/phpuseragentparser",
            "version": "v1.7.0",
            "source": {
                "type": "git",
                "url": "https://github.com/donatj/PhpUserAgent.git",
                "reference": "a35900b93530715f8669c10e49756adde5c8e6fc"
            },
            "dist": {
                "type": "zip",
                "url": "https://api.github.com/repos/donatj/PhpUserAgent/zipball/a35900b93530715f8669c10e49756adde5c8e6fc",
                "reference": "a35900b93530715f8669c10e49756adde5c8e6fc",
                "shasum": ""
            },
            "require": {
                "php": ">=5.4.0"
            },
            "require-dev": {
                "camspiers/json-pretty": "~1.0",
                "donatj/drop": "*",
                "ext-json": "*",
                "phpunit/phpunit": "~4.8|~9"
            },
            "type": "library",
            "autoload": {
                "files": [
                    "src/UserAgentParser.php"
                ],
                "psr-4": {
                    "donatj\\UserAgent\\": "src/UserAgent"
                }
            },
            "notification-url": "https://packagist.org/downloads/",
            "license": [
                "MIT"
            ],
            "authors": [
                {
                    "name": "Jesse G. Donat",
                    "email": "donatj@gmail.com",
                    "homepage": "https://donatstudios.com",
                    "role": "Developer"
                }
            ],
            "description": "Lightning fast, minimalist PHP UserAgent string parser.",
            "homepage": "https://donatstudios.com/PHP-Parser-HTTP_USER_AGENT",
            "keywords": [
                "browser",
                "browser detection",
                "parser",
                "user agent",
                "useragent"
            ],
            "support": {
                "issues": "https://github.com/donatj/PhpUserAgent/issues",
                "source": "https://github.com/donatj/PhpUserAgent/tree/v1.7.0"
            },
            "funding": [
                {
                    "url": "https://www.paypal.me/donatj/15",
                    "type": "custom"
                },
                {
                    "url": "https://github.com/donatj",
                    "type": "github"
                }
            ],
            "time": "2022-08-06T15:41:58+00:00"
        },
        {
            "name": "egulias/email-validator",
            "version": "4.0.1",
            "source": {
                "type": "git",
                "url": "https://github.com/egulias/EmailValidator.git",
                "reference": "3a85486b709bc384dae8eb78fb2eec649bdb64ff"
            },
            "dist": {
                "type": "zip",
                "url": "https://api.github.com/repos/egulias/EmailValidator/zipball/3a85486b709bc384dae8eb78fb2eec649bdb64ff",
                "reference": "3a85486b709bc384dae8eb78fb2eec649bdb64ff",
                "shasum": ""
            },
            "require": {
                "doctrine/lexer": "^2.0 || ^3.0",
                "php": ">=8.1",
                "symfony/polyfill-intl-idn": "^1.26"
            },
            "require-dev": {
                "phpunit/phpunit": "^9.5.27",
                "vimeo/psalm": "^4.30"
            },
            "suggest": {
                "ext-intl": "PHP Internationalization Libraries are required to use the SpoofChecking validation"
            },
            "type": "library",
            "extra": {
                "branch-alias": {
                    "dev-master": "4.0.x-dev"
                }
            },
            "autoload": {
                "psr-4": {
                    "Egulias\\EmailValidator\\": "src"
                }
            },
            "notification-url": "https://packagist.org/downloads/",
            "license": [
                "MIT"
            ],
            "authors": [
                {
                    "name": "Eduardo Gulias Davis"
                }
            ],
            "description": "A library for validating emails against several RFCs",
            "homepage": "https://github.com/egulias/EmailValidator",
            "keywords": [
                "email",
                "emailvalidation",
                "emailvalidator",
                "validation",
                "validator"
            ],
            "support": {
                "issues": "https://github.com/egulias/EmailValidator/issues",
                "source": "https://github.com/egulias/EmailValidator/tree/4.0.1"
            },
            "funding": [
                {
                    "url": "https://github.com/egulias",
                    "type": "github"
                }
            ],
            "time": "2023-01-14T14:17:03+00:00"
        },
        {
            "name": "elvanto/litemoji",
            "version": "4.3.0",
            "source": {
                "type": "git",
                "url": "https://github.com/elvanto/litemoji.git",
                "reference": "f13cf10686f7110a3b17d09de03050d0708840b8"
            },
            "dist": {
                "type": "zip",
                "url": "https://api.github.com/repos/elvanto/litemoji/zipball/f13cf10686f7110a3b17d09de03050d0708840b8",
                "reference": "f13cf10686f7110a3b17d09de03050d0708840b8",
                "shasum": ""
            },
            "require": {
                "ext-mbstring": "*",
                "php": ">=7.3"
            },
            "require-dev": {
                "milesj/emojibase": "7.0.*",
                "phpunit/phpunit": "^9.0"
            },
            "type": "library",
            "autoload": {
                "psr-4": {
                    "LitEmoji\\": "src/"
                }
            },
            "notification-url": "https://packagist.org/downloads/",
            "license": [
                "MIT"
            ],
            "description": "A PHP library simplifying the conversion of unicode, HTML and shortcode emoji.",
            "keywords": [
                "emoji",
                "php-emoji"
            ],
            "support": {
                "issues": "https://github.com/elvanto/litemoji/issues",
                "source": "https://github.com/elvanto/litemoji/tree/4.3.0"
            },
            "time": "2022-10-28T02:32:19+00:00"
        },
        {
            "name": "firebase/php-jwt",
            "version": "v6.7.0",
            "source": {
                "type": "git",
                "url": "https://github.com/firebase/php-jwt.git",
                "reference": "71278f20b0a623389beefe87a641d03948a38870"
            },
            "dist": {
                "type": "zip",
                "url": "https://api.github.com/repos/firebase/php-jwt/zipball/71278f20b0a623389beefe87a641d03948a38870",
                "reference": "71278f20b0a623389beefe87a641d03948a38870",
                "shasum": ""
            },
            "require": {
                "php": "^7.4||^8.0"
            },
            "require-dev": {
                "guzzlehttp/guzzle": "^6.5||^7.4",
                "phpspec/prophecy-phpunit": "^2.0",
                "phpunit/phpunit": "^9.5",
                "psr/cache": "^1.0||^2.0",
                "psr/http-client": "^1.0",
                "psr/http-factory": "^1.0"
            },
            "suggest": {
                "ext-sodium": "Support EdDSA (Ed25519) signatures",
                "paragonie/sodium_compat": "Support EdDSA (Ed25519) signatures when libsodium is not present"
            },
            "type": "library",
            "autoload": {
                "psr-4": {
                    "Firebase\\JWT\\": "src"
                }
            },
            "notification-url": "https://packagist.org/downloads/",
            "license": [
                "BSD-3-Clause"
            ],
            "authors": [
                {
                    "name": "Neuman Vong",
                    "email": "neuman+pear@twilio.com",
                    "role": "Developer"
                },
                {
                    "name": "Anant Narayanan",
                    "email": "anant@php.net",
                    "role": "Developer"
                }
            ],
            "description": "A simple library to encode and decode JSON Web Tokens (JWT) in PHP. Should conform to the current spec.",
            "homepage": "https://github.com/firebase/php-jwt",
            "keywords": [
                "jwt",
                "php"
            ],
            "support": {
                "issues": "https://github.com/firebase/php-jwt/issues",
                "source": "https://github.com/firebase/php-jwt/tree/v6.7.0"
            },
            "time": "2023-06-14T15:29:26+00:00"
        },
        {
            "name": "glpi-project/inventory_format",
            "version": "1.1.31",
            "source": {
                "type": "git",
                "url": "https://github.com/glpi-project/inventory_format.git",
                "reference": "3233a949157fc4e192910824e7bfb969e2118fae"
            },
            "dist": {
                "type": "zip",
                "url": "https://api.github.com/repos/glpi-project/inventory_format/zipball/3233a949157fc4e192910824e7bfb969e2118fae",
                "reference": "3233a949157fc4e192910824e7bfb969e2118fae",
                "shasum": ""
            },
            "require": {
                "php": ">=7.4",
                "seld/jsonlint": "^1.10",
                "swaggest/json-schema": "^0.12.41",
                "symfony/polyfill-php81": "^1.28"
            },
            "require-dev": {
                "phpunit/phpunit": "^9.6",
                "squizlabs/php_codesniffer": "^3.7"
            },
            "bin": [
                "bin/convert",
                "bin/build_hw_jsons",
                "bin/refresh_hw_sources",
                "bin/validate"
            ],
            "type": "library",
            "extra": {
                "branch-alias": {
                    "dev-master": "1.x-dev"
                }
            },
            "autoload": {
                "files": [
                    "lib/php/Converter.php",
                    "lib/php/FilesToJSON.php"
                ]
            },
            "notification-url": "https://packagist.org/downloads/",
            "license": [
                "MIT"
            ],
            "authors": [
                {
                    "name": "Teclib'",
                    "email": "glpi@teclib.com",
                    "homepage": "https://teclib.com"
                }
            ],
            "description": "GLPI Inventory format lib",
            "keywords": [
                "automatic inventory",
                "glpi"
            ],
            "support": {
                "issues": "https://github.com/glpi-project/inventory_format/issues",
                "source": "https://github.com/glpi-project/inventory_format"
            },
            "time": "2023-09-08T13:56:38+00:00"
        },
        {
            "name": "guzzlehttp/guzzle",
            "version": "7.8.0",
            "source": {
                "type": "git",
                "url": "https://github.com/guzzle/guzzle.git",
                "reference": "1110f66a6530a40fe7aea0378fe608ee2b2248f9"
            },
            "dist": {
                "type": "zip",
                "url": "https://api.github.com/repos/guzzle/guzzle/zipball/1110f66a6530a40fe7aea0378fe608ee2b2248f9",
                "reference": "1110f66a6530a40fe7aea0378fe608ee2b2248f9",
                "shasum": ""
            },
            "require": {
                "ext-json": "*",
                "guzzlehttp/promises": "^1.5.3 || ^2.0.1",
                "guzzlehttp/psr7": "^1.9.1 || ^2.5.1",
                "php": "^7.2.5 || ^8.0",
                "psr/http-client": "^1.0",
                "symfony/deprecation-contracts": "^2.2 || ^3.0"
            },
            "provide": {
                "psr/http-client-implementation": "1.0"
            },
            "require-dev": {
                "bamarni/composer-bin-plugin": "^1.8.1",
                "ext-curl": "*",
                "php-http/client-integration-tests": "dev-master#2c025848417c1135031fdf9c728ee53d0a7ceaee as 3.0.999",
                "php-http/message-factory": "^1.1",
                "phpunit/phpunit": "^8.5.29 || ^9.5.23",
                "psr/log": "^1.1 || ^2.0 || ^3.0"
            },
            "suggest": {
                "ext-curl": "Required for CURL handler support",
                "ext-intl": "Required for Internationalized Domain Name (IDN) support",
                "psr/log": "Required for using the Log middleware"
            },
            "type": "library",
            "extra": {
                "bamarni-bin": {
                    "bin-links": true,
                    "forward-command": false
                }
            },
            "autoload": {
                "files": [
                    "src/functions_include.php"
                ],
                "psr-4": {
                    "GuzzleHttp\\": "src/"
                }
            },
            "notification-url": "https://packagist.org/downloads/",
            "license": [
                "MIT"
            ],
            "authors": [
                {
                    "name": "Graham Campbell",
                    "email": "hello@gjcampbell.co.uk",
                    "homepage": "https://github.com/GrahamCampbell"
                },
                {
                    "name": "Michael Dowling",
                    "email": "mtdowling@gmail.com",
                    "homepage": "https://github.com/mtdowling"
                },
                {
                    "name": "Jeremy Lindblom",
                    "email": "jeremeamia@gmail.com",
                    "homepage": "https://github.com/jeremeamia"
                },
                {
                    "name": "George Mponos",
                    "email": "gmponos@gmail.com",
                    "homepage": "https://github.com/gmponos"
                },
                {
                    "name": "Tobias Nyholm",
                    "email": "tobias.nyholm@gmail.com",
                    "homepage": "https://github.com/Nyholm"
                },
                {
                    "name": "Márk Sági-Kazár",
                    "email": "mark.sagikazar@gmail.com",
                    "homepage": "https://github.com/sagikazarmark"
                },
                {
                    "name": "Tobias Schultze",
                    "email": "webmaster@tubo-world.de",
                    "homepage": "https://github.com/Tobion"
                }
            ],
            "description": "Guzzle is a PHP HTTP client library",
            "keywords": [
                "client",
                "curl",
                "framework",
                "http",
                "http client",
                "psr-18",
                "psr-7",
                "rest",
                "web service"
            ],
            "support": {
                "issues": "https://github.com/guzzle/guzzle/issues",
                "source": "https://github.com/guzzle/guzzle/tree/7.8.0"
            },
            "funding": [
                {
                    "url": "https://github.com/GrahamCampbell",
                    "type": "github"
                },
                {
                    "url": "https://github.com/Nyholm",
                    "type": "github"
                },
                {
                    "url": "https://tidelift.com/funding/github/packagist/guzzlehttp/guzzle",
                    "type": "tidelift"
                }
            ],
            "time": "2023-08-27T10:20:53+00:00"
        },
        {
            "name": "guzzlehttp/promises",
            "version": "2.0.1",
            "source": {
                "type": "git",
                "url": "https://github.com/guzzle/promises.git",
                "reference": "111166291a0f8130081195ac4556a5587d7f1b5d"
            },
            "dist": {
                "type": "zip",
                "url": "https://api.github.com/repos/guzzle/promises/zipball/111166291a0f8130081195ac4556a5587d7f1b5d",
                "reference": "111166291a0f8130081195ac4556a5587d7f1b5d",
                "shasum": ""
            },
            "require": {
                "php": "^7.2.5 || ^8.0"
            },
            "require-dev": {
                "bamarni/composer-bin-plugin": "^1.8.1",
                "phpunit/phpunit": "^8.5.29 || ^9.5.23"
            },
            "type": "library",
            "extra": {
                "bamarni-bin": {
                    "bin-links": true,
                    "forward-command": false
                }
            },
            "autoload": {
                "psr-4": {
                    "GuzzleHttp\\Promise\\": "src/"
                }
            },
            "notification-url": "https://packagist.org/downloads/",
            "license": [
                "MIT"
            ],
            "authors": [
                {
                    "name": "Graham Campbell",
                    "email": "hello@gjcampbell.co.uk",
                    "homepage": "https://github.com/GrahamCampbell"
                },
                {
                    "name": "Michael Dowling",
                    "email": "mtdowling@gmail.com",
                    "homepage": "https://github.com/mtdowling"
                },
                {
                    "name": "Tobias Nyholm",
                    "email": "tobias.nyholm@gmail.com",
                    "homepage": "https://github.com/Nyholm"
                },
                {
                    "name": "Tobias Schultze",
                    "email": "webmaster@tubo-world.de",
                    "homepage": "https://github.com/Tobion"
                }
            ],
            "description": "Guzzle promises library",
            "keywords": [
                "promise"
            ],
            "support": {
                "issues": "https://github.com/guzzle/promises/issues",
                "source": "https://github.com/guzzle/promises/tree/2.0.1"
            },
            "funding": [
                {
                    "url": "https://github.com/GrahamCampbell",
                    "type": "github"
                },
                {
                    "url": "https://github.com/Nyholm",
                    "type": "github"
                },
                {
                    "url": "https://tidelift.com/funding/github/packagist/guzzlehttp/promises",
                    "type": "tidelift"
                }
            ],
            "time": "2023-08-03T15:11:55+00:00"
        },
        {
            "name": "guzzlehttp/psr7",
            "version": "2.6.1",
            "source": {
                "type": "git",
                "url": "https://github.com/guzzle/psr7.git",
                "reference": "be45764272e8873c72dbe3d2edcfdfcc3bc9f727"
            },
            "dist": {
                "type": "zip",
                "url": "https://api.github.com/repos/guzzle/psr7/zipball/be45764272e8873c72dbe3d2edcfdfcc3bc9f727",
                "reference": "be45764272e8873c72dbe3d2edcfdfcc3bc9f727",
                "shasum": ""
            },
            "require": {
                "php": "^7.2.5 || ^8.0",
                "psr/http-factory": "^1.0",
                "psr/http-message": "^1.1 || ^2.0",
                "ralouphie/getallheaders": "^3.0"
            },
            "provide": {
                "psr/http-factory-implementation": "1.0",
                "psr/http-message-implementation": "1.0"
            },
            "require-dev": {
                "bamarni/composer-bin-plugin": "^1.8.1",
                "http-interop/http-factory-tests": "^0.9",
                "phpunit/phpunit": "^8.5.29 || ^9.5.23"
            },
            "suggest": {
                "laminas/laminas-httphandlerrunner": "Emit PSR-7 responses"
            },
            "type": "library",
            "extra": {
                "bamarni-bin": {
                    "bin-links": true,
                    "forward-command": false
                }
            },
            "autoload": {
                "psr-4": {
                    "GuzzleHttp\\Psr7\\": "src/"
                }
            },
            "notification-url": "https://packagist.org/downloads/",
            "license": [
                "MIT"
            ],
            "authors": [
                {
                    "name": "Graham Campbell",
                    "email": "hello@gjcampbell.co.uk",
                    "homepage": "https://github.com/GrahamCampbell"
                },
                {
                    "name": "Michael Dowling",
                    "email": "mtdowling@gmail.com",
                    "homepage": "https://github.com/mtdowling"
                },
                {
                    "name": "George Mponos",
                    "email": "gmponos@gmail.com",
                    "homepage": "https://github.com/gmponos"
                },
                {
                    "name": "Tobias Nyholm",
                    "email": "tobias.nyholm@gmail.com",
                    "homepage": "https://github.com/Nyholm"
                },
                {
                    "name": "Márk Sági-Kazár",
                    "email": "mark.sagikazar@gmail.com",
                    "homepage": "https://github.com/sagikazarmark"
                },
                {
                    "name": "Tobias Schultze",
                    "email": "webmaster@tubo-world.de",
                    "homepage": "https://github.com/Tobion"
                },
                {
                    "name": "Márk Sági-Kazár",
                    "email": "mark.sagikazar@gmail.com",
                    "homepage": "https://sagikazarmark.hu"
                }
            ],
            "description": "PSR-7 message implementation that also provides common utility methods",
            "keywords": [
                "http",
                "message",
                "psr-7",
                "request",
                "response",
                "stream",
                "uri",
                "url"
            ],
            "support": {
                "issues": "https://github.com/guzzle/psr7/issues",
                "source": "https://github.com/guzzle/psr7/tree/2.6.1"
            },
            "funding": [
                {
                    "url": "https://github.com/GrahamCampbell",
                    "type": "github"
                },
                {
                    "url": "https://github.com/Nyholm",
                    "type": "github"
                },
                {
                    "url": "https://tidelift.com/funding/github/packagist/guzzlehttp/psr7",
                    "type": "tidelift"
                }
            ],
            "time": "2023-08-27T10:13:57+00:00"
        },
        {
            "name": "html2text/html2text",
            "version": "4.3.1",
            "source": {
                "type": "git",
                "url": "https://github.com/mtibben/html2text.git",
                "reference": "61ad68e934066a6f8df29a3d23a6460536d0855c"
            },
            "dist": {
                "type": "zip",
                "url": "https://api.github.com/repos/mtibben/html2text/zipball/61ad68e934066a6f8df29a3d23a6460536d0855c",
                "reference": "61ad68e934066a6f8df29a3d23a6460536d0855c",
                "shasum": ""
            },
            "require-dev": {
                "phpunit/phpunit": "~4"
            },
            "suggest": {
                "ext-mbstring": "For best performance",
                "symfony/polyfill-mbstring": "If you can't install ext-mbstring"
            },
            "type": "library",
            "autoload": {
                "psr-4": {
                    "Html2Text\\": [
                        "src/",
                        "test/"
                    ]
                }
            },
            "notification-url": "https://packagist.org/downloads/",
            "license": [
                "GPL-2.0-or-later"
            ],
            "description": "Converts HTML to formatted plain text",
            "support": {
                "issues": "https://github.com/mtibben/html2text/issues",
                "source": "https://github.com/mtibben/html2text/tree/4.3.1"
            },
            "time": "2020-04-16T23:44:31+00:00"
        },
        {
            "name": "laminas/laminas-i18n",
            "version": "2.23.0",
            "source": {
                "type": "git",
                "url": "https://github.com/laminas/laminas-i18n.git",
                "reference": "bb844a1141bb6e65d8889f5a08383f761a8270b2"
            },
            "dist": {
                "type": "zip",
                "url": "https://api.github.com/repos/laminas/laminas-i18n/zipball/bb844a1141bb6e65d8889f5a08383f761a8270b2",
                "reference": "bb844a1141bb6e65d8889f5a08383f761a8270b2",
                "shasum": ""
            },
            "require": {
                "ext-intl": "*",
                "laminas/laminas-servicemanager": "^3.21.0",
                "laminas/laminas-stdlib": "^3.0",
                "php": "~8.1.0 || ~8.2.0"
            },
            "conflict": {
                "laminas/laminas-view": "<2.20.0",
                "zendframework/zend-i18n": "*"
            },
            "require-dev": {
                "laminas/laminas-cache": "^3.10.1",
                "laminas/laminas-cache-storage-adapter-memory": "^2.2.0",
                "laminas/laminas-cache-storage-deprecated-factory": "^1.1",
                "laminas/laminas-coding-standard": "~2.5.0",
                "laminas/laminas-config": "^3.8.0",
                "laminas/laminas-eventmanager": "^3.10",
                "laminas/laminas-filter": "^2.31",
                "laminas/laminas-validator": "^2.30.1",
                "laminas/laminas-view": "^2.27",
                "phpunit/phpunit": "^10.1.3",
                "psalm/plugin-phpunit": "^0.18.4",
                "vimeo/psalm": "^5.11"
            },
            "suggest": {
                "laminas/laminas-cache": "You should install this package to cache the translations",
                "laminas/laminas-config": "You should install this package to use the INI translation format",
                "laminas/laminas-eventmanager": "You should install this package to use the events in the translator",
                "laminas/laminas-filter": "You should install this package to use the provided filters",
                "laminas/laminas-i18n-resources": "This package provides validator and captcha translations",
                "laminas/laminas-validator": "You should install this package to use the provided validators",
                "laminas/laminas-view": "You should install this package to use the provided view helpers"
            },
            "type": "library",
            "extra": {
                "laminas": {
                    "component": "Laminas\\I18n",
                    "config-provider": "Laminas\\I18n\\ConfigProvider"
                }
            },
            "autoload": {
                "psr-4": {
                    "Laminas\\I18n\\": "src/"
                }
            },
            "notification-url": "https://packagist.org/downloads/",
            "license": [
                "BSD-3-Clause"
            ],
            "description": "Provide translations for your application, and filter and validate internationalized values",
            "homepage": "https://laminas.dev",
            "keywords": [
                "i18n",
                "laminas"
            ],
            "support": {
                "chat": "https://laminas.dev/chat",
                "docs": "https://docs.laminas.dev/laminas-i18n/",
                "forum": "https://discourse.laminas.dev",
                "issues": "https://github.com/laminas/laminas-i18n/issues",
                "rss": "https://github.com/laminas/laminas-i18n/releases.atom",
                "source": "https://github.com/laminas/laminas-i18n"
            },
            "funding": [
                {
                    "url": "https://funding.communitybridge.org/projects/laminas-project",
                    "type": "community_bridge"
                }
            ],
            "time": "2023-05-16T23:22:24+00:00"
        },
        {
            "name": "laminas/laminas-json",
            "version": "3.5.0",
            "source": {
                "type": "git",
                "url": "https://github.com/laminas/laminas-json.git",
                "reference": "7a8a1d7bf2d05dd6c1fbd7c0868d3848cf2b57ec"
            },
            "dist": {
                "type": "zip",
                "url": "https://api.github.com/repos/laminas/laminas-json/zipball/7a8a1d7bf2d05dd6c1fbd7c0868d3848cf2b57ec",
                "reference": "7a8a1d7bf2d05dd6c1fbd7c0868d3848cf2b57ec",
                "shasum": ""
            },
            "require": {
                "php": "~8.0.0 || ~8.1.0 || ~8.2.0"
            },
            "conflict": {
                "zendframework/zend-json": "*"
            },
            "require-dev": {
                "laminas/laminas-coding-standard": "~2.4.0",
                "laminas/laminas-stdlib": "^2.7.7 || ^3.1",
                "phpunit/phpunit": "^9.5.25"
            },
            "suggest": {
                "laminas/laminas-json-server": "For implementing JSON-RPC servers",
                "laminas/laminas-xml2json": "For converting XML documents to JSON"
            },
            "type": "library",
            "autoload": {
                "psr-4": {
                    "Laminas\\Json\\": "src/"
                }
            },
            "notification-url": "https://packagist.org/downloads/",
            "license": [
                "BSD-3-Clause"
            ],
            "description": "provides convenience methods for serializing native PHP to JSON and decoding JSON to native PHP",
            "homepage": "https://laminas.dev",
            "keywords": [
                "json",
                "laminas"
            ],
            "support": {
                "chat": "https://laminas.dev/chat",
                "docs": "https://docs.laminas.dev/laminas-json/",
                "forum": "https://discourse.laminas.dev",
                "issues": "https://github.com/laminas/laminas-json/issues",
                "rss": "https://github.com/laminas/laminas-json/releases.atom",
                "source": "https://github.com/laminas/laminas-json"
            },
            "funding": [
                {
                    "url": "https://funding.communitybridge.org/projects/laminas-project",
                    "type": "community_bridge"
                }
            ],
            "time": "2022-10-17T04:06:45+00:00"
        },
        {
            "name": "laminas/laminas-loader",
            "version": "2.9.0",
            "source": {
                "type": "git",
                "url": "https://github.com/laminas/laminas-loader.git",
                "reference": "51ed9c3fa42d1098a9997571730c0cbf42d078d3"
            },
            "dist": {
                "type": "zip",
                "url": "https://api.github.com/repos/laminas/laminas-loader/zipball/51ed9c3fa42d1098a9997571730c0cbf42d078d3",
                "reference": "51ed9c3fa42d1098a9997571730c0cbf42d078d3",
                "shasum": ""
            },
            "require": {
                "php": "~8.0.0 || ~8.1.0 || ~8.2.0"
            },
            "conflict": {
                "zendframework/zend-loader": "*"
            },
            "require-dev": {
                "laminas/laminas-coding-standard": "~2.4.0",
                "phpunit/phpunit": "~9.5.25"
            },
            "type": "library",
            "autoload": {
                "psr-4": {
                    "Laminas\\Loader\\": "src/"
                }
            },
            "notification-url": "https://packagist.org/downloads/",
            "license": [
                "BSD-3-Clause"
            ],
            "description": "Autoloading and plugin loading strategies",
            "homepage": "https://laminas.dev",
            "keywords": [
                "laminas",
                "loader"
            ],
            "support": {
                "chat": "https://laminas.dev/chat",
                "docs": "https://docs.laminas.dev/laminas-loader/",
                "forum": "https://discourse.laminas.dev",
                "issues": "https://github.com/laminas/laminas-loader/issues",
                "rss": "https://github.com/laminas/laminas-loader/releases.atom",
                "source": "https://github.com/laminas/laminas-loader"
            },
            "funding": [
                {
                    "url": "https://funding.communitybridge.org/projects/laminas-project",
                    "type": "community_bridge"
                }
            ],
            "time": "2022-10-16T12:50:49+00:00"
        },
        {
            "name": "laminas/laminas-mail",
            "version": "2.23.0",
            "source": {
                "type": "git",
                "url": "https://github.com/laminas/laminas-mail.git",
                "reference": "3ae64e7cfd505552fbee2e556746c345ccc33cf7"
            },
            "dist": {
                "type": "zip",
                "url": "https://api.github.com/repos/laminas/laminas-mail/zipball/3ae64e7cfd505552fbee2e556746c345ccc33cf7",
                "reference": "3ae64e7cfd505552fbee2e556746c345ccc33cf7",
                "shasum": ""
            },
            "require": {
                "ext-iconv": "*",
                "laminas/laminas-loader": "^2.9.0",
                "laminas/laminas-mime": "^2.11.0",
                "laminas/laminas-stdlib": "^3.17.0",
                "laminas/laminas-validator": "^2.31.0",
                "php": "~8.1.0 || ~8.2.0",
                "symfony/polyfill-intl-idn": "^1.27.0",
                "symfony/polyfill-mbstring": "^1.27.0",
                "webmozart/assert": "^1.11.0"
            },
            "require-dev": {
                "laminas/laminas-coding-standard": "~2.5.0",
                "laminas/laminas-crypt": "^3.10.0",
                "laminas/laminas-db": "^2.18",
                "laminas/laminas-servicemanager": "^3.21",
                "phpunit/phpunit": "^10.1.3",
                "psalm/plugin-phpunit": "^0.18.4",
                "symfony/process": "^6.2.10",
                "vimeo/psalm": "^5.11"
            },
            "suggest": {
                "laminas/laminas-crypt": "^3.10 Crammd5 support in SMTP Auth",
                "laminas/laminas-servicemanager": "^3.21 when using SMTP to deliver messages"
            },
            "type": "library",
            "extra": {
                "laminas": {
                    "component": "Laminas\\Mail",
                    "config-provider": "Laminas\\Mail\\ConfigProvider"
                }
            },
            "autoload": {
                "psr-4": {
                    "Laminas\\Mail\\": "src/"
                }
            },
            "notification-url": "https://packagist.org/downloads/",
            "license": [
                "BSD-3-Clause"
            ],
            "description": "Provides generalized functionality to compose and send both text and MIME-compliant multipart e-mail messages",
            "homepage": "https://laminas.dev",
            "keywords": [
                "laminas",
                "mail"
            ],
            "support": {
                "chat": "https://laminas.dev/chat",
                "docs": "https://docs.laminas.dev/laminas-mail/",
                "forum": "https://discourse.laminas.dev",
                "issues": "https://github.com/laminas/laminas-mail/issues",
                "rss": "https://github.com/laminas/laminas-mail/releases.atom",
                "source": "https://github.com/laminas/laminas-mail"
            },
            "funding": [
                {
                    "url": "https://funding.communitybridge.org/projects/laminas-project",
                    "type": "community_bridge"
                }
            ],
            "time": "2023-05-25T13:15:12+00:00"
        },
        {
            "name": "laminas/laminas-mime",
            "version": "2.11.0",
            "source": {
                "type": "git",
                "url": "https://github.com/laminas/laminas-mime.git",
                "reference": "60ec04b755821c79c1987ce291b44e69f2c0831f"
            },
            "dist": {
                "type": "zip",
                "url": "https://api.github.com/repos/laminas/laminas-mime/zipball/60ec04b755821c79c1987ce291b44e69f2c0831f",
                "reference": "60ec04b755821c79c1987ce291b44e69f2c0831f",
                "shasum": ""
            },
            "require": {
                "laminas/laminas-stdlib": "^2.7 || ^3.0",
                "php": "~8.0.0 || ~8.1.0 || ~8.2.0"
            },
            "conflict": {
                "zendframework/zend-mime": "*"
            },
            "require-dev": {
                "laminas/laminas-coding-standard": "~2.4.0",
                "laminas/laminas-mail": "^2.19.0",
                "phpunit/phpunit": "~9.5.25"
            },
            "suggest": {
                "laminas/laminas-mail": "Laminas\\Mail component"
            },
            "type": "library",
            "autoload": {
                "psr-4": {
                    "Laminas\\Mime\\": "src/"
                }
            },
            "notification-url": "https://packagist.org/downloads/",
            "license": [
                "BSD-3-Clause"
            ],
            "description": "Create and parse MIME messages and parts",
            "homepage": "https://laminas.dev",
            "keywords": [
                "laminas",
                "mime"
            ],
            "support": {
                "chat": "https://laminas.dev/chat",
                "docs": "https://docs.laminas.dev/laminas-mime/",
                "forum": "https://discourse.laminas.dev",
                "issues": "https://github.com/laminas/laminas-mime/issues",
                "rss": "https://github.com/laminas/laminas-mime/releases.atom",
                "source": "https://github.com/laminas/laminas-mime"
            },
            "funding": [
                {
                    "url": "https://funding.communitybridge.org/projects/laminas-project",
                    "type": "community_bridge"
                }
            ],
            "time": "2022-10-18T08:38:15+00:00"
        },
        {
            "name": "laminas/laminas-servicemanager",
            "version": "3.21.0",
            "source": {
                "type": "git",
                "url": "https://github.com/laminas/laminas-servicemanager.git",
                "reference": "625f2aa3bc6dd02688b2da5155b3a69870812bda"
            },
            "dist": {
                "type": "zip",
                "url": "https://api.github.com/repos/laminas/laminas-servicemanager/zipball/625f2aa3bc6dd02688b2da5155b3a69870812bda",
                "reference": "625f2aa3bc6dd02688b2da5155b3a69870812bda",
                "shasum": ""
            },
            "require": {
                "laminas/laminas-stdlib": "^3.17",
                "php": "~8.1.0 || ~8.2.0",
                "psr/container": "^1.0"
            },
            "conflict": {
                "ext-psr": "*",
                "laminas/laminas-code": "<4.10.0",
                "zendframework/zend-code": "<3.3.1",
                "zendframework/zend-servicemanager": "*"
            },
            "provide": {
                "psr/container-implementation": "^1.0"
            },
            "replace": {
                "container-interop/container-interop": "^1.2.0"
            },
            "require-dev": {
                "composer/package-versions-deprecated": "^1.11.99.5",
                "friendsofphp/proxy-manager-lts": "^1.0.14",
                "laminas/laminas-code": "^4.10.0",
                "laminas/laminas-coding-standard": "~2.5.0",
                "laminas/laminas-container-config-test": "^0.8",
                "laminas/laminas-dependency-plugin": "^2.2",
                "mikey179/vfsstream": "^1.6.11",
                "phpbench/phpbench": "^1.2.9",
                "phpunit/phpunit": "^10.0.17",
                "psalm/plugin-phpunit": "^0.18.4",
                "vimeo/psalm": "^5.8.0"
            },
            "suggest": {
                "friendsofphp/proxy-manager-lts": "ProxyManager ^2.1.1 to handle lazy initialization of services"
            },
            "bin": [
                "bin/generate-deps-for-config-factory",
                "bin/generate-factory-for-class"
            ],
            "type": "library",
            "autoload": {
                "files": [
                    "src/autoload.php"
                ],
                "psr-4": {
                    "Laminas\\ServiceManager\\": "src/"
                }
            },
            "notification-url": "https://packagist.org/downloads/",
            "license": [
                "BSD-3-Clause"
            ],
            "description": "Factory-Driven Dependency Injection Container",
            "homepage": "https://laminas.dev",
            "keywords": [
                "PSR-11",
                "dependency-injection",
                "di",
                "dic",
                "laminas",
                "service-manager",
                "servicemanager"
            ],
            "support": {
                "chat": "https://laminas.dev/chat",
                "docs": "https://docs.laminas.dev/laminas-servicemanager/",
                "forum": "https://discourse.laminas.dev",
                "issues": "https://github.com/laminas/laminas-servicemanager/issues",
                "rss": "https://github.com/laminas/laminas-servicemanager/releases.atom",
                "source": "https://github.com/laminas/laminas-servicemanager"
            },
            "funding": [
                {
                    "url": "https://funding.communitybridge.org/projects/laminas-project",
                    "type": "community_bridge"
                }
            ],
            "time": "2023-05-14T12:24:54+00:00"
        },
        {
            "name": "laminas/laminas-stdlib",
            "version": "3.17.0",
            "source": {
                "type": "git",
                "url": "https://github.com/laminas/laminas-stdlib.git",
                "reference": "dd35c868075bad80b6718959740913e178eb4274"
            },
            "dist": {
                "type": "zip",
                "url": "https://api.github.com/repos/laminas/laminas-stdlib/zipball/dd35c868075bad80b6718959740913e178eb4274",
                "reference": "dd35c868075bad80b6718959740913e178eb4274",
                "shasum": ""
            },
            "require": {
                "php": "~8.1.0 || ~8.2.0"
            },
            "conflict": {
                "zendframework/zend-stdlib": "*"
            },
            "require-dev": {
                "laminas/laminas-coding-standard": "^2.5",
                "phpbench/phpbench": "^1.2.9",
                "phpunit/phpunit": "^10.0.16",
                "psalm/plugin-phpunit": "^0.18.4",
                "vimeo/psalm": "^5.8"
            },
            "type": "library",
            "autoload": {
                "psr-4": {
                    "Laminas\\Stdlib\\": "src/"
                }
            },
            "notification-url": "https://packagist.org/downloads/",
            "license": [
                "BSD-3-Clause"
            ],
            "description": "SPL extensions, array utilities, error handlers, and more",
            "homepage": "https://laminas.dev",
            "keywords": [
                "laminas",
                "stdlib"
            ],
            "support": {
                "chat": "https://laminas.dev/chat",
                "docs": "https://docs.laminas.dev/laminas-stdlib/",
                "forum": "https://discourse.laminas.dev",
                "issues": "https://github.com/laminas/laminas-stdlib/issues",
                "rss": "https://github.com/laminas/laminas-stdlib/releases.atom",
                "source": "https://github.com/laminas/laminas-stdlib"
            },
            "funding": [
                {
                    "url": "https://funding.communitybridge.org/projects/laminas-project",
                    "type": "community_bridge"
                }
            ],
            "time": "2023-03-20T13:51:37+00:00"
        },
        {
            "name": "laminas/laminas-validator",
            "version": "2.32.0",
            "source": {
                "type": "git",
                "url": "https://github.com/laminas/laminas-validator.git",
                "reference": "c5f73b1dc9b657af24736b56318bcd880d9fee94"
            },
            "dist": {
                "type": "zip",
                "url": "https://api.github.com/repos/laminas/laminas-validator/zipball/c5f73b1dc9b657af24736b56318bcd880d9fee94",
                "reference": "c5f73b1dc9b657af24736b56318bcd880d9fee94",
                "shasum": ""
            },
            "require": {
                "laminas/laminas-servicemanager": "^3.21.0",
                "laminas/laminas-stdlib": "^3.13",
                "php": "~8.1.0 || ~8.2.0",
                "psr/http-message": "^1.0.1 || ^2.0.0"
            },
            "conflict": {
                "zendframework/zend-validator": "*"
            },
            "require-dev": {
                "laminas/laminas-coding-standard": "^2.5",
                "laminas/laminas-db": "^2.18",
                "laminas/laminas-filter": "^2.32",
                "laminas/laminas-i18n": "^2.23",
                "laminas/laminas-session": "^2.16",
                "laminas/laminas-uri": "^2.10.0",
                "phpunit/phpunit": "^10.1.3",
                "psalm/plugin-phpunit": "^0.18.4",
                "psr/http-client": "^1.0.2",
                "psr/http-factory": "^1.0.2",
                "vimeo/psalm": "^5.12"
            },
            "suggest": {
                "laminas/laminas-db": "Laminas\\Db component, required by the (No)RecordExists validator",
                "laminas/laminas-filter": "Laminas\\Filter component, required by the Digits validator",
                "laminas/laminas-i18n": "Laminas\\I18n component to allow translation of validation error messages",
                "laminas/laminas-i18n-resources": "Translations of validator messages",
                "laminas/laminas-servicemanager": "Laminas\\ServiceManager component to allow using the ValidatorPluginManager and validator chains",
                "laminas/laminas-session": "Laminas\\Session component, ^2.8; required by the Csrf validator",
                "laminas/laminas-uri": "Laminas\\Uri component, required by the Uri and Sitemap\\Loc validators",
                "psr/http-message": "psr/http-message, required when validating PSR-7 UploadedFileInterface instances via the Upload and UploadFile validators"
            },
            "type": "library",
            "extra": {
                "laminas": {
                    "component": "Laminas\\Validator",
                    "config-provider": "Laminas\\Validator\\ConfigProvider"
                }
            },
            "autoload": {
                "psr-4": {
                    "Laminas\\Validator\\": "src/"
                }
            },
            "notification-url": "https://packagist.org/downloads/",
            "license": [
                "BSD-3-Clause"
            ],
            "description": "Validation classes for a wide range of domains, and the ability to chain validators to create complex validation criteria",
            "homepage": "https://laminas.dev",
            "keywords": [
                "laminas",
                "validator"
            ],
            "support": {
                "chat": "https://laminas.dev/chat",
                "docs": "https://docs.laminas.dev/laminas-validator/",
                "forum": "https://discourse.laminas.dev",
                "issues": "https://github.com/laminas/laminas-validator/issues",
                "rss": "https://github.com/laminas/laminas-validator/releases.atom",
                "source": "https://github.com/laminas/laminas-validator"
            },
            "funding": [
                {
                    "url": "https://funding.communitybridge.org/projects/laminas-project",
                    "type": "community_bridge"
                }
            ],
            "time": "2023-06-01T08:43:15+00:00"
        },
        {
            "name": "lcobucci/clock",
            "version": "3.0.0",
            "source": {
                "type": "git",
                "url": "https://github.com/lcobucci/clock.git",
                "reference": "039ef98c6b57b101d10bd11d8fdfda12cbd996dc"
            },
            "dist": {
                "type": "zip",
                "url": "https://api.github.com/repos/lcobucci/clock/zipball/039ef98c6b57b101d10bd11d8fdfda12cbd996dc",
                "reference": "039ef98c6b57b101d10bd11d8fdfda12cbd996dc",
                "shasum": ""
            },
            "require": {
                "php": "~8.1.0 || ~8.2.0",
                "psr/clock": "^1.0"
            },
            "provide": {
                "psr/clock-implementation": "1.0"
            },
            "require-dev": {
                "infection/infection": "^0.26",
                "lcobucci/coding-standard": "^9.0",
                "phpstan/extension-installer": "^1.2",
                "phpstan/phpstan": "^1.9.4",
                "phpstan/phpstan-deprecation-rules": "^1.1.1",
                "phpstan/phpstan-phpunit": "^1.3.2",
                "phpstan/phpstan-strict-rules": "^1.4.4",
                "phpunit/phpunit": "^9.5.27"
            },
            "type": "library",
            "autoload": {
                "psr-4": {
                    "Lcobucci\\Clock\\": "src"
                }
            },
            "notification-url": "https://packagist.org/downloads/",
            "license": [
                "MIT"
            ],
            "authors": [
                {
                    "name": "Luís Cobucci",
                    "email": "lcobucci@gmail.com"
                }
            ],
            "description": "Yet another clock abstraction",
            "support": {
                "issues": "https://github.com/lcobucci/clock/issues",
                "source": "https://github.com/lcobucci/clock/tree/3.0.0"
            },
            "funding": [
                {
                    "url": "https://github.com/lcobucci",
                    "type": "github"
                },
                {
                    "url": "https://www.patreon.com/lcobucci",
                    "type": "patreon"
                }
            ],
            "time": "2022-12-19T15:00:24+00:00"
        },
        {
            "name": "lcobucci/jwt",
            "version": "5.0.0",
            "source": {
                "type": "git",
                "url": "https://github.com/lcobucci/jwt.git",
                "reference": "47bdb0e0b5d00c2f89ebe33e7e384c77e84e7c34"
            },
            "dist": {
                "type": "zip",
                "url": "https://api.github.com/repos/lcobucci/jwt/zipball/47bdb0e0b5d00c2f89ebe33e7e384c77e84e7c34",
                "reference": "47bdb0e0b5d00c2f89ebe33e7e384c77e84e7c34",
                "shasum": ""
            },
            "require": {
                "ext-hash": "*",
                "ext-json": "*",
                "ext-openssl": "*",
                "ext-sodium": "*",
                "php": "~8.1.0 || ~8.2.0",
                "psr/clock": "^1.0"
            },
            "require-dev": {
                "infection/infection": "^0.26.19",
                "lcobucci/clock": "^3.0",
                "lcobucci/coding-standard": "^9.0",
                "phpbench/phpbench": "^1.2.8",
                "phpstan/extension-installer": "^1.2",
                "phpstan/phpstan": "^1.10.3",
                "phpstan/phpstan-deprecation-rules": "^1.1.2",
                "phpstan/phpstan-phpunit": "^1.3.8",
                "phpstan/phpstan-strict-rules": "^1.5.0",
                "phpunit/phpunit": "^10.0.12"
            },
            "suggest": {
                "lcobucci/clock": ">= 3.0"
            },
            "type": "library",
            "autoload": {
                "psr-4": {
                    "Lcobucci\\JWT\\": "src"
                }
            },
            "notification-url": "https://packagist.org/downloads/",
            "license": [
                "BSD-3-Clause"
            ],
            "authors": [
                {
                    "name": "Luís Cobucci",
                    "email": "lcobucci@gmail.com",
                    "role": "Developer"
                }
            ],
            "description": "A simple library to work with JSON Web Token and JSON Web Signature",
            "keywords": [
                "JWS",
                "jwt"
            ],
            "support": {
                "issues": "https://github.com/lcobucci/jwt/issues",
                "source": "https://github.com/lcobucci/jwt/tree/5.0.0"
            },
            "funding": [
                {
                    "url": "https://github.com/lcobucci",
                    "type": "github"
                },
                {
                    "url": "https://www.patreon.com/lcobucci",
                    "type": "patreon"
                }
            ],
            "time": "2023-02-25T21:35:16+00:00"
        },
        {
            "name": "league/csv",
            "version": "9.10.0",
            "source": {
                "type": "git",
                "url": "https://github.com/thephpleague/csv.git",
                "reference": "d24b0d484812313b07ab74b0fe4db9661606df6c"
            },
            "dist": {
                "type": "zip",
                "url": "https://api.github.com/repos/thephpleague/csv/zipball/d24b0d484812313b07ab74b0fe4db9661606df6c",
                "reference": "d24b0d484812313b07ab74b0fe4db9661606df6c",
                "shasum": ""
            },
            "require": {
                "ext-json": "*",
                "ext-mbstring": "*",
                "php": "^8.1.2"
            },
            "require-dev": {
                "doctrine/collections": "^2.1.3",
                "ext-dom": "*",
                "ext-xdebug": "*",
                "friendsofphp/php-cs-fixer": "^v3.22.0",
                "phpbench/phpbench": "^1.2.14",
                "phpstan/phpstan": "^1.10.26",
                "phpstan/phpstan-deprecation-rules": "^1.1.3",
                "phpstan/phpstan-phpunit": "^1.3.13",
                "phpstan/phpstan-strict-rules": "^1.5.1",
                "phpunit/phpunit": "^10.3.1",
                "symfony/var-dumper": "^6.3.3"
            },
            "suggest": {
                "ext-dom": "Required to use the XMLConverter and the HTMLConverter classes",
                "ext-iconv": "Needed to ease transcoding CSV using iconv stream filters"
            },
            "type": "library",
            "extra": {
                "branch-alias": {
                    "dev-master": "9.x-dev"
                }
            },
            "autoload": {
                "files": [
                    "src/functions_include.php"
                ],
                "psr-4": {
                    "League\\Csv\\": "src"
                }
            },
            "notification-url": "https://packagist.org/downloads/",
            "license": [
                "MIT"
            ],
            "authors": [
                {
                    "name": "Ignace Nyamagana Butera",
                    "email": "nyamsprod@gmail.com",
                    "homepage": "https://github.com/nyamsprod/",
                    "role": "Developer"
                }
            ],
            "description": "CSV data manipulation made easy in PHP",
            "homepage": "https://csv.thephpleague.com",
            "keywords": [
                "convert",
                "csv",
                "export",
                "filter",
                "import",
                "read",
                "transform",
                "write"
            ],
            "support": {
                "docs": "https://csv.thephpleague.com",
                "issues": "https://github.com/thephpleague/csv/issues",
                "rss": "https://github.com/thephpleague/csv/releases.atom",
                "source": "https://github.com/thephpleague/csv"
            },
            "funding": [
                {
                    "url": "https://github.com/sponsors/nyamsprod",
                    "type": "github"
                }
            ],
            "time": "2023-08-04T15:12:48+00:00"
        },
        {
            "name": "league/event",
            "version": "2.2.0",
            "source": {
                "type": "git",
                "url": "https://github.com/thephpleague/event.git",
                "reference": "d2cc124cf9a3fab2bb4ff963307f60361ce4d119"
            },
            "dist": {
                "type": "zip",
                "url": "https://api.github.com/repos/thephpleague/event/zipball/d2cc124cf9a3fab2bb4ff963307f60361ce4d119",
                "reference": "d2cc124cf9a3fab2bb4ff963307f60361ce4d119",
                "shasum": ""
            },
            "require": {
                "php": ">=5.4.0"
            },
            "require-dev": {
                "henrikbjorn/phpspec-code-coverage": "~1.0.1",
                "phpspec/phpspec": "^2.2"
            },
            "type": "library",
            "extra": {
                "branch-alias": {
                    "dev-master": "2.2-dev"
                }
            },
            "autoload": {
                "psr-4": {
                    "League\\Event\\": "src/"
                }
            },
            "notification-url": "https://packagist.org/downloads/",
            "license": [
                "MIT"
            ],
            "authors": [
                {
                    "name": "Frank de Jonge",
                    "email": "info@frenky.net"
                }
            ],
            "description": "Event package",
            "keywords": [
                "emitter",
                "event",
                "listener"
            ],
            "support": {
                "issues": "https://github.com/thephpleague/event/issues",
                "source": "https://github.com/thephpleague/event/tree/master"
            },
            "time": "2018-11-26T11:52:41+00:00"
        },
        {
            "name": "league/html-to-markdown",
            "version": "5.1.1",
            "source": {
                "type": "git",
                "url": "https://github.com/thephpleague/html-to-markdown.git",
                "reference": "0b4066eede55c48f38bcee4fb8f0aa85654390fd"
            },
            "dist": {
                "type": "zip",
                "url": "https://api.github.com/repos/thephpleague/html-to-markdown/zipball/0b4066eede55c48f38bcee4fb8f0aa85654390fd",
                "reference": "0b4066eede55c48f38bcee4fb8f0aa85654390fd",
                "shasum": ""
            },
            "require": {
                "ext-dom": "*",
                "ext-xml": "*",
                "php": "^7.2.5 || ^8.0"
            },
            "require-dev": {
                "mikehaertl/php-shellcommand": "^1.1.0",
                "phpstan/phpstan": "^1.8.8",
                "phpunit/phpunit": "^8.5 || ^9.2",
                "scrutinizer/ocular": "^1.6",
                "unleashedtech/php-coding-standard": "^2.7 || ^3.0",
                "vimeo/psalm": "^4.22 || ^5.0"
            },
            "bin": [
                "bin/html-to-markdown"
            ],
            "type": "library",
            "extra": {
                "branch-alias": {
                    "dev-master": "5.2-dev"
                }
            },
            "autoload": {
                "psr-4": {
                    "League\\HTMLToMarkdown\\": "src/"
                }
            },
            "notification-url": "https://packagist.org/downloads/",
            "license": [
                "MIT"
            ],
            "authors": [
                {
                    "name": "Colin O'Dell",
                    "email": "colinodell@gmail.com",
                    "homepage": "https://www.colinodell.com",
                    "role": "Lead Developer"
                },
                {
                    "name": "Nick Cernis",
                    "email": "nick@cern.is",
                    "homepage": "http://modernnerd.net",
                    "role": "Original Author"
                }
            ],
            "description": "An HTML-to-markdown conversion helper for PHP",
            "homepage": "https://github.com/thephpleague/html-to-markdown",
            "keywords": [
                "html",
                "markdown"
            ],
            "support": {
                "issues": "https://github.com/thephpleague/html-to-markdown/issues",
                "source": "https://github.com/thephpleague/html-to-markdown/tree/5.1.1"
            },
            "funding": [
                {
                    "url": "https://www.colinodell.com/sponsor",
                    "type": "custom"
                },
                {
                    "url": "https://www.paypal.me/colinpodell/10.00",
                    "type": "custom"
                },
                {
                    "url": "https://github.com/colinodell",
                    "type": "github"
                },
                {
                    "url": "https://tidelift.com/funding/github/packagist/league/html-to-markdown",
                    "type": "tidelift"
                }
            ],
            "time": "2023-07-12T21:21:09+00:00"
        },
        {
            "name": "league/oauth2-client",
            "version": "2.7.0",
            "source": {
                "type": "git",
                "url": "https://github.com/thephpleague/oauth2-client.git",
                "reference": "160d6274b03562ebeb55ed18399281d8118b76c8"
            },
            "dist": {
                "type": "zip",
                "url": "https://api.github.com/repos/thephpleague/oauth2-client/zipball/160d6274b03562ebeb55ed18399281d8118b76c8",
                "reference": "160d6274b03562ebeb55ed18399281d8118b76c8",
                "shasum": ""
            },
            "require": {
                "guzzlehttp/guzzle": "^6.0 || ^7.0",
                "paragonie/random_compat": "^1 || ^2 || ^9.99",
                "php": "^5.6 || ^7.0 || ^8.0"
            },
            "require-dev": {
                "mockery/mockery": "^1.3.5",
                "php-parallel-lint/php-parallel-lint": "^1.3.1",
                "phpunit/phpunit": "^5.7 || ^6.0 || ^9.5",
                "squizlabs/php_codesniffer": "^2.3 || ^3.0"
            },
            "type": "library",
            "extra": {
                "branch-alias": {
                    "dev-2.x": "2.0.x-dev"
                }
            },
            "autoload": {
                "psr-4": {
                    "League\\OAuth2\\Client\\": "src/"
                }
            },
            "notification-url": "https://packagist.org/downloads/",
            "license": [
                "MIT"
            ],
            "authors": [
                {
                    "name": "Alex Bilbie",
                    "email": "hello@alexbilbie.com",
                    "homepage": "http://www.alexbilbie.com",
                    "role": "Developer"
                },
                {
                    "name": "Woody Gilk",
                    "homepage": "https://github.com/shadowhand",
                    "role": "Contributor"
                }
            ],
            "description": "OAuth 2.0 Client Library",
            "keywords": [
                "Authentication",
                "SSO",
                "authorization",
                "identity",
                "idp",
                "oauth",
                "oauth2",
                "single sign on"
            ],
            "support": {
                "issues": "https://github.com/thephpleague/oauth2-client/issues",
                "source": "https://github.com/thephpleague/oauth2-client/tree/2.7.0"
            },
            "time": "2023-04-16T18:19:15+00:00"
        },
        {
            "name": "league/oauth2-google",
            "version": "4.0.1",
            "source": {
                "type": "git",
                "url": "https://github.com/thephpleague/oauth2-google.git",
                "reference": "1b01ba18ba31b29e88771e3e0979e5c91d4afe76"
            },
            "dist": {
                "type": "zip",
                "url": "https://api.github.com/repos/thephpleague/oauth2-google/zipball/1b01ba18ba31b29e88771e3e0979e5c91d4afe76",
                "reference": "1b01ba18ba31b29e88771e3e0979e5c91d4afe76",
                "shasum": ""
            },
            "require": {
                "league/oauth2-client": "^2.0",
                "php": "^7.3 || ^8.0"
            },
            "require-dev": {
                "eloquent/phony-phpunit": "^6.0 || ^7.1",
                "phpunit/phpunit": "^8.0 || ^9.0",
                "squizlabs/php_codesniffer": "^3.0"
            },
            "type": "library",
            "autoload": {
                "psr-4": {
                    "League\\OAuth2\\Client\\": "src/"
                }
            },
            "notification-url": "https://packagist.org/downloads/",
            "license": [
                "MIT"
            ],
            "authors": [
                {
                    "name": "Woody Gilk",
                    "email": "hello@shadowhand.com",
                    "homepage": "https://shadowhand.com"
                }
            ],
            "description": "Google OAuth 2.0 Client Provider for The PHP League OAuth2-Client",
            "keywords": [
                "Authentication",
                "authorization",
                "client",
                "google",
                "oauth",
                "oauth2"
            ],
            "support": {
                "issues": "https://github.com/thephpleague/oauth2-google/issues",
                "source": "https://github.com/thephpleague/oauth2-google/tree/4.0.1"
            },
            "time": "2023-03-17T15:20:52+00:00"
        },
        {
            "name": "league/oauth2-server",
            "version": "8.5.4",
            "source": {
                "type": "git",
                "url": "https://github.com/thephpleague/oauth2-server.git",
                "reference": "ab7714d073844497fd222d5d0a217629089936bc"
            },
            "dist": {
                "type": "zip",
                "url": "https://api.github.com/repos/thephpleague/oauth2-server/zipball/ab7714d073844497fd222d5d0a217629089936bc",
                "reference": "ab7714d073844497fd222d5d0a217629089936bc",
                "shasum": ""
            },
            "require": {
                "defuse/php-encryption": "^2.3",
                "ext-openssl": "*",
                "lcobucci/clock": "^2.2 || ^3.0",
                "lcobucci/jwt": "^4.3 || ^5.0",
                "league/event": "^2.2",
                "league/uri": "^6.7 || ^7.0",
                "php": "^8.0",
                "psr/http-message": "^1.0.1 || ^2.0"
            },
            "replace": {
                "league/oauth2server": "*",
                "lncd/oauth2": "*"
            },
            "require-dev": {
                "laminas/laminas-diactoros": "^3.0.0",
                "phpstan/phpstan": "^0.12.57",
                "phpstan/phpstan-phpunit": "^0.12.16",
                "phpunit/phpunit": "^9.6.6",
                "roave/security-advisories": "dev-master"
            },
            "type": "library",
            "autoload": {
                "psr-4": {
                    "League\\OAuth2\\Server\\": "src/"
                }
            },
            "notification-url": "https://packagist.org/downloads/",
            "license": [
                "MIT"
            ],
            "authors": [
                {
                    "name": "Alex Bilbie",
                    "email": "hello@alexbilbie.com",
                    "homepage": "http://www.alexbilbie.com",
                    "role": "Developer"
                },
                {
                    "name": "Andy Millington",
                    "email": "andrew@noexceptions.io",
                    "homepage": "https://www.noexceptions.io",
                    "role": "Developer"
                }
            ],
            "description": "A lightweight and powerful OAuth 2.0 authorization and resource server library with support for all the core specification grants. This library will allow you to secure your API with OAuth and allow your applications users to approve apps that want to access their data from your API.",
            "homepage": "https://oauth2.thephpleague.com/",
            "keywords": [
                "Authentication",
                "api",
                "auth",
                "authorisation",
                "authorization",
                "oauth",
                "oauth 2",
                "oauth 2.0",
                "oauth2",
                "protect",
                "resource",
                "secure",
                "server"
            ],
            "support": {
                "issues": "https://github.com/thephpleague/oauth2-server/issues",
                "source": "https://github.com/thephpleague/oauth2-server/tree/8.5.4"
            },
            "funding": [
                {
                    "url": "https://github.com/sephster",
                    "type": "github"
                }
            ],
            "time": "2023-08-25T22:35:12+00:00"
        },
        {
            "name": "league/uri",
            "version": "6.8.0",
            "source": {
                "type": "git",
                "url": "https://github.com/thephpleague/uri.git",
                "reference": "a700b4656e4c54371b799ac61e300ab25a2d1d39"
            },
            "dist": {
                "type": "zip",
                "url": "https://api.github.com/repos/thephpleague/uri/zipball/a700b4656e4c54371b799ac61e300ab25a2d1d39",
                "reference": "a700b4656e4c54371b799ac61e300ab25a2d1d39",
                "shasum": ""
            },
            "require": {
                "ext-json": "*",
                "league/uri-interfaces": "^2.3",
                "php": "^8.1",
                "psr/http-message": "^1.0.1"
            },
            "conflict": {
                "league/uri-schemes": "^1.0"
            },
            "require-dev": {
                "friendsofphp/php-cs-fixer": "^v3.9.5",
                "nyholm/psr7": "^1.5.1",
                "php-http/psr7-integration-tests": "^1.1.1",
                "phpbench/phpbench": "^1.2.6",
                "phpstan/phpstan": "^1.8.5",
                "phpstan/phpstan-deprecation-rules": "^1.0",
                "phpstan/phpstan-phpunit": "^1.1.1",
                "phpstan/phpstan-strict-rules": "^1.4.3",
                "phpunit/phpunit": "^9.5.24",
                "psr/http-factory": "^1.0.1"
            },
            "suggest": {
                "ext-fileinfo": "Needed to create Data URI from a filepath",
                "ext-intl": "Needed to improve host validation",
                "league/uri-components": "Needed to easily manipulate URI objects",
                "psr/http-factory": "Needed to use the URI factory"
            },
            "type": "library",
            "extra": {
                "branch-alias": {
                    "dev-master": "6.x-dev"
                }
            },
            "autoload": {
                "psr-4": {
                    "League\\Uri\\": "src"
                }
            },
            "notification-url": "https://packagist.org/downloads/",
            "license": [
                "MIT"
            ],
            "authors": [
                {
                    "name": "Ignace Nyamagana Butera",
                    "email": "nyamsprod@gmail.com",
                    "homepage": "https://nyamsprod.com"
                }
            ],
            "description": "URI manipulation library",
            "homepage": "https://uri.thephpleague.com",
            "keywords": [
                "data-uri",
                "file-uri",
                "ftp",
                "hostname",
                "http",
                "https",
                "middleware",
                "parse_str",
                "parse_url",
                "psr-7",
                "query-string",
                "querystring",
                "rfc3986",
                "rfc3987",
                "rfc6570",
                "uri",
                "uri-template",
                "url",
                "ws"
            ],
            "support": {
                "docs": "https://uri.thephpleague.com",
                "forum": "https://thephpleague.slack.com",
                "issues": "https://github.com/thephpleague/uri/issues",
                "source": "https://github.com/thephpleague/uri/tree/6.8.0"
            },
            "funding": [
                {
                    "url": "https://github.com/sponsors/nyamsprod",
                    "type": "github"
                }
            ],
            "time": "2022-09-13T19:58:47+00:00"
        },
        {
            "name": "league/uri-interfaces",
            "version": "2.3.0",
            "source": {
                "type": "git",
                "url": "https://github.com/thephpleague/uri-interfaces.git",
                "reference": "00e7e2943f76d8cb50c7dfdc2f6dee356e15e383"
            },
            "dist": {
                "type": "zip",
                "url": "https://api.github.com/repos/thephpleague/uri-interfaces/zipball/00e7e2943f76d8cb50c7dfdc2f6dee356e15e383",
                "reference": "00e7e2943f76d8cb50c7dfdc2f6dee356e15e383",
                "shasum": ""
            },
            "require": {
                "ext-json": "*",
                "php": "^7.2 || ^8.0"
            },
            "require-dev": {
                "friendsofphp/php-cs-fixer": "^2.19",
                "phpstan/phpstan": "^0.12.90",
                "phpstan/phpstan-phpunit": "^0.12.19",
                "phpstan/phpstan-strict-rules": "^0.12.9",
                "phpunit/phpunit": "^8.5.15 || ^9.5"
            },
            "suggest": {
                "ext-intl": "to use the IDNA feature",
                "symfony/intl": "to use the IDNA feature via Symfony Polyfill"
            },
            "type": "library",
            "extra": {
                "branch-alias": {
                    "dev-master": "2.x-dev"
                }
            },
            "autoload": {
                "psr-4": {
                    "League\\Uri\\": "src/"
                }
            },
            "notification-url": "https://packagist.org/downloads/",
            "license": [
                "MIT"
            ],
            "authors": [
                {
                    "name": "Ignace Nyamagana Butera",
                    "email": "nyamsprod@gmail.com",
                    "homepage": "https://nyamsprod.com"
                }
            ],
            "description": "Common interface for URI representation",
            "homepage": "http://github.com/thephpleague/uri-interfaces",
            "keywords": [
                "rfc3986",
                "rfc3987",
                "uri",
                "url"
            ],
            "support": {
                "issues": "https://github.com/thephpleague/uri-interfaces/issues",
                "source": "https://github.com/thephpleague/uri-interfaces/tree/2.3.0"
            },
            "funding": [
                {
                    "url": "https://github.com/sponsors/nyamsprod",
                    "type": "github"
                }
            ],
            "time": "2021-06-28T04:27:21+00:00"
        },
        {
            "name": "masterminds/html5",
            "version": "2.8.1",
            "source": {
                "type": "git",
                "url": "https://github.com/Masterminds/html5-php.git",
                "reference": "f47dcf3c70c584de14f21143c55d9939631bc6cf"
            },
            "dist": {
                "type": "zip",
                "url": "https://api.github.com/repos/Masterminds/html5-php/zipball/f47dcf3c70c584de14f21143c55d9939631bc6cf",
                "reference": "f47dcf3c70c584de14f21143c55d9939631bc6cf",
                "shasum": ""
            },
            "require": {
                "ext-dom": "*",
                "php": ">=5.3.0"
            },
            "require-dev": {
                "phpunit/phpunit": "^4.8.35 || ^5.7.21 || ^6 || ^7 || ^8"
            },
            "type": "library",
            "extra": {
                "branch-alias": {
                    "dev-master": "2.7-dev"
                }
            },
            "autoload": {
                "psr-4": {
                    "Masterminds\\": "src"
                }
            },
            "notification-url": "https://packagist.org/downloads/",
            "license": [
                "MIT"
            ],
            "authors": [
                {
                    "name": "Matt Butcher",
                    "email": "technosophos@gmail.com"
                },
                {
                    "name": "Matt Farina",
                    "email": "matt@mattfarina.com"
                },
                {
                    "name": "Asmir Mustafic",
                    "email": "goetas@gmail.com"
                }
            ],
            "description": "An HTML5 parser and serializer.",
            "homepage": "http://masterminds.github.io/html5-php",
            "keywords": [
                "HTML5",
                "dom",
                "html",
                "parser",
                "querypath",
                "serializer",
                "xml"
            ],
            "support": {
                "issues": "https://github.com/Masterminds/html5-php/issues",
                "source": "https://github.com/Masterminds/html5-php/tree/2.8.1"
            },
            "time": "2023-05-10T11:58:31+00:00"
        },
        {
            "name": "mexitek/phpcolors",
            "version": "v1.0.4",
            "source": {
                "type": "git",
                "url": "https://github.com/mexitek/phpColors.git",
                "reference": "4043974240ca7dc3c2bec3c158588148b605b206"
            },
            "dist": {
                "type": "zip",
                "url": "https://api.github.com/repos/mexitek/phpColors/zipball/4043974240ca7dc3c2bec3c158588148b605b206",
                "reference": "4043974240ca7dc3c2bec3c158588148b605b206",
                "shasum": ""
            },
            "require": {
                "php": "^7.2|^8.0"
            },
            "require-dev": {
                "nette/tester": "^2.3",
                "squizlabs/php_codesniffer": "^3.5"
            },
            "type": "library",
            "autoload": {
                "classmap": [
                    "src"
                ]
            },
            "notification-url": "https://packagist.org/downloads/",
            "license": [
                "MIT"
            ],
            "authors": [
                {
                    "name": "Arlo Carreon",
                    "homepage": "http://arlocarreon.com",
                    "role": "creator"
                }
            ],
            "description": "A series of methods that let you manipulate colors. Just incase you ever need different shades of one color on the fly.",
            "homepage": "http://mexitek.github.com/phpColors/",
            "keywords": [
                "color",
                "css",
                "design",
                "frontend",
                "ui"
            ],
            "support": {
                "issues": "https://github.com/mexitek/phpColors/issues",
                "source": "https://github.com/mexitek/phpColors"
            },
            "time": "2021-11-26T13:19:08+00:00"
        },
        {
            "name": "michelf/php-markdown",
            "version": "2.0.0",
            "source": {
                "type": "git",
                "url": "https://github.com/michelf/php-markdown.git",
                "reference": "eb176f173fbac58a045aff78e55f833264b34e71"
            },
            "dist": {
                "type": "zip",
                "url": "https://api.github.com/repos/michelf/php-markdown/zipball/eb176f173fbac58a045aff78e55f833264b34e71",
                "reference": "eb176f173fbac58a045aff78e55f833264b34e71",
                "shasum": ""
            },
            "require": {
                "php": ">=7.4"
            },
            "require-dev": {
                "friendsofphp/php-cs-fixer": "^3.0",
                "phpstan/phpstan": ">=1.0",
                "phpstan/phpstan-phpunit": ">=1.0",
                "phpunit/phpunit": "^9.5"
            },
            "type": "library",
            "autoload": {
                "psr-4": {
                    "Michelf\\": "Michelf/"
                }
            },
            "notification-url": "https://packagist.org/downloads/",
            "license": [
                "BSD-3-Clause"
            ],
            "authors": [
                {
                    "name": "Michel Fortin",
                    "email": "michel.fortin@michelf.ca",
                    "homepage": "https://michelf.ca/",
                    "role": "Developer"
                },
                {
                    "name": "John Gruber",
                    "homepage": "https://daringfireball.net/"
                }
            ],
            "description": "PHP Markdown",
            "homepage": "https://michelf.ca/projects/php-markdown/",
            "keywords": [
                "markdown"
            ],
            "support": {
                "issues": "https://github.com/michelf/php-markdown/issues",
                "source": "https://github.com/michelf/php-markdown/tree/2.0.0"
            },
            "time": "2022-09-26T12:21:08+00:00"
        },
        {
            "name": "monolog/monolog",
            "version": "3.4.0",
            "source": {
                "type": "git",
                "url": "https://github.com/Seldaek/monolog.git",
                "reference": "e2392369686d420ca32df3803de28b5d6f76867d"
            },
            "dist": {
                "type": "zip",
                "url": "https://api.github.com/repos/Seldaek/monolog/zipball/e2392369686d420ca32df3803de28b5d6f76867d",
                "reference": "e2392369686d420ca32df3803de28b5d6f76867d",
                "shasum": ""
            },
            "require": {
                "php": ">=8.1",
                "psr/log": "^2.0 || ^3.0"
            },
            "provide": {
                "psr/log-implementation": "3.0.0"
            },
            "require-dev": {
                "aws/aws-sdk-php": "^3.0",
                "doctrine/couchdb": "~1.0@dev",
                "elasticsearch/elasticsearch": "^7 || ^8",
                "ext-json": "*",
                "graylog2/gelf-php": "^1.4.2 || ^2.0",
                "guzzlehttp/guzzle": "^7.4.5",
                "guzzlehttp/psr7": "^2.2",
                "mongodb/mongodb": "^1.8",
                "php-amqplib/php-amqplib": "~2.4 || ^3",
                "phpstan/phpstan": "^1.9",
                "phpstan/phpstan-deprecation-rules": "^1.0",
                "phpstan/phpstan-strict-rules": "^1.4",
                "phpunit/phpunit": "^10.1",
                "predis/predis": "^1.1 || ^2",
                "ruflin/elastica": "^7",
                "symfony/mailer": "^5.4 || ^6",
                "symfony/mime": "^5.4 || ^6"
            },
            "suggest": {
                "aws/aws-sdk-php": "Allow sending log messages to AWS services like DynamoDB",
                "doctrine/couchdb": "Allow sending log messages to a CouchDB server",
                "elasticsearch/elasticsearch": "Allow sending log messages to an Elasticsearch server via official client",
                "ext-amqp": "Allow sending log messages to an AMQP server (1.0+ required)",
                "ext-curl": "Required to send log messages using the IFTTTHandler, the LogglyHandler, the SendGridHandler, the SlackWebhookHandler or the TelegramBotHandler",
                "ext-mbstring": "Allow to work properly with unicode symbols",
                "ext-mongodb": "Allow sending log messages to a MongoDB server (via driver)",
                "ext-openssl": "Required to send log messages using SSL",
                "ext-sockets": "Allow sending log messages to a Syslog server (via UDP driver)",
                "graylog2/gelf-php": "Allow sending log messages to a GrayLog2 server",
                "mongodb/mongodb": "Allow sending log messages to a MongoDB server (via library)",
                "php-amqplib/php-amqplib": "Allow sending log messages to an AMQP server using php-amqplib",
                "rollbar/rollbar": "Allow sending log messages to Rollbar",
                "ruflin/elastica": "Allow sending log messages to an Elastic Search server"
            },
            "type": "library",
            "extra": {
                "branch-alias": {
                    "dev-main": "3.x-dev"
                }
            },
            "autoload": {
                "psr-4": {
                    "Monolog\\": "src/Monolog"
                }
            },
            "notification-url": "https://packagist.org/downloads/",
            "license": [
                "MIT"
            ],
            "authors": [
                {
                    "name": "Jordi Boggiano",
                    "email": "j.boggiano@seld.be",
                    "homepage": "https://seld.be"
                }
            ],
            "description": "Sends your logs to files, sockets, inboxes, databases and various web services",
            "homepage": "https://github.com/Seldaek/monolog",
            "keywords": [
                "log",
                "logging",
                "psr-3"
            ],
            "support": {
                "issues": "https://github.com/Seldaek/monolog/issues",
                "source": "https://github.com/Seldaek/monolog/tree/3.4.0"
            },
            "funding": [
                {
                    "url": "https://github.com/Seldaek",
                    "type": "github"
                },
                {
                    "url": "https://tidelift.com/funding/github/packagist/monolog/monolog",
                    "type": "tidelift"
                }
            ],
            "time": "2023-06-21T08:46:11+00:00"
        },
        {
            "name": "paragonie/sodium_compat",
            "version": "v1.20.0",
            "source": {
                "type": "git",
                "url": "https://github.com/paragonie/sodium_compat.git",
                "reference": "e592a3e06d1fa0d43988c7c7d9948ca836f644b6"
            },
            "dist": {
                "type": "zip",
                "url": "https://api.github.com/repos/paragonie/sodium_compat/zipball/e592a3e06d1fa0d43988c7c7d9948ca836f644b6",
                "reference": "e592a3e06d1fa0d43988c7c7d9948ca836f644b6",
                "shasum": ""
            },
            "require": {
                "paragonie/random_compat": ">=1",
                "php": "^5.2.4|^5.3|^5.4|^5.5|^5.6|^7|^8"
            },
            "require-dev": {
                "phpunit/phpunit": "^3|^4|^5|^6|^7|^8|^9"
            },
            "suggest": {
                "ext-libsodium": "PHP < 7.0: Better performance, password hashing (Argon2i), secure memory management (memzero), and better security.",
                "ext-sodium": "PHP >= 7.0: Better performance, password hashing (Argon2i), secure memory management (memzero), and better security."
            },
            "type": "library",
            "autoload": {
                "files": [
                    "autoload.php"
                ]
            },
            "notification-url": "https://packagist.org/downloads/",
            "license": [
                "ISC"
            ],
            "authors": [
                {
                    "name": "Paragon Initiative Enterprises",
                    "email": "security@paragonie.com"
                },
                {
                    "name": "Frank Denis",
                    "email": "jedisct1@pureftpd.org"
                }
            ],
            "description": "Pure PHP implementation of libsodium; uses the PHP extension if it exists",
            "keywords": [
                "Authentication",
                "BLAKE2b",
                "ChaCha20",
                "ChaCha20-Poly1305",
                "Chapoly",
                "Curve25519",
                "Ed25519",
                "EdDSA",
                "Edwards-curve Digital Signature Algorithm",
                "Elliptic Curve Diffie-Hellman",
                "Poly1305",
                "Pure-PHP cryptography",
                "RFC 7748",
                "RFC 8032",
                "Salpoly",
                "Salsa20",
                "X25519",
                "XChaCha20-Poly1305",
                "XSalsa20-Poly1305",
                "Xchacha20",
                "Xsalsa20",
                "aead",
                "cryptography",
                "ecdh",
                "elliptic curve",
                "elliptic curve cryptography",
                "encryption",
                "libsodium",
                "php",
                "public-key cryptography",
                "secret-key cryptography",
                "side-channel resistant"
            ],
            "support": {
                "issues": "https://github.com/paragonie/sodium_compat/issues",
                "source": "https://github.com/paragonie/sodium_compat/tree/v1.20.0"
            },
            "time": "2023-04-30T00:54:53+00:00"
        },
        {
            "name": "phplang/scope-exit",
            "version": "1.0.0",
            "source": {
                "type": "git",
                "url": "https://github.com/phplang/scope-exit.git",
                "reference": "239b73abe89f9414aa85a7ca075ec9445629192b"
            },
            "dist": {
                "type": "zip",
                "url": "https://api.github.com/repos/phplang/scope-exit/zipball/239b73abe89f9414aa85a7ca075ec9445629192b",
                "reference": "239b73abe89f9414aa85a7ca075ec9445629192b",
                "shasum": ""
            },
            "require-dev": {
                "phpunit/phpunit": "*"
            },
            "type": "library",
            "autoload": {
                "psr-4": {
                    "PhpLang\\": "src/"
                }
            },
            "notification-url": "https://packagist.org/downloads/",
            "license": [
                "BSD"
            ],
            "authors": [
                {
                    "name": "Sara Golemon",
                    "email": "pollita@php.net",
                    "homepage": "https://twitter.com/SaraMG",
                    "role": "Developer"
                }
            ],
            "description": "Emulation of SCOPE_EXIT construct from C++",
            "homepage": "https://github.com/phplang/scope-exit",
            "keywords": [
                "cleanup",
                "exit",
                "scope"
            ],
            "support": {
                "issues": "https://github.com/phplang/scope-exit/issues",
                "source": "https://github.com/phplang/scope-exit/tree/master"
            },
            "time": "2016-09-17T00:15:18+00:00"
        },
        {
            "name": "psr/cache",
            "version": "3.0.0",
            "source": {
                "type": "git",
                "url": "https://github.com/php-fig/cache.git",
                "reference": "aa5030cfa5405eccfdcb1083ce040c2cb8d253bf"
            },
            "dist": {
                "type": "zip",
                "url": "https://api.github.com/repos/php-fig/cache/zipball/aa5030cfa5405eccfdcb1083ce040c2cb8d253bf",
                "reference": "aa5030cfa5405eccfdcb1083ce040c2cb8d253bf",
                "shasum": ""
            },
            "require": {
                "php": ">=8.0.0"
            },
            "type": "library",
            "extra": {
                "branch-alias": {
                    "dev-master": "1.0.x-dev"
                }
            },
            "autoload": {
                "psr-4": {
                    "Psr\\Cache\\": "src/"
                }
            },
            "notification-url": "https://packagist.org/downloads/",
            "license": [
                "MIT"
            ],
            "authors": [
                {
                    "name": "PHP-FIG",
                    "homepage": "https://www.php-fig.org/"
                }
            ],
            "description": "Common interface for caching libraries",
            "keywords": [
                "cache",
                "psr",
                "psr-6"
            ],
            "support": {
                "source": "https://github.com/php-fig/cache/tree/3.0.0"
            },
            "time": "2021-02-03T23:26:27+00:00"
        },
        {
            "name": "psr/clock",
            "version": "1.0.0",
            "source": {
                "type": "git",
                "url": "https://github.com/php-fig/clock.git",
                "reference": "e41a24703d4560fd0acb709162f73b8adfc3aa0d"
            },
            "dist": {
                "type": "zip",
                "url": "https://api.github.com/repos/php-fig/clock/zipball/e41a24703d4560fd0acb709162f73b8adfc3aa0d",
                "reference": "e41a24703d4560fd0acb709162f73b8adfc3aa0d",
                "shasum": ""
            },
            "require": {
                "php": "^7.0 || ^8.0"
            },
            "type": "library",
            "autoload": {
                "psr-4": {
                    "Psr\\Clock\\": "src/"
                }
            },
            "notification-url": "https://packagist.org/downloads/",
            "license": [
                "MIT"
            ],
            "authors": [
                {
                    "name": "PHP-FIG",
                    "homepage": "https://www.php-fig.org/"
                }
            ],
            "description": "Common interface for reading the clock.",
            "homepage": "https://github.com/php-fig/clock",
            "keywords": [
                "clock",
                "now",
                "psr",
                "psr-20",
                "time"
            ],
            "support": {
                "issues": "https://github.com/php-fig/clock/issues",
                "source": "https://github.com/php-fig/clock/tree/1.0.0"
            },
            "time": "2022-11-25T14:36:26+00:00"
        },
        {
            "name": "psr/container",
            "version": "1.1.2",
            "source": {
                "type": "git",
                "url": "https://github.com/php-fig/container.git",
                "reference": "513e0666f7216c7459170d56df27dfcefe1689ea"
            },
            "dist": {
                "type": "zip",
                "url": "https://api.github.com/repos/php-fig/container/zipball/513e0666f7216c7459170d56df27dfcefe1689ea",
                "reference": "513e0666f7216c7459170d56df27dfcefe1689ea",
                "shasum": ""
            },
            "require": {
                "php": ">=7.4.0"
            },
            "type": "library",
            "autoload": {
                "psr-4": {
                    "Psr\\Container\\": "src/"
                }
            },
            "notification-url": "https://packagist.org/downloads/",
            "license": [
                "MIT"
            ],
            "authors": [
                {
                    "name": "PHP-FIG",
                    "homepage": "https://www.php-fig.org/"
                }
            ],
            "description": "Common Container Interface (PHP FIG PSR-11)",
            "homepage": "https://github.com/php-fig/container",
            "keywords": [
                "PSR-11",
                "container",
                "container-interface",
                "container-interop",
                "psr"
            ],
            "support": {
                "issues": "https://github.com/php-fig/container/issues",
                "source": "https://github.com/php-fig/container/tree/1.1.2"
            },
            "time": "2021-11-05T16:50:12+00:00"
        },
        {
            "name": "psr/event-dispatcher",
            "version": "1.0.0",
            "source": {
                "type": "git",
                "url": "https://github.com/php-fig/event-dispatcher.git",
                "reference": "dbefd12671e8a14ec7f180cab83036ed26714bb0"
            },
            "dist": {
                "type": "zip",
                "url": "https://api.github.com/repos/php-fig/event-dispatcher/zipball/dbefd12671e8a14ec7f180cab83036ed26714bb0",
                "reference": "dbefd12671e8a14ec7f180cab83036ed26714bb0",
                "shasum": ""
            },
            "require": {
                "php": ">=7.2.0"
            },
            "type": "library",
            "extra": {
                "branch-alias": {
                    "dev-master": "1.0.x-dev"
                }
            },
            "autoload": {
                "psr-4": {
                    "Psr\\EventDispatcher\\": "src/"
                }
            },
            "notification-url": "https://packagist.org/downloads/",
            "license": [
                "MIT"
            ],
            "authors": [
                {
                    "name": "PHP-FIG",
                    "homepage": "http://www.php-fig.org/"
                }
            ],
            "description": "Standard interfaces for event handling.",
            "keywords": [
                "events",
                "psr",
                "psr-14"
            ],
            "support": {
                "issues": "https://github.com/php-fig/event-dispatcher/issues",
                "source": "https://github.com/php-fig/event-dispatcher/tree/1.0.0"
            },
            "time": "2019-01-08T18:20:26+00:00"
        },
        {
            "name": "psr/http-client",
            "version": "1.0.2",
            "source": {
                "type": "git",
                "url": "https://github.com/php-fig/http-client.git",
                "reference": "0955afe48220520692d2d09f7ab7e0f93ffd6a31"
            },
            "dist": {
                "type": "zip",
                "url": "https://api.github.com/repos/php-fig/http-client/zipball/0955afe48220520692d2d09f7ab7e0f93ffd6a31",
                "reference": "0955afe48220520692d2d09f7ab7e0f93ffd6a31",
                "shasum": ""
            },
            "require": {
                "php": "^7.0 || ^8.0",
                "psr/http-message": "^1.0 || ^2.0"
            },
            "type": "library",
            "extra": {
                "branch-alias": {
                    "dev-master": "1.0.x-dev"
                }
            },
            "autoload": {
                "psr-4": {
                    "Psr\\Http\\Client\\": "src/"
                }
            },
            "notification-url": "https://packagist.org/downloads/",
            "license": [
                "MIT"
            ],
            "authors": [
                {
                    "name": "PHP-FIG",
                    "homepage": "https://www.php-fig.org/"
                }
            ],
            "description": "Common interface for HTTP clients",
            "homepage": "https://github.com/php-fig/http-client",
            "keywords": [
                "http",
                "http-client",
                "psr",
                "psr-18"
            ],
            "support": {
                "source": "https://github.com/php-fig/http-client/tree/1.0.2"
            },
            "time": "2023-04-10T20:12:12+00:00"
        },
        {
            "name": "psr/http-factory",
            "version": "1.0.2",
            "source": {
                "type": "git",
                "url": "https://github.com/php-fig/http-factory.git",
                "reference": "e616d01114759c4c489f93b099585439f795fe35"
            },
            "dist": {
                "type": "zip",
                "url": "https://api.github.com/repos/php-fig/http-factory/zipball/e616d01114759c4c489f93b099585439f795fe35",
                "reference": "e616d01114759c4c489f93b099585439f795fe35",
                "shasum": ""
            },
            "require": {
                "php": ">=7.0.0",
                "psr/http-message": "^1.0 || ^2.0"
            },
            "type": "library",
            "extra": {
                "branch-alias": {
                    "dev-master": "1.0.x-dev"
                }
            },
            "autoload": {
                "psr-4": {
                    "Psr\\Http\\Message\\": "src/"
                }
            },
            "notification-url": "https://packagist.org/downloads/",
            "license": [
                "MIT"
            ],
            "authors": [
                {
                    "name": "PHP-FIG",
                    "homepage": "https://www.php-fig.org/"
                }
            ],
            "description": "Common interfaces for PSR-7 HTTP message factories",
            "keywords": [
                "factory",
                "http",
                "message",
                "psr",
                "psr-17",
                "psr-7",
                "request",
                "response"
            ],
            "support": {
                "source": "https://github.com/php-fig/http-factory/tree/1.0.2"
            },
            "time": "2023-04-10T20:10:41+00:00"
        },
        {
            "name": "psr/http-message",
            "version": "1.1",
            "source": {
                "type": "git",
                "url": "https://github.com/php-fig/http-message.git",
                "reference": "cb6ce4845ce34a8ad9e68117c10ee90a29919eba"
            },
            "dist": {
                "type": "zip",
                "url": "https://api.github.com/repos/php-fig/http-message/zipball/cb6ce4845ce34a8ad9e68117c10ee90a29919eba",
                "reference": "cb6ce4845ce34a8ad9e68117c10ee90a29919eba",
                "shasum": ""
            },
            "require": {
                "php": "^7.2 || ^8.0"
            },
            "type": "library",
            "extra": {
                "branch-alias": {
                    "dev-master": "1.1.x-dev"
                }
            },
            "autoload": {
                "psr-4": {
                    "Psr\\Http\\Message\\": "src/"
                }
            },
            "notification-url": "https://packagist.org/downloads/",
            "license": [
                "MIT"
            ],
            "authors": [
                {
                    "name": "PHP-FIG",
                    "homepage": "http://www.php-fig.org/"
                }
            ],
            "description": "Common interface for HTTP messages",
            "homepage": "https://github.com/php-fig/http-message",
            "keywords": [
                "http",
                "http-message",
                "psr",
                "psr-7",
                "request",
                "response"
            ],
            "support": {
                "source": "https://github.com/php-fig/http-message/tree/1.1"
            },
            "time": "2023-04-04T09:50:52+00:00"
        },
        {
            "name": "psr/log",
            "version": "3.0.0",
            "source": {
                "type": "git",
                "url": "https://github.com/php-fig/log.git",
                "reference": "fe5ea303b0887d5caefd3d431c3e61ad47037001"
            },
            "dist": {
                "type": "zip",
                "url": "https://api.github.com/repos/php-fig/log/zipball/fe5ea303b0887d5caefd3d431c3e61ad47037001",
                "reference": "fe5ea303b0887d5caefd3d431c3e61ad47037001",
                "shasum": ""
            },
            "require": {
                "php": ">=8.0.0"
            },
            "type": "library",
            "extra": {
                "branch-alias": {
                    "dev-master": "3.x-dev"
                }
            },
            "autoload": {
                "psr-4": {
                    "Psr\\Log\\": "src"
                }
            },
            "notification-url": "https://packagist.org/downloads/",
            "license": [
                "MIT"
            ],
            "authors": [
                {
                    "name": "PHP-FIG",
                    "homepage": "https://www.php-fig.org/"
                }
            ],
            "description": "Common interface for logging libraries",
            "homepage": "https://github.com/php-fig/log",
            "keywords": [
                "log",
                "psr",
                "psr-3"
            ],
            "support": {
                "source": "https://github.com/php-fig/log/tree/3.0.0"
            },
            "time": "2021-07-14T16:46:02+00:00"
        },
        {
            "name": "psr/simple-cache",
            "version": "3.0.0",
            "source": {
                "type": "git",
                "url": "https://github.com/php-fig/simple-cache.git",
                "reference": "764e0b3939f5ca87cb904f570ef9be2d78a07865"
            },
            "dist": {
                "type": "zip",
                "url": "https://api.github.com/repos/php-fig/simple-cache/zipball/764e0b3939f5ca87cb904f570ef9be2d78a07865",
                "reference": "764e0b3939f5ca87cb904f570ef9be2d78a07865",
                "shasum": ""
            },
            "require": {
                "php": ">=8.0.0"
            },
            "type": "library",
            "extra": {
                "branch-alias": {
                    "dev-master": "3.0.x-dev"
                }
            },
            "autoload": {
                "psr-4": {
                    "Psr\\SimpleCache\\": "src/"
                }
            },
            "notification-url": "https://packagist.org/downloads/",
            "license": [
                "MIT"
            ],
            "authors": [
                {
                    "name": "PHP-FIG",
                    "homepage": "https://www.php-fig.org/"
                }
            ],
            "description": "Common interfaces for simple caching",
            "keywords": [
                "cache",
                "caching",
                "psr",
                "psr-16",
                "simple-cache"
            ],
            "support": {
                "source": "https://github.com/php-fig/simple-cache/tree/3.0.0"
            },
            "time": "2021-10-29T13:26:27+00:00"
        },
        {
            "name": "ralouphie/getallheaders",
            "version": "3.0.3",
            "source": {
                "type": "git",
                "url": "https://github.com/ralouphie/getallheaders.git",
                "reference": "120b605dfeb996808c31b6477290a714d356e822"
            },
            "dist": {
                "type": "zip",
                "url": "https://api.github.com/repos/ralouphie/getallheaders/zipball/120b605dfeb996808c31b6477290a714d356e822",
                "reference": "120b605dfeb996808c31b6477290a714d356e822",
                "shasum": ""
            },
            "require": {
                "php": ">=5.6"
            },
            "require-dev": {
                "php-coveralls/php-coveralls": "^2.1",
                "phpunit/phpunit": "^5 || ^6.5"
            },
            "type": "library",
            "autoload": {
                "files": [
                    "src/getallheaders.php"
                ]
            },
            "notification-url": "https://packagist.org/downloads/",
            "license": [
                "MIT"
            ],
            "authors": [
                {
                    "name": "Ralph Khattar",
                    "email": "ralph.khattar@gmail.com"
                }
            ],
            "description": "A polyfill for getallheaders.",
            "support": {
                "issues": "https://github.com/ralouphie/getallheaders/issues",
                "source": "https://github.com/ralouphie/getallheaders/tree/develop"
            },
            "time": "2019-03-08T08:55:37+00:00"
        },
        {
            "name": "ramsey/collection",
            "version": "2.0.0",
            "source": {
                "type": "git",
                "url": "https://github.com/ramsey/collection.git",
                "reference": "a4b48764bfbb8f3a6a4d1aeb1a35bb5e9ecac4a5"
            },
            "dist": {
                "type": "zip",
                "url": "https://api.github.com/repos/ramsey/collection/zipball/a4b48764bfbb8f3a6a4d1aeb1a35bb5e9ecac4a5",
                "reference": "a4b48764bfbb8f3a6a4d1aeb1a35bb5e9ecac4a5",
                "shasum": ""
            },
            "require": {
                "php": "^8.1"
            },
            "require-dev": {
                "captainhook/plugin-composer": "^5.3",
                "ergebnis/composer-normalize": "^2.28.3",
                "fakerphp/faker": "^1.21",
                "hamcrest/hamcrest-php": "^2.0",
                "jangregor/phpstan-prophecy": "^1.0",
                "mockery/mockery": "^1.5",
                "php-parallel-lint/php-console-highlighter": "^1.0",
                "php-parallel-lint/php-parallel-lint": "^1.3",
                "phpcsstandards/phpcsutils": "^1.0.0-rc1",
                "phpspec/prophecy-phpunit": "^2.0",
                "phpstan/extension-installer": "^1.2",
                "phpstan/phpstan": "^1.9",
                "phpstan/phpstan-mockery": "^1.1",
                "phpstan/phpstan-phpunit": "^1.3",
                "phpunit/phpunit": "^9.5",
                "psalm/plugin-mockery": "^1.1",
                "psalm/plugin-phpunit": "^0.18.4",
                "ramsey/coding-standard": "^2.0.3",
                "ramsey/conventional-commits": "^1.3",
                "vimeo/psalm": "^5.4"
            },
            "type": "library",
            "extra": {
                "captainhook": {
                    "force-install": true
                },
                "ramsey/conventional-commits": {
                    "configFile": "conventional-commits.json"
                }
            },
            "autoload": {
                "psr-4": {
                    "Ramsey\\Collection\\": "src/"
                }
            },
            "notification-url": "https://packagist.org/downloads/",
            "license": [
                "MIT"
            ],
            "authors": [
                {
                    "name": "Ben Ramsey",
                    "email": "ben@benramsey.com",
                    "homepage": "https://benramsey.com"
                }
            ],
            "description": "A PHP library for representing and manipulating collections.",
            "keywords": [
                "array",
                "collection",
                "hash",
                "map",
                "queue",
                "set"
            ],
            "support": {
                "issues": "https://github.com/ramsey/collection/issues",
                "source": "https://github.com/ramsey/collection/tree/2.0.0"
            },
            "funding": [
                {
                    "url": "https://github.com/ramsey",
                    "type": "github"
                },
                {
                    "url": "https://tidelift.com/funding/github/packagist/ramsey/collection",
                    "type": "tidelift"
                }
            ],
            "time": "2022-12-31T21:50:55+00:00"
        },
        {
            "name": "ramsey/uuid",
            "version": "4.7.4",
            "source": {
                "type": "git",
                "url": "https://github.com/ramsey/uuid.git",
                "reference": "60a4c63ab724854332900504274f6150ff26d286"
            },
            "dist": {
                "type": "zip",
                "url": "https://api.github.com/repos/ramsey/uuid/zipball/60a4c63ab724854332900504274f6150ff26d286",
                "reference": "60a4c63ab724854332900504274f6150ff26d286",
                "shasum": ""
            },
            "require": {
                "brick/math": "^0.8.8 || ^0.9 || ^0.10 || ^0.11",
                "ext-json": "*",
                "php": "^8.0",
                "ramsey/collection": "^1.2 || ^2.0"
            },
            "replace": {
                "rhumsaa/uuid": "self.version"
            },
            "require-dev": {
                "captainhook/captainhook": "^5.10",
                "captainhook/plugin-composer": "^5.3",
                "dealerdirect/phpcodesniffer-composer-installer": "^0.7.0",
                "doctrine/annotations": "^1.8",
                "ergebnis/composer-normalize": "^2.15",
                "mockery/mockery": "^1.3",
                "paragonie/random-lib": "^2",
                "php-mock/php-mock": "^2.2",
                "php-mock/php-mock-mockery": "^1.3",
                "php-parallel-lint/php-parallel-lint": "^1.1",
                "phpbench/phpbench": "^1.0",
                "phpstan/extension-installer": "^1.1",
                "phpstan/phpstan": "^1.8",
                "phpstan/phpstan-mockery": "^1.1",
                "phpstan/phpstan-phpunit": "^1.1",
                "phpunit/phpunit": "^8.5 || ^9",
                "ramsey/composer-repl": "^1.4",
                "slevomat/coding-standard": "^8.4",
                "squizlabs/php_codesniffer": "^3.5",
                "vimeo/psalm": "^4.9"
            },
            "suggest": {
                "ext-bcmath": "Enables faster math with arbitrary-precision integers using BCMath.",
                "ext-gmp": "Enables faster math with arbitrary-precision integers using GMP.",
                "ext-uuid": "Enables the use of PeclUuidTimeGenerator and PeclUuidRandomGenerator.",
                "paragonie/random-lib": "Provides RandomLib for use with the RandomLibAdapter",
                "ramsey/uuid-doctrine": "Allows the use of Ramsey\\Uuid\\Uuid as Doctrine field type."
            },
            "type": "library",
            "extra": {
                "captainhook": {
                    "force-install": true
                }
            },
            "autoload": {
                "files": [
                    "src/functions.php"
                ],
                "psr-4": {
                    "Ramsey\\Uuid\\": "src/"
                }
            },
            "notification-url": "https://packagist.org/downloads/",
            "license": [
                "MIT"
            ],
            "description": "A PHP library for generating and working with universally unique identifiers (UUIDs).",
            "keywords": [
                "guid",
                "identifier",
                "uuid"
            ],
            "support": {
                "issues": "https://github.com/ramsey/uuid/issues",
                "source": "https://github.com/ramsey/uuid/tree/4.7.4"
            },
            "funding": [
                {
                    "url": "https://github.com/ramsey",
                    "type": "github"
                },
                {
                    "url": "https://tidelift.com/funding/github/packagist/ramsey/uuid",
                    "type": "tidelift"
                }
            ],
            "time": "2023-04-15T23:01:58+00:00"
        },
        {
            "name": "rlanvin/php-rrule",
            "version": "v2.4.1",
            "source": {
                "type": "git",
                "url": "https://github.com/rlanvin/php-rrule.git",
                "reference": "7ddef3d49b7a6461dc070f671f0d94509c9a537b"
            },
            "dist": {
                "type": "zip",
                "url": "https://api.github.com/repos/rlanvin/php-rrule/zipball/7ddef3d49b7a6461dc070f671f0d94509c9a537b",
                "reference": "7ddef3d49b7a6461dc070f671f0d94509c9a537b",
                "shasum": ""
            },
            "require": {
                "php": ">=5.6.0"
            },
            "require-dev": {
                "phpmd/phpmd": "@stable",
                "phpunit/phpunit": "^5.7|^6.5|^8.0"
            },
            "suggest": {
                "ext-intl": "Intl extension is needed for humanReadable()"
            },
            "type": "library",
            "autoload": {
                "psr-4": {
                    "RRule\\": "src/"
                }
            },
            "notification-url": "https://packagist.org/downloads/",
            "license": [
                "MIT"
            ],
            "description": "Lightweight and fast recurrence rules for PHP (RFC 5545)",
            "homepage": "https://github.com/rlanvin/php-rrule",
            "keywords": [
                "date",
                "ical",
                "recurrence",
                "recurring",
                "rrule"
            ],
            "support": {
                "issues": "https://github.com/rlanvin/php-rrule/issues",
                "source": "https://github.com/rlanvin/php-rrule/tree/v2.4.1"
            },
            "time": "2023-06-07T13:15:59+00:00"
        },
        {
            "name": "robthree/twofactorauth",
            "version": "v2.0.0",
            "source": {
                "type": "git",
                "url": "https://github.com/RobThree/TwoFactorAuth.git",
                "reference": "27cd1e1392d19f178398e892f59062003c8998a4"
            },
            "dist": {
                "type": "zip",
                "url": "https://api.github.com/repos/RobThree/TwoFactorAuth/zipball/27cd1e1392d19f178398e892f59062003c8998a4",
                "reference": "27cd1e1392d19f178398e892f59062003c8998a4",
                "shasum": ""
            },
            "require": {
                "php": ">=8.1.0"
            },
            "require-dev": {
                "friendsofphp/php-cs-fixer": "^3.13",
                "phpstan/phpstan": "^1.9",
                "phpunit/phpunit": "^9"
            },
            "suggest": {
                "bacon/bacon-qr-code": "Needed for BaconQrCodeProvider provider",
                "endroid/qr-code": "Needed for EndroidQrCodeProvider"
            },
            "type": "library",
            "autoload": {
                "psr-4": {
                    "RobThree\\Auth\\": "lib"
                }
            },
            "notification-url": "https://packagist.org/downloads/",
            "license": [
                "MIT"
            ],
            "authors": [
                {
                    "name": "Rob Janssen",
                    "homepage": "http://robiii.me",
                    "role": "Developer"
                },
                {
                    "name": "Nicolas CARPi",
                    "homepage": "https://github.com/NicolasCARPi",
                    "role": "Developer"
                },
                {
                    "name": "Will Power",
                    "homepage": "https://github.com/willpower232",
                    "role": "Developer"
                }
            ],
            "description": "Two Factor Authentication",
            "homepage": "https://github.com/RobThree/TwoFactorAuth",
            "keywords": [
                "Authentication",
                "MFA",
                "Multi Factor Authentication",
                "Two Factor Authentication",
                "authenticator",
                "authy",
                "php",
                "tfa"
            ],
            "support": {
                "issues": "https://github.com/RobThree/TwoFactorAuth/issues",
                "source": "https://github.com/RobThree/TwoFactorAuth"
            },
            "funding": [
                {
                    "url": "https://paypal.me/robiii",
                    "type": "custom"
                },
                {
                    "url": "https://github.com/RobThree",
                    "type": "github"
                }
            ],
            "time": "2023-02-25T11:33:28+00:00"
        },
        {
            "name": "sabre/dav",
            "version": "4.4.0",
            "source": {
                "type": "git",
                "url": "https://github.com/sabre-io/dav.git",
                "reference": "b65362abc926520eda2c57e219f022a6c288069d"
            },
            "dist": {
                "type": "zip",
                "url": "https://api.github.com/repos/sabre-io/dav/zipball/b65362abc926520eda2c57e219f022a6c288069d",
                "reference": "b65362abc926520eda2c57e219f022a6c288069d",
                "shasum": ""
            },
            "require": {
                "ext-ctype": "*",
                "ext-date": "*",
                "ext-dom": "*",
                "ext-iconv": "*",
                "ext-json": "*",
                "ext-mbstring": "*",
                "ext-pcre": "*",
                "ext-simplexml": "*",
                "ext-spl": "*",
                "lib-libxml": ">=2.7.0",
                "php": "^7.1.0 || ^8.0",
                "psr/log": "^1.0 || ^2.0 || ^3.0",
                "sabre/event": "^5.0",
                "sabre/http": "^5.0.5",
                "sabre/uri": "^2.0",
                "sabre/vobject": "^4.2.1",
                "sabre/xml": "^2.0.1"
            },
            "require-dev": {
                "evert/phpdoc-md": "~0.1.0",
                "friendsofphp/php-cs-fixer": "^2.17.1",
                "monolog/monolog": "^1.18",
                "phpstan/phpstan": "^0.12",
                "phpunit/phpunit": "^7.5 || ^8.5 || ^9.0"
            },
            "suggest": {
                "ext-curl": "*",
                "ext-imap": "*",
                "ext-pdo": "*"
            },
            "bin": [
                "bin/sabredav",
                "bin/naturalselection"
            ],
            "type": "library",
            "autoload": {
                "psr-4": {
                    "Sabre\\DAV\\": "lib/DAV/",
                    "Sabre\\CalDAV\\": "lib/CalDAV/",
                    "Sabre\\DAVACL\\": "lib/DAVACL/",
                    "Sabre\\CardDAV\\": "lib/CardDAV/"
                }
            },
            "notification-url": "https://packagist.org/downloads/",
            "license": [
                "BSD-3-Clause"
            ],
            "authors": [
                {
                    "name": "Evert Pot",
                    "email": "me@evertpot.com",
                    "homepage": "http://evertpot.com/",
                    "role": "Developer"
                }
            ],
            "description": "WebDAV Framework for PHP",
            "homepage": "http://sabre.io/",
            "keywords": [
                "CalDAV",
                "CardDAV",
                "WebDAV",
                "framework",
                "iCalendar"
            ],
            "support": {
                "forum": "https://groups.google.com/group/sabredav-discuss",
                "issues": "https://github.com/sabre-io/dav/issues",
                "source": "https://github.com/fruux/sabre-dav"
            },
            "time": "2022-06-27T09:07:55+00:00"
        },
        {
            "name": "sabre/event",
            "version": "5.1.4",
            "source": {
                "type": "git",
                "url": "https://github.com/sabre-io/event.git",
                "reference": "d7da22897125d34d7eddf7977758191c06a74497"
            },
            "dist": {
                "type": "zip",
                "url": "https://api.github.com/repos/sabre-io/event/zipball/d7da22897125d34d7eddf7977758191c06a74497",
                "reference": "d7da22897125d34d7eddf7977758191c06a74497",
                "shasum": ""
            },
            "require": {
                "php": "^7.1 || ^8.0"
            },
            "require-dev": {
                "friendsofphp/php-cs-fixer": "~2.17.1",
                "phpstan/phpstan": "^0.12",
                "phpunit/phpunit": "^7.5 || ^8.5 || ^9.0"
            },
            "type": "library",
            "autoload": {
                "files": [
                    "lib/coroutine.php",
                    "lib/Loop/functions.php",
                    "lib/Promise/functions.php"
                ],
                "psr-4": {
                    "Sabre\\Event\\": "lib/"
                }
            },
            "notification-url": "https://packagist.org/downloads/",
            "license": [
                "BSD-3-Clause"
            ],
            "authors": [
                {
                    "name": "Evert Pot",
                    "email": "me@evertpot.com",
                    "homepage": "http://evertpot.com/",
                    "role": "Developer"
                }
            ],
            "description": "sabre/event is a library for lightweight event-based programming",
            "homepage": "http://sabre.io/event/",
            "keywords": [
                "EventEmitter",
                "async",
                "coroutine",
                "eventloop",
                "events",
                "hooks",
                "plugin",
                "promise",
                "reactor",
                "signal"
            ],
            "support": {
                "forum": "https://groups.google.com/group/sabredav-discuss",
                "issues": "https://github.com/sabre-io/event/issues",
                "source": "https://github.com/fruux/sabre-event"
            },
            "time": "2021-11-04T06:51:17+00:00"
        },
        {
            "name": "sabre/http",
            "version": "5.1.10",
            "source": {
                "type": "git",
                "url": "https://github.com/sabre-io/http.git",
                "reference": "f9f3d1fba8916fa2f4ec25636c4fedc26cb94e02"
            },
            "dist": {
                "type": "zip",
                "url": "https://api.github.com/repos/sabre-io/http/zipball/f9f3d1fba8916fa2f4ec25636c4fedc26cb94e02",
                "reference": "f9f3d1fba8916fa2f4ec25636c4fedc26cb94e02",
                "shasum": ""
            },
            "require": {
                "ext-ctype": "*",
                "ext-curl": "*",
                "ext-mbstring": "*",
                "php": "^7.1 || ^8.0",
                "sabre/event": ">=4.0 <6.0",
                "sabre/uri": "^2.0"
            },
            "require-dev": {
                "friendsofphp/php-cs-fixer": "~2.17.1",
                "phpstan/phpstan": "^0.12",
                "phpunit/phpunit": "^7.5 || ^8.5 || ^9.0"
            },
            "suggest": {
                "ext-curl": " to make http requests with the Client class"
            },
            "type": "library",
            "autoload": {
                "files": [
                    "lib/functions.php"
                ],
                "psr-4": {
                    "Sabre\\HTTP\\": "lib/"
                }
            },
            "notification-url": "https://packagist.org/downloads/",
            "license": [
                "BSD-3-Clause"
            ],
            "authors": [
                {
                    "name": "Evert Pot",
                    "email": "me@evertpot.com",
                    "homepage": "http://evertpot.com/",
                    "role": "Developer"
                }
            ],
            "description": "The sabre/http library provides utilities for dealing with http requests and responses. ",
            "homepage": "https://github.com/fruux/sabre-http",
            "keywords": [
                "http"
            ],
            "support": {
                "forum": "https://groups.google.com/group/sabredav-discuss",
                "issues": "https://github.com/sabre-io/http/issues",
                "source": "https://github.com/fruux/sabre-http"
            },
            "time": "2023-08-18T01:55:28+00:00"
        },
        {
            "name": "sabre/uri",
            "version": "2.3.3",
            "source": {
                "type": "git",
                "url": "https://github.com/sabre-io/uri.git",
                "reference": "7e0e7dfd0b7e14346a27eabd66e843a6e7f1812b"
            },
            "dist": {
                "type": "zip",
                "url": "https://api.github.com/repos/sabre-io/uri/zipball/7e0e7dfd0b7e14346a27eabd66e843a6e7f1812b",
                "reference": "7e0e7dfd0b7e14346a27eabd66e843a6e7f1812b",
                "shasum": ""
            },
            "require": {
                "php": "^7.4 || ^8.0"
            },
            "require-dev": {
                "friendsofphp/php-cs-fixer": "^3.17",
                "phpstan/extension-installer": "^1.3",
                "phpstan/phpstan": "^1.10",
                "phpstan/phpstan-phpunit": "^1.3",
                "phpstan/phpstan-strict-rules": "^1.5",
                "phpunit/phpunit": "^9.6"
            },
            "type": "library",
            "autoload": {
                "files": [
                    "lib/functions.php"
                ],
                "psr-4": {
                    "Sabre\\Uri\\": "lib/"
                }
            },
            "notification-url": "https://packagist.org/downloads/",
            "license": [
                "BSD-3-Clause"
            ],
            "authors": [
                {
                    "name": "Evert Pot",
                    "email": "me@evertpot.com",
                    "homepage": "http://evertpot.com/",
                    "role": "Developer"
                }
            ],
            "description": "Functions for making sense out of URIs.",
            "homepage": "http://sabre.io/uri/",
            "keywords": [
                "rfc3986",
                "uri",
                "url"
            ],
            "support": {
                "forum": "https://groups.google.com/group/sabredav-discuss",
                "issues": "https://github.com/sabre-io/uri/issues",
                "source": "https://github.com/fruux/sabre-uri"
            },
            "time": "2023-06-09T06:54:04+00:00"
        },
        {
            "name": "sabre/vobject",
            "version": "4.5.3",
            "source": {
                "type": "git",
                "url": "https://github.com/sabre-io/vobject.git",
                "reference": "fe6d9183154ed6f2f913f2b568d3d51d8ae9b308"
            },
            "dist": {
                "type": "zip",
                "url": "https://api.github.com/repos/sabre-io/vobject/zipball/fe6d9183154ed6f2f913f2b568d3d51d8ae9b308",
                "reference": "fe6d9183154ed6f2f913f2b568d3d51d8ae9b308",
                "shasum": ""
            },
            "require": {
                "ext-mbstring": "*",
                "php": "^7.1 || ^8.0",
                "sabre/xml": "^2.1 || ^3.0 || ^4.0"
            },
            "require-dev": {
                "friendsofphp/php-cs-fixer": "~2.17.1",
                "phpstan/phpstan": "^0.12",
                "phpunit/php-invoker": "^2.0 || ^3.1",
                "phpunit/phpunit": "^7.5 || ^8.5 || ^9.0"
            },
            "suggest": {
                "hoa/bench": "If you would like to run the benchmark scripts"
            },
            "bin": [
                "bin/vobject",
                "bin/generate_vcards"
            ],
            "type": "library",
            "extra": {
                "branch-alias": {
                    "dev-master": "4.0.x-dev"
                }
            },
            "autoload": {
                "psr-4": {
                    "Sabre\\VObject\\": "lib/"
                }
            },
            "notification-url": "https://packagist.org/downloads/",
            "license": [
                "BSD-3-Clause"
            ],
            "authors": [
                {
                    "name": "Evert Pot",
                    "email": "me@evertpot.com",
                    "homepage": "http://evertpot.com/",
                    "role": "Developer"
                },
                {
                    "name": "Dominik Tobschall",
                    "email": "dominik@fruux.com",
                    "homepage": "http://tobschall.de/",
                    "role": "Developer"
                },
                {
                    "name": "Ivan Enderlin",
                    "email": "ivan.enderlin@hoa-project.net",
                    "homepage": "http://mnt.io/",
                    "role": "Developer"
                }
            ],
            "description": "The VObject library for PHP allows you to easily parse and manipulate iCalendar and vCard objects",
            "homepage": "http://sabre.io/vobject/",
            "keywords": [
                "availability",
                "freebusy",
                "iCalendar",
                "ical",
                "ics",
                "jCal",
                "jCard",
                "recurrence",
                "rfc2425",
                "rfc2426",
                "rfc2739",
                "rfc4770",
                "rfc5545",
                "rfc5546",
                "rfc6321",
                "rfc6350",
                "rfc6351",
                "rfc6474",
                "rfc6638",
                "rfc6715",
                "rfc6868",
                "vCalendar",
                "vCard",
                "vcf",
                "xCal",
                "xCard"
            ],
            "support": {
                "forum": "https://groups.google.com/group/sabredav-discuss",
                "issues": "https://github.com/sabre-io/vobject/issues",
                "source": "https://github.com/fruux/sabre-vobject"
            },
            "time": "2023-01-22T12:21:50+00:00"
        },
        {
            "name": "sabre/xml",
            "version": "2.2.5",
            "source": {
                "type": "git",
                "url": "https://github.com/sabre-io/xml.git",
                "reference": "a6af111850e7536d200d9637c34885cd3c77a86c"
            },
            "dist": {
                "type": "zip",
                "url": "https://api.github.com/repos/sabre-io/xml/zipball/a6af111850e7536d200d9637c34885cd3c77a86c",
                "reference": "a6af111850e7536d200d9637c34885cd3c77a86c",
                "shasum": ""
            },
            "require": {
                "ext-dom": "*",
                "ext-xmlreader": "*",
                "ext-xmlwriter": "*",
                "lib-libxml": ">=2.6.20",
                "php": "^7.1 || ^8.0",
                "sabre/uri": ">=1.0,<3.0.0"
            },
            "require-dev": {
                "friendsofphp/php-cs-fixer": "~2.17.1",
                "phpstan/phpstan": "^0.12",
                "phpunit/phpunit": "^7.5 || ^8.5 || ^9.0"
            },
            "type": "library",
            "autoload": {
                "files": [
                    "lib/Deserializer/functions.php",
                    "lib/Serializer/functions.php"
                ],
                "psr-4": {
                    "Sabre\\Xml\\": "lib/"
                }
            },
            "notification-url": "https://packagist.org/downloads/",
            "license": [
                "BSD-3-Clause"
            ],
            "authors": [
                {
                    "name": "Evert Pot",
                    "email": "me@evertpot.com",
                    "homepage": "http://evertpot.com/",
                    "role": "Developer"
                },
                {
                    "name": "Markus Staab",
                    "email": "markus.staab@redaxo.de",
                    "role": "Developer"
                }
            ],
            "description": "sabre/xml is an XML library that you may not hate.",
            "homepage": "https://sabre.io/xml/",
            "keywords": [
                "XMLReader",
                "XMLWriter",
                "dom",
                "xml"
            ],
            "support": {
                "forum": "https://groups.google.com/group/sabredav-discuss",
                "issues": "https://github.com/sabre-io/xml/issues",
                "source": "https://github.com/fruux/sabre-xml"
            },
            "time": "2021-11-04T06:37:27+00:00"
        },
        {
            "name": "scssphp/scssphp",
            "version": "v1.11.0",
            "source": {
                "type": "git",
                "url": "https://github.com/scssphp/scssphp.git",
                "reference": "33749d12c2569bb24071f94e9af828662dabb068"
            },
            "dist": {
                "type": "zip",
                "url": "https://api.github.com/repos/scssphp/scssphp/zipball/33749d12c2569bb24071f94e9af828662dabb068",
                "reference": "33749d12c2569bb24071f94e9af828662dabb068",
                "shasum": ""
            },
            "require": {
                "ext-ctype": "*",
                "ext-json": "*",
                "php": ">=5.6.0"
            },
            "require-dev": {
                "bamarni/composer-bin-plugin": "^1.4",
                "phpunit/phpunit": "^5.7 || ^6.5 || ^7.5 || ^8.3 || ^9.4",
                "sass/sass-spec": "*",
                "squizlabs/php_codesniffer": "~3.5",
                "symfony/phpunit-bridge": "^5.1",
                "thoughtbot/bourbon": "^7.0",
                "twbs/bootstrap": "~5.0",
                "twbs/bootstrap4": "4.6.1",
                "zurb/foundation": "~6.5"
            },
            "suggest": {
                "ext-iconv": "Can be used as fallback when ext-mbstring is not available",
                "ext-mbstring": "For best performance, mbstring should be installed as it is faster than ext-iconv"
            },
            "bin": [
                "bin/pscss"
            ],
            "type": "library",
            "extra": {
                "bamarni-bin": {
                    "forward-command": false,
                    "bin-links": false
                }
            },
            "autoload": {
                "psr-4": {
                    "ScssPhp\\ScssPhp\\": "src/"
                }
            },
            "notification-url": "https://packagist.org/downloads/",
            "license": [
                "MIT"
            ],
            "authors": [
                {
                    "name": "Anthon Pang",
                    "email": "apang@softwaredevelopment.ca",
                    "homepage": "https://github.com/robocoder"
                },
                {
                    "name": "Cédric Morin",
                    "email": "cedric@yterium.com",
                    "homepage": "https://github.com/Cerdic"
                }
            ],
            "description": "scssphp is a compiler for SCSS written in PHP.",
            "homepage": "http://scssphp.github.io/scssphp/",
            "keywords": [
                "css",
                "less",
                "sass",
                "scss",
                "stylesheet"
            ],
            "support": {
                "issues": "https://github.com/scssphp/scssphp/issues",
                "source": "https://github.com/scssphp/scssphp/tree/v1.11.0"
            },
            "time": "2022-09-02T21:24:55+00:00"
        },
        {
            "name": "sebastian/diff",
            "version": "5.0.3",
            "source": {
                "type": "git",
                "url": "https://github.com/sebastianbergmann/diff.git",
                "reference": "912dc2fbe3e3c1e7873313cc801b100b6c68c87b"
            },
            "dist": {
                "type": "zip",
                "url": "https://api.github.com/repos/sebastianbergmann/diff/zipball/912dc2fbe3e3c1e7873313cc801b100b6c68c87b",
                "reference": "912dc2fbe3e3c1e7873313cc801b100b6c68c87b",
                "shasum": ""
            },
            "require": {
                "php": ">=8.1"
            },
            "require-dev": {
                "phpunit/phpunit": "^10.0",
                "symfony/process": "^4.2 || ^5"
            },
            "type": "library",
            "extra": {
                "branch-alias": {
                    "dev-main": "5.0-dev"
                }
            },
            "autoload": {
                "classmap": [
                    "src/"
                ]
            },
            "notification-url": "https://packagist.org/downloads/",
            "license": [
                "BSD-3-Clause"
            ],
            "authors": [
                {
                    "name": "Sebastian Bergmann",
                    "email": "sebastian@phpunit.de"
                },
                {
                    "name": "Kore Nordmann",
                    "email": "mail@kore-nordmann.de"
                }
            ],
            "description": "Diff implementation",
            "homepage": "https://github.com/sebastianbergmann/diff",
            "keywords": [
                "diff",
                "udiff",
                "unidiff",
                "unified diff"
            ],
            "support": {
                "issues": "https://github.com/sebastianbergmann/diff/issues",
                "security": "https://github.com/sebastianbergmann/diff/security/policy",
                "source": "https://github.com/sebastianbergmann/diff/tree/5.0.3"
            },
            "funding": [
                {
                    "url": "https://github.com/sebastianbergmann",
                    "type": "github"
                }
            ],
            "time": "2023-05-01T07:48:21+00:00"
        },
        {
            "name": "seld/jsonlint",
            "version": "1.10.0",
            "source": {
                "type": "git",
                "url": "https://github.com/Seldaek/jsonlint.git",
                "reference": "594fd6462aad8ecee0b45ca5045acea4776667f1"
            },
            "dist": {
                "type": "zip",
                "url": "https://api.github.com/repos/Seldaek/jsonlint/zipball/594fd6462aad8ecee0b45ca5045acea4776667f1",
                "reference": "594fd6462aad8ecee0b45ca5045acea4776667f1",
                "shasum": ""
            },
            "require": {
                "php": "^5.3 || ^7.0 || ^8.0"
            },
            "require-dev": {
                "phpstan/phpstan": "^1.5",
                "phpunit/phpunit": "^4.8.35 || ^5.7 || ^6.0 || ^8.5.13"
            },
            "bin": [
                "bin/jsonlint"
            ],
            "type": "library",
            "autoload": {
                "psr-4": {
                    "Seld\\JsonLint\\": "src/Seld/JsonLint/"
                }
            },
            "notification-url": "https://packagist.org/downloads/",
            "license": [
                "MIT"
            ],
            "authors": [
                {
                    "name": "Jordi Boggiano",
                    "email": "j.boggiano@seld.be",
                    "homepage": "http://seld.be"
                }
            ],
            "description": "JSON Linter",
            "keywords": [
                "json",
                "linter",
                "parser",
                "validator"
            ],
            "support": {
                "issues": "https://github.com/Seldaek/jsonlint/issues",
                "source": "https://github.com/Seldaek/jsonlint/tree/1.10.0"
            },
            "funding": [
                {
                    "url": "https://github.com/Seldaek",
                    "type": "github"
                },
                {
                    "url": "https://tidelift.com/funding/github/packagist/seld/jsonlint",
                    "type": "tidelift"
                }
            ],
            "time": "2023-05-11T13:16:46+00:00"
        },
        {
            "name": "simplepie/simplepie",
            "version": "1.8.0",
            "source": {
                "type": "git",
                "url": "https://github.com/simplepie/simplepie.git",
                "reference": "65b095d87bc00898d8fa7737bdbcda93a3fbcc55"
            },
            "dist": {
                "type": "zip",
                "url": "https://api.github.com/repos/simplepie/simplepie/zipball/65b095d87bc00898d8fa7737bdbcda93a3fbcc55",
                "reference": "65b095d87bc00898d8fa7737bdbcda93a3fbcc55",
                "shasum": ""
            },
            "require": {
                "ext-pcre": "*",
                "ext-xml": "*",
                "ext-xmlreader": "*",
                "php": ">=7.2.0"
            },
            "require-dev": {
                "friendsofphp/php-cs-fixer": "^2.19 || ^3.8",
                "psr/simple-cache": "^1 || ^2 || ^3",
                "yoast/phpunit-polyfills": "^1.0.1"
            },
            "suggest": {
                "ext-curl": "",
                "ext-iconv": "",
                "ext-intl": "",
                "ext-mbstring": "",
                "mf2/mf2": "Microformat module that allows for parsing HTML for microformats"
            },
            "type": "library",
            "autoload": {
                "psr-0": {
                    "SimplePie": "library"
                },
                "psr-4": {
                    "SimplePie\\": "src"
                }
            },
            "notification-url": "https://packagist.org/downloads/",
            "license": [
                "BSD-3-Clause"
            ],
            "authors": [
                {
                    "name": "Ryan Parman",
                    "homepage": "http://ryanparman.com/",
                    "role": "Creator, alumnus developer"
                },
                {
                    "name": "Sam Sneddon",
                    "homepage": "https://gsnedders.com/",
                    "role": "Alumnus developer"
                },
                {
                    "name": "Ryan McCue",
                    "email": "me@ryanmccue.info",
                    "homepage": "http://ryanmccue.info/",
                    "role": "Developer"
                }
            ],
            "description": "A simple Atom/RSS parsing library for PHP",
            "homepage": "http://simplepie.org/",
            "keywords": [
                "atom",
                "feeds",
                "rss"
            ],
            "support": {
                "issues": "https://github.com/simplepie/simplepie/issues",
                "source": "https://github.com/simplepie/simplepie/tree/1.8.0"
            },
            "time": "2023-01-20T08:37:35+00:00"
        },
        {
            "name": "swaggest/json-diff",
            "version": "v3.10.4",
            "source": {
                "type": "git",
                "url": "https://github.com/swaggest/json-diff.git",
                "reference": "f4e511708060ff7511a3743fab4aa484a062bcfb"
            },
            "dist": {
                "type": "zip",
                "url": "https://api.github.com/repos/swaggest/json-diff/zipball/f4e511708060ff7511a3743fab4aa484a062bcfb",
                "reference": "f4e511708060ff7511a3743fab4aa484a062bcfb",
                "shasum": ""
            },
            "require": {
                "ext-json": "*"
            },
            "require-dev": {
                "phperf/phpunit": "4.8.37"
            },
            "type": "library",
            "autoload": {
                "psr-4": {
                    "Swaggest\\JsonDiff\\": "src/"
                }
            },
            "notification-url": "https://packagist.org/downloads/",
            "license": [
                "MIT"
            ],
            "authors": [
                {
                    "name": "Viacheslav Poturaev",
                    "email": "vearutop@gmail.com"
                }
            ],
            "description": "JSON diff/rearrange/patch/pointer library for PHP",
            "support": {
                "issues": "https://github.com/swaggest/json-diff/issues",
                "source": "https://github.com/swaggest/json-diff/tree/v3.10.4"
            },
            "time": "2022-11-09T13:21:05+00:00"
        },
        {
            "name": "swaggest/json-schema",
            "version": "v0.12.41",
            "source": {
                "type": "git",
                "url": "https://github.com/swaggest/php-json-schema.git",
                "reference": "1bb97901314f828774dd8c5b21bff889ce0b34bb"
            },
            "dist": {
                "type": "zip",
                "url": "https://api.github.com/repos/swaggest/php-json-schema/zipball/1bb97901314f828774dd8c5b21bff889ce0b34bb",
                "reference": "1bb97901314f828774dd8c5b21bff889ce0b34bb",
                "shasum": ""
            },
            "require": {
                "ext-json": "*",
                "php": ">=5.4",
                "phplang/scope-exit": "^1.0",
                "swaggest/json-diff": "^3.8.2",
                "symfony/polyfill-mbstring": "^1.19"
            },
            "require-dev": {
                "phperf/phpunit": "4.8.37"
            },
            "suggest": {
                "ext-mbstring": "For better performance"
            },
            "type": "library",
            "autoload": {
                "psr-4": {
                    "Swaggest\\JsonSchema\\": "src/"
                }
            },
            "notification-url": "https://packagist.org/downloads/",
            "license": [
                "MIT"
            ],
            "authors": [
                {
                    "name": "Viacheslav Poturaev",
                    "email": "vearutop@gmail.com"
                }
            ],
            "description": "High definition PHP structures with JSON-schema based validation",
            "support": {
                "email": "vearutop@gmail.com",
                "issues": "https://github.com/swaggest/php-json-schema/issues",
                "source": "https://github.com/swaggest/php-json-schema/tree/v0.12.41"
            },
            "time": "2022-08-17T11:21:43+00:00"
        },
        {
            "name": "symfony/cache",
            "version": "v6.3.4",
            "source": {
                "type": "git",
                "url": "https://github.com/symfony/cache.git",
                "reference": "e60d00b4f633efa4c1ef54e77c12762d9073e7b3"
            },
            "dist": {
                "type": "zip",
                "url": "https://api.github.com/repos/symfony/cache/zipball/e60d00b4f633efa4c1ef54e77c12762d9073e7b3",
                "reference": "e60d00b4f633efa4c1ef54e77c12762d9073e7b3",
                "shasum": ""
            },
            "require": {
                "php": ">=8.1",
                "psr/cache": "^2.0|^3.0",
                "psr/log": "^1.1|^2|^3",
                "symfony/cache-contracts": "^2.5|^3",
                "symfony/service-contracts": "^2.5|^3",
                "symfony/var-exporter": "^6.2.10"
            },
            "conflict": {
                "doctrine/dbal": "<2.13.1",
                "symfony/dependency-injection": "<5.4",
                "symfony/http-kernel": "<5.4",
                "symfony/var-dumper": "<5.4"
            },
            "provide": {
                "psr/cache-implementation": "2.0|3.0",
                "psr/simple-cache-implementation": "1.0|2.0|3.0",
                "symfony/cache-implementation": "1.1|2.0|3.0"
            },
            "require-dev": {
                "cache/integration-tests": "dev-master",
                "doctrine/dbal": "^2.13.1|^3.0",
                "predis/predis": "^1.1|^2.0",
                "psr/simple-cache": "^1.0|^2.0|^3.0",
                "symfony/config": "^5.4|^6.0",
                "symfony/dependency-injection": "^5.4|^6.0",
                "symfony/filesystem": "^5.4|^6.0",
                "symfony/http-kernel": "^5.4|^6.0",
                "symfony/messenger": "^5.4|^6.0",
                "symfony/var-dumper": "^5.4|^6.0"
            },
            "type": "library",
            "autoload": {
                "psr-4": {
                    "Symfony\\Component\\Cache\\": ""
                },
                "classmap": [
                    "Traits/ValueWrapper.php"
                ],
                "exclude-from-classmap": [
                    "/Tests/"
                ]
            },
            "notification-url": "https://packagist.org/downloads/",
            "license": [
                "MIT"
            ],
            "authors": [
                {
                    "name": "Nicolas Grekas",
                    "email": "p@tchwork.com"
                },
                {
                    "name": "Symfony Community",
                    "homepage": "https://symfony.com/contributors"
                }
            ],
            "description": "Provides extended PSR-6, PSR-16 (and tags) implementations",
            "homepage": "https://symfony.com",
            "keywords": [
                "caching",
                "psr6"
            ],
            "support": {
                "source": "https://github.com/symfony/cache/tree/v6.3.4"
            },
            "funding": [
                {
                    "url": "https://symfony.com/sponsor",
                    "type": "custom"
                },
                {
                    "url": "https://github.com/fabpot",
                    "type": "github"
                },
                {
                    "url": "https://tidelift.com/funding/github/packagist/symfony/symfony",
                    "type": "tidelift"
                }
            ],
            "time": "2023-08-05T09:10:27+00:00"
        },
        {
            "name": "symfony/cache-contracts",
            "version": "v3.3.0",
            "source": {
                "type": "git",
                "url": "https://github.com/symfony/cache-contracts.git",
                "reference": "ad945640ccc0ae6e208bcea7d7de4b39b569896b"
            },
            "dist": {
                "type": "zip",
                "url": "https://api.github.com/repos/symfony/cache-contracts/zipball/ad945640ccc0ae6e208bcea7d7de4b39b569896b",
                "reference": "ad945640ccc0ae6e208bcea7d7de4b39b569896b",
                "shasum": ""
            },
            "require": {
                "php": ">=8.1",
                "psr/cache": "^3.0"
            },
            "type": "library",
            "extra": {
                "branch-alias": {
                    "dev-main": "3.4-dev"
                },
                "thanks": {
                    "name": "symfony/contracts",
                    "url": "https://github.com/symfony/contracts"
                }
            },
            "autoload": {
                "psr-4": {
                    "Symfony\\Contracts\\Cache\\": ""
                }
            },
            "notification-url": "https://packagist.org/downloads/",
            "license": [
                "MIT"
            ],
            "authors": [
                {
                    "name": "Nicolas Grekas",
                    "email": "p@tchwork.com"
                },
                {
                    "name": "Symfony Community",
                    "homepage": "https://symfony.com/contributors"
                }
            ],
            "description": "Generic abstractions related to caching",
            "homepage": "https://symfony.com",
            "keywords": [
                "abstractions",
                "contracts",
                "decoupling",
                "interfaces",
                "interoperability",
                "standards"
            ],
            "support": {
                "source": "https://github.com/symfony/cache-contracts/tree/v3.3.0"
            },
            "funding": [
                {
                    "url": "https://symfony.com/sponsor",
                    "type": "custom"
                },
                {
                    "url": "https://github.com/fabpot",
                    "type": "github"
                },
                {
                    "url": "https://tidelift.com/funding/github/packagist/symfony/symfony",
                    "type": "tidelift"
                }
            ],
            "time": "2023-05-23T14:45:45+00:00"
        },
        {
            "name": "symfony/console",
            "version": "v6.3.4",
            "source": {
                "type": "git",
                "url": "https://github.com/symfony/console.git",
                "reference": "eca495f2ee845130855ddf1cf18460c38966c8b6"
            },
            "dist": {
                "type": "zip",
                "url": "https://api.github.com/repos/symfony/console/zipball/eca495f2ee845130855ddf1cf18460c38966c8b6",
                "reference": "eca495f2ee845130855ddf1cf18460c38966c8b6",
                "shasum": ""
            },
            "require": {
                "php": ">=8.1",
                "symfony/deprecation-contracts": "^2.5|^3",
                "symfony/polyfill-mbstring": "~1.0",
                "symfony/service-contracts": "^2.5|^3",
                "symfony/string": "^5.4|^6.0"
            },
            "conflict": {
                "symfony/dependency-injection": "<5.4",
                "symfony/dotenv": "<5.4",
                "symfony/event-dispatcher": "<5.4",
                "symfony/lock": "<5.4",
                "symfony/process": "<5.4"
            },
            "provide": {
                "psr/log-implementation": "1.0|2.0|3.0"
            },
            "require-dev": {
                "psr/log": "^1|^2|^3",
                "symfony/config": "^5.4|^6.0",
                "symfony/dependency-injection": "^5.4|^6.0",
                "symfony/event-dispatcher": "^5.4|^6.0",
                "symfony/lock": "^5.4|^6.0",
                "symfony/process": "^5.4|^6.0",
                "symfony/var-dumper": "^5.4|^6.0"
            },
            "type": "library",
            "autoload": {
                "psr-4": {
                    "Symfony\\Component\\Console\\": ""
                },
                "exclude-from-classmap": [
                    "/Tests/"
                ]
            },
            "notification-url": "https://packagist.org/downloads/",
            "license": [
                "MIT"
            ],
            "authors": [
                {
                    "name": "Fabien Potencier",
                    "email": "fabien@symfony.com"
                },
                {
                    "name": "Symfony Community",
                    "homepage": "https://symfony.com/contributors"
                }
            ],
            "description": "Eases the creation of beautiful and testable command line interfaces",
            "homepage": "https://symfony.com",
            "keywords": [
                "cli",
                "command-line",
                "console",
                "terminal"
            ],
            "support": {
                "source": "https://github.com/symfony/console/tree/v6.3.4"
            },
            "funding": [
                {
                    "url": "https://symfony.com/sponsor",
                    "type": "custom"
                },
                {
                    "url": "https://github.com/fabpot",
                    "type": "github"
                },
                {
                    "url": "https://tidelift.com/funding/github/packagist/symfony/symfony",
                    "type": "tidelift"
                }
            ],
            "time": "2023-08-16T10:10:12+00:00"
        },
        {
            "name": "symfony/css-selector",
            "version": "v6.3.2",
            "source": {
                "type": "git",
                "url": "https://github.com/symfony/css-selector.git",
                "reference": "883d961421ab1709877c10ac99451632a3d6fa57"
            },
            "dist": {
                "type": "zip",
                "url": "https://api.github.com/repos/symfony/css-selector/zipball/883d961421ab1709877c10ac99451632a3d6fa57",
                "reference": "883d961421ab1709877c10ac99451632a3d6fa57",
                "shasum": ""
            },
            "require": {
                "php": ">=8.1"
            },
            "type": "library",
            "autoload": {
                "psr-4": {
                    "Symfony\\Component\\CssSelector\\": ""
                },
                "exclude-from-classmap": [
                    "/Tests/"
                ]
            },
            "notification-url": "https://packagist.org/downloads/",
            "license": [
                "MIT"
            ],
            "authors": [
                {
                    "name": "Fabien Potencier",
                    "email": "fabien@symfony.com"
                },
                {
                    "name": "Jean-François Simon",
                    "email": "jeanfrancois.simon@sensiolabs.com"
                },
                {
                    "name": "Symfony Community",
                    "homepage": "https://symfony.com/contributors"
                }
            ],
            "description": "Converts CSS selectors to XPath expressions",
            "homepage": "https://symfony.com",
            "support": {
                "source": "https://github.com/symfony/css-selector/tree/v6.3.2"
            },
            "funding": [
                {
                    "url": "https://symfony.com/sponsor",
                    "type": "custom"
                },
                {
                    "url": "https://github.com/fabpot",
                    "type": "github"
                },
                {
                    "url": "https://tidelift.com/funding/github/packagist/symfony/symfony",
                    "type": "tidelift"
                }
            ],
            "time": "2023-07-12T16:00:22+00:00"
        },
        {
            "name": "symfony/deprecation-contracts",
            "version": "v3.3.0",
            "source": {
                "type": "git",
                "url": "https://github.com/symfony/deprecation-contracts.git",
                "reference": "7c3aff79d10325257a001fcf92d991f24fc967cf"
            },
            "dist": {
                "type": "zip",
                "url": "https://api.github.com/repos/symfony/deprecation-contracts/zipball/7c3aff79d10325257a001fcf92d991f24fc967cf",
                "reference": "7c3aff79d10325257a001fcf92d991f24fc967cf",
                "shasum": ""
            },
            "require": {
                "php": ">=8.1"
            },
            "type": "library",
            "extra": {
                "branch-alias": {
                    "dev-main": "3.4-dev"
                },
                "thanks": {
                    "name": "symfony/contracts",
                    "url": "https://github.com/symfony/contracts"
                }
            },
            "autoload": {
                "files": [
                    "function.php"
                ]
            },
            "notification-url": "https://packagist.org/downloads/",
            "license": [
                "MIT"
            ],
            "authors": [
                {
                    "name": "Nicolas Grekas",
                    "email": "p@tchwork.com"
                },
                {
                    "name": "Symfony Community",
                    "homepage": "https://symfony.com/contributors"
                }
            ],
            "description": "A generic function and convention to trigger deprecation notices",
            "homepage": "https://symfony.com",
            "support": {
                "source": "https://github.com/symfony/deprecation-contracts/tree/v3.3.0"
            },
            "funding": [
                {
                    "url": "https://symfony.com/sponsor",
                    "type": "custom"
                },
                {
                    "url": "https://github.com/fabpot",
                    "type": "github"
                },
                {
                    "url": "https://tidelift.com/funding/github/packagist/symfony/symfony",
                    "type": "tidelift"
                }
            ],
            "time": "2023-05-23T14:45:45+00:00"
        },
        {
            "name": "symfony/dom-crawler",
            "version": "v6.3.4",
            "source": {
                "type": "git",
                "url": "https://github.com/symfony/dom-crawler.git",
                "reference": "3fdd2a3d5fdc363b2e8dbf817f9726a4d013cbd1"
            },
            "dist": {
                "type": "zip",
                "url": "https://api.github.com/repos/symfony/dom-crawler/zipball/3fdd2a3d5fdc363b2e8dbf817f9726a4d013cbd1",
                "reference": "3fdd2a3d5fdc363b2e8dbf817f9726a4d013cbd1",
                "shasum": ""
            },
            "require": {
                "masterminds/html5": "^2.6",
                "php": ">=8.1",
                "symfony/polyfill-ctype": "~1.8",
                "symfony/polyfill-mbstring": "~1.0"
            },
            "require-dev": {
                "symfony/css-selector": "^5.4|^6.0"
            },
            "type": "library",
            "autoload": {
                "psr-4": {
                    "Symfony\\Component\\DomCrawler\\": ""
                },
                "exclude-from-classmap": [
                    "/Tests/"
                ]
            },
            "notification-url": "https://packagist.org/downloads/",
            "license": [
                "MIT"
            ],
            "authors": [
                {
                    "name": "Fabien Potencier",
                    "email": "fabien@symfony.com"
                },
                {
                    "name": "Symfony Community",
                    "homepage": "https://symfony.com/contributors"
                }
            ],
            "description": "Eases DOM navigation for HTML and XML documents",
            "homepage": "https://symfony.com",
            "support": {
                "source": "https://github.com/symfony/dom-crawler/tree/v6.3.4"
            },
            "funding": [
                {
                    "url": "https://symfony.com/sponsor",
                    "type": "custom"
                },
                {
                    "url": "https://github.com/fabpot",
                    "type": "github"
                },
                {
                    "url": "https://tidelift.com/funding/github/packagist/symfony/symfony",
                    "type": "tidelift"
                }
            ],
            "time": "2023-08-01T07:43:40+00:00"
        },
        {
            "name": "symfony/event-dispatcher",
            "version": "v6.3.0",
            "source": {
                "type": "git",
                "url": "https://github.com/symfony/event-dispatcher.git",
                "reference": "3af8ac1a3f98f6dbc55e10ae59c9e44bfc38dfaa"
            },
            "dist": {
                "type": "zip",
                "url": "https://api.github.com/repos/symfony/event-dispatcher/zipball/3af8ac1a3f98f6dbc55e10ae59c9e44bfc38dfaa",
                "reference": "3af8ac1a3f98f6dbc55e10ae59c9e44bfc38dfaa",
                "shasum": ""
            },
            "require": {
                "php": ">=8.1",
                "symfony/event-dispatcher-contracts": "^2.5|^3"
            },
            "conflict": {
                "symfony/dependency-injection": "<5.4",
                "symfony/service-contracts": "<2.5"
            },
            "provide": {
                "psr/event-dispatcher-implementation": "1.0",
                "symfony/event-dispatcher-implementation": "2.0|3.0"
            },
            "require-dev": {
                "psr/log": "^1|^2|^3",
                "symfony/config": "^5.4|^6.0",
                "symfony/dependency-injection": "^5.4|^6.0",
                "symfony/error-handler": "^5.4|^6.0",
                "symfony/expression-language": "^5.4|^6.0",
                "symfony/http-foundation": "^5.4|^6.0",
                "symfony/service-contracts": "^2.5|^3",
                "symfony/stopwatch": "^5.4|^6.0"
            },
            "type": "library",
            "autoload": {
                "psr-4": {
                    "Symfony\\Component\\EventDispatcher\\": ""
                },
                "exclude-from-classmap": [
                    "/Tests/"
                ]
            },
            "notification-url": "https://packagist.org/downloads/",
            "license": [
                "MIT"
            ],
            "authors": [
                {
                    "name": "Fabien Potencier",
                    "email": "fabien@symfony.com"
                },
                {
                    "name": "Symfony Community",
                    "homepage": "https://symfony.com/contributors"
                }
            ],
            "description": "Provides tools that allow your application components to communicate with each other by dispatching events and listening to them",
            "homepage": "https://symfony.com",
            "support": {
                "source": "https://github.com/symfony/event-dispatcher/tree/v6.3.0"
            },
            "funding": [
                {
                    "url": "https://symfony.com/sponsor",
                    "type": "custom"
                },
                {
                    "url": "https://github.com/fabpot",
                    "type": "github"
                },
                {
                    "url": "https://tidelift.com/funding/github/packagist/symfony/symfony",
                    "type": "tidelift"
                }
            ],
            "time": "2023-04-21T14:41:17+00:00"
        },
        {
            "name": "symfony/event-dispatcher-contracts",
            "version": "v3.3.0",
            "source": {
                "type": "git",
                "url": "https://github.com/symfony/event-dispatcher-contracts.git",
                "reference": "a76aed96a42d2b521153fb382d418e30d18b59df"
            },
            "dist": {
                "type": "zip",
                "url": "https://api.github.com/repos/symfony/event-dispatcher-contracts/zipball/a76aed96a42d2b521153fb382d418e30d18b59df",
                "reference": "a76aed96a42d2b521153fb382d418e30d18b59df",
                "shasum": ""
            },
            "require": {
                "php": ">=8.1",
                "psr/event-dispatcher": "^1"
            },
            "type": "library",
            "extra": {
                "branch-alias": {
                    "dev-main": "3.4-dev"
                },
                "thanks": {
                    "name": "symfony/contracts",
                    "url": "https://github.com/symfony/contracts"
                }
            },
            "autoload": {
                "psr-4": {
                    "Symfony\\Contracts\\EventDispatcher\\": ""
                }
            },
            "notification-url": "https://packagist.org/downloads/",
            "license": [
                "MIT"
            ],
            "authors": [
                {
                    "name": "Nicolas Grekas",
                    "email": "p@tchwork.com"
                },
                {
                    "name": "Symfony Community",
                    "homepage": "https://symfony.com/contributors"
                }
            ],
            "description": "Generic abstractions related to dispatching event",
            "homepage": "https://symfony.com",
            "keywords": [
                "abstractions",
                "contracts",
                "decoupling",
                "interfaces",
                "interoperability",
                "standards"
            ],
            "support": {
                "source": "https://github.com/symfony/event-dispatcher-contracts/tree/v3.3.0"
            },
            "funding": [
                {
                    "url": "https://symfony.com/sponsor",
                    "type": "custom"
                },
                {
                    "url": "https://github.com/fabpot",
                    "type": "github"
                },
                {
                    "url": "https://tidelift.com/funding/github/packagist/symfony/symfony",
                    "type": "tidelift"
                }
            ],
            "time": "2023-05-23T14:45:45+00:00"
        },
        {
            "name": "symfony/html-sanitizer",
            "version": "v6.3.4",
            "source": {
                "type": "git",
                "url": "https://github.com/symfony/html-sanitizer.git",
                "reference": "947492c7351d6b01a7b38e515c98fb1107dc357d"
            },
            "dist": {
                "type": "zip",
                "url": "https://api.github.com/repos/symfony/html-sanitizer/zipball/947492c7351d6b01a7b38e515c98fb1107dc357d",
                "reference": "947492c7351d6b01a7b38e515c98fb1107dc357d",
                "shasum": ""
            },
            "require": {
                "ext-dom": "*",
                "league/uri": "^6.5|^7.0",
                "masterminds/html5": "^2.7.2",
                "php": ">=8.1"
            },
            "type": "library",
            "autoload": {
                "psr-4": {
                    "Symfony\\Component\\HtmlSanitizer\\": ""
                },
                "exclude-from-classmap": [
                    "/Tests/"
                ]
            },
            "notification-url": "https://packagist.org/downloads/",
            "license": [
                "MIT"
            ],
            "authors": [
                {
                    "name": "Titouan Galopin",
                    "email": "galopintitouan@gmail.com"
                },
                {
                    "name": "Symfony Community",
                    "homepage": "https://symfony.com/contributors"
                }
            ],
            "description": "Provides an object-oriented API to sanitize untrusted HTML input for safe insertion into a document's DOM.",
            "homepage": "https://symfony.com",
            "keywords": [
                "Purifier",
                "html",
                "sanitizer"
            ],
            "support": {
                "source": "https://github.com/symfony/html-sanitizer/tree/v6.3.4"
            },
            "funding": [
                {
                    "url": "https://symfony.com/sponsor",
                    "type": "custom"
                },
                {
                    "url": "https://github.com/fabpot",
                    "type": "github"
                },
                {
                    "url": "https://tidelift.com/funding/github/packagist/symfony/symfony",
                    "type": "tidelift"
                }
            ],
            "time": "2023-08-23T13:34:34+00:00"
        },
        {
            "name": "symfony/mailer",
            "version": "v6.3.0",
            "source": {
                "type": "git",
                "url": "https://github.com/symfony/mailer.git",
                "reference": "7b03d9be1dea29bfec0a6c7b603f5072a4c97435"
            },
            "dist": {
                "type": "zip",
                "url": "https://api.github.com/repos/symfony/mailer/zipball/7b03d9be1dea29bfec0a6c7b603f5072a4c97435",
                "reference": "7b03d9be1dea29bfec0a6c7b603f5072a4c97435",
                "shasum": ""
            },
            "require": {
                "egulias/email-validator": "^2.1.10|^3|^4",
                "php": ">=8.1",
                "psr/event-dispatcher": "^1",
                "psr/log": "^1|^2|^3",
                "symfony/event-dispatcher": "^5.4|^6.0",
                "symfony/mime": "^6.2",
                "symfony/service-contracts": "^2.5|^3"
            },
            "conflict": {
                "symfony/http-client-contracts": "<2.5",
                "symfony/http-kernel": "<5.4",
                "symfony/messenger": "<6.2",
                "symfony/mime": "<6.2",
                "symfony/twig-bridge": "<6.2.1"
            },
            "require-dev": {
                "symfony/console": "^5.4|^6.0",
                "symfony/http-client": "^5.4|^6.0",
                "symfony/messenger": "^6.2",
                "symfony/twig-bridge": "^6.2"
            },
            "type": "library",
            "autoload": {
                "psr-4": {
                    "Symfony\\Component\\Mailer\\": ""
                },
                "exclude-from-classmap": [
                    "/Tests/"
                ]
            },
            "notification-url": "https://packagist.org/downloads/",
            "license": [
                "MIT"
            ],
            "authors": [
                {
                    "name": "Fabien Potencier",
                    "email": "fabien@symfony.com"
                },
                {
                    "name": "Symfony Community",
                    "homepage": "https://symfony.com/contributors"
                }
            ],
            "description": "Helps sending emails",
            "homepage": "https://symfony.com",
            "support": {
                "source": "https://github.com/symfony/mailer/tree/v6.3.0"
            },
            "funding": [
                {
                    "url": "https://symfony.com/sponsor",
                    "type": "custom"
                },
                {
                    "url": "https://github.com/fabpot",
                    "type": "github"
                },
                {
                    "url": "https://tidelift.com/funding/github/packagist/symfony/symfony",
                    "type": "tidelift"
                }
            ],
            "time": "2023-05-29T12:49:39+00:00"
        },
        {
            "name": "symfony/mime",
            "version": "v6.3.3",
            "source": {
                "type": "git",
                "url": "https://github.com/symfony/mime.git",
                "reference": "9a0cbd52baa5ba5a5b1f0cacc59466f194730f98"
            },
            "dist": {
                "type": "zip",
                "url": "https://api.github.com/repos/symfony/mime/zipball/9a0cbd52baa5ba5a5b1f0cacc59466f194730f98",
                "reference": "9a0cbd52baa5ba5a5b1f0cacc59466f194730f98",
                "shasum": ""
            },
            "require": {
                "php": ">=8.1",
                "symfony/deprecation-contracts": "^2.5|^3",
                "symfony/polyfill-intl-idn": "^1.10",
                "symfony/polyfill-mbstring": "^1.0"
            },
            "conflict": {
                "egulias/email-validator": "~3.0.0",
                "phpdocumentor/reflection-docblock": "<3.2.2",
                "phpdocumentor/type-resolver": "<1.4.0",
                "symfony/mailer": "<5.4",
                "symfony/serializer": "<6.2.13|>=6.3,<6.3.2"
            },
            "require-dev": {
                "egulias/email-validator": "^2.1.10|^3.1|^4",
                "league/html-to-markdown": "^5.0",
                "phpdocumentor/reflection-docblock": "^3.0|^4.0|^5.0",
                "symfony/dependency-injection": "^5.4|^6.0",
                "symfony/property-access": "^5.4|^6.0",
                "symfony/property-info": "^5.4|^6.0",
                "symfony/serializer": "~6.2.13|^6.3.2"
            },
            "type": "library",
            "autoload": {
                "psr-4": {
                    "Symfony\\Component\\Mime\\": ""
                },
                "exclude-from-classmap": [
                    "/Tests/"
                ]
            },
            "notification-url": "https://packagist.org/downloads/",
            "license": [
                "MIT"
            ],
            "authors": [
                {
                    "name": "Fabien Potencier",
                    "email": "fabien@symfony.com"
                },
                {
                    "name": "Symfony Community",
                    "homepage": "https://symfony.com/contributors"
                }
            ],
            "description": "Allows manipulating MIME messages",
            "homepage": "https://symfony.com",
            "keywords": [
                "mime",
                "mime-type"
            ],
            "support": {
                "source": "https://github.com/symfony/mime/tree/v6.3.3"
            },
            "funding": [
                {
                    "url": "https://symfony.com/sponsor",
                    "type": "custom"
                },
                {
                    "url": "https://github.com/fabpot",
                    "type": "github"
                },
                {
                    "url": "https://tidelift.com/funding/github/packagist/symfony/symfony",
                    "type": "tidelift"
                }
            ],
            "time": "2023-07-31T07:08:24+00:00"
        },
        {
<<<<<<< HEAD
            "name": "symfony/polyfill-ctype",
            "version": "v1.28.0",
            "source": {
                "type": "git",
                "url": "https://github.com/symfony/polyfill-ctype.git",
                "reference": "ea208ce43cbb04af6867b4fdddb1bdbf84cc28cb"
            },
            "dist": {
                "type": "zip",
                "url": "https://api.github.com/repos/symfony/polyfill-ctype/zipball/ea208ce43cbb04af6867b4fdddb1bdbf84cc28cb",
                "reference": "ea208ce43cbb04af6867b4fdddb1bdbf84cc28cb",
=======
            "name": "symfony/polyfill-mbstring",
            "version": "v1.28.0",
            "source": {
                "type": "git",
                "url": "https://github.com/symfony/polyfill-mbstring.git",
                "reference": "42292d99c55abe617799667f454222c54c60e229"
            },
            "dist": {
                "type": "zip",
                "url": "https://api.github.com/repos/symfony/polyfill-mbstring/zipball/42292d99c55abe617799667f454222c54c60e229",
                "reference": "42292d99c55abe617799667f454222c54c60e229",
>>>>>>> 605cd15b
                "shasum": ""
            },
            "require": {
                "php": ">=7.1"
            },
            "provide": {
                "ext-ctype": "*"
            },
            "suggest": {
                "ext-ctype": "For best performance"
            },
            "type": "library",
            "extra": {
                "branch-alias": {
                    "dev-main": "1.28-dev"
                },
                "thanks": {
                    "name": "symfony/polyfill",
                    "url": "https://github.com/symfony/polyfill"
                }
            },
            "autoload": {
                "files": [
                    "bootstrap.php"
                ],
                "psr-4": {
                    "Symfony\\Polyfill\\Ctype\\": ""
                }
            },
            "notification-url": "https://packagist.org/downloads/",
            "license": [
                "MIT"
            ],
            "authors": [
                {
                    "name": "Gert de Pagter",
                    "email": "BackEndTea@gmail.com"
                },
                {
                    "name": "Symfony Community",
                    "homepage": "https://symfony.com/contributors"
                }
            ],
            "description": "Symfony polyfill for ctype functions",
            "homepage": "https://symfony.com",
            "keywords": [
                "compatibility",
                "ctype",
                "polyfill",
                "portable"
            ],
            "support": {
<<<<<<< HEAD
                "source": "https://github.com/symfony/polyfill-ctype/tree/v1.28.0"
=======
                "source": "https://github.com/symfony/polyfill-mbstring/tree/v1.28.0"
>>>>>>> 605cd15b
            },
            "funding": [
                {
                    "url": "https://symfony.com/sponsor",
                    "type": "custom"
                },
                {
                    "url": "https://github.com/fabpot",
                    "type": "github"
                },
                {
                    "url": "https://tidelift.com/funding/github/packagist/symfony/symfony",
                    "type": "tidelift"
                }
            ],
<<<<<<< HEAD
            "time": "2023-01-26T09:26:14+00:00"
=======
            "time": "2023-07-28T09:04:16+00:00"
>>>>>>> 605cd15b
        },
        {
            "name": "symfony/polyfill-iconv",
            "version": "v1.28.0",
            "source": {
                "type": "git",
                "url": "https://github.com/symfony/polyfill-iconv.git",
                "reference": "6de50471469b8c9afc38164452ab2b6170ee71c1"
            },
            "dist": {
                "type": "zip",
                "url": "https://api.github.com/repos/symfony/polyfill-iconv/zipball/6de50471469b8c9afc38164452ab2b6170ee71c1",
                "reference": "6de50471469b8c9afc38164452ab2b6170ee71c1",
                "shasum": ""
            },
            "require": {
                "php": ">=7.1"
            },
            "provide": {
                "ext-iconv": "*"
            },
            "suggest": {
                "ext-iconv": "For best performance"
            },
            "type": "library",
            "extra": {
                "branch-alias": {
                    "dev-main": "1.28-dev"
                },
                "thanks": {
                    "name": "symfony/polyfill",
                    "url": "https://github.com/symfony/polyfill"
                }
            },
            "autoload": {
                "files": [
                    "bootstrap.php"
                ],
                "psr-4": {
                    "Symfony\\Polyfill\\Iconv\\": ""
                }
            },
            "notification-url": "https://packagist.org/downloads/",
            "license": [
                "MIT"
            ],
            "authors": [
                {
                    "name": "Nicolas Grekas",
                    "email": "p@tchwork.com"
                },
                {
                    "name": "Symfony Community",
                    "homepage": "https://symfony.com/contributors"
                }
            ],
            "description": "Symfony polyfill for the Iconv extension",
            "homepage": "https://symfony.com",
            "keywords": [
                "compatibility",
                "iconv",
                "polyfill",
                "portable",
                "shim"
            ],
            "support": {
                "source": "https://github.com/symfony/polyfill-iconv/tree/v1.28.0"
            },
            "funding": [
                {
                    "url": "https://symfony.com/sponsor",
                    "type": "custom"
                },
                {
                    "url": "https://github.com/fabpot",
                    "type": "github"
                },
                {
                    "url": "https://tidelift.com/funding/github/packagist/symfony/symfony",
                    "type": "tidelift"
                }
            ],
            "time": "2023-01-26T09:26:14+00:00"
        },
        {
<<<<<<< HEAD
            "name": "symfony/polyfill-mbstring",
            "version": "v1.28.0",
            "source": {
                "type": "git",
                "url": "https://github.com/symfony/polyfill-mbstring.git",
                "reference": "42292d99c55abe617799667f454222c54c60e229"
            },
            "dist": {
                "type": "zip",
                "url": "https://api.github.com/repos/symfony/polyfill-mbstring/zipball/42292d99c55abe617799667f454222c54c60e229",
                "reference": "42292d99c55abe617799667f454222c54c60e229",
=======
            "name": "symfony/polyfill-php81",
            "version": "v1.28.0",
            "source": {
                "type": "git",
                "url": "https://github.com/symfony/polyfill-php81.git",
                "reference": "7581cd600fa9fd681b797d00b02f068e2f13263b"
            },
            "dist": {
                "type": "zip",
                "url": "https://api.github.com/repos/symfony/polyfill-php81/zipball/7581cd600fa9fd681b797d00b02f068e2f13263b",
                "reference": "7581cd600fa9fd681b797d00b02f068e2f13263b",
>>>>>>> 605cd15b
                "shasum": ""
            },
            "require": {
                "php": ">=7.1"
            },
            "provide": {
                "ext-mbstring": "*"
            },
            "suggest": {
                "ext-mbstring": "For best performance"
            },
            "type": "library",
            "extra": {
                "branch-alias": {
                    "dev-main": "1.28-dev"
                },
                "thanks": {
                    "name": "symfony/polyfill",
                    "url": "https://github.com/symfony/polyfill"
                }
            },
            "autoload": {
                "files": [
                    "bootstrap.php"
                ],
                "psr-4": {
                    "Symfony\\Polyfill\\Mbstring\\": ""
                }
            },
            "notification-url": "https://packagist.org/downloads/",
            "license": [
                "MIT"
            ],
            "authors": [
                {
                    "name": "Nicolas Grekas",
                    "email": "p@tchwork.com"
                },
                {
                    "name": "Symfony Community",
                    "homepage": "https://symfony.com/contributors"
                }
            ],
            "description": "Symfony polyfill for the Mbstring extension",
            "homepage": "https://symfony.com",
            "keywords": [
                "compatibility",
                "mbstring",
                "polyfill",
                "portable",
                "shim"
            ],
            "support": {
<<<<<<< HEAD
                "source": "https://github.com/symfony/polyfill-mbstring/tree/v1.28.0"
=======
                "source": "https://github.com/symfony/polyfill-php81/tree/v1.28.0"
>>>>>>> 605cd15b
            },
            "funding": [
                {
                    "url": "https://symfony.com/sponsor",
                    "type": "custom"
                },
                {
                    "url": "https://github.com/fabpot",
                    "type": "github"
                },
                {
                    "url": "https://tidelift.com/funding/github/packagist/symfony/symfony",
                    "type": "tidelift"
                }
            ],
<<<<<<< HEAD
            "time": "2023-07-28T09:04:16+00:00"
=======
            "time": "2023-01-26T09:26:14+00:00"
>>>>>>> 605cd15b
        },
        {
            "name": "symfony/polyfill-php82",
            "version": "v1.28.0",
            "source": {
                "type": "git",
                "url": "https://github.com/symfony/polyfill-php82.git",
                "reference": "7716bea9c86776fb3362d6b52fe1fc9471056a49"
            },
            "dist": {
                "type": "zip",
                "url": "https://api.github.com/repos/symfony/polyfill-php82/zipball/7716bea9c86776fb3362d6b52fe1fc9471056a49",
                "reference": "7716bea9c86776fb3362d6b52fe1fc9471056a49",
                "shasum": ""
            },
            "require": {
                "php": ">=7.1"
            },
            "type": "library",
            "extra": {
                "branch-alias": {
                    "dev-main": "1.28-dev"
                },
                "thanks": {
                    "name": "symfony/polyfill",
                    "url": "https://github.com/symfony/polyfill"
                }
            },
            "autoload": {
                "files": [
                    "bootstrap.php"
                ],
                "psr-4": {
                    "Symfony\\Polyfill\\Php82\\": ""
                },
                "classmap": [
                    "Resources/stubs"
                ]
            },
            "notification-url": "https://packagist.org/downloads/",
            "license": [
                "MIT"
            ],
            "authors": [
                {
                    "name": "Nicolas Grekas",
                    "email": "p@tchwork.com"
                },
                {
                    "name": "Symfony Community",
                    "homepage": "https://symfony.com/contributors"
                }
            ],
            "description": "Symfony polyfill backporting some PHP 8.2+ features to lower PHP versions",
            "homepage": "https://symfony.com",
            "keywords": [
                "compatibility",
                "polyfill",
                "portable",
                "shim"
            ],
            "support": {
                "source": "https://github.com/symfony/polyfill-php82/tree/v1.28.0"
            },
            "funding": [
                {
                    "url": "https://symfony.com/sponsor",
                    "type": "custom"
                },
                {
                    "url": "https://github.com/fabpot",
                    "type": "github"
                },
                {
                    "url": "https://tidelift.com/funding/github/packagist/symfony/symfony",
                    "type": "tidelift"
                }
            ],
            "time": "2023-08-25T17:27:25+00:00"
        },
        {
            "name": "symfony/service-contracts",
            "version": "v2.5.2",
            "source": {
                "type": "git",
                "url": "https://github.com/symfony/service-contracts.git",
                "reference": "4b426aac47d6427cc1a1d0f7e2ac724627f5966c"
            },
            "dist": {
                "type": "zip",
                "url": "https://api.github.com/repos/symfony/service-contracts/zipball/4b426aac47d6427cc1a1d0f7e2ac724627f5966c",
                "reference": "4b426aac47d6427cc1a1d0f7e2ac724627f5966c",
                "shasum": ""
            },
            "require": {
                "php": ">=7.2.5",
                "psr/container": "^1.1",
                "symfony/deprecation-contracts": "^2.1|^3"
            },
            "conflict": {
                "ext-psr": "<1.1|>=2"
            },
            "suggest": {
                "symfony/service-implementation": ""
            },
            "type": "library",
            "extra": {
                "branch-alias": {
                    "dev-main": "2.5-dev"
                },
                "thanks": {
                    "name": "symfony/contracts",
                    "url": "https://github.com/symfony/contracts"
                }
            },
            "autoload": {
                "psr-4": {
                    "Symfony\\Contracts\\Service\\": ""
                }
            },
            "notification-url": "https://packagist.org/downloads/",
            "license": [
                "MIT"
            ],
            "authors": [
                {
                    "name": "Nicolas Grekas",
                    "email": "p@tchwork.com"
                },
                {
                    "name": "Symfony Community",
                    "homepage": "https://symfony.com/contributors"
                }
            ],
            "description": "Generic abstractions related to writing services",
            "homepage": "https://symfony.com",
            "keywords": [
                "abstractions",
                "contracts",
                "decoupling",
                "interfaces",
                "interoperability",
                "standards"
            ],
            "support": {
                "source": "https://github.com/symfony/service-contracts/tree/v2.5.2"
            },
            "funding": [
                {
                    "url": "https://symfony.com/sponsor",
                    "type": "custom"
                },
                {
                    "url": "https://github.com/fabpot",
                    "type": "github"
                },
                {
                    "url": "https://tidelift.com/funding/github/packagist/symfony/symfony",
                    "type": "tidelift"
                }
            ],
            "time": "2022-05-30T19:17:29+00:00"
        },
        {
            "name": "symfony/string",
            "version": "v6.3.2",
            "source": {
                "type": "git",
                "url": "https://github.com/symfony/string.git",
                "reference": "53d1a83225002635bca3482fcbf963001313fb68"
            },
            "dist": {
                "type": "zip",
                "url": "https://api.github.com/repos/symfony/string/zipball/53d1a83225002635bca3482fcbf963001313fb68",
                "reference": "53d1a83225002635bca3482fcbf963001313fb68",
                "shasum": ""
            },
            "require": {
                "php": ">=8.1",
                "symfony/polyfill-ctype": "~1.8",
                "symfony/polyfill-intl-grapheme": "~1.0",
                "symfony/polyfill-intl-normalizer": "~1.0",
                "symfony/polyfill-mbstring": "~1.0"
            },
            "conflict": {
                "symfony/translation-contracts": "<2.5"
            },
            "require-dev": {
                "symfony/error-handler": "^5.4|^6.0",
                "symfony/http-client": "^5.4|^6.0",
                "symfony/intl": "^6.2",
                "symfony/translation-contracts": "^2.5|^3.0",
                "symfony/var-exporter": "^5.4|^6.0"
            },
            "type": "library",
            "autoload": {
                "files": [
                    "Resources/functions.php"
                ],
                "psr-4": {
                    "Symfony\\Component\\String\\": ""
                },
                "exclude-from-classmap": [
                    "/Tests/"
                ]
            },
            "notification-url": "https://packagist.org/downloads/",
            "license": [
                "MIT"
            ],
            "authors": [
                {
                    "name": "Nicolas Grekas",
                    "email": "p@tchwork.com"
                },
                {
                    "name": "Symfony Community",
                    "homepage": "https://symfony.com/contributors"
                }
            ],
            "description": "Provides an object-oriented API to strings and deals with bytes, UTF-8 code points and grapheme clusters in a unified way",
            "homepage": "https://symfony.com",
            "keywords": [
                "grapheme",
                "i18n",
                "string",
                "unicode",
                "utf-8",
                "utf8"
            ],
            "support": {
                "source": "https://github.com/symfony/string/tree/v6.3.2"
            },
            "funding": [
                {
                    "url": "https://symfony.com/sponsor",
                    "type": "custom"
                },
                {
                    "url": "https://github.com/fabpot",
                    "type": "github"
                },
                {
                    "url": "https://tidelift.com/funding/github/packagist/symfony/symfony",
                    "type": "tidelift"
                }
            ],
            "time": "2023-07-05T08:41:27+00:00"
        },
        {
            "name": "symfony/translation-contracts",
            "version": "v3.3.0",
            "source": {
                "type": "git",
                "url": "https://github.com/symfony/translation-contracts.git",
                "reference": "02c24deb352fb0d79db5486c0c79905a85e37e86"
            },
            "dist": {
                "type": "zip",
                "url": "https://api.github.com/repos/symfony/translation-contracts/zipball/02c24deb352fb0d79db5486c0c79905a85e37e86",
                "reference": "02c24deb352fb0d79db5486c0c79905a85e37e86",
                "shasum": ""
            },
            "require": {
                "php": ">=8.1"
            },
            "type": "library",
            "extra": {
                "branch-alias": {
                    "dev-main": "3.4-dev"
                },
                "thanks": {
                    "name": "symfony/contracts",
                    "url": "https://github.com/symfony/contracts"
                }
            },
            "autoload": {
                "psr-4": {
                    "Symfony\\Contracts\\Translation\\": ""
                },
                "exclude-from-classmap": [
                    "/Test/"
                ]
            },
            "notification-url": "https://packagist.org/downloads/",
            "license": [
                "MIT"
            ],
            "authors": [
                {
                    "name": "Nicolas Grekas",
                    "email": "p@tchwork.com"
                },
                {
                    "name": "Symfony Community",
                    "homepage": "https://symfony.com/contributors"
                }
            ],
            "description": "Generic abstractions related to translation",
            "homepage": "https://symfony.com",
            "keywords": [
                "abstractions",
                "contracts",
                "decoupling",
                "interfaces",
                "interoperability",
                "standards"
            ],
            "support": {
                "source": "https://github.com/symfony/translation-contracts/tree/v3.3.0"
            },
            "funding": [
                {
                    "url": "https://symfony.com/sponsor",
                    "type": "custom"
                },
                {
                    "url": "https://github.com/fabpot",
                    "type": "github"
                },
                {
                    "url": "https://tidelift.com/funding/github/packagist/symfony/symfony",
                    "type": "tidelift"
                }
            ],
            "time": "2023-05-30T17:17:10+00:00"
        },
        {
            "name": "symfony/var-exporter",
            "version": "v6.3.4",
            "source": {
                "type": "git",
                "url": "https://github.com/symfony/var-exporter.git",
                "reference": "df1f8aac5751871b83d30bf3e2c355770f8f0691"
            },
            "dist": {
                "type": "zip",
                "url": "https://api.github.com/repos/symfony/var-exporter/zipball/df1f8aac5751871b83d30bf3e2c355770f8f0691",
                "reference": "df1f8aac5751871b83d30bf3e2c355770f8f0691",
                "shasum": ""
            },
            "require": {
                "php": ">=8.1"
            },
            "require-dev": {
                "symfony/var-dumper": "^5.4|^6.0"
            },
            "type": "library",
            "autoload": {
                "psr-4": {
                    "Symfony\\Component\\VarExporter\\": ""
                },
                "exclude-from-classmap": [
                    "/Tests/"
                ]
            },
            "notification-url": "https://packagist.org/downloads/",
            "license": [
                "MIT"
            ],
            "authors": [
                {
                    "name": "Nicolas Grekas",
                    "email": "p@tchwork.com"
                },
                {
                    "name": "Symfony Community",
                    "homepage": "https://symfony.com/contributors"
                }
            ],
            "description": "Allows exporting any serializable PHP data structure to plain PHP code",
            "homepage": "https://symfony.com",
            "keywords": [
                "clone",
                "construct",
                "export",
                "hydrate",
                "instantiate",
                "lazy-loading",
                "proxy",
                "serialize"
            ],
            "support": {
                "source": "https://github.com/symfony/var-exporter/tree/v6.3.4"
            },
            "funding": [
                {
                    "url": "https://symfony.com/sponsor",
                    "type": "custom"
                },
                {
                    "url": "https://github.com/fabpot",
                    "type": "github"
                },
                {
                    "url": "https://tidelift.com/funding/github/packagist/symfony/symfony",
                    "type": "tidelift"
                }
            ],
            "time": "2023-08-16T18:14:47+00:00"
        },
        {
            "name": "tecnickcom/tcpdf",
            "version": "6.6.2",
            "source": {
                "type": "git",
                "url": "https://github.com/tecnickcom/TCPDF.git",
                "reference": "e3cffc9bcbc76e89e167e9eb0bbda0cab7518459"
            },
            "dist": {
                "type": "zip",
                "url": "https://api.github.com/repos/tecnickcom/TCPDF/zipball/e3cffc9bcbc76e89e167e9eb0bbda0cab7518459",
                "reference": "e3cffc9bcbc76e89e167e9eb0bbda0cab7518459",
                "shasum": ""
            },
            "require": {
                "php": ">=5.3.0"
            },
            "type": "library",
            "autoload": {
                "classmap": [
                    "config",
                    "include",
                    "tcpdf.php",
                    "tcpdf_parser.php",
                    "tcpdf_import.php",
                    "tcpdf_barcodes_1d.php",
                    "tcpdf_barcodes_2d.php",
                    "include/tcpdf_colors.php",
                    "include/tcpdf_filters.php",
                    "include/tcpdf_font_data.php",
                    "include/tcpdf_fonts.php",
                    "include/tcpdf_images.php",
                    "include/tcpdf_static.php",
                    "include/barcodes/datamatrix.php",
                    "include/barcodes/pdf417.php",
                    "include/barcodes/qrcode.php"
                ]
            },
            "notification-url": "https://packagist.org/downloads/",
            "license": [
                "LGPL-3.0-only"
            ],
            "authors": [
                {
                    "name": "Nicola Asuni",
                    "email": "info@tecnick.com",
                    "role": "lead"
                }
            ],
            "description": "TCPDF is a PHP class for generating PDF documents and barcodes.",
            "homepage": "http://www.tcpdf.org/",
            "keywords": [
                "PDFD32000-2008",
                "TCPDF",
                "barcodes",
                "datamatrix",
                "pdf",
                "pdf417",
                "qrcode"
            ],
            "support": {
                "issues": "https://github.com/tecnickcom/TCPDF/issues",
                "source": "https://github.com/tecnickcom/TCPDF/tree/6.6.2"
            },
            "funding": [
                {
                    "url": "https://www.paypal.com/cgi-bin/webscr?cmd=_donations&currency_code=GBP&business=paypal@tecnick.com&item_name=donation%20for%20tcpdf%20project",
                    "type": "custom"
                }
            ],
            "time": "2022-12-17T10:28:59+00:00"
        },
        {
            "name": "thenetworg/oauth2-azure",
            "version": "v2.2.1",
            "source": {
                "type": "git",
                "url": "https://github.com/TheNetworg/oauth2-azure.git",
                "reference": "e092f6fca469f8109aab4694e9e2dee98717af17"
            },
            "dist": {
                "type": "zip",
                "url": "https://api.github.com/repos/TheNetworg/oauth2-azure/zipball/e092f6fca469f8109aab4694e9e2dee98717af17",
                "reference": "e092f6fca469f8109aab4694e9e2dee98717af17",
                "shasum": ""
            },
            "require": {
                "ext-json": "*",
                "ext-openssl": "*",
                "firebase/php-jwt": "~3.0||~4.0||~5.0||~6.0 < 6.8",
                "league/oauth2-client": "~2.0",
                "php": "^7.1|^8.0"
            },
            "require-dev": {
                "phpunit/phpunit": "^9.6"
            },
            "type": "library",
            "autoload": {
                "psr-4": {
                    "TheNetworg\\OAuth2\\Client\\": "src/"
                }
            },
            "notification-url": "https://packagist.org/downloads/",
            "license": [
                "MIT"
            ],
            "authors": [
                {
                    "name": "Jan Hajek",
                    "email": "jan.hajek@thenetw.org",
                    "homepage": "https://thenetw.org"
                }
            ],
            "description": "Azure Active Directory OAuth 2.0 Client Provider for The PHP League OAuth2-Client",
            "keywords": [
                "SSO",
                "aad",
                "authorization",
                "azure",
                "azure active directory",
                "client",
                "microsoft",
                "oauth",
                "oauth2",
                "windows azure"
            ],
            "support": {
                "issues": "https://github.com/TheNetworg/oauth2-azure/issues",
                "source": "https://github.com/TheNetworg/oauth2-azure/tree/v2.2.1"
            },
            "time": "2023-08-01T09:16:29+00:00"
        },
        {
            "name": "twig/markdown-extra",
            "version": "v3.7.1",
            "source": {
                "type": "git",
                "url": "https://github.com/twigphp/markdown-extra.git",
                "reference": "83dfa86a0379f784ea30bdb9c15a356b8aabf780"
            },
            "dist": {
                "type": "zip",
                "url": "https://api.github.com/repos/twigphp/markdown-extra/zipball/83dfa86a0379f784ea30bdb9c15a356b8aabf780",
                "reference": "83dfa86a0379f784ea30bdb9c15a356b8aabf780",
                "shasum": ""
            },
            "require": {
                "php": ">=7.1.3",
                "twig/twig": "^2.7|^3.0"
            },
            "require-dev": {
                "erusev/parsedown": "^1.7",
                "league/commonmark": "^1.0|^2.0",
                "league/html-to-markdown": "^4.8|^5.0",
                "michelf/php-markdown": "^1.8|^2.0",
                "symfony/phpunit-bridge": "^5.4|^6.3"
            },
            "type": "library",
            "autoload": {
                "psr-4": {
                    "Twig\\Extra\\Markdown\\": ""
                },
                "exclude-from-classmap": [
                    "/Tests/"
                ]
            },
            "notification-url": "https://packagist.org/downloads/",
            "license": [
                "MIT"
            ],
            "authors": [
                {
                    "name": "Fabien Potencier",
                    "email": "fabien@symfony.com",
                    "homepage": "http://fabien.potencier.org",
                    "role": "Lead Developer"
                }
            ],
            "description": "A Twig extension for Markdown",
            "homepage": "https://twig.symfony.com",
            "keywords": [
                "html",
                "markdown",
                "twig"
            ],
            "support": {
                "source": "https://github.com/twigphp/markdown-extra/tree/v3.7.1"
            },
            "funding": [
                {
                    "url": "https://github.com/fabpot",
                    "type": "github"
                },
                {
                    "url": "https://tidelift.com/funding/github/packagist/twig/twig",
                    "type": "tidelift"
                }
            ],
            "time": "2023-07-29T15:34:56+00:00"
        },
        {
            "name": "twig/string-extra",
            "version": "v3.7.1",
            "source": {
                "type": "git",
                "url": "https://github.com/twigphp/string-extra.git",
                "reference": "7230d630a25e91cd91a2bd8e2f0e872962507eab"
            },
            "dist": {
                "type": "zip",
                "url": "https://api.github.com/repos/twigphp/string-extra/zipball/7230d630a25e91cd91a2bd8e2f0e872962507eab",
                "reference": "7230d630a25e91cd91a2bd8e2f0e872962507eab",
                "shasum": ""
            },
            "require": {
                "php": ">=7.2.5",
                "symfony/string": "^5.4|^6.0",
                "symfony/translation-contracts": "^1.1|^2|^3",
                "twig/twig": "^2.7|^3.0"
            },
            "require-dev": {
                "symfony/phpunit-bridge": "^5.4|^6.3"
            },
            "type": "library",
            "autoload": {
                "psr-4": {
                    "Twig\\Extra\\String\\": ""
                },
                "exclude-from-classmap": [
                    "/Tests/"
                ]
            },
            "notification-url": "https://packagist.org/downloads/",
            "license": [
                "MIT"
            ],
            "authors": [
                {
                    "name": "Fabien Potencier",
                    "email": "fabien@symfony.com",
                    "homepage": "http://fabien.potencier.org",
                    "role": "Lead Developer"
                }
            ],
            "description": "A Twig extension for Symfony String",
            "homepage": "https://twig.symfony.com",
            "keywords": [
                "html",
                "string",
                "twig",
                "unicode"
            ],
            "support": {
                "source": "https://github.com/twigphp/string-extra/tree/v3.7.1"
            },
            "funding": [
                {
                    "url": "https://github.com/fabpot",
                    "type": "github"
                },
                {
                    "url": "https://tidelift.com/funding/github/packagist/twig/twig",
                    "type": "tidelift"
                }
            ],
            "time": "2023-07-29T15:34:56+00:00"
        },
        {
            "name": "twig/twig",
            "version": "v3.7.1",
            "source": {
                "type": "git",
                "url": "https://github.com/twigphp/Twig.git",
                "reference": "a0ce373a0ca3bf6c64b9e3e2124aca502ba39554"
            },
            "dist": {
                "type": "zip",
                "url": "https://api.github.com/repos/twigphp/Twig/zipball/a0ce373a0ca3bf6c64b9e3e2124aca502ba39554",
                "reference": "a0ce373a0ca3bf6c64b9e3e2124aca502ba39554",
                "shasum": ""
            },
            "require": {
                "php": ">=7.2.5",
                "symfony/polyfill-ctype": "^1.8",
                "symfony/polyfill-mbstring": "^1.3"
            },
            "require-dev": {
                "psr/container": "^1.0|^2.0",
                "symfony/phpunit-bridge": "^5.4.9|^6.3"
            },
            "type": "library",
            "autoload": {
                "psr-4": {
                    "Twig\\": "src/"
                }
            },
            "notification-url": "https://packagist.org/downloads/",
            "license": [
                "BSD-3-Clause"
            ],
            "authors": [
                {
                    "name": "Fabien Potencier",
                    "email": "fabien@symfony.com",
                    "homepage": "http://fabien.potencier.org",
                    "role": "Lead Developer"
                },
                {
                    "name": "Twig Team",
                    "role": "Contributors"
                },
                {
                    "name": "Armin Ronacher",
                    "email": "armin.ronacher@active-4.com",
                    "role": "Project Founder"
                }
            ],
            "description": "Twig, the flexible, fast, and secure template language for PHP",
            "homepage": "https://twig.symfony.com",
            "keywords": [
                "templating"
            ],
            "support": {
                "issues": "https://github.com/twigphp/Twig/issues",
                "source": "https://github.com/twigphp/Twig/tree/v3.7.1"
            },
            "funding": [
                {
                    "url": "https://github.com/fabpot",
                    "type": "github"
                },
                {
                    "url": "https://tidelift.com/funding/github/packagist/twig/twig",
                    "type": "tidelift"
                }
            ],
            "time": "2023-08-28T11:09:02+00:00"
        },
        {
            "name": "wapmorgan/unified-archive",
            "version": "1.2.0",
            "source": {
                "type": "git",
                "url": "https://github.com/wapmorgan/UnifiedArchive.git",
                "reference": "5f02ad060223fd714aaf7f64a18d8e819ac0ab93"
            },
            "dist": {
                "type": "zip",
                "url": "https://api.github.com/repos/wapmorgan/UnifiedArchive/zipball/5f02ad060223fd714aaf7f64a18d8e819ac0ab93",
                "reference": "5f02ad060223fd714aaf7f64a18d8e819ac0ab93",
                "shasum": ""
            },
            "require": {
                "ext-fileinfo": "*",
                "php": ">=5.5.0"
            },
            "replace": {
                "pclzip/pclzip": "2.8.2",
                "wapmorgan/cam": "1.0.2"
            },
            "require-dev": {
                "phpunit/phpunit": "~4.8|9.5.16",
                "symfony/console": "~v3.4.47|~v4.4.42|~5.4|~6.1"
            },
            "suggest": {
                "alchemy/zippy": "[utility + bridge] ZIP, TAR, GZIP, BZIP2 support (with combinations) via console programs",
                "bin-ncompress": "[utility] TAR.Z support via console program",
                "ext-bz2": "[extension] BZ2 (BZIP2) support",
                "ext-phar": "[extension] TAR/ZIP support",
                "ext-rar": "[extension] RAR support",
                "ext-xz": "[extension] XZ (LZMA) support",
                "ext-zip": "[extension] ZIP support",
                "ext-zlib": "[extension] GZ (GZIP) support",
                "gemorroj/archive7z": "[utility + bridge] 7ZIP (and a lot of other formats) support via console program",
                "nelexa/zip": "[pure] ZIP native support",
                "pear/archive_tar": "[pure] another native TAR support",
                "phpclasses/php-iso-file": "[pure] native ISO support",
                "splitbrain/php-archive": "[pure] ZIP/TAR (tgz/tbz2) native support",
                "symfony/console": "Requirement for cam (Console Archive Manager)",
                "wapmorgan/cab-archive": "[pure] native CAB support"
            },
            "bin": [
                "bin/cam"
            ],
            "type": "library",
            "extra": {
                "phar-builder": {
                    "compression": "BZip2",
                    "name": "cam.phar",
                    "output-dir": "./",
                    "entry-point": "bin/cam",
                    "include": [
                        "bin",
                        "src",
                        "vendor"
                    ],
                    "events": {
                        "command.package.start": "git describe --tags > bin/version.txt",
                        "command.package.end": "chmod +x cam.phar && rm bin/version.txt"
                    }
                }
            },
            "autoload": {
                "psr-4": {
                    "wapmorgan\\UnifiedArchive\\": "src/"
                }
            },
            "notification-url": "https://packagist.org/downloads/",
            "license": [
                "MIT"
            ],
            "authors": [
                {
                    "name": "wapmorgan",
                    "email": "wapmorgan@gmail.com",
                    "role": "developer"
                }
            ],
            "description": "UnifiedArchive - an archive manager with unified interface of working with all popular archive formats (zip/7z/rar/gz/bz2/xz/cab/tar/tar.gz/tar.bz2/tar.x/tar.Z/...) for PHP with ability for listing, reading, extracting and creation + built-in console archive manager.",
            "keywords": [
                "7z",
                "archive",
                "bzip2",
                "cab",
                "compression",
                "gzip",
                "iso",
                "lzma2",
                "ncompress",
                "rar",
                "tar",
                "zip"
            ],
            "support": {
                "issues": "https://github.com/wapmorgan/UnifiedArchive/issues",
                "source": "https://github.com/wapmorgan/UnifiedArchive/tree/1.2.0"
            },
            "time": "2023-06-30T15:52:56+00:00"
        },
        {
            "name": "webmozart/assert",
            "version": "1.11.0",
            "source": {
                "type": "git",
                "url": "https://github.com/webmozarts/assert.git",
                "reference": "11cb2199493b2f8a3b53e7f19068fc6aac760991"
            },
            "dist": {
                "type": "zip",
                "url": "https://api.github.com/repos/webmozarts/assert/zipball/11cb2199493b2f8a3b53e7f19068fc6aac760991",
                "reference": "11cb2199493b2f8a3b53e7f19068fc6aac760991",
                "shasum": ""
            },
            "require": {
                "ext-ctype": "*",
                "php": "^7.2 || ^8.0"
            },
            "conflict": {
                "phpstan/phpstan": "<0.12.20",
                "vimeo/psalm": "<4.6.1 || 4.6.2"
            },
            "require-dev": {
                "phpunit/phpunit": "^8.5.13"
            },
            "type": "library",
            "extra": {
                "branch-alias": {
                    "dev-master": "1.10-dev"
                }
            },
            "autoload": {
                "psr-4": {
                    "Webmozart\\Assert\\": "src/"
                }
            },
            "notification-url": "https://packagist.org/downloads/",
            "license": [
                "MIT"
            ],
            "authors": [
                {
                    "name": "Bernhard Schussek",
                    "email": "bschussek@gmail.com"
                }
            ],
            "description": "Assertions to validate method input/output with nice error messages.",
            "keywords": [
                "assert",
                "check",
                "validate"
            ],
            "support": {
                "issues": "https://github.com/webmozarts/assert/issues",
                "source": "https://github.com/webmozarts/assert/tree/1.11.0"
            },
            "time": "2022-06-03T18:03:27+00:00"
        }
    ],
    "packages-dev": [
        {
            "name": "atoum/atoum",
            "version": "4.2.0",
            "source": {
                "type": "git",
                "url": "https://github.com/atoum/atoum.git",
                "reference": "fd9a339de252ea774ab755b3fd25dd19be2dbefb"
            },
            "dist": {
                "type": "zip",
                "url": "https://api.github.com/repos/atoum/atoum/zipball/fd9a339de252ea774ab755b3fd25dd19be2dbefb",
                "reference": "fd9a339de252ea774ab755b3fd25dd19be2dbefb",
                "shasum": ""
            },
            "require": {
                "ext-hash": "*",
                "ext-json": "*",
                "ext-tokenizer": "*",
                "ext-xml": "*",
                "php": "^8.0"
            },
            "replace": {
                "mageekguy/atoum": "*"
            },
            "require-dev": {
                "friendsofphp/php-cs-fixer": "^3.2"
            },
            "suggest": {
                "atoum/stubs": "Provides IDE support (like autocompletion) for atoum",
                "ext-mbstring": "Provides support for UTF-8 strings",
                "ext-xdebug": "Provides code coverage report (>= 2.3)"
            },
            "bin": [
                "bin/atoum"
            ],
            "type": "library",
            "extra": {
                "branch-alias": {
                    "dev-master": "4.x-dev"
                }
            },
            "autoload": {
                "classmap": [
                    "classes/"
                ]
            },
            "notification-url": "https://packagist.org/downloads/",
            "license": [
                "BSD-3-Clause"
            ],
            "authors": [
                {
                    "name": "Frédéric Hardy",
                    "email": "frederic.hardy@atoum.org",
                    "homepage": "http://blog.mageekbox.net"
                },
                {
                    "name": "François Dussert",
                    "email": "francois.dussert@atoum.org"
                },
                {
                    "name": "Gérald Croes",
                    "email": "gerald.croes@atoum.org"
                },
                {
                    "name": "Julien Bianchi",
                    "email": "julien.bianchi@atoum.org"
                },
                {
                    "name": "Ludovic Fleury",
                    "email": "ludovic.fleury@atoum.org"
                }
            ],
            "description": "Simple modern and intuitive unit testing framework for PHP 5.3+",
            "homepage": "http://www.atoum.org",
            "keywords": [
                "TDD",
                "atoum",
                "test",
                "unit testing"
            ],
            "support": {
                "issues": "https://github.com/atoum/atoum/issues",
                "source": "https://github.com/atoum/atoum/tree/4.2.0"
            },
            "time": "2023-07-30T12:52:23+00:00"
        },
        {
            "name": "friendsoftwig/twigcs",
            "version": "v6.1.0",
            "source": {
                "type": "git",
                "url": "https://github.com/friendsoftwig/twigcs.git",
                "reference": "3c36d606c4f19db0dd2a01b735ec7a8151b7f182"
            },
            "dist": {
                "type": "zip",
                "url": "https://api.github.com/repos/friendsoftwig/twigcs/zipball/3c36d606c4f19db0dd2a01b735ec7a8151b7f182",
                "reference": "3c36d606c4f19db0dd2a01b735ec7a8151b7f182",
                "shasum": ""
            },
            "require": {
                "ext-ctype": "*",
                "ext-hash": "*",
                "ext-json": "*",
                "ext-mbstring": "*",
                "ext-simplexml": "*",
                "php": "~7.4.0 || ~8.0.0 || ~8.1.0 || ~8.2.0",
                "symfony/console": "^4.4 || ^5.3 || ^6.0",
                "symfony/filesystem": "^4.4 || ^5.3 || ^6.0",
                "symfony/finder": "^4.4 || ^5.3 || ^6.0"
            },
            "require-dev": {
                "phpunit/phpunit": "^9.5.20",
                "symfony/phpunit-bridge": "^6.2.3"
            },
            "bin": [
                "bin/twigcs"
            ],
            "type": "library",
            "autoload": {
                "psr-4": {
                    "FriendsOfTwig\\Twigcs\\": "src/"
                }
            },
            "notification-url": "https://packagist.org/downloads/",
            "license": [
                "MIT"
            ],
            "authors": [
                {
                    "name": "Tristan Maindron",
                    "email": "tmaindron@gmail.com"
                }
            ],
            "description": "Checkstyle automation for Twig",
            "support": {
                "issues": "https://github.com/friendsoftwig/twigcs/issues",
                "source": "https://github.com/friendsoftwig/twigcs/tree/v6.1.0"
            },
            "time": "2023-01-04T16:01:24+00:00"
        },
        {
            "name": "glpi-project/tools",
            "version": "0.6.4",
            "source": {
                "type": "git",
                "url": "https://github.com/glpi-project/tools.git",
                "reference": "8ef917fa2967e716eaed198bb803f418a80cd621"
            },
            "dist": {
                "type": "zip",
                "url": "https://api.github.com/repos/glpi-project/tools/zipball/8ef917fa2967e716eaed198bb803f418a80cd621",
                "reference": "8ef917fa2967e716eaed198bb803f418a80cd621",
                "shasum": ""
            },
            "require": {
                "symfony/console": "^5.4 || ^6.0",
                "twig/twig": "^3.3"
            },
            "bin": [
                "bin/extract-locales",
                "bin/licence-headers-check",
                "tools/plugin-release"
            ],
            "type": "library",
            "autoload": {
                "psr-4": {
                    "Glpi\\": "src/"
                }
            },
            "notification-url": "https://packagist.org/downloads/",
            "license": [
                "GPL-3.0-or-later"
            ],
            "authors": [
                {
                    "name": "Teclib'",
                    "email": "glpi@teclib.com",
                    "homepage": "http://teclib-group.com"
                }
            ],
            "description": "Various tools for GLPI and its plugins",
            "keywords": [
                "glpi",
                "plugins",
                "tools"
            ],
            "support": {
                "issues": "https://github.com/glpi-project/tools/issues",
                "source": "https://github.com/glpi-project/tools"
            },
            "time": "2023-07-27T12:32:25+00:00"
        },
        {
            "name": "maglnet/composer-require-checker",
            "version": "4.2.0",
            "source": {
                "type": "git",
                "url": "https://github.com/maglnet/ComposerRequireChecker.git",
                "reference": "fb2a69aa2b7307541233536f179275e99451b339"
            },
            "dist": {
                "type": "zip",
                "url": "https://api.github.com/repos/maglnet/ComposerRequireChecker/zipball/fb2a69aa2b7307541233536f179275e99451b339",
                "reference": "fb2a69aa2b7307541233536f179275e99451b339",
                "shasum": ""
            },
            "require": {
                "composer-runtime-api": "^2.0.0",
                "ext-phar": "*",
                "nikic/php-parser": "^4.13.0",
                "php": "^8.0",
                "symfony/console": "^6.0.0",
                "webmozart/assert": "^1.9.1",
                "webmozart/glob": "^4.4.0"
            },
            "require-dev": {
                "doctrine/coding-standard": "^9.0.0",
                "ext-zend-opcache": "*",
                "mikey179/vfsstream": "^1.6.10",
                "phing/phing": "^2.17.0",
                "phpstan/phpstan": "^1.2.0",
                "phpunit/phpunit": "^9.5.10",
                "roave/infection-static-analysis-plugin": "1.13.x-dev as 1.13.0",
                "vimeo/psalm": "^4.15"
            },
            "bin": [
                "bin/composer-require-checker"
            ],
            "type": "library",
            "extra": {
                "branch-alias": {
                    "dev-master": "2.1-dev"
                }
            },
            "autoload": {
                "psr-4": {
                    "ComposerRequireChecker\\": "src/ComposerRequireChecker"
                }
            },
            "notification-url": "https://packagist.org/downloads/",
            "license": [
                "MIT"
            ],
            "authors": [
                {
                    "name": "Marco Pivetta",
                    "email": "ocramius@gmail.com",
                    "homepage": "http://ocramius.github.io/"
                },
                {
                    "name": "Matthias Glaub",
                    "email": "magl@magl.net",
                    "homepage": "http://magl.net"
                }
            ],
            "description": "CLI tool to analyze composer dependencies and verify that no unknown symbols are used in the sources of a package",
            "homepage": "https://github.com/maglnet/ComposerRequireChecker",
            "keywords": [
                "analysis",
                "cli",
                "composer",
                "dependency",
                "imports",
                "require",
                "requirements"
            ],
            "support": {
                "issues": "https://github.com/maglnet/ComposerRequireChecker/issues",
                "source": "https://github.com/maglnet/ComposerRequireChecker/tree/4.2.0"
            },
            "time": "2022-08-30T09:36:29+00:00"
        },
        {
            "name": "mikey179/vfsstream",
            "version": "v1.6.11",
            "source": {
                "type": "git",
                "url": "https://github.com/bovigo/vfsStream.git",
                "reference": "17d16a85e6c26ce1f3e2fa9ceeacdc2855db1e9f"
            },
            "dist": {
                "type": "zip",
                "url": "https://api.github.com/repos/bovigo/vfsStream/zipball/17d16a85e6c26ce1f3e2fa9ceeacdc2855db1e9f",
                "reference": "17d16a85e6c26ce1f3e2fa9ceeacdc2855db1e9f",
                "shasum": ""
            },
            "require": {
                "php": ">=5.3.0"
            },
            "require-dev": {
                "phpunit/phpunit": "^4.5|^5.0"
            },
            "type": "library",
            "extra": {
                "branch-alias": {
                    "dev-master": "1.6.x-dev"
                }
            },
            "autoload": {
                "psr-0": {
                    "org\\bovigo\\vfs\\": "src/main/php"
                }
            },
            "notification-url": "https://packagist.org/downloads/",
            "license": [
                "BSD-3-Clause"
            ],
            "authors": [
                {
                    "name": "Frank Kleine",
                    "homepage": "http://frankkleine.de/",
                    "role": "Developer"
                }
            ],
            "description": "Virtual file system to mock the real file system in unit tests.",
            "homepage": "http://vfs.bovigo.org/",
            "support": {
                "issues": "https://github.com/bovigo/vfsStream/issues",
                "source": "https://github.com/bovigo/vfsStream/tree/master",
                "wiki": "https://github.com/bovigo/vfsStream/wiki"
            },
            "time": "2022-02-23T02:02:42+00:00"
        },
        {
            "name": "nikic/php-parser",
            "version": "v4.15.1",
            "source": {
                "type": "git",
                "url": "https://github.com/nikic/PHP-Parser.git",
                "reference": "0ef6c55a3f47f89d7a374e6f835197a0b5fcf900"
            },
            "dist": {
                "type": "zip",
                "url": "https://api.github.com/repos/nikic/PHP-Parser/zipball/0ef6c55a3f47f89d7a374e6f835197a0b5fcf900",
                "reference": "0ef6c55a3f47f89d7a374e6f835197a0b5fcf900",
                "shasum": ""
            },
            "require": {
                "ext-tokenizer": "*",
                "php": ">=7.0"
            },
            "require-dev": {
                "ircmaxell/php-yacc": "^0.0.7",
                "phpunit/phpunit": "^6.5 || ^7.0 || ^8.0 || ^9.0"
            },
            "bin": [
                "bin/php-parse"
            ],
            "type": "library",
            "extra": {
                "branch-alias": {
                    "dev-master": "4.9-dev"
                }
            },
            "autoload": {
                "psr-4": {
                    "PhpParser\\": "lib/PhpParser"
                }
            },
            "notification-url": "https://packagist.org/downloads/",
            "license": [
                "BSD-3-Clause"
            ],
            "authors": [
                {
                    "name": "Nikita Popov"
                }
            ],
            "description": "A PHP parser written in PHP",
            "keywords": [
                "parser",
                "php"
            ],
            "support": {
                "issues": "https://github.com/nikic/PHP-Parser/issues",
                "source": "https://github.com/nikic/PHP-Parser/tree/v4.15.1"
            },
            "time": "2022-09-04T07:30:47+00:00"
        },
        {
            "name": "php-parallel-lint/php-parallel-lint",
            "version": "v1.3.2",
            "source": {
                "type": "git",
                "url": "https://github.com/php-parallel-lint/PHP-Parallel-Lint.git",
                "reference": "6483c9832e71973ed29cf71bd6b3f4fde438a9de"
            },
            "dist": {
                "type": "zip",
                "url": "https://api.github.com/repos/php-parallel-lint/PHP-Parallel-Lint/zipball/6483c9832e71973ed29cf71bd6b3f4fde438a9de",
                "reference": "6483c9832e71973ed29cf71bd6b3f4fde438a9de",
                "shasum": ""
            },
            "require": {
                "ext-json": "*",
                "php": ">=5.3.0"
            },
            "replace": {
                "grogy/php-parallel-lint": "*",
                "jakub-onderka/php-parallel-lint": "*"
            },
            "require-dev": {
                "nette/tester": "^1.3 || ^2.0",
                "php-parallel-lint/php-console-highlighter": "0.* || ^1.0",
                "squizlabs/php_codesniffer": "^3.6"
            },
            "suggest": {
                "php-parallel-lint/php-console-highlighter": "Highlight syntax in code snippet"
            },
            "bin": [
                "parallel-lint"
            ],
            "type": "library",
            "autoload": {
                "classmap": [
                    "./src/"
                ]
            },
            "notification-url": "https://packagist.org/downloads/",
            "license": [
                "BSD-2-Clause"
            ],
            "authors": [
                {
                    "name": "Jakub Onderka",
                    "email": "ahoj@jakubonderka.cz"
                }
            ],
            "description": "This tool check syntax of PHP files about 20x faster than serial check.",
            "homepage": "https://github.com/php-parallel-lint/PHP-Parallel-Lint",
            "support": {
                "issues": "https://github.com/php-parallel-lint/PHP-Parallel-Lint/issues",
                "source": "https://github.com/php-parallel-lint/PHP-Parallel-Lint/tree/v1.3.2"
            },
            "time": "2022-02-21T12:50:22+00:00"
        },
        {
            "name": "phpstan/extension-installer",
            "version": "1.3.1",
            "source": {
                "type": "git",
                "url": "https://github.com/phpstan/extension-installer.git",
                "reference": "f45734bfb9984c6c56c4486b71230355f066a58a"
            },
            "dist": {
                "type": "zip",
                "url": "https://api.github.com/repos/phpstan/extension-installer/zipball/f45734bfb9984c6c56c4486b71230355f066a58a",
                "reference": "f45734bfb9984c6c56c4486b71230355f066a58a",
                "shasum": ""
            },
            "require": {
                "composer-plugin-api": "^2.0",
                "php": "^7.2 || ^8.0",
                "phpstan/phpstan": "^1.9.0"
            },
            "require-dev": {
                "composer/composer": "^2.0",
                "php-parallel-lint/php-parallel-lint": "^1.2.0",
                "phpstan/phpstan-strict-rules": "^0.11 || ^0.12 || ^1.0"
            },
            "type": "composer-plugin",
            "extra": {
                "class": "PHPStan\\ExtensionInstaller\\Plugin"
            },
            "autoload": {
                "psr-4": {
                    "PHPStan\\ExtensionInstaller\\": "src/"
                }
            },
            "notification-url": "https://packagist.org/downloads/",
            "license": [
                "MIT"
            ],
            "description": "Composer plugin for automatic installation of PHPStan extensions",
            "support": {
                "issues": "https://github.com/phpstan/extension-installer/issues",
                "source": "https://github.com/phpstan/extension-installer/tree/1.3.1"
            },
            "time": "2023-05-24T08:59:17+00:00"
        },
        {
            "name": "phpstan/phpstan",
            "version": "1.10.32",
            "source": {
                "type": "git",
                "url": "https://github.com/phpstan/phpstan.git",
                "reference": "c47e47d3ab03137c0e121e77c4d2cb58672f6d44"
            },
            "dist": {
                "type": "zip",
                "url": "https://api.github.com/repos/phpstan/phpstan/zipball/c47e47d3ab03137c0e121e77c4d2cb58672f6d44",
                "reference": "c47e47d3ab03137c0e121e77c4d2cb58672f6d44",
                "shasum": ""
            },
            "require": {
                "php": "^7.2|^8.0"
            },
            "conflict": {
                "phpstan/phpstan-shim": "*"
            },
            "bin": [
                "phpstan",
                "phpstan.phar"
            ],
            "type": "library",
            "autoload": {
                "files": [
                    "bootstrap.php"
                ]
            },
            "notification-url": "https://packagist.org/downloads/",
            "license": [
                "MIT"
            ],
            "description": "PHPStan - PHP Static Analysis Tool",
            "keywords": [
                "dev",
                "static analysis"
            ],
            "support": {
                "docs": "https://phpstan.org/user-guide/getting-started",
                "forum": "https://github.com/phpstan/phpstan/discussions",
                "issues": "https://github.com/phpstan/phpstan/issues",
                "security": "https://github.com/phpstan/phpstan/security/policy",
                "source": "https://github.com/phpstan/phpstan-src"
            },
            "funding": [
                {
                    "url": "https://github.com/ondrejmirtes",
                    "type": "github"
                },
                {
                    "url": "https://github.com/phpstan",
                    "type": "github"
                },
                {
                    "url": "https://tidelift.com/funding/github/packagist/phpstan/phpstan",
                    "type": "tidelift"
                }
            ],
            "time": "2023-08-24T21:54:50+00:00"
        },
        {
            "name": "phpstan/phpstan-deprecation-rules",
            "version": "1.1.4",
            "source": {
                "type": "git",
                "url": "https://github.com/phpstan/phpstan-deprecation-rules.git",
                "reference": "089d8a8258ed0aeefdc7b68b6c3d25572ebfdbaa"
            },
            "dist": {
                "type": "zip",
                "url": "https://api.github.com/repos/phpstan/phpstan-deprecation-rules/zipball/089d8a8258ed0aeefdc7b68b6c3d25572ebfdbaa",
                "reference": "089d8a8258ed0aeefdc7b68b6c3d25572ebfdbaa",
                "shasum": ""
            },
            "require": {
                "php": "^7.2 || ^8.0",
                "phpstan/phpstan": "^1.10.3"
            },
            "require-dev": {
                "php-parallel-lint/php-parallel-lint": "^1.2",
                "phpstan/phpstan-php-parser": "^1.1",
                "phpstan/phpstan-phpunit": "^1.0",
                "phpunit/phpunit": "^9.5"
            },
            "type": "phpstan-extension",
            "extra": {
                "phpstan": {
                    "includes": [
                        "rules.neon"
                    ]
                }
            },
            "autoload": {
                "psr-4": {
                    "PHPStan\\": "src/"
                }
            },
            "notification-url": "https://packagist.org/downloads/",
            "license": [
                "MIT"
            ],
            "description": "PHPStan rules for detecting usage of deprecated classes, methods, properties, constants and traits.",
            "support": {
                "issues": "https://github.com/phpstan/phpstan-deprecation-rules/issues",
                "source": "https://github.com/phpstan/phpstan-deprecation-rules/tree/1.1.4"
            },
            "time": "2023-08-05T09:02:04+00:00"
        },
        {
            "name": "squizlabs/php_codesniffer",
            "version": "3.7.2",
            "source": {
                "type": "git",
                "url": "https://github.com/squizlabs/PHP_CodeSniffer.git",
                "reference": "ed8e00df0a83aa96acf703f8c2979ff33341f879"
            },
            "dist": {
                "type": "zip",
                "url": "https://api.github.com/repos/squizlabs/PHP_CodeSniffer/zipball/ed8e00df0a83aa96acf703f8c2979ff33341f879",
                "reference": "ed8e00df0a83aa96acf703f8c2979ff33341f879",
                "shasum": ""
            },
            "require": {
                "ext-simplexml": "*",
                "ext-tokenizer": "*",
                "ext-xmlwriter": "*",
                "php": ">=5.4.0"
            },
            "require-dev": {
                "phpunit/phpunit": "^4.0 || ^5.0 || ^6.0 || ^7.0"
            },
            "bin": [
                "bin/phpcs",
                "bin/phpcbf"
            ],
            "type": "library",
            "extra": {
                "branch-alias": {
                    "dev-master": "3.x-dev"
                }
            },
            "notification-url": "https://packagist.org/downloads/",
            "license": [
                "BSD-3-Clause"
            ],
            "authors": [
                {
                    "name": "Greg Sherwood",
                    "role": "lead"
                }
            ],
            "description": "PHP_CodeSniffer tokenizes PHP, JavaScript and CSS files and detects violations of a defined set of coding standards.",
            "homepage": "https://github.com/squizlabs/PHP_CodeSniffer",
            "keywords": [
                "phpcs",
                "standards",
                "static analysis"
            ],
            "support": {
                "issues": "https://github.com/squizlabs/PHP_CodeSniffer/issues",
                "source": "https://github.com/squizlabs/PHP_CodeSniffer",
                "wiki": "https://github.com/squizlabs/PHP_CodeSniffer/wiki"
            },
            "time": "2023-02-22T23:07:41+00:00"
        },
        {
            "name": "symfony/browser-kit",
            "version": "v6.2.7",
            "source": {
                "type": "git",
                "url": "https://github.com/symfony/browser-kit.git",
                "reference": "87bd43240e6cc855f70ea1c7a448ab3bd442633c"
            },
            "dist": {
                "type": "zip",
                "url": "https://api.github.com/repos/symfony/browser-kit/zipball/87bd43240e6cc855f70ea1c7a448ab3bd442633c",
                "reference": "87bd43240e6cc855f70ea1c7a448ab3bd442633c",
                "shasum": ""
            },
            "require": {
                "php": ">=8.1",
                "symfony/dom-crawler": "^5.4|^6.0"
            },
            "require-dev": {
                "symfony/css-selector": "^5.4|^6.0",
                "symfony/http-client": "^5.4|^6.0",
                "symfony/mime": "^5.4|^6.0",
                "symfony/process": "^5.4|^6.0"
            },
            "suggest": {
                "symfony/process": ""
            },
            "type": "library",
            "autoload": {
                "psr-4": {
                    "Symfony\\Component\\BrowserKit\\": ""
                },
                "exclude-from-classmap": [
                    "/Tests/"
                ]
            },
            "notification-url": "https://packagist.org/downloads/",
            "license": [
                "MIT"
            ],
            "authors": [
                {
                    "name": "Fabien Potencier",
                    "email": "fabien@symfony.com"
                },
                {
                    "name": "Symfony Community",
                    "homepage": "https://symfony.com/contributors"
                }
            ],
            "description": "Simulates the behavior of a web browser, allowing you to make requests, click on links and submit forms programmatically",
            "homepage": "https://symfony.com",
            "support": {
                "source": "https://github.com/symfony/browser-kit/tree/v6.2.7"
            },
            "funding": [
                {
                    "url": "https://symfony.com/sponsor",
                    "type": "custom"
                },
                {
                    "url": "https://github.com/fabpot",
                    "type": "github"
                },
                {
                    "url": "https://tidelift.com/funding/github/packagist/symfony/symfony",
                    "type": "tidelift"
                }
            ],
            "time": "2023-02-14T08:44:56+00:00"
        },
        {
            "name": "symfony/filesystem",
            "version": "v6.0.13",
            "source": {
                "type": "git",
                "url": "https://github.com/symfony/filesystem.git",
                "reference": "3adca49133bd055ebe6011ed1e012be3c908af79"
            },
            "dist": {
                "type": "zip",
                "url": "https://api.github.com/repos/symfony/filesystem/zipball/3adca49133bd055ebe6011ed1e012be3c908af79",
                "reference": "3adca49133bd055ebe6011ed1e012be3c908af79",
                "shasum": ""
            },
            "require": {
                "php": ">=8.0.2",
                "symfony/polyfill-ctype": "~1.8",
                "symfony/polyfill-mbstring": "~1.8"
            },
            "type": "library",
            "autoload": {
                "psr-4": {
                    "Symfony\\Component\\Filesystem\\": ""
                },
                "exclude-from-classmap": [
                    "/Tests/"
                ]
            },
            "notification-url": "https://packagist.org/downloads/",
            "license": [
                "MIT"
            ],
            "authors": [
                {
                    "name": "Fabien Potencier",
                    "email": "fabien@symfony.com"
                },
                {
                    "name": "Symfony Community",
                    "homepage": "https://symfony.com/contributors"
                }
            ],
            "description": "Provides basic utilities for the filesystem",
            "homepage": "https://symfony.com",
            "support": {
                "source": "https://github.com/symfony/filesystem/tree/v6.0.13"
            },
            "funding": [
                {
                    "url": "https://symfony.com/sponsor",
                    "type": "custom"
                },
                {
                    "url": "https://github.com/fabpot",
                    "type": "github"
                },
                {
                    "url": "https://tidelift.com/funding/github/packagist/symfony/symfony",
                    "type": "tidelift"
                }
            ],
            "time": "2022-09-21T20:25:27+00:00"
        },
        {
            "name": "symfony/finder",
            "version": "v6.0.11",
            "source": {
                "type": "git",
                "url": "https://github.com/symfony/finder.git",
                "reference": "09cb683ba5720385ea6966e5e06be2a34f2568b1"
            },
            "dist": {
                "type": "zip",
                "url": "https://api.github.com/repos/symfony/finder/zipball/09cb683ba5720385ea6966e5e06be2a34f2568b1",
                "reference": "09cb683ba5720385ea6966e5e06be2a34f2568b1",
                "shasum": ""
            },
            "require": {
                "php": ">=8.0.2"
            },
            "type": "library",
            "autoload": {
                "psr-4": {
                    "Symfony\\Component\\Finder\\": ""
                },
                "exclude-from-classmap": [
                    "/Tests/"
                ]
            },
            "notification-url": "https://packagist.org/downloads/",
            "license": [
                "MIT"
            ],
            "authors": [
                {
                    "name": "Fabien Potencier",
                    "email": "fabien@symfony.com"
                },
                {
                    "name": "Symfony Community",
                    "homepage": "https://symfony.com/contributors"
                }
            ],
            "description": "Finds files and directories via an intuitive fluent interface",
            "homepage": "https://symfony.com",
            "support": {
                "source": "https://github.com/symfony/finder/tree/v6.0.11"
            },
            "funding": [
                {
                    "url": "https://symfony.com/sponsor",
                    "type": "custom"
                },
                {
                    "url": "https://github.com/fabpot",
                    "type": "github"
                },
                {
                    "url": "https://tidelift.com/funding/github/packagist/symfony/symfony",
                    "type": "tidelift"
                }
            ],
            "time": "2022-07-29T07:39:48+00:00"
        },
        {
            "name": "symfony/http-client",
            "version": "v6.2.10",
            "source": {
                "type": "git",
                "url": "https://github.com/symfony/http-client.git",
                "reference": "3f5545a91c8e79dedd1a06c4b04e1682c80c42f9"
            },
            "dist": {
                "type": "zip",
                "url": "https://api.github.com/repos/symfony/http-client/zipball/3f5545a91c8e79dedd1a06c4b04e1682c80c42f9",
                "reference": "3f5545a91c8e79dedd1a06c4b04e1682c80c42f9",
                "shasum": ""
            },
            "require": {
                "php": ">=8.1",
                "psr/log": "^1|^2|^3",
                "symfony/deprecation-contracts": "^2.1|^3",
                "symfony/http-client-contracts": "^3",
                "symfony/service-contracts": "^1.0|^2|^3"
            },
            "provide": {
                "php-http/async-client-implementation": "*",
                "php-http/client-implementation": "*",
                "psr/http-client-implementation": "1.0",
                "symfony/http-client-implementation": "3.0"
            },
            "require-dev": {
                "amphp/amp": "^2.5",
                "amphp/http-client": "^4.2.1",
                "amphp/http-tunnel": "^1.0",
                "amphp/socket": "^1.1",
                "guzzlehttp/promises": "^1.4",
                "nyholm/psr7": "^1.0",
                "php-http/httplug": "^1.0|^2.0",
                "psr/http-client": "^1.0",
                "symfony/dependency-injection": "^5.4|^6.0",
                "symfony/http-kernel": "^5.4|^6.0",
                "symfony/process": "^5.4|^6.0",
                "symfony/stopwatch": "^5.4|^6.0"
            },
            "type": "library",
            "autoload": {
                "psr-4": {
                    "Symfony\\Component\\HttpClient\\": ""
                },
                "exclude-from-classmap": [
                    "/Tests/"
                ]
            },
            "notification-url": "https://packagist.org/downloads/",
            "license": [
                "MIT"
            ],
            "authors": [
                {
                    "name": "Nicolas Grekas",
                    "email": "p@tchwork.com"
                },
                {
                    "name": "Symfony Community",
                    "homepage": "https://symfony.com/contributors"
                }
            ],
            "description": "Provides powerful methods to fetch HTTP resources synchronously or asynchronously",
            "homepage": "https://symfony.com",
            "keywords": [
                "http"
            ],
            "support": {
                "source": "https://github.com/symfony/http-client/tree/v6.2.10"
            },
            "funding": [
                {
                    "url": "https://symfony.com/sponsor",
                    "type": "custom"
                },
                {
                    "url": "https://github.com/fabpot",
                    "type": "github"
                },
                {
                    "url": "https://tidelift.com/funding/github/packagist/symfony/symfony",
                    "type": "tidelift"
                }
            ],
            "time": "2023-04-20T13:12:48+00:00"
        },
        {
            "name": "symfony/http-client-contracts",
            "version": "v3.2.1",
            "source": {
                "type": "git",
                "url": "https://github.com/symfony/http-client-contracts.git",
                "reference": "df2ecd6cb70e73c1080e6478aea85f5f4da2c48b"
            },
            "dist": {
                "type": "zip",
                "url": "https://api.github.com/repos/symfony/http-client-contracts/zipball/df2ecd6cb70e73c1080e6478aea85f5f4da2c48b",
                "reference": "df2ecd6cb70e73c1080e6478aea85f5f4da2c48b",
                "shasum": ""
            },
            "require": {
                "php": ">=8.1"
            },
            "suggest": {
                "symfony/http-client-implementation": ""
            },
            "type": "library",
            "extra": {
                "branch-alias": {
                    "dev-main": "3.3-dev"
                },
                "thanks": {
                    "name": "symfony/contracts",
                    "url": "https://github.com/symfony/contracts"
                }
            },
            "autoload": {
                "psr-4": {
                    "Symfony\\Contracts\\HttpClient\\": ""
                },
                "exclude-from-classmap": [
                    "/Test/"
                ]
            },
            "notification-url": "https://packagist.org/downloads/",
            "license": [
                "MIT"
            ],
            "authors": [
                {
                    "name": "Nicolas Grekas",
                    "email": "p@tchwork.com"
                },
                {
                    "name": "Symfony Community",
                    "homepage": "https://symfony.com/contributors"
                }
            ],
            "description": "Generic abstractions related to HTTP clients",
            "homepage": "https://symfony.com",
            "keywords": [
                "abstractions",
                "contracts",
                "decoupling",
                "interfaces",
                "interoperability",
                "standards"
            ],
            "support": {
                "source": "https://github.com/symfony/http-client-contracts/tree/v3.2.1"
            },
            "funding": [
                {
                    "url": "https://symfony.com/sponsor",
                    "type": "custom"
                },
                {
                    "url": "https://github.com/fabpot",
                    "type": "github"
                },
                {
                    "url": "https://tidelift.com/funding/github/packagist/symfony/symfony",
                    "type": "tidelift"
                }
            ],
            "time": "2023-03-01T10:32:47+00:00"
        },
        {
            "name": "webmozart/glob",
            "version": "4.6.0",
            "source": {
                "type": "git",
                "url": "https://github.com/webmozarts/glob.git",
                "reference": "3c17f7dec3d9d0e87b575026011f2e75a56ed655"
            },
            "dist": {
                "type": "zip",
                "url": "https://api.github.com/repos/webmozarts/glob/zipball/3c17f7dec3d9d0e87b575026011f2e75a56ed655",
                "reference": "3c17f7dec3d9d0e87b575026011f2e75a56ed655",
                "shasum": ""
            },
            "require": {
                "php": "^7.3 || ^8.0.0"
            },
            "require-dev": {
                "phpunit/phpunit": "^9.5",
                "symfony/filesystem": "^5.3"
            },
            "type": "library",
            "extra": {
                "branch-alias": {
                    "dev-master": "4.1-dev"
                }
            },
            "autoload": {
                "psr-4": {
                    "Webmozart\\Glob\\": "src/"
                }
            },
            "notification-url": "https://packagist.org/downloads/",
            "license": [
                "MIT"
            ],
            "authors": [
                {
                    "name": "Bernhard Schussek",
                    "email": "bschussek@gmail.com"
                }
            ],
            "description": "A PHP implementation of Ant's glob.",
            "support": {
                "issues": "https://github.com/webmozarts/glob/issues",
                "source": "https://github.com/webmozarts/glob/tree/4.6.0"
            },
            "time": "2022-05-24T19:45:58+00:00"
        }
    ],
    "aliases": [],
    "minimum-stability": "stable",
    "stability-flags": [],
    "prefer-stable": false,
    "prefer-lowest": false,
    "platform": {
        "php": ">=8.1",
        "ext-ctype": "*",
        "ext-curl": "*",
        "ext-dom": "*",
        "ext-fileinfo": "*",
        "ext-filter": "*",
        "ext-gd": "*",
        "ext-hash": "*",
        "ext-iconv": "*",
        "ext-intl": "*",
        "ext-json": "*",
        "ext-libxml": "*",
        "ext-mbstring": "*",
        "ext-mysqli": "*",
        "ext-openssl": "*",
        "ext-session": "*",
        "ext-simplexml": "*",
        "ext-zlib": "*"
    },
    "platform-dev": {
        "ext-xml": "*"
    },
    "platform-overrides": {
        "php": "8.1.99"
    },
    "plugin-api-version": "2.6.0"
}<|MERGE_RESOLUTION|>--- conflicted
+++ resolved
@@ -5344,7 +5344,6 @@
             "time": "2023-07-31T07:08:24+00:00"
         },
         {
-<<<<<<< HEAD
             "name": "symfony/polyfill-ctype",
             "version": "v1.28.0",
             "source": {
@@ -5356,19 +5355,6 @@
                 "type": "zip",
                 "url": "https://api.github.com/repos/symfony/polyfill-ctype/zipball/ea208ce43cbb04af6867b4fdddb1bdbf84cc28cb",
                 "reference": "ea208ce43cbb04af6867b4fdddb1bdbf84cc28cb",
-=======
-            "name": "symfony/polyfill-mbstring",
-            "version": "v1.28.0",
-            "source": {
-                "type": "git",
-                "url": "https://github.com/symfony/polyfill-mbstring.git",
-                "reference": "42292d99c55abe617799667f454222c54c60e229"
-            },
-            "dist": {
-                "type": "zip",
-                "url": "https://api.github.com/repos/symfony/polyfill-mbstring/zipball/42292d99c55abe617799667f454222c54c60e229",
-                "reference": "42292d99c55abe617799667f454222c54c60e229",
->>>>>>> 605cd15b
                 "shasum": ""
             },
             "require": {
@@ -5421,11 +5407,7 @@
                 "portable"
             ],
             "support": {
-<<<<<<< HEAD
                 "source": "https://github.com/symfony/polyfill-ctype/tree/v1.28.0"
-=======
-                "source": "https://github.com/symfony/polyfill-mbstring/tree/v1.28.0"
->>>>>>> 605cd15b
             },
             "funding": [
                 {
@@ -5441,11 +5423,7 @@
                     "type": "tidelift"
                 }
             ],
-<<<<<<< HEAD
             "time": "2023-01-26T09:26:14+00:00"
-=======
-            "time": "2023-07-28T09:04:16+00:00"
->>>>>>> 605cd15b
         },
         {
             "name": "symfony/polyfill-iconv",
@@ -5531,7 +5509,6 @@
             "time": "2023-01-26T09:26:14+00:00"
         },
         {
-<<<<<<< HEAD
             "name": "symfony/polyfill-mbstring",
             "version": "v1.28.0",
             "source": {
@@ -5543,19 +5520,6 @@
                 "type": "zip",
                 "url": "https://api.github.com/repos/symfony/polyfill-mbstring/zipball/42292d99c55abe617799667f454222c54c60e229",
                 "reference": "42292d99c55abe617799667f454222c54c60e229",
-=======
-            "name": "symfony/polyfill-php81",
-            "version": "v1.28.0",
-            "source": {
-                "type": "git",
-                "url": "https://github.com/symfony/polyfill-php81.git",
-                "reference": "7581cd600fa9fd681b797d00b02f068e2f13263b"
-            },
-            "dist": {
-                "type": "zip",
-                "url": "https://api.github.com/repos/symfony/polyfill-php81/zipball/7581cd600fa9fd681b797d00b02f068e2f13263b",
-                "reference": "7581cd600fa9fd681b797d00b02f068e2f13263b",
->>>>>>> 605cd15b
                 "shasum": ""
             },
             "require": {
@@ -5609,11 +5573,7 @@
                 "shim"
             ],
             "support": {
-<<<<<<< HEAD
                 "source": "https://github.com/symfony/polyfill-mbstring/tree/v1.28.0"
-=======
-                "source": "https://github.com/symfony/polyfill-php81/tree/v1.28.0"
->>>>>>> 605cd15b
             },
             "funding": [
                 {
@@ -5629,11 +5589,7 @@
                     "type": "tidelift"
                 }
             ],
-<<<<<<< HEAD
             "time": "2023-07-28T09:04:16+00:00"
-=======
-            "time": "2023-01-26T09:26:14+00:00"
->>>>>>> 605cd15b
         },
         {
             "name": "symfony/polyfill-php82",
