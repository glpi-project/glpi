{
    "_readme": [
        "This file locks the dependencies of your project to a known state",
        "Read more about it at https://getcomposer.org/doc/01-basic-usage.md#installing-dependencies",
        "This file is @generated automatically"
    ],
    "content-hash": "d2b2327194e1a70bc3fb5c21bc06955f",
    "packages": [
        {
            "name": "apereo/phpcas",
            "version": "1.6.1",
            "source": {
                "type": "git",
                "url": "https://github.com/apereo/phpCAS.git",
                "reference": "c129708154852656aabb13d8606cd5b12dbbabac"
            },
            "dist": {
                "type": "zip",
                "url": "https://api.github.com/repos/apereo/phpCAS/zipball/c129708154852656aabb13d8606cd5b12dbbabac",
                "reference": "c129708154852656aabb13d8606cd5b12dbbabac",
                "shasum": ""
            },
            "require": {
                "ext-curl": "*",
                "ext-dom": "*",
                "php": ">=7.1.0",
                "psr/log": "^1.0 || ^2.0 || ^3.0"
            },
            "require-dev": {
                "monolog/monolog": "^1.0.0 || ^2.0.0",
                "phpstan/phpstan": "^1.5",
                "phpunit/phpunit": ">=7.5"
            },
            "type": "library",
            "extra": {
                "branch-alias": {
                    "dev-master": "1.3.x-dev"
                }
            },
            "autoload": {
                "files": [
                    "source/CAS.php"
                ],
                "classmap": [
                    "source/"
                ]
            },
            "notification-url": "https://packagist.org/downloads/",
            "license": [
                "Apache-2.0"
            ],
            "authors": [
                {
                    "name": "Joachim Fritschi",
                    "email": "jfritschi@freenet.de",
                    "homepage": "https://github.com/jfritschi"
                },
                {
                    "name": "Adam Franco",
                    "homepage": "https://github.com/adamfranco"
                },
                {
                    "name": "Henry Pan",
                    "homepage": "https://github.com/phy25"
                }
            ],
            "description": "Provides a simple API for authenticating users against a CAS server",
            "homepage": "https://wiki.jasig.org/display/CASC/phpCAS",
            "keywords": [
                "apereo",
                "cas",
                "jasig"
            ],
            "support": {
                "issues": "https://github.com/apereo/phpCAS/issues",
                "source": "https://github.com/apereo/phpCAS/tree/1.6.1"
            },
            "time": "2023-02-19T19:52:35+00:00"
        },
        {
            "name": "bacon/bacon-qr-code",
            "version": "v3.0.1",
            "source": {
                "type": "git",
                "url": "https://github.com/Bacon/BaconQrCode.git",
                "reference": "f9cc1f52b5a463062251d666761178dbdb6b544f"
            },
            "dist": {
                "type": "zip",
                "url": "https://api.github.com/repos/Bacon/BaconQrCode/zipball/f9cc1f52b5a463062251d666761178dbdb6b544f",
                "reference": "f9cc1f52b5a463062251d666761178dbdb6b544f",
                "shasum": ""
            },
            "require": {
                "dasprid/enum": "^1.0.3",
                "ext-iconv": "*",
                "php": "^8.1"
            },
            "require-dev": {
                "phly/keep-a-changelog": "^2.12",
                "phpunit/phpunit": "^10.5.11 || 11.0.4",
                "spatie/phpunit-snapshot-assertions": "^5.1.5",
                "squizlabs/php_codesniffer": "^3.9"
            },
            "suggest": {
                "ext-imagick": "to generate QR code images"
            },
            "type": "library",
            "autoload": {
                "psr-4": {
                    "BaconQrCode\\": "src/"
                }
            },
            "notification-url": "https://packagist.org/downloads/",
            "license": [
                "BSD-2-Clause"
            ],
            "authors": [
                {
                    "name": "Ben Scholzen 'DASPRiD'",
                    "email": "mail@dasprids.de",
                    "homepage": "https://dasprids.de/",
                    "role": "Developer"
                }
            ],
            "description": "BaconQrCode is a QR code generator for PHP.",
            "homepage": "https://github.com/Bacon/BaconQrCode",
            "support": {
                "issues": "https://github.com/Bacon/BaconQrCode/issues",
                "source": "https://github.com/Bacon/BaconQrCode/tree/v3.0.1"
            },
            "time": "2024-10-01T13:55:55+00:00"
        },
        {
            "name": "brick/math",
            "version": "0.12.1",
            "source": {
                "type": "git",
                "url": "https://github.com/brick/math.git",
                "reference": "f510c0a40911935b77b86859eb5223d58d660df1"
            },
            "dist": {
                "type": "zip",
                "url": "https://api.github.com/repos/brick/math/zipball/f510c0a40911935b77b86859eb5223d58d660df1",
                "reference": "f510c0a40911935b77b86859eb5223d58d660df1",
                "shasum": ""
            },
            "require": {
                "php": "^8.1"
            },
            "require-dev": {
                "php-coveralls/php-coveralls": "^2.2",
                "phpunit/phpunit": "^10.1",
                "vimeo/psalm": "5.16.0"
            },
            "type": "library",
            "autoload": {
                "psr-4": {
                    "Brick\\Math\\": "src/"
                }
            },
            "notification-url": "https://packagist.org/downloads/",
            "license": [
                "MIT"
            ],
            "description": "Arbitrary-precision arithmetic library",
            "keywords": [
                "Arbitrary-precision",
                "BigInteger",
                "BigRational",
                "arithmetic",
                "bigdecimal",
                "bignum",
                "bignumber",
                "brick",
                "decimal",
                "integer",
                "math",
                "mathematics",
                "rational"
            ],
            "support": {
                "issues": "https://github.com/brick/math/issues",
                "source": "https://github.com/brick/math/tree/0.12.1"
            },
            "funding": [
                {
                    "url": "https://github.com/BenMorel",
                    "type": "github"
                }
            ],
            "time": "2023-11-29T23:19:16+00:00"
        },
        {
            "name": "composer/pcre",
            "version": "3.3.2",
            "source": {
                "type": "git",
                "url": "https://github.com/composer/pcre.git",
                "reference": "b2bed4734f0cc156ee1fe9c0da2550420d99a21e"
            },
            "dist": {
                "type": "zip",
                "url": "https://api.github.com/repos/composer/pcre/zipball/b2bed4734f0cc156ee1fe9c0da2550420d99a21e",
                "reference": "b2bed4734f0cc156ee1fe9c0da2550420d99a21e",
                "shasum": ""
            },
            "require": {
                "php": "^7.4 || ^8.0"
            },
            "conflict": {
                "phpstan/phpstan": "<1.11.10"
            },
            "require-dev": {
                "phpstan/phpstan": "^1.12 || ^2",
                "phpstan/phpstan-strict-rules": "^1 || ^2",
                "phpunit/phpunit": "^8 || ^9"
            },
            "type": "library",
            "extra": {
                "phpstan": {
                    "includes": [
                        "extension.neon"
                    ]
                },
                "branch-alias": {
                    "dev-main": "3.x-dev"
                }
            },
            "autoload": {
                "psr-4": {
                    "Composer\\Pcre\\": "src"
                }
            },
            "notification-url": "https://packagist.org/downloads/",
            "license": [
                "MIT"
            ],
            "authors": [
                {
                    "name": "Jordi Boggiano",
                    "email": "j.boggiano@seld.be",
                    "homepage": "http://seld.be"
                }
            ],
            "description": "PCRE wrapping library that offers type-safe preg_* replacements.",
            "keywords": [
                "PCRE",
                "preg",
                "regex",
                "regular expression"
            ],
            "support": {
                "issues": "https://github.com/composer/pcre/issues",
                "source": "https://github.com/composer/pcre/tree/3.3.2"
            },
            "funding": [
                {
                    "url": "https://packagist.com",
                    "type": "custom"
                },
                {
                    "url": "https://github.com/composer",
                    "type": "github"
                },
                {
                    "url": "https://tidelift.com/funding/github/packagist/composer/composer",
                    "type": "tidelift"
                }
            ],
            "time": "2024-11-12T16:29:46+00:00"
        },
        {
            "name": "dasprid/enum",
            "version": "1.0.6",
            "source": {
                "type": "git",
                "url": "https://github.com/DASPRiD/Enum.git",
                "reference": "8dfd07c6d2cf31c8da90c53b83c026c7696dda90"
            },
            "dist": {
                "type": "zip",
                "url": "https://api.github.com/repos/DASPRiD/Enum/zipball/8dfd07c6d2cf31c8da90c53b83c026c7696dda90",
                "reference": "8dfd07c6d2cf31c8da90c53b83c026c7696dda90",
                "shasum": ""
            },
            "require": {
                "php": ">=7.1 <9.0"
            },
            "require-dev": {
                "phpunit/phpunit": "^7 || ^8 || ^9 || ^10 || ^11",
                "squizlabs/php_codesniffer": "*"
            },
            "type": "library",
            "autoload": {
                "psr-4": {
                    "DASPRiD\\Enum\\": "src/"
                }
            },
            "notification-url": "https://packagist.org/downloads/",
            "license": [
                "BSD-2-Clause"
            ],
            "authors": [
                {
                    "name": "Ben Scholzen 'DASPRiD'",
                    "email": "mail@dasprids.de",
                    "homepage": "https://dasprids.de/",
                    "role": "Developer"
                }
            ],
            "description": "PHP 7.1 enum implementation",
            "keywords": [
                "enum",
                "map"
            ],
            "support": {
                "issues": "https://github.com/DASPRiD/Enum/issues",
                "source": "https://github.com/DASPRiD/Enum/tree/1.0.6"
            },
            "time": "2024-08-09T14:30:48+00:00"
        },
        {
            "name": "defuse/php-encryption",
            "version": "v2.4.0",
            "source": {
                "type": "git",
                "url": "https://github.com/defuse/php-encryption.git",
                "reference": "f53396c2d34225064647a05ca76c1da9d99e5828"
            },
            "dist": {
                "type": "zip",
                "url": "https://api.github.com/repos/defuse/php-encryption/zipball/f53396c2d34225064647a05ca76c1da9d99e5828",
                "reference": "f53396c2d34225064647a05ca76c1da9d99e5828",
                "shasum": ""
            },
            "require": {
                "ext-openssl": "*",
                "paragonie/random_compat": ">= 2",
                "php": ">=5.6.0"
            },
            "require-dev": {
                "phpunit/phpunit": "^5|^6|^7|^8|^9|^10",
                "yoast/phpunit-polyfills": "^2.0.0"
            },
            "bin": [
                "bin/generate-defuse-key"
            ],
            "type": "library",
            "autoload": {
                "psr-4": {
                    "Defuse\\Crypto\\": "src"
                }
            },
            "notification-url": "https://packagist.org/downloads/",
            "license": [
                "MIT"
            ],
            "authors": [
                {
                    "name": "Taylor Hornby",
                    "email": "taylor@defuse.ca",
                    "homepage": "https://defuse.ca/"
                },
                {
                    "name": "Scott Arciszewski",
                    "email": "info@paragonie.com",
                    "homepage": "https://paragonie.com"
                }
            ],
            "description": "Secure PHP Encryption Library",
            "keywords": [
                "aes",
                "authenticated encryption",
                "cipher",
                "crypto",
                "cryptography",
                "encrypt",
                "encryption",
                "openssl",
                "security",
                "symmetric key cryptography"
            ],
            "support": {
                "issues": "https://github.com/defuse/php-encryption/issues",
                "source": "https://github.com/defuse/php-encryption/tree/v2.4.0"
            },
            "time": "2023-06-19T06:10:36+00:00"
        },
        {
            "name": "dflydev/dot-access-data",
            "version": "v3.0.3",
            "source": {
                "type": "git",
                "url": "https://github.com/dflydev/dflydev-dot-access-data.git",
                "reference": "a23a2bf4f31d3518f3ecb38660c95715dfead60f"
            },
            "dist": {
                "type": "zip",
                "url": "https://api.github.com/repos/dflydev/dflydev-dot-access-data/zipball/a23a2bf4f31d3518f3ecb38660c95715dfead60f",
                "reference": "a23a2bf4f31d3518f3ecb38660c95715dfead60f",
                "shasum": ""
            },
            "require": {
                "php": "^7.1 || ^8.0"
            },
            "require-dev": {
                "phpstan/phpstan": "^0.12.42",
                "phpunit/phpunit": "^7.5 || ^8.5 || ^9.3",
                "scrutinizer/ocular": "1.6.0",
                "squizlabs/php_codesniffer": "^3.5",
                "vimeo/psalm": "^4.0.0"
            },
            "type": "library",
            "extra": {
                "branch-alias": {
                    "dev-main": "3.x-dev"
                }
            },
            "autoload": {
                "psr-4": {
                    "Dflydev\\DotAccessData\\": "src/"
                }
            },
            "notification-url": "https://packagist.org/downloads/",
            "license": [
                "MIT"
            ],
            "authors": [
                {
                    "name": "Dragonfly Development Inc.",
                    "email": "info@dflydev.com",
                    "homepage": "http://dflydev.com"
                },
                {
                    "name": "Beau Simensen",
                    "email": "beau@dflydev.com",
                    "homepage": "http://beausimensen.com"
                },
                {
                    "name": "Carlos Frutos",
                    "email": "carlos@kiwing.it",
                    "homepage": "https://github.com/cfrutos"
                },
                {
                    "name": "Colin O'Dell",
                    "email": "colinodell@gmail.com",
                    "homepage": "https://www.colinodell.com"
                }
            ],
            "description": "Given a deep data structure, access data by dot notation.",
            "homepage": "https://github.com/dflydev/dflydev-dot-access-data",
            "keywords": [
                "access",
                "data",
                "dot",
                "notation"
            ],
            "support": {
                "issues": "https://github.com/dflydev/dflydev-dot-access-data/issues",
                "source": "https://github.com/dflydev/dflydev-dot-access-data/tree/v3.0.3"
            },
            "time": "2024-07-08T12:26:09+00:00"
        },
        {
            "name": "doctrine/deprecations",
            "version": "1.1.4",
            "source": {
                "type": "git",
                "url": "https://github.com/doctrine/deprecations.git",
                "reference": "31610dbb31faa98e6b5447b62340826f54fbc4e9"
            },
            "dist": {
                "type": "zip",
                "url": "https://api.github.com/repos/doctrine/deprecations/zipball/31610dbb31faa98e6b5447b62340826f54fbc4e9",
                "reference": "31610dbb31faa98e6b5447b62340826f54fbc4e9",
                "shasum": ""
            },
            "require": {
                "php": "^7.1 || ^8.0"
            },
            "require-dev": {
                "doctrine/coding-standard": "^9 || ^12",
                "phpstan/phpstan": "1.4.10 || 2.0.3",
                "phpstan/phpstan-phpunit": "^1.0 || ^2",
                "phpunit/phpunit": "^7.5 || ^8.5 || ^9.5",
                "psr/log": "^1 || ^2 || ^3"
            },
            "suggest": {
                "psr/log": "Allows logging deprecations via PSR-3 logger implementation"
            },
            "type": "library",
            "autoload": {
                "psr-4": {
                    "Doctrine\\Deprecations\\": "src"
                }
            },
            "notification-url": "https://packagist.org/downloads/",
            "license": [
                "MIT"
            ],
            "description": "A small layer on top of trigger_error(E_USER_DEPRECATED) or PSR-3 logging with options to disable all deprecations or selectively for packages.",
            "homepage": "https://www.doctrine-project.org/",
            "support": {
                "issues": "https://github.com/doctrine/deprecations/issues",
                "source": "https://github.com/doctrine/deprecations/tree/1.1.4"
            },
            "time": "2024-12-07T21:18:45+00:00"
        },
        {
            "name": "doctrine/lexer",
            "version": "3.0.1",
            "source": {
                "type": "git",
                "url": "https://github.com/doctrine/lexer.git",
                "reference": "31ad66abc0fc9e1a1f2d9bc6a42668d2fbbcd6dd"
            },
            "dist": {
                "type": "zip",
                "url": "https://api.github.com/repos/doctrine/lexer/zipball/31ad66abc0fc9e1a1f2d9bc6a42668d2fbbcd6dd",
                "reference": "31ad66abc0fc9e1a1f2d9bc6a42668d2fbbcd6dd",
                "shasum": ""
            },
            "require": {
                "php": "^8.1"
            },
            "require-dev": {
                "doctrine/coding-standard": "^12",
                "phpstan/phpstan": "^1.10",
                "phpunit/phpunit": "^10.5",
                "psalm/plugin-phpunit": "^0.18.3",
                "vimeo/psalm": "^5.21"
            },
            "type": "library",
            "autoload": {
                "psr-4": {
                    "Doctrine\\Common\\Lexer\\": "src"
                }
            },
            "notification-url": "https://packagist.org/downloads/",
            "license": [
                "MIT"
            ],
            "authors": [
                {
                    "name": "Guilherme Blanco",
                    "email": "guilhermeblanco@gmail.com"
                },
                {
                    "name": "Roman Borschel",
                    "email": "roman@code-factory.org"
                },
                {
                    "name": "Johannes Schmitt",
                    "email": "schmittjoh@gmail.com"
                }
            ],
            "description": "PHP Doctrine Lexer parser library that can be used in Top-Down, Recursive Descent Parsers.",
            "homepage": "https://www.doctrine-project.org/projects/lexer.html",
            "keywords": [
                "annotations",
                "docblock",
                "lexer",
                "parser",
                "php"
            ],
            "support": {
                "issues": "https://github.com/doctrine/lexer/issues",
                "source": "https://github.com/doctrine/lexer/tree/3.0.1"
            },
            "funding": [
                {
                    "url": "https://www.doctrine-project.org/sponsorship.html",
                    "type": "custom"
                },
                {
                    "url": "https://www.patreon.com/phpdoctrine",
                    "type": "patreon"
                },
                {
                    "url": "https://tidelift.com/funding/github/packagist/doctrine%2Flexer",
                    "type": "tidelift"
                }
            ],
            "time": "2024-02-05T11:56:58+00:00"
        },
        {
            "name": "donatj/phpuseragentparser",
            "version": "v1.10.0",
            "source": {
                "type": "git",
                "url": "https://github.com/donatj/PhpUserAgent.git",
                "reference": "3ba73057d2a4a275badb88b7708e91e159c40367"
            },
            "dist": {
                "type": "zip",
                "url": "https://api.github.com/repos/donatj/PhpUserAgent/zipball/3ba73057d2a4a275badb88b7708e91e159c40367",
                "reference": "3ba73057d2a4a275badb88b7708e91e159c40367",
                "shasum": ""
            },
            "require": {
                "ext-ctype": "*",
                "php": ">=5.4.0"
            },
            "require-dev": {
                "camspiers/json-pretty": "~1.0",
                "donatj/drop": "*",
                "ext-json": "*",
                "phpunit/phpunit": "~4.8|~9"
            },
            "type": "library",
            "autoload": {
                "files": [
                    "src/UserAgentParser.php"
                ],
                "psr-4": {
                    "donatj\\UserAgent\\": "src/UserAgent"
                }
            },
            "notification-url": "https://packagist.org/downloads/",
            "license": [
                "MIT"
            ],
            "authors": [
                {
                    "name": "Jesse G. Donat",
                    "email": "donatj@gmail.com",
                    "homepage": "https://donatstudios.com",
                    "role": "Developer"
                }
            ],
            "description": "Lightning fast, minimalist PHP UserAgent string parser.",
            "homepage": "https://donatstudios.com/PHP-Parser-HTTP_USER_AGENT",
            "keywords": [
                "browser",
                "browser detection",
                "parser",
                "user agent",
                "useragent"
            ],
            "support": {
                "issues": "https://github.com/donatj/PhpUserAgent/issues",
                "source": "https://github.com/donatj/PhpUserAgent/tree/v1.10.0"
            },
            "funding": [
                {
                    "url": "https://www.paypal.me/donatj/15",
                    "type": "custom"
                },
                {
                    "url": "https://github.com/donatj",
                    "type": "github"
                },
                {
                    "url": "https://ko-fi.com/donatj",
                    "type": "ko_fi"
                }
            ],
            "time": "2024-10-30T15:45:03+00:00"
        },
        {
            "name": "egulias/email-validator",
            "version": "4.0.3",
            "source": {
                "type": "git",
                "url": "https://github.com/egulias/EmailValidator.git",
                "reference": "b115554301161fa21467629f1e1391c1936de517"
            },
            "dist": {
                "type": "zip",
                "url": "https://api.github.com/repos/egulias/EmailValidator/zipball/b115554301161fa21467629f1e1391c1936de517",
                "reference": "b115554301161fa21467629f1e1391c1936de517",
                "shasum": ""
            },
            "require": {
                "doctrine/lexer": "^2.0 || ^3.0",
                "php": ">=8.1",
                "symfony/polyfill-intl-idn": "^1.26"
            },
            "require-dev": {
                "phpunit/phpunit": "^10.2",
                "vimeo/psalm": "^5.12"
            },
            "suggest": {
                "ext-intl": "PHP Internationalization Libraries are required to use the SpoofChecking validation"
            },
            "type": "library",
            "extra": {
                "branch-alias": {
                    "dev-master": "4.0.x-dev"
                }
            },
            "autoload": {
                "psr-4": {
                    "Egulias\\EmailValidator\\": "src"
                }
            },
            "notification-url": "https://packagist.org/downloads/",
            "license": [
                "MIT"
            ],
            "authors": [
                {
                    "name": "Eduardo Gulias Davis"
                }
            ],
            "description": "A library for validating emails against several RFCs",
            "homepage": "https://github.com/egulias/EmailValidator",
            "keywords": [
                "email",
                "emailvalidation",
                "emailvalidator",
                "validation",
                "validator"
            ],
            "support": {
                "issues": "https://github.com/egulias/EmailValidator/issues",
                "source": "https://github.com/egulias/EmailValidator/tree/4.0.3"
            },
            "funding": [
                {
                    "url": "https://github.com/egulias",
                    "type": "github"
                }
            ],
            "time": "2024-12-27T00:36:43+00:00"
        },
        {
            "name": "elvanto/litemoji",
            "version": "5.1.0",
            "source": {
                "type": "git",
                "url": "https://github.com/elvanto/litemoji.git",
                "reference": "42a3e73f5b17ef93980c484e3630b0eb1ed0a9cf"
            },
            "dist": {
                "type": "zip",
                "url": "https://api.github.com/repos/elvanto/litemoji/zipball/42a3e73f5b17ef93980c484e3630b0eb1ed0a9cf",
                "reference": "42a3e73f5b17ef93980c484e3630b0eb1ed0a9cf",
                "shasum": ""
            },
            "require": {
                "ext-mbstring": "*",
                "php": ">=7.4"
            },
            "require-dev": {
                "milesj/emojibase": "15.3.*",
                "phpunit/phpunit": "^9.0"
            },
            "type": "library",
            "autoload": {
                "psr-4": {
                    "LitEmoji\\": "src/"
                }
            },
            "notification-url": "https://packagist.org/downloads/",
            "license": [
                "MIT"
            ],
            "description": "A PHP library simplifying the conversion of unicode, HTML and shortcode emoji.",
            "keywords": [
                "emoji",
                "php-emoji"
            ],
            "support": {
                "issues": "https://github.com/elvanto/litemoji/issues",
                "source": "https://github.com/elvanto/litemoji/tree/5.1.0"
            },
            "time": "2024-09-11T21:55:58+00:00"
        },
        {
            "name": "firebase/php-jwt",
            "version": "v6.10.0",
            "source": {
                "type": "git",
                "url": "https://github.com/firebase/php-jwt.git",
                "reference": "a49db6f0a5033aef5143295342f1c95521b075ff"
            },
            "dist": {
                "type": "zip",
                "url": "https://api.github.com/repos/firebase/php-jwt/zipball/a49db6f0a5033aef5143295342f1c95521b075ff",
                "reference": "a49db6f0a5033aef5143295342f1c95521b075ff",
                "shasum": ""
            },
            "require": {
                "php": "^7.4||^8.0"
            },
            "require-dev": {
                "guzzlehttp/guzzle": "^6.5||^7.4",
                "phpspec/prophecy-phpunit": "^2.0",
                "phpunit/phpunit": "^9.5",
                "psr/cache": "^1.0||^2.0",
                "psr/http-client": "^1.0",
                "psr/http-factory": "^1.0"
            },
            "suggest": {
                "ext-sodium": "Support EdDSA (Ed25519) signatures",
                "paragonie/sodium_compat": "Support EdDSA (Ed25519) signatures when libsodium is not present"
            },
            "type": "library",
            "autoload": {
                "psr-4": {
                    "Firebase\\JWT\\": "src"
                }
            },
            "notification-url": "https://packagist.org/downloads/",
            "license": [
                "BSD-3-Clause"
            ],
            "authors": [
                {
                    "name": "Neuman Vong",
                    "email": "neuman+pear@twilio.com",
                    "role": "Developer"
                },
                {
                    "name": "Anant Narayanan",
                    "email": "anant@php.net",
                    "role": "Developer"
                }
            ],
            "description": "A simple library to encode and decode JSON Web Tokens (JWT) in PHP. Should conform to the current spec.",
            "homepage": "https://github.com/firebase/php-jwt",
            "keywords": [
                "jwt",
                "php"
            ],
            "support": {
                "issues": "https://github.com/firebase/php-jwt/issues",
                "source": "https://github.com/firebase/php-jwt/tree/v6.10.0"
            },
            "time": "2023-12-01T16:26:39+00:00"
        },
        {
            "name": "gettext/languages",
            "version": "2.10.0",
            "source": {
                "type": "git",
                "url": "https://github.com/php-gettext/Languages.git",
                "reference": "4d61d67fe83a2ad85959fe6133d6d9ba7dddd1ab"
            },
            "dist": {
                "type": "zip",
                "url": "https://api.github.com/repos/php-gettext/Languages/zipball/4d61d67fe83a2ad85959fe6133d6d9ba7dddd1ab",
                "reference": "4d61d67fe83a2ad85959fe6133d6d9ba7dddd1ab",
                "shasum": ""
            },
            "require": {
                "php": ">=5.3"
            },
            "require-dev": {
                "phpunit/phpunit": "^4.8 || ^5.7 || ^6.5 || ^7.5 || ^8.4"
            },
            "bin": [
                "bin/export-plural-rules"
            ],
            "type": "library",
            "autoload": {
                "psr-4": {
                    "Gettext\\Languages\\": "src/"
                }
            },
            "notification-url": "https://packagist.org/downloads/",
            "license": [
                "MIT"
            ],
            "authors": [
                {
                    "name": "Michele Locati",
                    "email": "mlocati@gmail.com",
                    "role": "Developer"
                }
            ],
            "description": "gettext languages with plural rules",
            "homepage": "https://github.com/php-gettext/Languages",
            "keywords": [
                "cldr",
                "i18n",
                "internationalization",
                "l10n",
                "language",
                "languages",
                "localization",
                "php",
                "plural",
                "plural rules",
                "plurals",
                "translate",
                "translations",
                "unicode"
            ],
            "support": {
                "issues": "https://github.com/php-gettext/Languages/issues",
                "source": "https://github.com/php-gettext/Languages/tree/2.10.0"
            },
            "funding": [
                {
                    "url": "https://paypal.me/mlocati",
                    "type": "custom"
                },
                {
                    "url": "https://github.com/mlocati",
                    "type": "github"
                }
            ],
            "time": "2022-10-18T15:00:10+00:00"
        },
        {
            "name": "glpi-project/inventory_format",
            "version": "1.2.0",
            "source": {
                "type": "git",
                "url": "https://github.com/glpi-project/inventory_format.git",
                "reference": "cb5793011cf68a9aae7f5a06da83666881567c29"
            },
            "dist": {
                "type": "zip",
                "url": "https://api.github.com/repos/glpi-project/inventory_format/zipball/cb5793011cf68a9aae7f5a06da83666881567c29",
                "reference": "cb5793011cf68a9aae7f5a06da83666881567c29",
                "shasum": ""
            },
            "require": {
                "ext-ctype": "*",
                "ext-curl": "*",
                "ext-json": "*",
                "ext-libxml": "*",
                "ext-simplexml": "*",
                "php": ">=7.4",
                "seld/jsonlint": "^1.11",
                "swaggest/json-schema": "^0.12.43",
                "symfony/polyfill-php81": "^1.31"
            },
            "require-dev": {
                "phpstan/extension-installer": "^1.4",
                "phpstan/phpstan": "^1.12",
                "phpstan/phpstan-deprecation-rules": "^1.2",
                "phpunit/phpunit": "^9.6",
                "squizlabs/php_codesniffer": "^3.11"
            },
            "bin": [
                "bin/convert",
                "bin/build_hw_jsons",
                "bin/refresh_hw_sources",
                "bin/validate"
            ],
            "type": "library",
            "extra": {
                "branch-alias": {
                    "dev-master": "1.x-dev"
                }
            },
            "autoload": {
                "files": [
                    "lib/php/Schema.php",
                    "lib/php/Converter.php",
                    "lib/php/FilesToJSON.php"
                ]
            },
            "notification-url": "https://packagist.org/downloads/",
            "license": [
                "MIT"
            ],
            "authors": [
                {
                    "name": "Teclib'",
                    "email": "glpi@teclib.com",
                    "homepage": "https://teclib.com"
                }
            ],
            "description": "GLPI Inventory format lib",
            "keywords": [
                "automatic inventory",
                "glpi"
            ],
            "support": {
                "issues": "https://github.com/glpi-project/inventory_format/issues",
                "source": "https://github.com/glpi-project/inventory_format"
            },
            "time": "2025-01-21T12:19:15+00:00"
        },
        {
            "name": "guzzlehttp/guzzle",
            "version": "7.9.2",
            "source": {
                "type": "git",
                "url": "https://github.com/guzzle/guzzle.git",
                "reference": "d281ed313b989f213357e3be1a179f02196ac99b"
            },
            "dist": {
                "type": "zip",
                "url": "https://api.github.com/repos/guzzle/guzzle/zipball/d281ed313b989f213357e3be1a179f02196ac99b",
                "reference": "d281ed313b989f213357e3be1a179f02196ac99b",
                "shasum": ""
            },
            "require": {
                "ext-json": "*",
                "guzzlehttp/promises": "^1.5.3 || ^2.0.3",
                "guzzlehttp/psr7": "^2.7.0",
                "php": "^7.2.5 || ^8.0",
                "psr/http-client": "^1.0",
                "symfony/deprecation-contracts": "^2.2 || ^3.0"
            },
            "provide": {
                "psr/http-client-implementation": "1.0"
            },
            "require-dev": {
                "bamarni/composer-bin-plugin": "^1.8.2",
                "ext-curl": "*",
                "guzzle/client-integration-tests": "3.0.2",
                "php-http/message-factory": "^1.1",
                "phpunit/phpunit": "^8.5.39 || ^9.6.20",
                "psr/log": "^1.1 || ^2.0 || ^3.0"
            },
            "suggest": {
                "ext-curl": "Required for CURL handler support",
                "ext-intl": "Required for Internationalized Domain Name (IDN) support",
                "psr/log": "Required for using the Log middleware"
            },
            "type": "library",
            "extra": {
                "bamarni-bin": {
                    "bin-links": true,
                    "forward-command": false
                }
            },
            "autoload": {
                "files": [
                    "src/functions_include.php"
                ],
                "psr-4": {
                    "GuzzleHttp\\": "src/"
                }
            },
            "notification-url": "https://packagist.org/downloads/",
            "license": [
                "MIT"
            ],
            "authors": [
                {
                    "name": "Graham Campbell",
                    "email": "hello@gjcampbell.co.uk",
                    "homepage": "https://github.com/GrahamCampbell"
                },
                {
                    "name": "Michael Dowling",
                    "email": "mtdowling@gmail.com",
                    "homepage": "https://github.com/mtdowling"
                },
                {
                    "name": "Jeremy Lindblom",
                    "email": "jeremeamia@gmail.com",
                    "homepage": "https://github.com/jeremeamia"
                },
                {
                    "name": "George Mponos",
                    "email": "gmponos@gmail.com",
                    "homepage": "https://github.com/gmponos"
                },
                {
                    "name": "Tobias Nyholm",
                    "email": "tobias.nyholm@gmail.com",
                    "homepage": "https://github.com/Nyholm"
                },
                {
                    "name": "Márk Sági-Kazár",
                    "email": "mark.sagikazar@gmail.com",
                    "homepage": "https://github.com/sagikazarmark"
                },
                {
                    "name": "Tobias Schultze",
                    "email": "webmaster@tubo-world.de",
                    "homepage": "https://github.com/Tobion"
                }
            ],
            "description": "Guzzle is a PHP HTTP client library",
            "keywords": [
                "client",
                "curl",
                "framework",
                "http",
                "http client",
                "psr-18",
                "psr-7",
                "rest",
                "web service"
            ],
            "support": {
                "issues": "https://github.com/guzzle/guzzle/issues",
                "source": "https://github.com/guzzle/guzzle/tree/7.9.2"
            },
            "funding": [
                {
                    "url": "https://github.com/GrahamCampbell",
                    "type": "github"
                },
                {
                    "url": "https://github.com/Nyholm",
                    "type": "github"
                },
                {
                    "url": "https://tidelift.com/funding/github/packagist/guzzlehttp/guzzle",
                    "type": "tidelift"
                }
            ],
            "time": "2024-07-24T11:22:20+00:00"
        },
        {
            "name": "guzzlehttp/promises",
            "version": "2.0.4",
            "source": {
                "type": "git",
                "url": "https://github.com/guzzle/promises.git",
                "reference": "f9c436286ab2892c7db7be8c8da4ef61ccf7b455"
            },
            "dist": {
                "type": "zip",
                "url": "https://api.github.com/repos/guzzle/promises/zipball/f9c436286ab2892c7db7be8c8da4ef61ccf7b455",
                "reference": "f9c436286ab2892c7db7be8c8da4ef61ccf7b455",
                "shasum": ""
            },
            "require": {
                "php": "^7.2.5 || ^8.0"
            },
            "require-dev": {
                "bamarni/composer-bin-plugin": "^1.8.2",
                "phpunit/phpunit": "^8.5.39 || ^9.6.20"
            },
            "type": "library",
            "extra": {
                "bamarni-bin": {
                    "bin-links": true,
                    "forward-command": false
                }
            },
            "autoload": {
                "psr-4": {
                    "GuzzleHttp\\Promise\\": "src/"
                }
            },
            "notification-url": "https://packagist.org/downloads/",
            "license": [
                "MIT"
            ],
            "authors": [
                {
                    "name": "Graham Campbell",
                    "email": "hello@gjcampbell.co.uk",
                    "homepage": "https://github.com/GrahamCampbell"
                },
                {
                    "name": "Michael Dowling",
                    "email": "mtdowling@gmail.com",
                    "homepage": "https://github.com/mtdowling"
                },
                {
                    "name": "Tobias Nyholm",
                    "email": "tobias.nyholm@gmail.com",
                    "homepage": "https://github.com/Nyholm"
                },
                {
                    "name": "Tobias Schultze",
                    "email": "webmaster@tubo-world.de",
                    "homepage": "https://github.com/Tobion"
                }
            ],
            "description": "Guzzle promises library",
            "keywords": [
                "promise"
            ],
            "support": {
                "issues": "https://github.com/guzzle/promises/issues",
                "source": "https://github.com/guzzle/promises/tree/2.0.4"
            },
            "funding": [
                {
                    "url": "https://github.com/GrahamCampbell",
                    "type": "github"
                },
                {
                    "url": "https://github.com/Nyholm",
                    "type": "github"
                },
                {
                    "url": "https://tidelift.com/funding/github/packagist/guzzlehttp/promises",
                    "type": "tidelift"
                }
            ],
            "time": "2024-10-17T10:06:22+00:00"
        },
        {
            "name": "guzzlehttp/psr7",
            "version": "2.7.0",
            "source": {
                "type": "git",
                "url": "https://github.com/guzzle/psr7.git",
                "reference": "a70f5c95fb43bc83f07c9c948baa0dc1829bf201"
            },
            "dist": {
                "type": "zip",
                "url": "https://api.github.com/repos/guzzle/psr7/zipball/a70f5c95fb43bc83f07c9c948baa0dc1829bf201",
                "reference": "a70f5c95fb43bc83f07c9c948baa0dc1829bf201",
                "shasum": ""
            },
            "require": {
                "php": "^7.2.5 || ^8.0",
                "psr/http-factory": "^1.0",
                "psr/http-message": "^1.1 || ^2.0",
                "ralouphie/getallheaders": "^3.0"
            },
            "provide": {
                "psr/http-factory-implementation": "1.0",
                "psr/http-message-implementation": "1.0"
            },
            "require-dev": {
                "bamarni/composer-bin-plugin": "^1.8.2",
                "http-interop/http-factory-tests": "0.9.0",
                "phpunit/phpunit": "^8.5.39 || ^9.6.20"
            },
            "suggest": {
                "laminas/laminas-httphandlerrunner": "Emit PSR-7 responses"
            },
            "type": "library",
            "extra": {
                "bamarni-bin": {
                    "bin-links": true,
                    "forward-command": false
                }
            },
            "autoload": {
                "psr-4": {
                    "GuzzleHttp\\Psr7\\": "src/"
                }
            },
            "notification-url": "https://packagist.org/downloads/",
            "license": [
                "MIT"
            ],
            "authors": [
                {
                    "name": "Graham Campbell",
                    "email": "hello@gjcampbell.co.uk",
                    "homepage": "https://github.com/GrahamCampbell"
                },
                {
                    "name": "Michael Dowling",
                    "email": "mtdowling@gmail.com",
                    "homepage": "https://github.com/mtdowling"
                },
                {
                    "name": "George Mponos",
                    "email": "gmponos@gmail.com",
                    "homepage": "https://github.com/gmponos"
                },
                {
                    "name": "Tobias Nyholm",
                    "email": "tobias.nyholm@gmail.com",
                    "homepage": "https://github.com/Nyholm"
                },
                {
                    "name": "Márk Sági-Kazár",
                    "email": "mark.sagikazar@gmail.com",
                    "homepage": "https://github.com/sagikazarmark"
                },
                {
                    "name": "Tobias Schultze",
                    "email": "webmaster@tubo-world.de",
                    "homepage": "https://github.com/Tobion"
                },
                {
                    "name": "Márk Sági-Kazár",
                    "email": "mark.sagikazar@gmail.com",
                    "homepage": "https://sagikazarmark.hu"
                }
            ],
            "description": "PSR-7 message implementation that also provides common utility methods",
            "keywords": [
                "http",
                "message",
                "psr-7",
                "request",
                "response",
                "stream",
                "uri",
                "url"
            ],
            "support": {
                "issues": "https://github.com/guzzle/psr7/issues",
                "source": "https://github.com/guzzle/psr7/tree/2.7.0"
            },
            "funding": [
                {
                    "url": "https://github.com/GrahamCampbell",
                    "type": "github"
                },
                {
                    "url": "https://github.com/Nyholm",
                    "type": "github"
                },
                {
                    "url": "https://tidelift.com/funding/github/packagist/guzzlehttp/psr7",
                    "type": "tidelift"
                }
            ],
            "time": "2024-07-18T11:15:46+00:00"
        },
        {
            "name": "html2text/html2text",
            "version": "4.3.2",
            "source": {
                "type": "git",
                "url": "https://github.com/mtibben/html2text.git",
                "reference": "3b443cbe302b52eb5806a21a9dbd79524203970a"
            },
            "dist": {
                "type": "zip",
                "url": "https://api.github.com/repos/mtibben/html2text/zipball/3b443cbe302b52eb5806a21a9dbd79524203970a",
                "reference": "3b443cbe302b52eb5806a21a9dbd79524203970a",
                "shasum": ""
            },
            "require-dev": {
                "phpunit/phpunit": "~4|^9.0"
            },
            "suggest": {
                "ext-mbstring": "For best performance",
                "symfony/polyfill-mbstring": "If you can't install ext-mbstring"
            },
            "type": "library",
            "autoload": {
                "psr-4": {
                    "Html2Text\\": "src/"
                }
            },
            "notification-url": "https://packagist.org/downloads/",
            "license": [
                "GPL-2.0-or-later"
            ],
            "description": "Converts HTML to formatted plain text",
            "support": {
                "issues": "https://github.com/mtibben/html2text/issues",
                "source": "https://github.com/mtibben/html2text/tree/4.3.2"
            },
            "time": "2024-08-20T02:43:29+00:00"
        },
        {
            "name": "laminas/laminas-i18n",
            "version": "2.29.0",
            "source": {
                "type": "git",
                "url": "https://github.com/laminas/laminas-i18n.git",
                "reference": "9aa7ef6073556e9b4cfd8d9a0cb8e41cd3883454"
            },
            "dist": {
                "type": "zip",
                "url": "https://api.github.com/repos/laminas/laminas-i18n/zipball/9aa7ef6073556e9b4cfd8d9a0cb8e41cd3883454",
                "reference": "9aa7ef6073556e9b4cfd8d9a0cb8e41cd3883454",
                "shasum": ""
            },
            "require": {
                "ext-intl": "*",
                "laminas/laminas-servicemanager": "^3.21.0",
                "laminas/laminas-stdlib": "^3.0",
                "laminas/laminas-translator": "^1.0",
                "php": "~8.1.0 || ~8.2.0 || ~8.3.0 || ~8.4.0"
            },
            "conflict": {
                "laminas/laminas-view": "<2.20.0",
                "zendframework/zend-i18n": "*"
            },
            "require-dev": {
                "laminas/laminas-cache": "^3.12.1",
                "laminas/laminas-cache-storage-adapter-memory": "^2.3.0",
                "laminas/laminas-cache-storage-deprecated-factory": "^1.2",
                "laminas/laminas-coding-standard": "~2.5.0",
                "laminas/laminas-config": "^3.9.0",
                "laminas/laminas-eventmanager": "^3.13",
                "laminas/laminas-filter": "^2.34",
                "laminas/laminas-validator": "^2.49",
                "laminas/laminas-view": "^2.34",
                "phpunit/phpunit": "^10.5.11",
                "psalm/plugin-phpunit": "^0.19.0",
                "vimeo/psalm": "^5.22.2"
            },
            "suggest": {
                "laminas/laminas-cache": "You should install this package to cache the translations",
                "laminas/laminas-config": "You should install this package to use the INI translation format",
                "laminas/laminas-eventmanager": "You should install this package to use the events in the translator",
                "laminas/laminas-filter": "You should install this package to use the provided filters",
                "laminas/laminas-i18n-resources": "This package provides validator and captcha translations",
                "laminas/laminas-validator": "You should install this package to use the provided validators",
                "laminas/laminas-view": "You should install this package to use the provided view helpers"
            },
            "type": "library",
            "extra": {
                "laminas": {
                    "component": "Laminas\\I18n",
                    "config-provider": "Laminas\\I18n\\ConfigProvider"
                }
            },
            "autoload": {
                "psr-4": {
                    "Laminas\\I18n\\": "src/"
                }
            },
            "notification-url": "https://packagist.org/downloads/",
            "license": [
                "BSD-3-Clause"
            ],
            "description": "Provide translations for your application, and filter and validate internationalized values",
            "homepage": "https://laminas.dev",
            "keywords": [
                "i18n",
                "laminas"
            ],
            "support": {
                "chat": "https://laminas.dev/chat",
                "docs": "https://docs.laminas.dev/laminas-i18n/",
                "forum": "https://discourse.laminas.dev",
                "issues": "https://github.com/laminas/laminas-i18n/issues",
                "rss": "https://github.com/laminas/laminas-i18n/releases.atom",
                "source": "https://github.com/laminas/laminas-i18n"
            },
            "funding": [
                {
                    "url": "https://funding.communitybridge.org/projects/laminas-project",
                    "type": "community_bridge"
                }
            ],
            "time": "2024-10-11T09:44:53+00:00"
        },
        {
            "name": "laminas/laminas-loader",
            "version": "2.10.0",
            "source": {
                "type": "git",
                "url": "https://github.com/laminas/laminas-loader.git",
                "reference": "e6fe952304ef40ce45cd814751ab35d42afdad12"
            },
            "dist": {
                "type": "zip",
                "url": "https://api.github.com/repos/laminas/laminas-loader/zipball/e6fe952304ef40ce45cd814751ab35d42afdad12",
                "reference": "e6fe952304ef40ce45cd814751ab35d42afdad12",
                "shasum": ""
            },
            "require": {
                "php": "~8.0.0 || ~8.1.0 || ~8.2.0 || ~8.3.0"
            },
            "conflict": {
                "zendframework/zend-loader": "*"
            },
            "require-dev": {
                "laminas/laminas-coding-standard": "~2.4.0",
                "phpunit/phpunit": "~9.5.25"
            },
            "type": "library",
            "autoload": {
                "psr-4": {
                    "Laminas\\Loader\\": "src/"
                }
            },
            "notification-url": "https://packagist.org/downloads/",
            "license": [
                "BSD-3-Clause"
            ],
            "description": "Autoloading and plugin loading strategies",
            "homepage": "https://laminas.dev",
            "keywords": [
                "laminas",
                "loader"
            ],
            "support": {
                "chat": "https://laminas.dev/chat",
                "docs": "https://docs.laminas.dev/laminas-loader/",
                "forum": "https://discourse.laminas.dev",
                "issues": "https://github.com/laminas/laminas-loader/issues",
                "rss": "https://github.com/laminas/laminas-loader/releases.atom",
                "source": "https://github.com/laminas/laminas-loader"
            },
            "funding": [
                {
                    "url": "https://funding.communitybridge.org/projects/laminas-project",
                    "type": "community_bridge"
                }
            ],
            "abandoned": true,
            "time": "2023-10-18T09:58:51+00:00"
        },
        {
            "name": "laminas/laminas-mail",
            "version": "2.25.1",
            "source": {
                "type": "git",
                "url": "https://github.com/laminas/laminas-mail.git",
                "reference": "110e04497395123998220e244cceecb167cc6dda"
            },
            "dist": {
                "type": "zip",
                "url": "https://api.github.com/repos/laminas/laminas-mail/zipball/110e04497395123998220e244cceecb167cc6dda",
                "reference": "110e04497395123998220e244cceecb167cc6dda",
                "shasum": ""
            },
            "require": {
                "ext-iconv": "*",
                "laminas/laminas-loader": "^2.9.0",
                "laminas/laminas-mime": "^2.11.0",
                "laminas/laminas-stdlib": "^3.17.0",
                "laminas/laminas-validator": "^2.31.0",
                "php": "~8.1.0 || ~8.2.0 || ~8.3.0",
                "symfony/polyfill-intl-idn": "^1.27.0",
                "symfony/polyfill-mbstring": "^1.27.0",
                "webmozart/assert": "^1.11.0"
            },
            "require-dev": {
                "laminas/laminas-coding-standard": "~2.5.0",
                "laminas/laminas-db": "^2.18",
                "laminas/laminas-servicemanager": "^3.22.1",
                "phpunit/phpunit": "^10.4.2",
                "psalm/plugin-phpunit": "^0.18.4",
                "symfony/process": "^6.3.4",
                "vimeo/psalm": "^5.15"
            },
            "suggest": {
                "laminas/laminas-servicemanager": "^3.21 when using SMTP to deliver messages"
            },
            "type": "library",
            "extra": {
                "laminas": {
                    "component": "Laminas\\Mail",
                    "config-provider": "Laminas\\Mail\\ConfigProvider"
                }
            },
            "autoload": {
                "psr-4": {
                    "Laminas\\Mail\\": "src/"
                }
            },
            "notification-url": "https://packagist.org/downloads/",
            "license": [
                "BSD-3-Clause"
            ],
            "description": "Provides generalized functionality to compose and send both text and MIME-compliant multipart e-mail messages",
            "homepage": "https://laminas.dev",
            "keywords": [
                "laminas",
                "mail"
            ],
            "support": {
                "chat": "https://laminas.dev/chat",
                "docs": "https://docs.laminas.dev/laminas-mail/",
                "forum": "https://discourse.laminas.dev",
                "issues": "https://github.com/laminas/laminas-mail/issues",
                "rss": "https://github.com/laminas/laminas-mail/releases.atom",
                "source": "https://github.com/laminas/laminas-mail"
            },
            "funding": [
                {
                    "url": "https://funding.communitybridge.org/projects/laminas-project",
                    "type": "community_bridge"
                }
            ],
            "abandoned": "symfony/mailer",
            "time": "2023-11-02T10:32:34+00:00"
        },
        {
            "name": "laminas/laminas-mime",
            "version": "2.12.0",
            "source": {
                "type": "git",
                "url": "https://github.com/laminas/laminas-mime.git",
                "reference": "08cc544778829b7d68d27a097885bd6e7130135e"
            },
            "dist": {
                "type": "zip",
                "url": "https://api.github.com/repos/laminas/laminas-mime/zipball/08cc544778829b7d68d27a097885bd6e7130135e",
                "reference": "08cc544778829b7d68d27a097885bd6e7130135e",
                "shasum": ""
            },
            "require": {
                "laminas/laminas-stdlib": "^2.7 || ^3.0",
                "php": "~8.0.0 || ~8.1.0 || ~8.2.0 || ~8.3.0"
            },
            "conflict": {
                "zendframework/zend-mime": "*"
            },
            "require-dev": {
                "laminas/laminas-coding-standard": "~2.4.0",
                "laminas/laminas-mail": "^2.19.0",
                "phpunit/phpunit": "~9.5.25"
            },
            "suggest": {
                "laminas/laminas-mail": "Laminas\\Mail component"
            },
            "type": "library",
            "autoload": {
                "psr-4": {
                    "Laminas\\Mime\\": "src/"
                }
            },
            "notification-url": "https://packagist.org/downloads/",
            "license": [
                "BSD-3-Clause"
            ],
            "description": "Create and parse MIME messages and parts",
            "homepage": "https://laminas.dev",
            "keywords": [
                "laminas",
                "mime"
            ],
            "support": {
                "chat": "https://laminas.dev/chat",
                "docs": "https://docs.laminas.dev/laminas-mime/",
                "forum": "https://discourse.laminas.dev",
                "issues": "https://github.com/laminas/laminas-mime/issues",
                "rss": "https://github.com/laminas/laminas-mime/releases.atom",
                "source": "https://github.com/laminas/laminas-mime"
            },
            "funding": [
                {
                    "url": "https://funding.communitybridge.org/projects/laminas-project",
                    "type": "community_bridge"
                }
            ],
            "abandoned": "symfony/mime",
            "time": "2023-11-02T16:47:19+00:00"
        },
        {
            "name": "laminas/laminas-servicemanager",
            "version": "3.22.1",
            "source": {
                "type": "git",
                "url": "https://github.com/laminas/laminas-servicemanager.git",
                "reference": "de98d297d4743956a0558a6d71616979ff779328"
            },
            "dist": {
                "type": "zip",
                "url": "https://api.github.com/repos/laminas/laminas-servicemanager/zipball/de98d297d4743956a0558a6d71616979ff779328",
                "reference": "de98d297d4743956a0558a6d71616979ff779328",
                "shasum": ""
            },
            "require": {
                "laminas/laminas-stdlib": "^3.17",
                "php": "~8.1.0 || ~8.2.0 || ~8.3.0",
                "psr/container": "^1.0"
            },
            "conflict": {
                "ext-psr": "*",
                "laminas/laminas-code": "<4.10.0",
                "zendframework/zend-code": "<3.3.1",
                "zendframework/zend-servicemanager": "*"
            },
            "provide": {
                "psr/container-implementation": "^1.0"
            },
            "replace": {
                "container-interop/container-interop": "^1.2.0"
            },
            "require-dev": {
                "composer/package-versions-deprecated": "^1.11.99.5",
                "friendsofphp/proxy-manager-lts": "^1.0.14",
                "laminas/laminas-code": "^4.10.0",
                "laminas/laminas-coding-standard": "~2.5.0",
                "laminas/laminas-container-config-test": "^0.8",
                "mikey179/vfsstream": "^1.6.11",
                "phpbench/phpbench": "^1.2.9",
                "phpunit/phpunit": "^10.4",
                "psalm/plugin-phpunit": "^0.18.4",
                "vimeo/psalm": "^5.8.0"
            },
            "suggest": {
                "friendsofphp/proxy-manager-lts": "ProxyManager ^2.1.1 to handle lazy initialization of services"
            },
            "bin": [
                "bin/generate-deps-for-config-factory",
                "bin/generate-factory-for-class"
            ],
            "type": "library",
            "autoload": {
                "files": [
                    "src/autoload.php"
                ],
                "psr-4": {
                    "Laminas\\ServiceManager\\": "src/"
                }
            },
            "notification-url": "https://packagist.org/downloads/",
            "license": [
                "BSD-3-Clause"
            ],
            "description": "Factory-Driven Dependency Injection Container",
            "homepage": "https://laminas.dev",
            "keywords": [
                "PSR-11",
                "dependency-injection",
                "di",
                "dic",
                "laminas",
                "service-manager",
                "servicemanager"
            ],
            "support": {
                "chat": "https://laminas.dev/chat",
                "docs": "https://docs.laminas.dev/laminas-servicemanager/",
                "forum": "https://discourse.laminas.dev",
                "issues": "https://github.com/laminas/laminas-servicemanager/issues",
                "rss": "https://github.com/laminas/laminas-servicemanager/releases.atom",
                "source": "https://github.com/laminas/laminas-servicemanager"
            },
            "funding": [
                {
                    "url": "https://funding.communitybridge.org/projects/laminas-project",
                    "type": "community_bridge"
                }
            ],
            "time": "2023-10-24T11:19:47+00:00"
        },
        {
            "name": "laminas/laminas-stdlib",
            "version": "3.19.0",
            "source": {
                "type": "git",
                "url": "https://github.com/laminas/laminas-stdlib.git",
                "reference": "6a192dd0882b514e45506f533b833b623b78fff3"
            },
            "dist": {
                "type": "zip",
                "url": "https://api.github.com/repos/laminas/laminas-stdlib/zipball/6a192dd0882b514e45506f533b833b623b78fff3",
                "reference": "6a192dd0882b514e45506f533b833b623b78fff3",
                "shasum": ""
            },
            "require": {
                "php": "~8.1.0 || ~8.2.0 || ~8.3.0"
            },
            "conflict": {
                "zendframework/zend-stdlib": "*"
            },
            "require-dev": {
                "laminas/laminas-coding-standard": "^2.5",
                "phpbench/phpbench": "^1.2.15",
                "phpunit/phpunit": "^10.5.8",
                "psalm/plugin-phpunit": "^0.18.4",
                "vimeo/psalm": "^5.20.0"
            },
            "type": "library",
            "autoload": {
                "psr-4": {
                    "Laminas\\Stdlib\\": "src/"
                }
            },
            "notification-url": "https://packagist.org/downloads/",
            "license": [
                "BSD-3-Clause"
            ],
            "description": "SPL extensions, array utilities, error handlers, and more",
            "homepage": "https://laminas.dev",
            "keywords": [
                "laminas",
                "stdlib"
            ],
            "support": {
                "chat": "https://laminas.dev/chat",
                "docs": "https://docs.laminas.dev/laminas-stdlib/",
                "forum": "https://discourse.laminas.dev",
                "issues": "https://github.com/laminas/laminas-stdlib/issues",
                "rss": "https://github.com/laminas/laminas-stdlib/releases.atom",
                "source": "https://github.com/laminas/laminas-stdlib"
            },
            "funding": [
                {
                    "url": "https://funding.communitybridge.org/projects/laminas-project",
                    "type": "community_bridge"
                }
            ],
            "time": "2024-01-19T12:39:49+00:00"
        },
        {
            "name": "laminas/laminas-translator",
            "version": "1.0.0",
            "source": {
                "type": "git",
                "url": "https://github.com/laminas/laminas-translator.git",
                "reference": "86d176c01a96b0ef205192b776cb69e8d4ca06b1"
            },
            "dist": {
                "type": "zip",
                "url": "https://api.github.com/repos/laminas/laminas-translator/zipball/86d176c01a96b0ef205192b776cb69e8d4ca06b1",
                "reference": "86d176c01a96b0ef205192b776cb69e8d4ca06b1",
                "shasum": ""
            },
            "require": {
                "php": "~8.1.0 || ~8.2.0 || ~8.3.0"
            },
            "require-dev": {
                "laminas/laminas-coding-standard": "~2.5.0",
                "vimeo/psalm": "^5.24.0"
            },
            "type": "library",
            "autoload": {
                "psr-4": {
                    "Laminas\\Translator\\": "src/"
                }
            },
            "notification-url": "https://packagist.org/downloads/",
            "license": [
                "BSD-3-Clause"
            ],
            "description": "Interfaces for the Translator component of laminas-i18n",
            "homepage": "https://laminas.dev",
            "keywords": [
                "i18n",
                "laminas"
            ],
            "support": {
                "chat": "https://laminas.dev/chat",
                "docs": "https://docs.laminas.dev/laminas-i18n/",
                "forum": "https://discourse.laminas.dev",
                "issues": "https://github.com/laminas/laminas-translator/issues",
                "rss": "https://github.com/laminas/laminas-translator/releases.atom",
                "source": "https://github.com/laminas/laminas-translator"
            },
            "funding": [
                {
                    "url": "https://funding.communitybridge.org/projects/laminas-project",
                    "type": "community_bridge"
                }
            ],
            "time": "2024-06-18T15:09:24+00:00"
        },
        {
            "name": "laminas/laminas-validator",
            "version": "2.43.0",
            "source": {
                "type": "git",
                "url": "https://github.com/laminas/laminas-validator.git",
                "reference": "8f6c2f5753dec64df924a86d18036113f3140f2b"
            },
            "dist": {
                "type": "zip",
                "url": "https://api.github.com/repos/laminas/laminas-validator/zipball/8f6c2f5753dec64df924a86d18036113f3140f2b",
                "reference": "8f6c2f5753dec64df924a86d18036113f3140f2b",
                "shasum": ""
            },
            "require": {
                "laminas/laminas-servicemanager": "^3.21.0",
                "laminas/laminas-stdlib": "^3.13",
                "php": "~8.1.0 || ~8.2.0 || ~8.3.0",
                "psr/http-message": "^1.0.1 || ^2.0.0"
            },
            "conflict": {
                "zendframework/zend-validator": "*"
            },
            "require-dev": {
                "laminas/laminas-coding-standard": "^2.5",
                "laminas/laminas-db": "^2.18",
                "laminas/laminas-filter": "^2.32",
                "laminas/laminas-i18n": "^2.23",
                "laminas/laminas-session": "^2.16",
                "laminas/laminas-uri": "^2.10.0",
                "phpunit/phpunit": "^10.3.3",
                "psalm/plugin-phpunit": "^0.18.4",
                "psr/http-client": "^1.0.2",
                "psr/http-factory": "^1.0.2",
                "vimeo/psalm": "^5.15"
            },
            "suggest": {
                "laminas/laminas-db": "Laminas\\Db component, required by the (No)RecordExists validator",
                "laminas/laminas-filter": "Laminas\\Filter component, required by the Digits validator",
                "laminas/laminas-i18n": "Laminas\\I18n component to allow translation of validation error messages",
                "laminas/laminas-i18n-resources": "Translations of validator messages",
                "laminas/laminas-servicemanager": "Laminas\\ServiceManager component to allow using the ValidatorPluginManager and validator chains",
                "laminas/laminas-session": "Laminas\\Session component, ^2.8; required by the Csrf validator",
                "laminas/laminas-uri": "Laminas\\Uri component, required by the Uri and Sitemap\\Loc validators",
                "psr/http-message": "psr/http-message, required when validating PSR-7 UploadedFileInterface instances via the Upload and UploadFile validators"
            },
            "type": "library",
            "extra": {
                "laminas": {
                    "component": "Laminas\\Validator",
                    "config-provider": "Laminas\\Validator\\ConfigProvider"
                }
            },
            "autoload": {
                "psr-4": {
                    "Laminas\\Validator\\": "src/"
                }
            },
            "notification-url": "https://packagist.org/downloads/",
            "license": [
                "BSD-3-Clause"
            ],
            "description": "Validation classes for a wide range of domains, and the ability to chain validators to create complex validation criteria",
            "homepage": "https://laminas.dev",
            "keywords": [
                "laminas",
                "validator"
            ],
            "support": {
                "chat": "https://laminas.dev/chat",
                "docs": "https://docs.laminas.dev/laminas-validator/",
                "forum": "https://discourse.laminas.dev",
                "issues": "https://github.com/laminas/laminas-validator/issues",
                "rss": "https://github.com/laminas/laminas-validator/releases.atom",
                "source": "https://github.com/laminas/laminas-validator"
            },
            "funding": [
                {
                    "url": "https://funding.communitybridge.org/projects/laminas-project",
                    "type": "community_bridge"
                }
            ],
            "time": "2023-11-20T01:23:15+00:00"
        },
        {
            "name": "lcobucci/clock",
            "version": "3.3.1",
            "source": {
                "type": "git",
                "url": "https://github.com/lcobucci/clock.git",
                "reference": "db3713a61addfffd615b79bf0bc22f0ccc61b86b"
            },
            "dist": {
                "type": "zip",
                "url": "https://api.github.com/repos/lcobucci/clock/zipball/db3713a61addfffd615b79bf0bc22f0ccc61b86b",
                "reference": "db3713a61addfffd615b79bf0bc22f0ccc61b86b",
                "shasum": ""
            },
            "require": {
                "php": "~8.2.0 || ~8.3.0 || ~8.4.0",
                "psr/clock": "^1.0"
            },
            "provide": {
                "psr/clock-implementation": "1.0"
            },
            "require-dev": {
                "infection/infection": "^0.29",
                "lcobucci/coding-standard": "^11.1.0",
                "phpstan/extension-installer": "^1.3.1",
                "phpstan/phpstan": "^1.10.25",
                "phpstan/phpstan-deprecation-rules": "^1.1.3",
                "phpstan/phpstan-phpunit": "^1.3.13",
                "phpstan/phpstan-strict-rules": "^1.5.1",
                "phpunit/phpunit": "^11.3.6"
            },
            "type": "library",
            "autoload": {
                "psr-4": {
                    "Lcobucci\\Clock\\": "src"
                }
            },
            "notification-url": "https://packagist.org/downloads/",
            "license": [
                "MIT"
            ],
            "authors": [
                {
                    "name": "Luís Cobucci",
                    "email": "lcobucci@gmail.com"
                }
            ],
            "description": "Yet another clock abstraction",
            "support": {
                "issues": "https://github.com/lcobucci/clock/issues",
                "source": "https://github.com/lcobucci/clock/tree/3.3.1"
            },
            "funding": [
                {
                    "url": "https://github.com/lcobucci",
                    "type": "github"
                },
                {
                    "url": "https://www.patreon.com/lcobucci",
                    "type": "patreon"
                }
            ],
            "time": "2024-09-24T20:45:14+00:00"
        },
        {
            "name": "lcobucci/jwt",
            "version": "5.4.2",
            "source": {
                "type": "git",
                "url": "https://github.com/lcobucci/jwt.git",
                "reference": "ea1ce71cbf9741e445a5914e2f67cdbb484ff712"
            },
            "dist": {
                "type": "zip",
                "url": "https://api.github.com/repos/lcobucci/jwt/zipball/ea1ce71cbf9741e445a5914e2f67cdbb484ff712",
                "reference": "ea1ce71cbf9741e445a5914e2f67cdbb484ff712",
                "shasum": ""
            },
            "require": {
                "ext-openssl": "*",
                "ext-sodium": "*",
                "php": "~8.2.0 || ~8.3.0 || ~8.4.0",
                "psr/clock": "^1.0"
            },
            "require-dev": {
                "infection/infection": "^0.29",
                "lcobucci/clock": "^3.2",
                "lcobucci/coding-standard": "^11.0",
                "phpbench/phpbench": "^1.2",
                "phpstan/extension-installer": "^1.2",
                "phpstan/phpstan": "^1.10.7",
                "phpstan/phpstan-deprecation-rules": "^1.1.3",
                "phpstan/phpstan-phpunit": "^1.3.10",
                "phpstan/phpstan-strict-rules": "^1.5.0",
                "phpunit/phpunit": "^11.1"
            },
            "suggest": {
                "lcobucci/clock": ">= 3.2"
            },
            "type": "library",
            "autoload": {
                "psr-4": {
                    "Lcobucci\\JWT\\": "src"
                }
            },
            "notification-url": "https://packagist.org/downloads/",
            "license": [
                "BSD-3-Clause"
            ],
            "authors": [
                {
                    "name": "Luís Cobucci",
                    "email": "lcobucci@gmail.com",
                    "role": "Developer"
                }
            ],
            "description": "A simple library to work with JSON Web Token and JSON Web Signature",
            "keywords": [
                "JWS",
                "jwt"
            ],
            "support": {
                "issues": "https://github.com/lcobucci/jwt/issues",
                "source": "https://github.com/lcobucci/jwt/tree/5.4.2"
            },
            "funding": [
                {
                    "url": "https://github.com/lcobucci",
                    "type": "github"
                },
                {
                    "url": "https://www.patreon.com/lcobucci",
                    "type": "patreon"
                }
            ],
            "time": "2024-11-07T12:54:35+00:00"
        },
        {
            "name": "league/commonmark",
            "version": "2.6.1",
            "source": {
                "type": "git",
                "url": "https://github.com/thephpleague/commonmark.git",
                "reference": "d990688c91cedfb69753ffc2512727ec646df2ad"
            },
            "dist": {
                "type": "zip",
                "url": "https://api.github.com/repos/thephpleague/commonmark/zipball/d990688c91cedfb69753ffc2512727ec646df2ad",
                "reference": "d990688c91cedfb69753ffc2512727ec646df2ad",
                "shasum": ""
            },
            "require": {
                "ext-mbstring": "*",
                "league/config": "^1.1.1",
                "php": "^7.4 || ^8.0",
                "psr/event-dispatcher": "^1.0",
                "symfony/deprecation-contracts": "^2.1 || ^3.0",
                "symfony/polyfill-php80": "^1.16"
            },
            "require-dev": {
                "cebe/markdown": "^1.0",
                "commonmark/cmark": "0.31.1",
                "commonmark/commonmark.js": "0.31.1",
                "composer/package-versions-deprecated": "^1.8",
                "embed/embed": "^4.4",
                "erusev/parsedown": "^1.0",
                "ext-json": "*",
                "github/gfm": "0.29.0",
                "michelf/php-markdown": "^1.4 || ^2.0",
                "nyholm/psr7": "^1.5",
                "phpstan/phpstan": "^1.8.2",
                "phpunit/phpunit": "^9.5.21 || ^10.5.9 || ^11.0.0",
                "scrutinizer/ocular": "^1.8.1",
                "symfony/finder": "^5.3 | ^6.0 | ^7.0",
                "symfony/process": "^5.4 | ^6.0 | ^7.0",
                "symfony/yaml": "^2.3 | ^3.0 | ^4.0 | ^5.0 | ^6.0 | ^7.0",
                "unleashedtech/php-coding-standard": "^3.1.1",
                "vimeo/psalm": "^4.24.0 || ^5.0.0"
            },
            "suggest": {
                "symfony/yaml": "v2.3+ required if using the Front Matter extension"
            },
            "type": "library",
            "extra": {
                "branch-alias": {
                    "dev-main": "2.7-dev"
                }
            },
            "autoload": {
                "psr-4": {
                    "League\\CommonMark\\": "src"
                }
            },
            "notification-url": "https://packagist.org/downloads/",
            "license": [
                "BSD-3-Clause"
            ],
            "authors": [
                {
                    "name": "Colin O'Dell",
                    "email": "colinodell@gmail.com",
                    "homepage": "https://www.colinodell.com",
                    "role": "Lead Developer"
                }
            ],
            "description": "Highly-extensible PHP Markdown parser which fully supports the CommonMark spec and GitHub-Flavored Markdown (GFM)",
            "homepage": "https://commonmark.thephpleague.com",
            "keywords": [
                "commonmark",
                "flavored",
                "gfm",
                "github",
                "github-flavored",
                "markdown",
                "md",
                "parser"
            ],
            "support": {
                "docs": "https://commonmark.thephpleague.com/",
                "forum": "https://github.com/thephpleague/commonmark/discussions",
                "issues": "https://github.com/thephpleague/commonmark/issues",
                "rss": "https://github.com/thephpleague/commonmark/releases.atom",
                "source": "https://github.com/thephpleague/commonmark"
            },
            "funding": [
                {
                    "url": "https://www.colinodell.com/sponsor",
                    "type": "custom"
                },
                {
                    "url": "https://www.paypal.me/colinpodell/10.00",
                    "type": "custom"
                },
                {
                    "url": "https://github.com/colinodell",
                    "type": "github"
                },
                {
                    "url": "https://tidelift.com/funding/github/packagist/league/commonmark",
                    "type": "tidelift"
                }
            ],
            "time": "2024-12-29T14:10:59+00:00"
        },
        {
            "name": "league/config",
            "version": "v1.2.0",
            "source": {
                "type": "git",
                "url": "https://github.com/thephpleague/config.git",
                "reference": "754b3604fb2984c71f4af4a9cbe7b57f346ec1f3"
            },
            "dist": {
                "type": "zip",
                "url": "https://api.github.com/repos/thephpleague/config/zipball/754b3604fb2984c71f4af4a9cbe7b57f346ec1f3",
                "reference": "754b3604fb2984c71f4af4a9cbe7b57f346ec1f3",
                "shasum": ""
            },
            "require": {
                "dflydev/dot-access-data": "^3.0.1",
                "nette/schema": "^1.2",
                "php": "^7.4 || ^8.0"
            },
            "require-dev": {
                "phpstan/phpstan": "^1.8.2",
                "phpunit/phpunit": "^9.5.5",
                "scrutinizer/ocular": "^1.8.1",
                "unleashedtech/php-coding-standard": "^3.1",
                "vimeo/psalm": "^4.7.3"
            },
            "type": "library",
            "extra": {
                "branch-alias": {
                    "dev-main": "1.2-dev"
                }
            },
            "autoload": {
                "psr-4": {
                    "League\\Config\\": "src"
                }
            },
            "notification-url": "https://packagist.org/downloads/",
            "license": [
                "BSD-3-Clause"
            ],
            "authors": [
                {
                    "name": "Colin O'Dell",
                    "email": "colinodell@gmail.com",
                    "homepage": "https://www.colinodell.com",
                    "role": "Lead Developer"
                }
            ],
            "description": "Define configuration arrays with strict schemas and access values with dot notation",
            "homepage": "https://config.thephpleague.com",
            "keywords": [
                "array",
                "config",
                "configuration",
                "dot",
                "dot-access",
                "nested",
                "schema"
            ],
            "support": {
                "docs": "https://config.thephpleague.com/",
                "issues": "https://github.com/thephpleague/config/issues",
                "rss": "https://github.com/thephpleague/config/releases.atom",
                "source": "https://github.com/thephpleague/config"
            },
            "funding": [
                {
                    "url": "https://www.colinodell.com/sponsor",
                    "type": "custom"
                },
                {
                    "url": "https://www.paypal.me/colinpodell/10.00",
                    "type": "custom"
                },
                {
                    "url": "https://github.com/colinodell",
                    "type": "github"
                }
            ],
            "time": "2022-12-11T20:36:23+00:00"
        },
        {
            "name": "league/csv",
            "version": "9.21.0",
            "source": {
                "type": "git",
                "url": "https://github.com/thephpleague/csv.git",
                "reference": "72196d11ebba22d868954cb39c0c7346207430cc"
            },
            "dist": {
                "type": "zip",
                "url": "https://api.github.com/repos/thephpleague/csv/zipball/72196d11ebba22d868954cb39c0c7346207430cc",
                "reference": "72196d11ebba22d868954cb39c0c7346207430cc",
                "shasum": ""
            },
            "require": {
                "ext-filter": "*",
                "php": "^8.1.2"
            },
            "require-dev": {
                "ext-dom": "*",
                "ext-xdebug": "*",
                "friendsofphp/php-cs-fixer": "^3.64.0",
                "phpbench/phpbench": "^1.3.1",
                "phpstan/phpstan": "^1.12.11",
                "phpstan/phpstan-deprecation-rules": "^1.2.1",
                "phpstan/phpstan-phpunit": "^1.4.1",
                "phpstan/phpstan-strict-rules": "^1.6.1",
                "phpunit/phpunit": "^10.5.16 || ^11.4.3",
                "symfony/var-dumper": "^6.4.8 || ^7.1.8"
            },
            "suggest": {
                "ext-dom": "Required to use the XMLConverter and the HTMLConverter classes",
                "ext-iconv": "Needed to ease transcoding CSV using iconv stream filters",
                "ext-mbstring": "Needed to ease transcoding CSV using mb stream filters"
            },
            "type": "library",
            "extra": {
                "branch-alias": {
                    "dev-master": "9.x-dev"
                }
            },
            "autoload": {
                "files": [
                    "src/functions_include.php"
                ],
                "psr-4": {
                    "League\\Csv\\": "src/"
                }
            },
            "notification-url": "https://packagist.org/downloads/",
            "license": [
                "MIT"
            ],
            "authors": [
                {
                    "name": "Ignace Nyamagana Butera",
                    "email": "nyamsprod@gmail.com",
                    "homepage": "https://github.com/nyamsprod/",
                    "role": "Developer"
                }
            ],
            "description": "CSV data manipulation made easy in PHP",
            "homepage": "https://csv.thephpleague.com",
            "keywords": [
                "convert",
                "csv",
                "export",
                "filter",
                "import",
                "read",
                "transform",
                "write"
            ],
            "support": {
                "docs": "https://csv.thephpleague.com",
                "issues": "https://github.com/thephpleague/csv/issues",
                "rss": "https://github.com/thephpleague/csv/releases.atom",
                "source": "https://github.com/thephpleague/csv"
            },
            "funding": [
                {
                    "url": "https://github.com/sponsors/nyamsprod",
                    "type": "github"
                }
            ],
            "time": "2025-01-08T19:27:58+00:00"
        },
        {
            "name": "league/event",
            "version": "3.0.3",
            "source": {
                "type": "git",
                "url": "https://github.com/thephpleague/event.git",
                "reference": "ec38ff7ea10cad7d99a79ac937fbcffb9334c210"
            },
            "dist": {
                "type": "zip",
                "url": "https://api.github.com/repos/thephpleague/event/zipball/ec38ff7ea10cad7d99a79ac937fbcffb9334c210",
                "reference": "ec38ff7ea10cad7d99a79ac937fbcffb9334c210",
                "shasum": ""
            },
            "require": {
                "php": ">=7.2.0",
                "psr/event-dispatcher": "^1.0"
            },
            "provide": {
                "psr/event-dispatcher-implementation": "1.0"
            },
            "require-dev": {
                "friendsofphp/php-cs-fixer": "^2.16",
                "phpstan/phpstan": "^0.12.45",
                "phpunit/phpunit": "^8.5"
            },
            "type": "library",
            "extra": {
                "branch-alias": {
                    "dev-master": "3.0-dev"
                }
            },
            "autoload": {
                "psr-4": {
                    "League\\Event\\": "src/"
                }
            },
            "notification-url": "https://packagist.org/downloads/",
            "license": [
                "MIT"
            ],
            "authors": [
                {
                    "name": "Frank de Jonge",
                    "email": "info@frenky.net"
                }
            ],
            "description": "Event package",
            "keywords": [
                "emitter",
                "event",
                "listener"
            ],
            "support": {
                "issues": "https://github.com/thephpleague/event/issues",
                "source": "https://github.com/thephpleague/event/tree/3.0.3"
            },
            "time": "2024-09-04T16:06:53+00:00"
        },
        {
            "name": "league/html-to-markdown",
            "version": "5.1.1",
            "source": {
                "type": "git",
                "url": "https://github.com/thephpleague/html-to-markdown.git",
                "reference": "0b4066eede55c48f38bcee4fb8f0aa85654390fd"
            },
            "dist": {
                "type": "zip",
                "url": "https://api.github.com/repos/thephpleague/html-to-markdown/zipball/0b4066eede55c48f38bcee4fb8f0aa85654390fd",
                "reference": "0b4066eede55c48f38bcee4fb8f0aa85654390fd",
                "shasum": ""
            },
            "require": {
                "ext-dom": "*",
                "ext-xml": "*",
                "php": "^7.2.5 || ^8.0"
            },
            "require-dev": {
                "mikehaertl/php-shellcommand": "^1.1.0",
                "phpstan/phpstan": "^1.8.8",
                "phpunit/phpunit": "^8.5 || ^9.2",
                "scrutinizer/ocular": "^1.6",
                "unleashedtech/php-coding-standard": "^2.7 || ^3.0",
                "vimeo/psalm": "^4.22 || ^5.0"
            },
            "bin": [
                "bin/html-to-markdown"
            ],
            "type": "library",
            "extra": {
                "branch-alias": {
                    "dev-master": "5.2-dev"
                }
            },
            "autoload": {
                "psr-4": {
                    "League\\HTMLToMarkdown\\": "src/"
                }
            },
            "notification-url": "https://packagist.org/downloads/",
            "license": [
                "MIT"
            ],
            "authors": [
                {
                    "name": "Colin O'Dell",
                    "email": "colinodell@gmail.com",
                    "homepage": "https://www.colinodell.com",
                    "role": "Lead Developer"
                },
                {
                    "name": "Nick Cernis",
                    "email": "nick@cern.is",
                    "homepage": "http://modernnerd.net",
                    "role": "Original Author"
                }
            ],
            "description": "An HTML-to-markdown conversion helper for PHP",
            "homepage": "https://github.com/thephpleague/html-to-markdown",
            "keywords": [
                "html",
                "markdown"
            ],
            "support": {
                "issues": "https://github.com/thephpleague/html-to-markdown/issues",
                "source": "https://github.com/thephpleague/html-to-markdown/tree/5.1.1"
            },
            "funding": [
                {
                    "url": "https://www.colinodell.com/sponsor",
                    "type": "custom"
                },
                {
                    "url": "https://www.paypal.me/colinpodell/10.00",
                    "type": "custom"
                },
                {
                    "url": "https://github.com/colinodell",
                    "type": "github"
                },
                {
                    "url": "https://tidelift.com/funding/github/packagist/league/html-to-markdown",
                    "type": "tidelift"
                }
            ],
            "time": "2023-07-12T21:21:09+00:00"
        },
        {
            "name": "league/oauth2-client",
            "version": "2.8.0",
            "source": {
                "type": "git",
                "url": "https://github.com/thephpleague/oauth2-client.git",
                "reference": "3d5cf8d0543731dfb725ab30e4d7289891991e13"
            },
            "dist": {
                "type": "zip",
                "url": "https://api.github.com/repos/thephpleague/oauth2-client/zipball/3d5cf8d0543731dfb725ab30e4d7289891991e13",
                "reference": "3d5cf8d0543731dfb725ab30e4d7289891991e13",
                "shasum": ""
            },
            "require": {
                "ext-json": "*",
                "guzzlehttp/guzzle": "^6.5.8 || ^7.4.5",
                "php": "^7.1 || >=8.0.0 <8.5.0"
            },
            "require-dev": {
                "mockery/mockery": "^1.3.5",
                "php-parallel-lint/php-parallel-lint": "^1.4",
                "phpunit/phpunit": "^7 || ^8 || ^9 || ^10 || ^11",
                "squizlabs/php_codesniffer": "^3.11"
            },
            "type": "library",
            "autoload": {
                "psr-4": {
                    "League\\OAuth2\\Client\\": "src/"
                }
            },
            "notification-url": "https://packagist.org/downloads/",
            "license": [
                "MIT"
            ],
            "authors": [
                {
                    "name": "Alex Bilbie",
                    "email": "hello@alexbilbie.com",
                    "homepage": "http://www.alexbilbie.com",
                    "role": "Developer"
                },
                {
                    "name": "Woody Gilk",
                    "homepage": "https://github.com/shadowhand",
                    "role": "Contributor"
                }
            ],
            "description": "OAuth 2.0 Client Library",
            "keywords": [
                "Authentication",
                "SSO",
                "authorization",
                "identity",
                "idp",
                "oauth",
                "oauth2",
                "single sign on"
            ],
            "support": {
                "issues": "https://github.com/thephpleague/oauth2-client/issues",
                "source": "https://github.com/thephpleague/oauth2-client/tree/2.8.0"
            },
            "time": "2024-12-11T05:05:52+00:00"
        },
        {
            "name": "league/oauth2-google",
            "version": "4.0.1",
            "source": {
                "type": "git",
                "url": "https://github.com/thephpleague/oauth2-google.git",
                "reference": "1b01ba18ba31b29e88771e3e0979e5c91d4afe76"
            },
            "dist": {
                "type": "zip",
                "url": "https://api.github.com/repos/thephpleague/oauth2-google/zipball/1b01ba18ba31b29e88771e3e0979e5c91d4afe76",
                "reference": "1b01ba18ba31b29e88771e3e0979e5c91d4afe76",
                "shasum": ""
            },
            "require": {
                "league/oauth2-client": "^2.0",
                "php": "^7.3 || ^8.0"
            },
            "require-dev": {
                "eloquent/phony-phpunit": "^6.0 || ^7.1",
                "phpunit/phpunit": "^8.0 || ^9.0",
                "squizlabs/php_codesniffer": "^3.0"
            },
            "type": "library",
            "autoload": {
                "psr-4": {
                    "League\\OAuth2\\Client\\": "src/"
                }
            },
            "notification-url": "https://packagist.org/downloads/",
            "license": [
                "MIT"
            ],
            "authors": [
                {
                    "name": "Woody Gilk",
                    "email": "hello@shadowhand.com",
                    "homepage": "https://shadowhand.com"
                }
            ],
            "description": "Google OAuth 2.0 Client Provider for The PHP League OAuth2-Client",
            "keywords": [
                "Authentication",
                "authorization",
                "client",
                "google",
                "oauth",
                "oauth2"
            ],
            "support": {
                "issues": "https://github.com/thephpleague/oauth2-google/issues",
                "source": "https://github.com/thephpleague/oauth2-google/tree/4.0.1"
            },
            "time": "2023-03-17T15:20:52+00:00"
        },
        {
            "name": "league/oauth2-server",
            "version": "9.1.0",
            "source": {
                "type": "git",
                "url": "https://github.com/thephpleague/oauth2-server.git",
                "reference": "d511107cb018ead0bd84f86402b086306738c686"
            },
            "dist": {
                "type": "zip",
                "url": "https://api.github.com/repos/thephpleague/oauth2-server/zipball/d511107cb018ead0bd84f86402b086306738c686",
                "reference": "d511107cb018ead0bd84f86402b086306738c686",
                "shasum": ""
            },
            "require": {
                "defuse/php-encryption": "^2.4",
                "ext-json": "*",
                "ext-openssl": "*",
                "lcobucci/clock": "^2.3 || ^3.0",
                "lcobucci/jwt": "^5.0",
                "league/event": "^3.0",
                "league/uri": "^7.0",
                "php": "~8.1.0 || ~8.2.0 || ~8.3.0 || ~8.4.0",
                "psr/http-message": "^2.0",
                "psr/http-server-middleware": "^1.0"
            },
            "replace": {
                "league/oauth2server": "*",
                "lncd/oauth2": "*"
            },
            "require-dev": {
                "laminas/laminas-diactoros": "^3.5",
                "php-parallel-lint/php-parallel-lint": "^1.3.2",
                "phpstan/extension-installer": "^1.3.1",
                "phpstan/phpstan": "^1.12",
                "phpstan/phpstan-deprecation-rules": "^1.1.4",
                "phpstan/phpstan-phpunit": "^1.3.15",
                "phpstan/phpstan-strict-rules": "^1.5.2",
                "phpunit/phpunit": "^9.6.21",
                "roave/security-advisories": "dev-master",
                "slevomat/coding-standard": "^8.14.1",
                "squizlabs/php_codesniffer": "^3.8"
            },
            "type": "library",
            "autoload": {
                "psr-4": {
                    "League\\OAuth2\\Server\\": "src/"
                }
            },
            "notification-url": "https://packagist.org/downloads/",
            "license": [
                "MIT"
            ],
            "authors": [
                {
                    "name": "Alex Bilbie",
                    "email": "hello@alexbilbie.com",
                    "homepage": "http://www.alexbilbie.com",
                    "role": "Developer"
                },
                {
                    "name": "Andy Millington",
                    "email": "andrew@noexceptions.io",
                    "homepage": "https://www.noexceptions.io",
                    "role": "Developer"
                }
            ],
            "description": "A lightweight and powerful OAuth 2.0 authorization and resource server library with support for all the core specification grants. This library will allow you to secure your API with OAuth and allow your applications users to approve apps that want to access their data from your API.",
            "homepage": "https://oauth2.thephpleague.com/",
            "keywords": [
                "Authentication",
                "api",
                "auth",
                "authorisation",
                "authorization",
                "oauth",
                "oauth 2",
                "oauth 2.0",
                "oauth2",
                "protect",
                "resource",
                "secure",
                "server"
            ],
            "support": {
                "issues": "https://github.com/thephpleague/oauth2-server/issues",
                "source": "https://github.com/thephpleague/oauth2-server/tree/9.1.0"
            },
            "funding": [
                {
                    "url": "https://github.com/sephster",
                    "type": "github"
                }
            ],
            "time": "2024-11-21T22:47:09+00:00"
        },
        {
            "name": "league/uri",
            "version": "7.5.1",
            "source": {
                "type": "git",
                "url": "https://github.com/thephpleague/uri.git",
                "reference": "81fb5145d2644324614cc532b28efd0215bda430"
            },
            "dist": {
                "type": "zip",
                "url": "https://api.github.com/repos/thephpleague/uri/zipball/81fb5145d2644324614cc532b28efd0215bda430",
                "reference": "81fb5145d2644324614cc532b28efd0215bda430",
                "shasum": ""
            },
            "require": {
                "league/uri-interfaces": "^7.5",
                "php": "^8.1"
            },
            "conflict": {
                "league/uri-schemes": "^1.0"
            },
            "suggest": {
                "ext-bcmath": "to improve IPV4 host parsing",
                "ext-fileinfo": "to create Data URI from file contennts",
                "ext-gmp": "to improve IPV4 host parsing",
                "ext-intl": "to handle IDN host with the best performance",
                "jeremykendall/php-domain-parser": "to resolve Public Suffix and Top Level Domain",
                "league/uri-components": "Needed to easily manipulate URI objects components",
                "php-64bit": "to improve IPV4 host parsing",
                "symfony/polyfill-intl-idn": "to handle IDN host via the Symfony polyfill if ext-intl is not present"
            },
            "type": "library",
            "extra": {
                "branch-alias": {
                    "dev-master": "7.x-dev"
                }
            },
            "autoload": {
                "psr-4": {
                    "League\\Uri\\": ""
                }
            },
            "notification-url": "https://packagist.org/downloads/",
            "license": [
                "MIT"
            ],
            "authors": [
                {
                    "name": "Ignace Nyamagana Butera",
                    "email": "nyamsprod@gmail.com",
                    "homepage": "https://nyamsprod.com"
                }
            ],
            "description": "URI manipulation library",
            "homepage": "https://uri.thephpleague.com",
            "keywords": [
                "data-uri",
                "file-uri",
                "ftp",
                "hostname",
                "http",
                "https",
                "middleware",
                "parse_str",
                "parse_url",
                "psr-7",
                "query-string",
                "querystring",
                "rfc3986",
                "rfc3987",
                "rfc6570",
                "uri",
                "uri-template",
                "url",
                "ws"
            ],
            "support": {
                "docs": "https://uri.thephpleague.com",
                "forum": "https://thephpleague.slack.com",
                "issues": "https://github.com/thephpleague/uri-src/issues",
                "source": "https://github.com/thephpleague/uri/tree/7.5.1"
            },
            "funding": [
                {
                    "url": "https://github.com/sponsors/nyamsprod",
                    "type": "github"
                }
            ],
            "time": "2024-12-08T08:40:02+00:00"
        },
        {
            "name": "league/uri-interfaces",
            "version": "7.5.0",
            "source": {
                "type": "git",
                "url": "https://github.com/thephpleague/uri-interfaces.git",
                "reference": "08cfc6c4f3d811584fb09c37e2849e6a7f9b0742"
            },
            "dist": {
                "type": "zip",
                "url": "https://api.github.com/repos/thephpleague/uri-interfaces/zipball/08cfc6c4f3d811584fb09c37e2849e6a7f9b0742",
                "reference": "08cfc6c4f3d811584fb09c37e2849e6a7f9b0742",
                "shasum": ""
            },
            "require": {
                "ext-filter": "*",
                "php": "^8.1",
                "psr/http-factory": "^1",
                "psr/http-message": "^1.1 || ^2.0"
            },
            "suggest": {
                "ext-bcmath": "to improve IPV4 host parsing",
                "ext-gmp": "to improve IPV4 host parsing",
                "ext-intl": "to handle IDN host with the best performance",
                "php-64bit": "to improve IPV4 host parsing",
                "symfony/polyfill-intl-idn": "to handle IDN host via the Symfony polyfill if ext-intl is not present"
            },
            "type": "library",
            "extra": {
                "branch-alias": {
                    "dev-master": "7.x-dev"
                }
            },
            "autoload": {
                "psr-4": {
                    "League\\Uri\\": ""
                }
            },
            "notification-url": "https://packagist.org/downloads/",
            "license": [
                "MIT"
            ],
            "authors": [
                {
                    "name": "Ignace Nyamagana Butera",
                    "email": "nyamsprod@gmail.com",
                    "homepage": "https://nyamsprod.com"
                }
            ],
            "description": "Common interfaces and classes for URI representation and interaction",
            "homepage": "https://uri.thephpleague.com",
            "keywords": [
                "data-uri",
                "file-uri",
                "ftp",
                "hostname",
                "http",
                "https",
                "parse_str",
                "parse_url",
                "psr-7",
                "query-string",
                "querystring",
                "rfc3986",
                "rfc3987",
                "rfc6570",
                "uri",
                "url",
                "ws"
            ],
            "support": {
                "docs": "https://uri.thephpleague.com",
                "forum": "https://thephpleague.slack.com",
                "issues": "https://github.com/thephpleague/uri-src/issues",
                "source": "https://github.com/thephpleague/uri-interfaces/tree/7.5.0"
            },
            "funding": [
                {
                    "url": "https://github.com/sponsors/nyamsprod",
                    "type": "github"
                }
            ],
            "time": "2024-12-08T08:18:47+00:00"
        },
        {
            "name": "maennchen/zipstream-php",
            "version": "3.1.2",
            "source": {
                "type": "git",
                "url": "https://github.com/maennchen/ZipStream-PHP.git",
                "reference": "aeadcf5c412332eb426c0f9b4485f6accba2a99f"
            },
            "dist": {
                "type": "zip",
                "url": "https://api.github.com/repos/maennchen/ZipStream-PHP/zipball/aeadcf5c412332eb426c0f9b4485f6accba2a99f",
                "reference": "aeadcf5c412332eb426c0f9b4485f6accba2a99f",
                "shasum": ""
            },
            "require": {
                "ext-mbstring": "*",
                "ext-zlib": "*",
                "php-64bit": "^8.2"
            },
            "require-dev": {
                "brianium/paratest": "^7.7",
                "ext-zip": "*",
                "friendsofphp/php-cs-fixer": "^3.16",
                "guzzlehttp/guzzle": "^7.5",
                "mikey179/vfsstream": "^1.6",
                "php-coveralls/php-coveralls": "^2.5",
                "phpunit/phpunit": "^11.0",
                "vimeo/psalm": "^6.0"
            },
            "suggest": {
                "guzzlehttp/psr7": "^2.4",
                "psr/http-message": "^2.0"
            },
            "type": "library",
            "autoload": {
                "psr-4": {
                    "ZipStream\\": "src/"
                }
            },
            "notification-url": "https://packagist.org/downloads/",
            "license": [
                "MIT"
            ],
            "authors": [
                {
                    "name": "Paul Duncan",
                    "email": "pabs@pablotron.org"
                },
                {
                    "name": "Jonatan Männchen",
                    "email": "jonatan@maennchen.ch"
                },
                {
                    "name": "Jesse Donat",
                    "email": "donatj@gmail.com"
                },
                {
                    "name": "András Kolesár",
                    "email": "kolesar@kolesar.hu"
                }
            ],
            "description": "ZipStream is a library for dynamically streaming dynamic zip files from PHP without writing to the disk at all on the server.",
            "keywords": [
                "stream",
                "zip"
            ],
            "support": {
                "issues": "https://github.com/maennchen/ZipStream-PHP/issues",
                "source": "https://github.com/maennchen/ZipStream-PHP/tree/3.1.2"
            },
            "funding": [
                {
                    "url": "https://github.com/maennchen",
                    "type": "github"
                }
            ],
            "time": "2025-01-27T12:07:53+00:00"
        },
        {
            "name": "markbaker/complex",
            "version": "3.0.2",
            "source": {
                "type": "git",
                "url": "https://github.com/MarkBaker/PHPComplex.git",
                "reference": "95c56caa1cf5c766ad6d65b6344b807c1e8405b9"
            },
            "dist": {
                "type": "zip",
                "url": "https://api.github.com/repos/MarkBaker/PHPComplex/zipball/95c56caa1cf5c766ad6d65b6344b807c1e8405b9",
                "reference": "95c56caa1cf5c766ad6d65b6344b807c1e8405b9",
                "shasum": ""
            },
            "require": {
                "php": "^7.2 || ^8.0"
            },
            "require-dev": {
                "dealerdirect/phpcodesniffer-composer-installer": "dev-master",
                "phpcompatibility/php-compatibility": "^9.3",
                "phpunit/phpunit": "^7.0 || ^8.0 || ^9.0",
                "squizlabs/php_codesniffer": "^3.7"
            },
            "type": "library",
            "autoload": {
                "psr-4": {
                    "Complex\\": "classes/src/"
                }
            },
            "notification-url": "https://packagist.org/downloads/",
            "license": [
                "MIT"
            ],
            "authors": [
                {
                    "name": "Mark Baker",
                    "email": "mark@lange.demon.co.uk"
                }
            ],
            "description": "PHP Class for working with complex numbers",
            "homepage": "https://github.com/MarkBaker/PHPComplex",
            "keywords": [
                "complex",
                "mathematics"
            ],
            "support": {
                "issues": "https://github.com/MarkBaker/PHPComplex/issues",
                "source": "https://github.com/MarkBaker/PHPComplex/tree/3.0.2"
            },
            "time": "2022-12-06T16:21:08+00:00"
        },
        {
            "name": "markbaker/matrix",
            "version": "3.0.1",
            "source": {
                "type": "git",
                "url": "https://github.com/MarkBaker/PHPMatrix.git",
                "reference": "728434227fe21be27ff6d86621a1b13107a2562c"
            },
            "dist": {
                "type": "zip",
                "url": "https://api.github.com/repos/MarkBaker/PHPMatrix/zipball/728434227fe21be27ff6d86621a1b13107a2562c",
                "reference": "728434227fe21be27ff6d86621a1b13107a2562c",
                "shasum": ""
            },
            "require": {
                "php": "^7.1 || ^8.0"
            },
            "require-dev": {
                "dealerdirect/phpcodesniffer-composer-installer": "dev-master",
                "phpcompatibility/php-compatibility": "^9.3",
                "phpdocumentor/phpdocumentor": "2.*",
                "phploc/phploc": "^4.0",
                "phpmd/phpmd": "2.*",
                "phpunit/phpunit": "^7.0 || ^8.0 || ^9.0",
                "sebastian/phpcpd": "^4.0",
                "squizlabs/php_codesniffer": "^3.7"
            },
            "type": "library",
            "autoload": {
                "psr-4": {
                    "Matrix\\": "classes/src/"
                }
            },
            "notification-url": "https://packagist.org/downloads/",
            "license": [
                "MIT"
            ],
            "authors": [
                {
                    "name": "Mark Baker",
                    "email": "mark@demon-angel.eu"
                }
            ],
            "description": "PHP Class for working with matrices",
            "homepage": "https://github.com/MarkBaker/PHPMatrix",
            "keywords": [
                "mathematics",
                "matrix",
                "vector"
            ],
            "support": {
                "issues": "https://github.com/MarkBaker/PHPMatrix/issues",
                "source": "https://github.com/MarkBaker/PHPMatrix/tree/3.0.1"
            },
            "time": "2022-12-02T22:17:43+00:00"
        },
        {
            "name": "masterminds/html5",
            "version": "2.9.0",
            "source": {
                "type": "git",
                "url": "https://github.com/Masterminds/html5-php.git",
                "reference": "f5ac2c0b0a2eefca70b2ce32a5809992227e75a6"
            },
            "dist": {
                "type": "zip",
                "url": "https://api.github.com/repos/Masterminds/html5-php/zipball/f5ac2c0b0a2eefca70b2ce32a5809992227e75a6",
                "reference": "f5ac2c0b0a2eefca70b2ce32a5809992227e75a6",
                "shasum": ""
            },
            "require": {
                "ext-dom": "*",
                "php": ">=5.3.0"
            },
            "require-dev": {
                "phpunit/phpunit": "^4.8.35 || ^5.7.21 || ^6 || ^7 || ^8 || ^9"
            },
            "type": "library",
            "extra": {
                "branch-alias": {
                    "dev-master": "2.7-dev"
                }
            },
            "autoload": {
                "psr-4": {
                    "Masterminds\\": "src"
                }
            },
            "notification-url": "https://packagist.org/downloads/",
            "license": [
                "MIT"
            ],
            "authors": [
                {
                    "name": "Matt Butcher",
                    "email": "technosophos@gmail.com"
                },
                {
                    "name": "Matt Farina",
                    "email": "matt@mattfarina.com"
                },
                {
                    "name": "Asmir Mustafic",
                    "email": "goetas@gmail.com"
                }
            ],
            "description": "An HTML5 parser and serializer.",
            "homepage": "http://masterminds.github.io/html5-php",
            "keywords": [
                "HTML5",
                "dom",
                "html",
                "parser",
                "querypath",
                "serializer",
                "xml"
            ],
            "support": {
                "issues": "https://github.com/Masterminds/html5-php/issues",
                "source": "https://github.com/Masterminds/html5-php/tree/2.9.0"
            },
            "time": "2024-03-31T07:05:07+00:00"
        },
        {
            "name": "mexitek/phpcolors",
            "version": "v1.0.4",
            "source": {
                "type": "git",
                "url": "https://github.com/mexitek/phpColors.git",
                "reference": "4043974240ca7dc3c2bec3c158588148b605b206"
            },
            "dist": {
                "type": "zip",
                "url": "https://api.github.com/repos/mexitek/phpColors/zipball/4043974240ca7dc3c2bec3c158588148b605b206",
                "reference": "4043974240ca7dc3c2bec3c158588148b605b206",
                "shasum": ""
            },
            "require": {
                "php": "^7.2|^8.0"
            },
            "require-dev": {
                "nette/tester": "^2.3",
                "squizlabs/php_codesniffer": "^3.5"
            },
            "type": "library",
            "autoload": {
                "classmap": [
                    "src"
                ]
            },
            "notification-url": "https://packagist.org/downloads/",
            "license": [
                "MIT"
            ],
            "authors": [
                {
                    "name": "Arlo Carreon",
                    "homepage": "http://arlocarreon.com",
                    "role": "creator"
                }
            ],
            "description": "A series of methods that let you manipulate colors. Just incase you ever need different shades of one color on the fly.",
            "homepage": "http://mexitek.github.com/phpColors/",
            "keywords": [
                "color",
                "css",
                "design",
                "frontend",
                "ui"
            ],
            "support": {
                "issues": "https://github.com/mexitek/phpColors/issues",
                "source": "https://github.com/mexitek/phpColors"
            },
            "time": "2021-11-26T13:19:08+00:00"
        },
        {
            "name": "monolog/monolog",
            "version": "3.8.1",
            "source": {
                "type": "git",
                "url": "https://github.com/Seldaek/monolog.git",
                "reference": "aef6ee73a77a66e404dd6540934a9ef1b3c855b4"
            },
            "dist": {
                "type": "zip",
                "url": "https://api.github.com/repos/Seldaek/monolog/zipball/aef6ee73a77a66e404dd6540934a9ef1b3c855b4",
                "reference": "aef6ee73a77a66e404dd6540934a9ef1b3c855b4",
                "shasum": ""
            },
            "require": {
                "php": ">=8.1",
                "psr/log": "^2.0 || ^3.0"
            },
            "provide": {
                "psr/log-implementation": "3.0.0"
            },
            "require-dev": {
                "aws/aws-sdk-php": "^3.0",
                "doctrine/couchdb": "~1.0@dev",
                "elasticsearch/elasticsearch": "^7 || ^8",
                "ext-json": "*",
                "graylog2/gelf-php": "^1.4.2 || ^2.0",
                "guzzlehttp/guzzle": "^7.4.5",
                "guzzlehttp/psr7": "^2.2",
                "mongodb/mongodb": "^1.8",
                "php-amqplib/php-amqplib": "~2.4 || ^3",
                "php-console/php-console": "^3.1.8",
                "phpstan/phpstan": "^2",
                "phpstan/phpstan-deprecation-rules": "^2",
                "phpstan/phpstan-strict-rules": "^2",
                "phpunit/phpunit": "^10.5.17 || ^11.0.7",
                "predis/predis": "^1.1 || ^2",
                "rollbar/rollbar": "^4.0",
                "ruflin/elastica": "^7 || ^8",
                "symfony/mailer": "^5.4 || ^6",
                "symfony/mime": "^5.4 || ^6"
            },
            "suggest": {
                "aws/aws-sdk-php": "Allow sending log messages to AWS services like DynamoDB",
                "doctrine/couchdb": "Allow sending log messages to a CouchDB server",
                "elasticsearch/elasticsearch": "Allow sending log messages to an Elasticsearch server via official client",
                "ext-amqp": "Allow sending log messages to an AMQP server (1.0+ required)",
                "ext-curl": "Required to send log messages using the IFTTTHandler, the LogglyHandler, the SendGridHandler, the SlackWebhookHandler or the TelegramBotHandler",
                "ext-mbstring": "Allow to work properly with unicode symbols",
                "ext-mongodb": "Allow sending log messages to a MongoDB server (via driver)",
                "ext-openssl": "Required to send log messages using SSL",
                "ext-sockets": "Allow sending log messages to a Syslog server (via UDP driver)",
                "graylog2/gelf-php": "Allow sending log messages to a GrayLog2 server",
                "mongodb/mongodb": "Allow sending log messages to a MongoDB server (via library)",
                "php-amqplib/php-amqplib": "Allow sending log messages to an AMQP server using php-amqplib",
                "rollbar/rollbar": "Allow sending log messages to Rollbar",
                "ruflin/elastica": "Allow sending log messages to an Elastic Search server"
            },
            "type": "library",
            "extra": {
                "branch-alias": {
                    "dev-main": "3.x-dev"
                }
            },
            "autoload": {
                "psr-4": {
                    "Monolog\\": "src/Monolog"
                }
            },
            "notification-url": "https://packagist.org/downloads/",
            "license": [
                "MIT"
            ],
            "authors": [
                {
                    "name": "Jordi Boggiano",
                    "email": "j.boggiano@seld.be",
                    "homepage": "https://seld.be"
                }
            ],
            "description": "Sends your logs to files, sockets, inboxes, databases and various web services",
            "homepage": "https://github.com/Seldaek/monolog",
            "keywords": [
                "log",
                "logging",
                "psr-3"
            ],
            "support": {
                "issues": "https://github.com/Seldaek/monolog/issues",
                "source": "https://github.com/Seldaek/monolog/tree/3.8.1"
            },
            "funding": [
                {
                    "url": "https://github.com/Seldaek",
                    "type": "github"
                },
                {
                    "url": "https://tidelift.com/funding/github/packagist/monolog/monolog",
                    "type": "tidelift"
                }
            ],
            "time": "2024-12-05T17:15:07+00:00"
        },
        {
            "name": "nette/schema",
            "version": "v1.3.2",
            "source": {
                "type": "git",
                "url": "https://github.com/nette/schema.git",
                "reference": "da801d52f0354f70a638673c4a0f04e16529431d"
            },
            "dist": {
                "type": "zip",
                "url": "https://api.github.com/repos/nette/schema/zipball/da801d52f0354f70a638673c4a0f04e16529431d",
                "reference": "da801d52f0354f70a638673c4a0f04e16529431d",
                "shasum": ""
            },
            "require": {
                "nette/utils": "^4.0",
                "php": "8.1 - 8.4"
            },
            "require-dev": {
                "nette/tester": "^2.5.2",
                "phpstan/phpstan-nette": "^1.0",
                "tracy/tracy": "^2.8"
            },
            "type": "library",
            "extra": {
                "branch-alias": {
                    "dev-master": "1.3-dev"
                }
            },
            "autoload": {
                "classmap": [
                    "src/"
                ]
            },
            "notification-url": "https://packagist.org/downloads/",
            "license": [
                "BSD-3-Clause",
                "GPL-2.0-only",
                "GPL-3.0-only"
            ],
            "authors": [
                {
                    "name": "David Grudl",
                    "homepage": "https://davidgrudl.com"
                },
                {
                    "name": "Nette Community",
                    "homepage": "https://nette.org/contributors"
                }
            ],
            "description": "📐 Nette Schema: validating data structures against a given Schema.",
            "homepage": "https://nette.org",
            "keywords": [
                "config",
                "nette"
            ],
            "support": {
                "issues": "https://github.com/nette/schema/issues",
                "source": "https://github.com/nette/schema/tree/v1.3.2"
            },
            "time": "2024-10-06T23:10:23+00:00"
        },
        {
            "name": "nette/utils",
            "version": "v4.0.5",
            "source": {
                "type": "git",
                "url": "https://github.com/nette/utils.git",
                "reference": "736c567e257dbe0fcf6ce81b4d6dbe05c6899f96"
            },
            "dist": {
                "type": "zip",
                "url": "https://api.github.com/repos/nette/utils/zipball/736c567e257dbe0fcf6ce81b4d6dbe05c6899f96",
                "reference": "736c567e257dbe0fcf6ce81b4d6dbe05c6899f96",
                "shasum": ""
            },
            "require": {
                "php": "8.0 - 8.4"
            },
            "conflict": {
                "nette/finder": "<3",
                "nette/schema": "<1.2.2"
            },
            "require-dev": {
                "jetbrains/phpstorm-attributes": "dev-master",
                "nette/tester": "^2.5",
                "phpstan/phpstan": "^1.0",
                "tracy/tracy": "^2.9"
            },
            "suggest": {
                "ext-gd": "to use Image",
                "ext-iconv": "to use Strings::webalize(), toAscii(), chr() and reverse()",
                "ext-intl": "to use Strings::webalize(), toAscii(), normalize() and compare()",
                "ext-json": "to use Nette\\Utils\\Json",
                "ext-mbstring": "to use Strings::lower() etc...",
                "ext-tokenizer": "to use Nette\\Utils\\Reflection::getUseStatements()"
            },
            "type": "library",
            "extra": {
                "branch-alias": {
                    "dev-master": "4.0-dev"
                }
            },
            "autoload": {
                "classmap": [
                    "src/"
                ]
            },
            "notification-url": "https://packagist.org/downloads/",
            "license": [
                "BSD-3-Clause",
                "GPL-2.0-only",
                "GPL-3.0-only"
            ],
            "authors": [
                {
                    "name": "David Grudl",
                    "homepage": "https://davidgrudl.com"
                },
                {
                    "name": "Nette Community",
                    "homepage": "https://nette.org/contributors"
                }
            ],
            "description": "🛠  Nette Utils: lightweight utilities for string & array manipulation, image handling, safe JSON encoding/decoding, validation, slug or strong password generating etc.",
            "homepage": "https://nette.org",
            "keywords": [
                "array",
                "core",
                "datetime",
                "images",
                "json",
                "nette",
                "paginator",
                "password",
                "slugify",
                "string",
                "unicode",
                "utf-8",
                "utility",
                "validation"
            ],
            "support": {
                "issues": "https://github.com/nette/utils/issues",
                "source": "https://github.com/nette/utils/tree/v4.0.5"
            },
            "time": "2024-08-07T15:39:19+00:00"
        },
        {
            "name": "paragonie/sodium_compat",
            "version": "v2.1.0",
            "source": {
                "type": "git",
                "url": "https://github.com/paragonie/sodium_compat.git",
                "reference": "a673d5f310477027cead2e2f2b6db5d8368157cb"
            },
            "dist": {
                "type": "zip",
                "url": "https://api.github.com/repos/paragonie/sodium_compat/zipball/a673d5f310477027cead2e2f2b6db5d8368157cb",
                "reference": "a673d5f310477027cead2e2f2b6db5d8368157cb",
                "shasum": ""
            },
            "require": {
                "php": "^8.1",
                "php-64bit": "*"
            },
            "require-dev": {
                "phpunit/phpunit": "^7|^8|^9",
                "vimeo/psalm": "^4|^5"
            },
            "suggest": {
                "ext-sodium": "Better performance, password hashing (Argon2i), secure memory management (memzero), and better security."
            },
            "type": "library",
            "extra": {
                "branch-alias": {
                    "dev-master": "2.0.x-dev"
                }
            },
            "autoload": {
                "files": [
                    "autoload.php"
                ]
            },
            "notification-url": "https://packagist.org/downloads/",
            "license": [
                "ISC"
            ],
            "authors": [
                {
                    "name": "Paragon Initiative Enterprises",
                    "email": "security@paragonie.com"
                },
                {
                    "name": "Frank Denis",
                    "email": "jedisct1@pureftpd.org"
                }
            ],
            "description": "Pure PHP implementation of libsodium; uses the PHP extension if it exists",
            "keywords": [
                "Authentication",
                "BLAKE2b",
                "ChaCha20",
                "ChaCha20-Poly1305",
                "Chapoly",
                "Curve25519",
                "Ed25519",
                "EdDSA",
                "Edwards-curve Digital Signature Algorithm",
                "Elliptic Curve Diffie-Hellman",
                "Poly1305",
                "Pure-PHP cryptography",
                "RFC 7748",
                "RFC 8032",
                "Salpoly",
                "Salsa20",
                "X25519",
                "XChaCha20-Poly1305",
                "XSalsa20-Poly1305",
                "Xchacha20",
                "Xsalsa20",
                "aead",
                "cryptography",
                "ecdh",
                "elliptic curve",
                "elliptic curve cryptography",
                "encryption",
                "libsodium",
                "php",
                "public-key cryptography",
                "secret-key cryptography",
                "side-channel resistant"
            ],
            "support": {
                "issues": "https://github.com/paragonie/sodium_compat/issues",
                "source": "https://github.com/paragonie/sodium_compat/tree/v2.1.0"
            },
            "time": "2024-09-04T12:51:01+00:00"
        },
        {
            "name": "phpdocumentor/reflection-common",
            "version": "2.2.0",
            "source": {
                "type": "git",
                "url": "https://github.com/phpDocumentor/ReflectionCommon.git",
                "reference": "1d01c49d4ed62f25aa84a747ad35d5a16924662b"
            },
            "dist": {
                "type": "zip",
                "url": "https://api.github.com/repos/phpDocumentor/ReflectionCommon/zipball/1d01c49d4ed62f25aa84a747ad35d5a16924662b",
                "reference": "1d01c49d4ed62f25aa84a747ad35d5a16924662b",
                "shasum": ""
            },
            "require": {
                "php": "^7.2 || ^8.0"
            },
            "type": "library",
            "extra": {
                "branch-alias": {
                    "dev-2.x": "2.x-dev"
                }
            },
            "autoload": {
                "psr-4": {
                    "phpDocumentor\\Reflection\\": "src/"
                }
            },
            "notification-url": "https://packagist.org/downloads/",
            "license": [
                "MIT"
            ],
            "authors": [
                {
                    "name": "Jaap van Otterdijk",
                    "email": "opensource@ijaap.nl"
                }
            ],
            "description": "Common reflection classes used by phpdocumentor to reflect the code structure",
            "homepage": "http://www.phpdoc.org",
            "keywords": [
                "FQSEN",
                "phpDocumentor",
                "phpdoc",
                "reflection",
                "static analysis"
            ],
            "support": {
                "issues": "https://github.com/phpDocumentor/ReflectionCommon/issues",
                "source": "https://github.com/phpDocumentor/ReflectionCommon/tree/2.x"
            },
            "time": "2020-06-27T09:03:43+00:00"
        },
        {
            "name": "phpdocumentor/reflection-docblock",
            "version": "5.6.1",
            "source": {
                "type": "git",
                "url": "https://github.com/phpDocumentor/ReflectionDocBlock.git",
                "reference": "e5e784149a09bd69d9a5e3b01c5cbd2e2bd653d8"
            },
            "dist": {
                "type": "zip",
                "url": "https://api.github.com/repos/phpDocumentor/ReflectionDocBlock/zipball/e5e784149a09bd69d9a5e3b01c5cbd2e2bd653d8",
                "reference": "e5e784149a09bd69d9a5e3b01c5cbd2e2bd653d8",
                "shasum": ""
            },
            "require": {
                "doctrine/deprecations": "^1.1",
                "ext-filter": "*",
                "php": "^7.4 || ^8.0",
                "phpdocumentor/reflection-common": "^2.2",
                "phpdocumentor/type-resolver": "^1.7",
                "phpstan/phpdoc-parser": "^1.7|^2.0",
                "webmozart/assert": "^1.9.1"
            },
            "require-dev": {
                "mockery/mockery": "~1.3.5 || ~1.6.0",
                "phpstan/extension-installer": "^1.1",
                "phpstan/phpstan": "^1.8",
                "phpstan/phpstan-mockery": "^1.1",
                "phpstan/phpstan-webmozart-assert": "^1.2",
                "phpunit/phpunit": "^9.5",
                "psalm/phar": "^5.26"
            },
            "type": "library",
            "extra": {
                "branch-alias": {
                    "dev-master": "5.x-dev"
                }
            },
            "autoload": {
                "psr-4": {
                    "phpDocumentor\\Reflection\\": "src"
                }
            },
            "notification-url": "https://packagist.org/downloads/",
            "license": [
                "MIT"
            ],
            "authors": [
                {
                    "name": "Mike van Riel",
                    "email": "me@mikevanriel.com"
                },
                {
                    "name": "Jaap van Otterdijk",
                    "email": "opensource@ijaap.nl"
                }
            ],
            "description": "With this component, a library can provide support for annotations via DocBlocks or otherwise retrieve information that is embedded in a DocBlock.",
            "support": {
                "issues": "https://github.com/phpDocumentor/ReflectionDocBlock/issues",
                "source": "https://github.com/phpDocumentor/ReflectionDocBlock/tree/5.6.1"
            },
            "time": "2024-12-07T09:39:29+00:00"
        },
        {
            "name": "phpdocumentor/type-resolver",
            "version": "1.10.0",
            "source": {
                "type": "git",
                "url": "https://github.com/phpDocumentor/TypeResolver.git",
                "reference": "679e3ce485b99e84c775d28e2e96fade9a7fb50a"
            },
            "dist": {
                "type": "zip",
                "url": "https://api.github.com/repos/phpDocumentor/TypeResolver/zipball/679e3ce485b99e84c775d28e2e96fade9a7fb50a",
                "reference": "679e3ce485b99e84c775d28e2e96fade9a7fb50a",
                "shasum": ""
            },
            "require": {
                "doctrine/deprecations": "^1.0",
                "php": "^7.3 || ^8.0",
                "phpdocumentor/reflection-common": "^2.0",
                "phpstan/phpdoc-parser": "^1.18|^2.0"
            },
            "require-dev": {
                "ext-tokenizer": "*",
                "phpbench/phpbench": "^1.2",
                "phpstan/extension-installer": "^1.1",
                "phpstan/phpstan": "^1.8",
                "phpstan/phpstan-phpunit": "^1.1",
                "phpunit/phpunit": "^9.5",
                "rector/rector": "^0.13.9",
                "vimeo/psalm": "^4.25"
            },
            "type": "library",
            "extra": {
                "branch-alias": {
                    "dev-1.x": "1.x-dev"
                }
            },
            "autoload": {
                "psr-4": {
                    "phpDocumentor\\Reflection\\": "src"
                }
            },
            "notification-url": "https://packagist.org/downloads/",
            "license": [
                "MIT"
            ],
            "authors": [
                {
                    "name": "Mike van Riel",
                    "email": "me@mikevanriel.com"
                }
            ],
            "description": "A PSR-5 based resolver of Class names, Types and Structural Element Names",
            "support": {
                "issues": "https://github.com/phpDocumentor/TypeResolver/issues",
                "source": "https://github.com/phpDocumentor/TypeResolver/tree/1.10.0"
            },
            "time": "2024-11-09T15:12:26+00:00"
        },
        {
            "name": "phplang/scope-exit",
            "version": "1.0.0",
            "source": {
                "type": "git",
                "url": "https://github.com/phplang/scope-exit.git",
                "reference": "239b73abe89f9414aa85a7ca075ec9445629192b"
            },
            "dist": {
                "type": "zip",
                "url": "https://api.github.com/repos/phplang/scope-exit/zipball/239b73abe89f9414aa85a7ca075ec9445629192b",
                "reference": "239b73abe89f9414aa85a7ca075ec9445629192b",
                "shasum": ""
            },
            "require-dev": {
                "phpunit/phpunit": "*"
            },
            "type": "library",
            "autoload": {
                "psr-4": {
                    "PhpLang\\": "src/"
                }
            },
            "notification-url": "https://packagist.org/downloads/",
            "license": [
                "BSD"
            ],
            "authors": [
                {
                    "name": "Sara Golemon",
                    "email": "pollita@php.net",
                    "homepage": "https://twitter.com/SaraMG",
                    "role": "Developer"
                }
            ],
            "description": "Emulation of SCOPE_EXIT construct from C++",
            "homepage": "https://github.com/phplang/scope-exit",
            "keywords": [
                "cleanup",
                "exit",
                "scope"
            ],
            "support": {
                "issues": "https://github.com/phplang/scope-exit/issues",
                "source": "https://github.com/phplang/scope-exit/tree/master"
            },
            "time": "2016-09-17T00:15:18+00:00"
        },
        {
            "name": "phpoffice/phpspreadsheet",
            "version": "3.9.0",
            "source": {
                "type": "git",
                "url": "https://github.com/PHPOffice/PhpSpreadsheet.git",
                "reference": "414f8a2aa1d8b974b39f577c0677d5ebc96fab36"
            },
            "dist": {
                "type": "zip",
                "url": "https://api.github.com/repos/PHPOffice/PhpSpreadsheet/zipball/414f8a2aa1d8b974b39f577c0677d5ebc96fab36",
                "reference": "414f8a2aa1d8b974b39f577c0677d5ebc96fab36",
                "shasum": ""
            },
            "require": {
                "composer/pcre": "^3.3",
                "ext-ctype": "*",
                "ext-dom": "*",
                "ext-fileinfo": "*",
                "ext-gd": "*",
                "ext-iconv": "*",
                "ext-libxml": "*",
                "ext-mbstring": "*",
                "ext-simplexml": "*",
                "ext-xml": "*",
                "ext-xmlreader": "*",
                "ext-xmlwriter": "*",
                "ext-zip": "*",
                "ext-zlib": "*",
                "maennchen/zipstream-php": "^2.1 || ^3.0",
                "markbaker/complex": "^3.0",
                "markbaker/matrix": "^3.0",
                "php": "^8.1",
                "psr/http-client": "^1.0",
                "psr/http-factory": "^1.0",
                "psr/simple-cache": "^1.0 || ^2.0 || ^3.0"
            },
            "require-dev": {
                "dealerdirect/phpcodesniffer-composer-installer": "dev-main",
                "dompdf/dompdf": "^2.0 || ^3.0",
                "friendsofphp/php-cs-fixer": "^3.2",
                "mitoteam/jpgraph": "^10.3",
                "mpdf/mpdf": "^8.1.1",
                "phpcompatibility/php-compatibility": "^9.3",
                "phpstan/phpstan": "^1.1",
                "phpstan/phpstan-phpunit": "^1.0",
                "phpunit/phpunit": "^10.5",
                "squizlabs/php_codesniffer": "^3.7",
                "tecnickcom/tcpdf": "^6.5"
            },
            "suggest": {
                "dompdf/dompdf": "Option for rendering PDF with PDF Writer",
                "ext-intl": "PHP Internationalization Functions",
                "mitoteam/jpgraph": "Option for rendering charts, or including charts with PDF or HTML Writers",
                "mpdf/mpdf": "Option for rendering PDF with PDF Writer",
                "tecnickcom/tcpdf": "Option for rendering PDF with PDF Writer"
            },
            "type": "library",
            "autoload": {
                "psr-4": {
                    "PhpOffice\\PhpSpreadsheet\\": "src/PhpSpreadsheet"
                }
            },
            "notification-url": "https://packagist.org/downloads/",
            "license": [
                "MIT"
            ],
            "authors": [
                {
                    "name": "Maarten Balliauw",
                    "homepage": "https://blog.maartenballiauw.be"
                },
                {
                    "name": "Mark Baker",
                    "homepage": "https://markbakeruk.net"
                },
                {
                    "name": "Franck Lefevre",
                    "homepage": "https://rootslabs.net"
                },
                {
                    "name": "Erik Tilt"
                },
                {
                    "name": "Adrien Crivelli"
                }
            ],
            "description": "PHPSpreadsheet - Read, Create and Write Spreadsheet documents in PHP - Spreadsheet engine",
            "homepage": "https://github.com/PHPOffice/PhpSpreadsheet",
            "keywords": [
                "OpenXML",
                "excel",
                "gnumeric",
                "ods",
                "php",
                "spreadsheet",
                "xls",
                "xlsx"
            ],
            "support": {
                "issues": "https://github.com/PHPOffice/PhpSpreadsheet/issues",
                "source": "https://github.com/PHPOffice/PhpSpreadsheet/tree/3.9.0"
            },
            "time": "2025-01-26T05:10:24+00:00"
        },
        {
            "name": "phpstan/phpdoc-parser",
            "version": "2.0.0",
            "source": {
                "type": "git",
                "url": "https://github.com/phpstan/phpdoc-parser.git",
                "reference": "c00d78fb6b29658347f9d37ebe104bffadf36299"
            },
            "dist": {
                "type": "zip",
                "url": "https://api.github.com/repos/phpstan/phpdoc-parser/zipball/c00d78fb6b29658347f9d37ebe104bffadf36299",
                "reference": "c00d78fb6b29658347f9d37ebe104bffadf36299",
                "shasum": ""
            },
            "require": {
                "php": "^7.4 || ^8.0"
            },
            "require-dev": {
                "doctrine/annotations": "^2.0",
                "nikic/php-parser": "^5.3.0",
                "php-parallel-lint/php-parallel-lint": "^1.2",
                "phpstan/extension-installer": "^1.0",
                "phpstan/phpstan": "^2.0",
                "phpstan/phpstan-phpunit": "^2.0",
                "phpstan/phpstan-strict-rules": "^2.0",
                "phpunit/phpunit": "^9.6",
                "symfony/process": "^5.2"
            },
            "type": "library",
            "autoload": {
                "psr-4": {
                    "PHPStan\\PhpDocParser\\": [
                        "src/"
                    ]
                }
            },
            "notification-url": "https://packagist.org/downloads/",
            "license": [
                "MIT"
            ],
            "description": "PHPDoc parser with support for nullable, intersection and generic types",
            "support": {
                "issues": "https://github.com/phpstan/phpdoc-parser/issues",
                "source": "https://github.com/phpstan/phpdoc-parser/tree/2.0.0"
            },
            "time": "2024-10-13T11:29:49+00:00"
        },
        {
            "name": "psr/cache",
            "version": "3.0.0",
            "source": {
                "type": "git",
                "url": "https://github.com/php-fig/cache.git",
                "reference": "aa5030cfa5405eccfdcb1083ce040c2cb8d253bf"
            },
            "dist": {
                "type": "zip",
                "url": "https://api.github.com/repos/php-fig/cache/zipball/aa5030cfa5405eccfdcb1083ce040c2cb8d253bf",
                "reference": "aa5030cfa5405eccfdcb1083ce040c2cb8d253bf",
                "shasum": ""
            },
            "require": {
                "php": ">=8.0.0"
            },
            "type": "library",
            "extra": {
                "branch-alias": {
                    "dev-master": "1.0.x-dev"
                }
            },
            "autoload": {
                "psr-4": {
                    "Psr\\Cache\\": "src/"
                }
            },
            "notification-url": "https://packagist.org/downloads/",
            "license": [
                "MIT"
            ],
            "authors": [
                {
                    "name": "PHP-FIG",
                    "homepage": "https://www.php-fig.org/"
                }
            ],
            "description": "Common interface for caching libraries",
            "keywords": [
                "cache",
                "psr",
                "psr-6"
            ],
            "support": {
                "source": "https://github.com/php-fig/cache/tree/3.0.0"
            },
            "time": "2021-02-03T23:26:27+00:00"
        },
        {
            "name": "psr/clock",
            "version": "1.0.0",
            "source": {
                "type": "git",
                "url": "https://github.com/php-fig/clock.git",
                "reference": "e41a24703d4560fd0acb709162f73b8adfc3aa0d"
            },
            "dist": {
                "type": "zip",
                "url": "https://api.github.com/repos/php-fig/clock/zipball/e41a24703d4560fd0acb709162f73b8adfc3aa0d",
                "reference": "e41a24703d4560fd0acb709162f73b8adfc3aa0d",
                "shasum": ""
            },
            "require": {
                "php": "^7.0 || ^8.0"
            },
            "type": "library",
            "autoload": {
                "psr-4": {
                    "Psr\\Clock\\": "src/"
                }
            },
            "notification-url": "https://packagist.org/downloads/",
            "license": [
                "MIT"
            ],
            "authors": [
                {
                    "name": "PHP-FIG",
                    "homepage": "https://www.php-fig.org/"
                }
            ],
            "description": "Common interface for reading the clock.",
            "homepage": "https://github.com/php-fig/clock",
            "keywords": [
                "clock",
                "now",
                "psr",
                "psr-20",
                "time"
            ],
            "support": {
                "issues": "https://github.com/php-fig/clock/issues",
                "source": "https://github.com/php-fig/clock/tree/1.0.0"
            },
            "time": "2022-11-25T14:36:26+00:00"
        },
        {
            "name": "psr/container",
            "version": "1.1.2",
            "source": {
                "type": "git",
                "url": "https://github.com/php-fig/container.git",
                "reference": "513e0666f7216c7459170d56df27dfcefe1689ea"
            },
            "dist": {
                "type": "zip",
                "url": "https://api.github.com/repos/php-fig/container/zipball/513e0666f7216c7459170d56df27dfcefe1689ea",
                "reference": "513e0666f7216c7459170d56df27dfcefe1689ea",
                "shasum": ""
            },
            "require": {
                "php": ">=7.4.0"
            },
            "type": "library",
            "autoload": {
                "psr-4": {
                    "Psr\\Container\\": "src/"
                }
            },
            "notification-url": "https://packagist.org/downloads/",
            "license": [
                "MIT"
            ],
            "authors": [
                {
                    "name": "PHP-FIG",
                    "homepage": "https://www.php-fig.org/"
                }
            ],
            "description": "Common Container Interface (PHP FIG PSR-11)",
            "homepage": "https://github.com/php-fig/container",
            "keywords": [
                "PSR-11",
                "container",
                "container-interface",
                "container-interop",
                "psr"
            ],
            "support": {
                "issues": "https://github.com/php-fig/container/issues",
                "source": "https://github.com/php-fig/container/tree/1.1.2"
            },
            "time": "2021-11-05T16:50:12+00:00"
        },
        {
            "name": "psr/event-dispatcher",
            "version": "1.0.0",
            "source": {
                "type": "git",
                "url": "https://github.com/php-fig/event-dispatcher.git",
                "reference": "dbefd12671e8a14ec7f180cab83036ed26714bb0"
            },
            "dist": {
                "type": "zip",
                "url": "https://api.github.com/repos/php-fig/event-dispatcher/zipball/dbefd12671e8a14ec7f180cab83036ed26714bb0",
                "reference": "dbefd12671e8a14ec7f180cab83036ed26714bb0",
                "shasum": ""
            },
            "require": {
                "php": ">=7.2.0"
            },
            "type": "library",
            "extra": {
                "branch-alias": {
                    "dev-master": "1.0.x-dev"
                }
            },
            "autoload": {
                "psr-4": {
                    "Psr\\EventDispatcher\\": "src/"
                }
            },
            "notification-url": "https://packagist.org/downloads/",
            "license": [
                "MIT"
            ],
            "authors": [
                {
                    "name": "PHP-FIG",
                    "homepage": "http://www.php-fig.org/"
                }
            ],
            "description": "Standard interfaces for event handling.",
            "keywords": [
                "events",
                "psr",
                "psr-14"
            ],
            "support": {
                "issues": "https://github.com/php-fig/event-dispatcher/issues",
                "source": "https://github.com/php-fig/event-dispatcher/tree/1.0.0"
            },
            "time": "2019-01-08T18:20:26+00:00"
        },
        {
            "name": "psr/http-client",
            "version": "1.0.3",
            "source": {
                "type": "git",
                "url": "https://github.com/php-fig/http-client.git",
                "reference": "bb5906edc1c324c9a05aa0873d40117941e5fa90"
            },
            "dist": {
                "type": "zip",
                "url": "https://api.github.com/repos/php-fig/http-client/zipball/bb5906edc1c324c9a05aa0873d40117941e5fa90",
                "reference": "bb5906edc1c324c9a05aa0873d40117941e5fa90",
                "shasum": ""
            },
            "require": {
                "php": "^7.0 || ^8.0",
                "psr/http-message": "^1.0 || ^2.0"
            },
            "type": "library",
            "extra": {
                "branch-alias": {
                    "dev-master": "1.0.x-dev"
                }
            },
            "autoload": {
                "psr-4": {
                    "Psr\\Http\\Client\\": "src/"
                }
            },
            "notification-url": "https://packagist.org/downloads/",
            "license": [
                "MIT"
            ],
            "authors": [
                {
                    "name": "PHP-FIG",
                    "homepage": "https://www.php-fig.org/"
                }
            ],
            "description": "Common interface for HTTP clients",
            "homepage": "https://github.com/php-fig/http-client",
            "keywords": [
                "http",
                "http-client",
                "psr",
                "psr-18"
            ],
            "support": {
                "source": "https://github.com/php-fig/http-client"
            },
            "time": "2023-09-23T14:17:50+00:00"
        },
        {
            "name": "psr/http-factory",
            "version": "1.1.0",
            "source": {
                "type": "git",
                "url": "https://github.com/php-fig/http-factory.git",
                "reference": "2b4765fddfe3b508ac62f829e852b1501d3f6e8a"
            },
            "dist": {
                "type": "zip",
                "url": "https://api.github.com/repos/php-fig/http-factory/zipball/2b4765fddfe3b508ac62f829e852b1501d3f6e8a",
                "reference": "2b4765fddfe3b508ac62f829e852b1501d3f6e8a",
                "shasum": ""
            },
            "require": {
                "php": ">=7.1",
                "psr/http-message": "^1.0 || ^2.0"
            },
            "type": "library",
            "extra": {
                "branch-alias": {
                    "dev-master": "1.0.x-dev"
                }
            },
            "autoload": {
                "psr-4": {
                    "Psr\\Http\\Message\\": "src/"
                }
            },
            "notification-url": "https://packagist.org/downloads/",
            "license": [
                "MIT"
            ],
            "authors": [
                {
                    "name": "PHP-FIG",
                    "homepage": "https://www.php-fig.org/"
                }
            ],
            "description": "PSR-17: Common interfaces for PSR-7 HTTP message factories",
            "keywords": [
                "factory",
                "http",
                "message",
                "psr",
                "psr-17",
                "psr-7",
                "request",
                "response"
            ],
            "support": {
                "source": "https://github.com/php-fig/http-factory"
            },
            "time": "2024-04-15T12:06:14+00:00"
        },
        {
            "name": "psr/http-message",
            "version": "2.0",
            "source": {
                "type": "git",
                "url": "https://github.com/php-fig/http-message.git",
                "reference": "402d35bcb92c70c026d1a6a9883f06b2ead23d71"
            },
            "dist": {
                "type": "zip",
                "url": "https://api.github.com/repos/php-fig/http-message/zipball/402d35bcb92c70c026d1a6a9883f06b2ead23d71",
                "reference": "402d35bcb92c70c026d1a6a9883f06b2ead23d71",
                "shasum": ""
            },
            "require": {
                "php": "^7.2 || ^8.0"
            },
            "type": "library",
            "extra": {
                "branch-alias": {
                    "dev-master": "2.0.x-dev"
                }
            },
            "autoload": {
                "psr-4": {
                    "Psr\\Http\\Message\\": "src/"
                }
            },
            "notification-url": "https://packagist.org/downloads/",
            "license": [
                "MIT"
            ],
            "authors": [
                {
                    "name": "PHP-FIG",
                    "homepage": "https://www.php-fig.org/"
                }
            ],
            "description": "Common interface for HTTP messages",
            "homepage": "https://github.com/php-fig/http-message",
            "keywords": [
                "http",
                "http-message",
                "psr",
                "psr-7",
                "request",
                "response"
            ],
            "support": {
                "source": "https://github.com/php-fig/http-message/tree/2.0"
            },
            "time": "2023-04-04T09:54:51+00:00"
        },
        {
            "name": "psr/http-server-handler",
            "version": "1.0.2",
            "source": {
                "type": "git",
                "url": "https://github.com/php-fig/http-server-handler.git",
                "reference": "84c4fb66179be4caaf8e97bd239203245302e7d4"
            },
            "dist": {
                "type": "zip",
                "url": "https://api.github.com/repos/php-fig/http-server-handler/zipball/84c4fb66179be4caaf8e97bd239203245302e7d4",
                "reference": "84c4fb66179be4caaf8e97bd239203245302e7d4",
                "shasum": ""
            },
            "require": {
                "php": ">=7.0",
                "psr/http-message": "^1.0 || ^2.0"
            },
            "type": "library",
            "extra": {
                "branch-alias": {
                    "dev-master": "1.0.x-dev"
                }
            },
            "autoload": {
                "psr-4": {
                    "Psr\\Http\\Server\\": "src/"
                }
            },
            "notification-url": "https://packagist.org/downloads/",
            "license": [
                "MIT"
            ],
            "authors": [
                {
                    "name": "PHP-FIG",
                    "homepage": "https://www.php-fig.org/"
                }
            ],
            "description": "Common interface for HTTP server-side request handler",
            "keywords": [
                "handler",
                "http",
                "http-interop",
                "psr",
                "psr-15",
                "psr-7",
                "request",
                "response",
                "server"
            ],
            "support": {
                "source": "https://github.com/php-fig/http-server-handler/tree/1.0.2"
            },
            "time": "2023-04-10T20:06:20+00:00"
        },
        {
            "name": "psr/http-server-middleware",
            "version": "1.0.2",
            "source": {
                "type": "git",
                "url": "https://github.com/php-fig/http-server-middleware.git",
                "reference": "c1481f747daaa6a0782775cd6a8c26a1bf4a3829"
            },
            "dist": {
                "type": "zip",
                "url": "https://api.github.com/repos/php-fig/http-server-middleware/zipball/c1481f747daaa6a0782775cd6a8c26a1bf4a3829",
                "reference": "c1481f747daaa6a0782775cd6a8c26a1bf4a3829",
                "shasum": ""
            },
            "require": {
                "php": ">=7.0",
                "psr/http-message": "^1.0 || ^2.0",
                "psr/http-server-handler": "^1.0"
            },
            "type": "library",
            "extra": {
                "branch-alias": {
                    "dev-master": "1.0.x-dev"
                }
            },
            "autoload": {
                "psr-4": {
                    "Psr\\Http\\Server\\": "src/"
                }
            },
            "notification-url": "https://packagist.org/downloads/",
            "license": [
                "MIT"
            ],
            "authors": [
                {
                    "name": "PHP-FIG",
                    "homepage": "https://www.php-fig.org/"
                }
            ],
            "description": "Common interface for HTTP server-side middleware",
            "keywords": [
                "http",
                "http-interop",
                "middleware",
                "psr",
                "psr-15",
                "psr-7",
                "request",
                "response"
            ],
            "support": {
                "issues": "https://github.com/php-fig/http-server-middleware/issues",
                "source": "https://github.com/php-fig/http-server-middleware/tree/1.0.2"
            },
            "time": "2023-04-11T06:14:47+00:00"
        },
        {
            "name": "psr/log",
            "version": "3.0.2",
            "source": {
                "type": "git",
                "url": "https://github.com/php-fig/log.git",
                "reference": "f16e1d5863e37f8d8c2a01719f5b34baa2b714d3"
            },
            "dist": {
                "type": "zip",
                "url": "https://api.github.com/repos/php-fig/log/zipball/f16e1d5863e37f8d8c2a01719f5b34baa2b714d3",
                "reference": "f16e1d5863e37f8d8c2a01719f5b34baa2b714d3",
                "shasum": ""
            },
            "require": {
                "php": ">=8.0.0"
            },
            "type": "library",
            "extra": {
                "branch-alias": {
                    "dev-master": "3.x-dev"
                }
            },
            "autoload": {
                "psr-4": {
                    "Psr\\Log\\": "src"
                }
            },
            "notification-url": "https://packagist.org/downloads/",
            "license": [
                "MIT"
            ],
            "authors": [
                {
                    "name": "PHP-FIG",
                    "homepage": "https://www.php-fig.org/"
                }
            ],
            "description": "Common interface for logging libraries",
            "homepage": "https://github.com/php-fig/log",
            "keywords": [
                "log",
                "psr",
                "psr-3"
            ],
            "support": {
                "source": "https://github.com/php-fig/log/tree/3.0.2"
            },
            "time": "2024-09-11T13:17:53+00:00"
        },
        {
            "name": "psr/simple-cache",
            "version": "3.0.0",
            "source": {
                "type": "git",
                "url": "https://github.com/php-fig/simple-cache.git",
                "reference": "764e0b3939f5ca87cb904f570ef9be2d78a07865"
            },
            "dist": {
                "type": "zip",
                "url": "https://api.github.com/repos/php-fig/simple-cache/zipball/764e0b3939f5ca87cb904f570ef9be2d78a07865",
                "reference": "764e0b3939f5ca87cb904f570ef9be2d78a07865",
                "shasum": ""
            },
            "require": {
                "php": ">=8.0.0"
            },
            "type": "library",
            "extra": {
                "branch-alias": {
                    "dev-master": "3.0.x-dev"
                }
            },
            "autoload": {
                "psr-4": {
                    "Psr\\SimpleCache\\": "src/"
                }
            },
            "notification-url": "https://packagist.org/downloads/",
            "license": [
                "MIT"
            ],
            "authors": [
                {
                    "name": "PHP-FIG",
                    "homepage": "https://www.php-fig.org/"
                }
            ],
            "description": "Common interfaces for simple caching",
            "keywords": [
                "cache",
                "caching",
                "psr",
                "psr-16",
                "simple-cache"
            ],
            "support": {
                "source": "https://github.com/php-fig/simple-cache/tree/3.0.0"
            },
            "time": "2021-10-29T13:26:27+00:00"
        },
        {
            "name": "ralouphie/getallheaders",
            "version": "3.0.3",
            "source": {
                "type": "git",
                "url": "https://github.com/ralouphie/getallheaders.git",
                "reference": "120b605dfeb996808c31b6477290a714d356e822"
            },
            "dist": {
                "type": "zip",
                "url": "https://api.github.com/repos/ralouphie/getallheaders/zipball/120b605dfeb996808c31b6477290a714d356e822",
                "reference": "120b605dfeb996808c31b6477290a714d356e822",
                "shasum": ""
            },
            "require": {
                "php": ">=5.6"
            },
            "require-dev": {
                "php-coveralls/php-coveralls": "^2.1",
                "phpunit/phpunit": "^5 || ^6.5"
            },
            "type": "library",
            "autoload": {
                "files": [
                    "src/getallheaders.php"
                ]
            },
            "notification-url": "https://packagist.org/downloads/",
            "license": [
                "MIT"
            ],
            "authors": [
                {
                    "name": "Ralph Khattar",
                    "email": "ralph.khattar@gmail.com"
                }
            ],
            "description": "A polyfill for getallheaders.",
            "support": {
                "issues": "https://github.com/ralouphie/getallheaders/issues",
                "source": "https://github.com/ralouphie/getallheaders/tree/develop"
            },
            "time": "2019-03-08T08:55:37+00:00"
        },
        {
            "name": "ramsey/collection",
            "version": "2.0.0",
            "source": {
                "type": "git",
                "url": "https://github.com/ramsey/collection.git",
                "reference": "a4b48764bfbb8f3a6a4d1aeb1a35bb5e9ecac4a5"
            },
            "dist": {
                "type": "zip",
                "url": "https://api.github.com/repos/ramsey/collection/zipball/a4b48764bfbb8f3a6a4d1aeb1a35bb5e9ecac4a5",
                "reference": "a4b48764bfbb8f3a6a4d1aeb1a35bb5e9ecac4a5",
                "shasum": ""
            },
            "require": {
                "php": "^8.1"
            },
            "require-dev": {
                "captainhook/plugin-composer": "^5.3",
                "ergebnis/composer-normalize": "^2.28.3",
                "fakerphp/faker": "^1.21",
                "hamcrest/hamcrest-php": "^2.0",
                "jangregor/phpstan-prophecy": "^1.0",
                "mockery/mockery": "^1.5",
                "php-parallel-lint/php-console-highlighter": "^1.0",
                "php-parallel-lint/php-parallel-lint": "^1.3",
                "phpcsstandards/phpcsutils": "^1.0.0-rc1",
                "phpspec/prophecy-phpunit": "^2.0",
                "phpstan/extension-installer": "^1.2",
                "phpstan/phpstan": "^1.9",
                "phpstan/phpstan-mockery": "^1.1",
                "phpstan/phpstan-phpunit": "^1.3",
                "phpunit/phpunit": "^9.5",
                "psalm/plugin-mockery": "^1.1",
                "psalm/plugin-phpunit": "^0.18.4",
                "ramsey/coding-standard": "^2.0.3",
                "ramsey/conventional-commits": "^1.3",
                "vimeo/psalm": "^5.4"
            },
            "type": "library",
            "extra": {
                "captainhook": {
                    "force-install": true
                },
                "ramsey/conventional-commits": {
                    "configFile": "conventional-commits.json"
                }
            },
            "autoload": {
                "psr-4": {
                    "Ramsey\\Collection\\": "src/"
                }
            },
            "notification-url": "https://packagist.org/downloads/",
            "license": [
                "MIT"
            ],
            "authors": [
                {
                    "name": "Ben Ramsey",
                    "email": "ben@benramsey.com",
                    "homepage": "https://benramsey.com"
                }
            ],
            "description": "A PHP library for representing and manipulating collections.",
            "keywords": [
                "array",
                "collection",
                "hash",
                "map",
                "queue",
                "set"
            ],
            "support": {
                "issues": "https://github.com/ramsey/collection/issues",
                "source": "https://github.com/ramsey/collection/tree/2.0.0"
            },
            "funding": [
                {
                    "url": "https://github.com/ramsey",
                    "type": "github"
                },
                {
                    "url": "https://tidelift.com/funding/github/packagist/ramsey/collection",
                    "type": "tidelift"
                }
            ],
            "time": "2022-12-31T21:50:55+00:00"
        },
        {
            "name": "ramsey/uuid",
            "version": "4.7.6",
            "source": {
                "type": "git",
                "url": "https://github.com/ramsey/uuid.git",
                "reference": "91039bc1faa45ba123c4328958e620d382ec7088"
            },
            "dist": {
                "type": "zip",
                "url": "https://api.github.com/repos/ramsey/uuid/zipball/91039bc1faa45ba123c4328958e620d382ec7088",
                "reference": "91039bc1faa45ba123c4328958e620d382ec7088",
                "shasum": ""
            },
            "require": {
                "brick/math": "^0.8.8 || ^0.9 || ^0.10 || ^0.11 || ^0.12",
                "ext-json": "*",
                "php": "^8.0",
                "ramsey/collection": "^1.2 || ^2.0"
            },
            "replace": {
                "rhumsaa/uuid": "self.version"
            },
            "require-dev": {
                "captainhook/captainhook": "^5.10",
                "captainhook/plugin-composer": "^5.3",
                "dealerdirect/phpcodesniffer-composer-installer": "^0.7.0",
                "doctrine/annotations": "^1.8",
                "ergebnis/composer-normalize": "^2.15",
                "mockery/mockery": "^1.3",
                "paragonie/random-lib": "^2",
                "php-mock/php-mock": "^2.2",
                "php-mock/php-mock-mockery": "^1.3",
                "php-parallel-lint/php-parallel-lint": "^1.1",
                "phpbench/phpbench": "^1.0",
                "phpstan/extension-installer": "^1.1",
                "phpstan/phpstan": "^1.8",
                "phpstan/phpstan-mockery": "^1.1",
                "phpstan/phpstan-phpunit": "^1.1",
                "phpunit/phpunit": "^8.5 || ^9",
                "ramsey/composer-repl": "^1.4",
                "slevomat/coding-standard": "^8.4",
                "squizlabs/php_codesniffer": "^3.5",
                "vimeo/psalm": "^4.9"
            },
            "suggest": {
                "ext-bcmath": "Enables faster math with arbitrary-precision integers using BCMath.",
                "ext-gmp": "Enables faster math with arbitrary-precision integers using GMP.",
                "ext-uuid": "Enables the use of PeclUuidTimeGenerator and PeclUuidRandomGenerator.",
                "paragonie/random-lib": "Provides RandomLib for use with the RandomLibAdapter",
                "ramsey/uuid-doctrine": "Allows the use of Ramsey\\Uuid\\Uuid as Doctrine field type."
            },
            "type": "library",
            "extra": {
                "captainhook": {
                    "force-install": true
                }
            },
            "autoload": {
                "files": [
                    "src/functions.php"
                ],
                "psr-4": {
                    "Ramsey\\Uuid\\": "src/"
                }
            },
            "notification-url": "https://packagist.org/downloads/",
            "license": [
                "MIT"
            ],
            "description": "A PHP library for generating and working with universally unique identifiers (UUIDs).",
            "keywords": [
                "guid",
                "identifier",
                "uuid"
            ],
            "support": {
                "issues": "https://github.com/ramsey/uuid/issues",
                "source": "https://github.com/ramsey/uuid/tree/4.7.6"
            },
            "funding": [
                {
                    "url": "https://github.com/ramsey",
                    "type": "github"
                },
                {
                    "url": "https://tidelift.com/funding/github/packagist/ramsey/uuid",
                    "type": "tidelift"
                }
            ],
            "time": "2024-04-27T21:32:50+00:00"
        },
        {
            "name": "rlanvin/php-rrule",
            "version": "v2.5.1",
            "source": {
                "type": "git",
                "url": "https://github.com/rlanvin/php-rrule.git",
                "reference": "cb5c6f44f2208144968f7f16b3461bc4566995c9"
            },
            "dist": {
                "type": "zip",
                "url": "https://api.github.com/repos/rlanvin/php-rrule/zipball/cb5c6f44f2208144968f7f16b3461bc4566995c9",
                "reference": "cb5c6f44f2208144968f7f16b3461bc4566995c9",
                "shasum": ""
            },
            "require": {
                "php": ">=5.6.0"
            },
            "require-dev": {
                "phpmd/phpmd": "@stable",
                "phpunit/phpunit": "^5.7|^6.5|^8.0"
            },
            "suggest": {
                "ext-intl": "Intl extension is needed for humanReadable()"
            },
            "type": "library",
            "autoload": {
                "psr-4": {
                    "RRule\\": "src/"
                }
            },
            "notification-url": "https://packagist.org/downloads/",
            "license": [
                "MIT"
            ],
            "description": "Lightweight and fast recurrence rules for PHP (RFC 5545)",
            "homepage": "https://github.com/rlanvin/php-rrule",
            "keywords": [
                "date",
                "ical",
                "recurrence",
                "recurring",
                "rrule"
            ],
            "support": {
                "issues": "https://github.com/rlanvin/php-rrule/issues",
                "source": "https://github.com/rlanvin/php-rrule/tree/v2.5.1"
            },
            "time": "2024-06-23T07:45:45+00:00"
        },
        {
            "name": "robthree/twofactorauth",
            "version": "v3.0.2",
            "source": {
                "type": "git",
                "url": "https://github.com/RobThree/TwoFactorAuth.git",
                "reference": "6d70f9ca8e25568f163a7b3b3ff77bd8ea743978"
            },
            "dist": {
                "type": "zip",
                "url": "https://api.github.com/repos/RobThree/TwoFactorAuth/zipball/6d70f9ca8e25568f163a7b3b3ff77bd8ea743978",
                "reference": "6d70f9ca8e25568f163a7b3b3ff77bd8ea743978",
                "shasum": ""
            },
            "require": {
                "php": ">=8.2.0"
            },
            "require-dev": {
                "friendsofphp/php-cs-fixer": "^3.13",
                "phpstan/phpstan": "^1.9",
                "phpunit/phpunit": "^9"
            },
            "suggest": {
                "bacon/bacon-qr-code": "Needed for BaconQrCodeProvider provider",
                "endroid/qr-code": "Needed for EndroidQrCodeProvider"
            },
            "type": "library",
            "autoload": {
                "psr-4": {
                    "RobThree\\Auth\\": "lib"
                }
            },
            "notification-url": "https://packagist.org/downloads/",
            "license": [
                "MIT"
            ],
            "authors": [
                {
                    "name": "Rob Janssen",
                    "homepage": "http://robiii.me",
                    "role": "Developer"
                },
                {
                    "name": "Nicolas CARPi",
                    "homepage": "https://github.com/NicolasCARPi",
                    "role": "Developer"
                },
                {
                    "name": "Will Power",
                    "homepage": "https://github.com/willpower232",
                    "role": "Developer"
                }
            ],
            "description": "Two Factor Authentication",
            "homepage": "https://github.com/RobThree/TwoFactorAuth",
            "keywords": [
                "Authentication",
                "MFA",
                "Multi Factor Authentication",
                "Two Factor Authentication",
                "authenticator",
                "authy",
                "php",
                "tfa"
            ],
            "support": {
                "issues": "https://github.com/RobThree/TwoFactorAuth/issues",
                "source": "https://github.com/RobThree/TwoFactorAuth"
            },
            "funding": [
                {
                    "url": "https://paypal.me/robiii",
                    "type": "custom"
                },
                {
                    "url": "https://github.com/RobThree",
                    "type": "github"
                }
            ],
            "time": "2024-10-24T15:14:25+00:00"
        },
        {
            "name": "sabre/dav",
            "version": "4.7.0",
            "source": {
                "type": "git",
                "url": "https://github.com/sabre-io/dav.git",
                "reference": "074373bcd689a30bcf5aaa6bbb20a3395964ce7a"
            },
            "dist": {
                "type": "zip",
                "url": "https://api.github.com/repos/sabre-io/dav/zipball/074373bcd689a30bcf5aaa6bbb20a3395964ce7a",
                "reference": "074373bcd689a30bcf5aaa6bbb20a3395964ce7a",
                "shasum": ""
            },
            "require": {
                "ext-ctype": "*",
                "ext-date": "*",
                "ext-dom": "*",
                "ext-iconv": "*",
                "ext-json": "*",
                "ext-mbstring": "*",
                "ext-pcre": "*",
                "ext-simplexml": "*",
                "ext-spl": "*",
                "lib-libxml": ">=2.7.0",
                "php": "^7.1.0 || ^8.0",
                "psr/log": "^1.0 || ^2.0 || ^3.0",
                "sabre/event": "^5.0",
                "sabre/http": "^5.0.5",
                "sabre/uri": "^2.0",
                "sabre/vobject": "^4.2.1",
                "sabre/xml": "^2.0.1"
            },
            "require-dev": {
                "friendsofphp/php-cs-fixer": "^2.19",
                "monolog/monolog": "^1.27 || ^2.0",
                "phpstan/phpstan": "^0.12 || ^1.0",
                "phpstan/phpstan-phpunit": "^1.0",
                "phpunit/phpunit": "^7.5 || ^8.5 || ^9.6"
            },
            "suggest": {
                "ext-curl": "*",
                "ext-imap": "*",
                "ext-pdo": "*"
            },
            "bin": [
                "bin/sabredav",
                "bin/naturalselection"
            ],
            "type": "library",
            "autoload": {
                "psr-4": {
                    "Sabre\\": "lib/"
                }
            },
            "notification-url": "https://packagist.org/downloads/",
            "license": [
                "BSD-3-Clause"
            ],
            "authors": [
                {
                    "name": "Evert Pot",
                    "email": "me@evertpot.com",
                    "homepage": "http://evertpot.com/",
                    "role": "Developer"
                }
            ],
            "description": "WebDAV Framework for PHP",
            "homepage": "http://sabre.io/",
            "keywords": [
                "CalDAV",
                "CardDAV",
                "WebDAV",
                "framework",
                "iCalendar"
            ],
            "support": {
                "forum": "https://groups.google.com/group/sabredav-discuss",
                "issues": "https://github.com/sabre-io/dav/issues",
                "source": "https://github.com/fruux/sabre-dav"
            },
            "time": "2024-10-29T11:46:02+00:00"
        },
        {
            "name": "sabre/event",
            "version": "5.1.7",
            "source": {
                "type": "git",
                "url": "https://github.com/sabre-io/event.git",
                "reference": "86d57e305c272898ba3c28e9bd3d65d5464587c2"
            },
            "dist": {
                "type": "zip",
                "url": "https://api.github.com/repos/sabre-io/event/zipball/86d57e305c272898ba3c28e9bd3d65d5464587c2",
                "reference": "86d57e305c272898ba3c28e9bd3d65d5464587c2",
                "shasum": ""
            },
            "require": {
                "php": "^7.1 || ^8.0"
            },
            "require-dev": {
                "friendsofphp/php-cs-fixer": "~2.17.1||^3.63",
                "phpstan/phpstan": "^0.12",
                "phpunit/phpunit": "^7.5 || ^8.5 || ^9.6"
            },
            "type": "library",
            "autoload": {
                "files": [
                    "lib/coroutine.php",
                    "lib/Loop/functions.php",
                    "lib/Promise/functions.php"
                ],
                "psr-4": {
                    "Sabre\\Event\\": "lib/"
                }
            },
            "notification-url": "https://packagist.org/downloads/",
            "license": [
                "BSD-3-Clause"
            ],
            "authors": [
                {
                    "name": "Evert Pot",
                    "email": "me@evertpot.com",
                    "homepage": "http://evertpot.com/",
                    "role": "Developer"
                }
            ],
            "description": "sabre/event is a library for lightweight event-based programming",
            "homepage": "http://sabre.io/event/",
            "keywords": [
                "EventEmitter",
                "async",
                "coroutine",
                "eventloop",
                "events",
                "hooks",
                "plugin",
                "promise",
                "reactor",
                "signal"
            ],
            "support": {
                "forum": "https://groups.google.com/group/sabredav-discuss",
                "issues": "https://github.com/sabre-io/event/issues",
                "source": "https://github.com/fruux/sabre-event"
            },
            "time": "2024-08-27T11:23:05+00:00"
        },
        {
            "name": "sabre/http",
            "version": "5.1.12",
            "source": {
                "type": "git",
                "url": "https://github.com/sabre-io/http.git",
                "reference": "dedff73f3995578bc942fa4c8484190cac14f139"
            },
            "dist": {
                "type": "zip",
                "url": "https://api.github.com/repos/sabre-io/http/zipball/dedff73f3995578bc942fa4c8484190cac14f139",
                "reference": "dedff73f3995578bc942fa4c8484190cac14f139",
                "shasum": ""
            },
            "require": {
                "ext-ctype": "*",
                "ext-curl": "*",
                "ext-mbstring": "*",
                "php": "^7.1 || ^8.0",
                "sabre/event": ">=4.0 <6.0",
                "sabre/uri": "^2.0"
            },
            "require-dev": {
                "friendsofphp/php-cs-fixer": "~2.17.1||^3.63",
                "phpstan/phpstan": "^0.12",
                "phpunit/phpunit": "^7.5 || ^8.5 || ^9.6"
            },
            "suggest": {
                "ext-curl": " to make http requests with the Client class"
            },
            "type": "library",
            "autoload": {
                "files": [
                    "lib/functions.php"
                ],
                "psr-4": {
                    "Sabre\\HTTP\\": "lib/"
                }
            },
            "notification-url": "https://packagist.org/downloads/",
            "license": [
                "BSD-3-Clause"
            ],
            "authors": [
                {
                    "name": "Evert Pot",
                    "email": "me@evertpot.com",
                    "homepage": "http://evertpot.com/",
                    "role": "Developer"
                }
            ],
            "description": "The sabre/http library provides utilities for dealing with http requests and responses. ",
            "homepage": "https://github.com/fruux/sabre-http",
            "keywords": [
                "http"
            ],
            "support": {
                "forum": "https://groups.google.com/group/sabredav-discuss",
                "issues": "https://github.com/sabre-io/http/issues",
                "source": "https://github.com/fruux/sabre-http"
            },
            "time": "2024-08-27T16:07:41+00:00"
        },
        {
            "name": "sabre/uri",
            "version": "2.3.4",
            "source": {
                "type": "git",
                "url": "https://github.com/sabre-io/uri.git",
                "reference": "b76524c22de90d80ca73143680a8e77b1266c291"
            },
            "dist": {
                "type": "zip",
                "url": "https://api.github.com/repos/sabre-io/uri/zipball/b76524c22de90d80ca73143680a8e77b1266c291",
                "reference": "b76524c22de90d80ca73143680a8e77b1266c291",
                "shasum": ""
            },
            "require": {
                "php": "^7.4 || ^8.0"
            },
            "require-dev": {
                "friendsofphp/php-cs-fixer": "^3.63",
                "phpstan/extension-installer": "^1.4",
                "phpstan/phpstan": "^1.12",
                "phpstan/phpstan-phpunit": "^1.4",
                "phpstan/phpstan-strict-rules": "^1.6",
                "phpunit/phpunit": "^9.6"
            },
            "type": "library",
            "autoload": {
                "files": [
                    "lib/functions.php"
                ],
                "psr-4": {
                    "Sabre\\Uri\\": "lib/"
                }
            },
            "notification-url": "https://packagist.org/downloads/",
            "license": [
                "BSD-3-Clause"
            ],
            "authors": [
                {
                    "name": "Evert Pot",
                    "email": "me@evertpot.com",
                    "homepage": "http://evertpot.com/",
                    "role": "Developer"
                }
            ],
            "description": "Functions for making sense out of URIs.",
            "homepage": "http://sabre.io/uri/",
            "keywords": [
                "rfc3986",
                "uri",
                "url"
            ],
            "support": {
                "forum": "https://groups.google.com/group/sabredav-discuss",
                "issues": "https://github.com/sabre-io/uri/issues",
                "source": "https://github.com/fruux/sabre-uri"
            },
            "time": "2024-08-27T12:18:16+00:00"
        },
        {
            "name": "sabre/vobject",
            "version": "4.5.6",
            "source": {
                "type": "git",
                "url": "https://github.com/sabre-io/vobject.git",
                "reference": "900266bb3bd448a9f7f41f82344ad0aba237cb27"
            },
            "dist": {
                "type": "zip",
                "url": "https://api.github.com/repos/sabre-io/vobject/zipball/900266bb3bd448a9f7f41f82344ad0aba237cb27",
                "reference": "900266bb3bd448a9f7f41f82344ad0aba237cb27",
                "shasum": ""
            },
            "require": {
                "ext-mbstring": "*",
                "php": "^7.1 || ^8.0",
                "sabre/xml": "^2.1 || ^3.0 || ^4.0"
            },
            "require-dev": {
                "friendsofphp/php-cs-fixer": "~2.17.1",
                "phpstan/phpstan": "^0.12 || ^1.11",
                "phpunit/php-invoker": "^2.0 || ^3.1",
                "phpunit/phpunit": "^7.5 || ^8.5 || ^9.6"
            },
            "suggest": {
                "hoa/bench": "If you would like to run the benchmark scripts"
            },
            "bin": [
                "bin/vobject",
                "bin/generate_vcards"
            ],
            "type": "library",
            "extra": {
                "branch-alias": {
                    "dev-master": "4.0.x-dev"
                }
            },
            "autoload": {
                "psr-4": {
                    "Sabre\\VObject\\": "lib/"
                }
            },
            "notification-url": "https://packagist.org/downloads/",
            "license": [
                "BSD-3-Clause"
            ],
            "authors": [
                {
                    "name": "Evert Pot",
                    "email": "me@evertpot.com",
                    "homepage": "http://evertpot.com/",
                    "role": "Developer"
                },
                {
                    "name": "Dominik Tobschall",
                    "email": "dominik@fruux.com",
                    "homepage": "http://tobschall.de/",
                    "role": "Developer"
                },
                {
                    "name": "Ivan Enderlin",
                    "email": "ivan.enderlin@hoa-project.net",
                    "homepage": "http://mnt.io/",
                    "role": "Developer"
                }
            ],
            "description": "The VObject library for PHP allows you to easily parse and manipulate iCalendar and vCard objects",
            "homepage": "http://sabre.io/vobject/",
            "keywords": [
                "availability",
                "freebusy",
                "iCalendar",
                "ical",
                "ics",
                "jCal",
                "jCard",
                "recurrence",
                "rfc2425",
                "rfc2426",
                "rfc2739",
                "rfc4770",
                "rfc5545",
                "rfc5546",
                "rfc6321",
                "rfc6350",
                "rfc6351",
                "rfc6474",
                "rfc6638",
                "rfc6715",
                "rfc6868",
                "vCalendar",
                "vCard",
                "vcf",
                "xCal",
                "xCard"
            ],
            "support": {
                "forum": "https://groups.google.com/group/sabredav-discuss",
                "issues": "https://github.com/sabre-io/vobject/issues",
                "source": "https://github.com/fruux/sabre-vobject"
            },
            "time": "2024-10-14T11:53:54+00:00"
        },
        {
            "name": "sabre/xml",
            "version": "2.2.11",
            "source": {
                "type": "git",
                "url": "https://github.com/sabre-io/xml.git",
                "reference": "01a7927842abf3e10df3d9c2d9b0cc9d813a3fcc"
            },
            "dist": {
                "type": "zip",
                "url": "https://api.github.com/repos/sabre-io/xml/zipball/01a7927842abf3e10df3d9c2d9b0cc9d813a3fcc",
                "reference": "01a7927842abf3e10df3d9c2d9b0cc9d813a3fcc",
                "shasum": ""
            },
            "require": {
                "ext-dom": "*",
                "ext-xmlreader": "*",
                "ext-xmlwriter": "*",
                "lib-libxml": ">=2.6.20",
                "php": "^7.1 || ^8.0",
                "sabre/uri": ">=1.0,<3.0.0"
            },
            "require-dev": {
                "friendsofphp/php-cs-fixer": "~2.17.1||3.63.2",
                "phpstan/phpstan": "^0.12",
                "phpunit/phpunit": "^7.5 || ^8.5 || ^9.6"
            },
            "type": "library",
            "autoload": {
                "files": [
                    "lib/Deserializer/functions.php",
                    "lib/Serializer/functions.php"
                ],
                "psr-4": {
                    "Sabre\\Xml\\": "lib/"
                }
            },
            "notification-url": "https://packagist.org/downloads/",
            "license": [
                "BSD-3-Clause"
            ],
            "authors": [
                {
                    "name": "Evert Pot",
                    "email": "me@evertpot.com",
                    "homepage": "http://evertpot.com/",
                    "role": "Developer"
                },
                {
                    "name": "Markus Staab",
                    "email": "markus.staab@redaxo.de",
                    "role": "Developer"
                }
            ],
            "description": "sabre/xml is an XML library that you may not hate.",
            "homepage": "https://sabre.io/xml/",
            "keywords": [
                "XMLReader",
                "XMLWriter",
                "dom",
                "xml"
            ],
            "support": {
                "forum": "https://groups.google.com/group/sabredav-discuss",
                "issues": "https://github.com/sabre-io/xml/issues",
                "source": "https://github.com/fruux/sabre-xml"
            },
            "time": "2024-09-06T07:37:46+00:00"
        },
        {
            "name": "scssphp/scssphp",
            "version": "v2.0.1",
            "source": {
                "type": "git",
                "url": "https://github.com/scssphp/scssphp.git",
                "reference": "024f92cd9782e3033b41c2d1c66ab1c0e5c12c0f"
            },
            "dist": {
                "type": "zip",
                "url": "https://api.github.com/repos/scssphp/scssphp/zipball/024f92cd9782e3033b41c2d1c66ab1c0e5c12c0f",
                "reference": "024f92cd9782e3033b41c2d1c66ab1c0e5c12c0f",
                "shasum": ""
            },
            "require": {
                "ext-ctype": "*",
                "ext-json": "*",
                "league/uri": "^7.4",
                "league/uri-interfaces": "^7.4",
                "php": ">=8.1",
                "scssphp/source-span": "^1.0",
                "symfony/filesystem": "^5.4 || ^6.0 || ^7.0",
                "symfony/polyfill-mbstring": "^1.30"
            },
            "require-dev": {
                "bamarni/composer-bin-plugin": "^1.4",
                "phpunit/phpunit": "^9.5.6",
                "sass/sass-spec": "*",
                "squizlabs/php_codesniffer": "~3.5",
                "symfony/phpunit-bridge": "^5.1",
                "symfony/var-dumper": "^6.3",
                "thoughtbot/bourbon": "^7.0",
                "twbs/bootstrap": "~5.0",
                "twbs/bootstrap4": "4.6.1",
                "zurb/foundation": "~6.7.0"
            },
            "suggest": {
                "ext-mbstring": "For best performance, mbstring should be installed as it is faster than the polyfill"
            },
            "type": "library",
            "extra": {
                "bamarni-bin": {
                    "bin-links": false,
                    "forward-command": false
                }
            },
            "autoload": {
                "psr-4": {
                    "ScssPhp\\ScssPhp\\": "src/"
                }
            },
            "notification-url": "https://packagist.org/downloads/",
            "license": [
                "MIT"
            ],
            "authors": [
                {
                    "name": "Anthon Pang",
                    "email": "apang@softwaredevelopment.ca",
                    "homepage": "https://github.com/robocoder"
                },
                {
                    "name": "Cédric Morin",
                    "email": "cedric@yterium.com",
                    "homepage": "https://github.com/Cerdic"
                }
            ],
            "description": "scssphp is a compiler for SCSS written in PHP.",
            "homepage": "http://scssphp.github.io/scssphp/",
            "keywords": [
                "css",
                "less",
                "sass",
                "scss",
                "stylesheet"
            ],
            "support": {
                "issues": "https://github.com/scssphp/scssphp/issues",
                "source": "https://github.com/scssphp/scssphp/tree/v2.0.1"
            },
            "time": "2025-01-31T12:28:20+00:00"
        },
        {
            "name": "scssphp/source-span",
            "version": "v1.0.0",
            "source": {
                "type": "git",
                "url": "https://github.com/scssphp/source-span.git",
                "reference": "f08fc78765e6fb6fa8ca0573fc61b3f8860f0114"
            },
            "dist": {
                "type": "zip",
                "url": "https://api.github.com/repos/scssphp/source-span/zipball/f08fc78765e6fb6fa8ca0573fc61b3f8860f0114",
                "reference": "f08fc78765e6fb6fa8ca0573fc61b3f8860f0114",
                "shasum": ""
            },
            "require": {
                "league/uri": "^7.4",
                "league/uri-interfaces": "^7.4",
                "php": ">=8.1"
            },
            "require-dev": {
                "phpstan/phpstan": "^2.0",
                "phpstan/phpstan-deprecation-rules": "^2.0",
                "phpunit/phpunit": "^9.5.6",
                "squizlabs/php_codesniffer": "~3.5",
                "symfony/phpunit-bridge": "^5.1",
                "symfony/var-dumper": "^6.3"
            },
            "type": "library",
            "extra": {
                "branch-alias": {
                    "dev-main": "1.x-dev"
                }
            },
            "autoload": {
                "psr-4": {
                    "SourceSpan\\": "src/"
                }
            },
            "notification-url": "https://packagist.org/downloads/",
            "license": [
                "MIT"
            ],
            "authors": [
                {
                    "name": "Christophe Coevoet",
                    "homepage": "https://github.com/stof"
                }
            ],
            "description": "Provides a representation for source code locations and spans.",
            "keywords": [
                "parsing"
            ],
            "support": {
                "issues": "https://github.com/scssphp/source-span/issues",
                "source": "https://github.com/scssphp/source-span/tree/v1.0.0"
            },
            "time": "2024-12-09T23:08:15+00:00"
        },
        {
            "name": "sebastian/diff",
            "version": "6.0.2",
            "source": {
                "type": "git",
                "url": "https://github.com/sebastianbergmann/diff.git",
                "reference": "b4ccd857127db5d41a5b676f24b51371d76d8544"
            },
            "dist": {
                "type": "zip",
                "url": "https://api.github.com/repos/sebastianbergmann/diff/zipball/b4ccd857127db5d41a5b676f24b51371d76d8544",
                "reference": "b4ccd857127db5d41a5b676f24b51371d76d8544",
                "shasum": ""
            },
            "require": {
                "php": ">=8.2"
            },
            "require-dev": {
                "phpunit/phpunit": "^11.0",
                "symfony/process": "^4.2 || ^5"
            },
            "type": "library",
            "extra": {
                "branch-alias": {
                    "dev-main": "6.0-dev"
                }
            },
            "autoload": {
                "classmap": [
                    "src/"
                ]
            },
            "notification-url": "https://packagist.org/downloads/",
            "license": [
                "BSD-3-Clause"
            ],
            "authors": [
                {
                    "name": "Sebastian Bergmann",
                    "email": "sebastian@phpunit.de"
                },
                {
                    "name": "Kore Nordmann",
                    "email": "mail@kore-nordmann.de"
                }
            ],
            "description": "Diff implementation",
            "homepage": "https://github.com/sebastianbergmann/diff",
            "keywords": [
                "diff",
                "udiff",
                "unidiff",
                "unified diff"
            ],
            "support": {
                "issues": "https://github.com/sebastianbergmann/diff/issues",
                "security": "https://github.com/sebastianbergmann/diff/security/policy",
                "source": "https://github.com/sebastianbergmann/diff/tree/6.0.2"
            },
            "funding": [
                {
                    "url": "https://github.com/sebastianbergmann",
                    "type": "github"
                }
            ],
            "time": "2024-07-03T04:53:05+00:00"
        },
        {
            "name": "seld/jsonlint",
            "version": "1.11.0",
            "source": {
                "type": "git",
                "url": "https://github.com/Seldaek/jsonlint.git",
                "reference": "1748aaf847fc731cfad7725aec413ee46f0cc3a2"
            },
            "dist": {
                "type": "zip",
                "url": "https://api.github.com/repos/Seldaek/jsonlint/zipball/1748aaf847fc731cfad7725aec413ee46f0cc3a2",
                "reference": "1748aaf847fc731cfad7725aec413ee46f0cc3a2",
                "shasum": ""
            },
            "require": {
                "php": "^5.3 || ^7.0 || ^8.0"
            },
            "require-dev": {
                "phpstan/phpstan": "^1.11",
                "phpunit/phpunit": "^4.8.35 || ^5.7 || ^6.0 || ^8.5.13"
            },
            "bin": [
                "bin/jsonlint"
            ],
            "type": "library",
            "autoload": {
                "psr-4": {
                    "Seld\\JsonLint\\": "src/Seld/JsonLint/"
                }
            },
            "notification-url": "https://packagist.org/downloads/",
            "license": [
                "MIT"
            ],
            "authors": [
                {
                    "name": "Jordi Boggiano",
                    "email": "j.boggiano@seld.be",
                    "homepage": "https://seld.be"
                }
            ],
            "description": "JSON Linter",
            "keywords": [
                "json",
                "linter",
                "parser",
                "validator"
            ],
            "support": {
                "issues": "https://github.com/Seldaek/jsonlint/issues",
                "source": "https://github.com/Seldaek/jsonlint/tree/1.11.0"
            },
            "funding": [
                {
                    "url": "https://github.com/Seldaek",
                    "type": "github"
                },
                {
                    "url": "https://tidelift.com/funding/github/packagist/seld/jsonlint",
                    "type": "tidelift"
                }
            ],
            "time": "2024-07-11T14:55:45+00:00"
        },
        {
            "name": "simplepie/simplepie",
            "version": "1.8.1",
            "source": {
                "type": "git",
                "url": "https://github.com/simplepie/simplepie.git",
                "reference": "a567b8ab9b6145a23e6a9ec2b6b74f56d52f7ad1"
            },
            "dist": {
                "type": "zip",
                "url": "https://api.github.com/repos/simplepie/simplepie/zipball/a567b8ab9b6145a23e6a9ec2b6b74f56d52f7ad1",
                "reference": "a567b8ab9b6145a23e6a9ec2b6b74f56d52f7ad1",
                "shasum": ""
            },
            "require": {
                "ext-pcre": "*",
                "ext-xml": "*",
                "ext-xmlreader": "*",
                "php": ">=7.2.0"
            },
            "require-dev": {
                "friendsofphp/php-cs-fixer": "^2.19 || ^3.8",
                "psr/simple-cache": "^1 || ^2 || ^3",
                "yoast/phpunit-polyfills": "^1.0.1"
            },
            "suggest": {
                "ext-curl": "",
                "ext-iconv": "",
                "ext-intl": "",
                "ext-mbstring": "",
                "mf2/mf2": "Microformat module that allows for parsing HTML for microformats"
            },
            "type": "library",
            "autoload": {
                "psr-0": {
                    "SimplePie": "library"
                },
                "psr-4": {
                    "SimplePie\\": "src"
                }
            },
            "notification-url": "https://packagist.org/downloads/",
            "license": [
                "BSD-3-Clause"
            ],
            "authors": [
                {
                    "name": "Ryan Parman",
                    "homepage": "http://ryanparman.com/",
                    "role": "Creator, alumnus developer"
                },
                {
                    "name": "Sam Sneddon",
                    "homepage": "https://gsnedders.com/",
                    "role": "Alumnus developer"
                },
                {
                    "name": "Ryan McCue",
                    "email": "me@ryanmccue.info",
                    "homepage": "http://ryanmccue.info/",
                    "role": "Developer"
                }
            ],
            "description": "A simple Atom/RSS parsing library for PHP",
            "homepage": "http://simplepie.org/",
            "keywords": [
                "atom",
                "feeds",
                "rss"
            ],
            "support": {
                "issues": "https://github.com/simplepie/simplepie/issues",
                "source": "https://github.com/simplepie/simplepie/tree/1.8.1"
            },
            "time": "2024-11-22T16:33:20+00:00"
        },
        {
            "name": "swaggest/json-diff",
            "version": "v3.11.0",
            "source": {
                "type": "git",
                "url": "https://github.com/swaggest/json-diff.git",
                "reference": "c55d38a3cb372753b5d5ee4c9b7d8470e486e6a5"
            },
            "dist": {
                "type": "zip",
                "url": "https://api.github.com/repos/swaggest/json-diff/zipball/c55d38a3cb372753b5d5ee4c9b7d8470e486e6a5",
                "reference": "c55d38a3cb372753b5d5ee4c9b7d8470e486e6a5",
                "shasum": ""
            },
            "require": {
                "ext-json": "*"
            },
            "require-dev": {
                "phperf/phpunit": "4.8.37"
            },
            "type": "library",
            "autoload": {
                "psr-4": {
                    "Swaggest\\JsonDiff\\": "src/"
                }
            },
            "notification-url": "https://packagist.org/downloads/",
            "license": [
                "MIT"
            ],
            "authors": [
                {
                    "name": "Viacheslav Poturaev",
                    "email": "vearutop@gmail.com"
                }
            ],
            "description": "JSON diff/rearrange/patch/pointer library for PHP",
            "support": {
                "issues": "https://github.com/swaggest/json-diff/issues",
                "source": "https://github.com/swaggest/json-diff/tree/v3.11.0"
            },
            "time": "2024-07-02T11:32:10+00:00"
        },
        {
            "name": "swaggest/json-schema",
            "version": "v0.12.43",
            "source": {
                "type": "git",
                "url": "https://github.com/swaggest/php-json-schema.git",
                "reference": "1f3a77a382c5d273a0f1fe34be3b8af4060a88cd"
            },
            "dist": {
                "type": "zip",
                "url": "https://api.github.com/repos/swaggest/php-json-schema/zipball/1f3a77a382c5d273a0f1fe34be3b8af4060a88cd",
                "reference": "1f3a77a382c5d273a0f1fe34be3b8af4060a88cd",
                "shasum": ""
            },
            "require": {
                "ext-json": "*",
                "php": ">=7.1",
                "phplang/scope-exit": "^1.0",
                "swaggest/json-diff": "^3.8.2",
                "symfony/polyfill-mbstring": "^1.19"
            },
            "require-dev": {
                "phperf/phpunit": "4.8.37"
            },
            "suggest": {
                "ext-mbstring": "For better performance"
            },
            "type": "library",
            "autoload": {
                "psr-4": {
                    "Swaggest\\JsonSchema\\": "src/"
                }
            },
            "notification-url": "https://packagist.org/downloads/",
            "license": [
                "MIT"
            ],
            "authors": [
                {
                    "name": "Viacheslav Poturaev",
                    "email": "vearutop@gmail.com"
                }
            ],
            "description": "High definition PHP structures with JSON-schema based validation",
            "support": {
                "email": "vearutop@gmail.com",
                "issues": "https://github.com/swaggest/php-json-schema/issues",
                "source": "https://github.com/swaggest/php-json-schema/tree/v0.12.43"
            },
            "time": "2024-12-22T21:18:27+00:00"
        },
        {
            "name": "symfony/cache",
            "version": "v6.4.18",
            "source": {
                "type": "git",
                "url": "https://github.com/symfony/cache.git",
                "reference": "b209751ed25f735ea90ca4c9c969d9413a17dfee"
            },
            "dist": {
                "type": "zip",
                "url": "https://api.github.com/repos/symfony/cache/zipball/b209751ed25f735ea90ca4c9c969d9413a17dfee",
                "reference": "b209751ed25f735ea90ca4c9c969d9413a17dfee",
                "shasum": ""
            },
            "require": {
                "php": ">=8.1",
                "psr/cache": "^2.0|^3.0",
                "psr/log": "^1.1|^2|^3",
                "symfony/cache-contracts": "^2.5|^3",
                "symfony/service-contracts": "^2.5|^3",
                "symfony/var-exporter": "^6.3.6|^7.0"
            },
            "conflict": {
                "doctrine/dbal": "<2.13.1",
                "symfony/dependency-injection": "<5.4",
                "symfony/http-kernel": "<5.4",
                "symfony/var-dumper": "<5.4"
            },
            "provide": {
                "psr/cache-implementation": "2.0|3.0",
                "psr/simple-cache-implementation": "1.0|2.0|3.0",
                "symfony/cache-implementation": "1.1|2.0|3.0"
            },
            "require-dev": {
                "cache/integration-tests": "dev-master",
                "doctrine/dbal": "^2.13.1|^3|^4",
                "predis/predis": "^1.1|^2.0",
                "psr/simple-cache": "^1.0|^2.0|^3.0",
                "symfony/config": "^5.4|^6.0|^7.0",
                "symfony/dependency-injection": "^5.4|^6.0|^7.0",
                "symfony/filesystem": "^5.4|^6.0|^7.0",
                "symfony/http-kernel": "^5.4|^6.0|^7.0",
                "symfony/messenger": "^5.4|^6.0|^7.0",
                "symfony/var-dumper": "^5.4|^6.0|^7.0"
            },
            "type": "library",
            "autoload": {
                "psr-4": {
                    "Symfony\\Component\\Cache\\": ""
                },
                "classmap": [
                    "Traits/ValueWrapper.php"
                ],
                "exclude-from-classmap": [
                    "/Tests/"
                ]
            },
            "notification-url": "https://packagist.org/downloads/",
            "license": [
                "MIT"
            ],
            "authors": [
                {
                    "name": "Nicolas Grekas",
                    "email": "p@tchwork.com"
                },
                {
                    "name": "Symfony Community",
                    "homepage": "https://symfony.com/contributors"
                }
            ],
            "description": "Provides extended PSR-6, PSR-16 (and tags) implementations",
            "homepage": "https://symfony.com",
            "keywords": [
                "caching",
                "psr6"
            ],
            "support": {
                "source": "https://github.com/symfony/cache/tree/v6.4.18"
            },
            "funding": [
                {
                    "url": "https://symfony.com/sponsor",
                    "type": "custom"
                },
                {
                    "url": "https://github.com/fabpot",
                    "type": "github"
                },
                {
                    "url": "https://tidelift.com/funding/github/packagist/symfony/symfony",
                    "type": "tidelift"
                }
            ],
            "time": "2025-01-22T14:13:52+00:00"
        },
        {
            "name": "symfony/cache-contracts",
            "version": "v3.5.1",
            "source": {
                "type": "git",
                "url": "https://github.com/symfony/cache-contracts.git",
                "reference": "15a4f8e5cd3bce9aeafc882b1acab39ec8de2c1b"
            },
            "dist": {
                "type": "zip",
                "url": "https://api.github.com/repos/symfony/cache-contracts/zipball/15a4f8e5cd3bce9aeafc882b1acab39ec8de2c1b",
                "reference": "15a4f8e5cd3bce9aeafc882b1acab39ec8de2c1b",
                "shasum": ""
            },
            "require": {
                "php": ">=8.1",
                "psr/cache": "^3.0"
            },
            "type": "library",
            "extra": {
                "thanks": {
                    "url": "https://github.com/symfony/contracts",
                    "name": "symfony/contracts"
                },
                "branch-alias": {
                    "dev-main": "3.5-dev"
                }
            },
            "autoload": {
                "psr-4": {
                    "Symfony\\Contracts\\Cache\\": ""
                }
            },
            "notification-url": "https://packagist.org/downloads/",
            "license": [
                "MIT"
            ],
            "authors": [
                {
                    "name": "Nicolas Grekas",
                    "email": "p@tchwork.com"
                },
                {
                    "name": "Symfony Community",
                    "homepage": "https://symfony.com/contributors"
                }
            ],
            "description": "Generic abstractions related to caching",
            "homepage": "https://symfony.com",
            "keywords": [
                "abstractions",
                "contracts",
                "decoupling",
                "interfaces",
                "interoperability",
                "standards"
            ],
            "support": {
                "source": "https://github.com/symfony/cache-contracts/tree/v3.5.1"
            },
            "funding": [
                {
                    "url": "https://symfony.com/sponsor",
                    "type": "custom"
                },
                {
                    "url": "https://github.com/fabpot",
                    "type": "github"
                },
                {
                    "url": "https://tidelift.com/funding/github/packagist/symfony/symfony",
                    "type": "tidelift"
                }
            ],
            "time": "2024-09-25T14:20:29+00:00"
        },
        {
            "name": "symfony/config",
            "version": "v6.4.14",
            "source": {
                "type": "git",
                "url": "https://github.com/symfony/config.git",
                "reference": "4e55e7e4ffddd343671ea972216d4509f46c22ef"
            },
            "dist": {
                "type": "zip",
                "url": "https://api.github.com/repos/symfony/config/zipball/4e55e7e4ffddd343671ea972216d4509f46c22ef",
                "reference": "4e55e7e4ffddd343671ea972216d4509f46c22ef",
                "shasum": ""
            },
            "require": {
                "php": ">=8.1",
                "symfony/deprecation-contracts": "^2.5|^3",
                "symfony/filesystem": "^5.4|^6.0|^7.0",
                "symfony/polyfill-ctype": "~1.8"
            },
            "conflict": {
                "symfony/finder": "<5.4",
                "symfony/service-contracts": "<2.5"
            },
            "require-dev": {
                "symfony/event-dispatcher": "^5.4|^6.0|^7.0",
                "symfony/finder": "^5.4|^6.0|^7.0",
                "symfony/messenger": "^5.4|^6.0|^7.0",
                "symfony/service-contracts": "^2.5|^3",
                "symfony/yaml": "^5.4|^6.0|^7.0"
            },
            "type": "library",
            "autoload": {
                "psr-4": {
                    "Symfony\\Component\\Config\\": ""
                },
                "exclude-from-classmap": [
                    "/Tests/"
                ]
            },
            "notification-url": "https://packagist.org/downloads/",
            "license": [
                "MIT"
            ],
            "authors": [
                {
                    "name": "Fabien Potencier",
                    "email": "fabien@symfony.com"
                },
                {
                    "name": "Symfony Community",
                    "homepage": "https://symfony.com/contributors"
                }
            ],
            "description": "Helps you find, load, combine, autofill and validate configuration values of any kind",
            "homepage": "https://symfony.com",
            "support": {
                "source": "https://github.com/symfony/config/tree/v6.4.14"
            },
            "funding": [
                {
                    "url": "https://symfony.com/sponsor",
                    "type": "custom"
                },
                {
                    "url": "https://github.com/fabpot",
                    "type": "github"
                },
                {
                    "url": "https://tidelift.com/funding/github/packagist/symfony/symfony",
                    "type": "tidelift"
                }
            ],
            "time": "2024-11-04T11:33:53+00:00"
        },
        {
            "name": "symfony/console",
            "version": "v6.4.17",
            "source": {
                "type": "git",
                "url": "https://github.com/symfony/console.git",
                "reference": "799445db3f15768ecc382ac5699e6da0520a0a04"
            },
            "dist": {
                "type": "zip",
                "url": "https://api.github.com/repos/symfony/console/zipball/799445db3f15768ecc382ac5699e6da0520a0a04",
                "reference": "799445db3f15768ecc382ac5699e6da0520a0a04",
                "shasum": ""
            },
            "require": {
                "php": ">=8.1",
                "symfony/deprecation-contracts": "^2.5|^3",
                "symfony/polyfill-mbstring": "~1.0",
                "symfony/service-contracts": "^2.5|^3",
                "symfony/string": "^5.4|^6.0|^7.0"
            },
            "conflict": {
                "symfony/dependency-injection": "<5.4",
                "symfony/dotenv": "<5.4",
                "symfony/event-dispatcher": "<5.4",
                "symfony/lock": "<5.4",
                "symfony/process": "<5.4"
            },
            "provide": {
                "psr/log-implementation": "1.0|2.0|3.0"
            },
            "require-dev": {
                "psr/log": "^1|^2|^3",
                "symfony/config": "^5.4|^6.0|^7.0",
                "symfony/dependency-injection": "^5.4|^6.0|^7.0",
                "symfony/event-dispatcher": "^5.4|^6.0|^7.0",
                "symfony/http-foundation": "^6.4|^7.0",
                "symfony/http-kernel": "^6.4|^7.0",
                "symfony/lock": "^5.4|^6.0|^7.0",
                "symfony/messenger": "^5.4|^6.0|^7.0",
                "symfony/process": "^5.4|^6.0|^7.0",
                "symfony/stopwatch": "^5.4|^6.0|^7.0",
                "symfony/var-dumper": "^5.4|^6.0|^7.0"
            },
            "type": "library",
            "autoload": {
                "psr-4": {
                    "Symfony\\Component\\Console\\": ""
                },
                "exclude-from-classmap": [
                    "/Tests/"
                ]
            },
            "notification-url": "https://packagist.org/downloads/",
            "license": [
                "MIT"
            ],
            "authors": [
                {
                    "name": "Fabien Potencier",
                    "email": "fabien@symfony.com"
                },
                {
                    "name": "Symfony Community",
                    "homepage": "https://symfony.com/contributors"
                }
            ],
            "description": "Eases the creation of beautiful and testable command line interfaces",
            "homepage": "https://symfony.com",
            "keywords": [
                "cli",
                "command-line",
                "console",
                "terminal"
            ],
            "support": {
                "source": "https://github.com/symfony/console/tree/v6.4.17"
            },
            "funding": [
                {
                    "url": "https://symfony.com/sponsor",
                    "type": "custom"
                },
                {
                    "url": "https://github.com/fabpot",
                    "type": "github"
                },
                {
                    "url": "https://tidelift.com/funding/github/packagist/symfony/symfony",
                    "type": "tidelift"
                }
            ],
            "time": "2024-12-07T12:07:30+00:00"
        },
        {
            "name": "symfony/css-selector",
            "version": "v6.4.13",
            "source": {
                "type": "git",
                "url": "https://github.com/symfony/css-selector.git",
                "reference": "cb23e97813c5837a041b73a6d63a9ddff0778f5e"
            },
            "dist": {
                "type": "zip",
                "url": "https://api.github.com/repos/symfony/css-selector/zipball/cb23e97813c5837a041b73a6d63a9ddff0778f5e",
                "reference": "cb23e97813c5837a041b73a6d63a9ddff0778f5e",
                "shasum": ""
            },
            "require": {
                "php": ">=8.1"
            },
            "type": "library",
            "autoload": {
                "psr-4": {
                    "Symfony\\Component\\CssSelector\\": ""
                },
                "exclude-from-classmap": [
                    "/Tests/"
                ]
            },
            "notification-url": "https://packagist.org/downloads/",
            "license": [
                "MIT"
            ],
            "authors": [
                {
                    "name": "Fabien Potencier",
                    "email": "fabien@symfony.com"
                },
                {
                    "name": "Jean-François Simon",
                    "email": "jeanfrancois.simon@sensiolabs.com"
                },
                {
                    "name": "Symfony Community",
                    "homepage": "https://symfony.com/contributors"
                }
            ],
            "description": "Converts CSS selectors to XPath expressions",
            "homepage": "https://symfony.com",
            "support": {
                "source": "https://github.com/symfony/css-selector/tree/v6.4.13"
            },
            "funding": [
                {
                    "url": "https://symfony.com/sponsor",
                    "type": "custom"
                },
                {
                    "url": "https://github.com/fabpot",
                    "type": "github"
                },
                {
                    "url": "https://tidelift.com/funding/github/packagist/symfony/symfony",
                    "type": "tidelift"
                }
            ],
            "time": "2024-09-25T14:18:03+00:00"
        },
        {
            "name": "symfony/dependency-injection",
            "version": "v6.4.16",
            "source": {
                "type": "git",
                "url": "https://github.com/symfony/dependency-injection.git",
                "reference": "7a379d8871f6a36f01559c14e11141cc02eb8dc8"
            },
            "dist": {
                "type": "zip",
                "url": "https://api.github.com/repos/symfony/dependency-injection/zipball/7a379d8871f6a36f01559c14e11141cc02eb8dc8",
                "reference": "7a379d8871f6a36f01559c14e11141cc02eb8dc8",
                "shasum": ""
            },
            "require": {
                "php": ">=8.1",
                "psr/container": "^1.1|^2.0",
                "symfony/deprecation-contracts": "^2.5|^3",
                "symfony/service-contracts": "^2.5|^3.0",
                "symfony/var-exporter": "^6.2.10|^7.0"
            },
            "conflict": {
                "ext-psr": "<1.1|>=2",
                "symfony/config": "<6.1",
                "symfony/finder": "<5.4",
                "symfony/proxy-manager-bridge": "<6.3",
                "symfony/yaml": "<5.4"
            },
            "provide": {
                "psr/container-implementation": "1.1|2.0",
                "symfony/service-implementation": "1.1|2.0|3.0"
            },
            "require-dev": {
                "symfony/config": "^6.1|^7.0",
                "symfony/expression-language": "^5.4|^6.0|^7.0",
                "symfony/yaml": "^5.4|^6.0|^7.0"
            },
            "type": "library",
            "autoload": {
                "psr-4": {
                    "Symfony\\Component\\DependencyInjection\\": ""
                },
                "exclude-from-classmap": [
                    "/Tests/"
                ]
            },
            "notification-url": "https://packagist.org/downloads/",
            "license": [
                "MIT"
            ],
            "authors": [
                {
                    "name": "Fabien Potencier",
                    "email": "fabien@symfony.com"
                },
                {
                    "name": "Symfony Community",
                    "homepage": "https://symfony.com/contributors"
                }
            ],
            "description": "Allows you to standardize and centralize the way objects are constructed in your application",
            "homepage": "https://symfony.com",
            "support": {
                "source": "https://github.com/symfony/dependency-injection/tree/v6.4.16"
            },
            "funding": [
                {
                    "url": "https://symfony.com/sponsor",
                    "type": "custom"
                },
                {
                    "url": "https://github.com/fabpot",
                    "type": "github"
                },
                {
                    "url": "https://tidelift.com/funding/github/packagist/symfony/symfony",
                    "type": "tidelift"
                }
            ],
            "time": "2024-11-25T14:52:46+00:00"
        },
        {
            "name": "symfony/deprecation-contracts",
            "version": "v3.5.1",
            "source": {
                "type": "git",
                "url": "https://github.com/symfony/deprecation-contracts.git",
                "reference": "74c71c939a79f7d5bf3c1ce9f5ea37ba0114c6f6"
            },
            "dist": {
                "type": "zip",
                "url": "https://api.github.com/repos/symfony/deprecation-contracts/zipball/74c71c939a79f7d5bf3c1ce9f5ea37ba0114c6f6",
                "reference": "74c71c939a79f7d5bf3c1ce9f5ea37ba0114c6f6",
                "shasum": ""
            },
            "require": {
                "php": ">=8.1"
            },
            "type": "library",
            "extra": {
                "thanks": {
                    "url": "https://github.com/symfony/contracts",
                    "name": "symfony/contracts"
                },
                "branch-alias": {
                    "dev-main": "3.5-dev"
                }
            },
            "autoload": {
                "files": [
                    "function.php"
                ]
            },
            "notification-url": "https://packagist.org/downloads/",
            "license": [
                "MIT"
            ],
            "authors": [
                {
                    "name": "Nicolas Grekas",
                    "email": "p@tchwork.com"
                },
                {
                    "name": "Symfony Community",
                    "homepage": "https://symfony.com/contributors"
                }
            ],
            "description": "A generic function and convention to trigger deprecation notices",
            "homepage": "https://symfony.com",
            "support": {
                "source": "https://github.com/symfony/deprecation-contracts/tree/v3.5.1"
            },
            "funding": [
                {
                    "url": "https://symfony.com/sponsor",
                    "type": "custom"
                },
                {
                    "url": "https://github.com/fabpot",
                    "type": "github"
                },
                {
                    "url": "https://tidelift.com/funding/github/packagist/symfony/symfony",
                    "type": "tidelift"
                }
            ],
            "time": "2024-09-25T14:20:29+00:00"
        },
        {
            "name": "symfony/dom-crawler",
            "version": "v6.4.18",
            "source": {
                "type": "git",
                "url": "https://github.com/symfony/dom-crawler.git",
                "reference": "fd07959d3e8992795029bdab3605c2e8e895034e"
            },
            "dist": {
                "type": "zip",
                "url": "https://api.github.com/repos/symfony/dom-crawler/zipball/fd07959d3e8992795029bdab3605c2e8e895034e",
                "reference": "fd07959d3e8992795029bdab3605c2e8e895034e",
                "shasum": ""
            },
            "require": {
                "masterminds/html5": "^2.6",
                "php": ">=8.1",
                "symfony/polyfill-ctype": "~1.8",
                "symfony/polyfill-mbstring": "~1.0"
            },
            "require-dev": {
                "symfony/css-selector": "^5.4|^6.0|^7.0"
            },
            "type": "library",
            "autoload": {
                "psr-4": {
                    "Symfony\\Component\\DomCrawler\\": ""
                },
                "exclude-from-classmap": [
                    "/Tests/"
                ]
            },
            "notification-url": "https://packagist.org/downloads/",
            "license": [
                "MIT"
            ],
            "authors": [
                {
                    "name": "Fabien Potencier",
                    "email": "fabien@symfony.com"
                },
                {
                    "name": "Symfony Community",
                    "homepage": "https://symfony.com/contributors"
                }
            ],
            "description": "Eases DOM navigation for HTML and XML documents",
            "homepage": "https://symfony.com",
            "support": {
                "source": "https://github.com/symfony/dom-crawler/tree/v6.4.18"
            },
            "funding": [
                {
                    "url": "https://symfony.com/sponsor",
                    "type": "custom"
                },
                {
                    "url": "https://github.com/fabpot",
                    "type": "github"
                },
                {
                    "url": "https://tidelift.com/funding/github/packagist/symfony/symfony",
                    "type": "tidelift"
                }
            ],
            "time": "2025-01-09T15:35:00+00:00"
        },
        {
            "name": "symfony/error-handler",
            "version": "v6.4.18",
            "source": {
                "type": "git",
                "url": "https://github.com/symfony/error-handler.git",
                "reference": "e8d3b5b1975e67812a54388b1ba8e9ec28eb770e"
            },
            "dist": {
                "type": "zip",
                "url": "https://api.github.com/repos/symfony/error-handler/zipball/e8d3b5b1975e67812a54388b1ba8e9ec28eb770e",
                "reference": "e8d3b5b1975e67812a54388b1ba8e9ec28eb770e",
                "shasum": ""
            },
            "require": {
                "php": ">=8.1",
                "psr/log": "^1|^2|^3",
                "symfony/var-dumper": "^5.4|^6.0|^7.0"
            },
            "conflict": {
                "symfony/deprecation-contracts": "<2.5",
                "symfony/http-kernel": "<6.4"
            },
            "require-dev": {
                "symfony/deprecation-contracts": "^2.5|^3",
                "symfony/http-kernel": "^6.4|^7.0",
                "symfony/serializer": "^5.4|^6.0|^7.0"
            },
            "bin": [
                "Resources/bin/patch-type-declarations"
            ],
            "type": "library",
            "autoload": {
                "psr-4": {
                    "Symfony\\Component\\ErrorHandler\\": ""
                },
                "exclude-from-classmap": [
                    "/Tests/"
                ]
            },
            "notification-url": "https://packagist.org/downloads/",
            "license": [
                "MIT"
            ],
            "authors": [
                {
                    "name": "Fabien Potencier",
                    "email": "fabien@symfony.com"
                },
                {
                    "name": "Symfony Community",
                    "homepage": "https://symfony.com/contributors"
                }
            ],
            "description": "Provides tools to manage errors and ease debugging PHP code",
            "homepage": "https://symfony.com",
            "support": {
                "source": "https://github.com/symfony/error-handler/tree/v6.4.18"
            },
            "funding": [
                {
                    "url": "https://symfony.com/sponsor",
                    "type": "custom"
                },
                {
                    "url": "https://github.com/fabpot",
                    "type": "github"
                },
                {
                    "url": "https://tidelift.com/funding/github/packagist/symfony/symfony",
                    "type": "tidelift"
                }
            ],
            "time": "2025-01-06T09:38:16+00:00"
        },
        {
            "name": "symfony/event-dispatcher",
            "version": "v6.4.13",
            "source": {
                "type": "git",
                "url": "https://github.com/symfony/event-dispatcher.git",
                "reference": "0ffc48080ab3e9132ea74ef4e09d8dcf26bf897e"
            },
            "dist": {
                "type": "zip",
                "url": "https://api.github.com/repos/symfony/event-dispatcher/zipball/0ffc48080ab3e9132ea74ef4e09d8dcf26bf897e",
                "reference": "0ffc48080ab3e9132ea74ef4e09d8dcf26bf897e",
                "shasum": ""
            },
            "require": {
                "php": ">=8.1",
                "symfony/event-dispatcher-contracts": "^2.5|^3"
            },
            "conflict": {
                "symfony/dependency-injection": "<5.4",
                "symfony/service-contracts": "<2.5"
            },
            "provide": {
                "psr/event-dispatcher-implementation": "1.0",
                "symfony/event-dispatcher-implementation": "2.0|3.0"
            },
            "require-dev": {
                "psr/log": "^1|^2|^3",
                "symfony/config": "^5.4|^6.0|^7.0",
                "symfony/dependency-injection": "^5.4|^6.0|^7.0",
                "symfony/error-handler": "^5.4|^6.0|^7.0",
                "symfony/expression-language": "^5.4|^6.0|^7.0",
                "symfony/http-foundation": "^5.4|^6.0|^7.0",
                "symfony/service-contracts": "^2.5|^3",
                "symfony/stopwatch": "^5.4|^6.0|^7.0"
            },
            "type": "library",
            "autoload": {
                "psr-4": {
                    "Symfony\\Component\\EventDispatcher\\": ""
                },
                "exclude-from-classmap": [
                    "/Tests/"
                ]
            },
            "notification-url": "https://packagist.org/downloads/",
            "license": [
                "MIT"
            ],
            "authors": [
                {
                    "name": "Fabien Potencier",
                    "email": "fabien@symfony.com"
                },
                {
                    "name": "Symfony Community",
                    "homepage": "https://symfony.com/contributors"
                }
            ],
            "description": "Provides tools that allow your application components to communicate with each other by dispatching events and listening to them",
            "homepage": "https://symfony.com",
            "support": {
                "source": "https://github.com/symfony/event-dispatcher/tree/v6.4.13"
            },
            "funding": [
                {
                    "url": "https://symfony.com/sponsor",
                    "type": "custom"
                },
                {
                    "url": "https://github.com/fabpot",
                    "type": "github"
                },
                {
                    "url": "https://tidelift.com/funding/github/packagist/symfony/symfony",
                    "type": "tidelift"
                }
            ],
            "time": "2024-09-25T14:18:03+00:00"
        },
        {
            "name": "symfony/event-dispatcher-contracts",
            "version": "v3.5.1",
            "source": {
                "type": "git",
                "url": "https://github.com/symfony/event-dispatcher-contracts.git",
                "reference": "7642f5e970b672283b7823222ae8ef8bbc160b9f"
            },
            "dist": {
                "type": "zip",
                "url": "https://api.github.com/repos/symfony/event-dispatcher-contracts/zipball/7642f5e970b672283b7823222ae8ef8bbc160b9f",
                "reference": "7642f5e970b672283b7823222ae8ef8bbc160b9f",
                "shasum": ""
            },
            "require": {
                "php": ">=8.1",
                "psr/event-dispatcher": "^1"
            },
            "type": "library",
            "extra": {
                "thanks": {
                    "url": "https://github.com/symfony/contracts",
                    "name": "symfony/contracts"
                },
                "branch-alias": {
                    "dev-main": "3.5-dev"
                }
            },
            "autoload": {
                "psr-4": {
                    "Symfony\\Contracts\\EventDispatcher\\": ""
                }
            },
            "notification-url": "https://packagist.org/downloads/",
            "license": [
                "MIT"
            ],
            "authors": [
                {
                    "name": "Nicolas Grekas",
                    "email": "p@tchwork.com"
                },
                {
                    "name": "Symfony Community",
                    "homepage": "https://symfony.com/contributors"
                }
            ],
            "description": "Generic abstractions related to dispatching event",
            "homepage": "https://symfony.com",
            "keywords": [
                "abstractions",
                "contracts",
                "decoupling",
                "interfaces",
                "interoperability",
                "standards"
            ],
            "support": {
                "source": "https://github.com/symfony/event-dispatcher-contracts/tree/v3.5.1"
            },
            "funding": [
                {
                    "url": "https://symfony.com/sponsor",
                    "type": "custom"
                },
                {
                    "url": "https://github.com/fabpot",
                    "type": "github"
                },
                {
                    "url": "https://tidelift.com/funding/github/packagist/symfony/symfony",
                    "type": "tidelift"
                }
            ],
            "time": "2024-09-25T14:20:29+00:00"
        },
        {
            "name": "symfony/filesystem",
            "version": "v6.4.13",
            "source": {
                "type": "git",
                "url": "https://github.com/symfony/filesystem.git",
                "reference": "4856c9cf585d5a0313d8d35afd681a526f038dd3"
            },
            "dist": {
                "type": "zip",
                "url": "https://api.github.com/repos/symfony/filesystem/zipball/4856c9cf585d5a0313d8d35afd681a526f038dd3",
                "reference": "4856c9cf585d5a0313d8d35afd681a526f038dd3",
                "shasum": ""
            },
            "require": {
                "php": ">=8.1",
                "symfony/polyfill-ctype": "~1.8",
                "symfony/polyfill-mbstring": "~1.8"
            },
            "require-dev": {
                "symfony/process": "^5.4|^6.4|^7.0"
            },
            "type": "library",
            "autoload": {
                "psr-4": {
                    "Symfony\\Component\\Filesystem\\": ""
                },
                "exclude-from-classmap": [
                    "/Tests/"
                ]
            },
            "notification-url": "https://packagist.org/downloads/",
            "license": [
                "MIT"
            ],
            "authors": [
                {
                    "name": "Fabien Potencier",
                    "email": "fabien@symfony.com"
                },
                {
                    "name": "Symfony Community",
                    "homepage": "https://symfony.com/contributors"
                }
            ],
            "description": "Provides basic utilities for the filesystem",
            "homepage": "https://symfony.com",
            "support": {
                "source": "https://github.com/symfony/filesystem/tree/v6.4.13"
            },
            "funding": [
                {
                    "url": "https://symfony.com/sponsor",
                    "type": "custom"
                },
                {
                    "url": "https://github.com/fabpot",
                    "type": "github"
                },
                {
                    "url": "https://tidelift.com/funding/github/packagist/symfony/symfony",
                    "type": "tidelift"
                }
            ],
            "time": "2024-10-25T15:07:50+00:00"
        },
        {
            "name": "symfony/finder",
            "version": "v7.2.2",
            "source": {
                "type": "git",
                "url": "https://github.com/symfony/finder.git",
                "reference": "87a71856f2f56e4100373e92529eed3171695cfb"
            },
            "dist": {
                "type": "zip",
                "url": "https://api.github.com/repos/symfony/finder/zipball/87a71856f2f56e4100373e92529eed3171695cfb",
                "reference": "87a71856f2f56e4100373e92529eed3171695cfb",
                "shasum": ""
            },
            "require": {
                "php": ">=8.2"
            },
            "require-dev": {
                "symfony/filesystem": "^6.4|^7.0"
            },
            "type": "library",
            "autoload": {
                "psr-4": {
                    "Symfony\\Component\\Finder\\": ""
                },
                "exclude-from-classmap": [
                    "/Tests/"
                ]
            },
            "notification-url": "https://packagist.org/downloads/",
            "license": [
                "MIT"
            ],
            "authors": [
                {
                    "name": "Fabien Potencier",
                    "email": "fabien@symfony.com"
                },
                {
                    "name": "Symfony Community",
                    "homepage": "https://symfony.com/contributors"
                }
            ],
            "description": "Finds files and directories via an intuitive fluent interface",
            "homepage": "https://symfony.com",
            "support": {
                "source": "https://github.com/symfony/finder/tree/v7.2.2"
            },
            "funding": [
                {
                    "url": "https://symfony.com/sponsor",
                    "type": "custom"
                },
                {
                    "url": "https://github.com/fabpot",
                    "type": "github"
                },
                {
                    "url": "https://tidelift.com/funding/github/packagist/symfony/symfony",
                    "type": "tidelift"
                }
            ],
            "time": "2024-12-30T19:00:17+00:00"
        },
        {
            "name": "symfony/framework-bundle",
            "version": "v6.4.18",
            "source": {
                "type": "git",
                "url": "https://github.com/symfony/framework-bundle.git",
                "reference": "91df8ee37543ebc01756c9e5eaf94d1878ff1ccd"
            },
            "dist": {
                "type": "zip",
                "url": "https://api.github.com/repos/symfony/framework-bundle/zipball/91df8ee37543ebc01756c9e5eaf94d1878ff1ccd",
                "reference": "91df8ee37543ebc01756c9e5eaf94d1878ff1ccd",
                "shasum": ""
            },
            "require": {
                "composer-runtime-api": ">=2.1",
                "ext-xml": "*",
                "php": ">=8.1",
                "symfony/cache": "^5.4|^6.0|^7.0",
                "symfony/config": "^6.1|^7.0",
                "symfony/dependency-injection": "^6.4.12|^7.0",
                "symfony/deprecation-contracts": "^2.5|^3",
                "symfony/error-handler": "^6.1|^7.0",
                "symfony/event-dispatcher": "^5.4|^6.0|^7.0",
                "symfony/filesystem": "^5.4|^6.0|^7.0",
                "symfony/finder": "^5.4|^6.0|^7.0",
                "symfony/http-foundation": "^6.4|^7.0",
                "symfony/http-kernel": "^6.4",
                "symfony/polyfill-mbstring": "~1.0",
                "symfony/routing": "^6.4|^7.0"
            },
            "conflict": {
                "doctrine/annotations": "<1.13.1",
                "doctrine/persistence": "<1.3",
                "phpdocumentor/reflection-docblock": "<3.2.2",
                "phpdocumentor/type-resolver": "<1.4.0",
                "symfony/asset": "<5.4",
                "symfony/asset-mapper": "<6.4",
                "symfony/clock": "<6.3",
                "symfony/console": "<5.4|>=7.0",
                "symfony/dom-crawler": "<6.4",
                "symfony/dotenv": "<5.4",
                "symfony/form": "<5.4",
                "symfony/http-client": "<6.3",
                "symfony/lock": "<5.4",
                "symfony/mailer": "<5.4",
                "symfony/messenger": "<6.3",
                "symfony/mime": "<6.4",
                "symfony/property-access": "<5.4",
                "symfony/property-info": "<5.4",
                "symfony/runtime": "<5.4.45|>=6.0,<6.4.13|>=7.0,<7.1.6",
                "symfony/scheduler": "<6.4.4|>=7.0.0,<7.0.4",
                "symfony/security-core": "<5.4",
                "symfony/security-csrf": "<5.4",
                "symfony/serializer": "<6.4",
                "symfony/stopwatch": "<5.4",
                "symfony/translation": "<6.4",
                "symfony/twig-bridge": "<5.4",
                "symfony/twig-bundle": "<5.4",
                "symfony/validator": "<6.4",
                "symfony/web-profiler-bundle": "<6.4",
                "symfony/workflow": "<6.4"
            },
            "require-dev": {
                "doctrine/annotations": "^1.13.1|^2",
                "doctrine/persistence": "^1.3|^2|^3",
                "dragonmantank/cron-expression": "^3.1",
                "phpdocumentor/reflection-docblock": "^3.0|^4.0|^5.0",
                "seld/jsonlint": "^1.10",
                "symfony/asset": "^5.4|^6.0|^7.0",
                "symfony/asset-mapper": "^6.4|^7.0",
                "symfony/browser-kit": "^5.4|^6.0|^7.0",
                "symfony/clock": "^6.2|^7.0",
                "symfony/console": "^5.4.9|^6.0.9|^7.0",
                "symfony/css-selector": "^5.4|^6.0|^7.0",
                "symfony/dom-crawler": "^6.4|^7.0",
                "symfony/dotenv": "^5.4|^6.0|^7.0",
                "symfony/expression-language": "^5.4|^6.0|^7.0",
                "symfony/form": "^5.4|^6.0|^7.0",
                "symfony/html-sanitizer": "^6.1|^7.0",
                "symfony/http-client": "^6.3|^7.0",
                "symfony/lock": "^5.4|^6.0|^7.0",
                "symfony/mailer": "^5.4|^6.0|^7.0",
                "symfony/messenger": "^6.3|^7.0",
                "symfony/mime": "^6.4|^7.0",
                "symfony/notifier": "^5.4|^6.0|^7.0",
                "symfony/polyfill-intl-icu": "~1.0",
                "symfony/process": "^5.4|^6.0|^7.0",
                "symfony/property-info": "^5.4|^6.0|^7.0",
                "symfony/rate-limiter": "^5.4|^6.0|^7.0",
                "symfony/scheduler": "^6.4.4|^7.0.4",
                "symfony/security-bundle": "^5.4|^6.0|^7.0",
                "symfony/semaphore": "^5.4|^6.0|^7.0",
                "symfony/serializer": "^6.4|^7.0",
                "symfony/stopwatch": "^5.4|^6.0|^7.0",
                "symfony/string": "^5.4|^6.0|^7.0",
                "symfony/translation": "^6.4|^7.0",
                "symfony/twig-bundle": "^5.4|^6.0|^7.0",
                "symfony/uid": "^5.4|^6.0|^7.0",
                "symfony/validator": "^6.4|^7.0",
                "symfony/web-link": "^5.4|^6.0|^7.0",
                "symfony/workflow": "^6.4|^7.0",
                "symfony/yaml": "^5.4|^6.0|^7.0",
                "twig/twig": "^2.10|^3.0.4"
            },
            "type": "symfony-bundle",
            "autoload": {
                "psr-4": {
                    "Symfony\\Bundle\\FrameworkBundle\\": ""
                },
                "exclude-from-classmap": [
                    "/Tests/"
                ]
            },
            "notification-url": "https://packagist.org/downloads/",
            "license": [
                "MIT"
            ],
            "authors": [
                {
                    "name": "Fabien Potencier",
                    "email": "fabien@symfony.com"
                },
                {
                    "name": "Symfony Community",
                    "homepage": "https://symfony.com/contributors"
                }
            ],
            "description": "Provides a tight integration between Symfony components and the Symfony full-stack framework",
            "homepage": "https://symfony.com",
            "support": {
                "source": "https://github.com/symfony/framework-bundle/tree/v6.4.18"
            },
            "funding": [
                {
                    "url": "https://symfony.com/sponsor",
                    "type": "custom"
                },
                {
                    "url": "https://github.com/fabpot",
                    "type": "github"
                },
                {
                    "url": "https://tidelift.com/funding/github/packagist/symfony/symfony",
                    "type": "tidelift"
                }
            ],
            "time": "2025-01-28T18:47:02+00:00"
        },
        {
            "name": "symfony/html-sanitizer",
            "version": "v6.4.18",
            "source": {
                "type": "git",
                "url": "https://github.com/symfony/html-sanitizer.git",
                "reference": "28e9fb12a6784c64b1b5e6fc92853bb7a3c4bf05"
            },
            "dist": {
                "type": "zip",
                "url": "https://api.github.com/repos/symfony/html-sanitizer/zipball/28e9fb12a6784c64b1b5e6fc92853bb7a3c4bf05",
                "reference": "28e9fb12a6784c64b1b5e6fc92853bb7a3c4bf05",
                "shasum": ""
            },
            "require": {
                "ext-dom": "*",
                "league/uri": "^6.5|^7.0",
                "masterminds/html5": "^2.7.2",
                "php": ">=8.1"
            },
            "type": "library",
            "autoload": {
                "psr-4": {
                    "Symfony\\Component\\HtmlSanitizer\\": ""
                },
                "exclude-from-classmap": [
                    "/Tests/"
                ]
            },
            "notification-url": "https://packagist.org/downloads/",
            "license": [
                "MIT"
            ],
            "authors": [
                {
                    "name": "Titouan Galopin",
                    "email": "galopintitouan@gmail.com"
                },
                {
                    "name": "Symfony Community",
                    "homepage": "https://symfony.com/contributors"
                }
            ],
            "description": "Provides an object-oriented API to sanitize untrusted HTML input for safe insertion into a document's DOM.",
            "homepage": "https://symfony.com",
            "keywords": [
                "Purifier",
                "html",
                "sanitizer"
            ],
            "support": {
                "source": "https://github.com/symfony/html-sanitizer/tree/v6.4.18"
            },
            "funding": [
                {
                    "url": "https://symfony.com/sponsor",
                    "type": "custom"
                },
                {
                    "url": "https://github.com/fabpot",
                    "type": "github"
                },
                {
                    "url": "https://tidelift.com/funding/github/packagist/symfony/symfony",
                    "type": "tidelift"
                }
            ],
            "time": "2025-01-17T13:18:31+00:00"
        },
        {
            "name": "symfony/http-foundation",
            "version": "v6.4.18",
            "source": {
                "type": "git",
                "url": "https://github.com/symfony/http-foundation.git",
                "reference": "d0492d6217e5ab48f51fca76f64cf8e78919d0db"
            },
            "dist": {
                "type": "zip",
                "url": "https://api.github.com/repos/symfony/http-foundation/zipball/d0492d6217e5ab48f51fca76f64cf8e78919d0db",
                "reference": "d0492d6217e5ab48f51fca76f64cf8e78919d0db",
                "shasum": ""
            },
            "require": {
                "php": ">=8.1",
                "symfony/deprecation-contracts": "^2.5|^3",
                "symfony/polyfill-mbstring": "~1.1",
                "symfony/polyfill-php83": "^1.27"
            },
            "conflict": {
                "symfony/cache": "<6.4.12|>=7.0,<7.1.5"
            },
            "require-dev": {
                "doctrine/dbal": "^2.13.1|^3|^4",
                "predis/predis": "^1.1|^2.0",
                "symfony/cache": "^6.4.12|^7.1.5",
                "symfony/dependency-injection": "^5.4|^6.0|^7.0",
                "symfony/expression-language": "^5.4|^6.0|^7.0",
                "symfony/http-kernel": "^5.4.12|^6.0.12|^6.1.4|^7.0",
                "symfony/mime": "^5.4|^6.0|^7.0",
                "symfony/rate-limiter": "^5.4|^6.0|^7.0"
            },
            "type": "library",
            "autoload": {
                "psr-4": {
                    "Symfony\\Component\\HttpFoundation\\": ""
                },
                "exclude-from-classmap": [
                    "/Tests/"
                ]
            },
            "notification-url": "https://packagist.org/downloads/",
            "license": [
                "MIT"
            ],
            "authors": [
                {
                    "name": "Fabien Potencier",
                    "email": "fabien@symfony.com"
                },
                {
                    "name": "Symfony Community",
                    "homepage": "https://symfony.com/contributors"
                }
            ],
            "description": "Defines an object-oriented layer for the HTTP specification",
            "homepage": "https://symfony.com",
            "support": {
                "source": "https://github.com/symfony/http-foundation/tree/v6.4.18"
            },
            "funding": [
                {
                    "url": "https://symfony.com/sponsor",
                    "type": "custom"
                },
                {
                    "url": "https://github.com/fabpot",
                    "type": "github"
                },
                {
                    "url": "https://tidelift.com/funding/github/packagist/symfony/symfony",
                    "type": "tidelift"
                }
            ],
            "time": "2025-01-09T15:48:56+00:00"
        },
        {
            "name": "symfony/http-kernel",
            "version": "v6.4.18",
            "source": {
                "type": "git",
                "url": "https://github.com/symfony/http-kernel.git",
                "reference": "fca7197bfe9e99dfae7fb1ad3f7f5bd9ef80e1b7"
            },
            "dist": {
                "type": "zip",
                "url": "https://api.github.com/repos/symfony/http-kernel/zipball/fca7197bfe9e99dfae7fb1ad3f7f5bd9ef80e1b7",
                "reference": "fca7197bfe9e99dfae7fb1ad3f7f5bd9ef80e1b7",
                "shasum": ""
            },
            "require": {
                "php": ">=8.1",
                "psr/log": "^1|^2|^3",
                "symfony/deprecation-contracts": "^2.5|^3",
                "symfony/error-handler": "^6.4|^7.0",
                "symfony/event-dispatcher": "^5.4|^6.0|^7.0",
                "symfony/http-foundation": "^6.4|^7.0",
                "symfony/polyfill-ctype": "^1.8"
            },
            "conflict": {
                "symfony/browser-kit": "<5.4",
                "symfony/cache": "<5.4",
                "symfony/config": "<6.1",
                "symfony/console": "<5.4",
                "symfony/dependency-injection": "<6.4",
                "symfony/doctrine-bridge": "<5.4",
                "symfony/form": "<5.4",
                "symfony/http-client": "<5.4",
                "symfony/http-client-contracts": "<2.5",
                "symfony/mailer": "<5.4",
                "symfony/messenger": "<5.4",
                "symfony/translation": "<5.4",
                "symfony/translation-contracts": "<2.5",
                "symfony/twig-bridge": "<5.4",
                "symfony/validator": "<6.4",
                "symfony/var-dumper": "<6.3",
                "twig/twig": "<2.13"
            },
            "provide": {
                "psr/log-implementation": "1.0|2.0|3.0"
            },
            "require-dev": {
                "psr/cache": "^1.0|^2.0|^3.0",
                "symfony/browser-kit": "^5.4|^6.0|^7.0",
                "symfony/clock": "^6.2|^7.0",
                "symfony/config": "^6.1|^7.0",
                "symfony/console": "^5.4|^6.0|^7.0",
                "symfony/css-selector": "^5.4|^6.0|^7.0",
                "symfony/dependency-injection": "^6.4|^7.0",
                "symfony/dom-crawler": "^5.4|^6.0|^7.0",
                "symfony/expression-language": "^5.4|^6.0|^7.0",
                "symfony/finder": "^5.4|^6.0|^7.0",
                "symfony/http-client-contracts": "^2.5|^3",
                "symfony/process": "^5.4|^6.0|^7.0",
                "symfony/property-access": "^5.4.5|^6.0.5|^7.0",
                "symfony/routing": "^5.4|^6.0|^7.0",
                "symfony/serializer": "^6.4.4|^7.0.4",
                "symfony/stopwatch": "^5.4|^6.0|^7.0",
                "symfony/translation": "^5.4|^6.0|^7.0",
                "symfony/translation-contracts": "^2.5|^3",
                "symfony/uid": "^5.4|^6.0|^7.0",
                "symfony/validator": "^6.4|^7.0",
                "symfony/var-dumper": "^5.4|^6.4|^7.0",
                "symfony/var-exporter": "^6.2|^7.0",
                "twig/twig": "^2.13|^3.0.4"
            },
            "type": "library",
            "autoload": {
                "psr-4": {
                    "Symfony\\Component\\HttpKernel\\": ""
                },
                "exclude-from-classmap": [
                    "/Tests/"
                ]
            },
            "notification-url": "https://packagist.org/downloads/",
            "license": [
                "MIT"
            ],
            "authors": [
                {
                    "name": "Fabien Potencier",
                    "email": "fabien@symfony.com"
                },
                {
                    "name": "Symfony Community",
                    "homepage": "https://symfony.com/contributors"
                }
            ],
            "description": "Provides a structured process for converting a Request into a Response",
            "homepage": "https://symfony.com",
            "support": {
                "source": "https://github.com/symfony/http-kernel/tree/v6.4.18"
            },
            "funding": [
                {
                    "url": "https://symfony.com/sponsor",
                    "type": "custom"
                },
                {
                    "url": "https://github.com/fabpot",
                    "type": "github"
                },
                {
                    "url": "https://tidelift.com/funding/github/packagist/symfony/symfony",
                    "type": "tidelift"
                }
            ],
            "time": "2025-01-29T07:25:58+00:00"
        },
        {
            "name": "symfony/mailer",
            "version": "v6.4.18",
            "source": {
                "type": "git",
                "url": "https://github.com/symfony/mailer.git",
                "reference": "e93a6ae2767d7f7578c2b7961d9d8e27580b2b11"
            },
            "dist": {
                "type": "zip",
                "url": "https://api.github.com/repos/symfony/mailer/zipball/e93a6ae2767d7f7578c2b7961d9d8e27580b2b11",
                "reference": "e93a6ae2767d7f7578c2b7961d9d8e27580b2b11",
                "shasum": ""
            },
            "require": {
                "egulias/email-validator": "^2.1.10|^3|^4",
                "php": ">=8.1",
                "psr/event-dispatcher": "^1",
                "psr/log": "^1|^2|^3",
                "symfony/event-dispatcher": "^5.4|^6.0|^7.0",
                "symfony/mime": "^6.2|^7.0",
                "symfony/service-contracts": "^2.5|^3"
            },
            "conflict": {
                "symfony/http-client-contracts": "<2.5",
                "symfony/http-kernel": "<5.4",
                "symfony/messenger": "<6.2",
                "symfony/mime": "<6.2",
                "symfony/twig-bridge": "<6.2.1"
            },
            "require-dev": {
                "symfony/console": "^5.4|^6.0|^7.0",
                "symfony/http-client": "^5.4|^6.0|^7.0",
                "symfony/messenger": "^6.2|^7.0",
                "symfony/twig-bridge": "^6.2|^7.0"
            },
            "type": "library",
            "autoload": {
                "psr-4": {
                    "Symfony\\Component\\Mailer\\": ""
                },
                "exclude-from-classmap": [
                    "/Tests/"
                ]
            },
            "notification-url": "https://packagist.org/downloads/",
            "license": [
                "MIT"
            ],
            "authors": [
                {
                    "name": "Fabien Potencier",
                    "email": "fabien@symfony.com"
                },
                {
                    "name": "Symfony Community",
                    "homepage": "https://symfony.com/contributors"
                }
            ],
            "description": "Helps sending emails",
            "homepage": "https://symfony.com",
            "support": {
                "source": "https://github.com/symfony/mailer/tree/v6.4.18"
            },
            "funding": [
                {
                    "url": "https://symfony.com/sponsor",
                    "type": "custom"
                },
                {
                    "url": "https://github.com/fabpot",
                    "type": "github"
                },
                {
                    "url": "https://tidelift.com/funding/github/packagist/symfony/symfony",
                    "type": "tidelift"
                }
            ],
            "time": "2025-01-24T15:27:15+00:00"
        },
        {
            "name": "symfony/mime",
            "version": "v6.4.18",
            "source": {
                "type": "git",
                "url": "https://github.com/symfony/mime.git",
                "reference": "917d77981eb1ea963608d5cda4d9c0cf72eaa68e"
            },
            "dist": {
                "type": "zip",
                "url": "https://api.github.com/repos/symfony/mime/zipball/917d77981eb1ea963608d5cda4d9c0cf72eaa68e",
                "reference": "917d77981eb1ea963608d5cda4d9c0cf72eaa68e",
                "shasum": ""
            },
            "require": {
                "php": ">=8.1",
                "symfony/deprecation-contracts": "^2.5|^3",
                "symfony/polyfill-intl-idn": "^1.10",
                "symfony/polyfill-mbstring": "^1.0"
            },
            "conflict": {
                "egulias/email-validator": "~3.0.0",
                "phpdocumentor/reflection-docblock": "<3.2.2",
                "phpdocumentor/type-resolver": "<1.4.0",
                "symfony/mailer": "<5.4",
                "symfony/serializer": "<6.4.3|>7.0,<7.0.3"
            },
            "require-dev": {
                "egulias/email-validator": "^2.1.10|^3.1|^4",
                "league/html-to-markdown": "^5.0",
                "phpdocumentor/reflection-docblock": "^3.0|^4.0|^5.0",
                "symfony/dependency-injection": "^5.4|^6.0|^7.0",
                "symfony/process": "^5.4|^6.4|^7.0",
                "symfony/property-access": "^5.4|^6.0|^7.0",
                "symfony/property-info": "^5.4|^6.0|^7.0",
                "symfony/serializer": "^6.4.3|^7.0.3"
            },
            "type": "library",
            "autoload": {
                "psr-4": {
                    "Symfony\\Component\\Mime\\": ""
                },
                "exclude-from-classmap": [
                    "/Tests/"
                ]
            },
            "notification-url": "https://packagist.org/downloads/",
            "license": [
                "MIT"
            ],
            "authors": [
                {
                    "name": "Fabien Potencier",
                    "email": "fabien@symfony.com"
                },
                {
                    "name": "Symfony Community",
                    "homepage": "https://symfony.com/contributors"
                }
            ],
            "description": "Allows manipulating MIME messages",
            "homepage": "https://symfony.com",
            "keywords": [
                "mime",
                "mime-type"
            ],
            "support": {
                "source": "https://github.com/symfony/mime/tree/v6.4.18"
            },
            "funding": [
                {
                    "url": "https://symfony.com/sponsor",
                    "type": "custom"
                },
                {
                    "url": "https://github.com/fabpot",
                    "type": "github"
                },
                {
                    "url": "https://tidelift.com/funding/github/packagist/symfony/symfony",
                    "type": "tidelift"
                }
            ],
            "time": "2025-01-23T13:10:52+00:00"
        },
        {
            "name": "symfony/polyfill-ctype",
            "version": "v1.31.0",
            "source": {
                "type": "git",
                "url": "https://github.com/symfony/polyfill-ctype.git",
                "reference": "a3cc8b044a6ea513310cbd48ef7333b384945638"
            },
            "dist": {
                "type": "zip",
                "url": "https://api.github.com/repos/symfony/polyfill-ctype/zipball/a3cc8b044a6ea513310cbd48ef7333b384945638",
                "reference": "a3cc8b044a6ea513310cbd48ef7333b384945638",
                "shasum": ""
            },
            "require": {
                "php": ">=7.2"
            },
            "provide": {
                "ext-ctype": "*"
            },
            "suggest": {
                "ext-ctype": "For best performance"
            },
            "type": "library",
            "extra": {
                "thanks": {
                    "url": "https://github.com/symfony/polyfill",
                    "name": "symfony/polyfill"
                }
            },
            "autoload": {
                "files": [
                    "bootstrap.php"
                ],
                "psr-4": {
                    "Symfony\\Polyfill\\Ctype\\": ""
                }
            },
            "notification-url": "https://packagist.org/downloads/",
            "license": [
                "MIT"
            ],
            "authors": [
                {
                    "name": "Gert de Pagter",
                    "email": "BackEndTea@gmail.com"
                },
                {
                    "name": "Symfony Community",
                    "homepage": "https://symfony.com/contributors"
                }
            ],
            "description": "Symfony polyfill for ctype functions",
            "homepage": "https://symfony.com",
            "keywords": [
                "compatibility",
                "ctype",
                "polyfill",
                "portable"
            ],
            "support": {
                "source": "https://github.com/symfony/polyfill-ctype/tree/v1.31.0"
            },
            "funding": [
                {
                    "url": "https://symfony.com/sponsor",
                    "type": "custom"
                },
                {
                    "url": "https://github.com/fabpot",
                    "type": "github"
                },
                {
                    "url": "https://tidelift.com/funding/github/packagist/symfony/symfony",
                    "type": "tidelift"
                }
            ],
            "time": "2024-09-09T11:45:10+00:00"
        },
        {
            "name": "symfony/polyfill-iconv",
            "version": "v1.31.0",
            "source": {
                "type": "git",
                "url": "https://github.com/symfony/polyfill-iconv.git",
                "reference": "48becf00c920479ca2e910c22a5a39e5d47ca956"
            },
            "dist": {
                "type": "zip",
                "url": "https://api.github.com/repos/symfony/polyfill-iconv/zipball/48becf00c920479ca2e910c22a5a39e5d47ca956",
                "reference": "48becf00c920479ca2e910c22a5a39e5d47ca956",
                "shasum": ""
            },
            "require": {
                "php": ">=7.2"
            },
            "provide": {
                "ext-iconv": "*"
            },
            "suggest": {
                "ext-iconv": "For best performance"
            },
            "type": "library",
            "extra": {
                "thanks": {
                    "name": "symfony/polyfill",
                    "url": "https://github.com/symfony/polyfill"
                }
            },
            "autoload": {
                "files": [
                    "bootstrap.php"
                ],
                "psr-4": {
                    "Symfony\\Polyfill\\Iconv\\": ""
                }
            },
            "notification-url": "https://packagist.org/downloads/",
            "license": [
                "MIT"
            ],
            "authors": [
                {
                    "name": "Nicolas Grekas",
                    "email": "p@tchwork.com"
                },
                {
                    "name": "Symfony Community",
                    "homepage": "https://symfony.com/contributors"
                }
            ],
            "description": "Symfony polyfill for the Iconv extension",
            "homepage": "https://symfony.com",
            "keywords": [
                "compatibility",
                "iconv",
                "polyfill",
                "portable",
                "shim"
            ],
            "support": {
                "source": "https://github.com/symfony/polyfill-iconv/tree/v1.31.0"
            },
            "funding": [
                {
                    "url": "https://symfony.com/sponsor",
                    "type": "custom"
                },
                {
                    "url": "https://github.com/fabpot",
                    "type": "github"
                },
                {
                    "url": "https://tidelift.com/funding/github/packagist/symfony/symfony",
                    "type": "tidelift"
                }
            ],
            "time": "2024-09-09T11:45:10+00:00"
        },
        {
            "name": "symfony/polyfill-mbstring",
            "version": "v1.31.0",
            "source": {
                "type": "git",
                "url": "https://github.com/symfony/polyfill-mbstring.git",
                "reference": "85181ba99b2345b0ef10ce42ecac37612d9fd341"
            },
            "dist": {
                "type": "zip",
                "url": "https://api.github.com/repos/symfony/polyfill-mbstring/zipball/85181ba99b2345b0ef10ce42ecac37612d9fd341",
                "reference": "85181ba99b2345b0ef10ce42ecac37612d9fd341",
                "shasum": ""
            },
            "require": {
                "php": ">=7.2"
            },
            "provide": {
                "ext-mbstring": "*"
            },
            "suggest": {
                "ext-mbstring": "For best performance"
            },
            "type": "library",
            "extra": {
                "thanks": {
                    "url": "https://github.com/symfony/polyfill",
                    "name": "symfony/polyfill"
                }
            },
            "autoload": {
                "files": [
                    "bootstrap.php"
                ],
                "psr-4": {
                    "Symfony\\Polyfill\\Mbstring\\": ""
                }
            },
            "notification-url": "https://packagist.org/downloads/",
            "license": [
                "MIT"
            ],
            "authors": [
                {
                    "name": "Nicolas Grekas",
                    "email": "p@tchwork.com"
                },
                {
                    "name": "Symfony Community",
                    "homepage": "https://symfony.com/contributors"
                }
            ],
            "description": "Symfony polyfill for the Mbstring extension",
            "homepage": "https://symfony.com",
            "keywords": [
                "compatibility",
                "mbstring",
                "polyfill",
                "portable",
                "shim"
            ],
            "support": {
                "source": "https://github.com/symfony/polyfill-mbstring/tree/v1.31.0"
            },
            "funding": [
                {
                    "url": "https://symfony.com/sponsor",
                    "type": "custom"
                },
                {
                    "url": "https://github.com/fabpot",
                    "type": "github"
                },
                {
                    "url": "https://tidelift.com/funding/github/packagist/symfony/symfony",
                    "type": "tidelift"
                }
            ],
            "time": "2024-09-09T11:45:10+00:00"
        },
        {
            "name": "symfony/polyfill-php83",
            "version": "v1.31.0",
            "source": {
                "type": "git",
                "url": "https://github.com/symfony/polyfill-php83.git",
                "reference": "2fb86d65e2d424369ad2905e83b236a8805ba491"
            },
            "dist": {
                "type": "zip",
                "url": "https://api.github.com/repos/symfony/polyfill-php83/zipball/2fb86d65e2d424369ad2905e83b236a8805ba491",
                "reference": "2fb86d65e2d424369ad2905e83b236a8805ba491",
                "shasum": ""
            },
            "require": {
                "php": ">=7.2"
            },
            "type": "library",
            "extra": {
                "thanks": {
                    "url": "https://github.com/symfony/polyfill",
                    "name": "symfony/polyfill"
                }
            },
            "autoload": {
                "files": [
                    "bootstrap.php"
                ],
                "psr-4": {
                    "Symfony\\Polyfill\\Php83\\": ""
                },
                "classmap": [
                    "Resources/stubs"
                ]
            },
            "notification-url": "https://packagist.org/downloads/",
            "license": [
                "MIT"
            ],
            "authors": [
                {
                    "name": "Nicolas Grekas",
                    "email": "p@tchwork.com"
                },
                {
                    "name": "Symfony Community",
                    "homepage": "https://symfony.com/contributors"
                }
            ],
            "description": "Symfony polyfill backporting some PHP 8.3+ features to lower PHP versions",
            "homepage": "https://symfony.com",
            "keywords": [
                "compatibility",
                "polyfill",
                "portable",
                "shim"
            ],
            "support": {
                "source": "https://github.com/symfony/polyfill-php83/tree/v1.31.0"
            },
            "funding": [
                {
                    "url": "https://symfony.com/sponsor",
                    "type": "custom"
                },
                {
                    "url": "https://github.com/fabpot",
                    "type": "github"
                },
                {
                    "url": "https://tidelift.com/funding/github/packagist/symfony/symfony",
                    "type": "tidelift"
                }
            ],
            "time": "2024-09-09T11:45:10+00:00"
        },
        {
            "name": "symfony/property-access",
            "version": "v7.1.1",
            "source": {
                "type": "git",
                "url": "https://github.com/symfony/property-access.git",
                "reference": "74e39e6a6276b8e384f34c6ddbc10a6c9a60193a"
            },
            "dist": {
                "type": "zip",
                "url": "https://api.github.com/repos/symfony/property-access/zipball/74e39e6a6276b8e384f34c6ddbc10a6c9a60193a",
                "reference": "74e39e6a6276b8e384f34c6ddbc10a6c9a60193a",
                "shasum": ""
            },
            "require": {
                "php": ">=8.2",
                "symfony/property-info": "^6.4|^7.0"
            },
            "require-dev": {
                "symfony/cache": "^6.4|^7.0"
            },
            "type": "library",
            "autoload": {
                "psr-4": {
                    "Symfony\\Component\\PropertyAccess\\": ""
                },
                "exclude-from-classmap": [
                    "/Tests/"
                ]
            },
            "notification-url": "https://packagist.org/downloads/",
            "license": [
                "MIT"
            ],
            "authors": [
                {
                    "name": "Fabien Potencier",
                    "email": "fabien@symfony.com"
                },
                {
                    "name": "Symfony Community",
                    "homepage": "https://symfony.com/contributors"
                }
            ],
            "description": "Provides functions to read and write from/to an object or array using a simple string notation",
            "homepage": "https://symfony.com",
            "keywords": [
                "access",
                "array",
                "extraction",
                "index",
                "injection",
                "object",
                "property",
                "property-path",
                "reflection"
            ],
            "support": {
                "source": "https://github.com/symfony/property-access/tree/v7.1.1"
            },
            "funding": [
                {
                    "url": "https://symfony.com/sponsor",
                    "type": "custom"
                },
                {
                    "url": "https://github.com/fabpot",
                    "type": "github"
                },
                {
                    "url": "https://tidelift.com/funding/github/packagist/symfony/symfony",
                    "type": "tidelift"
                }
            ],
            "time": "2024-05-31T14:57:53+00:00"
        },
        {
            "name": "symfony/property-info",
            "version": "v6.4.18",
            "source": {
                "type": "git",
                "url": "https://github.com/symfony/property-info.git",
                "reference": "94d18e5cc11a37fd92856d38b61d9cdf72536a1e"
            },
            "dist": {
                "type": "zip",
                "url": "https://api.github.com/repos/symfony/property-info/zipball/94d18e5cc11a37fd92856d38b61d9cdf72536a1e",
                "reference": "94d18e5cc11a37fd92856d38b61d9cdf72536a1e",
                "shasum": ""
            },
            "require": {
                "php": ">=8.1",
                "symfony/string": "^5.4|^6.0|^7.0"
            },
            "conflict": {
                "doctrine/annotations": "<1.12",
                "phpdocumentor/reflection-docblock": "<5.2",
                "phpdocumentor/type-resolver": "<1.5.1",
                "symfony/cache": "<5.4",
                "symfony/dependency-injection": "<5.4|>=6.0,<6.4",
                "symfony/serializer": "<5.4"
            },
            "require-dev": {
                "doctrine/annotations": "^1.12|^2",
                "phpdocumentor/reflection-docblock": "^5.2",
                "phpstan/phpdoc-parser": "^1.0|^2.0",
                "symfony/cache": "^5.4|^6.0|^7.0",
                "symfony/dependency-injection": "^5.4|^6.0|^7.0",
                "symfony/serializer": "^5.4|^6.4|^7.0"
            },
            "type": "library",
            "autoload": {
                "psr-4": {
                    "Symfony\\Component\\PropertyInfo\\": ""
                },
                "exclude-from-classmap": [
                    "/Tests/"
                ]
            },
            "notification-url": "https://packagist.org/downloads/",
            "license": [
                "MIT"
            ],
            "authors": [
                {
                    "name": "Kévin Dunglas",
                    "email": "dunglas@gmail.com"
                },
                {
                    "name": "Symfony Community",
                    "homepage": "https://symfony.com/contributors"
                }
            ],
            "description": "Extracts information about PHP class' properties using metadata of popular sources",
            "homepage": "https://symfony.com",
            "keywords": [
                "doctrine",
                "phpdoc",
                "property",
                "symfony",
                "type",
                "validator"
            ],
            "support": {
                "source": "https://github.com/symfony/property-info/tree/v6.4.18"
            },
            "funding": [
                {
                    "url": "https://symfony.com/sponsor",
                    "type": "custom"
                },
                {
                    "url": "https://github.com/fabpot",
                    "type": "github"
                },
                {
                    "url": "https://tidelift.com/funding/github/packagist/symfony/symfony",
                    "type": "tidelift"
                }
            ],
            "time": "2025-01-21T10:52:27+00:00"
        },
        {
            "name": "symfony/routing",
            "version": "v6.4.18",
            "source": {
                "type": "git",
                "url": "https://github.com/symfony/routing.git",
                "reference": "e9bfc94953019089acdfb9be51c1b9142c4afa68"
            },
            "dist": {
                "type": "zip",
                "url": "https://api.github.com/repos/symfony/routing/zipball/e9bfc94953019089acdfb9be51c1b9142c4afa68",
                "reference": "e9bfc94953019089acdfb9be51c1b9142c4afa68",
                "shasum": ""
            },
            "require": {
                "php": ">=8.1",
                "symfony/deprecation-contracts": "^2.5|^3"
            },
            "conflict": {
                "doctrine/annotations": "<1.12",
                "symfony/config": "<6.2",
                "symfony/dependency-injection": "<5.4",
                "symfony/yaml": "<5.4"
            },
            "require-dev": {
                "doctrine/annotations": "^1.12|^2",
                "psr/log": "^1|^2|^3",
                "symfony/config": "^6.2|^7.0",
                "symfony/dependency-injection": "^5.4|^6.0|^7.0",
                "symfony/expression-language": "^5.4|^6.0|^7.0",
                "symfony/http-foundation": "^5.4|^6.0|^7.0",
                "symfony/yaml": "^5.4|^6.0|^7.0"
            },
            "type": "library",
            "autoload": {
                "psr-4": {
                    "Symfony\\Component\\Routing\\": ""
                },
                "exclude-from-classmap": [
                    "/Tests/"
                ]
            },
            "notification-url": "https://packagist.org/downloads/",
            "license": [
                "MIT"
            ],
            "authors": [
                {
                    "name": "Fabien Potencier",
                    "email": "fabien@symfony.com"
                },
                {
                    "name": "Symfony Community",
                    "homepage": "https://symfony.com/contributors"
                }
            ],
            "description": "Maps an HTTP request to a set of configuration variables",
            "homepage": "https://symfony.com",
            "keywords": [
                "router",
                "routing",
                "uri",
                "url"
            ],
            "support": {
                "source": "https://github.com/symfony/routing/tree/v6.4.18"
            },
            "funding": [
                {
                    "url": "https://symfony.com/sponsor",
                    "type": "custom"
                },
                {
                    "url": "https://github.com/fabpot",
                    "type": "github"
                },
                {
                    "url": "https://tidelift.com/funding/github/packagist/symfony/symfony",
                    "type": "tidelift"
                }
            ],
            "time": "2025-01-09T08:51:02+00:00"
        },
        {
            "name": "symfony/serializer",
            "version": "v7.1.2",
            "source": {
                "type": "git",
                "url": "https://github.com/symfony/serializer.git",
                "reference": "d2077674aaaff02a95f290de512aa358947e6bbe"
            },
            "dist": {
                "type": "zip",
                "url": "https://api.github.com/repos/symfony/serializer/zipball/d2077674aaaff02a95f290de512aa358947e6bbe",
                "reference": "d2077674aaaff02a95f290de512aa358947e6bbe",
                "shasum": ""
            },
            "require": {
                "php": ">=8.2",
                "symfony/deprecation-contracts": "^2.5|^3",
                "symfony/polyfill-ctype": "~1.8"
            },
            "conflict": {
                "phpdocumentor/reflection-docblock": "<3.2.2",
                "phpdocumentor/type-resolver": "<1.4.0",
                "symfony/dependency-injection": "<6.4",
                "symfony/property-access": "<6.4",
                "symfony/property-info": "<6.4",
                "symfony/uid": "<6.4",
                "symfony/validator": "<6.4",
                "symfony/yaml": "<6.4"
            },
            "require-dev": {
                "phpdocumentor/reflection-docblock": "^3.2|^4.0|^5.0",
                "seld/jsonlint": "^1.10",
                "symfony/cache": "^6.4|^7.0",
                "symfony/config": "^6.4|^7.0",
                "symfony/console": "^6.4|^7.0",
                "symfony/dependency-injection": "^6.4|^7.0",
                "symfony/error-handler": "^6.4|^7.0",
                "symfony/filesystem": "^6.4|^7.0",
                "symfony/form": "^6.4|^7.0",
                "symfony/http-foundation": "^6.4|^7.0",
                "symfony/http-kernel": "^6.4|^7.0",
                "symfony/messenger": "^6.4|^7.0",
                "symfony/mime": "^6.4|^7.0",
                "symfony/property-access": "^6.4|^7.0",
                "symfony/property-info": "^6.4|^7.0",
                "symfony/translation-contracts": "^2.5|^3",
                "symfony/type-info": "^7.1",
                "symfony/uid": "^6.4|^7.0",
                "symfony/validator": "^6.4|^7.0",
                "symfony/var-dumper": "^6.4|^7.0",
                "symfony/var-exporter": "^6.4|^7.0",
                "symfony/yaml": "^6.4|^7.0"
            },
            "type": "library",
            "autoload": {
                "psr-4": {
                    "Symfony\\Component\\Serializer\\": ""
                },
                "exclude-from-classmap": [
                    "/Tests/"
                ]
            },
            "notification-url": "https://packagist.org/downloads/",
            "license": [
                "MIT"
            ],
            "authors": [
                {
                    "name": "Fabien Potencier",
                    "email": "fabien@symfony.com"
                },
                {
                    "name": "Symfony Community",
                    "homepage": "https://symfony.com/contributors"
                }
            ],
            "description": "Handles serializing and deserializing data structures, including object graphs, into array structures or other formats like XML and JSON.",
            "homepage": "https://symfony.com",
            "support": {
                "source": "https://github.com/symfony/serializer/tree/v7.1.2"
            },
            "funding": [
                {
                    "url": "https://symfony.com/sponsor",
                    "type": "custom"
                },
                {
                    "url": "https://github.com/fabpot",
                    "type": "github"
                },
                {
                    "url": "https://tidelift.com/funding/github/packagist/symfony/symfony",
                    "type": "tidelift"
                }
            ],
            "time": "2024-06-28T07:42:43+00:00"
        },
        {
            "name": "symfony/service-contracts",
            "version": "v3.5.1",
            "source": {
                "type": "git",
                "url": "https://github.com/symfony/service-contracts.git",
                "reference": "e53260aabf78fb3d63f8d79d69ece59f80d5eda0"
            },
            "dist": {
                "type": "zip",
                "url": "https://api.github.com/repos/symfony/service-contracts/zipball/e53260aabf78fb3d63f8d79d69ece59f80d5eda0",
                "reference": "e53260aabf78fb3d63f8d79d69ece59f80d5eda0",
                "shasum": ""
            },
            "require": {
                "php": ">=8.1",
                "psr/container": "^1.1|^2.0",
                "symfony/deprecation-contracts": "^2.5|^3"
            },
            "conflict": {
                "ext-psr": "<1.1|>=2"
            },
            "type": "library",
            "extra": {
                "thanks": {
                    "url": "https://github.com/symfony/contracts",
                    "name": "symfony/contracts"
                },
                "branch-alias": {
                    "dev-main": "3.5-dev"
                }
            },
            "autoload": {
                "psr-4": {
                    "Symfony\\Contracts\\Service\\": ""
                },
                "exclude-from-classmap": [
                    "/Test/"
                ]
            },
            "notification-url": "https://packagist.org/downloads/",
            "license": [
                "MIT"
            ],
            "authors": [
                {
                    "name": "Nicolas Grekas",
                    "email": "p@tchwork.com"
                },
                {
                    "name": "Symfony Community",
                    "homepage": "https://symfony.com/contributors"
                }
            ],
            "description": "Generic abstractions related to writing services",
            "homepage": "https://symfony.com",
            "keywords": [
                "abstractions",
                "contracts",
                "decoupling",
                "interfaces",
                "interoperability",
                "standards"
            ],
            "support": {
                "source": "https://github.com/symfony/service-contracts/tree/v3.5.1"
            },
            "funding": [
                {
                    "url": "https://symfony.com/sponsor",
                    "type": "custom"
                },
                {
                    "url": "https://github.com/fabpot",
                    "type": "github"
                },
                {
                    "url": "https://tidelift.com/funding/github/packagist/symfony/symfony",
                    "type": "tidelift"
                }
            ],
            "time": "2024-09-25T14:20:29+00:00"
        },
        {
            "name": "symfony/string",
            "version": "v7.2.0",
            "source": {
                "type": "git",
                "url": "https://github.com/symfony/string.git",
                "reference": "446e0d146f991dde3e73f45f2c97a9faad773c82"
            },
            "dist": {
                "type": "zip",
                "url": "https://api.github.com/repos/symfony/string/zipball/446e0d146f991dde3e73f45f2c97a9faad773c82",
                "reference": "446e0d146f991dde3e73f45f2c97a9faad773c82",
                "shasum": ""
            },
            "require": {
                "php": ">=8.2",
                "symfony/polyfill-ctype": "~1.8",
                "symfony/polyfill-intl-grapheme": "~1.0",
                "symfony/polyfill-intl-normalizer": "~1.0",
                "symfony/polyfill-mbstring": "~1.0"
            },
            "conflict": {
                "symfony/translation-contracts": "<2.5"
            },
            "require-dev": {
                "symfony/emoji": "^7.1",
                "symfony/error-handler": "^6.4|^7.0",
                "symfony/http-client": "^6.4|^7.0",
                "symfony/intl": "^6.4|^7.0",
                "symfony/translation-contracts": "^2.5|^3.0",
                "symfony/var-exporter": "^6.4|^7.0"
            },
            "type": "library",
            "autoload": {
                "files": [
                    "Resources/functions.php"
                ],
                "psr-4": {
                    "Symfony\\Component\\String\\": ""
                },
                "exclude-from-classmap": [
                    "/Tests/"
                ]
            },
            "notification-url": "https://packagist.org/downloads/",
            "license": [
                "MIT"
            ],
            "authors": [
                {
                    "name": "Nicolas Grekas",
                    "email": "p@tchwork.com"
                },
                {
                    "name": "Symfony Community",
                    "homepage": "https://symfony.com/contributors"
                }
            ],
            "description": "Provides an object-oriented API to strings and deals with bytes, UTF-8 code points and grapheme clusters in a unified way",
            "homepage": "https://symfony.com",
            "keywords": [
                "grapheme",
                "i18n",
                "string",
                "unicode",
                "utf-8",
                "utf8"
            ],
            "support": {
                "source": "https://github.com/symfony/string/tree/v7.2.0"
            },
            "funding": [
                {
                    "url": "https://symfony.com/sponsor",
                    "type": "custom"
                },
                {
                    "url": "https://github.com/fabpot",
                    "type": "github"
                },
                {
                    "url": "https://tidelift.com/funding/github/packagist/symfony/symfony",
                    "type": "tidelift"
                }
            ],
            "time": "2024-11-13T13:31:26+00:00"
        },
        {
            "name": "symfony/translation-contracts",
            "version": "v3.5.1",
            "source": {
                "type": "git",
                "url": "https://github.com/symfony/translation-contracts.git",
                "reference": "4667ff3bd513750603a09c8dedbea942487fb07c"
            },
            "dist": {
                "type": "zip",
                "url": "https://api.github.com/repos/symfony/translation-contracts/zipball/4667ff3bd513750603a09c8dedbea942487fb07c",
                "reference": "4667ff3bd513750603a09c8dedbea942487fb07c",
                "shasum": ""
            },
            "require": {
                "php": ">=8.1"
            },
            "type": "library",
            "extra": {
                "thanks": {
                    "url": "https://github.com/symfony/contracts",
                    "name": "symfony/contracts"
                },
                "branch-alias": {
                    "dev-main": "3.5-dev"
                }
            },
            "autoload": {
                "psr-4": {
                    "Symfony\\Contracts\\Translation\\": ""
                },
                "exclude-from-classmap": [
                    "/Test/"
                ]
            },
            "notification-url": "https://packagist.org/downloads/",
            "license": [
                "MIT"
            ],
            "authors": [
                {
                    "name": "Nicolas Grekas",
                    "email": "p@tchwork.com"
                },
                {
                    "name": "Symfony Community",
                    "homepage": "https://symfony.com/contributors"
                }
            ],
            "description": "Generic abstractions related to translation",
            "homepage": "https://symfony.com",
            "keywords": [
                "abstractions",
                "contracts",
                "decoupling",
                "interfaces",
                "interoperability",
                "standards"
            ],
            "support": {
                "source": "https://github.com/symfony/translation-contracts/tree/v3.5.1"
            },
            "funding": [
                {
                    "url": "https://symfony.com/sponsor",
                    "type": "custom"
                },
                {
                    "url": "https://github.com/fabpot",
                    "type": "github"
                },
                {
                    "url": "https://tidelift.com/funding/github/packagist/symfony/symfony",
                    "type": "tidelift"
                }
            ],
            "time": "2024-09-25T14:20:29+00:00"
        },
        {
            "name": "symfony/var-dumper",
            "version": "v6.4.18",
            "source": {
                "type": "git",
                "url": "https://github.com/symfony/var-dumper.git",
                "reference": "4ad10cf8b020e77ba665305bb7804389884b4837"
            },
            "dist": {
                "type": "zip",
                "url": "https://api.github.com/repos/symfony/var-dumper/zipball/4ad10cf8b020e77ba665305bb7804389884b4837",
                "reference": "4ad10cf8b020e77ba665305bb7804389884b4837",
                "shasum": ""
            },
            "require": {
                "php": ">=8.1",
                "symfony/deprecation-contracts": "^2.5|^3",
                "symfony/polyfill-mbstring": "~1.0"
            },
            "conflict": {
                "symfony/console": "<5.4"
            },
            "require-dev": {
                "ext-iconv": "*",
                "symfony/console": "^5.4|^6.0|^7.0",
                "symfony/error-handler": "^6.3|^7.0",
                "symfony/http-kernel": "^5.4|^6.0|^7.0",
                "symfony/process": "^5.4|^6.0|^7.0",
                "symfony/uid": "^5.4|^6.0|^7.0",
                "twig/twig": "^2.13|^3.0.4"
            },
            "bin": [
                "Resources/bin/var-dump-server"
            ],
            "type": "library",
            "autoload": {
                "files": [
                    "Resources/functions/dump.php"
                ],
                "psr-4": {
                    "Symfony\\Component\\VarDumper\\": ""
                },
                "exclude-from-classmap": [
                    "/Tests/"
                ]
            },
            "notification-url": "https://packagist.org/downloads/",
            "license": [
                "MIT"
            ],
            "authors": [
                {
                    "name": "Nicolas Grekas",
                    "email": "p@tchwork.com"
                },
                {
                    "name": "Symfony Community",
                    "homepage": "https://symfony.com/contributors"
                }
            ],
            "description": "Provides mechanisms for walking through any arbitrary PHP variable",
            "homepage": "https://symfony.com",
            "keywords": [
                "debug",
                "dump"
            ],
            "support": {
                "source": "https://github.com/symfony/var-dumper/tree/v6.4.18"
            },
            "funding": [
                {
                    "url": "https://symfony.com/sponsor",
                    "type": "custom"
                },
                {
                    "url": "https://github.com/fabpot",
                    "type": "github"
                },
                {
                    "url": "https://tidelift.com/funding/github/packagist/symfony/symfony",
                    "type": "tidelift"
                }
            ],
            "time": "2025-01-17T11:26:11+00:00"
        },
        {
            "name": "symfony/var-exporter",
            "version": "v7.2.0",
            "source": {
                "type": "git",
                "url": "https://github.com/symfony/var-exporter.git",
                "reference": "1a6a89f95a46af0f142874c9d650a6358d13070d"
            },
            "dist": {
                "type": "zip",
                "url": "https://api.github.com/repos/symfony/var-exporter/zipball/1a6a89f95a46af0f142874c9d650a6358d13070d",
                "reference": "1a6a89f95a46af0f142874c9d650a6358d13070d",
                "shasum": ""
            },
            "require": {
                "php": ">=8.2"
            },
            "require-dev": {
                "symfony/property-access": "^6.4|^7.0",
                "symfony/serializer": "^6.4|^7.0",
                "symfony/var-dumper": "^6.4|^7.0"
            },
            "type": "library",
            "autoload": {
                "psr-4": {
                    "Symfony\\Component\\VarExporter\\": ""
                },
                "exclude-from-classmap": [
                    "/Tests/"
                ]
            },
            "notification-url": "https://packagist.org/downloads/",
            "license": [
                "MIT"
            ],
            "authors": [
                {
                    "name": "Nicolas Grekas",
                    "email": "p@tchwork.com"
                },
                {
                    "name": "Symfony Community",
                    "homepage": "https://symfony.com/contributors"
                }
            ],
            "description": "Allows exporting any serializable PHP data structure to plain PHP code",
            "homepage": "https://symfony.com",
            "keywords": [
                "clone",
                "construct",
                "export",
                "hydrate",
                "instantiate",
                "lazy-loading",
                "proxy",
                "serialize"
            ],
            "support": {
                "source": "https://github.com/symfony/var-exporter/tree/v7.2.0"
            },
            "funding": [
                {
                    "url": "https://symfony.com/sponsor",
                    "type": "custom"
                },
                {
                    "url": "https://github.com/fabpot",
                    "type": "github"
                },
                {
                    "url": "https://tidelift.com/funding/github/packagist/symfony/symfony",
                    "type": "tidelift"
                }
            ],
            "time": "2024-10-18T07:58:17+00:00"
        },
        {
            "name": "tecnickcom/tc-lib-barcode",
            "version": "2.4.2",
            "source": {
                "type": "git",
                "url": "https://github.com/tecnickcom/tc-lib-barcode.git",
                "reference": "cd5d8029eeaf6225b9ff4692364c4c473191e487"
            },
            "dist": {
                "type": "zip",
                "url": "https://api.github.com/repos/tecnickcom/tc-lib-barcode/zipball/cd5d8029eeaf6225b9ff4692364c4c473191e487",
                "reference": "cd5d8029eeaf6225b9ff4692364c4c473191e487",
                "shasum": ""
            },
            "require": {
                "ext-bcmath": "*",
                "ext-date": "*",
                "ext-gd": "*",
                "ext-pcre": "*",
                "php": ">=8.1",
                "tecnickcom/tc-lib-color": "^2.2"
            },
            "require-dev": {
                "pdepend/pdepend": "2.16.2",
                "phpmd/phpmd": "2.15.0",
                "phpunit/phpunit": "11.5.2 || 10.5.40",
                "squizlabs/php_codesniffer": "3.11.2"
            },
            "type": "library",
            "autoload": {
                "psr-4": {
                    "Com\\Tecnick\\Barcode\\": "src"
                }
            },
            "notification-url": "https://packagist.org/downloads/",
            "license": [
                "LGPL-3.0-or-later"
            ],
            "authors": [
                {
                    "name": "Nicola Asuni",
                    "email": "info@tecnick.com",
                    "role": "lead"
                }
            ],
            "description": "PHP library to generate linear and bidimensional barcodes",
            "homepage": "http://www.tecnick.com",
            "keywords": [
                "3 of 9",
                "ANSI MH10.8M-1983",
                "CBC",
                "CODABAR",
                "CODE 11",
                "CODE 128 A B C",
                "CODE 39",
                "CODE 93",
                "EAN 13",
                "EAN 8",
                "ECC200",
                "ISO IEC 15438 2006",
                "ISO IEC 16022",
                "ISO IEC 24778 2008",
                "Intelligent Mail Barcode",
                "Interleaved 2 of 5",
                "KIX",
                "Klant",
                "MSI",
                "Onecode",
                "PHARMACODE",
                "PHARMACODE TWO-TRACKS",
                "POSTNET",
                "RMS4CC",
                "Standard 2 of 5",
                "UPC-A",
                "UPC-E",
                "USD-3",
                "USPS-B-3200",
                "USS-93",
                "aztec",
                "barcode",
                "datamatrix",
                "pdf417",
                "planet",
                "qr-code",
                "royal mail",
                "tc-lib-barcode",
                "upc"
            ],
            "support": {
                "issues": "https://github.com/tecnickcom/tc-lib-barcode/issues",
                "source": "https://github.com/tecnickcom/tc-lib-barcode/tree/2.4.2"
            },
            "funding": [
                {
                    "url": "https://www.paypal.com/cgi-bin/webscr?cmd=_donations&currency_code=GBP&business=paypal@tecnick.com&item_name=donation%20for%20tc-lib-barcode%20project",
                    "type": "custom"
                }
            ],
            "time": "2024-12-25T10:47:45+00:00"
        },
        {
            "name": "tecnickcom/tc-lib-color",
            "version": "2.2.7",
            "source": {
                "type": "git",
                "url": "https://github.com/tecnickcom/tc-lib-color.git",
                "reference": "5fe3c1771ab577572b3304d11496745aff45db8e"
            },
            "dist": {
                "type": "zip",
                "url": "https://api.github.com/repos/tecnickcom/tc-lib-color/zipball/5fe3c1771ab577572b3304d11496745aff45db8e",
                "reference": "5fe3c1771ab577572b3304d11496745aff45db8e",
                "shasum": ""
            },
            "require": {
                "ext-pcre": "*",
                "php": ">=8.1"
            },
            "require-dev": {
                "pdepend/pdepend": "2.16.2",
                "phpmd/phpmd": "2.15.0",
                "phpunit/phpunit": "11.5.2 || 10.5.40",
                "squizlabs/php_codesniffer": "3.11.2"
            },
            "type": "library",
            "autoload": {
                "psr-4": {
                    "Com\\Tecnick\\Color\\": "src"
                }
            },
            "notification-url": "https://packagist.org/downloads/",
            "license": [
                "LGPL-3.0-or-later"
            ],
            "authors": [
                {
                    "name": "Nicola Asuni",
                    "email": "info@tecnick.com",
                    "role": "lead"
                }
            ],
            "description": "PHP library to manipulate various color representations",
            "homepage": "http://www.tecnick.com",
            "keywords": [
                "cmyk",
                "color",
                "colors",
                "colour",
                "colours",
                "hsl",
                "hsla",
                "javascript",
                "rgb",
                "rgba",
                "tc-lib-color",
                "web"
            ],
            "support": {
                "issues": "https://github.com/tecnickcom/tc-lib-color/issues",
                "source": "https://github.com/tecnickcom/tc-lib-color/tree/2.2.7"
            },
            "funding": [
                {
                    "url": "https://www.paypal.com/cgi-bin/webscr?cmd=_donations&currency_code=GBP&business=paypal@tecnick.com&item_name=donation%20for%20tc-lib-color%20project",
                    "type": "custom"
                }
            ],
            "time": "2024-12-24T16:32:19+00:00"
        },
        {
            "name": "tecnickcom/tcpdf",
            "version": "6.8.2",
            "source": {
                "type": "git",
                "url": "https://github.com/tecnickcom/TCPDF.git",
                "reference": "f7a781073e1645062f163e058139e2f89355d420"
            },
            "dist": {
                "type": "zip",
                "url": "https://api.github.com/repos/tecnickcom/TCPDF/zipball/f7a781073e1645062f163e058139e2f89355d420",
                "reference": "f7a781073e1645062f163e058139e2f89355d420",
                "shasum": ""
            },
            "require": {
                "ext-curl": "*",
                "php": ">=7.1.0"
            },
            "type": "library",
            "autoload": {
                "classmap": [
                    "config",
                    "include",
                    "tcpdf.php",
                    "tcpdf_parser.php",
                    "tcpdf_import.php",
                    "tcpdf_barcodes_1d.php",
                    "tcpdf_barcodes_2d.php",
                    "include/tcpdf_colors.php",
                    "include/tcpdf_filters.php",
                    "include/tcpdf_font_data.php",
                    "include/tcpdf_fonts.php",
                    "include/tcpdf_images.php",
                    "include/tcpdf_static.php",
                    "include/barcodes/datamatrix.php",
                    "include/barcodes/pdf417.php",
                    "include/barcodes/qrcode.php"
                ]
            },
            "notification-url": "https://packagist.org/downloads/",
            "license": [
                "LGPL-3.0-or-later"
            ],
            "authors": [
                {
                    "name": "Nicola Asuni",
                    "email": "info@tecnick.com",
                    "role": "lead"
                }
            ],
            "description": "TCPDF is a PHP class for generating PDF documents and barcodes.",
            "homepage": "http://www.tcpdf.org/",
            "keywords": [
                "PDFD32000-2008",
                "TCPDF",
                "barcodes",
                "datamatrix",
                "pdf",
                "pdf417",
                "qrcode"
            ],
            "support": {
                "issues": "https://github.com/tecnickcom/TCPDF/issues",
                "source": "https://github.com/tecnickcom/TCPDF/tree/6.8.2"
            },
            "funding": [
                {
                    "url": "https://www.paypal.com/cgi-bin/webscr?cmd=_donations&currency_code=GBP&business=paypal@tecnick.com&item_name=donation%20for%20tcpdf%20project",
                    "type": "custom"
                }
            ],
            "time": "2025-01-26T14:03:12+00:00"
        },
        {
            "name": "thenetworg/oauth2-azure",
            "version": "v2.2.2",
            "source": {
                "type": "git",
                "url": "https://github.com/TheNetworg/oauth2-azure.git",
                "reference": "be204a5135f016470a9c33e82ab48785bbc11af2"
            },
            "dist": {
                "type": "zip",
                "url": "https://api.github.com/repos/TheNetworg/oauth2-azure/zipball/be204a5135f016470a9c33e82ab48785bbc11af2",
                "reference": "be204a5135f016470a9c33e82ab48785bbc11af2",
                "shasum": ""
            },
            "require": {
                "ext-json": "*",
                "ext-openssl": "*",
                "firebase/php-jwt": "~3.0||~4.0||~5.0||~6.0",
                "league/oauth2-client": "~2.0",
                "php": "^7.1|^8.0"
            },
            "require-dev": {
                "phpunit/phpunit": "^9.6"
            },
            "type": "library",
            "autoload": {
                "psr-4": {
                    "TheNetworg\\OAuth2\\Client\\": "src/"
                }
            },
            "notification-url": "https://packagist.org/downloads/",
            "license": [
                "MIT"
            ],
            "authors": [
                {
                    "name": "Jan Hajek",
                    "email": "jan.hajek@thenetw.org",
                    "homepage": "https://thenetw.org"
                }
            ],
            "description": "Azure Active Directory OAuth 2.0 Client Provider for The PHP League OAuth2-Client",
            "keywords": [
                "SSO",
                "aad",
                "authorization",
                "azure",
                "azure active directory",
                "client",
                "microsoft",
                "oauth",
                "oauth2",
                "windows azure"
            ],
            "support": {
                "issues": "https://github.com/TheNetworg/oauth2-azure/issues",
                "source": "https://github.com/TheNetworg/oauth2-azure/tree/v2.2.2"
            },
            "time": "2023-12-19T12:10:48+00:00"
        },
        {
            "name": "twig/markdown-extra",
            "version": "v3.19.0",
            "source": {
                "type": "git",
                "url": "https://github.com/twigphp/markdown-extra.git",
                "reference": "6c464fc3e016ada9f17be4511daf2576ba4085c5"
            },
            "dist": {
                "type": "zip",
                "url": "https://api.github.com/repos/twigphp/markdown-extra/zipball/6c464fc3e016ada9f17be4511daf2576ba4085c5",
                "reference": "6c464fc3e016ada9f17be4511daf2576ba4085c5",
                "shasum": ""
            },
            "require": {
                "php": ">=8.0.2",
                "symfony/deprecation-contracts": "^2.5|^3",
                "twig/twig": "^3.13|^4.0"
            },
            "require-dev": {
                "erusev/parsedown": "dev-master as 1.x-dev",
                "league/commonmark": "^1.0|^2.0",
                "league/html-to-markdown": "^4.8|^5.0",
                "michelf/php-markdown": "^1.8|^2.0",
                "symfony/phpunit-bridge": "^6.4|^7.0"
            },
            "type": "library",
            "autoload": {
                "files": [
                    "Resources/functions.php"
                ],
                "psr-4": {
                    "Twig\\Extra\\Markdown\\": ""
                },
                "exclude-from-classmap": [
                    "/Tests/"
                ]
            },
            "notification-url": "https://packagist.org/downloads/",
            "license": [
                "MIT"
            ],
            "authors": [
                {
                    "name": "Fabien Potencier",
                    "email": "fabien@symfony.com",
                    "homepage": "http://fabien.potencier.org",
                    "role": "Lead Developer"
                }
            ],
            "description": "A Twig extension for Markdown",
            "homepage": "https://twig.symfony.com",
            "keywords": [
                "html",
                "markdown",
                "twig"
            ],
            "support": {
                "source": "https://github.com/twigphp/markdown-extra/tree/v3.19.0"
            },
            "funding": [
                {
                    "url": "https://github.com/fabpot",
                    "type": "github"
                },
                {
                    "url": "https://tidelift.com/funding/github/packagist/twig/twig",
                    "type": "tidelift"
                }
            ],
            "time": "2025-01-19T15:54:05+00:00"
        },
        {
            "name": "twig/string-extra",
            "version": "v3.19.0",
            "source": {
                "type": "git",
                "url": "https://github.com/twigphp/string-extra.git",
                "reference": "cb4eec11de02f63ad8ea9d065a1f27752d0bf752"
            },
            "dist": {
                "type": "zip",
                "url": "https://api.github.com/repos/twigphp/string-extra/zipball/cb4eec11de02f63ad8ea9d065a1f27752d0bf752",
                "reference": "cb4eec11de02f63ad8ea9d065a1f27752d0bf752",
                "shasum": ""
            },
            "require": {
                "php": ">=8.0.2",
                "symfony/string": "^5.4|^6.4|^7.0",
                "symfony/translation-contracts": "^1.1|^2|^3",
                "twig/twig": "^3.13|^4.0"
            },
            "require-dev": {
                "symfony/phpunit-bridge": "^6.4|^7.0"
            },
            "type": "library",
            "autoload": {
                "psr-4": {
                    "Twig\\Extra\\String\\": ""
                },
                "exclude-from-classmap": [
                    "/Tests/"
                ]
            },
            "notification-url": "https://packagist.org/downloads/",
            "license": [
                "MIT"
            ],
            "authors": [
                {
                    "name": "Fabien Potencier",
                    "email": "fabien@symfony.com",
                    "homepage": "http://fabien.potencier.org",
                    "role": "Lead Developer"
                }
            ],
            "description": "A Twig extension for Symfony String",
            "homepage": "https://twig.symfony.com",
            "keywords": [
                "html",
                "string",
                "twig",
                "unicode"
            ],
            "support": {
                "source": "https://github.com/twigphp/string-extra/tree/v3.19.0"
            },
            "funding": [
                {
                    "url": "https://github.com/fabpot",
                    "type": "github"
                },
                {
                    "url": "https://tidelift.com/funding/github/packagist/twig/twig",
                    "type": "tidelift"
                }
            ],
            "time": "2024-11-30T08:42:13+00:00"
        },
        {
            "name": "twig/twig",
            "version": "v3.19.0",
            "source": {
                "type": "git",
                "url": "https://github.com/twigphp/Twig.git",
                "reference": "d4f8c2b86374f08efc859323dbcd95c590f7124e"
            },
            "dist": {
                "type": "zip",
                "url": "https://api.github.com/repos/twigphp/Twig/zipball/d4f8c2b86374f08efc859323dbcd95c590f7124e",
                "reference": "d4f8c2b86374f08efc859323dbcd95c590f7124e",
                "shasum": ""
            },
            "require": {
                "php": ">=8.0.2",
                "symfony/deprecation-contracts": "^2.5|^3",
                "symfony/polyfill-ctype": "^1.8",
                "symfony/polyfill-mbstring": "^1.3",
                "symfony/polyfill-php81": "^1.29"
            },
            "require-dev": {
                "phpstan/phpstan": "^2.0",
                "psr/container": "^1.0|^2.0",
                "symfony/phpunit-bridge": "^5.4.9|^6.4|^7.0"
            },
            "type": "library",
            "autoload": {
                "files": [
                    "src/Resources/core.php",
                    "src/Resources/debug.php",
                    "src/Resources/escaper.php",
                    "src/Resources/string_loader.php"
                ],
                "psr-4": {
                    "Twig\\": "src/"
                }
            },
            "notification-url": "https://packagist.org/downloads/",
            "license": [
                "BSD-3-Clause"
            ],
            "authors": [
                {
                    "name": "Fabien Potencier",
                    "email": "fabien@symfony.com",
                    "homepage": "http://fabien.potencier.org",
                    "role": "Lead Developer"
                },
                {
                    "name": "Twig Team",
                    "role": "Contributors"
                },
                {
                    "name": "Armin Ronacher",
                    "email": "armin.ronacher@active-4.com",
                    "role": "Project Founder"
                }
            ],
            "description": "Twig, the flexible, fast, and secure template language for PHP",
            "homepage": "https://twig.symfony.com",
            "keywords": [
                "templating"
            ],
            "support": {
                "issues": "https://github.com/twigphp/Twig/issues",
                "source": "https://github.com/twigphp/Twig/tree/v3.19.0"
            },
            "funding": [
                {
                    "url": "https://github.com/fabpot",
                    "type": "github"
                },
                {
                    "url": "https://tidelift.com/funding/github/packagist/twig/twig",
                    "type": "tidelift"
                }
            ],
            "time": "2025-01-29T07:06:14+00:00"
        },
        {
            "name": "wapmorgan/unified-archive",
            "version": "1.2.0",
            "source": {
                "type": "git",
                "url": "https://github.com/wapmorgan/UnifiedArchive.git",
                "reference": "5f02ad060223fd714aaf7f64a18d8e819ac0ab93"
            },
            "dist": {
                "type": "zip",
                "url": "https://api.github.com/repos/wapmorgan/UnifiedArchive/zipball/5f02ad060223fd714aaf7f64a18d8e819ac0ab93",
                "reference": "5f02ad060223fd714aaf7f64a18d8e819ac0ab93",
                "shasum": ""
            },
            "require": {
                "ext-fileinfo": "*",
                "php": ">=5.5.0"
            },
            "replace": {
                "pclzip/pclzip": "2.8.2",
                "wapmorgan/cam": "1.0.2"
            },
            "require-dev": {
                "phpunit/phpunit": "~4.8|9.5.16",
                "symfony/console": "~v3.4.47|~v4.4.42|~5.4|~6.1"
            },
            "suggest": {
                "alchemy/zippy": "[utility + bridge] ZIP, TAR, GZIP, BZIP2 support (with combinations) via console programs",
                "bin-ncompress": "[utility] TAR.Z support via console program",
                "ext-bz2": "[extension] BZ2 (BZIP2) support",
                "ext-phar": "[extension] TAR/ZIP support",
                "ext-rar": "[extension] RAR support",
                "ext-xz": "[extension] XZ (LZMA) support",
                "ext-zip": "[extension] ZIP support",
                "ext-zlib": "[extension] GZ (GZIP) support",
                "gemorroj/archive7z": "[utility + bridge] 7ZIP (and a lot of other formats) support via console program",
                "nelexa/zip": "[pure] ZIP native support",
                "pear/archive_tar": "[pure] another native TAR support",
                "phpclasses/php-iso-file": "[pure] native ISO support",
                "splitbrain/php-archive": "[pure] ZIP/TAR (tgz/tbz2) native support",
                "symfony/console": "Requirement for cam (Console Archive Manager)",
                "wapmorgan/cab-archive": "[pure] native CAB support"
            },
            "bin": [
                "bin/cam"
            ],
            "type": "library",
            "extra": {
                "phar-builder": {
                    "name": "cam.phar",
                    "events": {
                        "command.package.end": "chmod +x cam.phar && rm bin/version.txt",
                        "command.package.start": "git describe --tags > bin/version.txt"
                    },
                    "include": [
                        "bin",
                        "src",
                        "vendor"
                    ],
                    "output-dir": "./",
                    "compression": "BZip2",
                    "entry-point": "bin/cam"
                }
            },
            "autoload": {
                "psr-4": {
                    "wapmorgan\\UnifiedArchive\\": "src/"
                }
            },
            "notification-url": "https://packagist.org/downloads/",
            "license": [
                "MIT"
            ],
            "authors": [
                {
                    "name": "wapmorgan",
                    "email": "wapmorgan@gmail.com",
                    "role": "developer"
                }
            ],
            "description": "UnifiedArchive - an archive manager with unified interface of working with all popular archive formats (zip/7z/rar/gz/bz2/xz/cab/tar/tar.gz/tar.bz2/tar.x/tar.Z/...) for PHP with ability for listing, reading, extracting and creation + built-in console archive manager.",
            "keywords": [
                "7z",
                "archive",
                "bzip2",
                "cab",
                "compression",
                "gzip",
                "iso",
                "lzma2",
                "ncompress",
                "rar",
                "tar",
                "zip"
            ],
            "support": {
                "issues": "https://github.com/wapmorgan/UnifiedArchive/issues",
                "source": "https://github.com/wapmorgan/UnifiedArchive/tree/1.2.0"
            },
            "time": "2023-06-30T15:52:56+00:00"
        },
        {
            "name": "webmozart/assert",
            "version": "1.11.0",
            "source": {
                "type": "git",
                "url": "https://github.com/webmozarts/assert.git",
                "reference": "11cb2199493b2f8a3b53e7f19068fc6aac760991"
            },
            "dist": {
                "type": "zip",
                "url": "https://api.github.com/repos/webmozarts/assert/zipball/11cb2199493b2f8a3b53e7f19068fc6aac760991",
                "reference": "11cb2199493b2f8a3b53e7f19068fc6aac760991",
                "shasum": ""
            },
            "require": {
                "ext-ctype": "*",
                "php": "^7.2 || ^8.0"
            },
            "conflict": {
                "phpstan/phpstan": "<0.12.20",
                "vimeo/psalm": "<4.6.1 || 4.6.2"
            },
            "require-dev": {
                "phpunit/phpunit": "^8.5.13"
            },
            "type": "library",
            "extra": {
                "branch-alias": {
                    "dev-master": "1.10-dev"
                }
            },
            "autoload": {
                "psr-4": {
                    "Webmozart\\Assert\\": "src/"
                }
            },
            "notification-url": "https://packagist.org/downloads/",
            "license": [
                "MIT"
            ],
            "authors": [
                {
                    "name": "Bernhard Schussek",
                    "email": "bschussek@gmail.com"
                }
            ],
            "description": "Assertions to validate method input/output with nice error messages.",
            "keywords": [
                "assert",
                "check",
                "validate"
            ],
            "support": {
                "issues": "https://github.com/webmozarts/assert/issues",
                "source": "https://github.com/webmozarts/assert/tree/1.11.0"
            },
            "time": "2022-06-03T18:03:27+00:00"
        },
        {
            "name": "webonyx/graphql-php",
            "version": "v15.19.1",
            "source": {
                "type": "git",
                "url": "https://github.com/webonyx/graphql-php.git",
                "reference": "fa01712b1a170ddc1d92047011b2f4c2bdfa8234"
            },
            "dist": {
                "type": "zip",
                "url": "https://api.github.com/repos/webonyx/graphql-php/zipball/fa01712b1a170ddc1d92047011b2f4c2bdfa8234",
                "reference": "fa01712b1a170ddc1d92047011b2f4c2bdfa8234",
                "shasum": ""
            },
            "require": {
                "ext-json": "*",
                "ext-mbstring": "*",
                "php": "^7.4 || ^8"
            },
            "require-dev": {
                "amphp/amp": "^2.6",
                "amphp/http-server": "^2.1",
                "dms/phpunit-arraysubset-asserts": "dev-master",
                "ergebnis/composer-normalize": "^2.28",
                "friendsofphp/php-cs-fixer": "3.65.0",
                "mll-lab/php-cs-fixer-config": "^5.9.2",
                "nyholm/psr7": "^1.5",
                "phpbench/phpbench": "^1.2",
                "phpstan/extension-installer": "^1.1",
                "phpstan/phpstan": "1.12.12",
                "phpstan/phpstan-phpunit": "1.4.1",
                "phpstan/phpstan-strict-rules": "1.6.1",
                "phpunit/phpunit": "^9.5 || ^10.5.21 || ^11",
                "psr/http-message": "^1 || ^2",
                "react/http": "^1.6",
                "react/promise": "^2.0 || ^3.0",
                "rector/rector": "^1.0",
                "symfony/polyfill-php81": "^1.23",
                "symfony/var-exporter": "^5 || ^6 || ^7",
                "thecodingmachine/safe": "^1.3 || ^2"
            },
            "suggest": {
                "amphp/http-server": "To leverage async resolving with webserver on AMPHP platform",
                "psr/http-message": "To use standard GraphQL server",
                "react/promise": "To leverage async resolving on React PHP platform"
            },
            "type": "library",
            "autoload": {
                "psr-4": {
                    "GraphQL\\": "src/"
                }
            },
            "notification-url": "https://packagist.org/downloads/",
            "license": [
                "MIT"
            ],
            "description": "A PHP port of GraphQL reference implementation",
            "homepage": "https://github.com/webonyx/graphql-php",
            "keywords": [
                "api",
                "graphql"
            ],
            "support": {
                "issues": "https://github.com/webonyx/graphql-php/issues",
                "source": "https://github.com/webonyx/graphql-php/tree/v15.19.1"
            },
            "funding": [
                {
                    "url": "https://opencollective.com/webonyx-graphql-php",
                    "type": "open_collective"
                }
            ],
            "time": "2024-12-19T10:52:18+00:00"
        }
    ],
    "packages-dev": [
        {
            "name": "atoum/atoum",
            "version": "dev-main",
            "source": {
                "type": "git",
                "url": "https://github.com/atoum/atoum.git",
                "reference": "e43a6a84809635cf5dcdf80bf3c773e7cf1d5a04"
            },
            "dist": {
                "type": "zip",
                "url": "https://api.github.com/repos/atoum/atoum/zipball/e43a6a84809635cf5dcdf80bf3c773e7cf1d5a04",
                "reference": "e43a6a84809635cf5dcdf80bf3c773e7cf1d5a04",
                "shasum": ""
            },
            "require": {
                "ext-hash": "*",
                "ext-json": "*",
                "ext-tokenizer": "*",
                "ext-xml": "*",
                "php": "^8.0"
            },
            "replace": {
                "mageekguy/atoum": "*"
            },
            "require-dev": {
                "friendsofphp/php-cs-fixer": "^3.2"
            },
            "suggest": {
                "atoum/stubs": "Provides IDE support (like autocompletion) for atoum",
                "ext-mbstring": "Provides support for UTF-8 strings",
                "ext-xdebug": "Provides code coverage report (>= 2.3)"
            },
            "default-branch": true,
            "bin": [
                "bin/atoum"
            ],
            "type": "library",
            "extra": {
                "branch-alias": {
                    "dev-master": "4.x-dev"
                }
            },
            "autoload": {
                "classmap": [
                    "classes/"
                ]
            },
            "notification-url": "https://packagist.org/downloads/",
            "license": [
                "BSD-3-Clause"
            ],
            "authors": [
                {
                    "name": "Frédéric Hardy",
                    "email": "frederic.hardy@atoum.org",
                    "homepage": "http://blog.mageekbox.net"
                },
                {
                    "name": "François Dussert",
                    "email": "francois.dussert@atoum.org"
                },
                {
                    "name": "Gérald Croes",
                    "email": "gerald.croes@atoum.org"
                },
                {
                    "name": "Julien Bianchi",
                    "email": "julien.bianchi@atoum.org"
                },
                {
                    "name": "Ludovic Fleury",
                    "email": "ludovic.fleury@atoum.org"
                }
            ],
            "description": "Simple modern and intuitive unit testing framework for PHP 5.3+",
            "homepage": "http://www.atoum.org",
            "keywords": [
                "TDD",
                "atoum",
                "test",
                "unit testing"
            ],
            "support": {
                "issues": "https://github.com/atoum/atoum/issues",
                "source": "https://github.com/atoum/atoum/tree/main"
            },
            "time": "2024-07-31T12:02:10+00:00"
        },
        {
            "name": "atoum/stubs",
            "version": "dev-master",
            "source": {
                "type": "git",
                "url": "https://github.com/atoum/stubs.git",
                "reference": "fb8890f347a7ecf1e3cf2b5a139a8b038359a6ab"
            },
            "dist": {
                "type": "zip",
                "url": "https://api.github.com/repos/atoum/stubs/zipball/fb8890f347a7ecf1e3cf2b5a139a8b038359a6ab",
                "reference": "fb8890f347a7ecf1e3cf2b5a139a8b038359a6ab",
                "shasum": ""
            },
            "suggest": {
                "atoum/atoum": "Include atoum in your projet dependencies"
            },
            "default-branch": true,
            "type": "library",
            "extra": {
                "branch-alias": {
                    "dev-master": "2.x-dev"
                }
            },
            "notification-url": "https://packagist.org/downloads/",
            "license": [
                "BSD-3-Clause"
            ],
            "authors": [
                {
                    "name": "Julien Bianchi",
                    "email": "julien.bianchi@atoum.org"
                },
                {
                    "name": "Ludovic Fleury",
                    "email": "ludovic.fleury@atoum.org"
                }
            ],
            "description": "Stubs for atoum, the simple modern and intuitive unit testing framework for PHP 5.3+",
            "homepage": "http://www.atoum.org",
            "keywords": [
                "TDD",
                "atoum",
                "test",
                "unit testing"
            ],
            "support": {
                "issues": "https://github.com/atoum/stubs/issues",
                "source": "https://github.com/atoum/stubs/tree/master"
            },
            "time": "2024-07-30T18:02:37+00:00"
        },
        {
            "name": "friendsoftwig/twigcs",
            "version": "6.4.0",
            "source": {
                "type": "git",
                "url": "https://github.com/friendsoftwig/twigcs.git",
                "reference": "954e1af488d649cf329f35deaedf2b8fe2cf4b56"
            },
            "dist": {
                "type": "zip",
                "url": "https://api.github.com/repos/friendsoftwig/twigcs/zipball/954e1af488d649cf329f35deaedf2b8fe2cf4b56",
                "reference": "954e1af488d649cf329f35deaedf2b8fe2cf4b56",
                "shasum": ""
            },
            "require": {
                "ext-ctype": "*",
                "ext-hash": "*",
                "ext-json": "*",
                "ext-mbstring": "*",
                "ext-simplexml": "*",
                "php": "~8.0.0 || ~8.1.0 || ~8.2.0 || ~8.3.0",
                "symfony/console": "^4.4 || ^5.3 || ^6.0 || ^7.0",
                "symfony/filesystem": "^4.4 || ^5.3 || ^6.0 || ^7.0",
                "symfony/finder": "^4.4 || ^5.3 || ^6.0 || ^7.0"
            },
            "require-dev": {
                "phpunit/phpunit": "^9.6.15",
                "symfony/phpunit-bridge": "^7.0.1"
            },
            "bin": [
                "bin/twigcs"
            ],
            "type": "library",
            "autoload": {
                "psr-4": {
                    "FriendsOfTwig\\Twigcs\\": "src/"
                }
            },
            "notification-url": "https://packagist.org/downloads/",
            "license": [
                "MIT"
            ],
            "authors": [
                {
                    "name": "Tristan Maindron",
                    "email": "tmaindron@gmail.com"
                }
            ],
            "description": "Checkstyle automation for Twig",
            "support": {
                "issues": "https://github.com/friendsoftwig/twigcs/issues",
                "source": "https://github.com/friendsoftwig/twigcs/tree/6.4.0"
            },
            "time": "2023-12-05T07:36:35+00:00"
        },
        {
            "name": "glpi-project/tools",
            "version": "0.7.4",
            "source": {
                "type": "git",
                "url": "https://github.com/glpi-project/tools.git",
                "reference": "65a09a93350da6fa67d423dd94e4cb4023a17e20"
            },
            "dist": {
                "type": "zip",
                "url": "https://api.github.com/repos/glpi-project/tools/zipball/65a09a93350da6fa67d423dd94e4cb4023a17e20",
                "reference": "65a09a93350da6fa67d423dd94e4cb4023a17e20",
                "shasum": ""
            },
            "require": {
                "symfony/console": "^5.4 || ^6.0",
                "twig/twig": "^3.3"
            },
            "require-dev": {
                "nikic/php-parser": "^4.13",
                "phpstan/phpstan-src": "^1.10"
            },
            "bin": [
                "bin/extract-locales",
                "bin/licence-headers-check",
                "tools/plugin-release"
            ],
            "type": "library",
            "autoload": {
                "psr-4": {
                    "GlpiProject\\Tools\\": "src/"
                }
            },
            "notification-url": "https://packagist.org/downloads/",
            "license": [
                "GPL-3.0-or-later"
            ],
            "authors": [
                {
                    "name": "Teclib'",
                    "email": "glpi@teclib.com",
                    "homepage": "http://teclib-group.com"
                }
            ],
            "description": "Various tools for GLPI and its plugins",
            "keywords": [
                "glpi",
                "plugins",
                "tools"
            ],
            "support": {
                "issues": "https://github.com/glpi-project/tools/issues",
                "source": "https://github.com/glpi-project/tools"
            },
            "time": "2024-09-18T06:58:02+00:00"
        },
        {
            "name": "mikey179/vfsstream",
            "version": "v1.6.12",
            "source": {
                "type": "git",
                "url": "https://github.com/bovigo/vfsStream.git",
                "reference": "fe695ec993e0a55c3abdda10a9364eb31c6f1bf0"
            },
            "dist": {
                "type": "zip",
                "url": "https://api.github.com/repos/bovigo/vfsStream/zipball/fe695ec993e0a55c3abdda10a9364eb31c6f1bf0",
                "reference": "fe695ec993e0a55c3abdda10a9364eb31c6f1bf0",
                "shasum": ""
            },
            "require": {
                "php": ">=7.1.0"
            },
            "require-dev": {
                "phpunit/phpunit": "^7.5||^8.5||^9.6",
                "yoast/phpunit-polyfills": "^2.0"
            },
            "type": "library",
            "extra": {
                "branch-alias": {
                    "dev-master": "1.6.x-dev"
                }
            },
            "autoload": {
                "psr-0": {
                    "org\\bovigo\\vfs\\": "src/main/php"
                }
            },
            "notification-url": "https://packagist.org/downloads/",
            "license": [
                "BSD-3-Clause"
            ],
            "authors": [
                {
                    "name": "Frank Kleine",
                    "homepage": "http://frankkleine.de/",
                    "role": "Developer"
                }
            ],
            "description": "Virtual file system to mock the real file system in unit tests.",
            "homepage": "http://vfs.bovigo.org/",
            "support": {
                "issues": "https://github.com/bovigo/vfsStream/issues",
                "source": "https://github.com/bovigo/vfsStream/tree/master",
                "wiki": "https://github.com/bovigo/vfsStream/wiki"
            },
            "time": "2024-08-29T18:43:31+00:00"
        },
        {
            "name": "myclabs/deep-copy",
            "version": "1.12.0",
            "source": {
                "type": "git",
                "url": "https://github.com/myclabs/DeepCopy.git",
                "reference": "3a6b9a42cd8f8771bd4295d13e1423fa7f3d942c"
            },
            "dist": {
                "type": "zip",
                "url": "https://api.github.com/repos/myclabs/DeepCopy/zipball/3a6b9a42cd8f8771bd4295d13e1423fa7f3d942c",
                "reference": "3a6b9a42cd8f8771bd4295d13e1423fa7f3d942c",
                "shasum": ""
            },
            "require": {
                "php": "^7.1 || ^8.0"
            },
            "conflict": {
                "doctrine/collections": "<1.6.8",
                "doctrine/common": "<2.13.3 || >=3 <3.2.2"
            },
            "require-dev": {
                "doctrine/collections": "^1.6.8",
                "doctrine/common": "^2.13.3 || ^3.2.2",
                "phpspec/prophecy": "^1.10",
                "phpunit/phpunit": "^7.5.20 || ^8.5.23 || ^9.5.13"
            },
            "type": "library",
            "autoload": {
                "files": [
                    "src/DeepCopy/deep_copy.php"
                ],
                "psr-4": {
                    "DeepCopy\\": "src/DeepCopy/"
                }
            },
            "notification-url": "https://packagist.org/downloads/",
            "license": [
                "MIT"
            ],
            "description": "Create deep copies (clones) of your objects",
            "keywords": [
                "clone",
                "copy",
                "duplicate",
                "object",
                "object graph"
            ],
            "support": {
                "issues": "https://github.com/myclabs/DeepCopy/issues",
                "source": "https://github.com/myclabs/DeepCopy/tree/1.12.0"
            },
            "funding": [
                {
                    "url": "https://tidelift.com/funding/github/packagist/myclabs/deep-copy",
                    "type": "tidelift"
                }
            ],
            "time": "2024-06-12T14:39:25+00:00"
        },
        {
            "name": "nikic/php-parser",
            "version": "v5.4.0",
            "source": {
                "type": "git",
                "url": "https://github.com/nikic/PHP-Parser.git",
                "reference": "447a020a1f875a434d62f2a401f53b82a396e494"
            },
            "dist": {
                "type": "zip",
                "url": "https://api.github.com/repos/nikic/PHP-Parser/zipball/447a020a1f875a434d62f2a401f53b82a396e494",
                "reference": "447a020a1f875a434d62f2a401f53b82a396e494",
                "shasum": ""
            },
            "require": {
                "ext-ctype": "*",
                "ext-json": "*",
                "ext-tokenizer": "*",
                "php": ">=7.4"
            },
            "require-dev": {
                "ircmaxell/php-yacc": "^0.0.7",
                "phpunit/phpunit": "^9.0"
            },
            "bin": [
                "bin/php-parse"
            ],
            "type": "library",
            "extra": {
                "branch-alias": {
                    "dev-master": "5.0-dev"
                }
            },
            "autoload": {
                "psr-4": {
                    "PhpParser\\": "lib/PhpParser"
                }
            },
            "notification-url": "https://packagist.org/downloads/",
            "license": [
                "BSD-3-Clause"
            ],
            "authors": [
                {
                    "name": "Nikita Popov"
                }
            ],
            "description": "A PHP parser written in PHP",
            "keywords": [
                "parser",
                "php"
            ],
            "support": {
                "issues": "https://github.com/nikic/PHP-Parser/issues",
                "source": "https://github.com/nikic/PHP-Parser/tree/v5.4.0"
            },
            "time": "2024-12-30T11:07:19+00:00"
        },
        {
            "name": "phar-io/manifest",
            "version": "2.0.4",
            "source": {
                "type": "git",
                "url": "https://github.com/phar-io/manifest.git",
                "reference": "54750ef60c58e43759730615a392c31c80e23176"
            },
            "dist": {
                "type": "zip",
                "url": "https://api.github.com/repos/phar-io/manifest/zipball/54750ef60c58e43759730615a392c31c80e23176",
                "reference": "54750ef60c58e43759730615a392c31c80e23176",
                "shasum": ""
            },
            "require": {
                "ext-dom": "*",
                "ext-libxml": "*",
                "ext-phar": "*",
                "ext-xmlwriter": "*",
                "phar-io/version": "^3.0.1",
                "php": "^7.2 || ^8.0"
            },
            "type": "library",
            "extra": {
                "branch-alias": {
                    "dev-master": "2.0.x-dev"
                }
            },
            "autoload": {
                "classmap": [
                    "src/"
                ]
            },
            "notification-url": "https://packagist.org/downloads/",
            "license": [
                "BSD-3-Clause"
            ],
            "authors": [
                {
                    "name": "Arne Blankerts",
                    "email": "arne@blankerts.de",
                    "role": "Developer"
                },
                {
                    "name": "Sebastian Heuer",
                    "email": "sebastian@phpeople.de",
                    "role": "Developer"
                },
                {
                    "name": "Sebastian Bergmann",
                    "email": "sebastian@phpunit.de",
                    "role": "Developer"
                }
            ],
            "description": "Component for reading phar.io manifest information from a PHP Archive (PHAR)",
            "support": {
                "issues": "https://github.com/phar-io/manifest/issues",
                "source": "https://github.com/phar-io/manifest/tree/2.0.4"
            },
            "funding": [
                {
                    "url": "https://github.com/theseer",
                    "type": "github"
                }
            ],
            "time": "2024-03-03T12:33:53+00:00"
        },
        {
            "name": "phar-io/version",
            "version": "3.2.1",
            "source": {
                "type": "git",
                "url": "https://github.com/phar-io/version.git",
                "reference": "4f7fd7836c6f332bb2933569e566a0d6c4cbed74"
            },
            "dist": {
                "type": "zip",
                "url": "https://api.github.com/repos/phar-io/version/zipball/4f7fd7836c6f332bb2933569e566a0d6c4cbed74",
                "reference": "4f7fd7836c6f332bb2933569e566a0d6c4cbed74",
                "shasum": ""
            },
            "require": {
                "php": "^7.2 || ^8.0"
            },
            "type": "library",
            "autoload": {
                "classmap": [
                    "src/"
                ]
            },
            "notification-url": "https://packagist.org/downloads/",
            "license": [
                "BSD-3-Clause"
            ],
            "authors": [
                {
                    "name": "Arne Blankerts",
                    "email": "arne@blankerts.de",
                    "role": "Developer"
                },
                {
                    "name": "Sebastian Heuer",
                    "email": "sebastian@phpeople.de",
                    "role": "Developer"
                },
                {
                    "name": "Sebastian Bergmann",
                    "email": "sebastian@phpunit.de",
                    "role": "Developer"
                }
            ],
            "description": "Library for handling version information and constraints",
            "support": {
                "issues": "https://github.com/phar-io/version/issues",
                "source": "https://github.com/phar-io/version/tree/3.2.1"
            },
            "time": "2022-02-21T01:04:05+00:00"
        },
        {
            "name": "php-parallel-lint/php-parallel-lint",
            "version": "v1.4.0",
            "source": {
                "type": "git",
                "url": "https://github.com/php-parallel-lint/PHP-Parallel-Lint.git",
                "reference": "6db563514f27e19595a19f45a4bf757b6401194e"
            },
            "dist": {
                "type": "zip",
                "url": "https://api.github.com/repos/php-parallel-lint/PHP-Parallel-Lint/zipball/6db563514f27e19595a19f45a4bf757b6401194e",
                "reference": "6db563514f27e19595a19f45a4bf757b6401194e",
                "shasum": ""
            },
            "require": {
                "ext-json": "*",
                "php": ">=5.3.0"
            },
            "replace": {
                "grogy/php-parallel-lint": "*",
                "jakub-onderka/php-parallel-lint": "*"
            },
            "require-dev": {
                "nette/tester": "^1.3 || ^2.0",
                "php-parallel-lint/php-console-highlighter": "0.* || ^1.0",
                "squizlabs/php_codesniffer": "^3.6"
            },
            "suggest": {
                "php-parallel-lint/php-console-highlighter": "Highlight syntax in code snippet"
            },
            "bin": [
                "parallel-lint"
            ],
            "type": "library",
            "autoload": {
                "classmap": [
                    "./src/"
                ]
            },
            "notification-url": "https://packagist.org/downloads/",
            "license": [
                "BSD-2-Clause"
            ],
            "authors": [
                {
                    "name": "Jakub Onderka",
                    "email": "ahoj@jakubonderka.cz"
                }
            ],
            "description": "This tool checks the syntax of PHP files about 20x faster than serial check.",
            "homepage": "https://github.com/php-parallel-lint/PHP-Parallel-Lint",
            "keywords": [
                "lint",
                "static analysis"
            ],
            "support": {
                "issues": "https://github.com/php-parallel-lint/PHP-Parallel-Lint/issues",
                "source": "https://github.com/php-parallel-lint/PHP-Parallel-Lint/tree/v1.4.0"
            },
            "time": "2024-03-27T12:14:49+00:00"
        },
        {
            "name": "phpstan/extension-installer",
            "version": "1.4.3",
            "source": {
                "type": "git",
                "url": "https://github.com/phpstan/extension-installer.git",
                "reference": "85e90b3942d06b2326fba0403ec24fe912372936"
            },
            "dist": {
                "type": "zip",
                "url": "https://api.github.com/repos/phpstan/extension-installer/zipball/85e90b3942d06b2326fba0403ec24fe912372936",
                "reference": "85e90b3942d06b2326fba0403ec24fe912372936",
                "shasum": ""
            },
            "require": {
                "composer-plugin-api": "^2.0",
                "php": "^7.2 || ^8.0",
                "phpstan/phpstan": "^1.9.0 || ^2.0"
            },
            "require-dev": {
                "composer/composer": "^2.0",
                "php-parallel-lint/php-parallel-lint": "^1.2.0",
                "phpstan/phpstan-strict-rules": "^0.11 || ^0.12 || ^1.0"
            },
            "type": "composer-plugin",
            "extra": {
                "class": "PHPStan\\ExtensionInstaller\\Plugin"
            },
            "autoload": {
                "psr-4": {
                    "PHPStan\\ExtensionInstaller\\": "src/"
                }
            },
            "notification-url": "https://packagist.org/downloads/",
            "license": [
                "MIT"
            ],
            "description": "Composer plugin for automatic installation of PHPStan extensions",
            "keywords": [
                "dev",
                "static analysis"
            ],
            "support": {
                "issues": "https://github.com/phpstan/extension-installer/issues",
                "source": "https://github.com/phpstan/extension-installer/tree/1.4.3"
            },
            "time": "2024-09-04T20:21:43+00:00"
        },
        {
            "name": "phpstan/phpstan",
            "version": "2.1.2",
            "source": {
                "type": "git",
                "url": "https://github.com/phpstan/phpstan.git",
                "reference": "7d08f569e582ade182a375c366cbd896eccadd3a"
            },
            "dist": {
                "type": "zip",
                "url": "https://api.github.com/repos/phpstan/phpstan/zipball/7d08f569e582ade182a375c366cbd896eccadd3a",
                "reference": "7d08f569e582ade182a375c366cbd896eccadd3a",
                "shasum": ""
            },
            "require": {
                "php": "^7.4|^8.0"
            },
            "conflict": {
                "phpstan/phpstan-shim": "*"
            },
            "bin": [
                "phpstan",
                "phpstan.phar"
            ],
            "type": "library",
            "autoload": {
                "files": [
                    "bootstrap.php"
                ]
            },
            "notification-url": "https://packagist.org/downloads/",
            "license": [
                "MIT"
            ],
            "description": "PHPStan - PHP Static Analysis Tool",
            "keywords": [
                "dev",
                "static analysis"
            ],
            "support": {
                "docs": "https://phpstan.org/user-guide/getting-started",
                "forum": "https://github.com/phpstan/phpstan/discussions",
                "issues": "https://github.com/phpstan/phpstan/issues",
                "security": "https://github.com/phpstan/phpstan/security/policy",
                "source": "https://github.com/phpstan/phpstan-src"
            },
            "funding": [
                {
                    "url": "https://github.com/ondrejmirtes",
                    "type": "github"
                },
                {
                    "url": "https://github.com/phpstan",
                    "type": "github"
                }
            ],
            "time": "2025-01-21T14:54:06+00:00"
        },
        {
            "name": "phpstan/phpstan-deprecation-rules",
            "version": "2.0.1",
            "source": {
                "type": "git",
                "url": "https://github.com/phpstan/phpstan-deprecation-rules.git",
                "reference": "1cc1259cb91ee4cfbb5c39bca9f635f067c910b4"
            },
            "dist": {
                "type": "zip",
                "url": "https://api.github.com/repos/phpstan/phpstan-deprecation-rules/zipball/1cc1259cb91ee4cfbb5c39bca9f635f067c910b4",
                "reference": "1cc1259cb91ee4cfbb5c39bca9f635f067c910b4",
                "shasum": ""
            },
            "require": {
                "php": "^7.4 || ^8.0",
                "phpstan/phpstan": "^2.0"
            },
            "require-dev": {
                "php-parallel-lint/php-parallel-lint": "^1.2",
                "phpstan/phpstan-phpunit": "^2.0",
                "phpunit/phpunit": "^9.6"
            },
            "type": "phpstan-extension",
            "extra": {
                "phpstan": {
                    "includes": [
                        "rules.neon"
                    ]
                }
            },
            "autoload": {
                "psr-4": {
                    "PHPStan\\": "src/"
                }
            },
            "notification-url": "https://packagist.org/downloads/",
            "license": [
                "MIT"
            ],
            "description": "PHPStan rules for detecting usage of deprecated classes, methods, properties, constants and traits.",
            "support": {
                "issues": "https://github.com/phpstan/phpstan-deprecation-rules/issues",
                "source": "https://github.com/phpstan/phpstan-deprecation-rules/tree/2.0.1"
            },
            "time": "2024-11-28T21:56:36+00:00"
        },
        {
            "name": "phpunit/php-code-coverage",
            "version": "11.0.5",
            "source": {
                "type": "git",
                "url": "https://github.com/sebastianbergmann/php-code-coverage.git",
                "reference": "19b6365ab8b59a64438c0c3f4241feeb480c9861"
            },
            "dist": {
                "type": "zip",
                "url": "https://api.github.com/repos/sebastianbergmann/php-code-coverage/zipball/19b6365ab8b59a64438c0c3f4241feeb480c9861",
                "reference": "19b6365ab8b59a64438c0c3f4241feeb480c9861",
                "shasum": ""
            },
            "require": {
                "ext-dom": "*",
                "ext-libxml": "*",
                "ext-xmlwriter": "*",
                "nikic/php-parser": "^5.0",
                "php": ">=8.2",
                "phpunit/php-file-iterator": "^5.0",
                "phpunit/php-text-template": "^4.0",
                "sebastian/code-unit-reverse-lookup": "^4.0",
                "sebastian/complexity": "^4.0",
                "sebastian/environment": "^7.0",
                "sebastian/lines-of-code": "^3.0",
                "sebastian/version": "^5.0",
                "theseer/tokenizer": "^1.2.0"
            },
            "require-dev": {
                "phpunit/phpunit": "^11.0"
            },
            "suggest": {
                "ext-pcov": "PHP extension that provides line coverage",
                "ext-xdebug": "PHP extension that provides line coverage as well as branch and path coverage"
            },
            "type": "library",
            "extra": {
                "branch-alias": {
                    "dev-main": "11.0-dev"
                }
            },
            "autoload": {
                "classmap": [
                    "src/"
                ]
            },
            "notification-url": "https://packagist.org/downloads/",
            "license": [
                "BSD-3-Clause"
            ],
            "authors": [
                {
                    "name": "Sebastian Bergmann",
                    "email": "sebastian@phpunit.de",
                    "role": "lead"
                }
            ],
            "description": "Library that provides collection, processing, and rendering functionality for PHP code coverage information.",
            "homepage": "https://github.com/sebastianbergmann/php-code-coverage",
            "keywords": [
                "coverage",
                "testing",
                "xunit"
            ],
            "support": {
                "issues": "https://github.com/sebastianbergmann/php-code-coverage/issues",
                "security": "https://github.com/sebastianbergmann/php-code-coverage/security/policy",
                "source": "https://github.com/sebastianbergmann/php-code-coverage/tree/11.0.5"
            },
            "funding": [
                {
                    "url": "https://github.com/sebastianbergmann",
                    "type": "github"
                }
            ],
            "time": "2024-07-03T05:05:37+00:00"
        },
        {
            "name": "phpunit/php-file-iterator",
            "version": "5.0.1",
            "source": {
                "type": "git",
                "url": "https://github.com/sebastianbergmann/php-file-iterator.git",
                "reference": "6ed896bf50bbbfe4d504a33ed5886278c78e4a26"
            },
            "dist": {
                "type": "zip",
                "url": "https://api.github.com/repos/sebastianbergmann/php-file-iterator/zipball/6ed896bf50bbbfe4d504a33ed5886278c78e4a26",
                "reference": "6ed896bf50bbbfe4d504a33ed5886278c78e4a26",
                "shasum": ""
            },
            "require": {
                "php": ">=8.2"
            },
            "require-dev": {
                "phpunit/phpunit": "^11.0"
            },
            "type": "library",
            "extra": {
                "branch-alias": {
                    "dev-main": "5.0-dev"
                }
            },
            "autoload": {
                "classmap": [
                    "src/"
                ]
            },
            "notification-url": "https://packagist.org/downloads/",
            "license": [
                "BSD-3-Clause"
            ],
            "authors": [
                {
                    "name": "Sebastian Bergmann",
                    "email": "sebastian@phpunit.de",
                    "role": "lead"
                }
            ],
            "description": "FilterIterator implementation that filters files based on a list of suffixes.",
            "homepage": "https://github.com/sebastianbergmann/php-file-iterator/",
            "keywords": [
                "filesystem",
                "iterator"
            ],
            "support": {
                "issues": "https://github.com/sebastianbergmann/php-file-iterator/issues",
                "security": "https://github.com/sebastianbergmann/php-file-iterator/security/policy",
                "source": "https://github.com/sebastianbergmann/php-file-iterator/tree/5.0.1"
            },
            "funding": [
                {
                    "url": "https://github.com/sebastianbergmann",
                    "type": "github"
                }
            ],
            "time": "2024-07-03T05:06:37+00:00"
        },
        {
            "name": "phpunit/php-invoker",
            "version": "5.0.1",
            "source": {
                "type": "git",
                "url": "https://github.com/sebastianbergmann/php-invoker.git",
                "reference": "c1ca3814734c07492b3d4c5f794f4b0995333da2"
            },
            "dist": {
                "type": "zip",
                "url": "https://api.github.com/repos/sebastianbergmann/php-invoker/zipball/c1ca3814734c07492b3d4c5f794f4b0995333da2",
                "reference": "c1ca3814734c07492b3d4c5f794f4b0995333da2",
                "shasum": ""
            },
            "require": {
                "php": ">=8.2"
            },
            "require-dev": {
                "ext-pcntl": "*",
                "phpunit/phpunit": "^11.0"
            },
            "suggest": {
                "ext-pcntl": "*"
            },
            "type": "library",
            "extra": {
                "branch-alias": {
                    "dev-main": "5.0-dev"
                }
            },
            "autoload": {
                "classmap": [
                    "src/"
                ]
            },
            "notification-url": "https://packagist.org/downloads/",
            "license": [
                "BSD-3-Clause"
            ],
            "authors": [
                {
                    "name": "Sebastian Bergmann",
                    "email": "sebastian@phpunit.de",
                    "role": "lead"
                }
            ],
            "description": "Invoke callables with a timeout",
            "homepage": "https://github.com/sebastianbergmann/php-invoker/",
            "keywords": [
                "process"
            ],
            "support": {
                "issues": "https://github.com/sebastianbergmann/php-invoker/issues",
                "security": "https://github.com/sebastianbergmann/php-invoker/security/policy",
                "source": "https://github.com/sebastianbergmann/php-invoker/tree/5.0.1"
            },
            "funding": [
                {
                    "url": "https://github.com/sebastianbergmann",
                    "type": "github"
                }
            ],
            "time": "2024-07-03T05:07:44+00:00"
        },
        {
            "name": "phpunit/php-text-template",
            "version": "4.0.1",
            "source": {
                "type": "git",
                "url": "https://github.com/sebastianbergmann/php-text-template.git",
                "reference": "3e0404dc6b300e6bf56415467ebcb3fe4f33e964"
            },
            "dist": {
                "type": "zip",
                "url": "https://api.github.com/repos/sebastianbergmann/php-text-template/zipball/3e0404dc6b300e6bf56415467ebcb3fe4f33e964",
                "reference": "3e0404dc6b300e6bf56415467ebcb3fe4f33e964",
                "shasum": ""
            },
            "require": {
                "php": ">=8.2"
            },
            "require-dev": {
                "phpunit/phpunit": "^11.0"
            },
            "type": "library",
            "extra": {
                "branch-alias": {
                    "dev-main": "4.0-dev"
                }
            },
            "autoload": {
                "classmap": [
                    "src/"
                ]
            },
            "notification-url": "https://packagist.org/downloads/",
            "license": [
                "BSD-3-Clause"
            ],
            "authors": [
                {
                    "name": "Sebastian Bergmann",
                    "email": "sebastian@phpunit.de",
                    "role": "lead"
                }
            ],
            "description": "Simple template engine.",
            "homepage": "https://github.com/sebastianbergmann/php-text-template/",
            "keywords": [
                "template"
            ],
            "support": {
                "issues": "https://github.com/sebastianbergmann/php-text-template/issues",
                "security": "https://github.com/sebastianbergmann/php-text-template/security/policy",
                "source": "https://github.com/sebastianbergmann/php-text-template/tree/4.0.1"
            },
            "funding": [
                {
                    "url": "https://github.com/sebastianbergmann",
                    "type": "github"
                }
            ],
            "time": "2024-07-03T05:08:43+00:00"
        },
        {
            "name": "phpunit/php-timer",
            "version": "7.0.1",
            "source": {
                "type": "git",
                "url": "https://github.com/sebastianbergmann/php-timer.git",
                "reference": "3b415def83fbcb41f991d9ebf16ae4ad8b7837b3"
            },
            "dist": {
                "type": "zip",
                "url": "https://api.github.com/repos/sebastianbergmann/php-timer/zipball/3b415def83fbcb41f991d9ebf16ae4ad8b7837b3",
                "reference": "3b415def83fbcb41f991d9ebf16ae4ad8b7837b3",
                "shasum": ""
            },
            "require": {
                "php": ">=8.2"
            },
            "require-dev": {
                "phpunit/phpunit": "^11.0"
            },
            "type": "library",
            "extra": {
                "branch-alias": {
                    "dev-main": "7.0-dev"
                }
            },
            "autoload": {
                "classmap": [
                    "src/"
                ]
            },
            "notification-url": "https://packagist.org/downloads/",
            "license": [
                "BSD-3-Clause"
            ],
            "authors": [
                {
                    "name": "Sebastian Bergmann",
                    "email": "sebastian@phpunit.de",
                    "role": "lead"
                }
            ],
            "description": "Utility class for timing",
            "homepage": "https://github.com/sebastianbergmann/php-timer/",
            "keywords": [
                "timer"
            ],
            "support": {
                "issues": "https://github.com/sebastianbergmann/php-timer/issues",
                "security": "https://github.com/sebastianbergmann/php-timer/security/policy",
                "source": "https://github.com/sebastianbergmann/php-timer/tree/7.0.1"
            },
            "funding": [
                {
                    "url": "https://github.com/sebastianbergmann",
                    "type": "github"
                }
            ],
            "time": "2024-07-03T05:09:35+00:00"
        },
        {
            "name": "phpunit/phpunit",
            "version": "11.2.6",
            "source": {
                "type": "git",
                "url": "https://github.com/sebastianbergmann/phpunit.git",
                "reference": "1dc0fedac703199e8704de085e47dd46bac0dde4"
            },
            "dist": {
                "type": "zip",
                "url": "https://api.github.com/repos/sebastianbergmann/phpunit/zipball/1dc0fedac703199e8704de085e47dd46bac0dde4",
                "reference": "1dc0fedac703199e8704de085e47dd46bac0dde4",
                "shasum": ""
            },
            "require": {
                "ext-dom": "*",
                "ext-json": "*",
                "ext-libxml": "*",
                "ext-mbstring": "*",
                "ext-xml": "*",
                "ext-xmlwriter": "*",
                "myclabs/deep-copy": "^1.10.1",
                "phar-io/manifest": "^2.0.3",
                "phar-io/version": "^3.0.2",
                "php": ">=8.2",
                "phpunit/php-code-coverage": "^11.0",
                "phpunit/php-file-iterator": "^5.0",
                "phpunit/php-invoker": "^5.0",
                "phpunit/php-text-template": "^4.0",
                "phpunit/php-timer": "^7.0",
                "sebastian/cli-parser": "^3.0",
                "sebastian/code-unit": "^3.0",
                "sebastian/comparator": "^6.0",
                "sebastian/diff": "^6.0",
                "sebastian/environment": "^7.0",
                "sebastian/exporter": "^6.1.2",
                "sebastian/global-state": "^7.0",
                "sebastian/object-enumerator": "^6.0",
                "sebastian/type": "^5.0",
                "sebastian/version": "^5.0"
            },
            "suggest": {
                "ext-soap": "To be able to generate mocks based on WSDL files"
            },
            "bin": [
                "phpunit"
            ],
            "type": "library",
            "extra": {
                "branch-alias": {
                    "dev-main": "11.2-dev"
                }
            },
            "autoload": {
                "files": [
                    "src/Framework/Assert/Functions.php"
                ],
                "classmap": [
                    "src/"
                ]
            },
            "notification-url": "https://packagist.org/downloads/",
            "license": [
                "BSD-3-Clause"
            ],
            "authors": [
                {
                    "name": "Sebastian Bergmann",
                    "email": "sebastian@phpunit.de",
                    "role": "lead"
                }
            ],
            "description": "The PHP Unit Testing framework.",
            "homepage": "https://phpunit.de/",
            "keywords": [
                "phpunit",
                "testing",
                "xunit"
            ],
            "support": {
                "issues": "https://github.com/sebastianbergmann/phpunit/issues",
                "security": "https://github.com/sebastianbergmann/phpunit/security/policy",
                "source": "https://github.com/sebastianbergmann/phpunit/tree/11.2.6"
            },
            "funding": [
                {
                    "url": "https://phpunit.de/sponsors.html",
                    "type": "custom"
                },
                {
                    "url": "https://github.com/sebastianbergmann",
                    "type": "github"
                },
                {
                    "url": "https://tidelift.com/funding/github/packagist/phpunit/phpunit",
                    "type": "tidelift"
                }
            ],
            "time": "2024-07-03T05:51:49+00:00"
        },
        {
            "name": "sebastian/cli-parser",
            "version": "3.0.2",
            "source": {
                "type": "git",
                "url": "https://github.com/sebastianbergmann/cli-parser.git",
                "reference": "15c5dd40dc4f38794d383bb95465193f5e0ae180"
            },
            "dist": {
                "type": "zip",
                "url": "https://api.github.com/repos/sebastianbergmann/cli-parser/zipball/15c5dd40dc4f38794d383bb95465193f5e0ae180",
                "reference": "15c5dd40dc4f38794d383bb95465193f5e0ae180",
                "shasum": ""
            },
            "require": {
                "php": ">=8.2"
            },
            "require-dev": {
                "phpunit/phpunit": "^11.0"
            },
            "type": "library",
            "extra": {
                "branch-alias": {
                    "dev-main": "3.0-dev"
                }
            },
            "autoload": {
                "classmap": [
                    "src/"
                ]
            },
            "notification-url": "https://packagist.org/downloads/",
            "license": [
                "BSD-3-Clause"
            ],
            "authors": [
                {
                    "name": "Sebastian Bergmann",
                    "email": "sebastian@phpunit.de",
                    "role": "lead"
                }
            ],
            "description": "Library for parsing CLI options",
            "homepage": "https://github.com/sebastianbergmann/cli-parser",
            "support": {
                "issues": "https://github.com/sebastianbergmann/cli-parser/issues",
                "security": "https://github.com/sebastianbergmann/cli-parser/security/policy",
                "source": "https://github.com/sebastianbergmann/cli-parser/tree/3.0.2"
            },
            "funding": [
                {
                    "url": "https://github.com/sebastianbergmann",
                    "type": "github"
                }
            ],
            "time": "2024-07-03T04:41:36+00:00"
        },
        {
            "name": "sebastian/code-unit",
            "version": "3.0.1",
            "source": {
                "type": "git",
                "url": "https://github.com/sebastianbergmann/code-unit.git",
                "reference": "6bb7d09d6623567178cf54126afa9c2310114268"
            },
            "dist": {
                "type": "zip",
                "url": "https://api.github.com/repos/sebastianbergmann/code-unit/zipball/6bb7d09d6623567178cf54126afa9c2310114268",
                "reference": "6bb7d09d6623567178cf54126afa9c2310114268",
                "shasum": ""
            },
            "require": {
                "php": ">=8.2"
            },
            "require-dev": {
                "phpunit/phpunit": "^11.0"
            },
            "type": "library",
            "extra": {
                "branch-alias": {
                    "dev-main": "3.0-dev"
                }
            },
            "autoload": {
                "classmap": [
                    "src/"
                ]
            },
            "notification-url": "https://packagist.org/downloads/",
            "license": [
                "BSD-3-Clause"
            ],
            "authors": [
                {
                    "name": "Sebastian Bergmann",
                    "email": "sebastian@phpunit.de",
                    "role": "lead"
                }
            ],
            "description": "Collection of value objects that represent the PHP code units",
            "homepage": "https://github.com/sebastianbergmann/code-unit",
            "support": {
                "issues": "https://github.com/sebastianbergmann/code-unit/issues",
                "security": "https://github.com/sebastianbergmann/code-unit/security/policy",
                "source": "https://github.com/sebastianbergmann/code-unit/tree/3.0.1"
            },
            "funding": [
                {
                    "url": "https://github.com/sebastianbergmann",
                    "type": "github"
                }
            ],
            "time": "2024-07-03T04:44:28+00:00"
        },
        {
            "name": "sebastian/code-unit-reverse-lookup",
            "version": "4.0.1",
            "source": {
                "type": "git",
                "url": "https://github.com/sebastianbergmann/code-unit-reverse-lookup.git",
                "reference": "183a9b2632194febd219bb9246eee421dad8d45e"
            },
            "dist": {
                "type": "zip",
                "url": "https://api.github.com/repos/sebastianbergmann/code-unit-reverse-lookup/zipball/183a9b2632194febd219bb9246eee421dad8d45e",
                "reference": "183a9b2632194febd219bb9246eee421dad8d45e",
                "shasum": ""
            },
            "require": {
                "php": ">=8.2"
            },
            "require-dev": {
                "phpunit/phpunit": "^11.0"
            },
            "type": "library",
            "extra": {
                "branch-alias": {
                    "dev-main": "4.0-dev"
                }
            },
            "autoload": {
                "classmap": [
                    "src/"
                ]
            },
            "notification-url": "https://packagist.org/downloads/",
            "license": [
                "BSD-3-Clause"
            ],
            "authors": [
                {
                    "name": "Sebastian Bergmann",
                    "email": "sebastian@phpunit.de"
                }
            ],
            "description": "Looks up which function or method a line of code belongs to",
            "homepage": "https://github.com/sebastianbergmann/code-unit-reverse-lookup/",
            "support": {
                "issues": "https://github.com/sebastianbergmann/code-unit-reverse-lookup/issues",
                "security": "https://github.com/sebastianbergmann/code-unit-reverse-lookup/security/policy",
                "source": "https://github.com/sebastianbergmann/code-unit-reverse-lookup/tree/4.0.1"
            },
            "funding": [
                {
                    "url": "https://github.com/sebastianbergmann",
                    "type": "github"
                }
            ],
            "time": "2024-07-03T04:45:54+00:00"
        },
        {
            "name": "sebastian/comparator",
            "version": "6.0.1",
            "source": {
                "type": "git",
                "url": "https://github.com/sebastianbergmann/comparator.git",
                "reference": "131942b86d3587291067a94f295498ab6ac79c20"
            },
            "dist": {
                "type": "zip",
                "url": "https://api.github.com/repos/sebastianbergmann/comparator/zipball/131942b86d3587291067a94f295498ab6ac79c20",
                "reference": "131942b86d3587291067a94f295498ab6ac79c20",
                "shasum": ""
            },
            "require": {
                "ext-dom": "*",
                "ext-mbstring": "*",
                "php": ">=8.2",
                "sebastian/diff": "^6.0",
                "sebastian/exporter": "^6.0"
            },
            "require-dev": {
                "phpunit/phpunit": "^11.0"
            },
            "type": "library",
            "extra": {
                "branch-alias": {
                    "dev-main": "6.0-dev"
                }
            },
            "autoload": {
                "classmap": [
                    "src/"
                ]
            },
            "notification-url": "https://packagist.org/downloads/",
            "license": [
                "BSD-3-Clause"
            ],
            "authors": [
                {
                    "name": "Sebastian Bergmann",
                    "email": "sebastian@phpunit.de"
                },
                {
                    "name": "Jeff Welch",
                    "email": "whatthejeff@gmail.com"
                },
                {
                    "name": "Volker Dusch",
                    "email": "github@wallbash.com"
                },
                {
                    "name": "Bernhard Schussek",
                    "email": "bschussek@2bepublished.at"
                }
            ],
            "description": "Provides the functionality to compare PHP values for equality",
            "homepage": "https://github.com/sebastianbergmann/comparator",
            "keywords": [
                "comparator",
                "compare",
                "equality"
            ],
            "support": {
                "issues": "https://github.com/sebastianbergmann/comparator/issues",
                "security": "https://github.com/sebastianbergmann/comparator/security/policy",
                "source": "https://github.com/sebastianbergmann/comparator/tree/6.0.1"
            },
            "funding": [
                {
                    "url": "https://github.com/sebastianbergmann",
                    "type": "github"
                }
            ],
            "time": "2024-07-03T04:48:07+00:00"
        },
        {
            "name": "sebastian/complexity",
            "version": "4.0.1",
            "source": {
                "type": "git",
                "url": "https://github.com/sebastianbergmann/complexity.git",
                "reference": "ee41d384ab1906c68852636b6de493846e13e5a0"
            },
            "dist": {
                "type": "zip",
                "url": "https://api.github.com/repos/sebastianbergmann/complexity/zipball/ee41d384ab1906c68852636b6de493846e13e5a0",
                "reference": "ee41d384ab1906c68852636b6de493846e13e5a0",
                "shasum": ""
            },
            "require": {
                "nikic/php-parser": "^5.0",
                "php": ">=8.2"
            },
            "require-dev": {
                "phpunit/phpunit": "^11.0"
            },
            "type": "library",
            "extra": {
                "branch-alias": {
                    "dev-main": "4.0-dev"
                }
            },
            "autoload": {
                "classmap": [
                    "src/"
                ]
            },
            "notification-url": "https://packagist.org/downloads/",
            "license": [
                "BSD-3-Clause"
            ],
            "authors": [
                {
                    "name": "Sebastian Bergmann",
                    "email": "sebastian@phpunit.de",
                    "role": "lead"
                }
            ],
            "description": "Library for calculating the complexity of PHP code units",
            "homepage": "https://github.com/sebastianbergmann/complexity",
            "support": {
                "issues": "https://github.com/sebastianbergmann/complexity/issues",
                "security": "https://github.com/sebastianbergmann/complexity/security/policy",
                "source": "https://github.com/sebastianbergmann/complexity/tree/4.0.1"
            },
            "funding": [
                {
                    "url": "https://github.com/sebastianbergmann",
                    "type": "github"
                }
            ],
            "time": "2024-07-03T04:49:50+00:00"
        },
        {
            "name": "sebastian/environment",
            "version": "7.2.0",
            "source": {
                "type": "git",
                "url": "https://github.com/sebastianbergmann/environment.git",
                "reference": "855f3ae0ab316bbafe1ba4e16e9f3c078d24a0c5"
            },
            "dist": {
                "type": "zip",
                "url": "https://api.github.com/repos/sebastianbergmann/environment/zipball/855f3ae0ab316bbafe1ba4e16e9f3c078d24a0c5",
                "reference": "855f3ae0ab316bbafe1ba4e16e9f3c078d24a0c5",
                "shasum": ""
            },
            "require": {
                "php": ">=8.2"
            },
            "require-dev": {
                "phpunit/phpunit": "^11.0"
            },
            "suggest": {
                "ext-posix": "*"
            },
            "type": "library",
            "extra": {
                "branch-alias": {
                    "dev-main": "7.2-dev"
                }
            },
            "autoload": {
                "classmap": [
                    "src/"
                ]
            },
            "notification-url": "https://packagist.org/downloads/",
            "license": [
                "BSD-3-Clause"
            ],
            "authors": [
                {
                    "name": "Sebastian Bergmann",
                    "email": "sebastian@phpunit.de"
                }
            ],
            "description": "Provides functionality to handle HHVM/PHP environments",
            "homepage": "https://github.com/sebastianbergmann/environment",
            "keywords": [
                "Xdebug",
                "environment",
                "hhvm"
            ],
            "support": {
                "issues": "https://github.com/sebastianbergmann/environment/issues",
                "security": "https://github.com/sebastianbergmann/environment/security/policy",
                "source": "https://github.com/sebastianbergmann/environment/tree/7.2.0"
            },
            "funding": [
                {
                    "url": "https://github.com/sebastianbergmann",
                    "type": "github"
                }
            ],
            "time": "2024-07-03T04:54:44+00:00"
        },
        {
            "name": "sebastian/exporter",
            "version": "6.1.3",
            "source": {
                "type": "git",
                "url": "https://github.com/sebastianbergmann/exporter.git",
                "reference": "c414673eee9a8f9d51bbf8d61fc9e3ef1e85b20e"
            },
            "dist": {
                "type": "zip",
                "url": "https://api.github.com/repos/sebastianbergmann/exporter/zipball/c414673eee9a8f9d51bbf8d61fc9e3ef1e85b20e",
                "reference": "c414673eee9a8f9d51bbf8d61fc9e3ef1e85b20e",
                "shasum": ""
            },
            "require": {
                "ext-mbstring": "*",
                "php": ">=8.2",
                "sebastian/recursion-context": "^6.0"
            },
            "require-dev": {
                "phpunit/phpunit": "^11.2"
            },
            "type": "library",
            "extra": {
                "branch-alias": {
                    "dev-main": "6.1-dev"
                }
            },
            "autoload": {
                "classmap": [
                    "src/"
                ]
            },
            "notification-url": "https://packagist.org/downloads/",
            "license": [
                "BSD-3-Clause"
            ],
            "authors": [
                {
                    "name": "Sebastian Bergmann",
                    "email": "sebastian@phpunit.de"
                },
                {
                    "name": "Jeff Welch",
                    "email": "whatthejeff@gmail.com"
                },
                {
                    "name": "Volker Dusch",
                    "email": "github@wallbash.com"
                },
                {
                    "name": "Adam Harvey",
                    "email": "aharvey@php.net"
                },
                {
                    "name": "Bernhard Schussek",
                    "email": "bschussek@gmail.com"
                }
            ],
            "description": "Provides the functionality to export PHP variables for visualization",
            "homepage": "https://www.github.com/sebastianbergmann/exporter",
            "keywords": [
                "export",
                "exporter"
            ],
            "support": {
                "issues": "https://github.com/sebastianbergmann/exporter/issues",
                "security": "https://github.com/sebastianbergmann/exporter/security/policy",
                "source": "https://github.com/sebastianbergmann/exporter/tree/6.1.3"
            },
            "funding": [
                {
                    "url": "https://github.com/sebastianbergmann",
                    "type": "github"
                }
            ],
            "time": "2024-07-03T04:56:19+00:00"
        },
        {
            "name": "sebastian/global-state",
            "version": "7.0.2",
            "source": {
                "type": "git",
                "url": "https://github.com/sebastianbergmann/global-state.git",
                "reference": "3be331570a721f9a4b5917f4209773de17f747d7"
            },
            "dist": {
                "type": "zip",
                "url": "https://api.github.com/repos/sebastianbergmann/global-state/zipball/3be331570a721f9a4b5917f4209773de17f747d7",
                "reference": "3be331570a721f9a4b5917f4209773de17f747d7",
                "shasum": ""
            },
            "require": {
                "php": ">=8.2",
                "sebastian/object-reflector": "^4.0",
                "sebastian/recursion-context": "^6.0"
            },
            "require-dev": {
                "ext-dom": "*",
                "phpunit/phpunit": "^11.0"
            },
            "type": "library",
            "extra": {
                "branch-alias": {
                    "dev-main": "7.0-dev"
                }
            },
            "autoload": {
                "classmap": [
                    "src/"
                ]
            },
            "notification-url": "https://packagist.org/downloads/",
            "license": [
                "BSD-3-Clause"
            ],
            "authors": [
                {
                    "name": "Sebastian Bergmann",
                    "email": "sebastian@phpunit.de"
                }
            ],
            "description": "Snapshotting of global state",
            "homepage": "https://www.github.com/sebastianbergmann/global-state",
            "keywords": [
                "global state"
            ],
            "support": {
                "issues": "https://github.com/sebastianbergmann/global-state/issues",
                "security": "https://github.com/sebastianbergmann/global-state/security/policy",
                "source": "https://github.com/sebastianbergmann/global-state/tree/7.0.2"
            },
            "funding": [
                {
                    "url": "https://github.com/sebastianbergmann",
                    "type": "github"
                }
            ],
            "time": "2024-07-03T04:57:36+00:00"
        },
        {
            "name": "sebastian/lines-of-code",
            "version": "3.0.1",
            "source": {
                "type": "git",
                "url": "https://github.com/sebastianbergmann/lines-of-code.git",
                "reference": "d36ad0d782e5756913e42ad87cb2890f4ffe467a"
            },
            "dist": {
                "type": "zip",
                "url": "https://api.github.com/repos/sebastianbergmann/lines-of-code/zipball/d36ad0d782e5756913e42ad87cb2890f4ffe467a",
                "reference": "d36ad0d782e5756913e42ad87cb2890f4ffe467a",
                "shasum": ""
            },
            "require": {
                "nikic/php-parser": "^5.0",
                "php": ">=8.2"
            },
            "require-dev": {
                "phpunit/phpunit": "^11.0"
            },
            "type": "library",
            "extra": {
                "branch-alias": {
                    "dev-main": "3.0-dev"
                }
            },
            "autoload": {
                "classmap": [
                    "src/"
                ]
            },
            "notification-url": "https://packagist.org/downloads/",
            "license": [
                "BSD-3-Clause"
            ],
            "authors": [
                {
                    "name": "Sebastian Bergmann",
                    "email": "sebastian@phpunit.de",
                    "role": "lead"
                }
            ],
            "description": "Library for counting the lines of code in PHP source code",
            "homepage": "https://github.com/sebastianbergmann/lines-of-code",
            "support": {
                "issues": "https://github.com/sebastianbergmann/lines-of-code/issues",
                "security": "https://github.com/sebastianbergmann/lines-of-code/security/policy",
                "source": "https://github.com/sebastianbergmann/lines-of-code/tree/3.0.1"
            },
            "funding": [
                {
                    "url": "https://github.com/sebastianbergmann",
                    "type": "github"
                }
            ],
            "time": "2024-07-03T04:58:38+00:00"
        },
        {
            "name": "sebastian/object-enumerator",
            "version": "6.0.1",
            "source": {
                "type": "git",
                "url": "https://github.com/sebastianbergmann/object-enumerator.git",
                "reference": "f5b498e631a74204185071eb41f33f38d64608aa"
            },
            "dist": {
                "type": "zip",
                "url": "https://api.github.com/repos/sebastianbergmann/object-enumerator/zipball/f5b498e631a74204185071eb41f33f38d64608aa",
                "reference": "f5b498e631a74204185071eb41f33f38d64608aa",
                "shasum": ""
            },
            "require": {
                "php": ">=8.2",
                "sebastian/object-reflector": "^4.0",
                "sebastian/recursion-context": "^6.0"
            },
            "require-dev": {
                "phpunit/phpunit": "^11.0"
            },
            "type": "library",
            "extra": {
                "branch-alias": {
                    "dev-main": "6.0-dev"
                }
            },
            "autoload": {
                "classmap": [
                    "src/"
                ]
            },
            "notification-url": "https://packagist.org/downloads/",
            "license": [
                "BSD-3-Clause"
            ],
            "authors": [
                {
                    "name": "Sebastian Bergmann",
                    "email": "sebastian@phpunit.de"
                }
            ],
            "description": "Traverses array structures and object graphs to enumerate all referenced objects",
            "homepage": "https://github.com/sebastianbergmann/object-enumerator/",
            "support": {
                "issues": "https://github.com/sebastianbergmann/object-enumerator/issues",
                "security": "https://github.com/sebastianbergmann/object-enumerator/security/policy",
                "source": "https://github.com/sebastianbergmann/object-enumerator/tree/6.0.1"
            },
            "funding": [
                {
                    "url": "https://github.com/sebastianbergmann",
                    "type": "github"
                }
            ],
            "time": "2024-07-03T05:00:13+00:00"
        },
        {
            "name": "sebastian/object-reflector",
            "version": "4.0.1",
            "source": {
                "type": "git",
                "url": "https://github.com/sebastianbergmann/object-reflector.git",
                "reference": "6e1a43b411b2ad34146dee7524cb13a068bb35f9"
            },
            "dist": {
                "type": "zip",
                "url": "https://api.github.com/repos/sebastianbergmann/object-reflector/zipball/6e1a43b411b2ad34146dee7524cb13a068bb35f9",
                "reference": "6e1a43b411b2ad34146dee7524cb13a068bb35f9",
                "shasum": ""
            },
            "require": {
                "php": ">=8.2"
            },
            "require-dev": {
                "phpunit/phpunit": "^11.0"
            },
            "type": "library",
            "extra": {
                "branch-alias": {
                    "dev-main": "4.0-dev"
                }
            },
            "autoload": {
                "classmap": [
                    "src/"
                ]
            },
            "notification-url": "https://packagist.org/downloads/",
            "license": [
                "BSD-3-Clause"
            ],
            "authors": [
                {
                    "name": "Sebastian Bergmann",
                    "email": "sebastian@phpunit.de"
                }
            ],
            "description": "Allows reflection of object attributes, including inherited and non-public ones",
            "homepage": "https://github.com/sebastianbergmann/object-reflector/",
            "support": {
                "issues": "https://github.com/sebastianbergmann/object-reflector/issues",
                "security": "https://github.com/sebastianbergmann/object-reflector/security/policy",
                "source": "https://github.com/sebastianbergmann/object-reflector/tree/4.0.1"
            },
            "funding": [
                {
                    "url": "https://github.com/sebastianbergmann",
                    "type": "github"
                }
            ],
            "time": "2024-07-03T05:01:32+00:00"
        },
        {
            "name": "sebastian/recursion-context",
            "version": "6.0.2",
            "source": {
                "type": "git",
                "url": "https://github.com/sebastianbergmann/recursion-context.git",
                "reference": "694d156164372abbd149a4b85ccda2e4670c0e16"
            },
            "dist": {
                "type": "zip",
                "url": "https://api.github.com/repos/sebastianbergmann/recursion-context/zipball/694d156164372abbd149a4b85ccda2e4670c0e16",
                "reference": "694d156164372abbd149a4b85ccda2e4670c0e16",
                "shasum": ""
            },
            "require": {
                "php": ">=8.2"
            },
            "require-dev": {
                "phpunit/phpunit": "^11.0"
            },
            "type": "library",
            "extra": {
                "branch-alias": {
                    "dev-main": "6.0-dev"
                }
            },
            "autoload": {
                "classmap": [
                    "src/"
                ]
            },
            "notification-url": "https://packagist.org/downloads/",
            "license": [
                "BSD-3-Clause"
            ],
            "authors": [
                {
                    "name": "Sebastian Bergmann",
                    "email": "sebastian@phpunit.de"
                },
                {
                    "name": "Jeff Welch",
                    "email": "whatthejeff@gmail.com"
                },
                {
                    "name": "Adam Harvey",
                    "email": "aharvey@php.net"
                }
            ],
            "description": "Provides functionality to recursively process PHP variables",
            "homepage": "https://github.com/sebastianbergmann/recursion-context",
            "support": {
                "issues": "https://github.com/sebastianbergmann/recursion-context/issues",
                "security": "https://github.com/sebastianbergmann/recursion-context/security/policy",
                "source": "https://github.com/sebastianbergmann/recursion-context/tree/6.0.2"
            },
            "funding": [
                {
                    "url": "https://github.com/sebastianbergmann",
                    "type": "github"
                }
            ],
            "time": "2024-07-03T05:10:34+00:00"
        },
        {
            "name": "sebastian/type",
            "version": "5.0.1",
            "source": {
                "type": "git",
                "url": "https://github.com/sebastianbergmann/type.git",
                "reference": "fb6a6566f9589e86661291d13eba708cce5eb4aa"
            },
            "dist": {
                "type": "zip",
                "url": "https://api.github.com/repos/sebastianbergmann/type/zipball/fb6a6566f9589e86661291d13eba708cce5eb4aa",
                "reference": "fb6a6566f9589e86661291d13eba708cce5eb4aa",
                "shasum": ""
            },
            "require": {
                "php": ">=8.2"
            },
            "require-dev": {
                "phpunit/phpunit": "^11.0"
            },
            "type": "library",
            "extra": {
                "branch-alias": {
                    "dev-main": "5.0-dev"
                }
            },
            "autoload": {
                "classmap": [
                    "src/"
                ]
            },
            "notification-url": "https://packagist.org/downloads/",
            "license": [
                "BSD-3-Clause"
            ],
            "authors": [
                {
                    "name": "Sebastian Bergmann",
                    "email": "sebastian@phpunit.de",
                    "role": "lead"
                }
            ],
            "description": "Collection of value objects that represent the types of the PHP type system",
            "homepage": "https://github.com/sebastianbergmann/type",
            "support": {
                "issues": "https://github.com/sebastianbergmann/type/issues",
                "security": "https://github.com/sebastianbergmann/type/security/policy",
                "source": "https://github.com/sebastianbergmann/type/tree/5.0.1"
            },
            "funding": [
                {
                    "url": "https://github.com/sebastianbergmann",
                    "type": "github"
                }
            ],
            "time": "2024-07-03T05:11:49+00:00"
        },
        {
            "name": "sebastian/version",
            "version": "5.0.1",
            "source": {
                "type": "git",
                "url": "https://github.com/sebastianbergmann/version.git",
                "reference": "45c9debb7d039ce9b97de2f749c2cf5832a06ac4"
            },
            "dist": {
                "type": "zip",
                "url": "https://api.github.com/repos/sebastianbergmann/version/zipball/45c9debb7d039ce9b97de2f749c2cf5832a06ac4",
                "reference": "45c9debb7d039ce9b97de2f749c2cf5832a06ac4",
                "shasum": ""
            },
            "require": {
                "php": ">=8.2"
            },
            "type": "library",
            "extra": {
                "branch-alias": {
                    "dev-main": "5.0-dev"
                }
            },
            "autoload": {
                "classmap": [
                    "src/"
                ]
            },
            "notification-url": "https://packagist.org/downloads/",
            "license": [
                "BSD-3-Clause"
            ],
            "authors": [
                {
                    "name": "Sebastian Bergmann",
                    "email": "sebastian@phpunit.de",
                    "role": "lead"
                }
            ],
            "description": "Library that helps with managing the version number of Git-hosted PHP projects",
            "homepage": "https://github.com/sebastianbergmann/version",
            "support": {
                "issues": "https://github.com/sebastianbergmann/version/issues",
                "security": "https://github.com/sebastianbergmann/version/security/policy",
                "source": "https://github.com/sebastianbergmann/version/tree/5.0.1"
            },
            "funding": [
                {
                    "url": "https://github.com/sebastianbergmann",
                    "type": "github"
                }
            ],
            "time": "2024-07-03T05:13:08+00:00"
        },
        {
            "name": "squizlabs/php_codesniffer",
            "version": "3.11.3",
            "source": {
                "type": "git",
                "url": "https://github.com/PHPCSStandards/PHP_CodeSniffer.git",
                "reference": "ba05f990e79cbe69b9f35c8c1ac8dca7eecc3a10"
            },
            "dist": {
                "type": "zip",
                "url": "https://api.github.com/repos/PHPCSStandards/PHP_CodeSniffer/zipball/ba05f990e79cbe69b9f35c8c1ac8dca7eecc3a10",
                "reference": "ba05f990e79cbe69b9f35c8c1ac8dca7eecc3a10",
                "shasum": ""
            },
            "require": {
                "ext-simplexml": "*",
                "ext-tokenizer": "*",
                "ext-xmlwriter": "*",
                "php": ">=5.4.0"
            },
            "require-dev": {
                "phpunit/phpunit": "^4.0 || ^5.0 || ^6.0 || ^7.0 || ^8.0 || ^9.3.4"
            },
            "bin": [
                "bin/phpcbf",
                "bin/phpcs"
            ],
            "type": "library",
            "extra": {
                "branch-alias": {
                    "dev-master": "3.x-dev"
                }
            },
            "notification-url": "https://packagist.org/downloads/",
            "license": [
                "BSD-3-Clause"
            ],
            "authors": [
                {
                    "name": "Greg Sherwood",
                    "role": "Former lead"
                },
                {
                    "name": "Juliette Reinders Folmer",
                    "role": "Current lead"
                },
                {
                    "name": "Contributors",
                    "homepage": "https://github.com/PHPCSStandards/PHP_CodeSniffer/graphs/contributors"
                }
            ],
            "description": "PHP_CodeSniffer tokenizes PHP, JavaScript and CSS files and detects violations of a defined set of coding standards.",
            "homepage": "https://github.com/PHPCSStandards/PHP_CodeSniffer",
            "keywords": [
                "phpcs",
                "standards",
                "static analysis"
            ],
            "support": {
                "issues": "https://github.com/PHPCSStandards/PHP_CodeSniffer/issues",
                "security": "https://github.com/PHPCSStandards/PHP_CodeSniffer/security/policy",
                "source": "https://github.com/PHPCSStandards/PHP_CodeSniffer",
                "wiki": "https://github.com/PHPCSStandards/PHP_CodeSniffer/wiki"
            },
            "funding": [
                {
                    "url": "https://github.com/PHPCSStandards",
                    "type": "github"
                },
                {
                    "url": "https://github.com/jrfnl",
                    "type": "github"
                },
                {
                    "url": "https://opencollective.com/php_codesniffer",
                    "type": "open_collective"
                },
                {
                    "url": "https://thanks.dev/phpcsstandards",
                    "type": "thanks_dev"
                }
            ],
            "time": "2025-01-23T17:04:15+00:00"
        },
        {
            "name": "symfony/browser-kit",
            "version": "v6.4.8",
            "source": {
                "type": "git",
                "url": "https://github.com/symfony/browser-kit.git",
                "reference": "62ab90b92066ef6cce5e79365625b4b1432464c8"
            },
            "dist": {
                "type": "zip",
                "url": "https://api.github.com/repos/symfony/browser-kit/zipball/62ab90b92066ef6cce5e79365625b4b1432464c8",
                "reference": "62ab90b92066ef6cce5e79365625b4b1432464c8",
                "shasum": ""
            },
            "require": {
                "php": ">=8.1",
                "symfony/dom-crawler": "^5.4|^6.0|^7.0"
            },
            "require-dev": {
                "symfony/css-selector": "^5.4|^6.0|^7.0",
                "symfony/http-client": "^5.4|^6.0|^7.0",
                "symfony/mime": "^5.4|^6.0|^7.0",
                "symfony/process": "^5.4|^6.0|^7.0"
            },
            "type": "library",
            "autoload": {
                "psr-4": {
                    "Symfony\\Component\\BrowserKit\\": ""
                },
                "exclude-from-classmap": [
                    "/Tests/"
                ]
            },
            "notification-url": "https://packagist.org/downloads/",
            "license": [
                "MIT"
            ],
            "authors": [
                {
                    "name": "Fabien Potencier",
                    "email": "fabien@symfony.com"
                },
                {
                    "name": "Symfony Community",
                    "homepage": "https://symfony.com/contributors"
                }
            ],
            "description": "Simulates the behavior of a web browser, allowing you to make requests, click on links and submit forms programmatically",
            "homepage": "https://symfony.com",
            "support": {
                "source": "https://github.com/symfony/browser-kit/tree/v6.4.8"
            },
            "funding": [
                {
                    "url": "https://symfony.com/sponsor",
                    "type": "custom"
                },
                {
                    "url": "https://github.com/fabpot",
                    "type": "github"
                },
                {
                    "url": "https://tidelift.com/funding/github/packagist/symfony/symfony",
                    "type": "tidelift"
                }
            ],
            "time": "2024-05-31T14:49:08+00:00"
        },
        {
            "name": "symfony/http-client",
            "version": "v6.4.15",
            "source": {
                "type": "git",
                "url": "https://github.com/symfony/http-client.git",
                "reference": "cb4073c905cd12b8496d24ac428a9228c1750670"
            },
            "dist": {
                "type": "zip",
                "url": "https://api.github.com/repos/symfony/http-client/zipball/cb4073c905cd12b8496d24ac428a9228c1750670",
                "reference": "cb4073c905cd12b8496d24ac428a9228c1750670",
                "shasum": ""
            },
            "require": {
                "php": ">=8.1",
                "psr/log": "^1|^2|^3",
                "symfony/deprecation-contracts": "^2.5|^3",
                "symfony/http-client-contracts": "^3.4.1",
                "symfony/service-contracts": "^2.5|^3"
            },
            "conflict": {
                "php-http/discovery": "<1.15",
                "symfony/http-foundation": "<6.3"
            },
            "provide": {
                "php-http/async-client-implementation": "*",
                "php-http/client-implementation": "*",
                "psr/http-client-implementation": "1.0",
                "symfony/http-client-implementation": "3.0"
            },
            "require-dev": {
                "amphp/amp": "^2.5",
                "amphp/http-client": "^4.2.1",
                "amphp/http-tunnel": "^1.0",
                "amphp/socket": "^1.1",
                "guzzlehttp/promises": "^1.4|^2.0",
                "nyholm/psr7": "^1.0",
                "php-http/httplug": "^1.0|^2.0",
                "psr/http-client": "^1.0",
                "symfony/dependency-injection": "^5.4|^6.0|^7.0",
                "symfony/http-kernel": "^5.4|^6.0|^7.0",
                "symfony/messenger": "^5.4|^6.0|^7.0",
                "symfony/process": "^5.4|^6.0|^7.0",
                "symfony/stopwatch": "^5.4|^6.0|^7.0"
            },
            "type": "library",
            "autoload": {
                "psr-4": {
                    "Symfony\\Component\\HttpClient\\": ""
                },
                "exclude-from-classmap": [
                    "/Tests/"
                ]
            },
            "notification-url": "https://packagist.org/downloads/",
            "license": [
                "MIT"
            ],
            "authors": [
                {
                    "name": "Nicolas Grekas",
                    "email": "p@tchwork.com"
                },
                {
                    "name": "Symfony Community",
                    "homepage": "https://symfony.com/contributors"
                }
            ],
            "description": "Provides powerful methods to fetch HTTP resources synchronously or asynchronously",
            "homepage": "https://symfony.com",
            "keywords": [
                "http"
            ],
            "support": {
                "source": "https://github.com/symfony/http-client/tree/v6.4.15"
            },
            "funding": [
                {
                    "url": "https://symfony.com/sponsor",
                    "type": "custom"
                },
                {
                    "url": "https://github.com/fabpot",
                    "type": "github"
                },
                {
                    "url": "https://tidelift.com/funding/github/packagist/symfony/symfony",
                    "type": "tidelift"
                }
            ],
            "time": "2024-11-13T13:40:18+00:00"
        },
        {
            "name": "symfony/http-client-contracts",
            "version": "v3.5.0",
            "source": {
                "type": "git",
                "url": "https://github.com/symfony/http-client-contracts.git",
                "reference": "20414d96f391677bf80078aa55baece78b82647d"
            },
            "dist": {
                "type": "zip",
                "url": "https://api.github.com/repos/symfony/http-client-contracts/zipball/20414d96f391677bf80078aa55baece78b82647d",
                "reference": "20414d96f391677bf80078aa55baece78b82647d",
                "shasum": ""
            },
            "require": {
                "php": ">=8.1"
            },
            "type": "library",
            "extra": {
                "thanks": {
                    "url": "https://github.com/symfony/contracts",
                    "name": "symfony/contracts"
                },
                "branch-alias": {
                    "dev-main": "3.5-dev"
                }
            },
            "autoload": {
                "psr-4": {
                    "Symfony\\Contracts\\HttpClient\\": ""
                },
                "exclude-from-classmap": [
                    "/Test/"
                ]
            },
            "notification-url": "https://packagist.org/downloads/",
            "license": [
                "MIT"
            ],
            "authors": [
                {
                    "name": "Nicolas Grekas",
                    "email": "p@tchwork.com"
                },
                {
                    "name": "Symfony Community",
                    "homepage": "https://symfony.com/contributors"
                }
            ],
            "description": "Generic abstractions related to HTTP clients",
            "homepage": "https://symfony.com",
            "keywords": [
                "abstractions",
                "contracts",
                "decoupling",
                "interfaces",
                "interoperability",
                "standards"
            ],
            "support": {
                "source": "https://github.com/symfony/http-client-contracts/tree/v3.5.0"
            },
            "funding": [
                {
                    "url": "https://symfony.com/sponsor",
                    "type": "custom"
                },
                {
                    "url": "https://github.com/fabpot",
                    "type": "github"
                },
                {
                    "url": "https://tidelift.com/funding/github/packagist/symfony/symfony",
                    "type": "tidelift"
                }
            ],
            "time": "2024-04-18T09:32:20+00:00"
        },
        {
            "name": "symfony/stopwatch",
            "version": "v6.4.8",
            "source": {
                "type": "git",
                "url": "https://github.com/symfony/stopwatch.git",
                "reference": "63e069eb616049632cde9674c46957819454b8aa"
            },
            "dist": {
                "type": "zip",
                "url": "https://api.github.com/repos/symfony/stopwatch/zipball/63e069eb616049632cde9674c46957819454b8aa",
                "reference": "63e069eb616049632cde9674c46957819454b8aa",
                "shasum": ""
            },
            "require": {
                "php": ">=8.1",
                "symfony/service-contracts": "^2.5|^3"
            },
            "type": "library",
            "autoload": {
                "psr-4": {
                    "Symfony\\Component\\Stopwatch\\": ""
                },
                "exclude-from-classmap": [
                    "/Tests/"
                ]
            },
            "notification-url": "https://packagist.org/downloads/",
            "license": [
                "MIT"
            ],
            "authors": [
                {
                    "name": "Fabien Potencier",
                    "email": "fabien@symfony.com"
                },
                {
                    "name": "Symfony Community",
                    "homepage": "https://symfony.com/contributors"
                }
            ],
            "description": "Provides a way to profile code",
            "homepage": "https://symfony.com",
            "support": {
                "source": "https://github.com/symfony/stopwatch/tree/v6.4.8"
            },
            "funding": [
                {
                    "url": "https://symfony.com/sponsor",
                    "type": "custom"
                },
                {
                    "url": "https://github.com/fabpot",
                    "type": "github"
                },
                {
                    "url": "https://tidelift.com/funding/github/packagist/symfony/symfony",
                    "type": "tidelift"
                }
            ],
            "time": "2024-05-31T14:49:08+00:00"
        },
        {
            "name": "symfony/twig-bridge",
            "version": "v6.4.9",
            "source": {
                "type": "git",
                "url": "https://github.com/symfony/twig-bridge.git",
                "reference": "9bcb26445b9d4ef1087c389234bf33fb00e10ea6"
            },
            "dist": {
                "type": "zip",
                "url": "https://api.github.com/repos/symfony/twig-bridge/zipball/9bcb26445b9d4ef1087c389234bf33fb00e10ea6",
                "reference": "9bcb26445b9d4ef1087c389234bf33fb00e10ea6",
                "shasum": ""
            },
            "require": {
                "php": ">=8.1",
                "symfony/deprecation-contracts": "^2.5|^3",
                "symfony/translation-contracts": "^2.5|^3",
                "twig/twig": "^2.13|^3.0.4"
            },
            "conflict": {
                "phpdocumentor/reflection-docblock": "<3.2.2",
                "phpdocumentor/type-resolver": "<1.4.0",
                "symfony/console": "<5.4",
                "symfony/form": "<6.3",
                "symfony/http-foundation": "<5.4",
                "symfony/http-kernel": "<6.4",
                "symfony/mime": "<6.2",
                "symfony/serializer": "<6.4",
                "symfony/translation": "<5.4",
                "symfony/workflow": "<5.4"
            },
            "require-dev": {
                "egulias/email-validator": "^2.1.10|^3|^4",
                "league/html-to-markdown": "^5.0",
                "phpdocumentor/reflection-docblock": "^3.0|^4.0|^5.0",
                "symfony/asset": "^5.4|^6.0|^7.0",
                "symfony/asset-mapper": "^6.3|^7.0",
                "symfony/console": "^5.4|^6.0|^7.0",
                "symfony/dependency-injection": "^5.4|^6.0|^7.0",
                "symfony/expression-language": "^5.4|^6.0|^7.0",
                "symfony/finder": "^5.4|^6.0|^7.0",
                "symfony/form": "^6.4|^7.0",
                "symfony/html-sanitizer": "^6.1|^7.0",
                "symfony/http-foundation": "^5.4|^6.0|^7.0",
                "symfony/http-kernel": "^6.4|^7.0",
                "symfony/intl": "^5.4|^6.0|^7.0",
                "symfony/mime": "^6.2|^7.0",
                "symfony/polyfill-intl-icu": "~1.0",
                "symfony/property-info": "^5.4|^6.0|^7.0",
                "symfony/routing": "^5.4|^6.0|^7.0",
                "symfony/security-acl": "^2.8|^3.0",
                "symfony/security-core": "^5.4|^6.0|^7.0",
                "symfony/security-csrf": "^5.4|^6.0|^7.0",
                "symfony/security-http": "^5.4|^6.0|^7.0",
                "symfony/serializer": "^6.4.3|^7.0.3",
                "symfony/stopwatch": "^5.4|^6.0|^7.0",
                "symfony/translation": "^6.1|^7.0",
                "symfony/web-link": "^5.4|^6.0|^7.0",
                "symfony/workflow": "^5.4|^6.0|^7.0",
                "symfony/yaml": "^5.4|^6.0|^7.0",
                "twig/cssinliner-extra": "^2.12|^3",
                "twig/inky-extra": "^2.12|^3",
                "twig/markdown-extra": "^2.12|^3"
            },
            "type": "symfony-bridge",
            "autoload": {
                "psr-4": {
                    "Symfony\\Bridge\\Twig\\": ""
                },
                "exclude-from-classmap": [
                    "/Tests/"
                ]
            },
            "notification-url": "https://packagist.org/downloads/",
            "license": [
                "MIT"
            ],
            "authors": [
                {
                    "name": "Fabien Potencier",
                    "email": "fabien@symfony.com"
                },
                {
                    "name": "Symfony Community",
                    "homepage": "https://symfony.com/contributors"
                }
            ],
            "description": "Provides integration for Twig with various Symfony components",
            "homepage": "https://symfony.com",
            "support": {
                "source": "https://github.com/symfony/twig-bridge/tree/v6.4.9"
            },
            "funding": [
                {
                    "url": "https://symfony.com/sponsor",
                    "type": "custom"
                },
                {
                    "url": "https://github.com/fabpot",
                    "type": "github"
                },
                {
                    "url": "https://tidelift.com/funding/github/packagist/symfony/symfony",
                    "type": "tidelift"
                }
            ],
            "time": "2024-06-21T16:04:15+00:00"
        },
        {
            "name": "symfony/twig-bundle",
            "version": "v6.4.8",
            "source": {
                "type": "git",
                "url": "https://github.com/symfony/twig-bundle.git",
                "reference": "ef17bc8fc2cb2376b235cd1b98f0275a78c5ba65"
            },
            "dist": {
                "type": "zip",
                "url": "https://api.github.com/repos/symfony/twig-bundle/zipball/ef17bc8fc2cb2376b235cd1b98f0275a78c5ba65",
                "reference": "ef17bc8fc2cb2376b235cd1b98f0275a78c5ba65",
                "shasum": ""
            },
            "require": {
                "composer-runtime-api": ">=2.1",
                "php": ">=8.1",
                "symfony/config": "^6.1|^7.0",
                "symfony/dependency-injection": "^6.1|^7.0",
                "symfony/http-foundation": "^5.4|^6.0|^7.0",
                "symfony/http-kernel": "^6.2",
                "symfony/twig-bridge": "^6.4",
                "twig/twig": "^2.13|^3.0.4"
            },
            "conflict": {
                "symfony/framework-bundle": "<5.4",
                "symfony/translation": "<5.4"
            },
            "require-dev": {
                "symfony/asset": "^5.4|^6.0|^7.0",
                "symfony/expression-language": "^5.4|^6.0|^7.0",
                "symfony/finder": "^5.4|^6.0|^7.0",
                "symfony/form": "^5.4|^6.0|^7.0",
                "symfony/framework-bundle": "^5.4|^6.0|^7.0",
                "symfony/routing": "^5.4|^6.0|^7.0",
                "symfony/stopwatch": "^5.4|^6.0|^7.0",
                "symfony/translation": "^5.4|^6.0|^7.0",
                "symfony/web-link": "^5.4|^6.0|^7.0",
                "symfony/yaml": "^5.4|^6.0|^7.0"
            },
            "type": "symfony-bundle",
            "autoload": {
                "psr-4": {
                    "Symfony\\Bundle\\TwigBundle\\": ""
                },
                "exclude-from-classmap": [
                    "/Tests/"
                ]
            },
            "notification-url": "https://packagist.org/downloads/",
            "license": [
                "MIT"
            ],
            "authors": [
                {
                    "name": "Fabien Potencier",
                    "email": "fabien@symfony.com"
                },
                {
                    "name": "Symfony Community",
                    "homepage": "https://symfony.com/contributors"
                }
            ],
            "description": "Provides a tight integration of Twig into the Symfony full-stack framework",
            "homepage": "https://symfony.com",
            "support": {
                "source": "https://github.com/symfony/twig-bundle/tree/v6.4.8"
            },
            "funding": [
                {
                    "url": "https://symfony.com/sponsor",
                    "type": "custom"
                },
                {
                    "url": "https://github.com/fabpot",
                    "type": "github"
                },
                {
                    "url": "https://tidelift.com/funding/github/packagist/symfony/symfony",
                    "type": "tidelift"
                }
            ],
            "time": "2024-05-31T14:49:08+00:00"
        },
        {
            "name": "symfony/web-profiler-bundle",
            "version": "v6.4.8",
            "source": {
                "type": "git",
                "url": "https://github.com/symfony/web-profiler-bundle.git",
                "reference": "bcc806d1360991de3bf78ac5ca0202db85de9bfc"
            },
            "dist": {
                "type": "zip",
                "url": "https://api.github.com/repos/symfony/web-profiler-bundle/zipball/bcc806d1360991de3bf78ac5ca0202db85de9bfc",
                "reference": "bcc806d1360991de3bf78ac5ca0202db85de9bfc",
                "shasum": ""
            },
            "require": {
                "php": ">=8.1",
                "symfony/config": "^5.4|^6.0|^7.0",
                "symfony/framework-bundle": "^6.4|^7.0",
                "symfony/http-kernel": "^6.4|^7.0",
                "symfony/routing": "^5.4|^6.0|^7.0",
                "symfony/twig-bundle": "^5.4|^6.0",
                "twig/twig": "^2.13|^3.0.4"
            },
            "conflict": {
                "symfony/form": "<5.4",
                "symfony/mailer": "<5.4",
                "symfony/messenger": "<5.4",
                "symfony/twig-bundle": ">=7.0"
            },
            "require-dev": {
                "symfony/browser-kit": "^5.4|^6.0|^7.0",
                "symfony/console": "^5.4|^6.0|^7.0",
                "symfony/css-selector": "^5.4|^6.0|^7.0",
                "symfony/stopwatch": "^5.4|^6.0|^7.0"
            },
            "type": "symfony-bundle",
            "autoload": {
                "psr-4": {
                    "Symfony\\Bundle\\WebProfilerBundle\\": ""
                },
                "exclude-from-classmap": [
                    "/Tests/"
                ]
            },
            "notification-url": "https://packagist.org/downloads/",
            "license": [
                "MIT"
            ],
            "authors": [
                {
                    "name": "Fabien Potencier",
                    "email": "fabien@symfony.com"
                },
                {
                    "name": "Symfony Community",
                    "homepage": "https://symfony.com/contributors"
                }
            ],
            "description": "Provides a development tool that gives detailed information about the execution of any request",
            "homepage": "https://symfony.com",
            "keywords": [
                "dev"
            ],
            "support": {
                "source": "https://github.com/symfony/web-profiler-bundle/tree/v6.4.8"
            },
            "funding": [
                {
                    "url": "https://symfony.com/sponsor",
                    "type": "custom"
                },
                {
                    "url": "https://github.com/fabpot",
                    "type": "github"
                },
                {
                    "url": "https://tidelift.com/funding/github/packagist/symfony/symfony",
                    "type": "tidelift"
                }
            ],
            "time": "2024-05-31T14:49:08+00:00"
        },
        {
            "name": "theseer/tokenizer",
            "version": "1.2.3",
            "source": {
                "type": "git",
                "url": "https://github.com/theseer/tokenizer.git",
                "reference": "737eda637ed5e28c3413cb1ebe8bb52cbf1ca7a2"
            },
            "dist": {
                "type": "zip",
                "url": "https://api.github.com/repos/theseer/tokenizer/zipball/737eda637ed5e28c3413cb1ebe8bb52cbf1ca7a2",
                "reference": "737eda637ed5e28c3413cb1ebe8bb52cbf1ca7a2",
                "shasum": ""
            },
            "require": {
                "ext-dom": "*",
                "ext-tokenizer": "*",
                "ext-xmlwriter": "*",
                "php": "^7.2 || ^8.0"
            },
            "type": "library",
            "autoload": {
                "classmap": [
                    "src/"
                ]
            },
            "notification-url": "https://packagist.org/downloads/",
            "license": [
                "BSD-3-Clause"
            ],
            "authors": [
                {
                    "name": "Arne Blankerts",
                    "email": "arne@blankerts.de",
                    "role": "Developer"
                }
            ],
            "description": "A small library for converting tokenized PHP source code into XML and potentially other formats",
            "support": {
                "issues": "https://github.com/theseer/tokenizer/issues",
                "source": "https://github.com/theseer/tokenizer/tree/1.2.3"
            },
            "funding": [
                {
                    "url": "https://github.com/theseer",
                    "type": "github"
                }
            ],
            "time": "2024-03-03T12:36:25+00:00"
        }
    ],
    "aliases": [],
    "minimum-stability": "stable",
<<<<<<< HEAD
    "stability-flags": {
        "atoum/atoum": 20,
        "atoum/stubs": 20
    },
=======
    "stability-flags": [],
>>>>>>> 28ac3d73
    "prefer-stable": false,
    "prefer-lowest": false,
    "platform": {
        "php": ">=8.2",
        "php-64bit": "*",
        "ext-bcmath": "*",
        "ext-ctype": "*",
        "ext-curl": "*",
        "ext-dom": "*",
        "ext-fileinfo": "*",
        "ext-filter": "*",
        "ext-gd": "*",
        "ext-hash": "*",
        "ext-iconv": "*",
        "ext-intl": "*",
        "ext-json": "*",
        "ext-libxml": "*",
        "ext-mbstring": "*",
        "ext-mysqli": "*",
        "ext-openssl": "*",
        "ext-session": "*",
        "ext-simplexml": "*",
        "ext-zlib": "*"
    },
    "platform-dev": {
        "ext-xml": "*"
    },
    "platform-overrides": {
        "php": "8.2.99"
    },
    "plugin-api-version": "2.3.0"
}<|MERGE_RESOLUTION|>--- conflicted
+++ resolved
@@ -11814,14 +11814,10 @@
     ],
     "aliases": [],
     "minimum-stability": "stable",
-<<<<<<< HEAD
     "stability-flags": {
         "atoum/atoum": 20,
         "atoum/stubs": 20
     },
-=======
-    "stability-flags": [],
->>>>>>> 28ac3d73
     "prefer-stable": false,
     "prefer-lowest": false,
     "platform": {
@@ -11852,5 +11848,5 @@
     "platform-overrides": {
         "php": "8.2.99"
     },
-    "plugin-api-version": "2.3.0"
+    "plugin-api-version": "2.6.0"
 }