<?php

/**
 * ---------------------------------------------------------------------
 *
 * GLPI - Gestionnaire Libre de Parc Informatique
 *
 * http://glpi-project.org
 *
 * @copyright 2015-2024 Teclib' and contributors.
 * @copyright 2003-2014 by the INDEPNET Development Team.
 * @licence   https://www.gnu.org/licenses/gpl-3.0.html
 *
 * ---------------------------------------------------------------------
 *
 * LICENSE
 *
 * This file is part of GLPI.
 *
 * This program is free software: you can redistribute it and/or modify
 * it under the terms of the GNU General Public License as published by
 * the Free Software Foundation, either version 3 of the License, or
 * (at your option) any later version.
 *
 * This program is distributed in the hope that it will be useful,
 * but WITHOUT ANY WARRANTY; without even the implied warranty of
 * MERCHANTABILITY or FITNESS FOR A PARTICULAR PURPOSE.  See the
 * GNU General Public License for more details.
 *
 * You should have received a copy of the GNU General Public License
 * along with this program.  If not, see <https://www.gnu.org/licenses/>.
 *
 * ---------------------------------------------------------------------
 */

use Glpi\Application\View\TemplateRenderer;
use Glpi\Exception\Http\BadRequestHttpException;
use Glpi\Stat\Data\Location\StatDataClosed;
use Glpi\Stat\Data\Location\StatDataLate;
use Glpi\Stat\Data\Location\StatDataOpened;
use Glpi\Stat\Data\Location\StatDataOpenSatisfaction;
use Glpi\Stat\Data\Location\StatDataSolved;

/** @var array $CFG_GLPI */
global $CFG_GLPI;

Html::header(__('Statistics'), '', "helpdesk", "stat");

Session::checkRight("statistic", READ);

if (!$item = getItemForItemtype($_GET['itemtype'])) {
    throw new BadRequestHttpException();
}

//sanitize dates
foreach (['date1', 'date2'] as $key) {
    if (array_key_exists($key, $_GET) && preg_match('/^\d{4}-\d{2}-\d{2}$/', (string)$_GET[$key]) !== 1) {
        unset($_GET[$key]);
    }
}
if (empty($_GET["date1"]) && empty($_GET["date2"])) {
    $_GET["date1"] = date("Y-m-d", mktime(1, 0, 0, date("m"), date("d"), date("Y") - 1));
    $_GET["date2"] = date("Y-m-d");
}

if (
    !empty($_GET["date1"])
    && !empty($_GET["date2"])
    && (strcmp($_GET["date2"], $_GET["date1"]) < 0)
) {
    $tmp           = $_GET["date1"];
    $_GET["date1"] = $_GET["date2"];
    $_GET["date2"] = $tmp;
}

$params = [
    'itemtype'  => $_GET["itemtype"] ?? "",
    'type'      => (string)($_GET["type"] ?? "user"),
    'date1'     => $_GET["date1"],
    'date2'     => $_GET["date2"],
    'value2'    => $_GET["value2"] ?? 0,
    'start'     => (int)($_GET["start"] ?? 0),
    'showgraph' => (int)($_GET["showgraph"] ?? 0),
];

$values = Stat::getITILStatFields($params['itemtype']);

<<<<<<< HEAD
$val = Stat::getItems(
    $params["itemtype"],
    $params["date1"],
    $params["date2"],
    $params["type"],
    $params["value2"]
=======
if ($_GET['itemtype'] == 'Ticket') {
    $caract['type']            = ['title' => _n('Type', 'Types', 1)];
    $caract['requesttypes_id'] = ['title' => RequestType::getTypeName(1)];
    $caract['locations_id']    = ['title' => Location::getTypeName(1)];
    $caract['locations_tree']  = ['title' => __('Location tree')];
}


$items = [_n('Requester', 'Requesters', 1)       => $requester,
    __('Characteristics') => $caract,
    __('Assigned to')     => ['technicien'
                                                   => ['title' => __('Technician as assigned')],
        'technicien_followup'
                                                   => ['title' => __('Technician in tasks')],
        'groups_id_assign'
                                                   => ['title' => Group::getTypeName(1)],
        'groups_tree_assign'
                                                   => ['title' => __('Group tree')],
        'suppliers_id_assign'
                                                   => ['title' => Supplier::getTypeName(1)]
    ]
];

$values = [];
foreach ($items as $label => $tab) {
    foreach ($tab as $key => $val) {
        $values[$label][$key] = $val['title'];
    }
}

echo "<div class='center'><form method='get' name='form' action='stat.tracking.php'>";
// Keep it first param
echo "<input type='hidden' name='itemtype' value=\"" . htmlspecialchars($_GET["itemtype"]) . "\">";

echo "<table class='tab_cadre_fixe'>";
echo "<tr class='tab_bg_2'><td rowspan='2' class='center' width='30%'>";
Dropdown::showFromArray('type', $values, ['value' => $_GET['type']]);
echo "</td>";
echo "<td class='right'>" . __('Start date') . "</td><td>";
Html::showDateField("date1", ['value' => $_GET["date1"]]);
echo "</td>";
echo "<td class='right'>" . __('Show graphics') . "</td>";
echo "<td rowspan='2' class='center'>";
echo "<input type='submit' class='btn btn-primary' name='submit' value=\"" . __s('Display report') . "\"></td>" .
     "</tr>";

echo "<tr class='tab_bg_2'><td class='right'>" . __('End date') . "</td><td>";
Html::showDateField("date2", ['value' => $_GET["date2"]]);
echo "</td><td class='center'>";
echo "<input type='hidden' name='value2' value='" . Html::cleanInputText($_GET["value2"]) . "'>";
Dropdown::showYesNo('showgraph', $_GET['showgraph']);
echo "</td></tr>";
echo "</table>";
// form using GET method : CRSF not needed
echo "</form>";
echo "</div>";

$val    = Stat::getItems(
    $_GET["itemtype"],
    $_GET["date1"],
    $_GET["date2"],
    $_GET["type"],
    $_GET["value2"]
>>>>>>> 71adc95c
);

Stat::title();
Html::printPager(
    $params['start'],
    count($val),
    $CFG_GLPI['root_doc'] . '/front/stat.tracking.php',
    http_build_query($params, '', '&amp;'),
    'Stat',
    $params
);

TemplateRenderer::getInstance()->display('pages/assistance/stats/form.html.twig', [
    'target'    => 'stat.tracking.php',
    'itemtype'  => $params["itemtype"],
    'type_params' => [
        'field' => 'type',
        'value' => $params["type"],
        'elements' => $values,
    ],
    'date1'     => $params["date1"],
    'date2'     => $params["date2"],
    'value2'    => $params["value2"],
    'showgraph' => $params["showgraph"],
]);

if (!$params['showgraph']) {
    Stat::showTable(
        $params["itemtype"],
        $params["type"],
        $params["date1"],
        $params["date2"],
        $params['start'],
        $val,
        $params['value2']
    );
} else {
    $data_params = [
        'itemtype' => $params['itemtype'],
        'type'     => $params["type"],
        'date1'    => $params['date1'],
        'date2'    => $params['date2'],
        'start'    => $params['start'],
        'val'      => $val,
        'value2'   => $params['value2'],
    ];

    $stat = new Stat();

    $stat->displayPieGraphFromData(new StatDataOpened($data_params));
    $stat->displayPieGraphFromData(new StatDataSolved($data_params));
    $stat->displayPieGraphFromData(new StatDataLate($data_params));
    $stat->displayPieGraphFromData(new StatDataClosed($data_params));

    if ($_GET['itemtype'] == 'Ticket') {
        $stat->displayPieGraphFromData(new StatDataOpenSatisfaction($data_params));
    }
}

Html::footer();<|MERGE_RESOLUTION|>--- conflicted
+++ resolved
@@ -85,78 +85,12 @@
 
 $values = Stat::getITILStatFields($params['itemtype']);
 
-<<<<<<< HEAD
 $val = Stat::getItems(
     $params["itemtype"],
     $params["date1"],
     $params["date2"],
     $params["type"],
     $params["value2"]
-=======
-if ($_GET['itemtype'] == 'Ticket') {
-    $caract['type']            = ['title' => _n('Type', 'Types', 1)];
-    $caract['requesttypes_id'] = ['title' => RequestType::getTypeName(1)];
-    $caract['locations_id']    = ['title' => Location::getTypeName(1)];
-    $caract['locations_tree']  = ['title' => __('Location tree')];
-}
-
-
-$items = [_n('Requester', 'Requesters', 1)       => $requester,
-    __('Characteristics') => $caract,
-    __('Assigned to')     => ['technicien'
-                                                   => ['title' => __('Technician as assigned')],
-        'technicien_followup'
-                                                   => ['title' => __('Technician in tasks')],
-        'groups_id_assign'
-                                                   => ['title' => Group::getTypeName(1)],
-        'groups_tree_assign'
-                                                   => ['title' => __('Group tree')],
-        'suppliers_id_assign'
-                                                   => ['title' => Supplier::getTypeName(1)]
-    ]
-];
-
-$values = [];
-foreach ($items as $label => $tab) {
-    foreach ($tab as $key => $val) {
-        $values[$label][$key] = $val['title'];
-    }
-}
-
-echo "<div class='center'><form method='get' name='form' action='stat.tracking.php'>";
-// Keep it first param
-echo "<input type='hidden' name='itemtype' value=\"" . htmlspecialchars($_GET["itemtype"]) . "\">";
-
-echo "<table class='tab_cadre_fixe'>";
-echo "<tr class='tab_bg_2'><td rowspan='2' class='center' width='30%'>";
-Dropdown::showFromArray('type', $values, ['value' => $_GET['type']]);
-echo "</td>";
-echo "<td class='right'>" . __('Start date') . "</td><td>";
-Html::showDateField("date1", ['value' => $_GET["date1"]]);
-echo "</td>";
-echo "<td class='right'>" . __('Show graphics') . "</td>";
-echo "<td rowspan='2' class='center'>";
-echo "<input type='submit' class='btn btn-primary' name='submit' value=\"" . __s('Display report') . "\"></td>" .
-     "</tr>";
-
-echo "<tr class='tab_bg_2'><td class='right'>" . __('End date') . "</td><td>";
-Html::showDateField("date2", ['value' => $_GET["date2"]]);
-echo "</td><td class='center'>";
-echo "<input type='hidden' name='value2' value='" . Html::cleanInputText($_GET["value2"]) . "'>";
-Dropdown::showYesNo('showgraph', $_GET['showgraph']);
-echo "</td></tr>";
-echo "</table>";
-// form using GET method : CRSF not needed
-echo "</form>";
-echo "</div>";
-
-$val    = Stat::getItems(
-    $_GET["itemtype"],
-    $_GET["date1"],
-    $_GET["date2"],
-    $_GET["type"],
-    $_GET["value2"]
->>>>>>> 71adc95c
 );
 
 Stat::title();
