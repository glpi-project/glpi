<?php

/**
 * ---------------------------------------------------------------------
 *
 * GLPI - Gestionnaire Libre de Parc Informatique
 *
 * http://glpi-project.org
 *
 * @copyright 2015-2023 Teclib' and contributors.
 * @copyright 2003-2014 by the INDEPNET Development Team.
 * @licence   https://www.gnu.org/licenses/gpl-3.0.html
 *
 * ---------------------------------------------------------------------
 *
 * LICENSE
 *
 * This file is part of GLPI.
 *
 * This program is free software: you can redistribute it and/or modify
 * it under the terms of the GNU General Public License as published by
 * the Free Software Foundation, either version 3 of the License, or
 * (at your option) any later version.
 *
 * This program is distributed in the hope that it will be useful,
 * but WITHOUT ANY WARRANTY; without even the implied warranty of
 * MERCHANTABILITY or FITNESS FOR A PARTICULAR PURPOSE.  See the
 * GNU General Public License for more details.
 *
 * You should have received a copy of the GNU General Public License
 * along with this program.  If not, see <https://www.gnu.org/licenses/>.
 *
 * ---------------------------------------------------------------------
 */

use Glpi\Event;
use Glpi\Security\TOTPManager;

include('../inc/includes.php');

$user = new User();

<<<<<<< HEAD

// Manage lost password
if (isset($_GET['lostpassword'])) {
    Html::nullHeader();
    if (isset($_GET['password_forget_token'])) {
        User::showPasswordForgetChangeForm($_GET['password_forget_token']);
    } else {
        User::showPasswordForgetRequestForm();
    }
    Html::nullFooter();
    exit();
}

=======
>>>>>>> d264d907
Session::checkLoginUser();

// Manage 2FA
if (isset($_POST['disable_2fa'])) {
    $totp_manager = new TOTPManager();
    $totp_manager->disable2FAForUser(Session::getLoginUserID());
    Html::redirect(Preference::getSearchURL());
} else if (isset($_POST['secret'], $_POST['totp_code'])) {
    $code = is_array($_POST['totp_code']) ? implode('', $_POST['totp_code']) : $_POST['totp_code'];
    $totp = new TOTPManager();
    if (Session::validateIDOR($_POST) && ($algorithm = $totp->verifyCodeForSecret($code, $_POST['secret'])) !== false) {
        $totp->setSecretForUser($_SESSION['glpiID'], $_POST['secret'], $algorithm);
    } else {
        Session::addMessageAfterRedirect(__('Invalid code'), false, ERROR);
    }
    Html::redirect(Preference::getSearchURL() . '?regenerate_backup_codes=1');
}

if (
    isset($_POST["update"])
    && ($_POST["id"] == Session::getLoginUserID())
) {
    $user->update($_POST);
    Event::log(
        $_POST["id"],
        "users",
        5,
        "setup",
        //TRANS: %s is the user login
        sprintf(__('%s updates an item'), $_SESSION["glpiname"])
    );
    Html::back();
} else {
    if (Session::getCurrentInterface() == "central") {
        Html::header(Preference::getTypeName(1), $_SERVER['PHP_SELF'], 'preference');
    } else {
        Html::helpHeader(Preference::getTypeName(1));
    }

    $pref = new Preference();
    $pref->display(['main_class' => 'tab_cadre_fixe']);

    if (Session::getCurrentInterface() == "central") {
        Html::footer();
    } else {
        Html::helpFooter();
    }
}<|MERGE_RESOLUTION|>--- conflicted
+++ resolved
@@ -40,22 +40,6 @@
 
 $user = new User();
 
-<<<<<<< HEAD
-
-// Manage lost password
-if (isset($_GET['lostpassword'])) {
-    Html::nullHeader();
-    if (isset($_GET['password_forget_token'])) {
-        User::showPasswordForgetChangeForm($_GET['password_forget_token']);
-    } else {
-        User::showPasswordForgetRequestForm();
-    }
-    Html::nullFooter();
-    exit();
-}
-
-=======
->>>>>>> d264d907
 Session::checkLoginUser();
 
 // Manage 2FA
