--- conflicted
+++ resolved
@@ -59,20 +59,6 @@
     if (array_key_exists($key, $_GET) && preg_match('/^\d{4}-\d{2}-\d{2}$/', (string)$_GET[$key]) !== 1) {
         unset($_GET[$key]);
     }
-<<<<<<< HEAD
-=======
-    if (array_key_exists($key, $_POST) && preg_match('/^\d{4}-\d{2}-\d{2}$/', (string)$_POST[$key]) !== 1) {
-        unset($_POST[$key]);
-    }
-}
-if (empty($_POST["date1"]) && empty($_POST["date2"])) {
-    if (isset($_GET["date1"])) {
-        $_POST["date1"] = $_GET["date1"];
-    }
-    if (isset($_GET["date2"])) {
-        $_POST["date2"] = $_GET["date2"];
-    }
->>>>>>> 71adc95c
 }
 
 if (
