<?php

/**
 * ---------------------------------------------------------------------
 *
 * GLPI - Gestionnaire Libre de Parc Informatique
 *
 * http://glpi-project.org
 *
 * @copyright 2015-2025 Teclib' and contributors.
 * @copyright 2003-2014 by the INDEPNET Development Team.
 * @licence   https://www.gnu.org/licenses/gpl-3.0.html
 *
 * ---------------------------------------------------------------------
 *
 * LICENSE
 *
 * This file is part of GLPI.
 *
 * This program is free software: you can redistribute it and/or modify
 * it under the terms of the GNU General Public License as published by
 * the Free Software Foundation, either version 3 of the License, or
 * (at your option) any later version.
 *
 * This program is distributed in the hope that it will be useful,
 * but WITHOUT ANY WARRANTY; without even the implied warranty of
 * MERCHANTABILITY or FITNESS FOR A PARTICULAR PURPOSE.  See the
 * GNU General Public License for more details.
 *
 * You should have received a copy of the GNU General Public License
 * along with this program.  If not, see <https://www.gnu.org/licenses/>.
 *
 * ---------------------------------------------------------------------
 */

require_once(__DIR__ . '/_check_webserver_config.php');

use Glpi\Event;

/**
 * @var array $CFG_GLPI
 */
global $CFG_GLPI;

<<<<<<< HEAD
Session::checkRight("reservation", ReservationItem::RESERVEANITEM);
=======
// avoid reloading js libs
if (isset($_GET['ajax']) && $_GET['ajax']) {
    $AJAX_INCLUDE = true;
}

include('../inc/includes.php');
>>>>>>> 0163a287

$rr = new Reservation();

if (Session::getCurrentInterface() == "helpdesk") {
    Html::helpHeader(__('Simplified interface'));
} else {
    Html::header(Reservation::getTypeName(Session::getPluralNumber()), '', "tools", "reservationitem");
}

if (isset($_POST["update"])) {
    $rr->check($_POST["id"], UPDATE);

    Toolbox::manageBeginAndEndPlanDates($_POST['resa']);
    $_POST['_item']   = key($_POST["items"]);
    $_POST['begin']   = $_POST['resa']["begin"];
    $_POST['end']     = $_POST['resa']["end"];
    $rr->update($_POST);
    Html::back();
} elseif (isset($_POST["purge"])) {
    $rr->check($_POST["id"], PURGE);

    $reservationitems_id = key($_POST["items"]);
    if ($rr->delete($_POST, true)) {
        Event::log(
            $_POST["id"],
            "reservation",
            4,
            "inventory",
            //TRANS: %s is the user login
            sprintf(
                __('%1$s purges the reservation for item %2$s'),
                $_SESSION["glpiname"],
                $reservationitems_id
            )
        );
    }

    [$begin_year, $begin_month] = explode("-", $rr->fields["begin"]);
    Html::redirect($CFG_GLPI["root_doc"] . "/front/reservation.php?reservationitems_id=" .
        "$reservationitems_id&mois_courant=$begin_month&annee_courante=$begin_year");
} elseif (isset($_POST["add"])) {
    Reservation::handleAddForm($_POST);
    Html::back();
} elseif (isset($_GET["id"])) {
    if (!empty($_GET["id"])) {
        $rr->check($_GET["id"], READ);
    }
    if (!isset($_GET['begin'])) {
        $_GET['begin'] = date('Y-m-d H:00:00');
    }
    if (
        empty($_GET["id"])
        && (!isset($_GET['item']) || (count($_GET['item']) == 0))
    ) {
        Html::back();
    }
    if (
        !empty($_GET["id"])
        || (isset($_GET['item']) && isset($_GET['begin']))
    ) {
        $rr->showForm($_GET['id'], $_GET);
    }
}

if (Session::getCurrentInterface() == "helpdesk") {
    Html::helpFooter();
} else {
    Html::footer();
}<|MERGE_RESOLUTION|>--- conflicted
+++ resolved
@@ -41,17 +41,6 @@
  * @var array $CFG_GLPI
  */
 global $CFG_GLPI;
-
-<<<<<<< HEAD
-Session::checkRight("reservation", ReservationItem::RESERVEANITEM);
-=======
-// avoid reloading js libs
-if (isset($_GET['ajax']) && $_GET['ajax']) {
-    $AJAX_INCLUDE = true;
-}
-
-include('../inc/includes.php');
->>>>>>> 0163a287
 
 $rr = new Reservation();
 
