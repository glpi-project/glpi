--- conflicted
+++ resolved
@@ -92,26 +92,7 @@
     Html::redirect($CFG_GLPI["root_doc"] . "/front/reservation.php?reservationitems_id=" .
                   "$reservationitems_id&mois_courant=$begin_month&annee_courante=$begin_year");
 } else if (isset($_POST["add"])) {
-<<<<<<< HEAD
-    $reservationitems_id = 0;
-    if (empty($_POST['users_id'])) {
-        $_POST['users_id'] = Session::getLoginUserID();
-    }
-    Toolbox::manageBeginAndEndPlanDates($_POST['resa']);
     Reservation::handleAddForm($_POST);
-    if (
-        !isset($_POST['items'])
-    ) {
-        Session::addMessageAfterRedirect(
-            __('No item selected'),
-            false,
-            ERROR
-        );
-    }
-=======
-    Reservation::handleAddForm($_POST);
->>>>>>> fe5229f2
-
     Html::back();
 } else if (isset($_GET["id"])) {
     if (!isset($_GET['begin'])) {
