--- conflicted
+++ resolved
@@ -52,13 +52,9 @@
 }
 if (!empty($_GET['reset_cache'])) {
    $config->checkGlobal(UPDATE);
-<<<<<<< HEAD
+   //FIXME was $cache = isset($_GET['optname']) ? Config::getCache($_GET['optname']) : $GLPI_CACHE;
    $appCache = Toolbox::getAppCache();
    if ($appCache->clear()) {
-=======
-   $cache = isset($_GET['optname']) ? Config::getCache($_GET['optname']) : $GLPI_CACHE;
-   if ($cache->clear()) {
->>>>>>> ccf0be86
       Session::addMessageAfterRedirect(__('Cache reset successful'));
    }
    Html::redirect(Toolbox::getItemTypeFormURL('Config'));
