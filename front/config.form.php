--- conflicted
+++ resolved
@@ -69,7 +69,7 @@
    }
    Html::redirect(Toolbox::getItemTypeFormURL('Config'));
 }
-if (!empty($_GET['reset_core_cache'])) {
+if (!empty($_POST['reset_core_cache'])) {
    $config->checkGlobal(UPDATE);
    $cache_manager = new CacheManager();
    if ($cache_manager->getCoreCacheInstance()->clear()) {
@@ -77,15 +77,9 @@
    }
    Html::redirect(Toolbox::getItemTypeFormURL('Config'));
 }
-<<<<<<< HEAD
-if (!empty($_GET['reset_translation_cache'])) {
+if (!empty($_POST['reset_translation_cache'])) {
    $config->checkGlobal(UPDATE);
    $cache = Config::getTranslationCacheInstance();
-=======
-if (!empty($_POST['reset_cache'])) {
-   $config->checkGlobal(UPDATE);
-   $cache = isset($_POST['optname']) ? Config::getCache($_POST['optname']) : $GLPI_CACHE;
->>>>>>> fb7644ef
    if ($cache->clear()) {
       Session::addMessageAfterRedirect(__('Translation cache reset successful'));
    }
