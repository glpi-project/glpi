<?php

/**
 * ---------------------------------------------------------------------
 *
 * GLPI - Gestionnaire Libre de Parc Informatique
 *
 * http://glpi-project.org
 *
 * @copyright 2015-2023 Teclib' and contributors.
 * @copyright 2003-2014 by the INDEPNET Development Team.
 * @licence   https://www.gnu.org/licenses/gpl-3.0.html
 *
 * ---------------------------------------------------------------------
 *
 * LICENSE
 *
 * This file is part of GLPI.
 *
 * This program is free software: you can redistribute it and/or modify
 * it under the terms of the GNU General Public License as published by
 * the Free Software Foundation, either version 3 of the License, or
 * (at your option) any later version.
 *
 * This program is distributed in the hope that it will be useful,
 * but WITHOUT ANY WARRANTY; without even the implied warranty of
 * MERCHANTABILITY or FITNESS FOR A PARTICULAR PURPOSE.  See the
 * GNU General Public License for more details.
 *
 * You should have received a copy of the GNU General Public License
 * along with this program.  If not, see <https://www.gnu.org/licenses/>.
 *
 * ---------------------------------------------------------------------
 */

<<<<<<< HEAD
use Glpi\DBAL\QueryExpression;
use Glpi\DBAL\QueryFunction;
=======
/**
 * @var array $CFG_GLPI
 * @var \DBmysql $DB
 */
global $CFG_GLPI, $DB;
>>>>>>> d264d907

include('../inc/includes.php');

Session::checkRight("reports", READ);

Html::header(Report::getTypeName(Session::getPluralNumber()), $_SERVER['PHP_SELF'], "tools", "report");

Report::title();

$items = $CFG_GLPI["contract_types"];

// Titre
echo "<div class='center'>";
echo "<span class='big b'>" . __('List of the hardware under contract') . "</span><br><br>";
echo "</div>";
// Request All
if (
    (isset($_POST["item_type"][0]) && ($_POST["item_type"][0] == '0'))
    || !isset($_POST["item_type"])
) {
    $_POST["item_type"] = $items;
}

$all_criteria = [];

if (isset($_POST["item_type"]) && is_array($_POST["item_type"])) {
    $query = [];
    foreach ($_POST["item_type"] as $key => $val) {
        if (!in_array($val, $items)) {
            continue;
        }

        $itemtable = getTableForItemType($val);
        $criteria = [
            'SELECT' => [
                'glpi_contracttypes.name AS type',
                'glpi_contracts.duration',
                'glpi_entities.completename AS entname',
                'glpi_entities.id AS entID',
                'glpi_contracts.begin_date'
            ],
            'FROM'   => 'glpi_contracts_items',
            'INNER JOIN'   => [
                'glpi_contracts'  => [
                    'ON'  => [
                        'glpi_contracts_items'  => 'contracts_id',
                        'glpi_contracts'        => 'id'
                    ]
                ],
                $itemtable  => [
                    'ON'  => [
                        $itemtable  => 'id',
                        'glpi_contracts_items'  => 'items_id', [
                            'AND' => [
                                'glpi_contracts_items.itemtype' => $val
                            ]
                        ]
                    ]
                ]
            ],
            'LEFT JOIN'    => [
                'glpi_contracttypes' => [
                    'ON'  => [
                        'glpi_contracts'     => 'contracttypes_id',
                        'glpi_contracttypes' => 'id'
                    ]
                ],
                'glpi_entities'   => [
                    'ON'  => [
                        $itemtable        => 'entities_id',
                        'glpi_entities'   => 'id'
                    ]
                ]
            ],
            'WHERE'        => getEntitiesRestrictCriteria($itemtable),
            'ORDERBY'      => ["entname ASC", 'itemdeleted DESC', "itemname ASC"]
        ];

        if ($DB->fieldExists($itemtable, 'name')) {
            $criteria['SELECT'][] = "$itemtable.name AS itemname";
        } else {
            $criteria['SELECT'][] = new QueryExpression("'' AS " . $DB->quoteName('itemname'));
        }

        if (
            ($val == 'Project')
            || ($val == 'SoftwareLicense')
        ) {
            if ($val == 'SoftwareLicense') {
                $criteria['ORDERBY'] = ["entname ASC", "itemname ASC"];
                $criteria['SELECT'] = array_merge(
                    $criteria['SELECT'],
                    ['glpi_infocoms.buy_date', 'glpi_infocoms.warranty_duration']
                );
                $criteria['LEFT JOIN']['glpi_infocoms'] = [
                    'ON'  => [
                        'glpi_infocoms' => 'items_id',
                        $itemtable     => 'id', [
                            'AND' => [
                                'glpi_infocoms.itemtype'   => $val
                            ]
                        ]
                    ]
                ];
            }
            if ($val == 'Project') {
                $criteria['SELECT'][] = "$itemtable.is_deleted AS itemdeleted";
            }

            if (isset($_POST["year"][0]) && ($_POST["year"][0] != 0)) {
                $ors = [];
                foreach ($_POST["year"] as $val2) {
                    $ors[] = new QueryExpression(QueryFunction::year('glpi_contracts.begin_date') . ' = ' . $DB->quote($val2));
                    if ($val == 'SoftwareLicense') {
                        $ors[] = new QueryExpression(QueryFunction::year('glpi_infocoms.buy_date') . ' = ' . $DB->quote($val2));
                    }
                }
                if (count($ors)) {
                    $criteria['WHERE'][] = ['OR' => $ors];
                }
            }
        } else {
            $criteria['SELECT'] = array_merge($criteria['SELECT'], [
                "$itemtable.is_deleted AS itemdeleted",
                'glpi_infocoms.buy_date',
                'glpi_infocoms.warranty_duration'
            ]);
            $criteria['LEFT JOIN']['glpi_infocoms'] = [
                'ON'  => [
                    $itemtable        => 'id',
                    'glpi_infocoms'   => 'items_id', [
                        'AND' => [
                            'glpi_infocoms.itemtype' => $val
                        ]
                    ]
                ]
            ];
            if ($DB->fieldExists($itemtable, 'locations_id')) {
                $criteria['SELECT'][] = 'glpi_locations.completename AS location';
                $criteria['LEFT JOIN']['glpi_locations'] = [
                    'ON'  => [
                        $itemtable        => 'locations_id',
                        'glpi_locations'   => 'id'
                    ]
                ];
            } else {
                $criteria['SELECT'][] = new QueryExpression("'' AS location");
            }

            if ($DB->fieldExists($itemtable, 'is_template')) {
                $criteria['WHERE'][] = ["$itemtable.is_template" => 0];
            }

            if (isset($_POST["year"][0]) && ($_POST["year"][0] != 0)) {
                $ors = [];
                foreach ($_POST["year"] as $val2) {
                    $ors[] = new QueryExpression(QueryFunction::year('glpi_infocoms.buy_date') . ' = ' . $DB::quoteValue($val2));
                    $ors[] = new QueryExpression(QueryFunction::year('glpi_contracts.begin_date') . ' = ' . $DB::quoteValue($val2));
                }
                if (count($ors)) {
                    $criteria['WHERE'][] = ['OR' => $ors];
                }
            }
        }
        $all_criteria[$val] = $criteria;
    }
}

$display_entity = Session::isMultiEntitiesMode();

if (count($all_criteria)) {
    foreach ($all_criteria as $key => $criteria) {
        $iterator = $DB->request($criteria);
        if (count($iterator)) {
            $item = new $key();
            echo "<div class='center'><span class='b'>" . $item->getTypeName(1) . "</span></div>";
            echo "<table class='tab_cadrehov'>";
            echo "<tr><th>" . __('Name') . "</th>";
            echo "<th>" . __('Deleted') . "</th>";
            if ($display_entity) {
                echo "<th>" . Entity::getTypeName(1) . "</th>";
            }
            echo "<th>" . Location::getTypeName(1) . "</th>";
            echo "<th>" . __('Date of purchase') . "</th>";
            echo "<th>" . __('Warranty expiration date') . "</th>";
            echo "<th>" . ContractType::getTypeName(1) . "</th>";
            echo "<th>" . __('Start date') . "</th>";
            echo "<th>" . __('End date') . "</th>";
            echo "</tr>";
            foreach ($iterator as $data) {
                echo "<tr class='tab_bg_1'>";
                if ($data['itemname']) {
                    echo "<td> " . $data['itemname'] . " </td>";
                } else {
                    echo "<td> " . NOT_AVAILABLE . " </td>";
                }
                if (!isset($data['itemdeleted'])) {
                    $data['itemdeleted'] = 0;
                }
                if (!isset($data['buy_date'])) {
                    $data['buy_date'] = '';
                }
                if (!isset($data['warranty_duration'])) {
                    $data['warranty_duration'] = 0;
                }

                echo "<td> " . Dropdown::getYesNo($data['itemdeleted']) . " </td>";

                if ($display_entity) {
                    echo "<td>" . $data['entname'] . "</td>";
                }

                if ($data['location']) {
                    echo "<td> " . $data['location'] . " </td>";
                } else {
                    echo "<td> " . NOT_AVAILABLE . " </td>";
                }

                if ($data['buy_date']) {
                    echo "<td> " . Html::convDate($data['buy_date']) . " </td>";
                    if ($data["warranty_duration"]) {
                        echo "<td> " . Infocom::getWarrantyExpir(
                            $data["buy_date"],
                            $data["warranty_duration"]
                        ) . " </td>";
                    } else {
                        echo "<td> " . NOT_AVAILABLE . " </td>";
                    }
                } else {
                    echo "<td> " . NOT_AVAILABLE . " </td><td> " . NOT_AVAILABLE . " </td>";
                }

                if ($data['type']) {
                    echo "<td class='b'> " . $data['type'] . " </td>";
                } else {
                    echo "<td> " . NOT_AVAILABLE . " </td>";
                }

                if ($data['begin_date']) {
                    echo "<td> " . Html::convDate($data['begin_date']) . " </td>";
                    if ($data["duration"]) {
                        echo "<td> " . Infocom::getWarrantyExpir(
                            $data["begin_date"],
                            $data["duration"]
                        ) . " </td>";
                    } else {
                        echo "<td> " . NOT_AVAILABLE . " </td>";
                    }
                } else {
                    echo "<td> " . NOT_AVAILABLE . " </td><td> " . NOT_AVAILABLE . " </td>";
                }
                echo "</tr>\n";
            }
            echo "</table><br><hr><br>";
        }
    }
}

Html::footer();<|MERGE_RESOLUTION|>--- conflicted
+++ resolved
@@ -33,16 +33,14 @@
  * ---------------------------------------------------------------------
  */
 
-<<<<<<< HEAD
 use Glpi\DBAL\QueryExpression;
 use Glpi\DBAL\QueryFunction;
-=======
+
 /**
  * @var array $CFG_GLPI
  * @var \DBmysql $DB
  */
 global $CFG_GLPI, $DB;
->>>>>>> d264d907
 
 include('../inc/includes.php');
 
