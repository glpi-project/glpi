{
    "root": true,
    "ignorePatterns": [
        "/config/*",
        "/files/*",
        "/lib/*",
        "/marketplace/*",
        "/node_modules/*",
        "/plugins/*",
        "/public/lib/*",
        "/public/build/*",
        "/tests/config/*",
        "/vendor/*",
        "**/*.min.js"
    ],
    "env": {
        "browser": true,
<<<<<<< HEAD
        "jquery": true,
        "es2021": true
=======
        "es6": true,
        "jquery": true
>>>>>>> c83ff13d
    },
    "extends": "eslint:recommended",
    "globals": {
        "CFG_GLPI": true,
        "tinyMCE": true,
        "__": true,
        "_n": true,
        "_x": true,
        "_nx": true
    },
    "parserOptions": {
<<<<<<< HEAD
        "ecmaVersion": 12
=======
        "ecmaVersion": 8
>>>>>>> c83ff13d
    },
    "rules": {
        "eol-last": [
            "error",
            "always"
        ],
        "indent": [
            "error",
            4,
            {
                "SwitchCase": 1
            }
        ],
        "linebreak-style": [
            "error",
            "unix"
        ],
        "no-console": [
            "error",
            {
                "allow": [
                    "warn",
                    "error"
                ]
            }
        ],
        "no-unused-vars": [
            "error",
            {
                "vars": "local"
            }
        ],
        "quotes": [
            "off",
            "single"
        ],
        "semi": [
            "error",
            "always"
        ]
    },
    "overrides": [
        {
            "files": ["js/modules/**"],
            "parserOptions": {
                "sourceType": "module"
            }
        },
        {
            "files": ["stylelint.config.js", "webpack.config.js", "babel.config.js"],
            "env": {
                "node": true
            }
        },
        {
            "files": ["tests/js/**"],
            "env": {
                "node": true,
                "jest": true,
                "es2021": true
            },
            "parserOptions": {
                "ecmaVersion": 12,
                "sourceType": "module"
            }
        }
    ]
}<|MERGE_RESOLUTION|>--- conflicted
+++ resolved
@@ -15,13 +15,8 @@
     ],
     "env": {
         "browser": true,
-<<<<<<< HEAD
         "jquery": true,
         "es2021": true
-=======
-        "es6": true,
-        "jquery": true
->>>>>>> c83ff13d
     },
     "extends": "eslint:recommended",
     "globals": {
@@ -31,13 +26,6 @@
         "_n": true,
         "_x": true,
         "_nx": true
-    },
-    "parserOptions": {
-<<<<<<< HEAD
-        "ecmaVersion": 12
-=======
-        "ecmaVersion": 8
->>>>>>> c83ff13d
     },
     "rules": {
         "eol-last": [
