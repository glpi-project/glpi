# GLPI changes

The present file will list all changes made to the project; according to the
[Keep a Changelog](http://keepachangelog.com/) project.

<<<<<<< HEAD
## [10.1.0] unreleased
=======
## [10.0.1] unreleased
>>>>>>> c83ff13d

### Added

### Changed
<<<<<<< HEAD
=======
- PDF export library has been changed back from `mPDF` to `TCPDF`.
>>>>>>> c83ff13d

### Deprecated

### Removed

### API changes

#### Added

#### Changes

#### Deprecated
<<<<<<< HEAD
- `Toolbox::seems_utf8()`
=======
>>>>>>> c83ff13d

#### Removed

## [10.0.0] 2022-04-20

### Added
- Added UUID to all other itemtypes that are related to Operating Systems (Phones, Printers, etc)
- Added a button to the General > System configuration tab to copy the system information

### Changed
- APCu and WinCache are not anymore use by GLPI, use `php bin/console cache:configure` command to configure cache system.
- PDF export library has been changed from `TCPDF` to `mPDF`.
- The search engine and search results page now support sorting by multiple fields.
- The search result lists now refresh/update without triggering a full page reload.
- Replaced user-facing cases of master/slave usage replaced with main/replica.

### Deprecated
- Usage of XML-RPC API is deprecated.
- The database "slaves" property in the status checker (/status.php and glpi:system:status) is deprecated. Use "replicas" instead,
- The database "master" property in the status checker (/status.php and glpi:system:status) is deprecated. Use "main" instead,

### Removed
- Autocomplete feature on text fields.
- Usage of alternative DB connection encoding (`DB::$dbenc` property).
- Deprecated `scripts/ldap_mass_sync.php` has been removed in favor of `glpi:ldap:synchronize_users` command available using `bin/console`
- Deprecated `scripts/compute_dictionary.php` has been removed in favor of `glpi:rules:replay_dictionnary_rules` command available using `bin/console`
- Deprecated `scripts/softcat_mass_compute.php` has been removed in favor of `glpi:rules:process_software_category_rules` command available using `bin/console`

### API changes

#### Added
- Added `DBMysql::setSavepoint()` to create savepoints within a transaction.
- Added `CommonDBTM::showForm()` to have a generic showForm for asset (based on a twig template).

#### Changes
- MySQL warnings are now logged in SQL errors log.
- `Guzzle` library has been upgraded to version 7.4.
- `Symfony\Console` library has been upgraded to version 5.4.
- `CommonGLPI` constructor signature has been declared in an interface (`CommonGLPIInterface`).
- `DBmysqlIterator` class compliancy with `Iterator` has been fixed (i.e. `DBmysqlIterator::next()` does not return current row anymore).
- `Domain` class inheritance changed from `CommonDropdown` to `CommonDBTM`.
- `showForm()` method of all classes inheriting `CommonDBTM` have been changed to match `CommonDBTM::showForm()` signature.
- Format of `Message-Id` header sent in Tickets notifications changed to match format used by other items.
- Added `DB::truncate()` to replace raw SQL queries
- Impact context `positions` field type changed from `TEXT` to `MEDIUMTEXT`
- Field `date` of KnowbaseItem has been renamed to `date_creation`.
- Field `date_creation` of KnowbaseItem_Revision has been renamed to `date`.
- Field `date_creation` of NetworkPortConnectionLog has been renamed to `date`.
- Field `date` of Notepad has been renamed to `date_creation`.
- Field `date_mod` of ObjectLock has been renamed to `date`.
- Field `date` of ProjectTask has been renamed to `date_creation`.
- Table `glpi_netpoints` has been renamed to `glpi_sockets`.
- `GLPI_FORCE_EMPTY_SQL_MODE` constant has been removed in favor of `GLPI_DISABLE_ONLY_FULL_GROUP_BY_SQL_MODE` usage.
- `CommonDBTM::clone()`, `CommonDBTM::prepareInputForClone()` and `CommonDBTM::post_clone()` has been removed. Clonable objects must now use `Glpi\Features\Clonable` trait.
- `CommonDBTM::notificationqueueonaction` property has been removed in favor of `CommonDBTM::deduplicate_queued_notifications` property.
- `CommonDropdown::displaySpecificTypeField()` has a new `$options` parameter.
- `DBMysql::rollBack` supports a `name` parameter for rolling back to a savepoint.
- `Knowbase::getJstreeCategoryList()` as been replaced by `Knowbase::getTreeCategoryList()`.
- `NetworkPortInstantiation::showNetpointField()` has been renamed to `NetworkPortInstantiation::showSocketField()`.
- `NotificationSettingConfig::showForm()` renamed to `NotificationSettingConfig::showConfigForm()`.
- `RuleMatchedLog::showForm()` renamed to `RuleMatchedLog::showItemForm()`.
- `Search::addOrderBy()` signature changed.
- `TicketSatisfaction::showForm()` renamed to `TicketSatisfaction::showSatisfactionForm()`.
- `Transfer::transferDropdownNetpoint()` has been renamed to `Transfer::transferDropdownSocket()`.

#### Deprecated
- Usage of `MyISAM` engine in database, in favor of `InnoDB` engine.
- Usage of `utf8mb3` charset/collation in database in favor of `utf8mb4` charset/collation.
- Usage of `datetime` field type in database, in favor of `timestamp` field type.
- Handling of encoded/escaped value in `autoName()`
- `Netpoint` has been deprecated and replaced by `Socket`
- `CommonDropdown::displayHeader()`, use `CommonDropdown::displayCentralHeader()` instead and make sure to override properly `first_level_menu`, `second_level_menu` and `third_level_menu`.
- `GLPI::getLogLevel()`
- `Html::clean()`
- `MailCollector::listEncodings()`
- `RuleImportComputer` class
- `RuleImportComputerCollection` class
- `SLM::setTicketCalendar()`
- `Toolbox::clean_cross_side_scripting_deep()`
- `Toolbox::endsWith()`
- `Toolbox::filesizeDirectory()`
- `Toolbox::getHtmlToDisplay()`
- `Toolbox::logError()`
- `Toolbox::logNotice()`
- `Toolbox::logWarning()`
- `Toolbox::sodiumDecrypt()`
- `Toolbox::sodiumEncrypt()`
- `Toolbox::startsWith()`
- `Toolbox::unclean_cross_side_scripting_deep()`

#### Removed
- `jQueryUI` has been removed in favor of `twbs/bootstrap`. This implies removal of following widgets: `$.accordion`, `$.autocomplete`,
  `$.button`, `$.dialog`, `$.draggable`, `$.droppable`, `$.progressbar`, `$.resizable`, `$.selectable`, `$.sortable`, `$.tabs`, `$.tooltip`.
- Usage of `$order` parameter in `getAllDataFromTable()` (`DbUtils::getAllDataFromTable()`)
- Usage of `table` parameter in requests made to `ajax/comments.php`
- Usage of `GLPI_FORCE_EMPTY_SQL_MODE` constant
- Usage of `GLPI_PREVER` constant
- Support of `doc_types`, `helpdesk_types` and `netport_types` keys in `Plugin::registerClass()`
- `$CFG_GLPI['layout_excluded_pages']` entry
- `$CFG_GLPI['transfers_id_auto']` entry
- `$CFG_GLPI['use_ajax_autocompletion']` entry
- `$DEBUG_AUTOLOAD` global variable
- `$LOADED_PLUGINS` global variable
- `$PHP_LOG_HANDLER` global variable
- `$SQL_LOG_HANDLER` global variable
- `CommonDBTM::notificationqueueonaction` property
- `NotificationTarget::html_tags` property
- `getAllDatasFromTable()`
- `getRealQueryForTreeItem()`
- `Ajax::createFixedModalWindow()`
- `Ajax::createSlidePanel()`
- `Calendar_Holiday::cloneCalendar()`
- `Calendar::duplicate()`
- `CalendarSegment::cloneCalendar()`
- `Change::getCommonLeftJoin()`
- `Change::getCommonSelect()`
- `Change::showAnalysisForm()`
- `Change::showPlanForm()`
- `CommonDBTM::clone()`
- `CommonDBTM::getRawName()`
- `CommonDBTM::prepareInputForClone()`
- `CommonDBTM::post_clone()`
- `CommonDBTM::showDates()`
- `CommonGLPI::isLayoutExcludedPage()`
- `CommonGLPI::isLayoutWithMain()`
- `CommonGLPI::showPrimaryForm()`
- `CommonITILObject::displayHiddenItemsIdInput()`
- `CommonITILObject::filterTimeline()`
- `CommonITILObject::getActorIcon()`
- `CommonITILObject::getSplittedSubmitButtonHtml()`
- `CommonITILObject::showActorsPartForm()`
- `CommonITILObject::showFormHeader()`
- `CommonITILObject::showGroupsAssociated()`
- `CommonITILObject::showSupplierAddFormOnCreate()`
- `CommonITILObject::showSuppliersAssociated()`
- `CommonITILObject::showTimeline()`
- `CommonITILObject::showTimelineForm()`
- `CommonITILObject::showTimelineHeader()`
- `CommonITILObject::showUsersAssociated()`
- `Computer_Item::cloneComputer()`
- `Computer_Item::cloneItem()`
- `Computer_SoftwareLicense` class
- `Computer_SoftwareVersion` class
- `ComputerAntivirus::cloneComputer()`
- `Contract::cloneItem()`
- `Contract_Item::cloneItem()`
- `ContractCost::cloneContract()`
- `Config::agreeDevMessage()`
- `Config::checkWriteAccessToDirs()`
- `Config::displayCheckExtensions()`
- `Config::getCache()`
- `DBMysql::affected_rows()`
- `DBMysql::areTimezonesAvailable()`
- `DBMysql::data_seek()`
- `DBMysql::fetch_array()`
- `DBMysql::fetch_assoc()`
- `DBMysql::fetch_object()`
- `DBMysql::fetch_row()`
- `DBMysql::field_name()`
- `DBMysql::free_result()`
- `DBmysql::getTableSchema()`
- `DBMysql::insert_id()`
- `DBMysql::isMySQLStrictMode()`
- `DBMysql::list_fields()`
- `DBMysql::notTzMigrated()`
- `DBMysql::num_fields()`
- `DbUtils::getRealQueryForTreeItem()`
- `Dropdown::getDropdownNetpoint()`
- `DCBreadcrumb::showDcBreadcrumb()`
- `Document_Item::cloneItem()`
- `Entity::showSelector()`
- `Glpi\Marketplace\Api\Plugins::getNewPlugins()`
- `Glpi\Marketplace\Api\Plugins::getPopularPlugins()`
- `Glpi\Marketplace\Api\Plugins::getTopPlugins()`
- `Glpi\Marketplace\Api\Plugins::getTrendingPlugins()`
- `Glpi\Marketplace\Api\Plugins::getUpdatedPlugins()`
- `Html::autocompletionTextField()`
- `Html::displayImpersonateBanner()`
- `Html::displayMainMenu()`
- `Html::displayMenuAll()`
- `Html::displayTopMenu()`
- `Html::fileForRichText()`
- `Html::generateImageName()`
- `Html::imageGallery()`
- `Html::jsDisable()`
- `Html::jsEnable()`
- `Html::nl2br_deep()`
- `Html::replaceImagesByGallery()`
- `Html::resume_name()`
- `Html::setSimpleTextContent()`
- `Html::setRichTextContent()`
- `Html::showProfileSelecter()`
- `Html::weblink_extract()`
- `Infocom::cloneItem()`
- `Itil_Project::cloneItilProject()`
- `ITILFollowup::showApprobationForm()`
- `ITILTemplate::getBeginHiddenFieldText()`
- `ITILTemplate::getBeginHiddenFieldValue()`
- `ITILTemplate::getEndHiddenFieldText()`
- `ITILTemplate::getEndHiddenFieldValue()`
- `Item_Devices::cloneItem()`
- `Item_Disk::cloneItem()`
- `Item_OperatingSystem::cloneItem()`
- `Item_SoftwareLicense::cloneComputer()`
- `Item_SoftwareLicense::cloneItem()`
- `Item_SoftwareVersion::cloneComputer()`
- `Item_SoftwareVersion::cloneItem()`
- `Item_SoftwareVersion::showForComputer()`
- `Item_SoftwareVersion::updateDatasForComputer()`
- `KnowbaseItem_Item::cloneItem()`
- `LevelAgreement::showForTicket()`
- `NetworkPort::cloneItem()`
- `Notepad::cloneItem()`
- `NotificationTargetTicket::isAuthorMailingActivatedForHelpdesk()`
- `Plugin::getGlpiPrever()`
- `Plugin::isGlpiPrever()`
- `Plugin::setLoaded()`
- `Plugin::setUnloaded()`
- `Plugin::setUnloadedByName()`
- `Problem::getCommonLeftJoin()`
- `Problem::getCommonSelect()`
- `Problem::showAnalysisForm()`
- `ProjectCost::cloneProject()`
- `ProjectTeam::cloneProjectTask()`
- `ProjectTask::cloneProjectTeam()`
- `Reservation::displayReservationDay()`
- `Reservation::displayReservationsForAnItem()`
- `Search::isDeletedSwitch()`
- `Ticket::getCommonLeftJoin()`
- `Ticket::getCommonSelect()`
- `Ticket::getTicketTemplateToUse()`
- `Ticket::showDocumentAddButton()`
- `Ticket_Ticket::displayLinkedTicketsTo()`
- `TicketTemplate::getFromDBWithDatas()`
- `Toolbox::canUseImapPop()`
- `Toolbox::checkSELinux()`
- `Toolbox::commonCheckForUseGLPI()`
- `Toolbox::convertImageToTag()`
- `Toolbox::decrypt()`
- `Toolbox::doubleEncodeEmails()`
- `Toolbox::encrypt()`
- `Toolbox::getGlpiSecKey()`
- `Toolbox::removeHtmlSpecialChars()`
- `Toolbox::sanitize()`
- `Toolbox::throwError()`
- `Toolbox::unclean_html_cross_side_scripting_deep()`
- `Toolbox::useCache()`
- `Toolbox::userErrorHandlerDebug()`
- `Toolbox::userErrorHandlerNormal()`
- `Transfer::transferComputerSoftwares()`
- `Update::declareOldItems()`
- `User::showPersonalInformation()`

## [9.5.7] 2022-01-27

## [9.5.6] 2021-09-15

### Changed

- `X-Forwarded-For` header value is no longer used during API access controls, API requests passing through proxies may be refused for security reasons.

### API changes

#### Changed

- All POST request made to `/ajax/` scripts are now requiring a valid CSRF token in their `X-Glpi-Csrf-Token` header.
Requests done using jQuery are automatically including this header, from the moment that the page header is built using
`Html::includeHeader()` method and the `js/common.js` script is loaded.

#### Deprecated

- Usage of "followups" option in `CommonITILObject::showShort()`
- `CommonITILTask::showInObjectSumnary()`
- `ITILFollowup::showShortForITILObject()`

## [9.5.5] 2021-04-13

### API changes

#### Changed

- Remove deprecation of `Search::getMetaReferenceItemtype()`

## [9.5.4] 2021-03-02

### Changed

- `iframe` elements are not anymore allowed in rich text unless `GLPI_ALLOW_IFRAME_IN_RICH_TEXT` constant is defined to `true`

### API changes

#### Deprecated

- `Search::getMetaReferenceItemtype()`

## [9.5.3] 2020-11-25

### Deprecated
- Usage of alternative DB connection encoding (`DB::$dbenc` property).

## [9.5.2] 2020-10-07

### API changes

#### Removed

- Ability to use SQL expressions as string in criterion values in SQL iterator (replaced by usage of `QueryExpression`).
- Ability to delete a plugin image using `/front/pluginimage.send.php` script.

## [9.5.1] 2020-07-16

## [9.5.0] 2020-07-07

### Added

- Encrypted file systems support.
- Mails collected from suppliers can be marked as private on an entity basis.
- Ability to add custom CSS in entity configuration.
- CLI commands to enable and disable maintenance mode.
- Operating system links on Monitors, Peripherals, Phones and Printers.
- Add datacenter items to global search
- Project task search options for Projects
- Automatic action to purge closed tickets
- Ability to automatically calculate project's percent done
- Software link on Phones.
- Add and answer approvals from timeline
- Add lightbox with PhotoSwipe to timeline images
- Ability to copy tasks while merging tickets
- the API gives the ID of the user who logs in with initSession
- Kanban view for projects
- Network ports on Monitors
- Add warning when there are unsaved changes in forms
- Add ability to get information from the status endpoint in JSON format using Accept header
- Add `glpi:system:status` CLI command for getting the GLPI status

### Changed

- PHP error_reporting and display_errors configuration directives are no longer overrided by GLPI, unless in debug mode (which forces reporting and display of all errors).
- `scripts/migrations/racks_plugin.php` has been replaced by `glpi:migration:racks_plugin_to_core` command available using `bin/console`
- Encryption alogithm improved using libsodium

### API changes

#### Added

- Add translation functions `__()`,  `_n()`,  `_x()` and  `_nx()` in javascript in browser context.
- `Migration::renameItemtype()` method to update of database schema/values when an itemtype class is renamed
- Menu returned by `CommonGLPI::getMenuContent()` method override may now define an icon for each menu entry.
- `CommonDBConnexity::getItemsAssociatedTo()` method to get the items associated to the given one
- `CommonDBConnexity::getItemsAssociationRequest()` method to get the DB request to use to get the items associated to the given one
- `CommonDBTM::clone()` method to clone the current item
- `CommonDBTM::prepareInputForClone()` method to modify the input data that will be used for the cloning
- `CommonDBTM::post_clone()` method to perform other steps after an item has been cloned (like clone the elements it is associated to)

#### Changes

- jQuery library has been upgraded from 2.2.x to 3.4.x. jQuery Migrate is used to ensure backward compatibility in most cases.
- `DBmysqlIterator::handleOrderClause()` supports QueryExpressions
- Use Laminas instead of deprecated ZendFramework
- Database datetime fields have been replaced by timestamp fields to handle timezones support.
- Database integer/float fields values are now returned as number instead of strings from DB read operations.
- Field `domains_id` of Computer, NetworkEquipment and Printer has been dropped and data has been transfered into `glpi_domains_items` table.
- Plugin status hook can now be used to provide an array with more information about the plugin's status the status of any child services.
    - Returned array should contain a 'status' value at least (See status values in Glpi\System\Status\StatusChecker)
    - Old style returns are still supported

#### Deprecated

- `DBMysql::fetch_array()`
- `DBMysql::fetch_row()`
- `DBMysql::fetch_assoc()`
- `DBMysql::fetch_object()`
- `DBMysql::data_seek()`
- `DBMysql::insert_id()`
- `DBMysql::num_fields()`
- `DBMysql::field_name()`
- `DBMysql::list_fields()`
- `DBMysql::affected_rows()`
- `DBMysql::free_result()`
- `DBMysql::isMySQLStrictMode()`
- `getAllDatasFromTable` renamed to `getAllDataFromTable()`
- Usage of `$order` parameter in `getAllDataFromTable()` (`DbUtils::getAllDataFromTable()`)
- `Ticket::getTicketTemplateToUse()` renamed to `Ticket::getITILTemplateToUse()`
- `TicketTemplate::getFromDBWithDatas()` renamed to `TicketTemplate::getFromDBWithData()` (inherited from `ITILTemplate`)
- `Computer_SoftwareLicense` replaced by `Item_SoftwareLicense` and table `glpi_computers_softwarelicenses` renamed to `glpi_items_softwarelicenses`
- `Computer_SoftwareVersion` replaced by `Item_SoftwareVersion` and table `glpi_computers_softwareversions` renamed to `glpi_items_softwareversions`
- `Item_SoftwareVersion::updateDatasForComputer` renamed to `Item_SoftwareVersion::updateDatasForItem`
- `Item_SoftwareVersion::showForComputer` renamed to `Item_SoftwareVersion::showForItem`
- `Item_SoftwareVersion::softsByCategory` renamed to `Item_SoftwareVersion::softwareByCategory`
- `Item_SoftwareVersion::displaySoftsByLicense` renamed to `Item_SoftwareVersion::displaySoftwareByLicense`
- `Item_SoftwareVersion::cloneComputer` renamed to `Item_SoftwareVersion::cloneItem`
- `Transfer::transferComputerSoftwares` renamed to `Transfer::transferItemSoftwares`
- 'getRealQueryForTreeItem()'
- ``getCommonSelect`` and ``getCommonLeftJoin()`` from ``Ticket``, ``Change`` and ``Problem`` are replaced with ``getCommonCriteria()`` compliant with db iterator
- `Config::checkWriteAccessToDirs()`
- `Config::displayCheckExtensions()`
- `Toolbox::checkSELinux()`
- `Toolbox::userErrorHandlerDebug()`
- `Toolbox::userErrorHandlerNormal()`
- `Html::jsDisable()`
- `Html::jsEnable()`
- `Plugin::setLoaded()`
- `Plugin::setUnloaded()`
- `Plugin::setUnloadedByName()`
- Usage of `$LOADED_PLUGINS` global variable
- `CommonDBTM::getRawName()` replaced by `CommonDBTM::getFriendlyName()`
- `Calendar_Holiday::cloneCalendar()`
- `CalendarSegment::cloneCalendar()`
- `Computer_Item::cloneComputer()`
- `Computer_Item::cloneItem()`
- `ComputerAntivirus::cloneComputer()`
- `Contract::cloneItem()`
- `Contract_Item::cloneItem()`
- `ContractCost::cloneContract()`
- `Document_Item::cloneItem()`
- `Infocom::cloneItem()`
- `Item_Devices::cloneItem()`
- `Item_Disk::cloneItem()`
- `Item_OperatingSystem::cloneItem()`
- `Item_SoftwareLicense::cloneComputer()`
- `Item_SoftwareLicense::cloneItem()`
- `Item_SoftwareVersion::cloneComputer()`
- `Item_SoftwareVersion::cloneItem()`
- `Itil_Project::cloneItilProject()`
- `KnowbaseItem_Item::cloneItem()`
- `NetworkPort::cloneItem()`
- `Notepad::cloneItem()`
- `ProjectCost::cloneProject()`
- `ProjectTeam::cloneProjectTask()`
- `ProjectTask::cloneProjectTeam()`
- Usage of `GLPIKEY` constant
- `Toolbox::encrypt()` and `Toolbox::decrypt()` because they use the old encryption algorithm

#### Removed

- Usage of string `$condition` parameter in `CommonDBTM::find()`
- Usage of string `$condition` parameter in `Dropdown::addNewCondition()`
- Usage of string in `$option['condition']` parameter in `Dropdown::show()`
- `KnowbaseItemCategory::showFirstLevel()`
- `Ticket::getTicketActors()`
- `NotificationTarget::getProfileJoinSql()`
- `NotificationTarget::getDistinctUserSql()`
- `NotificationTargetCommonITILObject::getProfileJoinSql()`
- `RuleCollection::getRuleListQuery()`
- `getNextItem()`
- `getPreviousItem()`
- `CommonDBChild::getSQLRequestToSearchForItem()`
- `CommonDBConnexity::getSQLRequestToSearchForItem()`
- `CommonDBRelation::getSQLRequestToSearchForItem()`
- `Project::addVisibility()`
- `Project::addVisibilityJoins()`
- `Plugin::hasBeenInit()`
- 'SELECT DISTINCT' and 'DISTINCT FIELDS' criteria in `DBmysqlIterator::buildQuery()`
- `CommonDBTM::getTablesOf()`
- `CommonDBTM::getForeignKeyFieldsOf()`
- `TicketFollowup`
- `getDateRequest` and `DbUtils::getDateRequest()`
- `Html::convertTagFromRichTextToImageTag()`
- `Transfer::createSearchConditionUsingArray()`
- Unused constants GLPI_FONT_FREESANS and GLPI_SCRIPT_DIR

## [9.4.6] 2020-05-05

## [9.4.5] 2019-12-18

## [9.4.4] 2019-09-24

### API changes

#### Changes
- For security reasons, autocompletion feature requires now to be authorized by a `'autocomplete' => true` flag in corresponding field search option.

## [9.4.3] 2019-06-20

### API changes

#### Deprecated

The following methods have been deprecated:

- `Html::convertTagFromRichTextToImageTag()`

## [9.4.2] 2019-04-11

### API changes

#### Deprecated

The following methods have been deprecated:

- `CommonDBTM::getTablesOf()`
- `CommonDBTM::getForeignKeyFieldsOf()`

## [9.4.1] 2019-03-15

### API changes

#### Added

- new display hook `timeline_actions` to add new buttons to timeline forms
- Ability to copy document links while merging tickets

#### Deprecated

The following methods have been deprecated:

- `Plugin::hasBeenInit()`
- Deprecate 'SELECT DISTINCT' and 'DISTINCT FIELDS' criteria in `DBmysqlIterator::buildQuery()`

#### Removed

- Drop `CommonITILObject::showSolutions()`.

## [9.4.0] 2019-02-11

### Added

- Ability to link project with problems and tickets.
- Ability to specify creation and modification dates during CommonDBTM object add method
- Add followups to Changes and Problems.
- Add timeline to Changes and Problems.
- CLI console to centralize CLI commands.
- Search on devices from Printers and Network equipments.
- Ability to merge and split tickets.
- Search on devices from Printers and Network equipments.
- Ability to specify creation and modification dates during CommonDBTM object add method.

### Changed
- `license_id` field in `glpi_items_operatingsystems` table has been renamed to `licenseid`
- `olas_tto_id` field in `glpi_tickets` table has been renamed to `olas_id_tto`
- `olas_ttr_id` field in `glpi_tickets` table has been renamed to `olas_id_ttr`
- `ttr_olalevels_id` field in `glpi_tickets` table has been renamed to `olalevels_id_ttr`
- `slas_tto_id` field in `glpi_tickets` table has been renamed to `slas_id_tto`
- `slas_ttr_id` field in `glpi_tickets` table has been renamed to `slas_id_ttr`
- `ttr_slalevels_id` field in `glpi_tickets` table has been renamed to `slalevels_id_ttr`
- `scripts/add_creation_date.php` has been replaced by `glpi:migration:build_missing_timestamps` command available using `bin/console`
- `scripts/checkdb.php` has been replaced by `glpi:database:check` command available using `bin/console`
- `scripts/cliinstall.php` has been replaced by `glpi:database:install` command available using `bin/console`
- `scripts/cliupdate.php` has been replaced by `glpi:database:update` command available using `bin/console`
- `scripts/ldap_mass_sync.php` has been replaced by `glpi:ldap:synchronize_users` command available using `bin/console`
- `scripts/innodb_migration.php` has been replaced by `glpi:migration:myisam_to_innodb` command available using `bin/console`
- `scripts/unlock_tasks.php` has been replaced by `glpi:task:unlock` command available using `bin/console`

### API changes

#### Changes
- Plugins are now loaded in ajax files.
- `TicketFollowup` has been replaced by `ITILFollowup`
- `$num` parameter has been removed from several `Search` class methods:
   - `addSelect()`,
   - `addOrderBy()`,
   - `addHaving()`,
   - `giveItem()`
- `NotificationTarget::getMode()` visibility is now `public`.
- Added `add_recipient_to_target` hook, triggered when a recipient is added to a notification.

#### Deprecated

- Remove `$CFG_GLPI['use_rich_text']` parameter. Will now be `true` per default.
- Remove `$CFG_GLPI['ticket_timeline']` parameter. Will now be `true` per default.
- Remove `$CFG_GLPI['ticket_timeline_keep_replaced_tabs']` parameter. Will now be `false` per default.
- Usage of `TicketFollowup` class has been deprecated.
- Usage of string `$condition` parameter in `CommonDBTM::find()` has been deprecated.
- Usage of string `$condition` parameter in `Dropdown::addNewCondition()` has been deprecated.
- Usage of string in `$option['condition']` parameter in `Dropdown::show()` has been deprecated.

The following methods have been deprecated:

- `KnowbaseItemCategory::showFirstLevel()`
- `Ticket::getTicketActors()`
- `Ticket::processMassiveActionsForOneItemtype()`
- `Ticket::showFormMassiveAction()`
- `Ticket::showMassiveActionsSubForm()`
- `NotificationTarget::getProfileJoinSql()`
- `NotificationTarget::getDistinctUserSql()`
- `NotificationTargetCommonITILObject::getProfileJoinSql()`
- `RuleCollection::getRuleListQuery()`
- `getNextItem()`
- `getPreviousItem()`
- `CommonDBChild::getSQLRequestToSearchForItem()`
- `CommonDBConnexity::getSQLRequestToSearchForItem()`
- `CommonDBRelation::getSQLRequestToSearchForItem()`
- `Project::addVisibility()`
- `Project::addVisibilityJoins()`

#### Removed

- Drop ability to use `JOIN` in `DBmysqlIterator::buildQuery()`
- Drop `NotificationTarget::datas` property
- Drop support of string `$filter` parameter in `Profileuser::getUserProfiles()`
- Drop support of string `$condition` parameter in `User::getFromDBbyEmail()`
- Drop support of string `$condition` parameter in `Group_User::getUserGroups()`
- Drop support of string `$condition` parameter in `Group_User::getGroupUsers()`
- Drop support of string `$condition` parameter in `countElementsInTable` (`DbUtils::countElementsInTable()`)
- Drop support of string `$condition` parameter in `countDistinctElementsInTable` (`DbUtils::countDistinctElementsInTable()`)
- Drop support of string `$condition` parameter in `countElementsInTableForMyEntities` (`DbUtils::countElementsInTableForMyEntities()`)
- Drop support of string `$condition` parameter in `countElementsInTableForEntity` (`DbUtils::countElementsInTableForEntity()`)
- Drop support of string `$condition` parameter in `getAllDatasFromTable` (`DbUtils::getAllDataFromTable()`)
- Drop ITIL Tasks, Followups and Solutions `showSummary()` and massive actions related methods that are replaced with timeline

- Drop class alias `Event` for `Glpi\Event`
- Drop `Zend\Loader\SplAutoloader` interface
- Drop all methods that have been deprecated in GLPI 9.2
  - `_e()`
  - `_ex()`
  - `FieldExists()`
  - `formatOutputWebLink()`
  - `TableExists()`
  - `CommonTreeDropodwn::recursiveCleanSonsAboveID()`
  - `DBMysql::optimize_tables()`
  - `NotificationTarget::addToAddressesList()`
  - `NotificationTarget::getAdditionalTargets()`
  - `NotificationTarget::getAddressesByGroup()`
  - `NotificationTarget::getAddressesByTarget()`
  - `NotificationTarget::getAdminAddress()`
  - `NotificationTarget::getEntityAdminAddress()`
  - `NotificationTarget::getItemAuthorAddress()`
  - `NotificationTarget::getItemGroupAddress()`
  - `NotificationTarget::getItemGroupSupervisorAddress()`
  - `NotificationTarget::getItemGroupTechInChargeAddress()`
  - `NotificationTarget::getItemGroupWithoutSupervisorAddress()`
  - `NotificationTarget::getItemOwnerAddress()`
  - `NotificationTarget::getItemTechnicianInChargeAddress()`
  - `NotificationTarget::getNotificationTargets()`
  - `NotificationTarget::getSpecificTargets()`
  - `NotificationTarget::getUserByField()`
  - `NotificationTarget::getUsersAddressesByProfile()`
  - `NotificationTargetCommonITILObject::getDatasForObject()`
  - `NotificationTargetCommonITILObject::getFollowupAuthor()`
  - `NotificationTargetCommonITILObject::getLinkedGroupByType()`
  - `NotificationTargetCommonITILObject::getLinkedGroupSupervisorByType()`
  - `NotificationTargetCommonITILObject::getLinkedGroupWithoutSupervisorByType()`
  - `NotificationTargetCommonITILObject::getLinkedUserByType()`
  - `NotificationTargetCommonITILObject::getOldAssignTechnicianAddress()`
  - `NotificationTargetCommonITILObject::getRecipientAddress()`
  - `NotificationTargetCommonITILObject::getSupplierAddress()`
  - `NotificationTargetCommonITILObject::getTaskAssignGroup()`
  - `NotificationTargetCommonITILObject::getTaskAssignUser()`
  - `NotificationTargetCommonITILObject::getTaskAuthor()`
  - `NotificationTargetCommonITILObject::getValidationApproverAddress()`
  - `NotificationTargetCommonITILObject::getValidationRequesterAddress()`
  - `NotificationTargetProjectTask::getTeamContacts()`
  - `NotificationTargetProjectTask::getTeamGroups()`
  - `NotificationTargetProjectTask::getTeamSuppliers()`
  - `NotificationTargetProjectTask::getTeamUsers()`
  - `QueuedNotification::sendMailById()`
  - `Ticket::convertContentForNotification()`
  - `User::getPersonalToken()`
  - `User::getUniquePersonalToken()`
- Drop all methods that have been deprecated in GLPI 9.3.0
  - `CommonDBTM::getFromDBByQuery()`
  - `CommonDBTM::getSearchOptions()`
  - `CommonDBTM::getSearchOptionsNew()`
  - `CommonDBTM::getSearchOptionsToAddNew()`
  - `CommonITILObject::getStatusIconURL()`
  - `DBMysql::list_tables()`
  - `Dropdown::showPrivatePublicSwitch()`
  - `NotificationTargetProjectTask::getTeamContacts()`
  - `NotificationTargetProjectTask::getTeamGroups()`
  - `NotificationTargetProjectTask::getTeamSuppliers()`
  - `NotificationTargetProjectTask::getTeamUsers()`
  - `Search::constructDatas()`
  - `Search::displayDatas()`
  - `Transfer::transferComputerDisks()`
- Drop all methods that have been deprecated in GLPI 9.3.1
  - `ComputerVirtualMachine::getUUIDRestrictRequest()`
  - `Config::getSQLMode()`
  - `DBMysql::checkForCrashedTables()`
  - `Html::checkAllAsCheckbox()`
  - `Html::scriptEnd()`
  - `Html::scriptStart()`
  - `Plugin::isAllPluginsCSRFCompliant()`
  - `Profile::getUnderActiveProfileRestrictRequest()`
  - `Toolbox::is_a()`
- Drop all constants that have been deprecated in GLPI 9.3.1
  - `CommonDBTM::ERROR_FIELDSIZE_EXCEEDED`
  - `CommonDBTM::HAS_DUPLICATE`
  - `CommonDBTM::NOTHING_TO_DO`
  - `CommonDBTM::SUCCESS`
  - `CommonDBTM::TYPE_MISMATCH`
- Drop all methods that have been deprecated in GLPI 9.3.2
 - `ITILSolution::removeForItem()`
 - `Session::isViewAllEntities()`

## [9.3.3] 2018-11-27

### Changed

- Fix some cache issues
- Fix reservation tab of an item
- Fix actors notifications massive action
- Improve racks plugins migration script

### API changes

No API changes.

## [9.3.2] 2018-10-26

### API changes

#### Changed

- `Rule::executePluginsActions()` signature has changed
- Javascript function `formatResult()` has been renamed to `templateResult()`

#### Deprecated

The following methods have been deprecated:

- `CommonITILTask::displayTabContentForItem()`
- `CommonITILTask::showFormMassiveAction()`
- `CommonITILTask::showSummary()`
- `ITILSolution::displayTabContentForItem()`
- `ITILSolution::removeForItem()`
- `ITILSolution::showSummary()`
- `Session::isViewAllEntities()`
- `TicketFollowup::processMassiveActionsForOneItemtype()`
- `TicketFollowup::showFormMassiveAction()`
- `TicketFollowup::showMassiveActionsSubForm()`
- `TicketFollowup::showSummary()`
- `Plugin::removeFromSession()`

## [9.3.1] 2018-09-12

### Added
- List receivers folders to choose imported/refused folders

### API changes

#### Deprecated

- Usage of string `$condition` parameter in `Group_User::getUserGroups()` has been deprecated
- Usage of string `$condition` parameter in `Group_User::getGroupUsers()` has been deprecated
- Usage of string `$condition` parameter in `countElementsInTable` (`DbUtils::countElementsInTable()`) has been deprecated
- Usage of string `$condition` parameter in `countDistinctElementsInTable` (`DbUtils::countDistinctElementsInTable()`) has been deprecated
- Usage of string `$condition` parameter in `countElementsInTableForMyEntities` (`DbUtils::countElementsInTableForMyEntities()`) has been deprecated
- Usage of string `$condition` parameter in `countElementsInTableForEntity` (`DbUtils::countElementsInTableForEntity()`) has been deprecated
- Usage of string `$condition` parameter in `getAllDatasFromTable` (`DbUtils::getAllDataFromTable()`) has been deprecated

The following methods have been deprecated:

- `Config::getSQLMode()`
- `DBMysql::checkForCrashedTables()`
- `Html::checkAllAsCheckbox()`
- `Html::scriptEnd()`
- `Html::scriptStart()`
- `Toolbox::is_a()`
- `ComputerVirtualMachine::getUUIDRestrictRequest()`
- `Plugin::isAllPluginsCSRFCompliant()`
- `Profile::getUnderActiveProfileRestrictRequest()`

The following constants have been deprecated:
- `CommonDBTM::ERROR_FIELDSIZE_EXCEEDED`
- `CommonDBTM::HAS_DUPLICATE`
- `CommonDBTM::NOTHING_TO_DO`
- `CommonDBTM::SUCCESS`
- `CommonDBTM::TYPE_MISMATCH`

## [9.3.0] 2018-06-28

### Added
- Add DCIM management
- Add OSM view to set locations and on Search
- Add login source selection
- Add logs purge
- Filter in items logs

### Changed
- Switch MySQL engine from MyIsam to Innodb
- Rework solutions for Tickets, Problems and Changes to support history
- Disks can be attached to network equipments and printers

### API changes

#### Changes
- Added `DB::insert()`, `DB::update()` and `DB::delete()` to replace raw SQL queries
- `CommonITILObject::showMassiveSolutionForm()` now takes a `CommonITILObject` as argument
- `Profileuser::getUserProfiles()` `$filter` parameter is now an array
- `User::getFromDBbyEmail()` `$condition` parameter is now an array
- Select2 javascript component has been upgraded to 4.0 version, see [Migrating from Select2 3.5](https://select2.org/upgrading/migrating-from-35)
- `CommonDevice::getItem_DeviceType()` has a new optional `$devicetype` parameter

#### Deprecated

- Usage of string `$filter` parameter in `Profileuser::getUserProfiles()` has been deprecated
- Usage of string `$condition` parameter in `User::getFromDBbyEmail()` has been deprecated

The following methods have been deprecated:

- `CommonDBTM::getFromDBByQuery()`
- `CommonDBTM::getSearchOptions()`
- `CommonDBTM::getSearchOptionsNew()`
- `CommonDBTM::getSearchOptionsToAddNew()`
- `CommonITILObject::getStatusIconURL()`
- `DBMysql::list_tables()`
- `Dropdown::showPrivatePublicSwitch()`
- `NotificationTargetProject::getTeamContacts()`
- `NotificationTargetProject::getTeamGroups()`
- `NotificationTargetProject::getTeamSuppliers()`
- `NotificationTargetProject::getTeamUsers()`
- `Search::constructDatas()`
- `Search::displayDatas()`
- `Transfer::transferComputerDisks()`

#### Removed

- `CommonITILValidation::isAllValidationsHaveSameStatusForTicket`
- `CommonITILValidation::getNumberValidationForTicket`
- PHPCas library is no longer provided (for licensing issues)

## [9.2.4] 2018-06-21

## [9.2.3] 2018-04-27

## [9.2.2] 2018-03-01


### Deprecated

- `CommonITILValidation::isAllValidationsHaveSameStatusForTicket`
- `CommonITILValidation::getNumberValidationForTicket`
- `DBMysql::optimize_tables()`

## [9.2.1] 2017-11-16

### Added

- Search engine, added ``itemtype_item_revert`` jointype

### Deprecated

- `Ticket::convertContentForNotification()`

## [9.2] 2017-09-25

### Added
- Link knowledge base entries with assets or tickets
- Revisions on knowledge base entries and their translations, with diff view
- Add recursive comments on knowledge base entries
- Direct links to KB article's title for a direct access
- Load minified CSS and JS files (core and plugins) that are generated on release
- Link beetween software licenses
- Alerts on saved searches
- Add ajax browsers notifications in addition to emails
- Plugins can now add new notifications types (xmpp, sms, telegram, ...) to be used along with standard notifications
- Simcard component
- Synchronization field for LDAP
- Improved performances on large entities databases
- Remember me on login
- Fuzzy search
- Paste images in rich text editor
- Add tasks in tickets templates
- Composite tickets (link on sons/parents)
- Telemetry
- Certificates component
- Firmwares components (BIOSes, firwmwares, ...)
- Add OLA management

### Changed
- Many bugs have been fixed
- Display knowledge base category items in tickets using a popup instead of a
new whole window
- Reviewed all richtext editor (tinymce) and their upload parts, now more simpler and intuitive
- Don't ask user to select a template if there is no configured template
- personal_token is not used anymore for api authentication, a new api_token field has been added (empty by default, you should regenerate it)
- Operating systems management has been improved
- Direct language change from any page
- Better icons harmonization

### API changes

#### Changes

- `CommonDBTM::getTable()` signature has changed
- `User::getFromDBbyToken()` signature has changed
- `Bookmark` has been renamed to `SavedSearch`
- Update to latest jsTree plugin
- `RuleDictionnarySoftwareCollection::versionExists()` signature has changed
- `NotificationTemplate::getDataToSend()` signature has changed
- `QueuedMail` has been renamed to `QueuedNotification`
- `CommonDBTM::mailqueueonaction` has been renamed to `CommonDBTM::notificationqueueonaction`
- `NotificationTarget::getSender()` no longer takes any parameters (was not used)
- `TableExists()` has been moved to `DBMysql::tableExists()`
- `FieldExists()` has been moved to `DBMysql::fieldExists()`
- `Profile_User::getUserEntitiesForRight()` signature has changed
- `NotificationTarget` property `datas` has been renamed to `data`

#### Deprecated

- Ability to use `JOIN` in `DBmysqlIterator::buildQuery()` has been deprecated
- Usage of `NotificationTarget::datas` property has been deprecated
- Usage of `Zend\Loader\SplAutoloader` interface has been deprecated

The following methods have been deprecated:

- `_e()`
- `_ex()`
- `Bookmark::mark_default()`
- `Bookmark::unmark_default()`
- `CommonTreeDropodwn::recursiveCleanSonsAboveID()`
- `NotificationTarget::addToAddressesList()`
- `NotificationTarget::getAdditionalTargets()`
- `NotificationTarget::getAddressesByGroup()`
- `NotificationTarget::getAddressesByTarget()`
- `NotificationTarget::getAdminAddress()`
- `NotificationTarget::getEntityAdminAddress()`
- `NotificationTarget::getItemAuthorAddress()`
- `NotificationTarget::getItemGroupAddress()`
- `NotificationTarget::getItemGroupSupervisorAddress()`
- `NotificationTarget::getItemGroupTechInChargeAddress()`
- `NotificationTarget::getItemGroupWithoutSupervisorAddress()`
- `NotificationTarget::getItemOwnerAddress()`
- `NotificationTarget::getItemTechnicianInChargeAddress()`
- `NotificationTarget::getNotificationTargets()`
- `NotificationTarget::getSpecificTargets()`
- `NotificationTarget::getUserByField()`
- `NotificationTarget::getUsersAddressesByProfile()`
- `NotificationTargetCommonITILObject::getDatasForObject()`
- `NotificationTargetCommonITILObject::getFollowupAuthor()`
- `NotificationTargetCommonITILObject::getLinkedGroupByType()`
- `NotificationTargetCommonITILObject::getLinkedGroupSupervisorByType()`
- `NotificationTargetCommonITILObject::getLinkedGroupWithoutSupervisorByType()`
- `NotificationTargetCommonITILObject::getLinkedUserByType()`
- `NotificationTargetCommonITILObject::getOldAssignTechnicianAddress()`
- `NotificationTargetCommonITILObject::getRecipientAddress()`
- `NotificationTargetCommonITILObject::getSupplierAddress()`
- `NotificationTargetCommonITILObject::getTaskAssignGroup()`
- `NotificationTargetCommonITILObject::getTaskAssignUser()`
- `NotificationTargetCommonITILObject::getTaskAuthor()`
- `NotificationTargetCommonITILObject::getValidationApproverAddress()`
- `NotificationTargetCommonITILObject::getValidationRequesterAddress()`
- `NotificationTargetProjectTask::getTeamContacts()`
- `NotificationTargetProjectTask::getTeamGroups()`
- `NotificationTargetProjectTask::getTeamSuppliers()`
- `NotificationTargetProjectTask::getTeamUsers()`
- `QueuedNotification::sendMailById()`
- `User::getPersonalToken()`
- `User::getUniquePersonalToken()`
- `formatOutputWebLink()`

#### Removals

The following methods have been dropped:

- `Ajax::displaySearchTextForDropdown()`
- `Ajax::getSearchTextForDropdown()`
- `Bookmark::changeBookmarkOrder()`
- `Bookmark::moveBookmark()`
- `CommonGLPI::addDivForTabs()`
- `CommonGLPI::showTabs()`
- `CommonGLPI::showNavigationHeaderOld()`
- `CommonGLPI::show()`
- `Dropdown::showInteger()`
- `DBMysql::field_flags()`
- `Html::showDateFormItem()`
- `Html::showDateTimeFormItem()`
- `Profile::dropdownNoneReadWrite()`
- `Toolbox::get_magic_quotes_runtime()`
- `Toolbox::get_magic_quotes_gpc()`
- `Dropdown::showAllItems()`

For older entries, please check [GLPI website](http://glpi-project.org).<|MERGE_RESOLUTION|>--- conflicted
+++ resolved
@@ -3,19 +3,33 @@
 The present file will list all changes made to the project; according to the
 [Keep a Changelog](http://keepachangelog.com/) project.
 
-<<<<<<< HEAD
 ## [10.1.0] unreleased
-=======
+
+### Added
+
+### Changed
+
+### Deprecated
+
+### Removed
+
+### API changes
+
+#### Added
+
+#### Changes
+
+#### Deprecated
+- `Toolbox::seems_utf8()`
+
+#### Removed
+
 ## [10.0.1] unreleased
->>>>>>> c83ff13d
 
 ### Added
 
 ### Changed
-<<<<<<< HEAD
-=======
 - PDF export library has been changed back from `mPDF` to `TCPDF`.
->>>>>>> c83ff13d
 
 ### Deprecated
 
@@ -28,10 +42,6 @@
 #### Changes
 
 #### Deprecated
-<<<<<<< HEAD
-- `Toolbox::seems_utf8()`
-=======
->>>>>>> c83ff13d
 
 #### Removed
 
