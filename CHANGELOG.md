# GLPI changes

The present file will list all changes made to the project; according to the
[Keep a Changelog](http://keepachangelog.com/) project.

<<<<<<< HEAD
## [10.1.0] unreleased

### Added
- Business Rules for Changes
- Configurable toast notification location
- `Link ITIL Object` and `Unlink ITIL Object` massive actions for Tickets, Changes, and Problems.
- Group approval requests (any user from group can approve).
- Satisfaction surveys for Changes
- New right for assigning service levels to ITIL Objects (UPDATE right also still allows this).
- New right for impersonation of users with less rights (Config UPDATE right also still allows this globally).
- Marketplace availability configuration.
- Toast popup message location configuration.
- Datacenter room grid size configuration (per room).
- Approval reminder automatic action.
- Reservation massive actions.
- `alias` and `code` fields for Locations.
- Profile cloning.
- Associated elements for recurring ITIL Objects.
- Processes and Environment Variable tabs for automatically inventoried assets.
- Log viewer for logs in `files/_log` directory.
- Custom palette/theme support (uses `files/_themes` directory by default).

### Changed
- ITIL Objects can now be linked to any other ITIL Objects similar to the previous Ticket/Ticket links.
- Logs are now shown using the Search Engine
- The approval option previously named `Group` is now called `Group user(s)` to better reflect that it shows a list of users from a specific group rather than allow sending an approval for a group.
- The ticket business rule action `Ticket category from code` was renamed to `ITIL category from code`.
- The ticket business rule criteria `Code representing the ticket category` was renamed to `Code representing the ITIL category`.
- The ticket business rule criteria `Ticket location` was renamed to `Location`.
- ITIL Templates can now restrict available statuses.
- Improved offline mode for marketplace.
- Lines can be assigned directly to assets without needing a SIM card.
- Planning event occurances can be detached from a series.
- Locations are now displayed in Datacenter breadcrumbs.
- Marketplace CLI download command now supports downloading specific versions of plugins.
- Browse tab of Knowledgebase now uses the Search Engine.
- Satisfaction surveys can now be configured with a custom maximum score, default score, and if a comment is required.
- LDAP TLS version can now be specified.
- Kanabn view state can be reset from the Kanban if the user has the right to modify the view.
- Personal reminders in central view now include only non-public reminders created by the user.
- Public reminders in central view now include public reminders regardless of who created them.
- Project description field is now a rich text field.
- Entity, profile, debug mode flag, and language are restored after ending impersonation.

### Deprecated
- Survey URL tags `TICKETCATEGORY_ID` and `TICKETCATEGORY_NAME` are deprecated and replaced by `ITILCATEGORY_ID` and `ITILCATEGORY_NAME` respectively.

### Removed
- `Link tickets` massive action for Tickets (Use `Link ITIL Object` instead).
- `Link to a problem` massive action for Tickets (Use `Link ITIL Object` instead).
- Manage tab for Knowledgebase (Unpublished is now a toggle in the browse tab)

### API changes

#### Added
- `phpCAS` library is now bundled in GLPI, to prevent version compatibility issues.

#### Changes
- `chartist` library has been replaced by `echarts`.
- `codemirror` library has been upgraded to version 6.x.
- `photoswipe` library has been upgraded to version 5.x.
- `phpmailer/phpmailer` library has been replaced by `symfony/mailer`.
- `true/punycode` library has been removed.
- `Symfony` libraries have been upgraded to version 6.0.
- `users_id_validate` field in `CommonITILValidation` will now have a `0` value until someone approves or refuses the validation.
  Approval targets (who the approval is for) is now indicated by `itemtype_target` and `items_id_target` fields.
- Notifications are not deduplicated anymore.
- Notifications with `Approver` recipient have had this recipient replaced with the new `Approval target` recipient to maintain previous behavior as much as possible.
  The previous recipient option still exists if needed. This replacement will only happen once during the upgrade.
- `GLPIMailer` mailer class does not extends anymore `PHPMailer\PHPMailer\PHPMailer`.
  We added a compatibility layer to handle main usages found in plugins, but we cannot ensure compatibility with all properties and methods that were inherited from `PHPMailer\PHPMailer\PHPMailer`.
- `CommonGLPI::createTabEntry()` signature changed.

#### Deprecated
- Usage of `GLPI_USE_CSRF_CHECK` constant.
- Usage of `MAIL_SMTPSSL` and `MAIL_SMTPTLS` constants.
- Usage of `ajax/dropdownMassiveActionAddValidator.php` and `ajax/dropdownValidator.php` without `validation_class` parameter.
- Usage of `name` and `users_id_validate` parameter in `ajax/dropdownValidator.php`.
- Usage of `users_id_validate` parameter in `front/commonitilvalidation.form.php`.
- `ajax/itemTicket.php` script usage.
- `ajax/knowbase.php` script usage.
- `front/ticket_ticket.form.php` script usage.
- Usage of `users_id_validate` input in `CommonITILObject`.
- Defining "users_id_validate" field without defining "itemtype_target"/"items_id_target" in "CommonITILValidation".
- Usage of `name` and `users_id_validate` options in `CommonITILValidation::dropdownValidator()`.
- `CommonITILObject::isValidator()`
- `CommonITILValidation::alreadyExists()`
- `CommonITILValidation::getTicketStatusNumber()`
- `Glpi\Event::showList()`
- `Glpi\Features\DCBreadcrumb::getDcBreadcrumb()`
- `Glpi\Features\DCBreadcrumb::getDcBreadcrumbSpecificValueToDisplay()`
- `Glpi\Features\DCBreadcrumb::isEnclosurePart()`
- `Glpi\Features\DCBreadcrumb::isRackPart()`
- `Html::displayAjaxMessageAfterRedirect()`
- `Item_Ticket::showForTicket()`
- `HookManager::enableCSRF()`
- `Knowbase::getTreeCategoryList()`
- `Knowbase::showBrowseView()`
- `Knowbase::showManageView()`
- `KnowbaseItem::showManageForm()`
- `Ticket` `link_to_problem` massive action is deprecated. Use `CommonITILObject_CommonITILObject` `add` massive action instead.
- `Ticket_Ticket` `add` massive action is deprecated. Use `CommonITILObject_CommonITILObject` `add` massive action instead.
- `Ticket_Ticket::checkParentSon()`
- `Ticket_Ticket::countOpenChildren()`
- `Ticket_Ticket::getLinkedTicketsTo()`
- `Ticket_Ticket::manageLinkedTicketsOnSolved()`
- `Toolbox::seems_utf8()`
- `Search::getOptions()` no longer returns a reference

#### Removed
- Usage of `csrf_compliant` plugins hook.
- Usage of `migratetypes` plugin hooks.
- Usage of `planning_scheduler_key` plugins hook.
- `regenerateTreeCompleteName()`
- `CommonDBTM::$deduplicate_queued_notifications` property.
- `Config::getCurrentDBVersion()`
- `DbUtils::regenerateTreeCompleteName()`
- `Glpi\Dashboard\Widget::getCssGradientPalette()`
- `Plugin::migrateItemType()`
- `ProfileRight::updateProfileRightAsOtherRight()`
- `ProfileRight::updateProfileRightsAsOtherRights()`
- `Search::computeTitle()`
- `Search::csv_clean()`
- `Search::findCriteriaInSession()`
- `Search::getDefaultCriteria()`
- `Search::getLogicalOperators()`
- `Search::getMetaReferenceItemtype()`
- `Search::outputData()`
- `Search::sylk_clean()`
- `Toolbox::canUseCas()`
- Usage of `Search::addOrderBy` signature with ($itemtype, $ID, $order) parameters

## [10.0.6] unreleased
=======
## [10.0.7] unreleased
>>>>>>> 8ecc42ad

### Added

### Changed

### Deprecated

### Removed

### API changes

#### Added

#### Changes

#### Deprecated

#### Removed

## [10.0.6] 2023-01-24

### Added

### Changed
- `glpi:` command prefix has been removed from console commands canonical name.

### Deprecated

### Removed

### API changes

#### Added

#### Changes

#### Deprecated

#### Removed

## [10.0.5] 2022-11-04

## [10.0.4] 2022-11-03

## [10.0.3] 2022-09-14

### API changes

#### Added

- `CommonDBTM::pre_addToDB()` added.

#### Removed

## [10.0.2] 2022-06-28

## [10.0.1] 2022-06-02

### Changed
- PDF export library has been changed back from `mPDF` to `TCPDF`.

### Removed
- Gantt feature has been moved into the `gantt` plugin.

### API changes

#### Added
- `plugin_xxx_activate()` and `plugin_xxx_deactivate` hooks support.

#### Changes
- `Glpi\Api\Api::initEndpoint()` visibility changed to `protected`.

#### Removed
- `GlpiGantt` javascript helper and `dhtmlx-gantt` library.
- `Glpi\Gantt` namespace and all corresponding classes.
- `Project::getDataToDisplayOnGantt()`
- `Project::showGantt()`
- `ProjectTask::getDataToDisplayOnGantt()`
- `ProjectTask::getDataToDisplayOnGanttForProject()`

## [10.0.0] 2022-04-20

### Added
- Added UUID to all other itemtypes that are related to Operating Systems (Phones, Printers, etc)
- Added a button to the General > System configuration tab to copy the system information

### Changed
- APCu and WinCache are not anymore use by GLPI, use `php bin/console cache:configure` command to configure cache system.
- PDF export library has been changed from `TCPDF` to `mPDF`.
- The search engine and search results page now support sorting by multiple fields.
- The search result lists now refresh/update without triggering a full page reload.
- Replaced user-facing cases of master/slave usage replaced with main/replica.

### Deprecated
- Usage of XML-RPC API is deprecated.
- The database "slaves" property in the status checker (/status.php and glpi:system:status) is deprecated. Use "replicas" instead,
- The database "master" property in the status checker (/status.php and glpi:system:status) is deprecated. Use "main" instead,

### Removed
- Autocomplete feature on text fields.
- Usage of alternative DB connection encoding (`DB::$dbenc` property).
- Deprecated `scripts/ldap_mass_sync.php` has been removed in favor of `glpi:ldap:synchronize_users` command available using `bin/console`
- Deprecated `scripts/compute_dictionary.php` has been removed in favor of `glpi:rules:replay_dictionnary_rules` command available using `bin/console`
- Deprecated `scripts/softcat_mass_compute.php` has been removed in favor of `glpi:rules:process_software_category_rules` command available using `bin/console`

### API changes

#### Added
- Added `DBMysql::setSavepoint()` to create savepoints within a transaction.
- Added `CommonDBTM::showForm()` to have a generic showForm for asset (based on a twig template).

#### Changes
- MySQL warnings are now logged in SQL errors log.
- `Guzzle` library has been upgraded to version 7.4.
- `Symfony\Console` library has been upgraded to version 5.4.
- `CommonGLPI` constructor signature has been declared in an interface (`CommonGLPIInterface`).
- `DBmysqlIterator` class compliancy with `Iterator` has been fixed (i.e. `DBmysqlIterator::next()` does not return current row anymore).
- `Domain` class inheritance changed from `CommonDropdown` to `CommonDBTM`.
- `showForm()` method of all classes inheriting `CommonDBTM` have been changed to match `CommonDBTM::showForm()` signature.
- Format of `Message-Id` header sent in Tickets notifications changed to match format used by other items.
- Added `DB::truncate()` to replace raw SQL queries
- Impact context `positions` field type changed from `TEXT` to `MEDIUMTEXT`
- Field `date` of KnowbaseItem has been renamed to `date_creation`.
- Field `date_creation` of KnowbaseItem_Revision has been renamed to `date`.
- Field `date_creation` of NetworkPortConnectionLog has been renamed to `date`.
- Field `date` of Notepad has been renamed to `date_creation`.
- Field `date_mod` of ObjectLock has been renamed to `date`.
- Field `date` of ProjectTask has been renamed to `date_creation`.
- Table `glpi_netpoints` has been renamed to `glpi_sockets`.
- `GLPI_FORCE_EMPTY_SQL_MODE` constant has been removed in favor of `GLPI_DISABLE_ONLY_FULL_GROUP_BY_SQL_MODE` usage.
- `CommonDBTM::clone()`, `CommonDBTM::prepareInputForClone()` and `CommonDBTM::post_clone()` has been removed. Clonable objects must now use `Glpi\Features\Clonable` trait.
- `CommonDBTM::notificationqueueonaction` property has been removed in favor of `CommonDBTM::deduplicate_queued_notifications` property.
- `CommonDropdown::displaySpecificTypeField()` has a new `$options` parameter.
- `DBMysql::rollBack` supports a `name` parameter for rolling back to a savepoint.
- `Knowbase::getJstreeCategoryList()` as been replaced by `Knowbase::getTreeCategoryList()`.
- `NetworkPortInstantiation::showNetpointField()` has been renamed to `NetworkPortInstantiation::showSocketField()`.
- `NotificationSettingConfig::showForm()` renamed to `NotificationSettingConfig::showConfigForm()`.
- `RuleMatchedLog::showForm()` renamed to `RuleMatchedLog::showItemForm()`.
- `Search::addOrderBy()` signature changed.
- `TicketSatisfaction::showForm()` renamed to `TicketSatisfaction::showSatisfactionForm()`.
- `Transfer::transferDropdownNetpoint()` has been renamed to `Transfer::transferDropdownSocket()`.

#### Deprecated
- Usage of `MyISAM` engine in database, in favor of `InnoDB` engine.
- Usage of `utf8mb3` charset/collation in database in favor of `utf8mb4` charset/collation.
- Usage of `datetime` field type in database, in favor of `timestamp` field type.
- Handling of encoded/escaped value in `autoName()`
- `Netpoint` has been deprecated and replaced by `Socket`
- `CommonDropdown::displayHeader()`, use `CommonDropdown::displayCentralHeader()` instead and make sure to override properly `first_level_menu`, `second_level_menu` and `third_level_menu`.
- `GLPI::getLogLevel()`
- `Html::clean()`
- `MailCollector::listEncodings()`
- `RuleImportComputer` class
- `RuleImportComputerCollection` class
- `SLM::setTicketCalendar()`
- `Toolbox::clean_cross_side_scripting_deep()`
- `Toolbox::endsWith()`
- `Toolbox::filesizeDirectory()`
- `Toolbox::getHtmlToDisplay()`
- `Toolbox::logError()`
- `Toolbox::logNotice()`
- `Toolbox::logWarning()`
- `Toolbox::sodiumDecrypt()`
- `Toolbox::sodiumEncrypt()`
- `Toolbox::startsWith()`
- `Toolbox::unclean_cross_side_scripting_deep()`

#### Removed
- `jQueryUI` has been removed in favor of `twbs/bootstrap`. This implies removal of following widgets: `$.accordion`, `$.autocomplete`,
  `$.button`, `$.dialog`, `$.draggable`, `$.droppable`, `$.progressbar`, `$.resizable`, `$.selectable`, `$.sortable`, `$.tabs`, `$.tooltip`.
- Usage of `$order` parameter in `getAllDataFromTable()` (`DbUtils::getAllDataFromTable()`)
- Usage of `table` parameter in requests made to `ajax/comments.php`
- Usage of `GLPI_FORCE_EMPTY_SQL_MODE` constant
- Usage of `GLPI_PREVER` constant
- Support of `doc_types`, `helpdesk_types` and `netport_types` keys in `Plugin::registerClass()`
- `$CFG_GLPI['layout_excluded_pages']` entry
- `$CFG_GLPI['transfers_id_auto']` entry
- `$CFG_GLPI['use_ajax_autocompletion']` entry
- `$DEBUG_AUTOLOAD` global variable
- `$LOADED_PLUGINS` global variable
- `$PHP_LOG_HANDLER` global variable
- `$SQL_LOG_HANDLER` global variable
- `CommonDBTM::notificationqueueonaction` property
- `NotificationTarget::html_tags` property
- `getAllDatasFromTable()`
- `getRealQueryForTreeItem()`
- `Ajax::createFixedModalWindow()`
- `Ajax::createSlidePanel()`
- `Calendar_Holiday::cloneCalendar()`
- `Calendar::duplicate()`
- `CalendarSegment::cloneCalendar()`
- `Change::getCommonLeftJoin()`
- `Change::getCommonSelect()`
- `Change::showAnalysisForm()`
- `Change::showPlanForm()`
- `CommonDBTM::clone()`
- `CommonDBTM::getRawName()`
- `CommonDBTM::prepareInputForClone()`
- `CommonDBTM::post_clone()`
- `CommonDBTM::showDates()`
- `CommonGLPI::isLayoutExcludedPage()`
- `CommonGLPI::isLayoutWithMain()`
- `CommonGLPI::showPrimaryForm()`
- `CommonITILObject::displayHiddenItemsIdInput()`
- `CommonITILObject::filterTimeline()`
- `CommonITILObject::getActorIcon()`
- `CommonITILObject::getSplittedSubmitButtonHtml()`
- `CommonITILObject::showActorsPartForm()`
- `CommonITILObject::showFormHeader()`
- `CommonITILObject::showGroupsAssociated()`
- `CommonITILObject::showSupplierAddFormOnCreate()`
- `CommonITILObject::showSuppliersAssociated()`
- `CommonITILObject::showTimeline()`
- `CommonITILObject::showTimelineForm()`
- `CommonITILObject::showTimelineHeader()`
- `CommonITILObject::showUsersAssociated()`
- `Computer_Item::cloneComputer()`
- `Computer_Item::cloneItem()`
- `Computer_SoftwareLicense` class
- `Computer_SoftwareVersion` class
- `ComputerAntivirus::cloneComputer()`
- `Contract::cloneItem()`
- `Contract_Item::cloneItem()`
- `ContractCost::cloneContract()`
- `Config::agreeDevMessage()`
- `Config::checkWriteAccessToDirs()`
- `Config::displayCheckExtensions()`
- `Config::getCache()`
- `DBMysql::affected_rows()`
- `DBMysql::areTimezonesAvailable()`
- `DBMysql::data_seek()`
- `DBMysql::fetch_array()`
- `DBMysql::fetch_assoc()`
- `DBMysql::fetch_object()`
- `DBMysql::fetch_row()`
- `DBMysql::field_name()`
- `DBMysql::free_result()`
- `DBmysql::getTableSchema()`
- `DBMysql::insert_id()`
- `DBMysql::isMySQLStrictMode()`
- `DBMysql::list_fields()`
- `DBMysql::notTzMigrated()`
- `DBMysql::num_fields()`
- `DbUtils::getRealQueryForTreeItem()`
- `Dropdown::getDropdownNetpoint()`
- `DCBreadcrumb::showDcBreadcrumb()`
- `Document_Item::cloneItem()`
- `Entity::showSelector()`
- `Glpi\Marketplace\Api\Plugins::getNewPlugins()`
- `Glpi\Marketplace\Api\Plugins::getPopularPlugins()`
- `Glpi\Marketplace\Api\Plugins::getTopPlugins()`
- `Glpi\Marketplace\Api\Plugins::getTrendingPlugins()`
- `Glpi\Marketplace\Api\Plugins::getUpdatedPlugins()`
- `Html::autocompletionTextField()`
- `Html::displayImpersonateBanner()`
- `Html::displayMainMenu()`
- `Html::displayMenuAll()`
- `Html::displayTopMenu()`
- `Html::fileForRichText()`
- `Html::generateImageName()`
- `Html::imageGallery()`
- `Html::jsDisable()`
- `Html::jsEnable()`
- `Html::nl2br_deep()`
- `Html::replaceImagesByGallery()`
- `Html::resume_name()`
- `Html::setSimpleTextContent()`
- `Html::setRichTextContent()`
- `Html::showProfileSelecter()`
- `Html::weblink_extract()`
- `Infocom::cloneItem()`
- `Itil_Project::cloneItilProject()`
- `ITILFollowup::showApprobationForm()`
- `ITILTemplate::getBeginHiddenFieldText()`
- `ITILTemplate::getBeginHiddenFieldValue()`
- `ITILTemplate::getEndHiddenFieldText()`
- `ITILTemplate::getEndHiddenFieldValue()`
- `Item_Devices::cloneItem()`
- `Item_Disk::cloneItem()`
- `Item_OperatingSystem::cloneItem()`
- `Item_SoftwareLicense::cloneComputer()`
- `Item_SoftwareLicense::cloneItem()`
- `Item_SoftwareVersion::cloneComputer()`
- `Item_SoftwareVersion::cloneItem()`
- `Item_SoftwareVersion::showForComputer()`
- `Item_SoftwareVersion::updateDatasForComputer()`
- `KnowbaseItem_Item::cloneItem()`
- `LevelAgreement::showForTicket()`
- `NetworkPort::cloneItem()`
- `Notepad::cloneItem()`
- `NotificationTargetTicket::isAuthorMailingActivatedForHelpdesk()`
- `Plugin::getGlpiPrever()`
- `Plugin::isGlpiPrever()`
- `Plugin::setLoaded()`
- `Plugin::setUnloaded()`
- `Plugin::setUnloadedByName()`
- `Problem::getCommonLeftJoin()`
- `Problem::getCommonSelect()`
- `Problem::showAnalysisForm()`
- `ProjectCost::cloneProject()`
- `ProjectTeam::cloneProjectTask()`
- `ProjectTask::cloneProjectTeam()`
- `Reservation::displayReservationDay()`
- `Reservation::displayReservationsForAnItem()`
- `Search::isDeletedSwitch()`
- `Ticket::getCommonLeftJoin()`
- `Ticket::getCommonSelect()`
- `Ticket::getTicketTemplateToUse()`
- `Ticket::showDocumentAddButton()`
- `Ticket_Ticket::displayLinkedTicketsTo()`
- `TicketTemplate::getFromDBWithDatas()`
- `Toolbox::canUseImapPop()`
- `Toolbox::checkSELinux()`
- `Toolbox::commonCheckForUseGLPI()`
- `Toolbox::convertImageToTag()`
- `Toolbox::decrypt()`
- `Toolbox::doubleEncodeEmails()`
- `Toolbox::encrypt()`
- `Toolbox::getGlpiSecKey()`
- `Toolbox::removeHtmlSpecialChars()`
- `Toolbox::sanitize()`
- `Toolbox::throwError()`
- `Toolbox::unclean_html_cross_side_scripting_deep()`
- `Toolbox::useCache()`
- `Toolbox::userErrorHandlerDebug()`
- `Toolbox::userErrorHandlerNormal()`
- `Transfer::transferComputerSoftwares()`
- `Update::declareOldItems()`
- `User::showPersonalInformation()`

## [9.5.7] 2022-01-27

## [9.5.6] 2021-09-15

### Changed

- `X-Forwarded-For` header value is no longer used during API access controls, API requests passing through proxies may be refused for security reasons.

### API changes

#### Changed

- All POST request made to `/ajax/` scripts are now requiring a valid CSRF token in their `X-Glpi-Csrf-Token` header.
Requests done using jQuery are automatically including this header, from the moment that the page header is built using
`Html::includeHeader()` method and the `js/common.js` script is loaded.

#### Deprecated

- Usage of "followups" option in `CommonITILObject::showShort()`
- `CommonITILTask::showInObjectSumnary()`
- `ITILFollowup::showShortForITILObject()`

## [9.5.5] 2021-04-13

### API changes

#### Changed

- Remove deprecation of `Search::getMetaReferenceItemtype()`

## [9.5.4] 2021-03-02

### Changed

- `iframe` elements are not anymore allowed in rich text unless `GLPI_ALLOW_IFRAME_IN_RICH_TEXT` constant is defined to `true`

### API changes

#### Deprecated

- `Search::getMetaReferenceItemtype()`

## [9.5.3] 2020-11-25

### Deprecated
- Usage of alternative DB connection encoding (`DB::$dbenc` property).

## [9.5.2] 2020-10-07

### API changes

#### Removed

- Ability to use SQL expressions as string in criterion values in SQL iterator (replaced by usage of `QueryExpression`).
- Ability to delete a plugin image using `/front/pluginimage.send.php` script.

## [9.5.1] 2020-07-16

## [9.5.0] 2020-07-07

### Added

- Encrypted file systems support.
- Mails collected from suppliers can be marked as private on an entity basis.
- Ability to add custom CSS in entity configuration.
- CLI commands to enable and disable maintenance mode.
- Operating system links on Monitors, Peripherals, Phones and Printers.
- Add datacenter items to global search
- Project task search options for Projects
- Automatic action to purge closed tickets
- Ability to automatically calculate project's percent done
- Software link on Phones.
- Add and answer approvals from timeline
- Add lightbox with PhotoSwipe to timeline images
- Ability to copy tasks while merging tickets
- the API gives the ID of the user who logs in with initSession
- Kanban view for projects
- Network ports on Monitors
- Add warning when there are unsaved changes in forms
- Add ability to get information from the status endpoint in JSON format using Accept header
- Add `glpi:system:status` CLI command for getting the GLPI status

### Changed

- PHP error_reporting and display_errors configuration directives are no longer overrided by GLPI, unless in debug mode (which forces reporting and display of all errors).
- `scripts/migrations/racks_plugin.php` has been replaced by `glpi:migration:racks_plugin_to_core` command available using `bin/console`
- Encryption alogithm improved using libsodium

### API changes

#### Added

- Add translation functions `__()`,  `_n()`,  `_x()` and  `_nx()` in javascript in browser context.
- `Migration::renameItemtype()` method to update of database schema/values when an itemtype class is renamed
- Menu returned by `CommonGLPI::getMenuContent()` method override may now define an icon for each menu entry.
- `CommonDBConnexity::getItemsAssociatedTo()` method to get the items associated to the given one
- `CommonDBConnexity::getItemsAssociationRequest()` method to get the DB request to use to get the items associated to the given one
- `CommonDBTM::clone()` method to clone the current item
- `CommonDBTM::prepareInputForClone()` method to modify the input data that will be used for the cloning
- `CommonDBTM::post_clone()` method to perform other steps after an item has been cloned (like clone the elements it is associated to)

#### Changes

- jQuery library has been upgraded from 2.2.x to 3.4.x. jQuery Migrate is used to ensure backward compatibility in most cases.
- `DBmysqlIterator::handleOrderClause()` supports QueryExpressions
- Use Laminas instead of deprecated ZendFramework
- Database datetime fields have been replaced by timestamp fields to handle timezones support.
- Database integer/float fields values are now returned as number instead of strings from DB read operations.
- Field `domains_id` of Computer, NetworkEquipment and Printer has been dropped and data has been transfered into `glpi_domains_items` table.
- Plugin status hook can now be used to provide an array with more information about the plugin's status the status of any child services.
    - Returned array should contain a 'status' value at least (See status values in Glpi\System\Status\StatusChecker)
    - Old style returns are still supported

#### Deprecated

- `DBMysql::fetch_array()`
- `DBMysql::fetch_row()`
- `DBMysql::fetch_assoc()`
- `DBMysql::fetch_object()`
- `DBMysql::data_seek()`
- `DBMysql::insert_id()`
- `DBMysql::num_fields()`
- `DBMysql::field_name()`
- `DBMysql::list_fields()`
- `DBMysql::affected_rows()`
- `DBMysql::free_result()`
- `DBMysql::isMySQLStrictMode()`
- `getAllDatasFromTable` renamed to `getAllDataFromTable()`
- Usage of `$order` parameter in `getAllDataFromTable()` (`DbUtils::getAllDataFromTable()`)
- `Ticket::getTicketTemplateToUse()` renamed to `Ticket::getITILTemplateToUse()`
- `TicketTemplate::getFromDBWithDatas()` renamed to `TicketTemplate::getFromDBWithData()` (inherited from `ITILTemplate`)
- `Computer_SoftwareLicense` replaced by `Item_SoftwareLicense` and table `glpi_computers_softwarelicenses` renamed to `glpi_items_softwarelicenses`
- `Computer_SoftwareVersion` replaced by `Item_SoftwareVersion` and table `glpi_computers_softwareversions` renamed to `glpi_items_softwareversions`
- `Item_SoftwareVersion::updateDatasForComputer` renamed to `Item_SoftwareVersion::updateDatasForItem`
- `Item_SoftwareVersion::showForComputer` renamed to `Item_SoftwareVersion::showForItem`
- `Item_SoftwareVersion::softsByCategory` renamed to `Item_SoftwareVersion::softwareByCategory`
- `Item_SoftwareVersion::displaySoftsByLicense` renamed to `Item_SoftwareVersion::displaySoftwareByLicense`
- `Item_SoftwareVersion::cloneComputer` renamed to `Item_SoftwareVersion::cloneItem`
- `Transfer::transferComputerSoftwares` renamed to `Transfer::transferItemSoftwares`
- 'getRealQueryForTreeItem()'
- ``getCommonSelect`` and ``getCommonLeftJoin()`` from ``Ticket``, ``Change`` and ``Problem`` are replaced with ``getCommonCriteria()`` compliant with db iterator
- `Config::checkWriteAccessToDirs()`
- `Config::displayCheckExtensions()`
- `Toolbox::checkSELinux()`
- `Toolbox::userErrorHandlerDebug()`
- `Toolbox::userErrorHandlerNormal()`
- `Html::jsDisable()`
- `Html::jsEnable()`
- `Plugin::setLoaded()`
- `Plugin::setUnloaded()`
- `Plugin::setUnloadedByName()`
- Usage of `$LOADED_PLUGINS` global variable
- `CommonDBTM::getRawName()` replaced by `CommonDBTM::getFriendlyName()`
- `Calendar_Holiday::cloneCalendar()`
- `CalendarSegment::cloneCalendar()`
- `Computer_Item::cloneComputer()`
- `Computer_Item::cloneItem()`
- `ComputerAntivirus::cloneComputer()`
- `Contract::cloneItem()`
- `Contract_Item::cloneItem()`
- `ContractCost::cloneContract()`
- `Document_Item::cloneItem()`
- `Infocom::cloneItem()`
- `Item_Devices::cloneItem()`
- `Item_Disk::cloneItem()`
- `Item_OperatingSystem::cloneItem()`
- `Item_SoftwareLicense::cloneComputer()`
- `Item_SoftwareLicense::cloneItem()`
- `Item_SoftwareVersion::cloneComputer()`
- `Item_SoftwareVersion::cloneItem()`
- `Itil_Project::cloneItilProject()`
- `KnowbaseItem_Item::cloneItem()`
- `NetworkPort::cloneItem()`
- `Notepad::cloneItem()`
- `ProjectCost::cloneProject()`
- `ProjectTeam::cloneProjectTask()`
- `ProjectTask::cloneProjectTeam()`
- Usage of `GLPIKEY` constant
- `Toolbox::encrypt()` and `Toolbox::decrypt()` because they use the old encryption algorithm

#### Removed

- Usage of string `$condition` parameter in `CommonDBTM::find()`
- Usage of string `$condition` parameter in `Dropdown::addNewCondition()`
- Usage of string in `$option['condition']` parameter in `Dropdown::show()`
- `KnowbaseItemCategory::showFirstLevel()`
- `Ticket::getTicketActors()`
- `NotificationTarget::getProfileJoinSql()`
- `NotificationTarget::getDistinctUserSql()`
- `NotificationTargetCommonITILObject::getProfileJoinSql()`
- `RuleCollection::getRuleListQuery()`
- `getNextItem()`
- `getPreviousItem()`
- `CommonDBChild::getSQLRequestToSearchForItem()`
- `CommonDBConnexity::getSQLRequestToSearchForItem()`
- `CommonDBRelation::getSQLRequestToSearchForItem()`
- `Project::addVisibility()`
- `Project::addVisibilityJoins()`
- `Plugin::hasBeenInit()`
- 'SELECT DISTINCT' and 'DISTINCT FIELDS' criteria in `DBmysqlIterator::buildQuery()`
- `CommonDBTM::getTablesOf()`
- `CommonDBTM::getForeignKeyFieldsOf()`
- `TicketFollowup`
- `getDateRequest` and `DbUtils::getDateRequest()`
- `Html::convertTagFromRichTextToImageTag()`
- `Transfer::createSearchConditionUsingArray()`
- Unused constants GLPI_FONT_FREESANS and GLPI_SCRIPT_DIR

## [9.4.6] 2020-05-05

## [9.4.5] 2019-12-18

## [9.4.4] 2019-09-24

### API changes

#### Changes
- For security reasons, autocompletion feature requires now to be authorized by a `'autocomplete' => true` flag in corresponding field search option.

## [9.4.3] 2019-06-20

### API changes

#### Deprecated

The following methods have been deprecated:

- `Html::convertTagFromRichTextToImageTag()`

## [9.4.2] 2019-04-11

### API changes

#### Deprecated

The following methods have been deprecated:

- `CommonDBTM::getTablesOf()`
- `CommonDBTM::getForeignKeyFieldsOf()`

## [9.4.1] 2019-03-15

### API changes

#### Added

- new display hook `timeline_actions` to add new buttons to timeline forms
- Ability to copy document links while merging tickets

#### Deprecated

The following methods have been deprecated:

- `Plugin::hasBeenInit()`
- Deprecate 'SELECT DISTINCT' and 'DISTINCT FIELDS' criteria in `DBmysqlIterator::buildQuery()`

#### Removed

- Drop `CommonITILObject::showSolutions()`.

## [9.4.0] 2019-02-11

### Added

- Ability to link project with problems and tickets.
- Ability to specify creation and modification dates during CommonDBTM object add method
- Add followups to Changes and Problems.
- Add timeline to Changes and Problems.
- CLI console to centralize CLI commands.
- Search on devices from Printers and Network equipments.
- Ability to merge and split tickets.
- Search on devices from Printers and Network equipments.
- Ability to specify creation and modification dates during CommonDBTM object add method.

### Changed
- `license_id` field in `glpi_items_operatingsystems` table has been renamed to `licenseid`
- `olas_tto_id` field in `glpi_tickets` table has been renamed to `olas_id_tto`
- `olas_ttr_id` field in `glpi_tickets` table has been renamed to `olas_id_ttr`
- `ttr_olalevels_id` field in `glpi_tickets` table has been renamed to `olalevels_id_ttr`
- `slas_tto_id` field in `glpi_tickets` table has been renamed to `slas_id_tto`
- `slas_ttr_id` field in `glpi_tickets` table has been renamed to `slas_id_ttr`
- `ttr_slalevels_id` field in `glpi_tickets` table has been renamed to `slalevels_id_ttr`
- `scripts/add_creation_date.php` has been replaced by `glpi:migration:build_missing_timestamps` command available using `bin/console`
- `scripts/checkdb.php` has been replaced by `glpi:database:check` command available using `bin/console`
- `scripts/cliinstall.php` has been replaced by `glpi:database:install` command available using `bin/console`
- `scripts/cliupdate.php` has been replaced by `glpi:database:update` command available using `bin/console`
- `scripts/ldap_mass_sync.php` has been replaced by `glpi:ldap:synchronize_users` command available using `bin/console`
- `scripts/innodb_migration.php` has been replaced by `glpi:migration:myisam_to_innodb` command available using `bin/console`
- `scripts/unlock_tasks.php` has been replaced by `glpi:task:unlock` command available using `bin/console`

### API changes

#### Changes
- Plugins are now loaded in ajax files.
- `TicketFollowup` has been replaced by `ITILFollowup`
- `$num` parameter has been removed from several `Search` class methods:
   - `addSelect()`,
   - `addOrderBy()`,
   - `addHaving()`,
   - `giveItem()`
- `NotificationTarget::getMode()` visibility is now `public`.
- Added `add_recipient_to_target` hook, triggered when a recipient is added to a notification.

#### Deprecated

- Remove `$CFG_GLPI['use_rich_text']` parameter. Will now be `true` per default.
- Remove `$CFG_GLPI['ticket_timeline']` parameter. Will now be `true` per default.
- Remove `$CFG_GLPI['ticket_timeline_keep_replaced_tabs']` parameter. Will now be `false` per default.
- Usage of `TicketFollowup` class has been deprecated.
- Usage of string `$condition` parameter in `CommonDBTM::find()` has been deprecated.
- Usage of string `$condition` parameter in `Dropdown::addNewCondition()` has been deprecated.
- Usage of string in `$option['condition']` parameter in `Dropdown::show()` has been deprecated.

The following methods have been deprecated:

- `KnowbaseItemCategory::showFirstLevel()`
- `Ticket::getTicketActors()`
- `Ticket::processMassiveActionsForOneItemtype()`
- `Ticket::showFormMassiveAction()`
- `Ticket::showMassiveActionsSubForm()`
- `NotificationTarget::getProfileJoinSql()`
- `NotificationTarget::getDistinctUserSql()`
- `NotificationTargetCommonITILObject::getProfileJoinSql()`
- `RuleCollection::getRuleListQuery()`
- `getNextItem()`
- `getPreviousItem()`
- `CommonDBChild::getSQLRequestToSearchForItem()`
- `CommonDBConnexity::getSQLRequestToSearchForItem()`
- `CommonDBRelation::getSQLRequestToSearchForItem()`
- `Project::addVisibility()`
- `Project::addVisibilityJoins()`

#### Removed

- Drop ability to use `JOIN` in `DBmysqlIterator::buildQuery()`
- Drop `NotificationTarget::datas` property
- Drop support of string `$filter` parameter in `Profileuser::getUserProfiles()`
- Drop support of string `$condition` parameter in `User::getFromDBbyEmail()`
- Drop support of string `$condition` parameter in `Group_User::getUserGroups()`
- Drop support of string `$condition` parameter in `Group_User::getGroupUsers()`
- Drop support of string `$condition` parameter in `countElementsInTable` (`DbUtils::countElementsInTable()`)
- Drop support of string `$condition` parameter in `countDistinctElementsInTable` (`DbUtils::countDistinctElementsInTable()`)
- Drop support of string `$condition` parameter in `countElementsInTableForMyEntities` (`DbUtils::countElementsInTableForMyEntities()`)
- Drop support of string `$condition` parameter in `countElementsInTableForEntity` (`DbUtils::countElementsInTableForEntity()`)
- Drop support of string `$condition` parameter in `getAllDatasFromTable` (`DbUtils::getAllDataFromTable()`)
- Drop ITIL Tasks, Followups and Solutions `showSummary()` and massive actions related methods that are replaced with timeline

- Drop class alias `Event` for `Glpi\Event`
- Drop `Zend\Loader\SplAutoloader` interface
- Drop all methods that have been deprecated in GLPI 9.2
  - `_e()`
  - `_ex()`
  - `FieldExists()`
  - `formatOutputWebLink()`
  - `TableExists()`
  - `CommonTreeDropodwn::recursiveCleanSonsAboveID()`
  - `DBMysql::optimize_tables()`
  - `NotificationTarget::addToAddressesList()`
  - `NotificationTarget::getAdditionalTargets()`
  - `NotificationTarget::getAddressesByGroup()`
  - `NotificationTarget::getAddressesByTarget()`
  - `NotificationTarget::getAdminAddress()`
  - `NotificationTarget::getEntityAdminAddress()`
  - `NotificationTarget::getItemAuthorAddress()`
  - `NotificationTarget::getItemGroupAddress()`
  - `NotificationTarget::getItemGroupSupervisorAddress()`
  - `NotificationTarget::getItemGroupTechInChargeAddress()`
  - `NotificationTarget::getItemGroupWithoutSupervisorAddress()`
  - `NotificationTarget::getItemOwnerAddress()`
  - `NotificationTarget::getItemTechnicianInChargeAddress()`
  - `NotificationTarget::getNotificationTargets()`
  - `NotificationTarget::getSpecificTargets()`
  - `NotificationTarget::getUserByField()`
  - `NotificationTarget::getUsersAddressesByProfile()`
  - `NotificationTargetCommonITILObject::getDatasForObject()`
  - `NotificationTargetCommonITILObject::getFollowupAuthor()`
  - `NotificationTargetCommonITILObject::getLinkedGroupByType()`
  - `NotificationTargetCommonITILObject::getLinkedGroupSupervisorByType()`
  - `NotificationTargetCommonITILObject::getLinkedGroupWithoutSupervisorByType()`
  - `NotificationTargetCommonITILObject::getLinkedUserByType()`
  - `NotificationTargetCommonITILObject::getOldAssignTechnicianAddress()`
  - `NotificationTargetCommonITILObject::getRecipientAddress()`
  - `NotificationTargetCommonITILObject::getSupplierAddress()`
  - `NotificationTargetCommonITILObject::getTaskAssignGroup()`
  - `NotificationTargetCommonITILObject::getTaskAssignUser()`
  - `NotificationTargetCommonITILObject::getTaskAuthor()`
  - `NotificationTargetCommonITILObject::getValidationApproverAddress()`
  - `NotificationTargetCommonITILObject::getValidationRequesterAddress()`
  - `NotificationTargetProjectTask::getTeamContacts()`
  - `NotificationTargetProjectTask::getTeamGroups()`
  - `NotificationTargetProjectTask::getTeamSuppliers()`
  - `NotificationTargetProjectTask::getTeamUsers()`
  - `QueuedNotification::sendMailById()`
  - `Ticket::convertContentForNotification()`
  - `User::getPersonalToken()`
  - `User::getUniquePersonalToken()`
- Drop all methods that have been deprecated in GLPI 9.3.0
  - `CommonDBTM::getFromDBByQuery()`
  - `CommonDBTM::getSearchOptions()`
  - `CommonDBTM::getSearchOptionsNew()`
  - `CommonDBTM::getSearchOptionsToAddNew()`
  - `CommonITILObject::getStatusIconURL()`
  - `DBMysql::list_tables()`
  - `Dropdown::showPrivatePublicSwitch()`
  - `NotificationTargetProjectTask::getTeamContacts()`
  - `NotificationTargetProjectTask::getTeamGroups()`
  - `NotificationTargetProjectTask::getTeamSuppliers()`
  - `NotificationTargetProjectTask::getTeamUsers()`
  - `Search::constructDatas()`
  - `Search::displayDatas()`
  - `Transfer::transferComputerDisks()`
- Drop all methods that have been deprecated in GLPI 9.3.1
  - `ComputerVirtualMachine::getUUIDRestrictRequest()`
  - `Config::getSQLMode()`
  - `DBMysql::checkForCrashedTables()`
  - `Html::checkAllAsCheckbox()`
  - `Html::scriptEnd()`
  - `Html::scriptStart()`
  - `Plugin::isAllPluginsCSRFCompliant()`
  - `Profile::getUnderActiveProfileRestrictRequest()`
  - `Toolbox::is_a()`
- Drop all constants that have been deprecated in GLPI 9.3.1
  - `CommonDBTM::ERROR_FIELDSIZE_EXCEEDED`
  - `CommonDBTM::HAS_DUPLICATE`
  - `CommonDBTM::NOTHING_TO_DO`
  - `CommonDBTM::SUCCESS`
  - `CommonDBTM::TYPE_MISMATCH`
- Drop all methods that have been deprecated in GLPI 9.3.2
 - `ITILSolution::removeForItem()`
 - `Session::isViewAllEntities()`

## [9.3.3] 2018-11-27

### Changed

- Fix some cache issues
- Fix reservation tab of an item
- Fix actors notifications massive action
- Improve racks plugins migration script

### API changes

No API changes.

## [9.3.2] 2018-10-26

### API changes

#### Changed

- `Rule::executePluginsActions()` signature has changed
- Javascript function `formatResult()` has been renamed to `templateResult()`

#### Deprecated

The following methods have been deprecated:

- `CommonITILTask::displayTabContentForItem()`
- `CommonITILTask::showFormMassiveAction()`
- `CommonITILTask::showSummary()`
- `ITILSolution::displayTabContentForItem()`
- `ITILSolution::removeForItem()`
- `ITILSolution::showSummary()`
- `Session::isViewAllEntities()`
- `TicketFollowup::processMassiveActionsForOneItemtype()`
- `TicketFollowup::showFormMassiveAction()`
- `TicketFollowup::showMassiveActionsSubForm()`
- `TicketFollowup::showSummary()`
- `Plugin::removeFromSession()`

## [9.3.1] 2018-09-12

### Added
- List receivers folders to choose imported/refused folders

### API changes

#### Deprecated

- Usage of string `$condition` parameter in `Group_User::getUserGroups()` has been deprecated
- Usage of string `$condition` parameter in `Group_User::getGroupUsers()` has been deprecated
- Usage of string `$condition` parameter in `countElementsInTable` (`DbUtils::countElementsInTable()`) has been deprecated
- Usage of string `$condition` parameter in `countDistinctElementsInTable` (`DbUtils::countDistinctElementsInTable()`) has been deprecated
- Usage of string `$condition` parameter in `countElementsInTableForMyEntities` (`DbUtils::countElementsInTableForMyEntities()`) has been deprecated
- Usage of string `$condition` parameter in `countElementsInTableForEntity` (`DbUtils::countElementsInTableForEntity()`) has been deprecated
- Usage of string `$condition` parameter in `getAllDatasFromTable` (`DbUtils::getAllDataFromTable()`) has been deprecated

The following methods have been deprecated:

- `Config::getSQLMode()`
- `DBMysql::checkForCrashedTables()`
- `Html::checkAllAsCheckbox()`
- `Html::scriptEnd()`
- `Html::scriptStart()`
- `Toolbox::is_a()`
- `ComputerVirtualMachine::getUUIDRestrictRequest()`
- `Plugin::isAllPluginsCSRFCompliant()`
- `Profile::getUnderActiveProfileRestrictRequest()`

The following constants have been deprecated:
- `CommonDBTM::ERROR_FIELDSIZE_EXCEEDED`
- `CommonDBTM::HAS_DUPLICATE`
- `CommonDBTM::NOTHING_TO_DO`
- `CommonDBTM::SUCCESS`
- `CommonDBTM::TYPE_MISMATCH`

## [9.3.0] 2018-06-28

### Added
- Add DCIM management
- Add OSM view to set locations and on Search
- Add login source selection
- Add logs purge
- Filter in items logs

### Changed
- Switch MySQL engine from MyIsam to Innodb
- Rework solutions for Tickets, Problems and Changes to support history
- Disks can be attached to network equipments and printers

### API changes

#### Changes
- Added `DB::insert()`, `DB::update()` and `DB::delete()` to replace raw SQL queries
- `CommonITILObject::showMassiveSolutionForm()` now takes a `CommonITILObject` as argument
- `Profileuser::getUserProfiles()` `$filter` parameter is now an array
- `User::getFromDBbyEmail()` `$condition` parameter is now an array
- Select2 javascript component has been upgraded to 4.0 version, see [Migrating from Select2 3.5](https://select2.org/upgrading/migrating-from-35)
- `CommonDevice::getItem_DeviceType()` has a new optional `$devicetype` parameter

#### Deprecated

- Usage of string `$filter` parameter in `Profileuser::getUserProfiles()` has been deprecated
- Usage of string `$condition` parameter in `User::getFromDBbyEmail()` has been deprecated

The following methods have been deprecated:

- `CommonDBTM::getFromDBByQuery()`
- `CommonDBTM::getSearchOptions()`
- `CommonDBTM::getSearchOptionsNew()`
- `CommonDBTM::getSearchOptionsToAddNew()`
- `CommonITILObject::getStatusIconURL()`
- `DBMysql::list_tables()`
- `Dropdown::showPrivatePublicSwitch()`
- `NotificationTargetProject::getTeamContacts()`
- `NotificationTargetProject::getTeamGroups()`
- `NotificationTargetProject::getTeamSuppliers()`
- `NotificationTargetProject::getTeamUsers()`
- `Search::constructDatas()`
- `Search::displayDatas()`
- `Transfer::transferComputerDisks()`

#### Removed

- `CommonITILValidation::isAllValidationsHaveSameStatusForTicket`
- `CommonITILValidation::getNumberValidationForTicket`
- PHPCas library is no longer provided (for licensing issues)

## [9.2.4] 2018-06-21

## [9.2.3] 2018-04-27

## [9.2.2] 2018-03-01


### Deprecated

- `CommonITILValidation::isAllValidationsHaveSameStatusForTicket`
- `CommonITILValidation::getNumberValidationForTicket`
- `DBMysql::optimize_tables()`

## [9.2.1] 2017-11-16

### Added

- Search engine, added ``itemtype_item_revert`` jointype

### Deprecated

- `Ticket::convertContentForNotification()`

## [9.2] 2017-09-25

### Added
- Link knowledge base entries with assets or tickets
- Revisions on knowledge base entries and their translations, with diff view
- Add recursive comments on knowledge base entries
- Direct links to KB article's title for a direct access
- Load minified CSS and JS files (core and plugins) that are generated on release
- Link beetween software licenses
- Alerts on saved searches
- Add ajax browsers notifications in addition to emails
- Plugins can now add new notifications types (xmpp, sms, telegram, ...) to be used along with standard notifications
- Simcard component
- Synchronization field for LDAP
- Improved performances on large entities databases
- Remember me on login
- Fuzzy search
- Paste images in rich text editor
- Add tasks in tickets templates
- Composite tickets (link on sons/parents)
- Telemetry
- Certificates component
- Firmwares components (BIOSes, firwmwares, ...)
- Add OLA management

### Changed
- Many bugs have been fixed
- Display knowledge base category items in tickets using a popup instead of a
new whole window
- Reviewed all richtext editor (tinymce) and their upload parts, now more simpler and intuitive
- Don't ask user to select a template if there is no configured template
- personal_token is not used anymore for api authentication, a new api_token field has been added (empty by default, you should regenerate it)
- Operating systems management has been improved
- Direct language change from any page
- Better icons harmonization

### API changes

#### Changes

- `CommonDBTM::getTable()` signature has changed
- `User::getFromDBbyToken()` signature has changed
- `Bookmark` has been renamed to `SavedSearch`
- Update to latest jsTree plugin
- `RuleDictionnarySoftwareCollection::versionExists()` signature has changed
- `NotificationTemplate::getDataToSend()` signature has changed
- `QueuedMail` has been renamed to `QueuedNotification`
- `CommonDBTM::mailqueueonaction` has been renamed to `CommonDBTM::notificationqueueonaction`
- `NotificationTarget::getSender()` no longer takes any parameters (was not used)
- `TableExists()` has been moved to `DBMysql::tableExists()`
- `FieldExists()` has been moved to `DBMysql::fieldExists()`
- `Profile_User::getUserEntitiesForRight()` signature has changed
- `NotificationTarget` property `datas` has been renamed to `data`

#### Deprecated

- Ability to use `JOIN` in `DBmysqlIterator::buildQuery()` has been deprecated
- Usage of `NotificationTarget::datas` property has been deprecated
- Usage of `Zend\Loader\SplAutoloader` interface has been deprecated

The following methods have been deprecated:

- `_e()`
- `_ex()`
- `Bookmark::mark_default()`
- `Bookmark::unmark_default()`
- `CommonTreeDropodwn::recursiveCleanSonsAboveID()`
- `NotificationTarget::addToAddressesList()`
- `NotificationTarget::getAdditionalTargets()`
- `NotificationTarget::getAddressesByGroup()`
- `NotificationTarget::getAddressesByTarget()`
- `NotificationTarget::getAdminAddress()`
- `NotificationTarget::getEntityAdminAddress()`
- `NotificationTarget::getItemAuthorAddress()`
- `NotificationTarget::getItemGroupAddress()`
- `NotificationTarget::getItemGroupSupervisorAddress()`
- `NotificationTarget::getItemGroupTechInChargeAddress()`
- `NotificationTarget::getItemGroupWithoutSupervisorAddress()`
- `NotificationTarget::getItemOwnerAddress()`
- `NotificationTarget::getItemTechnicianInChargeAddress()`
- `NotificationTarget::getNotificationTargets()`
- `NotificationTarget::getSpecificTargets()`
- `NotificationTarget::getUserByField()`
- `NotificationTarget::getUsersAddressesByProfile()`
- `NotificationTargetCommonITILObject::getDatasForObject()`
- `NotificationTargetCommonITILObject::getFollowupAuthor()`
- `NotificationTargetCommonITILObject::getLinkedGroupByType()`
- `NotificationTargetCommonITILObject::getLinkedGroupSupervisorByType()`
- `NotificationTargetCommonITILObject::getLinkedGroupWithoutSupervisorByType()`
- `NotificationTargetCommonITILObject::getLinkedUserByType()`
- `NotificationTargetCommonITILObject::getOldAssignTechnicianAddress()`
- `NotificationTargetCommonITILObject::getRecipientAddress()`
- `NotificationTargetCommonITILObject::getSupplierAddress()`
- `NotificationTargetCommonITILObject::getTaskAssignGroup()`
- `NotificationTargetCommonITILObject::getTaskAssignUser()`
- `NotificationTargetCommonITILObject::getTaskAuthor()`
- `NotificationTargetCommonITILObject::getValidationApproverAddress()`
- `NotificationTargetCommonITILObject::getValidationRequesterAddress()`
- `NotificationTargetProjectTask::getTeamContacts()`
- `NotificationTargetProjectTask::getTeamGroups()`
- `NotificationTargetProjectTask::getTeamSuppliers()`
- `NotificationTargetProjectTask::getTeamUsers()`
- `QueuedNotification::sendMailById()`
- `User::getPersonalToken()`
- `User::getUniquePersonalToken()`
- `formatOutputWebLink()`

#### Removals

The following methods have been dropped:

- `Ajax::displaySearchTextForDropdown()`
- `Ajax::getSearchTextForDropdown()`
- `Bookmark::changeBookmarkOrder()`
- `Bookmark::moveBookmark()`
- `CommonGLPI::addDivForTabs()`
- `CommonGLPI::showTabs()`
- `CommonGLPI::showNavigationHeaderOld()`
- `CommonGLPI::show()`
- `Dropdown::showInteger()`
- `DBMysql::field_flags()`
- `Html::showDateFormItem()`
- `Html::showDateTimeFormItem()`
- `Profile::dropdownNoneReadWrite()`
- `Toolbox::get_magic_quotes_runtime()`
- `Toolbox::get_magic_quotes_gpc()`
- `Dropdown::showAllItems()`

For older entries, please check [GLPI website](http://glpi-project.org).<|MERGE_RESOLUTION|>--- conflicted
+++ resolved
@@ -3,7 +3,6 @@
 The present file will list all changes made to the project; according to the
 [Keep a Changelog](http://keepachangelog.com/) project.
 
-<<<<<<< HEAD
 ## [10.1.0] unreleased
 
 ### Added
@@ -136,10 +135,7 @@
 - `Toolbox::canUseCas()`
 - Usage of `Search::addOrderBy` signature with ($itemtype, $ID, $order) parameters
 
-## [10.0.6] unreleased
-=======
 ## [10.0.7] unreleased
->>>>>>> 8ecc42ad
 
 ### Added
 
