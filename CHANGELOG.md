# GLPI changes

The present file will list all changes made to the project; according to the
[Keep a Changelog](http://keepachangelog.com/) project.

<<<<<<< HEAD
## [11.0.0] unreleased

### Added
- Business Rules for Changes
- Business Rules for Problems
- Configurable toast notification location
- `Link ITIL Object` and `Unlink ITIL Object` massive actions for Tickets, Changes, and Problems.
- Group approval requests (any user from group can approve).
- Satisfaction surveys for Changes
- New right for assigning service levels to ITIL Objects (UPDATE right also still allows this).
- New right for impersonation of users with less rights (Config UPDATE right also still allows this globally).
- Marketplace availability configuration.
- Toast popup message location configuration.
- Datacenter room grid size configuration (per room).
- Approval reminder automatic action.
- Reservation massive actions.
- `alias` and `code` fields for Locations.
- Profile cloning.
- Associated elements for recurring ITIL Objects.
- Processes and Environment Variable tabs for automatically inventoried assets.
- Log viewer for logs in `files/_log` directory.
- Custom palette/theme support (uses `files/_themes` directory by default).
- Two-Factor Authentication (2FA) support via Time-based One-time Password (TOTP).
- `Deny login` authorization rule action to deny login for a user, but not prevent the import/existence of the user in GLPI.
- Directly capture screenshots or screen recordings from the "Add a document" form in tickets.
- With a clean install, dashboards now show fake/placeholder data by default with a message indicating you are viewing demonstration data and a button to disable it.
- Assets that can be assigned to users/groups have new "View assigned" and "Update assigned" rights which give read/update access to users and groups assigned to the asset.
- `ODS` and `XLS` export of search results.

### Changed
- ITIL Objects can now be linked to any other ITIL Objects similar to the previous Ticket/Ticket links.
- Logs are now shown using the Search Engine
- The approval option previously named `Group` is now called `Group user(s)` to better reflect that it shows a list of users from a specific group rather than allow sending an approval for a group.
- The ticket business rule action `Ticket category from code` was renamed to `ITIL category from code`.
- The ticket business rule criteria `Code representing the ticket category` was renamed to `Code representing the ITIL category`.
- The ticket business rule criteria `Ticket location` was renamed to `Location`.
- ITIL Templates can now restrict available statuses.
- Improved offline mode for marketplace.
- Lines can be assigned directly to assets without needing a SIM card.
- Planning event occurances can be detached from a series.
- Locations are now displayed in Datacenter breadcrumbs.
- Marketplace CLI download command now supports downloading specific versions of plugins.
- Browse tab of Knowledgebase now uses the Search Engine.
- Satisfaction surveys can now be configured with a custom maximum score, default score, and if a comment is required.
- LDAP TLS version can now be specified.
- Kanabn view state can be reset from the Kanban if the user has the right to modify the view.
- Personal reminders in central view now include only non-public reminders created by the user.
- Public reminders in central view now include public reminders regardless of who created them.
- Project description field is now a rich text field.
- Entity, profile, debug mode flag, and language are restored after ending impersonation.
- Volumes now show `Used percentage` instead of `Free percentage`.
- Budget "Main" tab now shows negative values for "Total remaining in the budget" in parentheses instead of with a negative sign to align with typical accounting practices.
- Followups and Tasks no longer visible without the "See public" or "See private" rights even if the user has permission to be assigned the parent ITIL Object.
- Followups, Tasks and Solutions now check the `canView()` method of the parent ITIL Object rather than just the "See my/See author" right of the parent item.
  This means they now take into account "See all", "See group", etc. rights for the global permission check.
  Permission checks at the item-level have not been changed.
- External Links `Link or filename` and `File content` fields now use Twig templates instead of a custom tag syntax.
- Itemtypes associated with External links are now in the main form rather than a separate tab.
- The `Computer_Item` class has been replaced by the `\Glpi\Asset\Asset_PeripheralAsset` class.

### Deprecated
- Survey URL tags `TICKETCATEGORY_ID` and `TICKETCATEGORY_NAME` are deprecated and replaced by `ITILCATEGORY_ID` and `ITILCATEGORY_NAME` respectively.
- `Search::joinDropdownTranslations()`

### Removed
- XML-RPC API.
- `Link tickets` massive action for Tickets (Use `Link ITIL Object` instead).
- `Link to a problem` massive action for Tickets (Use `Link ITIL Object` instead).
- Manage tab for Knowledgebase (Unpublished is now a toggle in the browse tab).
- The database "master" property in the status checker (/status.php and glpi:system:status), replaced by "main".
- The database "slaves" property in the status checker (/status.php and glpi:system:status), replaced by "replicas".
- API URL is no longer customizable within GLPI. Use alias/rewrite rules in your web server configuration instead if needed.
- `status.php` and `bin/console system:status` no longer supports plain-text output.
- `Glpi\System\Status\StatusChecker::getServiceStatus()` `as_array` parameter.
- `Sylk` export of search results.
=======
## [10.0.16] unreleased

### Added

### Changed

### Deprecated

### Removed
>>>>>>> b347a82a

### API changes

#### Added
<<<<<<< HEAD
- `phpCAS` library is now bundled in GLPI, to prevent version compatibility issues.
- `Glpi\DBAL\QueryFunction` class with multiple static methods for building SQL query function strings in an abstract way.

#### Changes
- Many methods have their signature changed to specify both their return type and the types of their parameters.
- `chartist` library has been replaced by `echarts`.
- `codemirror` library has been replaced by `monaco-editor`.
- `htmLawed` library has been replaced by `symfony/html-sanitizer`.
- `monolog/monolog` has been upgraded to version 3.3.
- `photoswipe` library has been upgraded to version 5.x.
- `phpmailer/phpmailer` library has been replaced by `symfony/mailer`.
- `true/punycode` library has been removed.
- `Symfony` libraries have been upgraded to version 6.0.
- `users_id_validate` field in `CommonITILValidation` will now have a `0` value until someone approves or refuses the validation.
  Approval targets (who the approval is for) is now indicated by `itemtype_target` and `items_id_target` fields.
- Notifications are not deduplicated anymore.
- Notifications with `Approver` recipient have had this recipient replaced with the new `Approval target` recipient to maintain previous behavior as much as possible.
  The previous recipient option still exists if needed. This replacement will only happen once during the upgrade.
- `GLPIMailer` mailer class does not extends anymore `PHPMailer\PHPMailer\PHPMailer`.
  We added a compatibility layer to handle main usages found in plugins, but we cannot ensure compatibility with all properties and methods that were inherited from `PHPMailer\PHPMailer\PHPMailer`.
- `CommonGLPI::$othertabs` static property has been made private.
- `CommonGLPI::createTabEntry()` signature changed.
- All types of rules are now sortable and ordered by ranking.
- Plugins console commands must now use the normalized prefix `plugins:XXX` where `XXX` is the plugin key.
- GLPI web root is now the `/public` directory and all web request to PHP scripts are proxified by `public/index.php` script.
- Usage of `DBmysql::query()`, `DBmysql::queryOrDie()` method are prohibited to ensure that legacy unsafe DB are no more executed.
  Building and executing raw queries using `DBmysql::request()`, `DBmysqlIterator::buildQuery()` and `DBmysqlIterator::execute()` methods is also prohibited.
  To execute DB queries, either `DBmysql::request()` can be used to craft query using the GLPI query builder,
  either `DBmysql::doQuery()`/`DBmysql::doQueryOrDie()` can be used for safe queries to execute DB query using a self-crafted a SQL string.
- `js/fuzzysearch.js` replaced with `FuzzySearch/Modal` Vue component.
- `Html::fuzzySearch()` replaced with `Html::getMenuFuzzySearchList()` function.
- `NotificationEvent::raiseEvent()` signature cahnged. A new `$trigger` parameter has been added at 4th position, and `$label` is now the 5th parameter.
- `NotificationEventInterface::raise()` has a new `$trigger` parameter.
- `QueryExpression` class moved to `Glpi\DBAL` namespace.
- `QueryParam` class moved to `Glpi\DBAL` namespace.
- `QuerySubQuery` class moved to `Glpi\DBAL` namespace.
- `QueryUnion` class moved to `Glpi\DBAL` namespace.
- `PrinterLog::getMetrics()` method has been made final.
- `SavedSearch::showSaveButton()` replaced with `pages/tools/savedsearch/save_button.html.twig` template.
- `showSystemInformations` method for `$CFG_GLPI['systeminformations_types']` types renamed to `getSystemInformation` and should return an array with a label and content.
- `DisplayPreference` config form POST handling moved to `ajax/displaypreference.php` script. The front file is for displaying the tabs only.
- `Document::send()` signature changed. The `$context` parameter has been removed.
- `title` property of Kanban items must be text only. HTML no longer supported.
- `kanban:filter` JS event now includes the columns in the event data. Filtering must set the `_filtered_out` property of cards to hide them instead of changing the elements in the DOM.
- `CommonITILActor::getActors()` signature changed. The `$items_id` parameter must strictly be an integer.
- The `date_mod` property for historical entries returned by `Log::getHistoryData` is no longer formatted based on the user's preferences.
- `Rule::dropdownRulesMatch()` has been made protected.
- `ITILTemplateField::showForITILTemplate()` method is no longer abstract.
- `CommonITILTask::getItilObjectItemType` is now static.
- The `Item_Ticket$1` tab should be used in replacement of the `Ticket$1` tab to display tickets associated with an item.
- Specifying the `ranking` of a rule during add/update now triggers `RuleCollection::moveRule` to manage the rankings of other rules to try to keep them valid and in order.
- `Lock::getLocksQueryInfosByItemType()` has been made private.
- `DBmysql::request()`, `DBmysqlIterator::buildQuery()` and `DBmysqlIterator::execute()` methods signatures changed.
-  Some values for the `$type` parameters of several `Stat` methods have changed to match English spelling (technicien -> technician).

#### Deprecated
- Usage of `MAIL_SMTPSSL` and `MAIL_SMTPTLS` constants.
- Usage of `ajax/dropdownMassiveActionAddValidator.php` and `ajax/dropdownValidator.php` without `validation_class` parameter.
- Usage of `name` and `users_id_validate` parameter in `ajax/dropdownValidator.php`.
- Usage of `users_id_validate` parameter in `front/commonitilvalidation.form.php`.
- `ajax/itemTicket.php` script usage.
- `ajax/knowbase.php` script usage.
- `front/ticket_ticket.form.php` script usage.
- Usage of `users_id_validate` input in `CommonITILObject`.
- Defining "users_id_validate" field without defining "itemtype_target"/"items_id_target" in "CommonITILValidation".
- Usage of `name` and `users_id_validate` options in `CommonITILValidation::dropdownValidator()`.
- Usage of `verbatim_value` Twig filter.
- `Auth::getErr()`
- `AuthLDAP::dropdownUserDeletedActions()`
- `AuthLDAP::getOptions()`
- `CommonITILObject::isValidator()`
- `CommonITILValidation::alreadyExists()`
- `CommonITILValidation::getTicketStatusNumber()`
- `ComputerAntivirus` has been deprecated and replaced by `ItemAntivirus`
- `ComputerVirtualMachine` has been deprecated and replaced by `ItemVirtualMachine`
- `Config::validatePassword()`
- `Consumable::showAddForm()`
- `Consumable::showForConsumableItem()`
- `DBmysql::truncate()`
- `DBmysql::truncateOrDie()`
- `Document::getImage()`
- `DropdownTranslation::canBeTranslated()`
- `DropdownTranslation::isDropdownTranslationActive()`
- `Glpi\Application\View\Extension::getVerbatimValue()`
- `Glpi\Event::showList()`
- `Glpi\Features\DCBreadcrumb::getDcBreadcrumb()`
- `Glpi\Features\DCBreadcrumb::getDcBreadcrumbSpecificValueToDisplay()`
- `Glpi\Features\DCBreadcrumb::isEnclosurePart()`
- `Glpi\Features\DCBreadcrumb::isRackPart()`
- `Glpi\Toolbox\Sanitizer::dbEscape()`
- `Glpi\Toolbox\Sanitizer::dbEscapeRecursive()`
- `Glpi\Toolbox\Sanitizer::dbUnescape()`
- `Glpi\Toolbox\Sanitizer::dbUnescapeRecursive()`
- `Glpi\Toolbox\Sanitizer::decodeHtmlSpecialChars()`
- `Glpi\Toolbox\Sanitizer::decodeHtmlSpecialCharsRecursive()`
- `Glpi\Toolbox\Sanitizer::encodeHtmlSpecialChars()`
- `Glpi\Toolbox\Sanitizer::encodeHtmlSpecialCharsRecursive()`
- `Glpi\Toolbox\Sanitizer::getVerbatimValue()`
- `Glpi\Toolbox\Sanitizer::isDbEscaped()`
- `Glpi\Toolbox\Sanitizer::isHtmlEncoded()`
- `Glpi\Toolbox\Sanitizer::isNsClassOrCallableIdentifier()`
- `Glpi\Toolbox\Sanitizer::sanitize()`
- `Glpi\Toolbox\Sanitizer::unsanitize()`
- `Html::cleanInputText()`
- `Html::cleanPostForTextArea()`
- `Html::displayAjaxMessageAfterRedirect()`
- `HookManager::enableCSRF()`
- `Knowbase::getTreeCategoryList()`
- `Knowbase::showBrowseView()`
- `Knowbase::showManageView()`
- `KnowbaseItem::showManageForm()`
- `KnowbaseItemTranslation::canBeTranslated()`
- `KnowbaseItemTranslation::isKbTranslationActive()`
- `Link::showForItem()`
- `ManualLink::showForItem()`
- `ReminderTranslation::canBeTranslated()`
- `ReminderTranslation::isReminderTranslationActive()`
- `Ticket` `link_to_problem` massive action is deprecated. Use `CommonITILObject_CommonITILObject` `add` massive action instead.
- `Ticket_Ticket` `add` massive action is deprecated. Use `CommonITILObject_CommonITILObject` `add` massive action instead.
- `Ticket_Ticket::checkParentSon()`
- `Ticket_Ticket::countOpenChildren()`
- `Ticket_Ticket::getLinkedTicketsTo()`
- `Ticket_Ticket::manageLinkedTicketsOnSolved()`
- `Toolbox::addslashes_deep()`
- `Toolbox::seems_utf8()`
- `Toolbox::stripslashes_deep()`
- `Search::getOptions()` no longer returns a reference
- `js/Forms/FaIconSelector.js` and therefore `window.GLPI.Forms.FaIconSelector` has been deprecated and replaced by `js/modules/Form/WebIconSelector.js`
- `Timer` class.

#### Removed
- `GLPI_USE_CSRF_CHECK`, `GLPI_USE_IDOR_CHECK`, `GLPI_CSRF_EXPIRES`, `GLPI_CSRF_MAX_TOKENS` and `GLPI_IDOR_EXPIRES` constants.
- Usage of `csrf_compliant` plugins hook.
- Usage of `migratetypes` plugin hooks.
- Usage of `planning_scheduler_key` plugins hook.
- Logging within the `mail-debug.log` log file.
- `X-GLPI-Sanitized-Content` REST API header support.
- Handling of encoded/escaped value in `autoName()`.
- `regenerateTreeCompleteName()`
- `Change_Item::showForChange()`
- `CommonDBTM::$deduplicate_queued_notifications` property.
- `CommonDropdown::displayHeader()`
- `CommonTreeDropdown::sanitizeSeparatorInCompletename()`
- `CommonTreeDropdown::unsanitizeSeparatorInCompletename()`
- `Computer_Item::countForAll()`
- `Computer_Item::disconnectForItem()`
- `Computer_Item::dropdownAllConnect()`
- `Computer_Item::showForComputer()`
- `Computer_Item::showForItem()`
- `ComputerAntivirus::showForComputer()`
- `ComputerVirtualMachine::showForComputer()`
- `Config::getCurrentDBVersion()`
- `DbUtils::regenerateTreeCompleteName()`
- `Document::uploadDocument()`
- `Document::showUploadedFilesDropdown()`
- `Document_Item::showSimpleAddForItem()`
- `GLPI::getLogLevel()`
- `Glpi\Api\API::returnSanitizedContent()`
- `Glpi\Dashboard\Widget::getCssGradientPalette()`
- `Glpi\Inventory\Conf::importFile()`
- `Glpi\Socket::executeAddMulti()`
- `Glpi\Socket::showNetworkPortForm()`
- `Glpi\System\Requirement\DataDirectoriesProtectedPath` class.
- `Glpi\System\Requirement\ProtectedWebAccess` class.
- `Glpi\System\Requirement\MysqliMysqlnd` class.
- `Glpi\System\Requirement\SafeDocumentRoot` class.
- `Glpi\System\Status\StatusChecker::getFullStatus()`
- `Group::title()`
- `Html::clean()`
- `Impact::buildNetwork()`
- `Item_Problem::showForProblem()`
- `Item_Ticket::showForTicket()`
- `KnowbaseItem::addToFaq()`
- `KnowbaseItem::addVisibilityJoins()`
- `KnowbaseItem::addVisibilityRestrict()`
- `KnowbaseItem::showBrowseForm()`
- `KnowbaseItem_Comment::displayComments()`
- `KnowbaseItem_KnowbaseItemCategory::displayTabContentForItem()`
- `KnowbaseItem_KnowbaseItemCategory::getTabNameForItem()`
- `KnowbaseItem_KnowbaseItemCategory::showForItem()`
- `Link_Itemtype::showForLink()`
- `MailCollector::listEncodings()`
- `MailCollector::title()`
- `Netpoint` class
- `NetworkAlias::getInternetNameFromID()`
- `NetworkName::getInternetNameFromID()`
- `NetworkPort::getNetworkPortInstantiationsWithNames()`
- `NetworkPort::resetConnections()`
- `OlaLevel::showForSLA()`. Replaced by `LevelAgreementLevel::showForLA()`.
- `PlanningExternalEvent::addVisibilityRestrict()`
- `Plugin::migrateItemType()`
- `ProfileRight::updateProfileRightAsOtherRight()`
- `ProfileRight::updateProfileRightsAsOtherRights()`
- `Reminder::addVisibilityJoins()`
- `Reservation::displayError()`
- `RSSFeed::addVisibilityJoins()`
- `RSSFeed::addVisibilityRestrict()`
- `RSSFeed::showDiscoveredFeeds()`
- `Rule::$can_sort` property.
- `Rule::$orderby` property.
- `Rule::showMinimalActionForm()`
- `RuleCollection::showTestResults()`
- `RuleImportComputer` class.
- `RuleImportComputerCollection` class.
- `RuleMatchedLog::showFormAgent()`.
- `RuleMatchedLog::showItemForm()`.
- `Search::SYLK_OUTPUT` constant.
- `Search::computeTitle()`
- `Search::csv_clean()`
- `Search::findCriteriaInSession()`
- `Search::getDefaultCriteria()`
- `Search::getLogicalOperators()`
- `Search::getMetaReferenceItemtype()`
- `Search::outputData()`
- `Search::sylk_clean()`
- `SlaLevel::showForSLA()`. Replaced by `LevelAgreementLevel::showForLA()`.
- `SLM::setTicketCalendar()`
- `SoftwareLicense::getSonsOf()`
- `Toolbox::canUseCas()`
- `Toolbox::checkValidReferer()`
- `Toolbox::clean_cross_side_scripting_deep()`
- `Toolbox::endsWith()`
- `Toolbox::filesizeDirectory()`
- `Toolbox::getHtmLawedSafeConfig()`
- `Toolbox::getHtmlToDisplay()`
- `Toolbox::logError()`
- `Toolbox::logNotice()`
- `Toolbox::logWarning()`
- `Toolbox::sodiumDecrypt()`
- `Toolbox::sodiumEncrypt()`
- `Toolbox::unclean_cross_side_scripting_deep()`
- `Transfer::manageConnectionComputer()`
- `User::title()`
- `XML` class.
- Usage of `Search::addOrderBy` signature with ($itemtype, $ID, $order) parameters
- Javascript file upload functions `dataURItoBlob`, `extractSrcFromImgTag`, `insertImgFromFile()`, `insertImageInTinyMCE`, `isImageBlobFromPaste`, `isImageFromPaste`.
- `CommonDBTM::$fkfield` property.
- `getHTML` action for `ajax/fuzzysearch.php` endpoint.
- `Config::showLibrariesInformation()`
- `DisplayPreference::showFormGlobal` `target` parameter.
- `DisplayPreference::showFormPerso` `target_id` parameter.
- `$DEBUG_SQL, `$SQL_TOTAL_REQUEST`, `$TIMER_DEBUG` and `$TIMER` global variables.
- `$CFG_GLPI['debug_sql']` and `$CFG_GLPI['debug_vars']` configuration options.
- `DropdownTranslation::getTranslationByName()`
- `addgroup` and `deletegroup` actions in `front/user.form.php`.


## [10.0.15] unreleased
=======

#### Changes

#### Deprecated

#### Removed


## [10.0.15] 2024-04-24
>>>>>>> b347a82a

### Added

### Changed

### Deprecated

### Removed

### API changes

#### Added

#### Changes

#### Deprecated

#### Removed


## [10.0.14] 2024-03-14

### Added

### Changed

### Deprecated

### Removed

### API changes

#### Added

#### Changes

#### Deprecated

#### Removed


## [10.0.13] 2024-03-13

### Added

### Changed

### Deprecated

### Removed

### API changes

#### Added

#### Changes
- `condition` and `displaywith` parameters must now be added in IDOR token creation data when they are not empty.

#### Deprecated

#### Removed


## [10.0.12] 2024-02-01

### Added

### Changed
- Permissions for historical data and system logs (Administration > Logs) are now managed by "Historical (READ)" and "System Logs (READ)" respectively.

### Deprecated

### Removed

### API changes

#### Added

#### Changes

#### Deprecated
- `Entity::cleanEntitySelectorCache()` no longer has any effect as the entity selector is no longer cached as a unique entry

#### Removed


## [10.0.11] 2023-12-13

### Added

### Changed

### Deprecated

### Removed

### API changes

#### Added

#### Changes

#### Deprecated
- Usage of the `DBmysql::query()` method is deprecated, for security reasons, as it is most of the time used in an insecure way.
  To execute DB queries, either `DBmysql::request()` can be used to craft query using the GLPI query builder,
  either `DBmysql::doQuery()` can be used for safe queries to execute DB query using a self-crafted SQL string.
  This deprecation will not trigger any error, unless the `GLPI_STRICT_DEPRECATED` constant is set to `true`, to avoid
  cluttering error logs.

#### Removed


## [10.0.10] 2023-09-25

### Added

### Changed

### Deprecated

### Removed

### API changes

#### Added

#### Changes

#### Deprecated

#### Removed


## [10.0.9] 2023-07-11

### Added

### Changed

### Deprecated

### Removed

### API changes

#### Added

#### Changes

#### Deprecated

#### Removed


## [10.0.8] 2023-07-05

### Added
- Unified Debug bar feature has been added to display debug information in the browser as a replacement and expansion on the previous, individual debug panels.

### Changed

### Deprecated

### Removed
- Debug panels and the toggle button to show/hide the primary debug panel that was next to the current user's name in the top right corner of the screen have been removed.
- `debug_tabs` plugin hook

### API changes

#### Added
- `CommonDBTM::getMessageReferenceEvent()` method that can be overridden to tweak notifications grouping in mail clients.

#### Changes

#### Deprecated
- `Html::displayDebugInfo()` method no longer has any effect. The functionality was replaced by the new Debug Bar feature.
- `Hooks::DEBUG_TABS`
- `$TIMER_DEBUG` global variable.
- `$DEBUG_SQL` global variable.
- `$SQL_TOTAL_REQUEST` global variable.
- `$CFG_GLPI['debug_sql']` configuration option.
- `$CFG_GLPI['debug_vars']` configuration option.

- Usage of parameter `$clean` in `AuthLDAP::getObjectByDn()` and `AuthLDAP::getUserByDn()`.

#### Removed


## [10.0.7] 2023-04-05

### Added

### Changed

### Deprecated

### Removed

### API changes

#### Added

#### Changes
- Itemtype that can be linked to a disk are now declared in `$CFG_GLPI['disk_types']`.

#### Deprecated
- `Glpi\Inventory\Conf::importFile()`
- `RSSFeed::showDiscoveredFeeds()`
- `Toolbox::checkValidReferer()`

#### Removed

## [10.0.6] 2023-01-24

### Added

### Changed
- `glpi:` command prefix has been removed from console commands canonical name.

### Deprecated

### Removed

### API changes

#### Added

#### Changes

#### Deprecated

#### Removed

## [10.0.5] 2022-11-04

## [10.0.4] 2022-11-03

## [10.0.3] 2022-09-14

### API changes

#### Added

- `CommonDBTM::pre_addToDB()` added.

#### Removed

## [10.0.2] 2022-06-28

## [10.0.1] 2022-06-02

### Changed
- PDF export library has been changed back from `mPDF` to `TCPDF`.

### Removed
- Gantt feature has been moved into the `gantt` plugin.

### API changes

#### Added
- `plugin_xxx_activate()` and `plugin_xxx_deactivate` hooks support.

#### Changes
- `Glpi\Api\Api::initEndpoint()` visibility changed to `protected`.

#### Removed
- `GlpiGantt` javascript helper and `dhtmlx-gantt` library.
- `Glpi\Gantt` namespace and all corresponding classes.
- `Project::getDataToDisplayOnGantt()`
- `Project::showGantt()`
- `ProjectTask::getDataToDisplayOnGantt()`
- `ProjectTask::getDataToDisplayOnGanttForProject()`

## [10.0.0] 2022-04-20

### Added
- Added UUID to all other itemtypes that are related to Operating Systems (Phones, Printers, etc)
- Added a button to the General > System configuration tab to copy the system information

### Changed
- APCu and WinCache are not anymore use by GLPI, use `php bin/console cache:configure` command to configure cache system.
- PDF export library has been changed from `TCPDF` to `mPDF`.
- The search engine and search results page now support sorting by multiple fields.
- The search result lists now refresh/update without triggering a full page reload.
- Replaced user-facing cases of master/slave usage replaced with main/replica.

### Deprecated
- Usage of XML-RPC API is deprecated.
- The database "slaves" property in the status checker (/status.php and glpi:system:status) is deprecated. Use "replicas" instead,
- The database "master" property in the status checker (/status.php and glpi:system:status) is deprecated. Use "main" instead,

### Removed
- Autocomplete feature on text fields.
- Usage of alternative DB connection encoding (`DB::$dbenc` property).
- Deprecated `scripts/ldap_mass_sync.php` has been removed in favor of `glpi:ldap:synchronize_users` command available using `bin/console`
- Deprecated `scripts/compute_dictionary.php` has been removed in favor of `glpi:rules:replay_dictionnary_rules` command available using `bin/console`
- Deprecated `scripts/softcat_mass_compute.php` has been removed in favor of `glpi:rules:process_software_category_rules` command available using `bin/console`

### API changes

#### Added
- Added `DBMysql::setSavepoint()` to create savepoints within a transaction.
- Added `CommonDBTM::showForm()` to have a generic showForm for asset (based on a twig template).

#### Changes
- MySQL warnings are now logged in SQL errors log.
- `Guzzle` library has been upgraded to version 7.4.
- `Symfony\Console` library has been upgraded to version 5.4.
- `CommonGLPI` constructor signature has been declared in an interface (`CommonGLPIInterface`).
- `DBmysqlIterator` class compliancy with `Iterator` has been fixed (i.e. `DBmysqlIterator::next()` does not return current row anymore).
- `Domain` class inheritance changed from `CommonDropdown` to `CommonDBTM`.
- `showForm()` method of all classes inheriting `CommonDBTM` have been changed to match `CommonDBTM::showForm()` signature.
- Format of `Message-Id` header sent in Tickets notifications changed to match format used by other items.
- Added `DB::truncate()` to replace raw SQL queries
- Impact context `positions` field type changed from `TEXT` to `MEDIUMTEXT`
- Field `date` of KnowbaseItem has been renamed to `date_creation`.
- Field `date_creation` of KnowbaseItem_Revision has been renamed to `date`.
- Field `date_creation` of NetworkPortConnectionLog has been renamed to `date`.
- Field `date` of Notepad has been renamed to `date_creation`.
- Field `date_mod` of ObjectLock has been renamed to `date`.
- Field `date` of ProjectTask has been renamed to `date_creation`.
- Table `glpi_netpoints` has been renamed to `glpi_sockets`.
- `GLPI_FORCE_EMPTY_SQL_MODE` constant has been removed in favor of `GLPI_DISABLE_ONLY_FULL_GROUP_BY_SQL_MODE` usage.
- `CommonDBTM::clone()`, `CommonDBTM::prepareInputForClone()` and `CommonDBTM::post_clone()` has been removed. Clonable objects must now use `Glpi\Features\Clonable` trait.
- `CommonDBTM::notificationqueueonaction` property has been removed in favor of `CommonDBTM::deduplicate_queued_notifications` property.
- `CommonDropdown::displaySpecificTypeField()` has a new `$options` parameter.
- `DBMysql::rollBack` supports a `name` parameter for rolling back to a savepoint.
- `Knowbase::getJstreeCategoryList()` as been replaced by `Knowbase::getTreeCategoryList()`.
- `NetworkPortInstantiation::showNetpointField()` has been renamed to `NetworkPortInstantiation::showSocketField()`.
- `NotificationSettingConfig::showForm()` renamed to `NotificationSettingConfig::showConfigForm()`.
- `RuleMatchedLog::showForm()` renamed to `RuleMatchedLog::showItemForm()`.
- `Search::addOrderBy()` signature changed.
- `TicketSatisfaction::showForm()` renamed to `TicketSatisfaction::showSatisfactionForm()`.
- `Transfer::transferDropdownNetpoint()` has been renamed to `Transfer::transferDropdownSocket()`.
- `Dashboard` global javascript object has been moved to `GLPI.Dashboard`.

#### Deprecated
- Usage of `MyISAM` engine in database, in favor of `InnoDB` engine.
- Usage of `utf8mb3` charset/collation in database in favor of `utf8mb4` charset/collation.
- Usage of `datetime` field type in database, in favor of `timestamp` field type.
- Handling of encoded/escaped value in `autoName()`
- `Netpoint` has been deprecated and replaced by `Socket`
- `CommonDropdown::displayHeader()`, use `CommonDropdown::displayCentralHeader()` instead and make sure to override properly `first_level_menu`, `second_level_menu` and `third_level_menu`.
- `GLPI::getLogLevel()`
- `Glpi\System\Status\StatusChecker::getFullStatus()`
- `Html::clean()`
- `MailCollector::listEncodings()`
- `RuleImportComputer` class
- `RuleImportComputerCollection` class
- `SLM::setTicketCalendar()`
- `Toolbox::clean_cross_side_scripting_deep()`
- `Toolbox::endsWith()`
- `Toolbox::filesizeDirectory()`
- `Toolbox::getHtmlToDisplay()`
- `Toolbox::logError()`
- `Toolbox::logNotice()`
- `Toolbox::logWarning()`
- `Toolbox::sodiumDecrypt()`
- `Toolbox::sodiumEncrypt()`
- `Toolbox::startsWith()`
- `Toolbox::unclean_cross_side_scripting_deep()`

#### Removed
- `jQueryUI` has been removed in favor of `twbs/bootstrap`. This implies removal of following widgets: `$.accordion`, `$.autocomplete`,
  `$.button`, `$.dialog`, `$.draggable`, `$.droppable`, `$.progressbar`, `$.resizable`, `$.selectable`, `$.sortable`, `$.tabs`, `$.tooltip`.
- Usage of `$order` parameter in `getAllDataFromTable()` (`DbUtils::getAllDataFromTable()`)
- Usage of `table` parameter in requests made to `ajax/comments.php`
- Usage of `GLPI_FORCE_EMPTY_SQL_MODE` constant
- Usage of `GLPI_PREVER` constant
- Support of `doc_types`, `helpdesk_types` and `netport_types` keys in `Plugin::registerClass()`
- `$CFG_GLPI['layout_excluded_pages']` entry
- `$CFG_GLPI['transfers_id_auto']` entry
- `$CFG_GLPI['use_ajax_autocompletion']` entry
- `$DEBUG_AUTOLOAD` global variable
- `$LOADED_PLUGINS` global variable
- `$PHP_LOG_HANDLER` global variable
- `$SQL_LOG_HANDLER` global variable
- `CommonDBTM::notificationqueueonaction` property
- `NotificationTarget::html_tags` property
- `getAllDatasFromTable()`
- `getRealQueryForTreeItem()`
- `Ajax::createFixedModalWindow()`
- `Ajax::createSlidePanel()`
- `Calendar_Holiday::cloneCalendar()`
- `Calendar::duplicate()`
- `CalendarSegment::cloneCalendar()`
- `Change::getCommonLeftJoin()`
- `Change::getCommonSelect()`
- `Change::showAnalysisForm()`
- `Change::showPlanForm()`
- `CommonDBTM::clone()`
- `CommonDBTM::getRawName()`
- `CommonDBTM::prepareInputForClone()`
- `CommonDBTM::post_clone()`
- `CommonDBTM::showDates()`
- `CommonGLPI::isLayoutExcludedPage()`
- `CommonGLPI::isLayoutWithMain()`
- `CommonGLPI::showPrimaryForm()`
- `CommonITILObject::displayHiddenItemsIdInput()`
- `CommonITILObject::filterTimeline()`
- `CommonITILObject::getActorIcon()`
- `CommonITILObject::getSplittedSubmitButtonHtml()`
- `CommonITILObject::showActorsPartForm()`
- `CommonITILObject::showFormHeader()`
- `CommonITILObject::showGroupsAssociated()`
- `CommonITILObject::showSupplierAddFormOnCreate()`
- `CommonITILObject::showSuppliersAssociated()`
- `CommonITILObject::showTimeline()`
- `CommonITILObject::showTimelineForm()`
- `CommonITILObject::showTimelineHeader()`
- `CommonITILObject::showUsersAssociated()`
- `Computer_Item::cloneComputer()`
- `Computer_Item::cloneItem()`
- `Computer_SoftwareLicense` class
- `Computer_SoftwareVersion` class
- `ComputerAntivirus::cloneComputer()`
- `Contract::cloneItem()`
- `Contract_Item::cloneItem()`
- `ContractCost::cloneContract()`
- `Config::agreeDevMessage()`
- `Config::checkWriteAccessToDirs()`
- `Config::displayCheckExtensions()`
- `Config::getCache()`
- `DBMysql::affected_rows()`
- `DBMysql::areTimezonesAvailable()`
- `DBMysql::data_seek()`
- `DBMysql::fetch_array()`
- `DBMysql::fetch_assoc()`
- `DBMysql::fetch_object()`
- `DBMysql::fetch_row()`
- `DBMysql::field_name()`
- `DBMysql::free_result()`
- `DBmysql::getTableSchema()`
- `DBMysql::insert_id()`
- `DBMysql::isMySQLStrictMode()`
- `DBMysql::list_fields()`
- `DBMysql::notTzMigrated()`
- `DBMysql::num_fields()`
- `DbUtils::getRealQueryForTreeItem()`
- `Dropdown::getDropdownNetpoint()`
- `DCBreadcrumb::showDcBreadcrumb()`
- `Document_Item::cloneItem()`
- `Entity::showSelector()`
- `Glpi\Marketplace\Api\Plugins::getNewPlugins()`
- `Glpi\Marketplace\Api\Plugins::getPopularPlugins()`
- `Glpi\Marketplace\Api\Plugins::getTopPlugins()`
- `Glpi\Marketplace\Api\Plugins::getTrendingPlugins()`
- `Glpi\Marketplace\Api\Plugins::getUpdatedPlugins()`
- `Html::autocompletionTextField()`
- `Html::displayImpersonateBanner()`
- `Html::displayMainMenu()`
- `Html::displayMenuAll()`
- `Html::displayTopMenu()`
- `Html::fileForRichText()`
- `Html::generateImageName()`
- `Html::imageGallery()`
- `Html::jsDisable()`
- `Html::jsEnable()`
- `Html::nl2br_deep()`
- `Html::replaceImagesByGallery()`
- `Html::resume_name()`
- `Html::setSimpleTextContent()`
- `Html::setRichTextContent()`
- `Html::showProfileSelecter()`
- `Html::weblink_extract()`
- `Infocom::cloneItem()`
- `Itil_Project::cloneItilProject()`
- `ITILFollowup::showApprobationForm()`
- `ITILTemplate::getBeginHiddenFieldText()`
- `ITILTemplate::getBeginHiddenFieldValue()`
- `ITILTemplate::getEndHiddenFieldText()`
- `ITILTemplate::getEndHiddenFieldValue()`
- `Item_Devices::cloneItem()`
- `Item_Disk::cloneItem()`
- `Item_OperatingSystem::cloneItem()`
- `Item_SoftwareLicense::cloneComputer()`
- `Item_SoftwareLicense::cloneItem()`
- `Item_SoftwareVersion::cloneComputer()`
- `Item_SoftwareVersion::cloneItem()`
- `Item_SoftwareVersion::showForComputer()`
- `Item_SoftwareVersion::updateDatasForComputer()`
- `KnowbaseItem_Item::cloneItem()`
- `LevelAgreement::showForTicket()`
- `NetworkPort::cloneItem()`
- `Notepad::cloneItem()`
- `NotificationTargetTicket::isAuthorMailingActivatedForHelpdesk()`
- `Plugin::getGlpiPrever()`
- `Plugin::isGlpiPrever()`
- `Plugin::setLoaded()`
- `Plugin::setUnloaded()`
- `Plugin::setUnloadedByName()`
- `Problem::getCommonLeftJoin()`
- `Problem::getCommonSelect()`
- `Problem::showAnalysisForm()`
- `ProjectCost::cloneProject()`
- `ProjectTeam::cloneProjectTask()`
- `ProjectTask::cloneProjectTeam()`
- `Reservation::displayReservationDay()`
- `Reservation::displayReservationsForAnItem()`
- `Search::isDeletedSwitch()`
- `Ticket::getCommonLeftJoin()`
- `Ticket::getCommonSelect()`
- `Ticket::getTicketTemplateToUse()`
- `Ticket::showDocumentAddButton()`
- `Ticket_Ticket::displayLinkedTicketsTo()`
- `TicketTemplate::getFromDBWithDatas()`
- `Toolbox::canUseImapPop()`
- `Toolbox::checkSELinux()`
- `Toolbox::commonCheckForUseGLPI()`
- `Toolbox::convertImageToTag()`
- `Toolbox::decrypt()`
- `Toolbox::doubleEncodeEmails()`
- `Toolbox::encrypt()`
- `Toolbox::getGlpiSecKey()`
- `Toolbox::removeHtmlSpecialChars()`
- `Toolbox::sanitize()`
- `Toolbox::throwError()`
- `Toolbox::unclean_html_cross_side_scripting_deep()`
- `Toolbox::useCache()`
- `Toolbox::userErrorHandlerDebug()`
- `Toolbox::userErrorHandlerNormal()`
- `Transfer::transferComputerSoftwares()`
- `Update::declareOldItems()`
- `User::showPersonalInformation()`

## [9.5.7] 2022-01-27

## [9.5.6] 2021-09-15

### Changed

- `X-Forwarded-For` header value is no longer used during API access controls, API requests passing through proxies may be refused for security reasons.

### API changes

#### Changed

- All POST request made to `/ajax/` scripts are now requiring a valid CSRF token in their `X-Glpi-Csrf-Token` header.
Requests done using jQuery are automatically including this header, from the moment that the page header is built using
`Html::includeHeader()` method and the `js/common.js` script is loaded.

#### Deprecated

- Usage of "followups" option in `CommonITILObject::showShort()`
- `CommonITILTask::showInObjectSumnary()`
- `ITILFollowup::showShortForITILObject()`

## [9.5.5] 2021-04-13

### API changes

#### Changed

- Remove deprecation of `Search::getMetaReferenceItemtype()`

## [9.5.4] 2021-03-02

### Changed

- `iframe` elements are not anymore allowed in rich text unless `GLPI_ALLOW_IFRAME_IN_RICH_TEXT` constant is defined to `true`

### API changes

#### Deprecated

- `Search::getMetaReferenceItemtype()`

## [9.5.3] 2020-11-25

### Deprecated
- Usage of alternative DB connection encoding (`DB::$dbenc` property).

## [9.5.2] 2020-10-07

### API changes

#### Removed

- Ability to use SQL expressions as string in criterion values in SQL iterator (replaced by usage of `QueryExpression`).
- Ability to delete a plugin image using `/front/pluginimage.send.php` script.

## [9.5.1] 2020-07-16

## [9.5.0] 2020-07-07

### Added

- Encrypted file systems support.
- Mails collected from suppliers can be marked as private on an entity basis.
- Ability to add custom CSS in entity configuration.
- CLI commands to enable and disable maintenance mode.
- Operating system links on Monitors, Peripherals, Phones and Printers.
- Add datacenter items to global search
- Project task search options for Projects
- Automatic action to purge closed tickets
- Ability to automatically calculate project's percent done
- Software link on Phones.
- Add and answer approvals from timeline
- Add lightbox with PhotoSwipe to timeline images
- Ability to copy tasks while merging tickets
- the API gives the ID of the user who logs in with initSession
- Kanban view for projects
- Network ports on Monitors
- Add warning when there are unsaved changes in forms
- Add ability to get information from the status endpoint in JSON format using Accept header
- Add `glpi:system:status` CLI command for getting the GLPI status

### Changed

- PHP error_reporting and display_errors configuration directives are no longer overrided by GLPI, unless in debug mode (which forces reporting and display of all errors).
- `scripts/migrations/racks_plugin.php` has been replaced by `glpi:migration:racks_plugin_to_core` command available using `bin/console`
- Encryption alogithm improved using libsodium

### API changes

#### Added

- Add translation functions `__()`,  `_n()`,  `_x()` and  `_nx()` in javascript in browser context.
- `Migration::renameItemtype()` method to update of database schema/values when an itemtype class is renamed
- Menu returned by `CommonGLPI::getMenuContent()` method override may now define an icon for each menu entry.
- `CommonDBConnexity::getItemsAssociatedTo()` method to get the items associated to the given one
- `CommonDBConnexity::getItemsAssociationRequest()` method to get the DB request to use to get the items associated to the given one
- `CommonDBTM::clone()` method to clone the current item
- `CommonDBTM::prepareInputForClone()` method to modify the input data that will be used for the cloning
- `CommonDBTM::post_clone()` method to perform other steps after an item has been cloned (like clone the elements it is associated to)

#### Changes

- jQuery library has been upgraded from 2.2.x to 3.4.x. jQuery Migrate is used to ensure backward compatibility in most cases.
- `DBmysqlIterator::handleOrderClause()` supports QueryExpressions
- Use Laminas instead of deprecated ZendFramework
- Database datetime fields have been replaced by timestamp fields to handle timezones support.
- Database integer/float fields values are now returned as number instead of strings from DB read operations.
- Field `domains_id` of Computer, NetworkEquipment and Printer has been dropped and data has been transfered into `glpi_domains_items` table.
- Plugin status hook can now be used to provide an array with more information about the plugin's status the status of any child services.
    - Returned array should contain a 'status' value at least (See status values in Glpi\System\Status\StatusChecker)
    - Old style returns are still supported

#### Deprecated

- `DBMysql::fetch_array()`
- `DBMysql::fetch_row()`
- `DBMysql::fetch_assoc()`
- `DBMysql::fetch_object()`
- `DBMysql::data_seek()`
- `DBMysql::insert_id()`
- `DBMysql::num_fields()`
- `DBMysql::field_name()`
- `DBMysql::list_fields()`
- `DBMysql::affected_rows()`
- `DBMysql::free_result()`
- `DBMysql::isMySQLStrictMode()`
- `getAllDatasFromTable` renamed to `getAllDataFromTable()`
- Usage of `$order` parameter in `getAllDataFromTable()` (`DbUtils::getAllDataFromTable()`)
- `Ticket::getTicketTemplateToUse()` renamed to `Ticket::getITILTemplateToUse()`
- `TicketTemplate::getFromDBWithDatas()` renamed to `TicketTemplate::getFromDBWithData()` (inherited from `ITILTemplate`)
- `Computer_SoftwareLicense` replaced by `Item_SoftwareLicense` and table `glpi_computers_softwarelicenses` renamed to `glpi_items_softwarelicenses`
- `Computer_SoftwareVersion` replaced by `Item_SoftwareVersion` and table `glpi_computers_softwareversions` renamed to `glpi_items_softwareversions`
- `Item_SoftwareVersion::updateDatasForComputer` renamed to `Item_SoftwareVersion::updateDatasForItem`
- `Item_SoftwareVersion::showForComputer` renamed to `Item_SoftwareVersion::showForItem`
- `Item_SoftwareVersion::softsByCategory` renamed to `Item_SoftwareVersion::softwareByCategory`
- `Item_SoftwareVersion::displaySoftsByLicense` renamed to `Item_SoftwareVersion::displaySoftwareByLicense`
- `Item_SoftwareVersion::cloneComputer` renamed to `Item_SoftwareVersion::cloneItem`
- `Transfer::transferComputerSoftwares` renamed to `Transfer::transferItemSoftwares`
- 'getRealQueryForTreeItem()'
- ``getCommonSelect`` and ``getCommonLeftJoin()`` from ``Ticket``, ``Change`` and ``Problem`` are replaced with ``getCommonCriteria()`` compliant with db iterator
- `Config::checkWriteAccessToDirs()`
- `Config::displayCheckExtensions()`
- `Toolbox::checkSELinux()`
- `Toolbox::userErrorHandlerDebug()`
- `Toolbox::userErrorHandlerNormal()`
- `Html::jsDisable()`
- `Html::jsEnable()`
- `Plugin::setLoaded()`
- `Plugin::setUnloaded()`
- `Plugin::setUnloadedByName()`
- Usage of `$LOADED_PLUGINS` global variable
- `CommonDBTM::getRawName()` replaced by `CommonDBTM::getFriendlyName()`
- `Calendar_Holiday::cloneCalendar()`
- `CalendarSegment::cloneCalendar()`
- `Computer_Item::cloneComputer()`
- `Computer_Item::cloneItem()`
- `ComputerAntivirus::cloneComputer()`
- `Contract::cloneItem()`
- `Contract_Item::cloneItem()`
- `ContractCost::cloneContract()`
- `Document_Item::cloneItem()`
- `Infocom::cloneItem()`
- `Item_Devices::cloneItem()`
- `Item_Disk::cloneItem()`
- `Item_OperatingSystem::cloneItem()`
- `Item_SoftwareLicense::cloneComputer()`
- `Item_SoftwareLicense::cloneItem()`
- `Item_SoftwareVersion::cloneComputer()`
- `Item_SoftwareVersion::cloneItem()`
- `Itil_Project::cloneItilProject()`
- `KnowbaseItem_Item::cloneItem()`
- `NetworkPort::cloneItem()`
- `Notepad::cloneItem()`
- `ProjectCost::cloneProject()`
- `ProjectTeam::cloneProjectTask()`
- `ProjectTask::cloneProjectTeam()`
- Usage of `GLPIKEY` constant
- `Toolbox::encrypt()` and `Toolbox::decrypt()` because they use the old encryption algorithm

#### Removed

- Usage of string `$condition` parameter in `CommonDBTM::find()`
- Usage of string `$condition` parameter in `Dropdown::addNewCondition()`
- Usage of string in `$option['condition']` parameter in `Dropdown::show()`
- `KnowbaseItemCategory::showFirstLevel()`
- `Ticket::getTicketActors()`
- `NotificationTarget::getProfileJoinSql()`
- `NotificationTarget::getDistinctUserSql()`
- `NotificationTargetCommonITILObject::getProfileJoinSql()`
- `RuleCollection::getRuleListQuery()`
- `getNextItem()`
- `getPreviousItem()`
- `CommonDBChild::getSQLRequestToSearchForItem()`
- `CommonDBConnexity::getSQLRequestToSearchForItem()`
- `CommonDBRelation::getSQLRequestToSearchForItem()`
- `Project::addVisibility()`
- `Project::addVisibilityJoins()`
- `Plugin::hasBeenInit()`
- 'SELECT DISTINCT' and 'DISTINCT FIELDS' criteria in `DBmysqlIterator::buildQuery()`
- `CommonDBTM::getTablesOf()`
- `CommonDBTM::getForeignKeyFieldsOf()`
- `TicketFollowup`
- `getDateRequest` and `DbUtils::getDateRequest()`
- `Html::convertTagFromRichTextToImageTag()`
- `Transfer::createSearchConditionUsingArray()`
- Unused constants GLPI_FONT_FREESANS and GLPI_SCRIPT_DIR

## [9.4.6] 2020-05-05

## [9.4.5] 2019-12-18

## [9.4.4] 2019-09-24

### API changes

#### Changes
- For security reasons, autocompletion feature requires now to be authorized by a `'autocomplete' => true` flag in corresponding field search option.

## [9.4.3] 2019-06-20

### API changes

#### Deprecated

The following methods have been deprecated:

- `Html::convertTagFromRichTextToImageTag()`

## [9.4.2] 2019-04-11

### API changes

#### Deprecated

The following methods have been deprecated:

- `CommonDBTM::getTablesOf()`
- `CommonDBTM::getForeignKeyFieldsOf()`

## [9.4.1] 2019-03-15

### API changes

#### Added

- new display hook `timeline_actions` to add new buttons to timeline forms
- Ability to copy document links while merging tickets

#### Deprecated

The following methods have been deprecated:

- `Plugin::hasBeenInit()`
- Deprecate 'SELECT DISTINCT' and 'DISTINCT FIELDS' criteria in `DBmysqlIterator::buildQuery()`

#### Removed

- Drop `CommonITILObject::showSolutions()`.

## [9.4.0] 2019-02-11

### Added

- Ability to link project with problems and tickets.
- Ability to specify creation and modification dates during CommonDBTM object add method
- Add followups to Changes and Problems.
- Add timeline to Changes and Problems.
- CLI console to centralize CLI commands.
- Search on devices from Printers and Network equipments.
- Ability to merge and split tickets.
- Search on devices from Printers and Network equipments.
- Ability to specify creation and modification dates during CommonDBTM object add method.

### Changed
- `license_id` field in `glpi_items_operatingsystems` table has been renamed to `licenseid`
- `olas_tto_id` field in `glpi_tickets` table has been renamed to `olas_id_tto`
- `olas_ttr_id` field in `glpi_tickets` table has been renamed to `olas_id_ttr`
- `ttr_olalevels_id` field in `glpi_tickets` table has been renamed to `olalevels_id_ttr`
- `slas_tto_id` field in `glpi_tickets` table has been renamed to `slas_id_tto`
- `slas_ttr_id` field in `glpi_tickets` table has been renamed to `slas_id_ttr`
- `ttr_slalevels_id` field in `glpi_tickets` table has been renamed to `slalevels_id_ttr`
- `scripts/add_creation_date.php` has been replaced by `glpi:migration:build_missing_timestamps` command available using `bin/console`
- `scripts/checkdb.php` has been replaced by `glpi:database:check` command available using `bin/console`
- `scripts/cliinstall.php` has been replaced by `glpi:database:install` command available using `bin/console`
- `scripts/cliupdate.php` has been replaced by `glpi:database:update` command available using `bin/console`
- `scripts/ldap_mass_sync.php` has been replaced by `glpi:ldap:synchronize_users` command available using `bin/console`
- `scripts/innodb_migration.php` has been replaced by `glpi:migration:myisam_to_innodb` command available using `bin/console`
- `scripts/unlock_tasks.php` has been replaced by `glpi:task:unlock` command available using `bin/console`

### API changes

#### Changes
- Plugins are now loaded in ajax files.
- `TicketFollowup` has been replaced by `ITILFollowup`
- `$num` parameter has been removed from several `Search` class methods:
   - `addSelect()`,
   - `addOrderBy()`,
   - `addHaving()`,
   - `giveItem()`
- `NotificationTarget::getMode()` visibility is now `public`.
- Added `add_recipient_to_target` hook, triggered when a recipient is added to a notification.

#### Deprecated

- Remove `$CFG_GLPI['use_rich_text']` parameter. Will now be `true` per default.
- Remove `$CFG_GLPI['ticket_timeline']` parameter. Will now be `true` per default.
- Remove `$CFG_GLPI['ticket_timeline_keep_replaced_tabs']` parameter. Will now be `false` per default.
- Usage of `TicketFollowup` class has been deprecated.
- Usage of string `$condition` parameter in `CommonDBTM::find()` has been deprecated.
- Usage of string `$condition` parameter in `Dropdown::addNewCondition()` has been deprecated.
- Usage of string in `$option['condition']` parameter in `Dropdown::show()` has been deprecated.

The following methods have been deprecated:

- `KnowbaseItemCategory::showFirstLevel()`
- `Ticket::getTicketActors()`
- `Ticket::processMassiveActionsForOneItemtype()`
- `Ticket::showFormMassiveAction()`
- `Ticket::showMassiveActionsSubForm()`
- `NotificationTarget::getProfileJoinSql()`
- `NotificationTarget::getDistinctUserSql()`
- `NotificationTargetCommonITILObject::getProfileJoinSql()`
- `RuleCollection::getRuleListQuery()`
- `getNextItem()`
- `getPreviousItem()`
- `CommonDBChild::getSQLRequestToSearchForItem()`
- `CommonDBConnexity::getSQLRequestToSearchForItem()`
- `CommonDBRelation::getSQLRequestToSearchForItem()`
- `Project::addVisibility()`
- `Project::addVisibilityJoins()`

#### Removed

- Drop ability to use `JOIN` in `DBmysqlIterator::buildQuery()`
- Drop `NotificationTarget::datas` property
- Drop support of string `$filter` parameter in `Profileuser::getUserProfiles()`
- Drop support of string `$condition` parameter in `User::getFromDBbyEmail()`
- Drop support of string `$condition` parameter in `Group_User::getUserGroups()`
- Drop support of string `$condition` parameter in `Group_User::getGroupUsers()`
- Drop support of string `$condition` parameter in `countElementsInTable` (`DbUtils::countElementsInTable()`)
- Drop support of string `$condition` parameter in `countDistinctElementsInTable` (`DbUtils::countDistinctElementsInTable()`)
- Drop support of string `$condition` parameter in `countElementsInTableForMyEntities` (`DbUtils::countElementsInTableForMyEntities()`)
- Drop support of string `$condition` parameter in `countElementsInTableForEntity` (`DbUtils::countElementsInTableForEntity()`)
- Drop support of string `$condition` parameter in `getAllDatasFromTable` (`DbUtils::getAllDataFromTable()`)
- Drop ITIL Tasks, Followups and Solutions `showSummary()` and massive actions related methods that are replaced with timeline

- Drop class alias `Event` for `Glpi\Event`
- Drop `Zend\Loader\SplAutoloader` interface
- Drop all methods that have been deprecated in GLPI 9.2
  - `_e()`
  - `_ex()`
  - `FieldExists()`
  - `formatOutputWebLink()`
  - `TableExists()`
  - `CommonTreeDropodwn::recursiveCleanSonsAboveID()`
  - `DBMysql::optimize_tables()`
  - `NotificationTarget::addToAddressesList()`
  - `NotificationTarget::getAdditionalTargets()`
  - `NotificationTarget::getAddressesByGroup()`
  - `NotificationTarget::getAddressesByTarget()`
  - `NotificationTarget::getAdminAddress()`
  - `NotificationTarget::getEntityAdminAddress()`
  - `NotificationTarget::getItemAuthorAddress()`
  - `NotificationTarget::getItemGroupAddress()`
  - `NotificationTarget::getItemGroupSupervisorAddress()`
  - `NotificationTarget::getItemGroupTechInChargeAddress()`
  - `NotificationTarget::getItemGroupWithoutSupervisorAddress()`
  - `NotificationTarget::getItemOwnerAddress()`
  - `NotificationTarget::getItemTechnicianInChargeAddress()`
  - `NotificationTarget::getNotificationTargets()`
  - `NotificationTarget::getSpecificTargets()`
  - `NotificationTarget::getUserByField()`
  - `NotificationTarget::getUsersAddressesByProfile()`
  - `NotificationTargetCommonITILObject::getDatasForObject()`
  - `NotificationTargetCommonITILObject::getFollowupAuthor()`
  - `NotificationTargetCommonITILObject::getLinkedGroupByType()`
  - `NotificationTargetCommonITILObject::getLinkedGroupSupervisorByType()`
  - `NotificationTargetCommonITILObject::getLinkedGroupWithoutSupervisorByType()`
  - `NotificationTargetCommonITILObject::getLinkedUserByType()`
  - `NotificationTargetCommonITILObject::getOldAssignTechnicianAddress()`
  - `NotificationTargetCommonITILObject::getRecipientAddress()`
  - `NotificationTargetCommonITILObject::getSupplierAddress()`
  - `NotificationTargetCommonITILObject::getTaskAssignGroup()`
  - `NotificationTargetCommonITILObject::getTaskAssignUser()`
  - `NotificationTargetCommonITILObject::getTaskAuthor()`
  - `NotificationTargetCommonITILObject::getValidationApproverAddress()`
  - `NotificationTargetCommonITILObject::getValidationRequesterAddress()`
  - `NotificationTargetProjectTask::getTeamContacts()`
  - `NotificationTargetProjectTask::getTeamGroups()`
  - `NotificationTargetProjectTask::getTeamSuppliers()`
  - `NotificationTargetProjectTask::getTeamUsers()`
  - `QueuedNotification::sendMailById()`
  - `Ticket::convertContentForNotification()`
  - `User::getPersonalToken()`
  - `User::getUniquePersonalToken()`
- Drop all methods that have been deprecated in GLPI 9.3.0
  - `CommonDBTM::getFromDBByQuery()`
  - `CommonDBTM::getSearchOptions()`
  - `CommonDBTM::getSearchOptionsNew()`
  - `CommonDBTM::getSearchOptionsToAddNew()`
  - `CommonITILObject::getStatusIconURL()`
  - `DBMysql::list_tables()`
  - `Dropdown::showPrivatePublicSwitch()`
  - `NotificationTargetProjectTask::getTeamContacts()`
  - `NotificationTargetProjectTask::getTeamGroups()`
  - `NotificationTargetProjectTask::getTeamSuppliers()`
  - `NotificationTargetProjectTask::getTeamUsers()`
  - `Search::constructDatas()`
  - `Search::displayDatas()`
  - `Transfer::transferComputerDisks()`
- Drop all methods that have been deprecated in GLPI 9.3.1
  - `ComputerVirtualMachine::getUUIDRestrictRequest()`
  - `Config::getSQLMode()`
  - `DBMysql::checkForCrashedTables()`
  - `Html::checkAllAsCheckbox()`
  - `Html::scriptEnd()`
  - `Html::scriptStart()`
  - `Plugin::isAllPluginsCSRFCompliant()`
  - `Profile::getUnderActiveProfileRestrictRequest()`
  - `Toolbox::is_a()`
- Drop all constants that have been deprecated in GLPI 9.3.1
  - `CommonDBTM::ERROR_FIELDSIZE_EXCEEDED`
  - `CommonDBTM::HAS_DUPLICATE`
  - `CommonDBTM::NOTHING_TO_DO`
  - `CommonDBTM::SUCCESS`
  - `CommonDBTM::TYPE_MISMATCH`
- Drop all methods that have been deprecated in GLPI 9.3.2
 - `ITILSolution::removeForItem()`
 - `Session::isViewAllEntities()`

## [9.3.3] 2018-11-27

### Changed

- Fix some cache issues
- Fix reservation tab of an item
- Fix actors notifications massive action
- Improve racks plugins migration script

### API changes

No API changes.

## [9.3.2] 2018-10-26

### API changes

#### Changed

- `Rule::executePluginsActions()` signature has changed
- Javascript function `formatResult()` has been renamed to `templateResult()`

#### Deprecated

The following methods have been deprecated:

- `CommonITILTask::displayTabContentForItem()`
- `CommonITILTask::showFormMassiveAction()`
- `CommonITILTask::showSummary()`
- `ITILSolution::displayTabContentForItem()`
- `ITILSolution::removeForItem()`
- `ITILSolution::showSummary()`
- `Session::isViewAllEntities()`
- `TicketFollowup::processMassiveActionsForOneItemtype()`
- `TicketFollowup::showFormMassiveAction()`
- `TicketFollowup::showMassiveActionsSubForm()`
- `TicketFollowup::showSummary()`
- `Plugin::removeFromSession()`

## [9.3.1] 2018-09-12

### Added
- List receivers folders to choose imported/refused folders

### API changes

#### Deprecated

- Usage of string `$condition` parameter in `Group_User::getUserGroups()` has been deprecated
- Usage of string `$condition` parameter in `Group_User::getGroupUsers()` has been deprecated
- Usage of string `$condition` parameter in `countElementsInTable` (`DbUtils::countElementsInTable()`) has been deprecated
- Usage of string `$condition` parameter in `countDistinctElementsInTable` (`DbUtils::countDistinctElementsInTable()`) has been deprecated
- Usage of string `$condition` parameter in `countElementsInTableForMyEntities` (`DbUtils::countElementsInTableForMyEntities()`) has been deprecated
- Usage of string `$condition` parameter in `countElementsInTableForEntity` (`DbUtils::countElementsInTableForEntity()`) has been deprecated
- Usage of string `$condition` parameter in `getAllDatasFromTable` (`DbUtils::getAllDataFromTable()`) has been deprecated

The following methods have been deprecated:

- `Config::getSQLMode()`
- `DBMysql::checkForCrashedTables()`
- `Html::checkAllAsCheckbox()`
- `Html::scriptEnd()`
- `Html::scriptStart()`
- `Toolbox::is_a()`
- `ComputerVirtualMachine::getUUIDRestrictRequest()`
- `Plugin::isAllPluginsCSRFCompliant()`
- `Profile::getUnderActiveProfileRestrictRequest()`

The following constants have been deprecated:
- `CommonDBTM::ERROR_FIELDSIZE_EXCEEDED`
- `CommonDBTM::HAS_DUPLICATE`
- `CommonDBTM::NOTHING_TO_DO`
- `CommonDBTM::SUCCESS`
- `CommonDBTM::TYPE_MISMATCH`

## [9.3.0] 2018-06-28

### Added
- Add DCIM management
- Add OSM view to set locations and on Search
- Add login source selection
- Add logs purge
- Filter in items logs

### Changed
- Switch MySQL engine from MyIsam to Innodb
- Rework solutions for Tickets, Problems and Changes to support history
- Disks can be attached to network equipments and printers

### API changes

#### Changes
- Added `DB::insert()`, `DB::update()` and `DB::delete()` to replace raw SQL queries
- `CommonITILObject::showMassiveSolutionForm()` now takes a `CommonITILObject` as argument
- `Profileuser::getUserProfiles()` `$filter` parameter is now an array
- `User::getFromDBbyEmail()` `$condition` parameter is now an array
- Select2 javascript component has been upgraded to 4.0 version, see [Migrating from Select2 3.5](https://select2.org/upgrading/migrating-from-35)
- `CommonDevice::getItem_DeviceType()` has a new optional `$devicetype` parameter

#### Deprecated

- Usage of string `$filter` parameter in `Profileuser::getUserProfiles()` has been deprecated
- Usage of string `$condition` parameter in `User::getFromDBbyEmail()` has been deprecated

The following methods have been deprecated:

- `CommonDBTM::getFromDBByQuery()`
- `CommonDBTM::getSearchOptions()`
- `CommonDBTM::getSearchOptionsNew()`
- `CommonDBTM::getSearchOptionsToAddNew()`
- `CommonITILObject::getStatusIconURL()`
- `DBMysql::list_tables()`
- `Dropdown::showPrivatePublicSwitch()`
- `NotificationTargetProject::getTeamContacts()`
- `NotificationTargetProject::getTeamGroups()`
- `NotificationTargetProject::getTeamSuppliers()`
- `NotificationTargetProject::getTeamUsers()`
- `Search::constructDatas()`
- `Search::displayDatas()`
- `Transfer::transferComputerDisks()`

#### Removed

- `CommonITILValidation::isAllValidationsHaveSameStatusForTicket`
- `CommonITILValidation::getNumberValidationForTicket`
- PHPCas library is no longer provided (for licensing issues)

## [9.2.4] 2018-06-21

## [9.2.3] 2018-04-27

## [9.2.2] 2018-03-01


### Deprecated

- `CommonITILValidation::isAllValidationsHaveSameStatusForTicket`
- `CommonITILValidation::getNumberValidationForTicket`
- `DBMysql::optimize_tables()`

## [9.2.1] 2017-11-16

### Added

- Search engine, added ``itemtype_item_revert`` jointype

### Deprecated

- `Ticket::convertContentForNotification()`

## [9.2] 2017-09-25

### Added
- Link knowledge base entries with assets or tickets
- Revisions on knowledge base entries and their translations, with diff view
- Add recursive comments on knowledge base entries
- Direct links to KB article's title for a direct access
- Load minified CSS and JS files (core and plugins) that are generated on release
- Link beetween software licenses
- Alerts on saved searches
- Add ajax browsers notifications in addition to emails
- Plugins can now add new notifications types (xmpp, sms, telegram, ...) to be used along with standard notifications
- Simcard component
- Synchronization field for LDAP
- Improved performances on large entities databases
- Remember me on login
- Fuzzy search
- Paste images in rich text editor
- Add tasks in tickets templates
- Composite tickets (link on sons/parents)
- Telemetry
- Certificates component
- Firmwares components (BIOSes, firwmwares, ...)
- Add OLA management

### Changed
- Many bugs have been fixed
- Display knowledge base category items in tickets using a popup instead of a
new whole window
- Reviewed all richtext editor (tinymce) and their upload parts, now more simpler and intuitive
- Don't ask user to select a template if there is no configured template
- personal_token is not used anymore for api authentication, a new api_token field has been added (empty by default, you should regenerate it)
- Operating systems management has been improved
- Direct language change from any page
- Better icons harmonization

### API changes

#### Changes

- `CommonDBTM::getTable()` signature has changed
- `User::getFromDBbyToken()` signature has changed
- `Bookmark` has been renamed to `SavedSearch`
- Update to latest jsTree plugin
- `RuleDictionnarySoftwareCollection::versionExists()` signature has changed
- `NotificationTemplate::getDataToSend()` signature has changed
- `QueuedMail` has been renamed to `QueuedNotification`
- `CommonDBTM::mailqueueonaction` has been renamed to `CommonDBTM::notificationqueueonaction`
- `NotificationTarget::getSender()` no longer takes any parameters (was not used)
- `TableExists()` has been moved to `DBMysql::tableExists()`
- `FieldExists()` has been moved to `DBMysql::fieldExists()`
- `Profile_User::getUserEntitiesForRight()` signature has changed
- `NotificationTarget` property `datas` has been renamed to `data`

#### Deprecated

- Ability to use `JOIN` in `DBmysqlIterator::buildQuery()` has been deprecated
- Usage of `NotificationTarget::datas` property has been deprecated
- Usage of `Zend\Loader\SplAutoloader` interface has been deprecated

The following methods have been deprecated:

- `_e()`
- `_ex()`
- `Bookmark::mark_default()`
- `Bookmark::unmark_default()`
- `CommonTreeDropodwn::recursiveCleanSonsAboveID()`
- `NotificationTarget::addToAddressesList()`
- `NotificationTarget::getAdditionalTargets()`
- `NotificationTarget::getAddressesByGroup()`
- `NotificationTarget::getAddressesByTarget()`
- `NotificationTarget::getAdminAddress()`
- `NotificationTarget::getEntityAdminAddress()`
- `NotificationTarget::getItemAuthorAddress()`
- `NotificationTarget::getItemGroupAddress()`
- `NotificationTarget::getItemGroupSupervisorAddress()`
- `NotificationTarget::getItemGroupTechInChargeAddress()`
- `NotificationTarget::getItemGroupWithoutSupervisorAddress()`
- `NotificationTarget::getItemOwnerAddress()`
- `NotificationTarget::getItemTechnicianInChargeAddress()`
- `NotificationTarget::getNotificationTargets()`
- `NotificationTarget::getSpecificTargets()`
- `NotificationTarget::getUserByField()`
- `NotificationTarget::getUsersAddressesByProfile()`
- `NotificationTargetCommonITILObject::getDatasForObject()`
- `NotificationTargetCommonITILObject::getFollowupAuthor()`
- `NotificationTargetCommonITILObject::getLinkedGroupByType()`
- `NotificationTargetCommonITILObject::getLinkedGroupSupervisorByType()`
- `NotificationTargetCommonITILObject::getLinkedGroupWithoutSupervisorByType()`
- `NotificationTargetCommonITILObject::getLinkedUserByType()`
- `NotificationTargetCommonITILObject::getOldAssignTechnicianAddress()`
- `NotificationTargetCommonITILObject::getRecipientAddress()`
- `NotificationTargetCommonITILObject::getSupplierAddress()`
- `NotificationTargetCommonITILObject::getTaskAssignGroup()`
- `NotificationTargetCommonITILObject::getTaskAssignUser()`
- `NotificationTargetCommonITILObject::getTaskAuthor()`
- `NotificationTargetCommonITILObject::getValidationApproverAddress()`
- `NotificationTargetCommonITILObject::getValidationRequesterAddress()`
- `NotificationTargetProjectTask::getTeamContacts()`
- `NotificationTargetProjectTask::getTeamGroups()`
- `NotificationTargetProjectTask::getTeamSuppliers()`
- `NotificationTargetProjectTask::getTeamUsers()`
- `QueuedNotification::sendMailById()`
- `User::getPersonalToken()`
- `User::getUniquePersonalToken()`
- `formatOutputWebLink()`

#### Removals

The following methods have been dropped:

- `Ajax::displaySearchTextForDropdown()`
- `Ajax::getSearchTextForDropdown()`
- `Bookmark::changeBookmarkOrder()`
- `Bookmark::moveBookmark()`
- `CommonGLPI::addDivForTabs()`
- `CommonGLPI::showTabs()`
- `CommonGLPI::showNavigationHeaderOld()`
- `CommonGLPI::show()`
- `Dropdown::showInteger()`
- `DBMysql::field_flags()`
- `Html::showDateFormItem()`
- `Html::showDateTimeFormItem()`
- `Profile::dropdownNoneReadWrite()`
- `Toolbox::get_magic_quotes_runtime()`
- `Toolbox::get_magic_quotes_gpc()`
- `Dropdown::showAllItems()`

For older entries, please check [GLPI website](http://glpi-project.org).<|MERGE_RESOLUTION|>--- conflicted
+++ resolved
@@ -3,7 +3,6 @@
 The present file will list all changes made to the project; according to the
 [Keep a Changelog](http://keepachangelog.com/) project.
 
-<<<<<<< HEAD
 ## [11.0.0] unreleased
 
 ### Added
@@ -79,22 +78,10 @@
 - `status.php` and `bin/console system:status` no longer supports plain-text output.
 - `Glpi\System\Status\StatusChecker::getServiceStatus()` `as_array` parameter.
 - `Sylk` export of search results.
-=======
-## [10.0.16] unreleased
-
-### Added
-
-### Changed
-
-### Deprecated
-
-### Removed
->>>>>>> b347a82a
-
-### API changes
-
-#### Added
-<<<<<<< HEAD
+
+### API changes
+
+#### Added
 - `phpCAS` library is now bundled in GLPI, to prevent version compatibility issues.
 - `Glpi\DBAL\QueryFunction` class with multiple static methods for building SQL query function strings in an abstract way.
 
@@ -342,8 +329,19 @@
 - `addgroup` and `deletegroup` actions in `front/user.form.php`.
 
 
-## [10.0.15] unreleased
-=======
+## [10.0.16] unreleased
+
+### Added
+
+### Changed
+
+### Deprecated
+
+### Removed
+
+### API changes
+
+#### Added
 
 #### Changes
 
@@ -353,7 +351,6 @@
 
 
 ## [10.0.15] 2024-04-24
->>>>>>> b347a82a
 
 ### Added
 
