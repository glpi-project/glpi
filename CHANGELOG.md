--- conflicted
+++ resolved
@@ -3,7 +3,6 @@
 The present file will list all changes made to the project; according to the
 [Keep a Changelog](http://keepachangelog.com/) project.
 
-<<<<<<< HEAD
 ## [11.0.0] unreleased
 
 ### Added
@@ -104,22 +103,10 @@
 - `Sylk` export of search results.
 - `full_width_adapt_column` option for fields macros has been removed.
 - `Picture` search option (ID 150) for Users.
-=======
-## [10.0.21] unreleased
-
-### Added
-
-### Changed
-
-### Deprecated
-
-### Removed
->>>>>>> 0e77ceb3
-
-### API changes
-
-#### Added
-<<<<<<< HEAD
+
+### API changes
+
+#### Added
 - `phpCAS` library is now bundled in GLPI, to prevent version compatibility issues.
 - `Glpi\DBAL\QueryFunction` class with multiple static methods for building SQL query function strings in an abstract way.
 - `fetchSessionMessages()` global JS function to display new session messages as toast notifications without requiring a page reload.
@@ -661,8 +648,19 @@
 - Usage of the `$link` and `$name` parameters in `Auth::getMethodName()`.
 
 
-## [10.0.20] unreleased
-=======
+## [10.0.21] unreleased
+
+### Added
+
+### Changed
+
+### Deprecated
+
+### Removed
+
+### API changes
+
+#### Added
 
 #### Changes
 
@@ -672,7 +670,6 @@
 
 
 ## [10.0.20] 2025-09-10
->>>>>>> 0e77ceb3
 
 ### Added
 
