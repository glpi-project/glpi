--- conflicted
+++ resolved
@@ -3,29 +3,24 @@
 The present file will list all changes made to the project; according to the
 [Keep a Changelog](http://keepachangelog.com/) project.
 
-<<<<<<< HEAD
 
 ## [11.1.0] unreleased
-=======
-## [11.0.3] unreleased
->>>>>>> 11c5c938
-
-### Added
-
-### Changed
-
-### Deprecated
-
-### Removed
-
-### API changes
-
-#### Added
-
-#### Changes
-
-#### Deprecated
-<<<<<<< HEAD
+
+### Added
+
+### Changed
+
+### Deprecated
+
+### Removed
+
+### API changes
+
+#### Added
+
+#### Changes
+
+#### Deprecated
 - `CommonITILSatisfaction::showSatisactionForm()`, use `CommonITILSatisfaction::showSatisfactionForm()` instead.
 - `Glpi\Features\Inventoriable::showInventoryInfo()`
 - `Glpi\Features\Inventoriable::displayAgentInformation()`
@@ -33,14 +28,29 @@
 
 #### Removed
 
-## [11.0.2] unreleased
-=======
+
+## [11.0.3] unreleased
+
+### Added
+
+### Changed
+
+### Deprecated
+
+### Removed
+
+### API changes
+
+#### Added
+
+#### Changes
+
+#### Deprecated
 
 #### Removed
 
 
 ## [11.0.2] 2025-11-05
->>>>>>> 11c5c938
 
 ### Added
 - Some missing `readOnly` flags for properties for some schemas in High-Level API.
