# GLPI changes

The present file will list all changes made to the project; according to the
[Keep a Changelog](http://keepachangelog.com/) project.

<<<<<<< HEAD
## [10.1.0] unreleased

### Added
- Business Rules for Changes
- Configurable toast notification location
- `Link ITIL Object` and `Unlink ITIL Object` massive actions for Tickets, Changes, and Problems.
- Group approval requests (any user from group can approve).
- Satisfaction surveys for Changes

### Changed
- ITIL Objects can now be linked to any other ITIL Objects similar to the previous Ticket/Ticket links.
- Logs are now shown using the Search Engine
- The approval option previously named `Group` is now called `Group user(s)` to better reflect that it shows a list of users from a specific group rather than allow sending an approval for a group.
- The ticket business rule action `Ticket category from code` was renamed to `ITIL category from code`.
- The ticket business rule criteria `Code representing the ticket category` was renamed to `Code representing the ITIL category`.
- The ticket business rule criteria `Ticket location` was renamed to `Location`.

### Deprecated
- Survey URL tags `TICKETCATEGORY_ID` and `TICKETCATEGORY_NAME` are deprecated and replaced by `ITILCATEGORY_ID` and `ITILCATEGORY_NAME` respectively.

### Removed
- `Link tickets` massive action for Tickets (Use `Link ITIL Object` instead).
- `Link to a problem` massive action for Tickets (Use `Link ITIL Object` instead).

### API changes

#### Added

#### Changes
- `chartist` library has been replaced by `echarts`.
- `phpmailer/phpmailer` library has been replaced by `symfony/mailer`.
- `users_id_validate` field in `CommonITILValidation` will now have a `0` value until someone approves or refuses the validation.
  Approval targets (who the approval is for) is now indicated by `itemtype_target` and `items_id_target` fields.
- Notifications with `Approver` recipient have had this recipient replaced with the new `Approval target` recipient to maintain previous behavior as much as possible.
  The previous recipient option still exists if needed. This replacement will only happen once during the upgrade.
- `GLPIMailer` mailer class does not extends anymore `PHPMailer\PHPMailer\PHPMailer`.
  We added a compatibility layer to handle main usages found in plugins, but we cannot ensure compatibility with all properties and methods that were inherited from `PHPMailer\PHPMailer\PHPMailer`.

#### Deprecated
- Usage of `GLPI_USE_CSRF_CHECK` constant.
- Usage of `MAIL_SMTPSSL` and `MAIL_SMTPTLS` constants.
- Usage of `ajax/dropdownMassiveActionAddValidator.php` and `ajax/dropdownValidator.php` without `validation_class` parameter.
- Usage of `name` and `users_id_validate` parameter in `ajax/dropdownValidator.php`.
- Usage of `users_id_validate` parameter in `front/commonitilvalidation.form.php`.
- `ajax/itemTicket.php` script usage.
- `ajax/knowbase.php` script usage.
- `front/change_problem.form.php` script usage.
- `front/change_ticket.form.php` script usage.
- `front/problem_ticket.form.php` script usage.
- `front/ticket_ticket.form.php` script usage.
- Usage of `users_id_validate` input in `CommonITILObject`.
- Defining "users_id_validate" field without defining "itemtype_target"/"items_id_target" in "CommonITILValidation".
- Usage of `name` and `users_id_validate` options in `CommonITILValidation::dropdownValidator()`.
- `CommonITILObject::isValidator()`
- `CommonITILValidation::alreadyExists()`
- `CommonITILValidation::getTicketStatusNumber()`
- `Glpi\Event::showList()`
- `Glpi\Features\DCBreadcrumb::getDcBreadcrumb()`
- `Glpi\Features\DCBreadcrumb::getDcBreadcrumbSpecificValueToDisplay()`
- `Glpi\Features\DCBreadcrumb::isEnclosurePart()`
- `Glpi\Features\DCBreadcrumb::isRackPart()`
- `Html::displayAjaxMessageAfterRedirect()`
- `Item_Ticket::showForTicket()`
- `HookManager::enableCSRF()`
- `Knowbase::getTreeCategoryList()`
- `Knowbase::showBrowseView()`
- `Knowbase::showManageView()`
- `KnowbaseItem::showManageForm()`
- `Ticket` `link_to_problem` massive action is deprecated. Use `CommonITILObject_CommonITILObject` `add` massive action instead.
- `Ticket_Ticket` `add` massive action is deprecated. Use `CommonITILObject_CommonITILObject` `add` massive action instead.
- `Ticket_Ticket::checkParentSon()`
- `Ticket_Ticket::countOpenChildren()`
- `Ticket_Ticket::getLinkedTicketsTo()`
- `Ticket_Ticket::manageLinkedTicketsOnSolved()`
- `Toolbox::seems_utf8()`
- `Search::getOptions()` no longer returns a reference

#### Removed
- Usage of `csrf_compliant` plugins hook.
- `Glpi\Dashboard\Widget::getCssGradientPalette()`
- `Search::computeTitle()`
- `Search::csv_clean()`
- `Search::findCriteriaInSession()`
- `Search::getDefaultCriteria()`
- `Search::getLogicalOperators()`
- `Search::getMetaReferenceItemtype()`
- `Search::outputData()`
- `Search::sylk_clean()`

## [10.0.4] unreleased
=======
## [10.0.6] unreleased
>>>>>>> cfd14986

### Added

### Changed

### Deprecated

### Removed

### API changes

#### Added

#### Changes

#### Deprecated

#### Removed

## [10.0.5] 2022-11-04

## [10.0.4] 2022-11-03

## [10.0.3] 2022-09-14

### API changes

#### Added

- `CommonDBTM::pre_addToDB()` added.

#### Removed

## [10.0.2] 2022-06-28

## [10.0.1] 2022-06-02

### Changed
- PDF export library has been changed back from `mPDF` to `TCPDF`.

### Removed
- Gantt feature has been moved into the `gantt` plugin.

### API changes

#### Added
- `plugin_xxx_activate()` and `plugin_xxx_deactivate` hooks support.

#### Changes
- `Glpi\Api\Api::initEndpoint()` visibility changed to `protected`.

#### Removed
- `GlpiGantt` javascript helper and `dhtmlx-gantt` library.
- `Glpi\Gantt` namespace and all corresponding classes.
- `Project::getDataToDisplayOnGantt()`
- `Project::showGantt()`
- `ProjectTask::getDataToDisplayOnGantt()`
- `ProjectTask::getDataToDisplayOnGanttForProject()`

## [10.0.0] 2022-04-20

### Added
- Added UUID to all other itemtypes that are related to Operating Systems (Phones, Printers, etc)
- Added a button to the General > System configuration tab to copy the system information

### Changed
- APCu and WinCache are not anymore use by GLPI, use `php bin/console cache:configure` command to configure cache system.
- PDF export library has been changed from `TCPDF` to `mPDF`.
- The search engine and search results page now support sorting by multiple fields.
- The search result lists now refresh/update without triggering a full page reload.
- Replaced user-facing cases of master/slave usage replaced with main/replica.

### Deprecated
- Usage of XML-RPC API is deprecated.
- The database "slaves" property in the status checker (/status.php and glpi:system:status) is deprecated. Use "replicas" instead,
- The database "master" property in the status checker (/status.php and glpi:system:status) is deprecated. Use "main" instead,

### Removed
- Autocomplete feature on text fields.
- Usage of alternative DB connection encoding (`DB::$dbenc` property).
- Deprecated `scripts/ldap_mass_sync.php` has been removed in favor of `glpi:ldap:synchronize_users` command available using `bin/console`
- Deprecated `scripts/compute_dictionary.php` has been removed in favor of `glpi:rules:replay_dictionnary_rules` command available using `bin/console`
- Deprecated `scripts/softcat_mass_compute.php` has been removed in favor of `glpi:rules:process_software_category_rules` command available using `bin/console`

### API changes

#### Added
- Added `DBMysql::setSavepoint()` to create savepoints within a transaction.
- Added `CommonDBTM::showForm()` to have a generic showForm for asset (based on a twig template).

#### Changes
- MySQL warnings are now logged in SQL errors log.
- `Guzzle` library has been upgraded to version 7.4.
- `Symfony\Console` library has been upgraded to version 5.4.
- `CommonGLPI` constructor signature has been declared in an interface (`CommonGLPIInterface`).
- `DBmysqlIterator` class compliancy with `Iterator` has been fixed (i.e. `DBmysqlIterator::next()` does not return current row anymore).
- `Domain` class inheritance changed from `CommonDropdown` to `CommonDBTM`.
- `showForm()` method of all classes inheriting `CommonDBTM` have been changed to match `CommonDBTM::showForm()` signature.
- Format of `Message-Id` header sent in Tickets notifications changed to match format used by other items.
- Added `DB::truncate()` to replace raw SQL queries
- Impact context `positions` field type changed from `TEXT` to `MEDIUMTEXT`
- Field `date` of KnowbaseItem has been renamed to `date_creation`.
- Field `date_creation` of KnowbaseItem_Revision has been renamed to `date`.
- Field `date_creation` of NetworkPortConnectionLog has been renamed to `date`.
- Field `date` of Notepad has been renamed to `date_creation`.
- Field `date_mod` of ObjectLock has been renamed to `date`.
- Field `date` of ProjectTask has been renamed to `date_creation`.
- Table `glpi_netpoints` has been renamed to `glpi_sockets`.
- `GLPI_FORCE_EMPTY_SQL_MODE` constant has been removed in favor of `GLPI_DISABLE_ONLY_FULL_GROUP_BY_SQL_MODE` usage.
- `CommonDBTM::clone()`, `CommonDBTM::prepareInputForClone()` and `CommonDBTM::post_clone()` has been removed. Clonable objects must now use `Glpi\Features\Clonable` trait.
- `CommonDBTM::notificationqueueonaction` property has been removed in favor of `CommonDBTM::deduplicate_queued_notifications` property.
- `CommonDropdown::displaySpecificTypeField()` has a new `$options` parameter.
- `DBMysql::rollBack` supports a `name` parameter for rolling back to a savepoint.
- `Knowbase::getJstreeCategoryList()` as been replaced by `Knowbase::getTreeCategoryList()`.
- `NetworkPortInstantiation::showNetpointField()` has been renamed to `NetworkPortInstantiation::showSocketField()`.
- `NotificationSettingConfig::showForm()` renamed to `NotificationSettingConfig::showConfigForm()`.
- `RuleMatchedLog::showForm()` renamed to `RuleMatchedLog::showItemForm()`.
- `Search::addOrderBy()` signature changed.
- `TicketSatisfaction::showForm()` renamed to `TicketSatisfaction::showSatisfactionForm()`.
- `Transfer::transferDropdownNetpoint()` has been renamed to `Transfer::transferDropdownSocket()`.

#### Deprecated
- Usage of `MyISAM` engine in database, in favor of `InnoDB` engine.
- Usage of `utf8mb3` charset/collation in database in favor of `utf8mb4` charset/collation.
- Usage of `datetime` field type in database, in favor of `timestamp` field type.
- Handling of encoded/escaped value in `autoName()`
- `Netpoint` has been deprecated and replaced by `Socket`
- `CommonDropdown::displayHeader()`, use `CommonDropdown::displayCentralHeader()` instead and make sure to override properly `first_level_menu`, `second_level_menu` and `third_level_menu`.
- `GLPI::getLogLevel()`
- `Html::clean()`
- `MailCollector::listEncodings()`
- `RuleImportComputer` class
- `RuleImportComputerCollection` class
- `SLM::setTicketCalendar()`
- `Toolbox::clean_cross_side_scripting_deep()`
- `Toolbox::endsWith()`
- `Toolbox::filesizeDirectory()`
- `Toolbox::getHtmlToDisplay()`
- `Toolbox::logError()`
- `Toolbox::logNotice()`
- `Toolbox::logWarning()`
- `Toolbox::sodiumDecrypt()`
- `Toolbox::sodiumEncrypt()`
- `Toolbox::startsWith()`
- `Toolbox::unclean_cross_side_scripting_deep()`

#### Removed
- `jQueryUI` has been removed in favor of `twbs/bootstrap`. This implies removal of following widgets: `$.accordion`, `$.autocomplete`,
  `$.button`, `$.dialog`, `$.draggable`, `$.droppable`, `$.progressbar`, `$.resizable`, `$.selectable`, `$.sortable`, `$.tabs`, `$.tooltip`.
- Usage of `$order` parameter in `getAllDataFromTable()` (`DbUtils::getAllDataFromTable()`)
- Usage of `table` parameter in requests made to `ajax/comments.php`
- Usage of `GLPI_FORCE_EMPTY_SQL_MODE` constant
- Usage of `GLPI_PREVER` constant
- Support of `doc_types`, `helpdesk_types` and `netport_types` keys in `Plugin::registerClass()`
- `$CFG_GLPI['layout_excluded_pages']` entry
- `$CFG_GLPI['transfers_id_auto']` entry
- `$CFG_GLPI['use_ajax_autocompletion']` entry
- `$DEBUG_AUTOLOAD` global variable
- `$LOADED_PLUGINS` global variable
- `$PHP_LOG_HANDLER` global variable
- `$SQL_LOG_HANDLER` global variable
- `CommonDBTM::notificationqueueonaction` property
- `NotificationTarget::html_tags` property
- `getAllDatasFromTable()`
- `getRealQueryForTreeItem()`
- `Ajax::createFixedModalWindow()`
- `Ajax::createSlidePanel()`
- `Calendar_Holiday::cloneCalendar()`
- `Calendar::duplicate()`
- `CalendarSegment::cloneCalendar()`
- `Change::getCommonLeftJoin()`
- `Change::getCommonSelect()`
- `Change::showAnalysisForm()`
- `Change::showPlanForm()`
- `CommonDBTM::clone()`
- `CommonDBTM::getRawName()`
- `CommonDBTM::prepareInputForClone()`
- `CommonDBTM::post_clone()`
- `CommonDBTM::showDates()`
- `CommonGLPI::isLayoutExcludedPage()`
- `CommonGLPI::isLayoutWithMain()`
- `CommonGLPI::showPrimaryForm()`
- `CommonITILObject::displayHiddenItemsIdInput()`
- `CommonITILObject::filterTimeline()`
- `CommonITILObject::getActorIcon()`
- `CommonITILObject::getSplittedSubmitButtonHtml()`
- `CommonITILObject::showActorsPartForm()`
- `CommonITILObject::showFormHeader()`
- `CommonITILObject::showGroupsAssociated()`
- `CommonITILObject::showSupplierAddFormOnCreate()`
- `CommonITILObject::showSuppliersAssociated()`
- `CommonITILObject::showTimeline()`
- `CommonITILObject::showTimelineForm()`
- `CommonITILObject::showTimelineHeader()`
- `CommonITILObject::showUsersAssociated()`
- `Computer_Item::cloneComputer()`
- `Computer_Item::cloneItem()`
- `Computer_SoftwareLicense` class
- `Computer_SoftwareVersion` class
- `ComputerAntivirus::cloneComputer()`
- `Contract::cloneItem()`
- `Contract_Item::cloneItem()`
- `ContractCost::cloneContract()`
- `Config::agreeDevMessage()`
- `Config::checkWriteAccessToDirs()`
- `Config::displayCheckExtensions()`
- `Config::getCache()`
- `DBMysql::affected_rows()`
- `DBMysql::areTimezonesAvailable()`
- `DBMysql::data_seek()`
- `DBMysql::fetch_array()`
- `DBMysql::fetch_assoc()`
- `DBMysql::fetch_object()`
- `DBMysql::fetch_row()`
- `DBMysql::field_name()`
- `DBMysql::free_result()`
- `DBmysql::getTableSchema()`
- `DBMysql::insert_id()`
- `DBMysql::isMySQLStrictMode()`
- `DBMysql::list_fields()`
- `DBMysql::notTzMigrated()`
- `DBMysql::num_fields()`
- `DbUtils::getRealQueryForTreeItem()`
- `Dropdown::getDropdownNetpoint()`
- `DCBreadcrumb::showDcBreadcrumb()`
- `Document_Item::cloneItem()`
- `Entity::showSelector()`
- `Glpi\Marketplace\Api\Plugins::getNewPlugins()`
- `Glpi\Marketplace\Api\Plugins::getPopularPlugins()`
- `Glpi\Marketplace\Api\Plugins::getTopPlugins()`
- `Glpi\Marketplace\Api\Plugins::getTrendingPlugins()`
- `Glpi\Marketplace\Api\Plugins::getUpdatedPlugins()`
- `Html::autocompletionTextField()`
- `Html::displayImpersonateBanner()`
- `Html::displayMainMenu()`
- `Html::displayMenuAll()`
- `Html::displayTopMenu()`
- `Html::fileForRichText()`
- `Html::generateImageName()`
- `Html::imageGallery()`
- `Html::jsDisable()`
- `Html::jsEnable()`
- `Html::nl2br_deep()`
- `Html::replaceImagesByGallery()`
- `Html::resume_name()`
- `Html::setSimpleTextContent()`
- `Html::setRichTextContent()`
- `Html::showProfileSelecter()`
- `Html::weblink_extract()`
- `Infocom::cloneItem()`
- `Itil_Project::cloneItilProject()`
- `ITILFollowup::showApprobationForm()`
- `ITILTemplate::getBeginHiddenFieldText()`
- `ITILTemplate::getBeginHiddenFieldValue()`
- `ITILTemplate::getEndHiddenFieldText()`
- `ITILTemplate::getEndHiddenFieldValue()`
- `Item_Devices::cloneItem()`
- `Item_Disk::cloneItem()`
- `Item_OperatingSystem::cloneItem()`
- `Item_SoftwareLicense::cloneComputer()`
- `Item_SoftwareLicense::cloneItem()`
- `Item_SoftwareVersion::cloneComputer()`
- `Item_SoftwareVersion::cloneItem()`
- `Item_SoftwareVersion::showForComputer()`
- `Item_SoftwareVersion::updateDatasForComputer()`
- `KnowbaseItem_Item::cloneItem()`
- `LevelAgreement::showForTicket()`
- `NetworkPort::cloneItem()`
- `Notepad::cloneItem()`
- `NotificationTargetTicket::isAuthorMailingActivatedForHelpdesk()`
- `Plugin::getGlpiPrever()`
- `Plugin::isGlpiPrever()`
- `Plugin::setLoaded()`
- `Plugin::setUnloaded()`
- `Plugin::setUnloadedByName()`
- `Problem::getCommonLeftJoin()`
- `Problem::getCommonSelect()`
- `Problem::showAnalysisForm()`
- `ProjectCost::cloneProject()`
- `ProjectTeam::cloneProjectTask()`
- `ProjectTask::cloneProjectTeam()`
- `Reservation::displayReservationDay()`
- `Reservation::displayReservationsForAnItem()`
- `Search::isDeletedSwitch()`
- `Ticket::getCommonLeftJoin()`
- `Ticket::getCommonSelect()`
- `Ticket::getTicketTemplateToUse()`
- `Ticket::showDocumentAddButton()`
- `Ticket_Ticket::displayLinkedTicketsTo()`
- `TicketTemplate::getFromDBWithDatas()`
- `Toolbox::canUseImapPop()`
- `Toolbox::checkSELinux()`
- `Toolbox::commonCheckForUseGLPI()`
- `Toolbox::convertImageToTag()`
- `Toolbox::decrypt()`
- `Toolbox::doubleEncodeEmails()`
- `Toolbox::encrypt()`
- `Toolbox::getGlpiSecKey()`
- `Toolbox::removeHtmlSpecialChars()`
- `Toolbox::sanitize()`
- `Toolbox::throwError()`
- `Toolbox::unclean_html_cross_side_scripting_deep()`
- `Toolbox::useCache()`
- `Toolbox::userErrorHandlerDebug()`
- `Toolbox::userErrorHandlerNormal()`
- `Transfer::transferComputerSoftwares()`
- `Update::declareOldItems()`
- `User::showPersonalInformation()`

## [9.5.7] 2022-01-27

## [9.5.6] 2021-09-15

### Changed

- `X-Forwarded-For` header value is no longer used during API access controls, API requests passing through proxies may be refused for security reasons.

### API changes

#### Changed

- All POST request made to `/ajax/` scripts are now requiring a valid CSRF token in their `X-Glpi-Csrf-Token` header.
Requests done using jQuery are automatically including this header, from the moment that the page header is built using
`Html::includeHeader()` method and the `js/common.js` script is loaded.

#### Deprecated

- Usage of "followups" option in `CommonITILObject::showShort()`
- `CommonITILTask::showInObjectSumnary()`
- `ITILFollowup::showShortForITILObject()`

## [9.5.5] 2021-04-13

### API changes

#### Changed

- Remove deprecation of `Search::getMetaReferenceItemtype()`

## [9.5.4] 2021-03-02

### Changed

- `iframe` elements are not anymore allowed in rich text unless `GLPI_ALLOW_IFRAME_IN_RICH_TEXT` constant is defined to `true`

### API changes

#### Deprecated

- `Search::getMetaReferenceItemtype()`

## [9.5.3] 2020-11-25

### Deprecated
- Usage of alternative DB connection encoding (`DB::$dbenc` property).

## [9.5.2] 2020-10-07

### API changes

#### Removed

- Ability to use SQL expressions as string in criterion values in SQL iterator (replaced by usage of `QueryExpression`).
- Ability to delete a plugin image using `/front/pluginimage.send.php` script.

## [9.5.1] 2020-07-16

## [9.5.0] 2020-07-07

### Added

- Encrypted file systems support.
- Mails collected from suppliers can be marked as private on an entity basis.
- Ability to add custom CSS in entity configuration.
- CLI commands to enable and disable maintenance mode.
- Operating system links on Monitors, Peripherals, Phones and Printers.
- Add datacenter items to global search
- Project task search options for Projects
- Automatic action to purge closed tickets
- Ability to automatically calculate project's percent done
- Software link on Phones.
- Add and answer approvals from timeline
- Add lightbox with PhotoSwipe to timeline images
- Ability to copy tasks while merging tickets
- the API gives the ID of the user who logs in with initSession
- Kanban view for projects
- Network ports on Monitors
- Add warning when there are unsaved changes in forms
- Add ability to get information from the status endpoint in JSON format using Accept header
- Add `glpi:system:status` CLI command for getting the GLPI status

### Changed

- PHP error_reporting and display_errors configuration directives are no longer overrided by GLPI, unless in debug mode (which forces reporting and display of all errors).
- `scripts/migrations/racks_plugin.php` has been replaced by `glpi:migration:racks_plugin_to_core` command available using `bin/console`
- Encryption alogithm improved using libsodium

### API changes

#### Added

- Add translation functions `__()`,  `_n()`,  `_x()` and  `_nx()` in javascript in browser context.
- `Migration::renameItemtype()` method to update of database schema/values when an itemtype class is renamed
- Menu returned by `CommonGLPI::getMenuContent()` method override may now define an icon for each menu entry.
- `CommonDBConnexity::getItemsAssociatedTo()` method to get the items associated to the given one
- `CommonDBConnexity::getItemsAssociationRequest()` method to get the DB request to use to get the items associated to the given one
- `CommonDBTM::clone()` method to clone the current item
- `CommonDBTM::prepareInputForClone()` method to modify the input data that will be used for the cloning
- `CommonDBTM::post_clone()` method to perform other steps after an item has been cloned (like clone the elements it is associated to)

#### Changes

- jQuery library has been upgraded from 2.2.x to 3.4.x. jQuery Migrate is used to ensure backward compatibility in most cases.
- `DBmysqlIterator::handleOrderClause()` supports QueryExpressions
- Use Laminas instead of deprecated ZendFramework
- Database datetime fields have been replaced by timestamp fields to handle timezones support.
- Database integer/float fields values are now returned as number instead of strings from DB read operations.
- Field `domains_id` of Computer, NetworkEquipment and Printer has been dropped and data has been transfered into `glpi_domains_items` table.
- Plugin status hook can now be used to provide an array with more information about the plugin's status the status of any child services.
    - Returned array should contain a 'status' value at least (See status values in Glpi\System\Status\StatusChecker)
    - Old style returns are still supported

#### Deprecated

- `DBMysql::fetch_array()`
- `DBMysql::fetch_row()`
- `DBMysql::fetch_assoc()`
- `DBMysql::fetch_object()`
- `DBMysql::data_seek()`
- `DBMysql::insert_id()`
- `DBMysql::num_fields()`
- `DBMysql::field_name()`
- `DBMysql::list_fields()`
- `DBMysql::affected_rows()`
- `DBMysql::free_result()`
- `DBMysql::isMySQLStrictMode()`
- `getAllDatasFromTable` renamed to `getAllDataFromTable()`
- Usage of `$order` parameter in `getAllDataFromTable()` (`DbUtils::getAllDataFromTable()`)
- `Ticket::getTicketTemplateToUse()` renamed to `Ticket::getITILTemplateToUse()`
- `TicketTemplate::getFromDBWithDatas()` renamed to `TicketTemplate::getFromDBWithData()` (inherited from `ITILTemplate`)
- `Computer_SoftwareLicense` replaced by `Item_SoftwareLicense` and table `glpi_computers_softwarelicenses` renamed to `glpi_items_softwarelicenses`
- `Computer_SoftwareVersion` replaced by `Item_SoftwareVersion` and table `glpi_computers_softwareversions` renamed to `glpi_items_softwareversions`
- `Item_SoftwareVersion::updateDatasForComputer` renamed to `Item_SoftwareVersion::updateDatasForItem`
- `Item_SoftwareVersion::showForComputer` renamed to `Item_SoftwareVersion::showForItem`
- `Item_SoftwareVersion::softsByCategory` renamed to `Item_SoftwareVersion::softwareByCategory`
- `Item_SoftwareVersion::displaySoftsByLicense` renamed to `Item_SoftwareVersion::displaySoftwareByLicense`
- `Item_SoftwareVersion::cloneComputer` renamed to `Item_SoftwareVersion::cloneItem`
- `Transfer::transferComputerSoftwares` renamed to `Transfer::transferItemSoftwares`
- 'getRealQueryForTreeItem()'
- ``getCommonSelect`` and ``getCommonLeftJoin()`` from ``Ticket``, ``Change`` and ``Problem`` are replaced with ``getCommonCriteria()`` compliant with db iterator
- `Config::checkWriteAccessToDirs()`
- `Config::displayCheckExtensions()`
- `Toolbox::checkSELinux()`
- `Toolbox::userErrorHandlerDebug()`
- `Toolbox::userErrorHandlerNormal()`
- `Html::jsDisable()`
- `Html::jsEnable()`
- `Plugin::setLoaded()`
- `Plugin::setUnloaded()`
- `Plugin::setUnloadedByName()`
- Usage of `$LOADED_PLUGINS` global variable
- `CommonDBTM::getRawName()` replaced by `CommonDBTM::getFriendlyName()`
- `Calendar_Holiday::cloneCalendar()`
- `CalendarSegment::cloneCalendar()`
- `Computer_Item::cloneComputer()`
- `Computer_Item::cloneItem()`
- `ComputerAntivirus::cloneComputer()`
- `Contract::cloneItem()`
- `Contract_Item::cloneItem()`
- `ContractCost::cloneContract()`
- `Document_Item::cloneItem()`
- `Infocom::cloneItem()`
- `Item_Devices::cloneItem()`
- `Item_Disk::cloneItem()`
- `Item_OperatingSystem::cloneItem()`
- `Item_SoftwareLicense::cloneComputer()`
- `Item_SoftwareLicense::cloneItem()`
- `Item_SoftwareVersion::cloneComputer()`
- `Item_SoftwareVersion::cloneItem()`
- `Itil_Project::cloneItilProject()`
- `KnowbaseItem_Item::cloneItem()`
- `NetworkPort::cloneItem()`
- `Notepad::cloneItem()`
- `ProjectCost::cloneProject()`
- `ProjectTeam::cloneProjectTask()`
- `ProjectTask::cloneProjectTeam()`
- Usage of `GLPIKEY` constant
- `Toolbox::encrypt()` and `Toolbox::decrypt()` because they use the old encryption algorithm

#### Removed

- Usage of string `$condition` parameter in `CommonDBTM::find()`
- Usage of string `$condition` parameter in `Dropdown::addNewCondition()`
- Usage of string in `$option['condition']` parameter in `Dropdown::show()`
- `KnowbaseItemCategory::showFirstLevel()`
- `Ticket::getTicketActors()`
- `NotificationTarget::getProfileJoinSql()`
- `NotificationTarget::getDistinctUserSql()`
- `NotificationTargetCommonITILObject::getProfileJoinSql()`
- `RuleCollection::getRuleListQuery()`
- `getNextItem()`
- `getPreviousItem()`
- `CommonDBChild::getSQLRequestToSearchForItem()`
- `CommonDBConnexity::getSQLRequestToSearchForItem()`
- `CommonDBRelation::getSQLRequestToSearchForItem()`
- `Project::addVisibility()`
- `Project::addVisibilityJoins()`
- `Plugin::hasBeenInit()`
- 'SELECT DISTINCT' and 'DISTINCT FIELDS' criteria in `DBmysqlIterator::buildQuery()`
- `CommonDBTM::getTablesOf()`
- `CommonDBTM::getForeignKeyFieldsOf()`
- `TicketFollowup`
- `getDateRequest` and `DbUtils::getDateRequest()`
- `Html::convertTagFromRichTextToImageTag()`
- `Transfer::createSearchConditionUsingArray()`
- Unused constants GLPI_FONT_FREESANS and GLPI_SCRIPT_DIR

## [9.4.6] 2020-05-05

## [9.4.5] 2019-12-18

## [9.4.4] 2019-09-24

### API changes

#### Changes
- For security reasons, autocompletion feature requires now to be authorized by a `'autocomplete' => true` flag in corresponding field search option.

## [9.4.3] 2019-06-20

### API changes

#### Deprecated

The following methods have been deprecated:

- `Html::convertTagFromRichTextToImageTag()`

## [9.4.2] 2019-04-11

### API changes

#### Deprecated

The following methods have been deprecated:

- `CommonDBTM::getTablesOf()`
- `CommonDBTM::getForeignKeyFieldsOf()`

## [9.4.1] 2019-03-15

### API changes

#### Added

- new display hook `timeline_actions` to add new buttons to timeline forms
- Ability to copy document links while merging tickets

#### Deprecated

The following methods have been deprecated:

- `Plugin::hasBeenInit()`
- Deprecate 'SELECT DISTINCT' and 'DISTINCT FIELDS' criteria in `DBmysqlIterator::buildQuery()`

#### Removed

- Drop `CommonITILObject::showSolutions()`.

## [9.4.0] 2019-02-11

### Added

- Ability to link project with problems and tickets.
- Ability to specify creation and modification dates during CommonDBTM object add method
- Add followups to Changes and Problems.
- Add timeline to Changes and Problems.
- CLI console to centralize CLI commands.
- Search on devices from Printers and Network equipments.
- Ability to merge and split tickets.
- Search on devices from Printers and Network equipments.
- Ability to specify creation and modification dates during CommonDBTM object add method.

### Changed
- `license_id` field in `glpi_items_operatingsystems` table has been renamed to `licenseid`
- `olas_tto_id` field in `glpi_tickets` table has been renamed to `olas_id_tto`
- `olas_ttr_id` field in `glpi_tickets` table has been renamed to `olas_id_ttr`
- `ttr_olalevels_id` field in `glpi_tickets` table has been renamed to `olalevels_id_ttr`
- `slas_tto_id` field in `glpi_tickets` table has been renamed to `slas_id_tto`
- `slas_ttr_id` field in `glpi_tickets` table has been renamed to `slas_id_ttr`
- `ttr_slalevels_id` field in `glpi_tickets` table has been renamed to `slalevels_id_ttr`
- `scripts/add_creation_date.php` has been replaced by `glpi:migration:build_missing_timestamps` command available using `bin/console`
- `scripts/checkdb.php` has been replaced by `glpi:database:check` command available using `bin/console`
- `scripts/cliinstall.php` has been replaced by `glpi:database:install` command available using `bin/console`
- `scripts/cliupdate.php` has been replaced by `glpi:database:update` command available using `bin/console`
- `scripts/ldap_mass_sync.php` has been replaced by `glpi:ldap:synchronize_users` command available using `bin/console`
- `scripts/innodb_migration.php` has been replaced by `glpi:migration:myisam_to_innodb` command available using `bin/console`
- `scripts/unlock_tasks.php` has been replaced by `glpi:task:unlock` command available using `bin/console`

### API changes

#### Changes
- Plugins are now loaded in ajax files.
- `TicketFollowup` has been replaced by `ITILFollowup`
- `$num` parameter has been removed from several `Search` class methods:
   - `addSelect()`,
   - `addOrderBy()`,
   - `addHaving()`,
   - `giveItem()`
- `NotificationTarget::getMode()` visibility is now `public`.
- Added `add_recipient_to_target` hook, triggered when a recipient is added to a notification.

#### Deprecated

- Remove `$CFG_GLPI['use_rich_text']` parameter. Will now be `true` per default.
- Remove `$CFG_GLPI['ticket_timeline']` parameter. Will now be `true` per default.
- Remove `$CFG_GLPI['ticket_timeline_keep_replaced_tabs']` parameter. Will now be `false` per default.
- Usage of `TicketFollowup` class has been deprecated.
- Usage of string `$condition` parameter in `CommonDBTM::find()` has been deprecated.
- Usage of string `$condition` parameter in `Dropdown::addNewCondition()` has been deprecated.
- Usage of string in `$option['condition']` parameter in `Dropdown::show()` has been deprecated.

The following methods have been deprecated:

- `KnowbaseItemCategory::showFirstLevel()`
- `Ticket::getTicketActors()`
- `Ticket::processMassiveActionsForOneItemtype()`
- `Ticket::showFormMassiveAction()`
- `Ticket::showMassiveActionsSubForm()`
- `NotificationTarget::getProfileJoinSql()`
- `NotificationTarget::getDistinctUserSql()`
- `NotificationTargetCommonITILObject::getProfileJoinSql()`
- `RuleCollection::getRuleListQuery()`
- `getNextItem()`
- `getPreviousItem()`
- `CommonDBChild::getSQLRequestToSearchForItem()`
- `CommonDBConnexity::getSQLRequestToSearchForItem()`
- `CommonDBRelation::getSQLRequestToSearchForItem()`
- `Project::addVisibility()`
- `Project::addVisibilityJoins()`

#### Removed

- Drop ability to use `JOIN` in `DBmysqlIterator::buildQuery()`
- Drop `NotificationTarget::datas` property
- Drop support of string `$filter` parameter in `Profileuser::getUserProfiles()`
- Drop support of string `$condition` parameter in `User::getFromDBbyEmail()`
- Drop support of string `$condition` parameter in `Group_User::getUserGroups()`
- Drop support of string `$condition` parameter in `Group_User::getGroupUsers()`
- Drop support of string `$condition` parameter in `countElementsInTable` (`DbUtils::countElementsInTable()`)
- Drop support of string `$condition` parameter in `countDistinctElementsInTable` (`DbUtils::countDistinctElementsInTable()`)
- Drop support of string `$condition` parameter in `countElementsInTableForMyEntities` (`DbUtils::countElementsInTableForMyEntities()`)
- Drop support of string `$condition` parameter in `countElementsInTableForEntity` (`DbUtils::countElementsInTableForEntity()`)
- Drop support of string `$condition` parameter in `getAllDatasFromTable` (`DbUtils::getAllDataFromTable()`)
- Drop ITIL Tasks, Followups and Solutions `showSummary()` and massive actions related methods that are replaced with timeline

- Drop class alias `Event` for `Glpi\Event`
- Drop `Zend\Loader\SplAutoloader` interface
- Drop all methods that have been deprecated in GLPI 9.2
  - `_e()`
  - `_ex()`
  - `FieldExists()`
  - `formatOutputWebLink()`
  - `TableExists()`
  - `CommonTreeDropodwn::recursiveCleanSonsAboveID()`
  - `DBMysql::optimize_tables()`
  - `NotificationTarget::addToAddressesList()`
  - `NotificationTarget::getAdditionalTargets()`
  - `NotificationTarget::getAddressesByGroup()`
  - `NotificationTarget::getAddressesByTarget()`
  - `NotificationTarget::getAdminAddress()`
  - `NotificationTarget::getEntityAdminAddress()`
  - `NotificationTarget::getItemAuthorAddress()`
  - `NotificationTarget::getItemGroupAddress()`
  - `NotificationTarget::getItemGroupSupervisorAddress()`
  - `NotificationTarget::getItemGroupTechInChargeAddress()`
  - `NotificationTarget::getItemGroupWithoutSupervisorAddress()`
  - `NotificationTarget::getItemOwnerAddress()`
  - `NotificationTarget::getItemTechnicianInChargeAddress()`
  - `NotificationTarget::getNotificationTargets()`
  - `NotificationTarget::getSpecificTargets()`
  - `NotificationTarget::getUserByField()`
  - `NotificationTarget::getUsersAddressesByProfile()`
  - `NotificationTargetCommonITILObject::getDatasForObject()`
  - `NotificationTargetCommonITILObject::getFollowupAuthor()`
  - `NotificationTargetCommonITILObject::getLinkedGroupByType()`
  - `NotificationTargetCommonITILObject::getLinkedGroupSupervisorByType()`
  - `NotificationTargetCommonITILObject::getLinkedGroupWithoutSupervisorByType()`
  - `NotificationTargetCommonITILObject::getLinkedUserByType()`
  - `NotificationTargetCommonITILObject::getOldAssignTechnicianAddress()`
  - `NotificationTargetCommonITILObject::getRecipientAddress()`
  - `NotificationTargetCommonITILObject::getSupplierAddress()`
  - `NotificationTargetCommonITILObject::getTaskAssignGroup()`
  - `NotificationTargetCommonITILObject::getTaskAssignUser()`
  - `NotificationTargetCommonITILObject::getTaskAuthor()`
  - `NotificationTargetCommonITILObject::getValidationApproverAddress()`
  - `NotificationTargetCommonITILObject::getValidationRequesterAddress()`
  - `NotificationTargetProjectTask::getTeamContacts()`
  - `NotificationTargetProjectTask::getTeamGroups()`
  - `NotificationTargetProjectTask::getTeamSuppliers()`
  - `NotificationTargetProjectTask::getTeamUsers()`
  - `QueuedNotification::sendMailById()`
  - `Ticket::convertContentForNotification()`
  - `User::getPersonalToken()`
  - `User::getUniquePersonalToken()`
- Drop all methods that have been deprecated in GLPI 9.3.0
  - `CommonDBTM::getFromDBByQuery()`
  - `CommonDBTM::getSearchOptions()`
  - `CommonDBTM::getSearchOptionsNew()`
  - `CommonDBTM::getSearchOptionsToAddNew()`
  - `CommonITILObject::getStatusIconURL()`
  - `DBMysql::list_tables()`
  - `Dropdown::showPrivatePublicSwitch()`
  - `NotificationTargetProjectTask::getTeamContacts()`
  - `NotificationTargetProjectTask::getTeamGroups()`
  - `NotificationTargetProjectTask::getTeamSuppliers()`
  - `NotificationTargetProjectTask::getTeamUsers()`
  - `Search::constructDatas()`
  - `Search::displayDatas()`
  - `Transfer::transferComputerDisks()`
- Drop all methods that have been deprecated in GLPI 9.3.1
  - `ComputerVirtualMachine::getUUIDRestrictRequest()`
  - `Config::getSQLMode()`
  - `DBMysql::checkForCrashedTables()`
  - `Html::checkAllAsCheckbox()`
  - `Html::scriptEnd()`
  - `Html::scriptStart()`
  - `Plugin::isAllPluginsCSRFCompliant()`
  - `Profile::getUnderActiveProfileRestrictRequest()`
  - `Toolbox::is_a()`
- Drop all constants that have been deprecated in GLPI 9.3.1
  - `CommonDBTM::ERROR_FIELDSIZE_EXCEEDED`
  - `CommonDBTM::HAS_DUPLICATE`
  - `CommonDBTM::NOTHING_TO_DO`
  - `CommonDBTM::SUCCESS`
  - `CommonDBTM::TYPE_MISMATCH`
- Drop all methods that have been deprecated in GLPI 9.3.2
 - `ITILSolution::removeForItem()`
 - `Session::isViewAllEntities()`

## [9.3.3] 2018-11-27

### Changed

- Fix some cache issues
- Fix reservation tab of an item
- Fix actors notifications massive action
- Improve racks plugins migration script

### API changes

No API changes.

## [9.3.2] 2018-10-26

### API changes

#### Changed

- `Rule::executePluginsActions()` signature has changed
- Javascript function `formatResult()` has been renamed to `templateResult()`

#### Deprecated

The following methods have been deprecated:

- `CommonITILTask::displayTabContentForItem()`
- `CommonITILTask::showFormMassiveAction()`
- `CommonITILTask::showSummary()`
- `ITILSolution::displayTabContentForItem()`
- `ITILSolution::removeForItem()`
- `ITILSolution::showSummary()`
- `Session::isViewAllEntities()`
- `TicketFollowup::processMassiveActionsForOneItemtype()`
- `TicketFollowup::showFormMassiveAction()`
- `TicketFollowup::showMassiveActionsSubForm()`
- `TicketFollowup::showSummary()`
- `Plugin::removeFromSession()`

## [9.3.1] 2018-09-12

### Added
- List receivers folders to choose imported/refused folders

### API changes

#### Deprecated

- Usage of string `$condition` parameter in `Group_User::getUserGroups()` has been deprecated
- Usage of string `$condition` parameter in `Group_User::getGroupUsers()` has been deprecated
- Usage of string `$condition` parameter in `countElementsInTable` (`DbUtils::countElementsInTable()`) has been deprecated
- Usage of string `$condition` parameter in `countDistinctElementsInTable` (`DbUtils::countDistinctElementsInTable()`) has been deprecated
- Usage of string `$condition` parameter in `countElementsInTableForMyEntities` (`DbUtils::countElementsInTableForMyEntities()`) has been deprecated
- Usage of string `$condition` parameter in `countElementsInTableForEntity` (`DbUtils::countElementsInTableForEntity()`) has been deprecated
- Usage of string `$condition` parameter in `getAllDatasFromTable` (`DbUtils::getAllDataFromTable()`) has been deprecated

The following methods have been deprecated:

- `Config::getSQLMode()`
- `DBMysql::checkForCrashedTables()`
- `Html::checkAllAsCheckbox()`
- `Html::scriptEnd()`
- `Html::scriptStart()`
- `Toolbox::is_a()`
- `ComputerVirtualMachine::getUUIDRestrictRequest()`
- `Plugin::isAllPluginsCSRFCompliant()`
- `Profile::getUnderActiveProfileRestrictRequest()`

The following constants have been deprecated:
- `CommonDBTM::ERROR_FIELDSIZE_EXCEEDED`
- `CommonDBTM::HAS_DUPLICATE`
- `CommonDBTM::NOTHING_TO_DO`
- `CommonDBTM::SUCCESS`
- `CommonDBTM::TYPE_MISMATCH`

## [9.3.0] 2018-06-28

### Added
- Add DCIM management
- Add OSM view to set locations and on Search
- Add login source selection
- Add logs purge
- Filter in items logs

### Changed
- Switch MySQL engine from MyIsam to Innodb
- Rework solutions for Tickets, Problems and Changes to support history
- Disks can be attached to network equipments and printers

### API changes

#### Changes
- Added `DB::insert()`, `DB::update()` and `DB::delete()` to replace raw SQL queries
- `CommonITILObject::showMassiveSolutionForm()` now takes a `CommonITILObject` as argument
- `Profileuser::getUserProfiles()` `$filter` parameter is now an array
- `User::getFromDBbyEmail()` `$condition` parameter is now an array
- Select2 javascript component has been upgraded to 4.0 version, see [Migrating from Select2 3.5](https://select2.org/upgrading/migrating-from-35)
- `CommonDevice::getItem_DeviceType()` has a new optional `$devicetype` parameter

#### Deprecated

- Usage of string `$filter` parameter in `Profileuser::getUserProfiles()` has been deprecated
- Usage of string `$condition` parameter in `User::getFromDBbyEmail()` has been deprecated

The following methods have been deprecated:

- `CommonDBTM::getFromDBByQuery()`
- `CommonDBTM::getSearchOptions()`
- `CommonDBTM::getSearchOptionsNew()`
- `CommonDBTM::getSearchOptionsToAddNew()`
- `CommonITILObject::getStatusIconURL()`
- `DBMysql::list_tables()`
- `Dropdown::showPrivatePublicSwitch()`
- `NotificationTargetProject::getTeamContacts()`
- `NotificationTargetProject::getTeamGroups()`
- `NotificationTargetProject::getTeamSuppliers()`
- `NotificationTargetProject::getTeamUsers()`
- `Search::constructDatas()`
- `Search::displayDatas()`
- `Transfer::transferComputerDisks()`

#### Removed

- `CommonITILValidation::isAllValidationsHaveSameStatusForTicket`
- `CommonITILValidation::getNumberValidationForTicket`
- PHPCas library is no longer provided (for licensing issues)

## [9.2.4] 2018-06-21

## [9.2.3] 2018-04-27

## [9.2.2] 2018-03-01


### Deprecated

- `CommonITILValidation::isAllValidationsHaveSameStatusForTicket`
- `CommonITILValidation::getNumberValidationForTicket`
- `DBMysql::optimize_tables()`

## [9.2.1] 2017-11-16

### Added

- Search engine, added ``itemtype_item_revert`` jointype

### Deprecated

- `Ticket::convertContentForNotification()`

## [9.2] 2017-09-25

### Added
- Link knowledge base entries with assets or tickets
- Revisions on knowledge base entries and their translations, with diff view
- Add recursive comments on knowledge base entries
- Direct links to KB article's title for a direct access
- Load minified CSS and JS files (core and plugins) that are generated on release
- Link beetween software licenses
- Alerts on saved searches
- Add ajax browsers notifications in addition to emails
- Plugins can now add new notifications types (xmpp, sms, telegram, ...) to be used along with standard notifications
- Simcard component
- Synchronization field for LDAP
- Improved performances on large entities databases
- Remember me on login
- Fuzzy search
- Paste images in rich text editor
- Add tasks in tickets templates
- Composite tickets (link on sons/parents)
- Telemetry
- Certificates component
- Firmwares components (BIOSes, firwmwares, ...)
- Add OLA management

### Changed
- Many bugs have been fixed
- Display knowledge base category items in tickets using a popup instead of a
new whole window
- Reviewed all richtext editor (tinymce) and their upload parts, now more simpler and intuitive
- Don't ask user to select a template if there is no configured template
- personal_token is not used anymore for api authentication, a new api_token field has been added (empty by default, you should regenerate it)
- Operating systems management has been improved
- Direct language change from any page
- Better icons harmonization

### API changes

#### Changes

- `CommonDBTM::getTable()` signature has changed
- `User::getFromDBbyToken()` signature has changed
- `Bookmark` has been renamed to `SavedSearch`
- Update to latest jsTree plugin
- `RuleDictionnarySoftwareCollection::versionExists()` signature has changed
- `NotificationTemplate::getDataToSend()` signature has changed
- `QueuedMail` has been renamed to `QueuedNotification`
- `CommonDBTM::mailqueueonaction` has been renamed to `CommonDBTM::notificationqueueonaction`
- `NotificationTarget::getSender()` no longer takes any parameters (was not used)
- `TableExists()` has been moved to `DBMysql::tableExists()`
- `FieldExists()` has been moved to `DBMysql::fieldExists()`
- `Profile_User::getUserEntitiesForRight()` signature has changed
- `NotificationTarget` property `datas` has been renamed to `data`

#### Deprecated

- Ability to use `JOIN` in `DBmysqlIterator::buildQuery()` has been deprecated
- Usage of `NotificationTarget::datas` property has been deprecated
- Usage of `Zend\Loader\SplAutoloader` interface has been deprecated

The following methods have been deprecated:

- `_e()`
- `_ex()`
- `Bookmark::mark_default()`
- `Bookmark::unmark_default()`
- `CommonTreeDropodwn::recursiveCleanSonsAboveID()`
- `NotificationTarget::addToAddressesList()`
- `NotificationTarget::getAdditionalTargets()`
- `NotificationTarget::getAddressesByGroup()`
- `NotificationTarget::getAddressesByTarget()`
- `NotificationTarget::getAdminAddress()`
- `NotificationTarget::getEntityAdminAddress()`
- `NotificationTarget::getItemAuthorAddress()`
- `NotificationTarget::getItemGroupAddress()`
- `NotificationTarget::getItemGroupSupervisorAddress()`
- `NotificationTarget::getItemGroupTechInChargeAddress()`
- `NotificationTarget::getItemGroupWithoutSupervisorAddress()`
- `NotificationTarget::getItemOwnerAddress()`
- `NotificationTarget::getItemTechnicianInChargeAddress()`
- `NotificationTarget::getNotificationTargets()`
- `NotificationTarget::getSpecificTargets()`
- `NotificationTarget::getUserByField()`
- `NotificationTarget::getUsersAddressesByProfile()`
- `NotificationTargetCommonITILObject::getDatasForObject()`
- `NotificationTargetCommonITILObject::getFollowupAuthor()`
- `NotificationTargetCommonITILObject::getLinkedGroupByType()`
- `NotificationTargetCommonITILObject::getLinkedGroupSupervisorByType()`
- `NotificationTargetCommonITILObject::getLinkedGroupWithoutSupervisorByType()`
- `NotificationTargetCommonITILObject::getLinkedUserByType()`
- `NotificationTargetCommonITILObject::getOldAssignTechnicianAddress()`
- `NotificationTargetCommonITILObject::getRecipientAddress()`
- `NotificationTargetCommonITILObject::getSupplierAddress()`
- `NotificationTargetCommonITILObject::getTaskAssignGroup()`
- `NotificationTargetCommonITILObject::getTaskAssignUser()`
- `NotificationTargetCommonITILObject::getTaskAuthor()`
- `NotificationTargetCommonITILObject::getValidationApproverAddress()`
- `NotificationTargetCommonITILObject::getValidationRequesterAddress()`
- `NotificationTargetProjectTask::getTeamContacts()`
- `NotificationTargetProjectTask::getTeamGroups()`
- `NotificationTargetProjectTask::getTeamSuppliers()`
- `NotificationTargetProjectTask::getTeamUsers()`
- `QueuedNotification::sendMailById()`
- `User::getPersonalToken()`
- `User::getUniquePersonalToken()`
- `formatOutputWebLink()`

#### Removals

The following methods have been dropped:

- `Ajax::displaySearchTextForDropdown()`
- `Ajax::getSearchTextForDropdown()`
- `Bookmark::changeBookmarkOrder()`
- `Bookmark::moveBookmark()`
- `CommonGLPI::addDivForTabs()`
- `CommonGLPI::showTabs()`
- `CommonGLPI::showNavigationHeaderOld()`
- `CommonGLPI::show()`
- `Dropdown::showInteger()`
- `DBMysql::field_flags()`
- `Html::showDateFormItem()`
- `Html::showDateTimeFormItem()`
- `Profile::dropdownNoneReadWrite()`
- `Toolbox::get_magic_quotes_runtime()`
- `Toolbox::get_magic_quotes_gpc()`
- `Dropdown::showAllItems()`

For older entries, please check [GLPI website](http://glpi-project.org).<|MERGE_RESOLUTION|>--- conflicted
+++ resolved
@@ -3,7 +3,6 @@
 The present file will list all changes made to the project; according to the
 [Keep a Changelog](http://keepachangelog.com/) project.
 
-<<<<<<< HEAD
 ## [10.1.0] unreleased
 
 ### Added
@@ -93,10 +92,7 @@
 - `Search::outputData()`
 - `Search::sylk_clean()`
 
-## [10.0.4] unreleased
-=======
 ## [10.0.6] unreleased
->>>>>>> cfd14986
 
 ### Added
 
