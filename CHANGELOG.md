# GLPI changes

The present file will list all changes made to the project; according to the
[Keep a Changelog](http://keepachangelog.com/) project.

<<<<<<< HEAD
## [11.0.0] unreleased

### Added
- Business Rules for Changes
- Business Rules for Problems
- Configurable toast notification location
- `Link ITIL Object` and `Unlink ITIL Object` massive actions for Tickets, Changes, and Problems.
- Group approval requests (any user from group can approve).
- Satisfaction surveys for Changes
- New right for assigning service levels to ITIL Objects (UPDATE right also still allows this).
- New right for impersonation of users with less rights (Config UPDATE right also still allows this globally).
- Marketplace availability configuration.
- Toast popup message location configuration.
- Datacenter room grid size configuration (per room).
- Approval reminder automatic action.
- Reservation massive actions.
- `alias` and `code` fields for Locations.
- Profile cloning.
- Associated elements for recurring ITIL Objects.
- Processes and Environment Variable tabs for automatically inventoried assets.
- Log viewer for logs in `files/_log` directory.
- Custom palette/theme support (uses `files/_themes` directory by default).
- Two-Factor Authentication (2FA) support via Time-based One-time Password (TOTP).
- `Deny login` authorization rule action to deny login for a user, but not prevent the import/existence of the user in GLPI.
- Directly capture screenshots or screen recordings from the "Add a document" form in tickets.
- With a clean install, dashboards now show fake/placeholder data by default with a message indicating you are viewing demonstration data and a button to disable it.
- Assets that can be assigned to users/groups have new "View assigned" and "Update assigned" rights which give read/update access to users and groups assigned to the asset.

### Changed
- ITIL Objects can now be linked to any other ITIL Objects similar to the previous Ticket/Ticket links.
- Logs are now shown using the Search Engine
- The approval option previously named `Group` is now called `Group user(s)` to better reflect that it shows a list of users from a specific group rather than allow sending an approval for a group.
- The ticket business rule action `Ticket category from code` was renamed to `ITIL category from code`.
- The ticket business rule criteria `Code representing the ticket category` was renamed to `Code representing the ITIL category`.
- The ticket business rule criteria `Ticket location` was renamed to `Location`.
- ITIL Templates can now restrict available statuses.
- Improved offline mode for marketplace.
- Lines can be assigned directly to assets without needing a SIM card.
- Planning event occurances can be detached from a series.
- Locations are now displayed in Datacenter breadcrumbs.
- Marketplace CLI download command now supports downloading specific versions of plugins.
- Browse tab of Knowledgebase now uses the Search Engine.
- Satisfaction surveys can now be configured with a custom maximum score, default score, and if a comment is required.
- LDAP TLS version can now be specified.
- Kanabn view state can be reset from the Kanban if the user has the right to modify the view.
- Personal reminders in central view now include only non-public reminders created by the user.
- Public reminders in central view now include public reminders regardless of who created them.
- Project description field is now a rich text field.
- Entity, profile, debug mode flag, and language are restored after ending impersonation.
- Volumes now show `Used percentage` instead of `Free percentage`.
- Budget "Main" tab now shows negative values for "Total remaining in the budget" in parentheses instead of with a negative sign to align with typical accounting practices.
- Followups and Tasks no longer visible without the "See public" or "See private" rights even if the user has permission to be assigned the parent ITIL Object.
- Followups, Tasks and Solutions now check the `canView()` method of the parent ITIL Object rather than just the "See my/See author" right of the parent item.
  This means they now take into account "See all", "See group", etc. rights for the global permission check.
  Permission checks at the item-level have not been changed.
- External Links `Link or filename` and `File content` fields now use Twig templates instead of a custom tag syntax.
- Itemtypes associated with External links are now in the main form rather than a separate tab.

### Deprecated
- Survey URL tags `TICKETCATEGORY_ID` and `TICKETCATEGORY_NAME` are deprecated and replaced by `ITILCATEGORY_ID` and `ITILCATEGORY_NAME` respectively.

### Removed
- XML-RPC API.
- `Link tickets` massive action for Tickets (Use `Link ITIL Object` instead).
- `Link to a problem` massive action for Tickets (Use `Link ITIL Object` instead).
- Manage tab for Knowledgebase (Unpublished is now a toggle in the browse tab).
- The database "master" property in the status checker (/status.php and glpi:system:status), replaced by "main".
- The database "slaves" property in the status checker (/status.php and glpi:system:status), replaced by "replicas".
- API URL is no longer customizable within GLPI. Use alias/rewrite rules in your web server configuration instead if needed.
- `status.php` and `bin/console system:status` no longer supports plain-text output.
- `Glpi\System\Status\StatusChecker::getServiceStatus()` `as_array` parameter.

### API changes

#### Added
- `phpCAS` library is now bundled in GLPI, to prevent version compatibility issues.
- `Glpi\DBAL\QueryFunction` class with multiple static methods for building SQL query function strings in an abstract way.

#### Changes
- Many methods have their signature changed to specify both their return type and the types of their parameters.
- `chartist` library has been replaced by `echarts`.
- `codemirror` library has been replaced by `monaco-editor`.
- `htmLawed` library has been replaced by `symfony/html-sanitizer`.
- `monolog/monolog` has been upgraded to version 3.3.
- `photoswipe` library has been upgraded to version 5.x.
- `phpmailer/phpmailer` library has been replaced by `symfony/mailer`.
- `true/punycode` library has been removed.
- `Symfony` libraries have been upgraded to version 6.0.
- `users_id_validate` field in `CommonITILValidation` will now have a `0` value until someone approves or refuses the validation.
  Approval targets (who the approval is for) is now indicated by `itemtype_target` and `items_id_target` fields.
- Notifications are not deduplicated anymore.
- Notifications with `Approver` recipient have had this recipient replaced with the new `Approval target` recipient to maintain previous behavior as much as possible.
  The previous recipient option still exists if needed. This replacement will only happen once during the upgrade.
- `GLPIMailer` mailer class does not extends anymore `PHPMailer\PHPMailer\PHPMailer`.
  We added a compatibility layer to handle main usages found in plugins, but we cannot ensure compatibility with all properties and methods that were inherited from `PHPMailer\PHPMailer\PHPMailer`.
- `CommonGLPI::$othertabs` static property has been made private.
- `CommonGLPI::createTabEntry()` signature changed.
- All types of rules are now sortable and ordered by ranking.
- Plugins console commands must now use the normalized prefix `plugins:XXX` where `XXX` is the plugin key.
- GLPI web root is now the `/public` directory and all web request to PHP scripts are proxified by `public/index.php` script.
- Usage of `DBmysql::query()`, `DBmysql::queryOrDie()` method are prohibited to ensure that legacy unsafe DB are no more executed. To execute DB queries,
  either `DBmysql::request()` can be used to craft query using the GLPI query builder,
  either `DBmysql::doQuery()`/`DBmysql::doQueryOrDie()` can be used for safe queries to execute DB query using a self-crafted a SQL string.
- `js/fuzzysearch.js` replaced with `FuzzySearch/Modal` Vue component.
- `Html::fuzzySearch()` replaced with `Html::getMenuFuzzySearchList()` function.
- `NotificationEvent::raiseEvent()` signature cahnged. A new `$trigger` parameter has been added at 4th position, and `$label` is now the 5th parameter.
- `NotificationEventInterface::raise()` has a new `$trigger` parameter.
- `QueryExpression` class moved to `Glpi\DBAL` namespace.
- `QueryParam` class moved to `Glpi\DBAL` namespace.
- `QuerySubQuery` class moved to `Glpi\DBAL` namespace.
- `QueryUnion` class moved to `Glpi\DBAL` namespace.
- `PrinterLog::getMetrics()` method has been made final.
- `SavedSearch::showSaveButton()` replaced with `pages/tools/savedsearch/save_button.html.twig` template.
- `showSystemInformations` method for `$CFG_GLPI['systeminformations_types']` types renamed to `getSystemInformation` and should return an array with a label and content.
- `DisplayPreference` config form POST handling moved to `ajax/displaypreference.php` script. The front file is for displaying the tabs only.
- `Document::send()` signature changed. The `$context` parameter has been removed.
- `title` property of Kanban items must be text only. HTML no longer supported.
- `kanban:filter` JS event now includes the columns in the event data. Filtering must set the `_filtered_out` property of cards to hide them instead of changing the elements in the DOM.
- `CommonITILActor::getActors()` signature changed. The `$items_id` parameter must strictly be an integer.
- The `date_mod` property for historical entries returned by `Log::getHistoryData` is no longer formatted based on the user's preferences.
- `Rule::dropdownRulesMatch()` has been made protected.
- `ITILTemplateField::showForITILTemplate()` method is no longer abstract.
- `CommonITILTask::getItilObjectItemType` is now static.
- The `Item_Ticket$1` tab should be used in replacement of the `Ticket$1` tab to display tickets associated with an item.
- Specifying the `ranking` of a rule during add/update now triggers `RuleCollection::moveRule` to manage the rankings of other rules to try to keep them valid and in order.

#### Deprecated
- Usage of `MAIL_SMTPSSL` and `MAIL_SMTPTLS` constants.
- Usage of `ajax/dropdownMassiveActionAddValidator.php` and `ajax/dropdownValidator.php` without `validation_class` parameter.
- Usage of `name` and `users_id_validate` parameter in `ajax/dropdownValidator.php`.
- Usage of `users_id_validate` parameter in `front/commonitilvalidation.form.php`.
- `ajax/itemTicket.php` script usage.
- `ajax/knowbase.php` script usage.
- `front/ticket_ticket.form.php` script usage.
- Usage of `users_id_validate` input in `CommonITILObject`.
- Defining "users_id_validate" field without defining "itemtype_target"/"items_id_target" in "CommonITILValidation".
- Usage of `name` and `users_id_validate` options in `CommonITILValidation::dropdownValidator()`.
- Usage of `verbatim_value` Twig filter.
- `AuthLDAP::dropdownUserDeletedActions()`
- `AuthLDAP::getOptions()`
- `CommonITILObject::isValidator()`
- `CommonITILValidation::alreadyExists()`
- `CommonITILValidation::getTicketStatusNumber()`
- `ComputerAntivirus` has been deprecated and replaced by `ItemAntivirus`
- `ComputerVirtualMachine` has been deprecated and replaced by `ItemVirtualMachine`
- `Config::validatePassword()`
- `Consumable::showAddForm()`
- `Consumable::showForConsumableItem()`
- `DBmysql::truncate()`
- `DBmysql::truncateOrDie()`
- `Document::getImage()`
- `DropdownTranslation::canBeTranslated()`
- `DropdownTranslation::isDropdownTranslationActive()`
- `Glpi\Application\View\Extension::getVerbatimValue()`
- `Glpi\Event::showList()`
- `Glpi\Features\DCBreadcrumb::getDcBreadcrumb()`
- `Glpi\Features\DCBreadcrumb::getDcBreadcrumbSpecificValueToDisplay()`
- `Glpi\Features\DCBreadcrumb::isEnclosurePart()`
- `Glpi\Features\DCBreadcrumb::isRackPart()`
- `Glpi\Toolbox\Sanitizer::dbEscape()`
- `Glpi\Toolbox\Sanitizer::dbEscapeRecursive()`
- `Glpi\Toolbox\Sanitizer::dbUnescape()`
- `Glpi\Toolbox\Sanitizer::dbUnescapeRecursive()`
- `Glpi\Toolbox\Sanitizer::decodeHtmlSpecialChars()`
- `Glpi\Toolbox\Sanitizer::decodeHtmlSpecialCharsRecursive()`
- `Glpi\Toolbox\Sanitizer::encodeHtmlSpecialChars()`
- `Glpi\Toolbox\Sanitizer::encodeHtmlSpecialCharsRecursive()`
- `Glpi\Toolbox\Sanitizer::getVerbatimValue()`
- `Glpi\Toolbox\Sanitizer::isDbEscaped()`
- `Glpi\Toolbox\Sanitizer::isHtmlEncoded()`
- `Glpi\Toolbox\Sanitizer::isNsClassOrCallableIdentifier()`
- `Glpi\Toolbox\Sanitizer::sanitize()`
- `Glpi\Toolbox\Sanitizer::unsanitize()`
- `Html::cleanInputText()`
- `Html::cleanPostForTextArea()`
- `Html::displayAjaxMessageAfterRedirect()`
- `Item_Ticket::showForTicket()`
- `HookManager::enableCSRF()`
- `Knowbase::getTreeCategoryList()`
- `Knowbase::showBrowseView()`
- `Knowbase::showManageView()`
- `KnowbaseItem::showManageForm()`
- `KnowbaseItemTranslation::canBeTranslated()`
- `KnowbaseItemTranslation::isKbTranslationActive()`
- `Link::showForItem()`
- `ManualLink::showForItem()`
- `ReminderTranslation::canBeTranslated()`
- `ReminderTranslation::isReminderTranslationActive()`
- `Ticket` `link_to_problem` massive action is deprecated. Use `CommonITILObject_CommonITILObject` `add` massive action instead.
- `Ticket_Ticket` `add` massive action is deprecated. Use `CommonITILObject_CommonITILObject` `add` massive action instead.
- `Ticket_Ticket::checkParentSon()`
- `Ticket_Ticket::countOpenChildren()`
- `Ticket_Ticket::getLinkedTicketsTo()`
- `Ticket_Ticket::manageLinkedTicketsOnSolved()`
- `Toolbox::addslashes_deep()`
- `Toolbox::seems_utf8()`
- `Toolbox::stripslashes_deep()`
- `Search::getOptions()` no longer returns a reference
- `js/Forms/FaIconSelector.js` and therefore `window.GLPI.Forms.FaIconSelector` has been deprecated and replaced by `js/modules/Form/WebIconSelector.js`
- `Timer` class.

#### Removed
- `GLPI_USE_CSRF_CHECK`, `GLPI_USE_IDOR_CHECK`, `GLPI_CSRF_EXPIRES`, `GLPI_CSRF_MAX_TOKENS` and `GLPI_IDOR_EXPIRES` constants.
- Usage of `csrf_compliant` plugins hook.
- Usage of `migratetypes` plugin hooks.
- Usage of `planning_scheduler_key` plugins hook.
- Logging within the `mail-debug.log` log file.
- `X-GLPI-Sanitized-Content` REST API header support.
- Handling of encoded/escaped value in `autoName()`.
- `regenerateTreeCompleteName()`
- `CommonDBTM::$deduplicate_queued_notifications` property.
- `CommonDropdown::displayHeader()`
- `CommonTreeDropdown::sanitizeSeparatorInCompletename()`
- `CommonTreeDropdown::unsanitizeSeparatorInCompletename()`
- `ComputerAntivirus::showForComputer()`
- `ComputerVirtualMachine::showForComputer()`
- `Config::getCurrentDBVersion()`
- `DbUtils::regenerateTreeCompleteName()`
- `Document::uploadDocument()`
- `GLPI::getLogLevel()`
- `Glpi\Api\API::returnSanitizedContent()`
- `Glpi\Dashboard\Widget::getCssGradientPalette()`
- `Glpi\Inventory\Conf::importFile()`
- `Glpi\Socket::executeAddMulti()`
- `Glpi\Socket::showNetworkPortForm()`
- `Glpi\System\Requirement\DataDirectoriesProtectedPath` class.
- `Glpi\System\Requirement\ProtectedWebAccess` class.
- `Glpi\System\Requirement\SafeDocumentRoot` class.
- `Glpi\System\Status\StatusChecker::getFullStatus()`
- `Group::title()`
- `Html::clean()`
- `Impact::buildNetwork()`
- `KnowbaseItem::addToFaq()`
- `KnowbaseItem::addVisibilityJoins()`
- `KnowbaseItem::addVisibilityRestrict()`
- `KnowbaseItem::showBrowseForm()`
- `Link_Itemtype::showForLink()`
- `MailCollector::listEncodings()`
- `MailCollector::title()`
- `Netpoint` class
- `Plugin::migrateItemType()`
- `ProfileRight::updateProfileRightAsOtherRight()`
- `ProfileRight::updateProfileRightsAsOtherRights()`
- `Reminder::addVisibilityJoins()`
- `RSSFeed::showDiscoveredFeeds()`
- `Rule::$can_sort` property.
- `Rule::$orderby` property.
- `Rule::showMinimalActionForm()`
- `RuleCollection::showTestResults()`
- `RuleImportComputer` class.
- `RuleImportComputerCollection` class.
- `RuleMatchedLog::showFormAgent()`.
- `RuleMatchedLog::showItemForm()`.
- `Search::computeTitle()`
- `Search::csv_clean()`
- `Search::findCriteriaInSession()`
- `Search::getDefaultCriteria()`
- `Search::getLogicalOperators()`
- `Search::getMetaReferenceItemtype()`
- `Search::outputData()`
- `Search::sylk_clean()`
- `SLM::setTicketCalendar()`
- `Toolbox::canUseCas()`
- `Toolbox::checkValidReferer()`
- `Toolbox::clean_cross_side_scripting_deep()`
- `Toolbox::endsWith()`
- `Toolbox::filesizeDirectory()`
- `Toolbox::getHtmLawedSafeConfig()`
- `Toolbox::getHtmlToDisplay()`
- `Toolbox::logError()`
- `Toolbox::logNotice()`
- `Toolbox::logWarning()`
- `Toolbox::sodiumDecrypt()`
- `Toolbox::sodiumEncrypt()`
- `Toolbox::unclean_cross_side_scripting_deep()`
- `User::title()`
- `XML` class.
- Usage of `Search::addOrderBy` signature with ($itemtype, $ID, $order) parameters
- Javascript file upload functions `dataURItoBlob`, `extractSrcFromImgTag`, `insertImgFromFile()`, `insertImageInTinyMCE`, `isImageBlobFromPaste`, `isImageFromPaste`.
- `CommonDBTM::$fkfield` property.
- `getHTML` action for `ajax/fuzzysearch.php` endpoint.
- `Config::showLibrariesInformation()`
- `DisplayPreference::showFormGlobal` `target` parameter.
- `DisplayPreference::showFormPerso` `target_id` parameter.
- `$DEBUG_SQL, `$SQL_TOTAL_REQUEST`, `$TIMER_DEBUG` and `$TIMER` global variables.
- `$CFG_GLPI['debug_sql']` and `$CFG_GLPI['debug_vars']` configuration options.
- `DropdownTranslation::getTranslationByName()`


## [10.0.13] unreleased
=======
## [10.0.14] unreleased
>>>>>>> 66aff37f

### Added

### Changed

### Deprecated

### Removed

### API changes

#### Added

#### Changes

#### Deprecated

#### Removed


## [10.0.13] 2024-03-13

### Added

### Changed

### Deprecated

### Removed

### API changes

#### Added

#### Changes
- `condition` and `displaywith` parameters must now be added in IDOR token creation data when they are not empty.

#### Deprecated

#### Removed


## [10.0.12] 2024-02-01

### Added

### Changed
- Permissions for historical data and system logs (Administration > Logs) are now managed by "Historical (READ)" and "System Logs (READ)" respectively.

### Deprecated

### Removed

### API changes

#### Added

#### Changes

#### Deprecated
- `Entity::cleanEntitySelectorCache()` no longer has any effect as the entity selector is no longer cached as a unique entry

#### Removed


## [10.0.11] 2023-12-13

### Added

### Changed

### Deprecated

### Removed

### API changes

#### Added

#### Changes

#### Deprecated
- Usage of the `DBmysql::query()` method is deprecated, for security reasons, as it is most of the time used in an insecure way.
  To execute DB queries, either `DBmysql::request()` can be used to craft query using the GLPI query builder,
  either `DBmysql::doQuery()` can be used for safe queries to execute DB query using a self-crafted SQL string.
  This deprecation will not trigger any error, unless the `GLPI_STRICT_DEPRECATED` constant is set to `true`, to avoid
  cluttering error logs.

#### Removed


## [10.0.10] 2023-09-25

### Added

### Changed

### Deprecated

### Removed

### API changes

#### Added

#### Changes

#### Deprecated

#### Removed


## [10.0.9] 2023-07-11

### Added

### Changed

### Deprecated

### Removed

### API changes

#### Added

#### Changes

#### Deprecated

#### Removed


## [10.0.8] 2023-07-05

### Added
- Unified Debug bar feature has been added to display debug information in the browser as a replacement and expansion on the previous, individual debug panels.

### Changed

### Deprecated

### Removed
- Debug panels and the toggle button to show/hide the primary debug panel that was next to the current user's name in the top right corner of the screen have been removed.
- `debug_tabs` plugin hook

### API changes

#### Added
- `CommonDBTM::getMessageReferenceEvent()` method that can be overridden to tweak notifications grouping in mail clients.

#### Changes

#### Deprecated
- `Html::displayDebugInfo()` method no longer has any effect. The functionality was replaced by the new Debug Bar feature.
- `Hooks::DEBUG_TABS`
- `$TIMER_DEBUG` global variable.
- `$DEBUG_SQL` global variable.
- `$SQL_TOTAL_REQUEST` global variable.
- `$CFG_GLPI['debug_sql']` configuration option.
- `$CFG_GLPI['debug_vars']` configuration option.

- Usage of parameter `$clean` in `AuthLDAP::getObjectByDn()` and `AuthLDAP::getUserByDn()`.

#### Removed


## [10.0.7] 2023-04-05

### Added

### Changed

### Deprecated

### Removed

### API changes

#### Added

#### Changes
- Itemtype that can be linked to a disk are now declared in `$CFG_GLPI['disk_types']`.

#### Deprecated
- `Glpi\Inventory\Conf::importFile()`
- `RSSFeed::showDiscoveredFeeds()`
- `Toolbox::checkValidReferer()`

#### Removed

## [10.0.6] 2023-01-24

### Added

### Changed
- `glpi:` command prefix has been removed from console commands canonical name.

### Deprecated

### Removed

### API changes

#### Added

#### Changes

#### Deprecated

#### Removed

## [10.0.5] 2022-11-04

## [10.0.4] 2022-11-03

## [10.0.3] 2022-09-14

### API changes

#### Added

- `CommonDBTM::pre_addToDB()` added.

#### Removed

## [10.0.2] 2022-06-28

## [10.0.1] 2022-06-02

### Changed
- PDF export library has been changed back from `mPDF` to `TCPDF`.

### Removed
- Gantt feature has been moved into the `gantt` plugin.

### API changes

#### Added
- `plugin_xxx_activate()` and `plugin_xxx_deactivate` hooks support.

#### Changes
- `Glpi\Api\Api::initEndpoint()` visibility changed to `protected`.

#### Removed
- `GlpiGantt` javascript helper and `dhtmlx-gantt` library.
- `Glpi\Gantt` namespace and all corresponding classes.
- `Project::getDataToDisplayOnGantt()`
- `Project::showGantt()`
- `ProjectTask::getDataToDisplayOnGantt()`
- `ProjectTask::getDataToDisplayOnGanttForProject()`

## [10.0.0] 2022-04-20

### Added
- Added UUID to all other itemtypes that are related to Operating Systems (Phones, Printers, etc)
- Added a button to the General > System configuration tab to copy the system information

### Changed
- APCu and WinCache are not anymore use by GLPI, use `php bin/console cache:configure` command to configure cache system.
- PDF export library has been changed from `TCPDF` to `mPDF`.
- The search engine and search results page now support sorting by multiple fields.
- The search result lists now refresh/update without triggering a full page reload.
- Replaced user-facing cases of master/slave usage replaced with main/replica.

### Deprecated
- Usage of XML-RPC API is deprecated.
- The database "slaves" property in the status checker (/status.php and glpi:system:status) is deprecated. Use "replicas" instead,
- The database "master" property in the status checker (/status.php and glpi:system:status) is deprecated. Use "main" instead,

### Removed
- Autocomplete feature on text fields.
- Usage of alternative DB connection encoding (`DB::$dbenc` property).
- Deprecated `scripts/ldap_mass_sync.php` has been removed in favor of `glpi:ldap:synchronize_users` command available using `bin/console`
- Deprecated `scripts/compute_dictionary.php` has been removed in favor of `glpi:rules:replay_dictionnary_rules` command available using `bin/console`
- Deprecated `scripts/softcat_mass_compute.php` has been removed in favor of `glpi:rules:process_software_category_rules` command available using `bin/console`

### API changes

#### Added
- Added `DBMysql::setSavepoint()` to create savepoints within a transaction.
- Added `CommonDBTM::showForm()` to have a generic showForm for asset (based on a twig template).

#### Changes
- MySQL warnings are now logged in SQL errors log.
- `Guzzle` library has been upgraded to version 7.4.
- `Symfony\Console` library has been upgraded to version 5.4.
- `CommonGLPI` constructor signature has been declared in an interface (`CommonGLPIInterface`).
- `DBmysqlIterator` class compliancy with `Iterator` has been fixed (i.e. `DBmysqlIterator::next()` does not return current row anymore).
- `Domain` class inheritance changed from `CommonDropdown` to `CommonDBTM`.
- `showForm()` method of all classes inheriting `CommonDBTM` have been changed to match `CommonDBTM::showForm()` signature.
- Format of `Message-Id` header sent in Tickets notifications changed to match format used by other items.
- Added `DB::truncate()` to replace raw SQL queries
- Impact context `positions` field type changed from `TEXT` to `MEDIUMTEXT`
- Field `date` of KnowbaseItem has been renamed to `date_creation`.
- Field `date_creation` of KnowbaseItem_Revision has been renamed to `date`.
- Field `date_creation` of NetworkPortConnectionLog has been renamed to `date`.
- Field `date` of Notepad has been renamed to `date_creation`.
- Field `date_mod` of ObjectLock has been renamed to `date`.
- Field `date` of ProjectTask has been renamed to `date_creation`.
- Table `glpi_netpoints` has been renamed to `glpi_sockets`.
- `GLPI_FORCE_EMPTY_SQL_MODE` constant has been removed in favor of `GLPI_DISABLE_ONLY_FULL_GROUP_BY_SQL_MODE` usage.
- `CommonDBTM::clone()`, `CommonDBTM::prepareInputForClone()` and `CommonDBTM::post_clone()` has been removed. Clonable objects must now use `Glpi\Features\Clonable` trait.
- `CommonDBTM::notificationqueueonaction` property has been removed in favor of `CommonDBTM::deduplicate_queued_notifications` property.
- `CommonDropdown::displaySpecificTypeField()` has a new `$options` parameter.
- `DBMysql::rollBack` supports a `name` parameter for rolling back to a savepoint.
- `Knowbase::getJstreeCategoryList()` as been replaced by `Knowbase::getTreeCategoryList()`.
- `NetworkPortInstantiation::showNetpointField()` has been renamed to `NetworkPortInstantiation::showSocketField()`.
- `NotificationSettingConfig::showForm()` renamed to `NotificationSettingConfig::showConfigForm()`.
- `RuleMatchedLog::showForm()` renamed to `RuleMatchedLog::showItemForm()`.
- `Search::addOrderBy()` signature changed.
- `TicketSatisfaction::showForm()` renamed to `TicketSatisfaction::showSatisfactionForm()`.
- `Transfer::transferDropdownNetpoint()` has been renamed to `Transfer::transferDropdownSocket()`.
- `Dashboard` global javascript object has been moved to `GLPI.Dashboard`.

#### Deprecated
- Usage of `MyISAM` engine in database, in favor of `InnoDB` engine.
- Usage of `utf8mb3` charset/collation in database in favor of `utf8mb4` charset/collation.
- Usage of `datetime` field type in database, in favor of `timestamp` field type.
- Handling of encoded/escaped value in `autoName()`
- `Netpoint` has been deprecated and replaced by `Socket`
- `CommonDropdown::displayHeader()`, use `CommonDropdown::displayCentralHeader()` instead and make sure to override properly `first_level_menu`, `second_level_menu` and `third_level_menu`.
- `GLPI::getLogLevel()`
- `Glpi\System\Status\StatusChecker::getFullStatus()`
- `Html::clean()`
- `MailCollector::listEncodings()`
- `RuleImportComputer` class
- `RuleImportComputerCollection` class
- `SLM::setTicketCalendar()`
- `Toolbox::clean_cross_side_scripting_deep()`
- `Toolbox::endsWith()`
- `Toolbox::filesizeDirectory()`
- `Toolbox::getHtmlToDisplay()`
- `Toolbox::logError()`
- `Toolbox::logNotice()`
- `Toolbox::logWarning()`
- `Toolbox::sodiumDecrypt()`
- `Toolbox::sodiumEncrypt()`
- `Toolbox::startsWith()`
- `Toolbox::unclean_cross_side_scripting_deep()`

#### Removed
- `jQueryUI` has been removed in favor of `twbs/bootstrap`. This implies removal of following widgets: `$.accordion`, `$.autocomplete`,
  `$.button`, `$.dialog`, `$.draggable`, `$.droppable`, `$.progressbar`, `$.resizable`, `$.selectable`, `$.sortable`, `$.tabs`, `$.tooltip`.
- Usage of `$order` parameter in `getAllDataFromTable()` (`DbUtils::getAllDataFromTable()`)
- Usage of `table` parameter in requests made to `ajax/comments.php`
- Usage of `GLPI_FORCE_EMPTY_SQL_MODE` constant
- Usage of `GLPI_PREVER` constant
- Support of `doc_types`, `helpdesk_types` and `netport_types` keys in `Plugin::registerClass()`
- `$CFG_GLPI['layout_excluded_pages']` entry
- `$CFG_GLPI['transfers_id_auto']` entry
- `$CFG_GLPI['use_ajax_autocompletion']` entry
- `$DEBUG_AUTOLOAD` global variable
- `$LOADED_PLUGINS` global variable
- `$PHP_LOG_HANDLER` global variable
- `$SQL_LOG_HANDLER` global variable
- `CommonDBTM::notificationqueueonaction` property
- `NotificationTarget::html_tags` property
- `getAllDatasFromTable()`
- `getRealQueryForTreeItem()`
- `Ajax::createFixedModalWindow()`
- `Ajax::createSlidePanel()`
- `Calendar_Holiday::cloneCalendar()`
- `Calendar::duplicate()`
- `CalendarSegment::cloneCalendar()`
- `Change::getCommonLeftJoin()`
- `Change::getCommonSelect()`
- `Change::showAnalysisForm()`
- `Change::showPlanForm()`
- `CommonDBTM::clone()`
- `CommonDBTM::getRawName()`
- `CommonDBTM::prepareInputForClone()`
- `CommonDBTM::post_clone()`
- `CommonDBTM::showDates()`
- `CommonGLPI::isLayoutExcludedPage()`
- `CommonGLPI::isLayoutWithMain()`
- `CommonGLPI::showPrimaryForm()`
- `CommonITILObject::displayHiddenItemsIdInput()`
- `CommonITILObject::filterTimeline()`
- `CommonITILObject::getActorIcon()`
- `CommonITILObject::getSplittedSubmitButtonHtml()`
- `CommonITILObject::showActorsPartForm()`
- `CommonITILObject::showFormHeader()`
- `CommonITILObject::showGroupsAssociated()`
- `CommonITILObject::showSupplierAddFormOnCreate()`
- `CommonITILObject::showSuppliersAssociated()`
- `CommonITILObject::showTimeline()`
- `CommonITILObject::showTimelineForm()`
- `CommonITILObject::showTimelineHeader()`
- `CommonITILObject::showUsersAssociated()`
- `Computer_Item::cloneComputer()`
- `Computer_Item::cloneItem()`
- `Computer_SoftwareLicense` class
- `Computer_SoftwareVersion` class
- `ComputerAntivirus::cloneComputer()`
- `Contract::cloneItem()`
- `Contract_Item::cloneItem()`
- `ContractCost::cloneContract()`
- `Config::agreeDevMessage()`
- `Config::checkWriteAccessToDirs()`
- `Config::displayCheckExtensions()`
- `Config::getCache()`
- `DBMysql::affected_rows()`
- `DBMysql::areTimezonesAvailable()`
- `DBMysql::data_seek()`
- `DBMysql::fetch_array()`
- `DBMysql::fetch_assoc()`
- `DBMysql::fetch_object()`
- `DBMysql::fetch_row()`
- `DBMysql::field_name()`
- `DBMysql::free_result()`
- `DBmysql::getTableSchema()`
- `DBMysql::insert_id()`
- `DBMysql::isMySQLStrictMode()`
- `DBMysql::list_fields()`
- `DBMysql::notTzMigrated()`
- `DBMysql::num_fields()`
- `DbUtils::getRealQueryForTreeItem()`
- `Dropdown::getDropdownNetpoint()`
- `DCBreadcrumb::showDcBreadcrumb()`
- `Document_Item::cloneItem()`
- `Entity::showSelector()`
- `Glpi\Marketplace\Api\Plugins::getNewPlugins()`
- `Glpi\Marketplace\Api\Plugins::getPopularPlugins()`
- `Glpi\Marketplace\Api\Plugins::getTopPlugins()`
- `Glpi\Marketplace\Api\Plugins::getTrendingPlugins()`
- `Glpi\Marketplace\Api\Plugins::getUpdatedPlugins()`
- `Html::autocompletionTextField()`
- `Html::displayImpersonateBanner()`
- `Html::displayMainMenu()`
- `Html::displayMenuAll()`
- `Html::displayTopMenu()`
- `Html::fileForRichText()`
- `Html::generateImageName()`
- `Html::imageGallery()`
- `Html::jsDisable()`
- `Html::jsEnable()`
- `Html::nl2br_deep()`
- `Html::replaceImagesByGallery()`
- `Html::resume_name()`
- `Html::setSimpleTextContent()`
- `Html::setRichTextContent()`
- `Html::showProfileSelecter()`
- `Html::weblink_extract()`
- `Infocom::cloneItem()`
- `Itil_Project::cloneItilProject()`
- `ITILFollowup::showApprobationForm()`
- `ITILTemplate::getBeginHiddenFieldText()`
- `ITILTemplate::getBeginHiddenFieldValue()`
- `ITILTemplate::getEndHiddenFieldText()`
- `ITILTemplate::getEndHiddenFieldValue()`
- `Item_Devices::cloneItem()`
- `Item_Disk::cloneItem()`
- `Item_OperatingSystem::cloneItem()`
- `Item_SoftwareLicense::cloneComputer()`
- `Item_SoftwareLicense::cloneItem()`
- `Item_SoftwareVersion::cloneComputer()`
- `Item_SoftwareVersion::cloneItem()`
- `Item_SoftwareVersion::showForComputer()`
- `Item_SoftwareVersion::updateDatasForComputer()`
- `KnowbaseItem_Item::cloneItem()`
- `LevelAgreement::showForTicket()`
- `NetworkPort::cloneItem()`
- `Notepad::cloneItem()`
- `NotificationTargetTicket::isAuthorMailingActivatedForHelpdesk()`
- `Plugin::getGlpiPrever()`
- `Plugin::isGlpiPrever()`
- `Plugin::setLoaded()`
- `Plugin::setUnloaded()`
- `Plugin::setUnloadedByName()`
- `Problem::getCommonLeftJoin()`
- `Problem::getCommonSelect()`
- `Problem::showAnalysisForm()`
- `ProjectCost::cloneProject()`
- `ProjectTeam::cloneProjectTask()`
- `ProjectTask::cloneProjectTeam()`
- `Reservation::displayReservationDay()`
- `Reservation::displayReservationsForAnItem()`
- `Search::isDeletedSwitch()`
- `Ticket::getCommonLeftJoin()`
- `Ticket::getCommonSelect()`
- `Ticket::getTicketTemplateToUse()`
- `Ticket::showDocumentAddButton()`
- `Ticket_Ticket::displayLinkedTicketsTo()`
- `TicketTemplate::getFromDBWithDatas()`
- `Toolbox::canUseImapPop()`
- `Toolbox::checkSELinux()`
- `Toolbox::commonCheckForUseGLPI()`
- `Toolbox::convertImageToTag()`
- `Toolbox::decrypt()`
- `Toolbox::doubleEncodeEmails()`
- `Toolbox::encrypt()`
- `Toolbox::getGlpiSecKey()`
- `Toolbox::removeHtmlSpecialChars()`
- `Toolbox::sanitize()`
- `Toolbox::throwError()`
- `Toolbox::unclean_html_cross_side_scripting_deep()`
- `Toolbox::useCache()`
- `Toolbox::userErrorHandlerDebug()`
- `Toolbox::userErrorHandlerNormal()`
- `Transfer::transferComputerSoftwares()`
- `Update::declareOldItems()`
- `User::showPersonalInformation()`

## [9.5.7] 2022-01-27

## [9.5.6] 2021-09-15

### Changed

- `X-Forwarded-For` header value is no longer used during API access controls, API requests passing through proxies may be refused for security reasons.

### API changes

#### Changed

- All POST request made to `/ajax/` scripts are now requiring a valid CSRF token in their `X-Glpi-Csrf-Token` header.
Requests done using jQuery are automatically including this header, from the moment that the page header is built using
`Html::includeHeader()` method and the `js/common.js` script is loaded.

#### Deprecated

- Usage of "followups" option in `CommonITILObject::showShort()`
- `CommonITILTask::showInObjectSumnary()`
- `ITILFollowup::showShortForITILObject()`

## [9.5.5] 2021-04-13

### API changes

#### Changed

- Remove deprecation of `Search::getMetaReferenceItemtype()`

## [9.5.4] 2021-03-02

### Changed

- `iframe` elements are not anymore allowed in rich text unless `GLPI_ALLOW_IFRAME_IN_RICH_TEXT` constant is defined to `true`

### API changes

#### Deprecated

- `Search::getMetaReferenceItemtype()`

## [9.5.3] 2020-11-25

### Deprecated
- Usage of alternative DB connection encoding (`DB::$dbenc` property).

## [9.5.2] 2020-10-07

### API changes

#### Removed

- Ability to use SQL expressions as string in criterion values in SQL iterator (replaced by usage of `QueryExpression`).
- Ability to delete a plugin image using `/front/pluginimage.send.php` script.

## [9.5.1] 2020-07-16

## [9.5.0] 2020-07-07

### Added

- Encrypted file systems support.
- Mails collected from suppliers can be marked as private on an entity basis.
- Ability to add custom CSS in entity configuration.
- CLI commands to enable and disable maintenance mode.
- Operating system links on Monitors, Peripherals, Phones and Printers.
- Add datacenter items to global search
- Project task search options for Projects
- Automatic action to purge closed tickets
- Ability to automatically calculate project's percent done
- Software link on Phones.
- Add and answer approvals from timeline
- Add lightbox with PhotoSwipe to timeline images
- Ability to copy tasks while merging tickets
- the API gives the ID of the user who logs in with initSession
- Kanban view for projects
- Network ports on Monitors
- Add warning when there are unsaved changes in forms
- Add ability to get information from the status endpoint in JSON format using Accept header
- Add `glpi:system:status` CLI command for getting the GLPI status

### Changed

- PHP error_reporting and display_errors configuration directives are no longer overrided by GLPI, unless in debug mode (which forces reporting and display of all errors).
- `scripts/migrations/racks_plugin.php` has been replaced by `glpi:migration:racks_plugin_to_core` command available using `bin/console`
- Encryption alogithm improved using libsodium

### API changes

#### Added

- Add translation functions `__()`,  `_n()`,  `_x()` and  `_nx()` in javascript in browser context.
- `Migration::renameItemtype()` method to update of database schema/values when an itemtype class is renamed
- Menu returned by `CommonGLPI::getMenuContent()` method override may now define an icon for each menu entry.
- `CommonDBConnexity::getItemsAssociatedTo()` method to get the items associated to the given one
- `CommonDBConnexity::getItemsAssociationRequest()` method to get the DB request to use to get the items associated to the given one
- `CommonDBTM::clone()` method to clone the current item
- `CommonDBTM::prepareInputForClone()` method to modify the input data that will be used for the cloning
- `CommonDBTM::post_clone()` method to perform other steps after an item has been cloned (like clone the elements it is associated to)

#### Changes

- jQuery library has been upgraded from 2.2.x to 3.4.x. jQuery Migrate is used to ensure backward compatibility in most cases.
- `DBmysqlIterator::handleOrderClause()` supports QueryExpressions
- Use Laminas instead of deprecated ZendFramework
- Database datetime fields have been replaced by timestamp fields to handle timezones support.
- Database integer/float fields values are now returned as number instead of strings from DB read operations.
- Field `domains_id` of Computer, NetworkEquipment and Printer has been dropped and data has been transfered into `glpi_domains_items` table.
- Plugin status hook can now be used to provide an array with more information about the plugin's status the status of any child services.
    - Returned array should contain a 'status' value at least (See status values in Glpi\System\Status\StatusChecker)
    - Old style returns are still supported

#### Deprecated

- `DBMysql::fetch_array()`
- `DBMysql::fetch_row()`
- `DBMysql::fetch_assoc()`
- `DBMysql::fetch_object()`
- `DBMysql::data_seek()`
- `DBMysql::insert_id()`
- `DBMysql::num_fields()`
- `DBMysql::field_name()`
- `DBMysql::list_fields()`
- `DBMysql::affected_rows()`
- `DBMysql::free_result()`
- `DBMysql::isMySQLStrictMode()`
- `getAllDatasFromTable` renamed to `getAllDataFromTable()`
- Usage of `$order` parameter in `getAllDataFromTable()` (`DbUtils::getAllDataFromTable()`)
- `Ticket::getTicketTemplateToUse()` renamed to `Ticket::getITILTemplateToUse()`
- `TicketTemplate::getFromDBWithDatas()` renamed to `TicketTemplate::getFromDBWithData()` (inherited from `ITILTemplate`)
- `Computer_SoftwareLicense` replaced by `Item_SoftwareLicense` and table `glpi_computers_softwarelicenses` renamed to `glpi_items_softwarelicenses`
- `Computer_SoftwareVersion` replaced by `Item_SoftwareVersion` and table `glpi_computers_softwareversions` renamed to `glpi_items_softwareversions`
- `Item_SoftwareVersion::updateDatasForComputer` renamed to `Item_SoftwareVersion::updateDatasForItem`
- `Item_SoftwareVersion::showForComputer` renamed to `Item_SoftwareVersion::showForItem`
- `Item_SoftwareVersion::softsByCategory` renamed to `Item_SoftwareVersion::softwareByCategory`
- `Item_SoftwareVersion::displaySoftsByLicense` renamed to `Item_SoftwareVersion::displaySoftwareByLicense`
- `Item_SoftwareVersion::cloneComputer` renamed to `Item_SoftwareVersion::cloneItem`
- `Transfer::transferComputerSoftwares` renamed to `Transfer::transferItemSoftwares`
- 'getRealQueryForTreeItem()'
- ``getCommonSelect`` and ``getCommonLeftJoin()`` from ``Ticket``, ``Change`` and ``Problem`` are replaced with ``getCommonCriteria()`` compliant with db iterator
- `Config::checkWriteAccessToDirs()`
- `Config::displayCheckExtensions()`
- `Toolbox::checkSELinux()`
- `Toolbox::userErrorHandlerDebug()`
- `Toolbox::userErrorHandlerNormal()`
- `Html::jsDisable()`
- `Html::jsEnable()`
- `Plugin::setLoaded()`
- `Plugin::setUnloaded()`
- `Plugin::setUnloadedByName()`
- Usage of `$LOADED_PLUGINS` global variable
- `CommonDBTM::getRawName()` replaced by `CommonDBTM::getFriendlyName()`
- `Calendar_Holiday::cloneCalendar()`
- `CalendarSegment::cloneCalendar()`
- `Computer_Item::cloneComputer()`
- `Computer_Item::cloneItem()`
- `ComputerAntivirus::cloneComputer()`
- `Contract::cloneItem()`
- `Contract_Item::cloneItem()`
- `ContractCost::cloneContract()`
- `Document_Item::cloneItem()`
- `Infocom::cloneItem()`
- `Item_Devices::cloneItem()`
- `Item_Disk::cloneItem()`
- `Item_OperatingSystem::cloneItem()`
- `Item_SoftwareLicense::cloneComputer()`
- `Item_SoftwareLicense::cloneItem()`
- `Item_SoftwareVersion::cloneComputer()`
- `Item_SoftwareVersion::cloneItem()`
- `Itil_Project::cloneItilProject()`
- `KnowbaseItem_Item::cloneItem()`
- `NetworkPort::cloneItem()`
- `Notepad::cloneItem()`
- `ProjectCost::cloneProject()`
- `ProjectTeam::cloneProjectTask()`
- `ProjectTask::cloneProjectTeam()`
- Usage of `GLPIKEY` constant
- `Toolbox::encrypt()` and `Toolbox::decrypt()` because they use the old encryption algorithm

#### Removed

- Usage of string `$condition` parameter in `CommonDBTM::find()`
- Usage of string `$condition` parameter in `Dropdown::addNewCondition()`
- Usage of string in `$option['condition']` parameter in `Dropdown::show()`
- `KnowbaseItemCategory::showFirstLevel()`
- `Ticket::getTicketActors()`
- `NotificationTarget::getProfileJoinSql()`
- `NotificationTarget::getDistinctUserSql()`
- `NotificationTargetCommonITILObject::getProfileJoinSql()`
- `RuleCollection::getRuleListQuery()`
- `getNextItem()`
- `getPreviousItem()`
- `CommonDBChild::getSQLRequestToSearchForItem()`
- `CommonDBConnexity::getSQLRequestToSearchForItem()`
- `CommonDBRelation::getSQLRequestToSearchForItem()`
- `Project::addVisibility()`
- `Project::addVisibilityJoins()`
- `Plugin::hasBeenInit()`
- 'SELECT DISTINCT' and 'DISTINCT FIELDS' criteria in `DBmysqlIterator::buildQuery()`
- `CommonDBTM::getTablesOf()`
- `CommonDBTM::getForeignKeyFieldsOf()`
- `TicketFollowup`
- `getDateRequest` and `DbUtils::getDateRequest()`
- `Html::convertTagFromRichTextToImageTag()`
- `Transfer::createSearchConditionUsingArray()`
- Unused constants GLPI_FONT_FREESANS and GLPI_SCRIPT_DIR

## [9.4.6] 2020-05-05

## [9.4.5] 2019-12-18

## [9.4.4] 2019-09-24

### API changes

#### Changes
- For security reasons, autocompletion feature requires now to be authorized by a `'autocomplete' => true` flag in corresponding field search option.

## [9.4.3] 2019-06-20

### API changes

#### Deprecated

The following methods have been deprecated:

- `Html::convertTagFromRichTextToImageTag()`

## [9.4.2] 2019-04-11

### API changes

#### Deprecated

The following methods have been deprecated:

- `CommonDBTM::getTablesOf()`
- `CommonDBTM::getForeignKeyFieldsOf()`

## [9.4.1] 2019-03-15

### API changes

#### Added

- new display hook `timeline_actions` to add new buttons to timeline forms
- Ability to copy document links while merging tickets

#### Deprecated

The following methods have been deprecated:

- `Plugin::hasBeenInit()`
- Deprecate 'SELECT DISTINCT' and 'DISTINCT FIELDS' criteria in `DBmysqlIterator::buildQuery()`

#### Removed

- Drop `CommonITILObject::showSolutions()`.

## [9.4.0] 2019-02-11

### Added

- Ability to link project with problems and tickets.
- Ability to specify creation and modification dates during CommonDBTM object add method
- Add followups to Changes and Problems.
- Add timeline to Changes and Problems.
- CLI console to centralize CLI commands.
- Search on devices from Printers and Network equipments.
- Ability to merge and split tickets.
- Search on devices from Printers and Network equipments.
- Ability to specify creation and modification dates during CommonDBTM object add method.

### Changed
- `license_id` field in `glpi_items_operatingsystems` table has been renamed to `licenseid`
- `olas_tto_id` field in `glpi_tickets` table has been renamed to `olas_id_tto`
- `olas_ttr_id` field in `glpi_tickets` table has been renamed to `olas_id_ttr`
- `ttr_olalevels_id` field in `glpi_tickets` table has been renamed to `olalevels_id_ttr`
- `slas_tto_id` field in `glpi_tickets` table has been renamed to `slas_id_tto`
- `slas_ttr_id` field in `glpi_tickets` table has been renamed to `slas_id_ttr`
- `ttr_slalevels_id` field in `glpi_tickets` table has been renamed to `slalevels_id_ttr`
- `scripts/add_creation_date.php` has been replaced by `glpi:migration:build_missing_timestamps` command available using `bin/console`
- `scripts/checkdb.php` has been replaced by `glpi:database:check` command available using `bin/console`
- `scripts/cliinstall.php` has been replaced by `glpi:database:install` command available using `bin/console`
- `scripts/cliupdate.php` has been replaced by `glpi:database:update` command available using `bin/console`
- `scripts/ldap_mass_sync.php` has been replaced by `glpi:ldap:synchronize_users` command available using `bin/console`
- `scripts/innodb_migration.php` has been replaced by `glpi:migration:myisam_to_innodb` command available using `bin/console`
- `scripts/unlock_tasks.php` has been replaced by `glpi:task:unlock` command available using `bin/console`

### API changes

#### Changes
- Plugins are now loaded in ajax files.
- `TicketFollowup` has been replaced by `ITILFollowup`
- `$num` parameter has been removed from several `Search` class methods:
   - `addSelect()`,
   - `addOrderBy()`,
   - `addHaving()`,
   - `giveItem()`
- `NotificationTarget::getMode()` visibility is now `public`.
- Added `add_recipient_to_target` hook, triggered when a recipient is added to a notification.

#### Deprecated

- Remove `$CFG_GLPI['use_rich_text']` parameter. Will now be `true` per default.
- Remove `$CFG_GLPI['ticket_timeline']` parameter. Will now be `true` per default.
- Remove `$CFG_GLPI['ticket_timeline_keep_replaced_tabs']` parameter. Will now be `false` per default.
- Usage of `TicketFollowup` class has been deprecated.
- Usage of string `$condition` parameter in `CommonDBTM::find()` has been deprecated.
- Usage of string `$condition` parameter in `Dropdown::addNewCondition()` has been deprecated.
- Usage of string in `$option['condition']` parameter in `Dropdown::show()` has been deprecated.

The following methods have been deprecated:

- `KnowbaseItemCategory::showFirstLevel()`
- `Ticket::getTicketActors()`
- `Ticket::processMassiveActionsForOneItemtype()`
- `Ticket::showFormMassiveAction()`
- `Ticket::showMassiveActionsSubForm()`
- `NotificationTarget::getProfileJoinSql()`
- `NotificationTarget::getDistinctUserSql()`
- `NotificationTargetCommonITILObject::getProfileJoinSql()`
- `RuleCollection::getRuleListQuery()`
- `getNextItem()`
- `getPreviousItem()`
- `CommonDBChild::getSQLRequestToSearchForItem()`
- `CommonDBConnexity::getSQLRequestToSearchForItem()`
- `CommonDBRelation::getSQLRequestToSearchForItem()`
- `Project::addVisibility()`
- `Project::addVisibilityJoins()`

#### Removed

- Drop ability to use `JOIN` in `DBmysqlIterator::buildQuery()`
- Drop `NotificationTarget::datas` property
- Drop support of string `$filter` parameter in `Profileuser::getUserProfiles()`
- Drop support of string `$condition` parameter in `User::getFromDBbyEmail()`
- Drop support of string `$condition` parameter in `Group_User::getUserGroups()`
- Drop support of string `$condition` parameter in `Group_User::getGroupUsers()`
- Drop support of string `$condition` parameter in `countElementsInTable` (`DbUtils::countElementsInTable()`)
- Drop support of string `$condition` parameter in `countDistinctElementsInTable` (`DbUtils::countDistinctElementsInTable()`)
- Drop support of string `$condition` parameter in `countElementsInTableForMyEntities` (`DbUtils::countElementsInTableForMyEntities()`)
- Drop support of string `$condition` parameter in `countElementsInTableForEntity` (`DbUtils::countElementsInTableForEntity()`)
- Drop support of string `$condition` parameter in `getAllDatasFromTable` (`DbUtils::getAllDataFromTable()`)
- Drop ITIL Tasks, Followups and Solutions `showSummary()` and massive actions related methods that are replaced with timeline

- Drop class alias `Event` for `Glpi\Event`
- Drop `Zend\Loader\SplAutoloader` interface
- Drop all methods that have been deprecated in GLPI 9.2
  - `_e()`
  - `_ex()`
  - `FieldExists()`
  - `formatOutputWebLink()`
  - `TableExists()`
  - `CommonTreeDropodwn::recursiveCleanSonsAboveID()`
  - `DBMysql::optimize_tables()`
  - `NotificationTarget::addToAddressesList()`
  - `NotificationTarget::getAdditionalTargets()`
  - `NotificationTarget::getAddressesByGroup()`
  - `NotificationTarget::getAddressesByTarget()`
  - `NotificationTarget::getAdminAddress()`
  - `NotificationTarget::getEntityAdminAddress()`
  - `NotificationTarget::getItemAuthorAddress()`
  - `NotificationTarget::getItemGroupAddress()`
  - `NotificationTarget::getItemGroupSupervisorAddress()`
  - `NotificationTarget::getItemGroupTechInChargeAddress()`
  - `NotificationTarget::getItemGroupWithoutSupervisorAddress()`
  - `NotificationTarget::getItemOwnerAddress()`
  - `NotificationTarget::getItemTechnicianInChargeAddress()`
  - `NotificationTarget::getNotificationTargets()`
  - `NotificationTarget::getSpecificTargets()`
  - `NotificationTarget::getUserByField()`
  - `NotificationTarget::getUsersAddressesByProfile()`
  - `NotificationTargetCommonITILObject::getDatasForObject()`
  - `NotificationTargetCommonITILObject::getFollowupAuthor()`
  - `NotificationTargetCommonITILObject::getLinkedGroupByType()`
  - `NotificationTargetCommonITILObject::getLinkedGroupSupervisorByType()`
  - `NotificationTargetCommonITILObject::getLinkedGroupWithoutSupervisorByType()`
  - `NotificationTargetCommonITILObject::getLinkedUserByType()`
  - `NotificationTargetCommonITILObject::getOldAssignTechnicianAddress()`
  - `NotificationTargetCommonITILObject::getRecipientAddress()`
  - `NotificationTargetCommonITILObject::getSupplierAddress()`
  - `NotificationTargetCommonITILObject::getTaskAssignGroup()`
  - `NotificationTargetCommonITILObject::getTaskAssignUser()`
  - `NotificationTargetCommonITILObject::getTaskAuthor()`
  - `NotificationTargetCommonITILObject::getValidationApproverAddress()`
  - `NotificationTargetCommonITILObject::getValidationRequesterAddress()`
  - `NotificationTargetProjectTask::getTeamContacts()`
  - `NotificationTargetProjectTask::getTeamGroups()`
  - `NotificationTargetProjectTask::getTeamSuppliers()`
  - `NotificationTargetProjectTask::getTeamUsers()`
  - `QueuedNotification::sendMailById()`
  - `Ticket::convertContentForNotification()`
  - `User::getPersonalToken()`
  - `User::getUniquePersonalToken()`
- Drop all methods that have been deprecated in GLPI 9.3.0
  - `CommonDBTM::getFromDBByQuery()`
  - `CommonDBTM::getSearchOptions()`
  - `CommonDBTM::getSearchOptionsNew()`
  - `CommonDBTM::getSearchOptionsToAddNew()`
  - `CommonITILObject::getStatusIconURL()`
  - `DBMysql::list_tables()`
  - `Dropdown::showPrivatePublicSwitch()`
  - `NotificationTargetProjectTask::getTeamContacts()`
  - `NotificationTargetProjectTask::getTeamGroups()`
  - `NotificationTargetProjectTask::getTeamSuppliers()`
  - `NotificationTargetProjectTask::getTeamUsers()`
  - `Search::constructDatas()`
  - `Search::displayDatas()`
  - `Transfer::transferComputerDisks()`
- Drop all methods that have been deprecated in GLPI 9.3.1
  - `ComputerVirtualMachine::getUUIDRestrictRequest()`
  - `Config::getSQLMode()`
  - `DBMysql::checkForCrashedTables()`
  - `Html::checkAllAsCheckbox()`
  - `Html::scriptEnd()`
  - `Html::scriptStart()`
  - `Plugin::isAllPluginsCSRFCompliant()`
  - `Profile::getUnderActiveProfileRestrictRequest()`
  - `Toolbox::is_a()`
- Drop all constants that have been deprecated in GLPI 9.3.1
  - `CommonDBTM::ERROR_FIELDSIZE_EXCEEDED`
  - `CommonDBTM::HAS_DUPLICATE`
  - `CommonDBTM::NOTHING_TO_DO`
  - `CommonDBTM::SUCCESS`
  - `CommonDBTM::TYPE_MISMATCH`
- Drop all methods that have been deprecated in GLPI 9.3.2
 - `ITILSolution::removeForItem()`
 - `Session::isViewAllEntities()`

## [9.3.3] 2018-11-27

### Changed

- Fix some cache issues
- Fix reservation tab of an item
- Fix actors notifications massive action
- Improve racks plugins migration script

### API changes

No API changes.

## [9.3.2] 2018-10-26

### API changes

#### Changed

- `Rule::executePluginsActions()` signature has changed
- Javascript function `formatResult()` has been renamed to `templateResult()`

#### Deprecated

The following methods have been deprecated:

- `CommonITILTask::displayTabContentForItem()`
- `CommonITILTask::showFormMassiveAction()`
- `CommonITILTask::showSummary()`
- `ITILSolution::displayTabContentForItem()`
- `ITILSolution::removeForItem()`
- `ITILSolution::showSummary()`
- `Session::isViewAllEntities()`
- `TicketFollowup::processMassiveActionsForOneItemtype()`
- `TicketFollowup::showFormMassiveAction()`
- `TicketFollowup::showMassiveActionsSubForm()`
- `TicketFollowup::showSummary()`
- `Plugin::removeFromSession()`

## [9.3.1] 2018-09-12

### Added
- List receivers folders to choose imported/refused folders

### API changes

#### Deprecated

- Usage of string `$condition` parameter in `Group_User::getUserGroups()` has been deprecated
- Usage of string `$condition` parameter in `Group_User::getGroupUsers()` has been deprecated
- Usage of string `$condition` parameter in `countElementsInTable` (`DbUtils::countElementsInTable()`) has been deprecated
- Usage of string `$condition` parameter in `countDistinctElementsInTable` (`DbUtils::countDistinctElementsInTable()`) has been deprecated
- Usage of string `$condition` parameter in `countElementsInTableForMyEntities` (`DbUtils::countElementsInTableForMyEntities()`) has been deprecated
- Usage of string `$condition` parameter in `countElementsInTableForEntity` (`DbUtils::countElementsInTableForEntity()`) has been deprecated
- Usage of string `$condition` parameter in `getAllDatasFromTable` (`DbUtils::getAllDataFromTable()`) has been deprecated

The following methods have been deprecated:

- `Config::getSQLMode()`
- `DBMysql::checkForCrashedTables()`
- `Html::checkAllAsCheckbox()`
- `Html::scriptEnd()`
- `Html::scriptStart()`
- `Toolbox::is_a()`
- `ComputerVirtualMachine::getUUIDRestrictRequest()`
- `Plugin::isAllPluginsCSRFCompliant()`
- `Profile::getUnderActiveProfileRestrictRequest()`

The following constants have been deprecated:
- `CommonDBTM::ERROR_FIELDSIZE_EXCEEDED`
- `CommonDBTM::HAS_DUPLICATE`
- `CommonDBTM::NOTHING_TO_DO`
- `CommonDBTM::SUCCESS`
- `CommonDBTM::TYPE_MISMATCH`

## [9.3.0] 2018-06-28

### Added
- Add DCIM management
- Add OSM view to set locations and on Search
- Add login source selection
- Add logs purge
- Filter in items logs

### Changed
- Switch MySQL engine from MyIsam to Innodb
- Rework solutions for Tickets, Problems and Changes to support history
- Disks can be attached to network equipments and printers

### API changes

#### Changes
- Added `DB::insert()`, `DB::update()` and `DB::delete()` to replace raw SQL queries
- `CommonITILObject::showMassiveSolutionForm()` now takes a `CommonITILObject` as argument
- `Profileuser::getUserProfiles()` `$filter` parameter is now an array
- `User::getFromDBbyEmail()` `$condition` parameter is now an array
- Select2 javascript component has been upgraded to 4.0 version, see [Migrating from Select2 3.5](https://select2.org/upgrading/migrating-from-35)
- `CommonDevice::getItem_DeviceType()` has a new optional `$devicetype` parameter

#### Deprecated

- Usage of string `$filter` parameter in `Profileuser::getUserProfiles()` has been deprecated
- Usage of string `$condition` parameter in `User::getFromDBbyEmail()` has been deprecated

The following methods have been deprecated:

- `CommonDBTM::getFromDBByQuery()`
- `CommonDBTM::getSearchOptions()`
- `CommonDBTM::getSearchOptionsNew()`
- `CommonDBTM::getSearchOptionsToAddNew()`
- `CommonITILObject::getStatusIconURL()`
- `DBMysql::list_tables()`
- `Dropdown::showPrivatePublicSwitch()`
- `NotificationTargetProject::getTeamContacts()`
- `NotificationTargetProject::getTeamGroups()`
- `NotificationTargetProject::getTeamSuppliers()`
- `NotificationTargetProject::getTeamUsers()`
- `Search::constructDatas()`
- `Search::displayDatas()`
- `Transfer::transferComputerDisks()`

#### Removed

- `CommonITILValidation::isAllValidationsHaveSameStatusForTicket`
- `CommonITILValidation::getNumberValidationForTicket`
- PHPCas library is no longer provided (for licensing issues)

## [9.2.4] 2018-06-21

## [9.2.3] 2018-04-27

## [9.2.2] 2018-03-01


### Deprecated

- `CommonITILValidation::isAllValidationsHaveSameStatusForTicket`
- `CommonITILValidation::getNumberValidationForTicket`
- `DBMysql::optimize_tables()`

## [9.2.1] 2017-11-16

### Added

- Search engine, added ``itemtype_item_revert`` jointype

### Deprecated

- `Ticket::convertContentForNotification()`

## [9.2] 2017-09-25

### Added
- Link knowledge base entries with assets or tickets
- Revisions on knowledge base entries and their translations, with diff view
- Add recursive comments on knowledge base entries
- Direct links to KB article's title for a direct access
- Load minified CSS and JS files (core and plugins) that are generated on release
- Link beetween software licenses
- Alerts on saved searches
- Add ajax browsers notifications in addition to emails
- Plugins can now add new notifications types (xmpp, sms, telegram, ...) to be used along with standard notifications
- Simcard component
- Synchronization field for LDAP
- Improved performances on large entities databases
- Remember me on login
- Fuzzy search
- Paste images in rich text editor
- Add tasks in tickets templates
- Composite tickets (link on sons/parents)
- Telemetry
- Certificates component
- Firmwares components (BIOSes, firwmwares, ...)
- Add OLA management

### Changed
- Many bugs have been fixed
- Display knowledge base category items in tickets using a popup instead of a
new whole window
- Reviewed all richtext editor (tinymce) and their upload parts, now more simpler and intuitive
- Don't ask user to select a template if there is no configured template
- personal_token is not used anymore for api authentication, a new api_token field has been added (empty by default, you should regenerate it)
- Operating systems management has been improved
- Direct language change from any page
- Better icons harmonization

### API changes

#### Changes

- `CommonDBTM::getTable()` signature has changed
- `User::getFromDBbyToken()` signature has changed
- `Bookmark` has been renamed to `SavedSearch`
- Update to latest jsTree plugin
- `RuleDictionnarySoftwareCollection::versionExists()` signature has changed
- `NotificationTemplate::getDataToSend()` signature has changed
- `QueuedMail` has been renamed to `QueuedNotification`
- `CommonDBTM::mailqueueonaction` has been renamed to `CommonDBTM::notificationqueueonaction`
- `NotificationTarget::getSender()` no longer takes any parameters (was not used)
- `TableExists()` has been moved to `DBMysql::tableExists()`
- `FieldExists()` has been moved to `DBMysql::fieldExists()`
- `Profile_User::getUserEntitiesForRight()` signature has changed
- `NotificationTarget` property `datas` has been renamed to `data`

#### Deprecated

- Ability to use `JOIN` in `DBmysqlIterator::buildQuery()` has been deprecated
- Usage of `NotificationTarget::datas` property has been deprecated
- Usage of `Zend\Loader\SplAutoloader` interface has been deprecated

The following methods have been deprecated:

- `_e()`
- `_ex()`
- `Bookmark::mark_default()`
- `Bookmark::unmark_default()`
- `CommonTreeDropodwn::recursiveCleanSonsAboveID()`
- `NotificationTarget::addToAddressesList()`
- `NotificationTarget::getAdditionalTargets()`
- `NotificationTarget::getAddressesByGroup()`
- `NotificationTarget::getAddressesByTarget()`
- `NotificationTarget::getAdminAddress()`
- `NotificationTarget::getEntityAdminAddress()`
- `NotificationTarget::getItemAuthorAddress()`
- `NotificationTarget::getItemGroupAddress()`
- `NotificationTarget::getItemGroupSupervisorAddress()`
- `NotificationTarget::getItemGroupTechInChargeAddress()`
- `NotificationTarget::getItemGroupWithoutSupervisorAddress()`
- `NotificationTarget::getItemOwnerAddress()`
- `NotificationTarget::getItemTechnicianInChargeAddress()`
- `NotificationTarget::getNotificationTargets()`
- `NotificationTarget::getSpecificTargets()`
- `NotificationTarget::getUserByField()`
- `NotificationTarget::getUsersAddressesByProfile()`
- `NotificationTargetCommonITILObject::getDatasForObject()`
- `NotificationTargetCommonITILObject::getFollowupAuthor()`
- `NotificationTargetCommonITILObject::getLinkedGroupByType()`
- `NotificationTargetCommonITILObject::getLinkedGroupSupervisorByType()`
- `NotificationTargetCommonITILObject::getLinkedGroupWithoutSupervisorByType()`
- `NotificationTargetCommonITILObject::getLinkedUserByType()`
- `NotificationTargetCommonITILObject::getOldAssignTechnicianAddress()`
- `NotificationTargetCommonITILObject::getRecipientAddress()`
- `NotificationTargetCommonITILObject::getSupplierAddress()`
- `NotificationTargetCommonITILObject::getTaskAssignGroup()`
- `NotificationTargetCommonITILObject::getTaskAssignUser()`
- `NotificationTargetCommonITILObject::getTaskAuthor()`
- `NotificationTargetCommonITILObject::getValidationApproverAddress()`
- `NotificationTargetCommonITILObject::getValidationRequesterAddress()`
- `NotificationTargetProjectTask::getTeamContacts()`
- `NotificationTargetProjectTask::getTeamGroups()`
- `NotificationTargetProjectTask::getTeamSuppliers()`
- `NotificationTargetProjectTask::getTeamUsers()`
- `QueuedNotification::sendMailById()`
- `User::getPersonalToken()`
- `User::getUniquePersonalToken()`
- `formatOutputWebLink()`

#### Removals

The following methods have been dropped:

- `Ajax::displaySearchTextForDropdown()`
- `Ajax::getSearchTextForDropdown()`
- `Bookmark::changeBookmarkOrder()`
- `Bookmark::moveBookmark()`
- `CommonGLPI::addDivForTabs()`
- `CommonGLPI::showTabs()`
- `CommonGLPI::showNavigationHeaderOld()`
- `CommonGLPI::show()`
- `Dropdown::showInteger()`
- `DBMysql::field_flags()`
- `Html::showDateFormItem()`
- `Html::showDateTimeFormItem()`
- `Profile::dropdownNoneReadWrite()`
- `Toolbox::get_magic_quotes_runtime()`
- `Toolbox::get_magic_quotes_gpc()`
- `Dropdown::showAllItems()`

For older entries, please check [GLPI website](http://glpi-project.org).<|MERGE_RESOLUTION|>--- conflicted
+++ resolved
@@ -3,7 +3,6 @@
 The present file will list all changes made to the project; according to the
 [Keep a Changelog](http://keepachangelog.com/) project.
 
-<<<<<<< HEAD
 ## [11.0.0] unreleased
 
 ### Added
@@ -293,10 +292,7 @@
 - `DropdownTranslation::getTranslationByName()`
 
 
-## [10.0.13] unreleased
-=======
 ## [10.0.14] unreleased
->>>>>>> 66aff37f
 
 ### Added
 
