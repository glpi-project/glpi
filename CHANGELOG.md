--- conflicted
+++ resolved
@@ -11,11 +11,8 @@
 - Mails collected from suppliers can be marked as private on an entity basis.
 - Ability to add custom CSS in entity configuration.
 - CLI commands to enable and disable maintenance mode.
-<<<<<<< HEAD
+- Operating system links on Monitors, Peripherals, Phones and Printers.
 - Add datacenter items to global search
-=======
-- Operating system links on Monitors, Peripherals, Phones and Printers.
->>>>>>> 52c7e70d
 
 ### Changed
 
