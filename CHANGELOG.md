--- conflicted
+++ resolved
@@ -3,7 +3,6 @@
 The present file will list all changes made to the project; according to the
 [Keep a Changelog](http://keepachangelog.com/) project.
 
-<<<<<<< HEAD
 ## [10.1.0] unreleased
 
 ### Added
@@ -41,10 +40,7 @@
 #### Removed
 - Usage of `csrf_compliant` plugins hook.
 
-## [10.0.1] unreleased
-=======
 ## [10.0.1] 2022-06-02
->>>>>>> d221fb37
 
 ### Added
 
