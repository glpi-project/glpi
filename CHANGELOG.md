# GLPI changes

The present file will list all changes made to the project; according to the
[Keep a Changelog](http://keepachangelog.com/) project.

<<<<<<< HEAD
## [11.0.4] unreleased
=======
## [10.0.23] unreleased
>>>>>>> cf0bc3f1

### Added

### Changed

### Deprecated

### Removed

### API changes

#### Added

#### Changes

#### Deprecated

#### Removed


<<<<<<< HEAD
## [11.0.3] 2025-12-03

### Added
- Support for setting a dropdown value like `status` for assets by using the `id` property (ex: `"status": {"id": 5}`) as it shows in the OpenAPI schema for the High-Level API.
  The previous behavior of setting these properties directly (ex: `"status": 5`) is still supported.

### Changed

### Deprecated

### Removed

### API changes

#### Added

#### Changes

#### Deprecated

#### Removed


## [11.0.2] 2025-11-05

### Added
- Some missing `readOnly` flags for properties for some schemas in High-Level API.
- Some missing UUID and color pattern constraints for properties in some schemas in High-Level API.
- High-Level API endpoints for configuration settings `/Setup/Config/{context}/{name}`.
- `uuid`, `user_tech`, `group_tech`, `date`, `date_creation`, `date_mod`, `planned_begin`, `planned_end`, `timeline_position`, `source_item_id`, and `source_of_item_id` properties for the applicable Ticket, Change and Problem Task schemas in the High-Level API v2.1.
- `date`, `timeline_position`, `source_item_id`, and `source_of_item_id` properties for the Followup schema in the High-Level API v2.1.
- `approver`, `approval_followup`, `date_creation`, `date_mod`, and `date_approval` properties for the Solution schema in the High-Level API v2.1.
- `timeline_position` property for the TicketValidation, ChangeValidation and Document_Item schemas in the High-Level API v2.1.
- `date_solve`, `date_close`, and `global_validation` properties for the applicable Ticket, Change and Problem schemas in the High-Level API v2.1.
- New schemas/endpoints for Reminders, RSS Feeds, and Reservations in the High-Level API v2.1.
- `date_password_change`, `location`, `authtype`, `last_login`, `default_profile` and `default_entity` properties for the User schema in the High-Level API v2.1.
- New UserPreferences schema and endpoints in the High-Level API v2.1.
- Some missing `completename` and `level` properties for some schemas in High-Level API v2.1.

### Changed
- Fixed `id` property in dropdown/linked object properties in schemas in High-Level API showing as readOnly when they are writable.
- Added High-Level API version 2.1. Make sure you are pinning your requests to a specific version (Ex: `/api.php/v2.0`) if needed to exclude endpoints/properties added in later versions. See version pinning in the getting started documentation `/api.php/getting-started`.
- High-Level API responses for not found routes now correctly return a body including the standard error properties (status, title, detail). This is not controlled by the API version.

### Deprecated

### Removed
- Invalid `max_power` property in the `PassiveDCEquipmentModel` schema in High-Level API.
- Invalid `chipset` property in the `SystemboardModel` schema in High-Level API.
- Invalid `date_creation` and `date_mod` properties in the `GenericDeviceType` and `SensorType` schemas in High-Level API.
- Invalid `completename` property in the `TicketTemplate`, `ChangeTemplate`, and `ProblemTemplate` schemas in High-Level API.

### API changes

#### Added

#### Changes

#### Deprecated
- Usage of `MAIL_SMTPTLS` mode for SMTP configuration.

#### Removed


## [11.0.1] 2025-10-09

### Added

### Changed

### Deprecated

### Removed

### API changes

#### Added

#### Changes

#### Deprecated

#### Removed


## [11.0.0] 2025-10-01

### Added
- Business Rules for Changes
- Business Rules for Problems
- Configurable toast notification location
- `Link ITIL Object` and `Unlink ITIL Object` massive actions for Tickets, Changes, and Problems.
- Group approval requests (any user from group can approve).
- Approval requests are grouped by validation step. 
- Satisfaction surveys for Changes
- New right for assigning service levels to ITIL Objects (UPDATE right also still allows this).
- New right for impersonation of users with fewer rights (Config UPDATE right also still allows this globally).
- Marketplace availability configuration.
- Toast popup message location configuration.
- Datacenter room grid size configuration (per room).
- Approval reminder automatic action.
- Reservation massive actions.
- `alias` and `code` fields for Locations.
- Profile cloning.
- Associated elements for recurring ITIL Objects.
- Processes and Environment Variable tabs for automatically inventoried assets.
- Log viewer for logs in `files/_log` directory.
- Custom palette/theme support (uses `files/_themes` directory by default).
- Two-Factor Authentication (2FA) support via Time-based One-time Password (TOTP).
- `Deny login` authorization rule action to deny login for a user, but not prevent the import/existence of the user in GLPI.
- Directly capture screenshots or screen recordings from the "Add a document" form in tickets.
- With a clean install, dashboards now show fake/placeholder data by default with a message indicating you are viewing demonstration data and a button to disable it.
- Assets that can be assigned to users/groups have new "View assigned" and "Update assigned" rights which give read/update access to users and groups assigned to the asset.
- `ODS` and `XLS` export of search results.
- Support for the well-known `change-password" URI which can be used by some password managers to automatically (or assist with) changing a user's password.
- CLI commands for creating local GLPI users, enabling/disabling/deleting users, resetting local GLPI user passwords and granting profile assignments.
- Cloning templates (such as computer templates)
- Creating a template from an existing item (such as a computer). This action is only available from the Actions menu within the item form (bulk action not allowed).
- Massive action for users to reapply authorization assignment rules.
- Massive action for users to send a password reset email.

### Changed
- ITIL Objects can now be linked to any other ITIL Objects similar to the previous Ticket/Ticket links.
- Logs are now shown using the Search Engine
- The approval option previously named `Group` is now called `Group user(s)` to better reflect that it shows a list of users from a specific group rather than allow sending an approval for a group.
- The ticket business rule action `Ticket category from code` was renamed to `ITIL category from code`.
- The ticket business rule criteria `Code representing the ticket category` was renamed to `Code representing the ITIL category`.
- The ticket business rule criteria `Ticket location` was renamed to `Location`.
- ITIL Templates can now restrict available statuses.
- Improved offline mode for marketplace.
- Lines can be assigned directly to assets without needing a SIM card.
- Planning event occurances can be detached from a series.
- Locations are now displayed in Datacenter breadcrumbs.
- Marketplace CLI download command now supports downloading specific versions of plugins.
- Browse tab of Knowledgebase now uses the Search Engine.
- Satisfaction surveys can now be configured with a custom maximum score, default score, and if a comment is required.
- LDAP TLS version can now be specified.
- Kanabn view state can be reset from the Kanban if the user has the right to modify the view.
- Personal reminders in central view now include only non-public reminders created by the user.
- Public reminders in central view now include public reminders regardless of who created them.
- Project description field is now a rich text field.
- Entity, profile, debug mode flag, and language are restored after ending impersonation.
- Volumes now show `Used percentage` instead of `Free percentage`.
- Budget "Main" tab now shows negative values for "Total remaining in the budget" in parentheses instead of with a negative sign to align with typical accounting practices.
- Followups and Tasks no longer visible without the "See public" or "See private" rights even if the user has permission to be assigned the parent ITIL Object.
- Followups, Tasks and Solutions now check the `canView()` method of the parent ITIL Object rather than just the "See my/See author" right of the parent item.
  This means they now take into account "See all", "See group", etc. rights for the global permission check.
  Permission checks at the item-level have not been changed.
- External Links `Link or filename` and `File content` fields now use Twig templates instead of a custom tag syntax.
- Itemtypes associated with External links are now in the main form rather than a separate tab.
- The `Computer_Item` class has been replaced by the `\Glpi\Asset\Asset_PeripheralAsset` class.
- List of network ports in a VLAN form now shows the NetworkPort link in a breadcrumb manner (MyServer > eth0 where MyServer is a link to the computer and eth0 is a link to the port).
- Running `front/cron.php` or `bin/console` will attempt to check and block execution if running as root.
- Testing LDAP replicates now shows results as toast notifications rather than inside the replicate tab after a page reload.
- The debug tab that was present, for some items, when the debug mode was active, no longer exists. The corresponding features have been either moved, either removed.
- `Group` and `Group in charge` fields for assets may now contain multiple groups.
- "If software are no longer used" transfer option is now taken into account rather than always preserving.
- Notifications can now specify exclusions for recipients.
- Warranty expiration alerts no longer trigger for deleted items.
- New UI for searching for Ticket/Change/Problem solutions from the Knowledgebase.
- Validations are only allowed on Tickets and Changes that are not solved or closed.
- Searching project tasks in the legacy API is no longer restricted to only tasks the user is assigned to.
- Renamed `From email header` and `To email header` criteria in the mails receiver rules to `From email address` and `To email address` respectively.
- Replaced text mentions of "Validations" with "Approvals" to unify the terminology used.
- User passwords are no longer wiped when the authentication source/server doesn't actually change during "Change of the authentication method" action.
- Single item actions (Actions menu in item form) are now filtered by certain attributes of the item. For example, a Computer which has reservations enabled will not show the `Authorize reservations` action.
- Improved labels in component link dropdown to only include textual information and hide normally hidden data.
- Component types list is now categorized similar to the dropdown types list.

### Deprecated
- Survey URL tags `TICKETCATEGORY_ID` and `TICKETCATEGORY_NAME` are deprecated and replaced by `ITILCATEGORY_ID` and `ITILCATEGORY_NAME` respectively.

### Removed
- XML-RPC API.
- `Link tickets` massive action for Tickets (Use `Link ITIL Object` instead).
- `Link to a problem` massive action for Tickets (Use `Link ITIL Object` instead).
- Manage tab for Knowledgebase (Unpublished is now a toggle in the browse tab).
- The database "master" property in the status checker (/status.php and glpi:system:status), replaced by "main".
- The database "slaves" property in the status checker (/status.php and glpi:system:status), replaced by "replicas".
- API URL is no longer customizable within GLPI. Use alias/rewrite rules in your web server configuration instead if needed.
- `status.php` and `bin/console system:status` no longer supports plain-text output.
- `Glpi\System\Status\StatusChecker::getServiceStatus()` `as_array` parameter.
- `Sylk` export of search results.
- `full_width_adapt_column` option for fields macros has been removed.
- `Picture` search option (ID 150) for Users.

### API changes

#### Added
- `phpCAS` library is now bundled in GLPI, to prevent version compatibility issues.
- `Glpi\DBAL\QueryFunction` class with multiple static methods for building SQL query function strings in an abstract way.
- `fetchSessionMessages()` global JS function to display new session messages as toast notifications without requiring a page reload.
- `is_exclusion` column added to `glpi_notificationtargets` table.
- `CommonDBTM::getForbiddenMultipleMassiveActions()` method to allow specifying which actions should only be shown from the item form.

#### Changes
- Many methods have their signature changed to specify both their return type and the types of their parameters.
- `chartist` library has been replaced by `echarts`.
- `codemirror` library has been replaced by `monaco-editor`.
- `htmLawed` library has been replaced by `symfony/html-sanitizer`.
- `monolog/monolog` has been upgraded to version 3.3.
- `photoswipe` library has been upgraded to version 5.x.
- `phpmailer/phpmailer` library has been replaced by `symfony/mailer`.
- `true/punycode` library has been removed.
- `Symfony` libraries have been upgraded to version 6.0.
- `users_id_validate` field in `CommonITILValidation` will now have a `0` value until someone approves or refuses the validation.
  Approval targets (who the approval is for) is now indicated by `itemtype_target` and `items_id_target` fields.
- Notifications are not deduplicated anymore.
- Notifications with `Approver` recipient have had this recipient replaced with the new `Approval target` recipient to maintain previous behavior as much as possible.
  The previous recipient option still exists if needed. This replacement will only happen once during the upgrade.
- `GLPIMailer` mailer class does not extends anymore `PHPMailer\PHPMailer\PHPMailer`.
  We added a compatibility layer to handle main usages found in plugins, but we cannot ensure compatibility with all properties and methods that were inherited from `PHPMailer\PHPMailer\PHPMailer`.
- `CommonGLPI::$othertabs` static property has been made private.
- `CommonGLPI::createTabEntry()` signature changed.
- `CommonITILValidation::showSummary()` method has been made private.
- All types of rules are now sortable and ordered by ranking.
- Plugins console commands must now use the normalized prefix `plugins:XXX` where `XXX` is the plugin key.
- GLPI web root is now the `/public` directory and all web request to PHP scripts are proxified by `public/index.php` script.
- Usage of `DBmysql::query()` and `DBmysql::queryOrDie()` method are prohibited to ensure that legacy unsafe DB are no more executed.
  Building and executing raw queries using `DBmysql::request()`, `DBmysqlIterator::buildQuery()` and `DBmysqlIterator::execute()` methods is also prohibited.
  To execute DB queries, either `DBmysql::request()` can be used to craft query using the GLPI query builder,
  or `DBmysql::doQuery()` can be used for safe queries to execute DB query using a self-crafted a SQL string.
- The dynamic progress bar provided by the `Html` class no longer works. The `ProgressIndicator` JS module can be used as a replacement to display the progress of a process.
- `js/fuzzysearch.js` replaced with `FuzzySearch/Modal` Vue component.
- `Html::fuzzySearch()` replaced with `Html::getMenuFuzzySearchList()` function.
- `NotificationEvent::raiseEvent()` signature cahnged. A new `$trigger` parameter has been added at 4th position, and `$label` is now the 5th parameter.
- `NotificationEventInterface::raise()` has a new `$trigger` parameter.
- `QueryExpression` class moved to `Glpi\DBAL` namespace.
- `QueryParam` class moved to `Glpi\DBAL` namespace.
- `QuerySubQuery` class moved to `Glpi\DBAL` namespace.
- `QueryUnion` class moved to `Glpi\DBAL` namespace.
- `PrinterLog::getMetrics()` method has been made final.
- `SavedSearch::showSaveButton()` replaced with `pages/tools/savedsearch/save_button.html.twig` template.
- `showSystemInformations` method for `$CFG_GLPI['systeminformations_types']` types renamed to `getSystemInformation` and should return an array with a label and content.
- `DisplayPreference` config form POST handling moved to `ajax/displaypreference.php` script. The front file is for displaying the tabs only.
- `Document::send()` signature changed. The `$context` parameter has been removed.
- `title` property of Kanban items must be text only. HTML no longer supported.
- `kanban:filter` JS event now includes the columns in the event data. Filtering must set the `_filtered_out` property of cards to hide them instead of changing the elements in the DOM.
- `CommonITILActor::getActors()` signature changed. The `$items_id` parameter must strictly be an integer.
- The `date_mod` property for historical entries returned by `Log::getHistoryData` is no longer formatted based on the user's preferences.
- `Rule::dropdownRulesMatch()` has been made protected.
- `ITILTemplateField::showForITILTemplate()` method is no longer abstract.
- `CommonITILTask::getItilObjectItemType` is now static.
- The `Item_Ticket$1` tab should be used in replacement of the `Ticket$1` tab to display tickets associated with an item.
- Specifying the `ranking` of a rule during add/update now triggers `RuleCollection::moveRule` to manage the rankings of other rules to try to keep them valid and in order.
- `Lock::getLocksQueryInfosByItemType()` has been made private.
- `DBmysql::request()`, `DBmysqlIterator::buildQuery()` and `DBmysqlIterator::execute()` methods signatures changed.
-  Some values for the `$type` parameters of several `Stat` methods have changed to match English spelling (technicien -> technician).
- `showInstantiationForm()` method for Network Port classes are now expected to output HTML for a flex form instead of a table.
- `NetworkName::showFormForNetworkPort()` now outputs HTML for a flex form instead of a table.
- `NetworkPortInstantiation::showSocketField()`, `NetworkPortInstantiation::showMacField()`, `NetworkPortInstantiation::showNetworkCardField` now outputs HTML for a flex form instead of a table.
- `CommonGLPI::can*()` and `CommonDBTM::can*()` methods now have strict type hints for their parameters and return types.
- Multiple methods in `CommonDevice` and sub-classes now have return types defined (classes that extends these must match the new method signatures).
- `templates/password_form.html.twig` should no longer be used directly. Use `templates/forgotpassword.html.twig`, `templates/updatepassword.html.twig` or a custom template.
- Usage of `ajax/dropdownMassiveActionAddValidator.php` and `ajax/dropdownValidator.php` now requires a `validation_class` parameter.
- Usage of `ajax/dropdownValidator.php` with the `users_id_validate` parameter is no longer supported. Use `items_id_target` instead.
- `Glpi\Dashboard\Filters\AbstractFilter::field()` method has been made protected.
- Usage of `CommonITILValidation::dropdownValidator()` with the `name` and `users_id_validate` options are no longer supported. Use `prefix` and `itemtype_target`/`items_id_target` respectively instead.
- The `helper` property of form fields will not support anymore the presence of HTML code.
- `GLPI::initErrorHandler()` does not return any value anymore.
- The `inc/autoload.function.php`, `inc/based_config.php`, `inc/config.php`, `inc/db.function.php` and `inc/define.php` files have been removed and the `inc/includes.php` file has been almost emptied.
  The corresponding global functions, constants and variables are now loaded and initialized automatically and the corresponding GLPI boostraping logic is now executed automatically.
- `Plugin::init()` and `Plugin::checkStates()` methods signature changed. It is not anymore possible to exclude specific plugins.
- In a HTTP request context `$_SERVER` variables, like `PATH_INFO`, `PHP_SELF`, `SCRIPT_FILENAME` and `SCRIPT_NAME`, will no longer refer to the requested script, but will refer to the `public/index.php` script.
- Any class added to `$CFG_GLPI['directconnect_types']` must now use the `Glpi\Features\AssignableItem` trait as multi-group support is required.
- For assets, `groups_id` and `groups_id_tech` fields were changed from integers to arrays and are loaded into the `fields` array after `getFromDB`/`getEmpty`.
  If reading directly from the DB, you need to query the new linking table `glpi_groups_items`.
- `Group::getDataItems()` signature changed. The two first parameters `$types` and `$field` were replaced
  by a unique boolean `$tech` parameter that is used to compute the `$types` and `$field` values automatically.
- `CartridgeItem::addCompatibleType()` method is now static.
- `Rule::initRule()` has been made final and non static and its signature changed.
- `Clonable::clone()` and `Clonable::cloneMultiple()` methods now accept a `$clone_as_template` parameter to allow creating templates.
- `enable_partial_warnings` option removed from `SavedSearch::displayMine()`.
- `enable_partial_warnings` option removed from `SavedSearch::execute()`.
- `enable_partial_warnings` option removed from `SavedSearch::getMine()`.
- `Transfer` class is now final.
- `Transfer::addNotToBeTransfer()` method is now private.
- `Transfer::addToAlreadyTransfer()` method is now private.
- `Transfer::addToBeTransfer()` method is now private.
- `Transfer::cleanSoftwareVersions()` method is now private.
- `Transfer::copySingleSoftware()` method is now private.
- `Transfer::copySingleVersion()` method is now private.
- `Transfer::simulateTransfer()` method is now private.
- `Transfer::transferAffectedLicense()` method is now private.
- `Transfer::transferCertificates()` method is now private.
- `Transfer::transferCompatiblePrinters()` method is now private.
- `Transfer::transferContracts()` method is now private.
- `Transfer::transferDevices()` method is now private.
- `Transfer::transferDirectConnection()` method is now private.
- `Transfer::transferDocuments()` method is now private.
- `Transfer::transferDropdownLocation()` method is now private.
- `Transfer::transferDropdownSocket()` method is now private.
- `Transfer::transferHelpdeskAdditionalInformations()` method is now private.
- `Transfer::transferHistory()` method is now private.
- `Transfer::transferInfocoms()` method is now private.
- `Transfer::transferItem()` method is now private.
- `Transfer::transferItem_Disks()` method is now private.
- `Transfer::transferItemSoftwares()` method is now private.
- `Transfer::transferLinkedSuppliers()` method is now private.
- `Transfer::transferNetworkLink()` method is now private.
- `Transfer::transferPrinterCartridges()` method is now private.
- `Transfer::transferReservations()` method is now private.
- `Transfer::transferSingleSupplier()` method is now private.
- `Transfer::transferSoftwareLicensesAndVersions()` method is now private.
- `Transfer::transferSupplierContacts()` method is now private.
- `Transfer::transferTaskCategory()` method is now private.
- `Transfer::transferTickets()` method is now private.
- `linkoption` option has been removed from `CommonDBTM::getLink()`.
- `comments` and `icon` options have been removed from `CommonDBTM::getName()`.
- `comments` and `icon` options have been removed from `CommonDBTM::getNameID()`.
- The `$keepDb` parameter has been removed from `Html::footer()`.
- `DBConnection::createMainConfig()` signature changed. The `$allow_myisam` parameter has been removed.
- `DBConnection::createSlaveConnectionFile()` signature changed. The `$allow_myisam` parameter has been removed.
- `DBmysql::$allow_myisam` property has been removed.
- `Contract::getExpiredCriteria()` renamed to `Contract::getNotExpiredCriteria()` to match the actual behavior.
- `Migration::updateRight()` renamed to `Migration::replaceRight()`.
- `Search::getOptions()` no longer returns a reference.
- The `$target` parameter has been removed from the `AuthLDAP::showLdapGroups()` method.
- The `$target` parameter has been removed from the `Rule::showRulePreviewCriteriasForm()`, `Rule::showRulePreviewResultsForm()`, `RuleCollection::showRulesEnginePreviewCriteriasForm()`, and `RuleCollection::showRulesEnginePreviewResultsForm()` methods signature.
- `Hooks::SHOW_IN_TIMELINE`/`show_in_timeline` plugin hook has been renamed to `Hooks::TIMELINE_ITEMS`/`timeline_items`.
- `Auth::getMethodName()` now only returns the name without a link. Use `Auth::getMethodLink()` to get a HTML-safe link.
- `GLPI_STRICT_DEPRECATED` constant is now know as `GLPI_STRICT_ENV`
- `Software::merge()` method is now private.
- The refusal of the collected emails corresponding to a GLPI notification will now be made based on a default rule.
- The `$store_path` parameter has been removed from the `Dropdown::dropdownIcons()` method.
- The `PLUGINS_DIRECTORIES` constant has been renamed to `GLPI_PLUGINS_DIRECTORIES`.
- Most of the `Profile::show*()` methods have been made private.
- `server` parameter of `User::changeAuthMethod()` now defaults to '0' instead of '-1' which was an invalid value when using unsigned integers.
- `checkitem` parameter of `CommonDBTM::getMassiveActionsForItemtype()` is now the actual item being acted on when in single item mode.
  To identify the difference between the generic item instance given for multi-item mode, use the `isNewItem()` method.
- TinyMCE library is now loaded automatically on every page.

#### Deprecated
- Usage of the `/marketplace` path for plugins URLs. All plugins URLs should now start with `/plugins`.
- Usage of `GLPI_PLUGINS_PATH` javascript variable.
- Usage of the `GLPI_FORCE_MAIL` constant.
- Usage of `MAIL_SMTPSSL` mode for SMTP configuration.
- Usage of `name` and `users_id_validate` parameter in `ajax/dropdownValidator.php`.
- Usage of `users_id_validate` parameter in `front/commonitilvalidation.form.php`.
- `front/ticket_ticket.form.php` script usage.
- Usage of `users_id_validate` input in `CommonITILObject`.
- Defining "users_id_validate" field without defining "itemtype_target"/"items_id_target" in "CommonITILValidation".
- Usage of `name` and `users_id_validate` options in `CommonITILValidation::dropdownValidator()`.
- Usage of `get_plugin_web_dir` Twig function.
- Usage of `verbatim_value` Twig filter.
- `js/Forms/FaIconSelector.js` and therefore `window.GLPI.Forms.FaIconSelector` has been deprecated and replaced by `js/modules/Form/WebIconSelector.js`
- `linkuser_types`, `linkgroup_types`, `linkuser_tech_types`, `linkgroup_tech_types` configuration entries have been merged in a unique `assignable_types` configuration entry.
- Usage of the `front/dropdown.common.php` and the `dropdown.common.form.php` files. There is now a generic controller that will serve the search and form pages of any `Dropdown` class.
- Usage of the `$link` parameter in `formatUserName()` and `DbUtils::formatUserName()`. Use `formatUserLink()` or `DbUtils::formatUserLink()` instead.
- Usage of the `$link` parameter in `getUserName()` and `DbUtils::getUserName()`. Use `getUserLink()`, `DbUtils::getUserLink()`, or `User::getInfoCard()` instead.
- Usage of the `$withcomment` parameter in `getTreeValueCompleteName()`, `DbUtils::getTreeValueCompleteName()` and `Dropdown::getDropdownName()`. Use `Dropdown::getDropdownComments()` instead.
- `Auth::getErr()`
- `ComputerAntivirus` has been deprecated and replaced by `ItemAntivirus`
- `ComputerVirtualMachine` has been deprecated and replaced by `ItemVirtualMachine`
- `DBmysql::deleteOrDie()`. Use `DBmysql::delete()` instead.
- `DBmysql::doQueryOrDie()`. Use `DBmysql::doQuery()` instead.
- `DBmysql::insertOrDie()`. Use `DBmysql::insert()` instead.
- `DBmysql::truncate()`
- `DBmysql::truncateOrDie()`
- `DBmysql::updateOrDie()`. Use `DBmysql::update()` instead.
- `Document::send()`
- `Glpi\Application\View\Extension\DataHelpersExtension::getVerbatimValue()`
- `Glpi\Application\View\Extension\PluginExtension::getPluginWebDir()`
- `Glpi\Dashboard\Filter::getAll()`
- `Glpi\Http\Response::send()`
- `Glpi\Http\Response::sendContent()`
- `Glpi\Http\Response::sendError()`. Throw a `Glpi\Exception\Http\*HttpException` exception instead.
- `Glpi\Http\Response::sendHeaders()`
- `Glpi\Toolbox\Sanitizer::dbEscape()`
- `Glpi\Toolbox\Sanitizer::dbEscapeRecursive()`
- `Glpi\Toolbox\Sanitizer::dbUnescape()`
- `Glpi\Toolbox\Sanitizer::dbUnescapeRecursive()`
- `Glpi\Toolbox\Sanitizer::decodeHtmlSpecialChars()`
- `Glpi\Toolbox\Sanitizer::decodeHtmlSpecialCharsRecursive()`
- `Glpi\Toolbox\Sanitizer::encodeHtmlSpecialChars()`
- `Glpi\Toolbox\Sanitizer::encodeHtmlSpecialCharsRecursive()`
- `Glpi\Toolbox\Sanitizer::getVerbatimValue()`
- `Glpi\Toolbox\Sanitizer::isDbEscaped()`
- `Glpi\Toolbox\Sanitizer::isHtmlEncoded()`
- `Glpi\Toolbox\Sanitizer::isNsClassOrCallableIdentifier()`
- `Glpi\Toolbox\Sanitizer::sanitize()`
- `Glpi\Toolbox\Sanitizer::unsanitize()`
- `Html::ajaxFooter()`
- `Html::changeProgressBarMessage()`
- `Html::changeProgressBarPosition()`
- `Html::cleanInputText()`
- `Html::cleanPostForTextArea()`
- `Html::createProgressBar()`
- `Html::displayErrorAndDie()`. Throw a `Glpi\Exception\Http\BadRequestHttpException` exception instead.
- `Html::displayNotFoundError()`. Throw a `Glpi\Exception\Http\NotFoundHttpException` exception instead.
- `Html::displayProgressBar()`
- `Html::displayRightError()`. Throw a `Glpi\Exception\Http\AccessDeniedHttpException` exception instead.
- `Html::entities_deep()`
- `Html::entity_decode_deep()`
- `Html::glpi_flush()`
- `Html::jsGetElementbyID()`
- `Html::jsGetDropdownValue()`
- `Html::jsSetDropdownValue()`
- `Html::progressBar()`
- `HookManager::enableCSRF()`
- `ITILFollowup::ADDMYTICKET` constant. Use `ITILFollowup::ADDMY`.
- `ITILFollowup::ADDGROUPTICKET` constant. Use `ITILFollowup::ADD_AS_GROUP`.
- `ITILFollowup::ADDALLTICKET` constant. Use `ITILFollowup::ADDALLITEM`.
- `Migration::addNewMessageArea()`
- `Migration::displayError()`
- `Migration::displayTitle()`
- `Migration::displayWarning()`
- `Migration::setOutputHandler()`
- `Pdu_Plug` has been deprecated and replaced by `Item_Plug`
- `Plugin::getWebDir()`
- `Search::joinDropdownTranslations()`
- `Ticket` `link_to_problem` massive action is deprecated. Use `CommonITILObject_CommonITILObject` `add` massive action instead.
- `Ticket_Ticket` `add` massive action is deprecated. Use `CommonITILObject_CommonITILObject` `add` massive action instead.
- `Ticket_Ticket::getLinkedTicketsTo()`
- `Timer` class
- `Toolbox::addslashes_deep()`
- `Toolbox::seems_utf8()`
- `Toolbox::sendFile()`
- `Toolbox::stripslashes_deep()`

#### Removed
- `GLPI_USE_CSRF_CHECK`, `GLPI_USE_IDOR_CHECK`, `GLPI_KEEP_CSRF_TOKEN`, `GLPI_CSRF_EXPIRES`, `GLPI_CSRF_MAX_TOKENS` and `GLPI_IDOR_EXPIRES` constants.
- `GLPI_DEMO_MODE` constant.
- `GLPI_DUMP_DIR` constant.
- `GLPI_SQL_DEBUG` constant.
- `$AJAX_INCLUDE` global variable.
- `$CFG_GLPI_PLUGINS` global variable.
- `$DBCONNECTION_REQUIRED` and `$USEDBREPLICATE` global variables. Use `DBConnection::getReadConnection()` to get the most apporpriate connection for read only operations.
- `$dont_check_maintenance_mode` and `$skip_db_check` global variables.
- `$GLPI` global variable.
- `$LANG` global variable.
- `$PLUGINS_EXCLUDED` and `$PLUGINS_INCLUDED` global variables.
- `$SECURITY_STRATEGY` global variable.
- `$SQLLOGGER` global variable
- Usage of `$CFG_GLPI['itemdevices']` and `$CFG_GLPI['item_device_types']` configuration entries. Use `Item_Devices::getDeviceTypes()` to get the `Item_Devices` concrete class list.
- Usage of `csrf_compliant` plugins hook.
- Usage of `migratetypes` plugin hooks.
- Usage of `planning_scheduler_key` plugins hook.
- Logging within the `mail-debug.log` log file.
- `X-GLPI-Sanitized-Content` REST API header support.
- Handling of encoded/escaped value in `autoName()`.
- `closeDBConnections`
- `regenerateTreeCompleteName()`
- `Ajax::updateItemOnInputTextEvent()`
- `Appliance::getMassiveActionsForItemtype()`
- `AuthLDAP::ldapChooseDirectory()`
- `AuthLDAP::displayLdapFilter()`
- `AuthLDAP::dropdownUserDeletedActions()`
- `AuthLDAP::dropdownUserRestoredActions()`
- `AuthLDAP::getDefault()`
- `AuthLDAP::getLdapDeletedUserActionOptions()`
- `AuthLDAP::manageValuesInSession()`
- `AuthLDAP::showDateRestrictionForm()`
- `Cartridge::getNotificationParameters()`
- `CartridgeItem::showDebug()`
- `Certificate::showDebug()`
- `Change::showDebug()`
- `Change_Item::showForChange()`
- `CommonDBTM::$deduplicate_queued_notifications` property.
- `CommonDBTM::cleanLockedsOnAdd()`
- `CommonDBTM::getCacheKeyForFriendlyName()`
- `CommonDBTM::getSNMPCredential()`
- `CommonDBTM::hasSavedInput()`
- `CommonDBTM::showDebugInfo()`
- `CommonDevice::title()`
- `CommonDropdown::$first_level_menu`, `CommonDropdown::$second_level_menu` and `CommonDropdown::$third_level_menu` properties.
- `CommonDropdown::displayHeader()`
- `CommonGLPI::$type` property.
- `CommonGLPI::getAvailableDisplayOptions()`
- `CommonGLPI::getDisplayOptions()`
- `CommonGLPI::getDisplayOptionsLink()`
- `CommonGLPI::updateDisplayOptions()`
- `CommonGLPI::showDislayOptions()`
- `CommonITILActor::showUserNotificationForm()`
- `CommonITILActor::showSupplierNotificationForm()`
- `CommonITILObject::$userentity_oncreate` property.
- `CommonITILObject::getAssignName()`
- `CommonITILObject::getContentTemplatesParametersClass()`
- `CommonITILObject::isValidator()`
- `CommonITILObject::showActorAddFormOnCreate()`
- `CommonITILValidation::alreadyExists()`
- `CommonITILValidation::getTicketStatusNumber()`
- `CommonITILValidation::getValidationStats()`
- `CommonTreeDropdown::sanitizeSeparatorInCompletename()`
- `CommonTreeDropdown::unsanitizeSeparatorInCompletename()`
- `Computer_Item::countForAll()`
- `Computer_Item::disconnectForItem()`
- `Computer_Item::dropdownAllConnect()`
- `Computer_Item::showForComputer()`
- `Computer_Item::showForItem()`
- `ComputerAntivirus::showForComputer()`
- `ComputerVirtualMachine::showForComputer()`
- `Config::detectRootDoc()`
- `Config::getCurrentDBVersion()`
- `Config::getLibraries()`
- `Config::getLibraryDir()`
- `Config::showDebug()`
- `Config::showLibrariesInformation()`
- `Config::validatePassword()`
- `Consumable::showAddForm()`
- `Consumable::showForConsumableItem()`
- `ConsumableItem::showDebug()`
- `Contract::commonListHeader()`
- `Contract::getContractRenewalIDByName()`
- `Contract::showDebug()`
- `Contract::showShort()`
- `DbUtils::closeDBConnections()`
- `DbUtils::regenerateTreeCompleteName()`
- `DBConnection::displayMySQLError()`
- `DBmysql::error` property.
- `DBmysql::getLastQueryWarnings()`
- `Document::getImage()`
- `Document::showUploadedFilesDropdown()`
- `Document::uploadDocument()`
- `Document_Item::showSimpleAddForItem()`
- `Dropdown::showAdvanceDateRestrictionSwitch()`
- `DropdownTranslation::canBeTranslated()`. Translations are now always active.
- `DropdownTranslation::getTranslationByName()`
- `DropdownTranslation::isDropdownTranslationActive()`. Translations are now always active.
- `Entity::getDefaultContractValues()`
- `Entity::cleanEntitySelectorCache()`
- `Entity::title()`
- `FieldUnicity::checkBeforeInsert()`
- `FieldUnicity::showDebug()`
- `GLPI::getErrorHandler()`
- `GLPI::getLogLevel()`
- `GLPI::initErrorHandler()`
- `GLPI::initLogger()`
- `Glpi\Api\API::showDebug()`
- `Glpi\Api\API::returnSanitizedContent()`
- `Glpi\Application\ErrorHandler` class
- `Glpi\Cache\CacheManager::getInstallerCacheInstance()`
- `Glpi\Console\Command\ForceNoPluginsOptionCommandInterface` class
- `Glpi\Dashboard\Filter::dates()`
- `Glpi\Dashboard\Filter::dates_mod()`
- `Glpi\Dashboard\Filter::itilcategory()`
- `Glpi\Dashboard\Filter::requesttype()`
- `Glpi\Dashboard\Filter::location()`
- `Glpi\Dashboard\Filter::manufacturer()`
- `Glpi\Dashboard\Filter::group_tech()`
- `Glpi\Dashboard\Filter::user_tech()`
- `Glpi\Dashboard\Filter::state()`
- `Glpi\Dashboard\Filter::tickettype()`
- `Glpi\Dashboard\Filter::displayList()`
- `Glpi\Dashboard\Filter::field()`
- `Glpi\Dashboard\Widget::getCssGradientPalette()`
- `Glpi\Debug\Toolbar` class
- `Glpi\Event::showList()`
- `Glpi\Features\DCBreadcrumb::getDcBreadcrumb()`
- `Glpi\Features\DCBreadcrumb::getDcBreadcrumbSpecificValueToDisplay()`
- `Glpi\Features\DCBreadcrumb::isEnclosurePart()`
- `Glpi\Features\DCBreadcrumb::isRackPart()`
- `Glpi\Inventory\Conf::importFile()`
- `Glpi\Socket::executeAddMulti()`
- `Glpi\Socket::showNetworkPortForm()`
- `Glpi\System\Requirement\DataDirectoriesProtectedPath` class.
- `Glpi\System\Requirement\ProtectedWebAccess` class.
- `Glpi\System\Requirement\MysqliMysqlnd` class.
- `Glpi\System\Requirement\SafeDocumentRoot` class.
- `Glpi\System\Status\StatusChecker::getFullStatus()`
- `Group::title()`
- `Group_User` `is_userdelegate` field.
- `Html::autocompletionTextField()`
- `Html::clean()`
- `Html::closeArrowMassives()`
- `Html::displayAccessDeniedPage()`
- `Html::displayAjaxMessageAfterRedirect()`. The JS function is already provided by `js/misc.js`.
- `Html::displayItemNotFoundPage()`
- `Html::getCoreVariablesForJavascript()`
- `Html::jsConfirmCallback()`
- `Html::jsHide()`
- `Html::jsShow()`
- `Html::openArrowMassives()`
- `Html::showTimeField()`
- `Impact::buildNetwork()`
- `Infocom::addPluginInfos()`
- `Infocom::showDebug()`
- `IPNetwork::recreateTree()`
- `IPNetwork::title()`
- `Item_Problem::showForProblem()`
- `Item_Ticket::showForTicket()`
- `ITILTemplate::getSimplifiedInterfaceFields()`
- `Knowbase::getTreeCategoryList()`
- `Knowbase::showBrowseView()`
- `Knowbase::showManageView()`
- `KnowbaseItem::addToFaq()`
- `KnowbaseItem::addVisibilityJoins()`
- `KnowbaseItem::addVisibilityRestrict()`
- `KnowbaseItem::showBrowseForm()`
- `KnowbaseItem::showManageForm()`
- `KnowbaseItem_Comment::displayComments()`
- `KnowbaseItem_KnowbaseItemCategory::displayTabContentForItem()`
- `KnowbaseItem_KnowbaseItemCategory::getTabNameForItem()`
- `KnowbaseItem_KnowbaseItemCategory::showForItem()`
- `KnowbaseItemTranslation::canBeTranslated()`. Translations are now always active.
- `KnowbaseItemTranslation::isKbTranslationActive()`. Translations are now always active.
- `Link::showForItem()`
- `Link_Itemtype::showForLink()`
- `MailCollector::isMessageSentByGlpi()`
- `MailCollector::listEncodings()`
- `MailCollector::title()`
- `MassiveAction::updateProgressBars()`
- `ManualLink::showForItem()`
- `MigrationCleaner` class
- `Netpoint` class
- `NetworkAlias::getInternetNameFromID()`
- `NetworkName::getInternetNameFromID()`
- `NetworkPort::getAvailableDisplayOptions()`
- `NetworkPort::getNetworkPortInstantiationsWithNames()`
- `NetworkPort::getUnmanagedLink()`
- `NetworkPort::resetConnections()`
- `NetworkPortInstantiation::getGlobalInstantiationNetworkPortDisplayOptions()`
- `NetworkPortInstantiation::getInstantiationHTMLTable()` and all sub classes overrides.
- `NetworkPortInstantiation::getInstantiationHTMLTableHeaders()` and all sub classes overrides.
- `NetworkPortInstantiation::getInstantiationHTMLTableWithPeer()`
- `NetworkPortInstantiation::getInstantiationNetworkPortDisplayOptions()`
- `NetworkPortInstantiation::getInstantiationNetworkPortHTMLTable()`
- `NetworkPortInstantiation::getPeerInstantiationHTMLTable()` and all sub classes overrides.
- `NetworkPortMigration` class
- `NotificationEvent::debugEvent()`
- `NotificationTemplateTranslation::showDebug()`
- `OlaLevel::showForSLA()`. Replaced by `LevelAgreementLevel::showForLA()`.
- `PlanningExternalEvent::addVisibilityRestrict()`
- `PlanningRecall::specificForm()`
- `Plugin::haveImport()`
- `Plugin::migrateItemType()`
- `Plugin::unactivateAll()`
- `ProfileRight::updateProfileRightAsOtherRight()`
- `ProfileRight::updateProfileRightsAsOtherRights()`
- `Project::commonListHeader()`
- `Project::showDebug()`
- `Project::showShort()`
- `ProjectTask::showDebug()`
- `QuerySubQuery` class. Replaced by `Glpi\DBAL\QuerySubQuery`.
- `QueryUnion` class. Replaced by `Glpi\DBAL\QueryUnion`.
- `QueuedNotification::forceSendFor()`
- `Reminder::addVisibilityJoins()`
- `ReminderTranslation::canBeTranslated()`. Translations are now always active.
- `ReminderTranslation::isReminderTranslationActive()`. Translations are now always active.
- `Reservation::displayError()`
- `ReservationItem::showDebugResa()`
- `RSSFeed::addVisibilityJoins()`
- `RSSFeed::addVisibilityRestrict()`
- `RSSFeed::showDiscoveredFeeds()`
- `Rule::$can_sort` property.
- `Rule::$orderby` property.
- `Rule::getCollectionClassName()`
- `Rule::showDebug()`
- `Rule::showMinimalActionForm()`
- `Rule::showMinimalCriteriaForm()`
- `Rule::showMinimalForm()`
- `Rule::showNewRuleForm()`
- `RuleCollection::showTestResults()`
- `RuleRight::showNewRuleForm()`
- `RuleRightCollection::displayActionByName()`
- `RuleRightCollection::showTestResults()`
- `RuleImportComputer` class.
- `RuleImportComputerCollection` class.
- `RuleMatchedLog::showFormAgent()`.
- `RuleMatchedLog::showItemForm()`.
- `SavedSearch::prepareQueryToUse()`
- `Search::SYLK_OUTPUT` constant.
- `Search::computeTitle()`
- `Search::csv_clean()`
- `Search::findCriteriaInSession()`
- `Search::getDefaultCriteria()`
- `Search::getLogicalOperators()`
- `Search::getMetaReferenceItemtype()`
- `Search::outputData()`
- `Search::sylk_clean()`
- `Session::buildSessionName()`
- `Session::redirectIfNotLoggedIn()`
- `Session::redirectToLogin()`
- `SlaLevel::showForSLA()`. Replaced by `LevelAgreementLevel::showForLA()`.
- `SLM::setTicketCalendar()`
- `SoftwareLicense::getSonsOf()`
- `SoftwareLicense::showDebug()`
- `Transfer::$inittype` property.
- `Ticket::canDelegateeCreateTicket()`
- `Ticket::showDebug()`
- `Ticket::showFormHelpdesk()`
- `Ticket::showFormHelpdeskObserver()`
- `Ticket_Ticket::checkParentSon()`
- `Ticket_Ticket::countOpenChildren()`
- `Ticket_Ticket::manageLinkedTicketsOnSolved()`. Replaced by `CommonITILObject_CommonITILObject::manageLinksOnChange()`.
- `TicketTemplate::showHelpdeskPreview()`
- `Toolbox::canUseCas()`
- `Toolbox::checkValidReferer()`
- `Toolbox::clean_cross_side_scripting_deep()`
- `Toolbox::endsWith()`
- `Toolbox::filesizeDirectory()`
- `Toolbox::getHtmLawedSafeConfig()`
- `Toolbox::getHtmlToDisplay()`
- `Toolbox::handleProfileChangeRedirect()`
- `Toolbox::logError()`
- `Toolbox::logNotice()`
- `Toolbox::logSqlDebug()`
- `Toolbox::logSqlError()`
- `Toolbox::logSqlWarning()`
- `Toolbox::logWarning()`
- `Toolbox::showMailServerConfig()`
- `Toolbox::sodiumDecrypt()`
- `Toolbox::sodiumEncrypt()`
- `Toolbox::unclean_cross_side_scripting_deep()`
- `Transfer::manageConnectionComputer()`
- `Update::initSession()`
- `User::getDelegateGroupsForUser()`
- `User::showDebug()`
- `User::title()`
- `XML` class.
- Usage of `Search::addOrderBy` signature with ($itemtype, $ID, $order) parameters
- Javascript file upload functions `dataURItoBlob`, `extractSrcFromImgTag`, `insertImgFromFile()`, `insertImageInTinyMCE`, `isImageBlobFromPaste`, `isImageFromPaste`.
- `CommonDBTM::$fkfield` property.
- `getHTML` action for `ajax/fuzzysearch.php` endpoint.
- `DisplayPreference::showFormGlobal` `target` parameter.
- `DisplayPreference::showFormPerso` `target_id` parameter.
- `$_SESSION['glpiroot']` session variable.
- `$DEBUG_SQL, `$SQL_TOTAL_REQUEST`, `$TIMER_DEBUG` and `$TIMER` global variables.
- `$CFG_GLPI['debug_sql']` and `$CFG_GLPI['debug_vars']` configuration options.
- `addgroup` and `deletegroup` actions in `front/user.form.php`.
- `ajax/ldapdaterestriction.php` script.
- `ajax/ticketassigninformation.php` script. Use `ajax/actorinformation.php` instead.
- `ajax/planningcheck.php` script. Use `Planning::showPlanningCheck()` instead.
- `test_ldap` and `test_ldap_replicate` actions in `front/authldap.form.php`. Use `ajax/ldap.php` instead.
- `ajax/ticketsatisfaction.php` and `ajax/changesatisfaction.php` scripts. Access `ajax/commonitilsatisfaction.php` directly instead.
- Usage of the `$cut` parameter in `formatUserName()` and `DbUtils::formatUserName()`.
- Handling of the `delegate` right in `User::getSqlSearchResult()`.
- Usage of the `$link` and `$name` parameters in `Auth::getMethodName()`.


## [10.0.22] unreleased
=======
## [10.0.22] 2025-12-04
>>>>>>> cf0bc3f1

### Added

### Changed

### Deprecated

### Removed

### API changes

#### Added

#### Changes

#### Deprecated

#### Removed


## [10.0.21] 2025-12-03

### Added

### Changed
- It is again possible to "Merge as Followup" into resolved/closed tickets.

### Deprecated

### Removed

### API changes

#### Added

#### Changes

#### Deprecated

#### Removed


## [10.0.20] 2025-09-10

### Added

### Changed
- Assign contract Ticket rule action now works with update rules.

### Deprecated

### Removed

### API changes

#### Added

#### Changes

#### Deprecated

#### Removed


## [10.0.19] 2025-07-16

### Added

### Changed
- Only unsolved/unclosed tickets will be shown in the dropdown when performing the "Merge as Followup" action.
- Domain records must be attached to a domain. Existing unattached records will remain but will require a domain if edited.
- Inactive suppliers are hidden in assigned technician dropdown results. This does not affect items already assigned to inactive suppliers.
- Requesting an item with ID 0 (except for entities) from the API will now return a 404 instead of listing all items of the itemtype.

### Deprecated

### Removed

### API changes

#### Added

#### Changes

#### Deprecated

#### Removed


## [10.0.18] 2025-02-12

### Added

### Changed

### Deprecated

### Removed

### API changes

#### Added

#### Changes

#### Deprecated

#### Removed


## [10.0.17] 2024-11-06

### Added

### Changed
- Searching IDs in dropdowns now matches the beginning of the ID instead of anywhere in the ID.

### Deprecated

### Removed

### API changes

#### Added

- `NotificationTarget::canNotificationContentBeDisclosed()` method that can be overriden to indicates whether a notification contents should be undisclosed.

#### Changes

#### Deprecated

#### Removed


## [10.0.16] 2024-07-03

### Added

### Changed

### Deprecated

### Removed

### API changes

#### Added

#### Changes

#### Deprecated

#### Removed


## [10.0.15] 2024-04-24

### Added

### Changed

### Deprecated

### Removed

### API changes

#### Added

#### Changes

#### Deprecated

#### Removed


## [10.0.14] 2024-03-14

### Added

### Changed

### Deprecated

### Removed

### API changes

#### Added

#### Changes

#### Deprecated

#### Removed


## [10.0.13] 2024-03-13

### Added

### Changed

### Deprecated

### Removed

### API changes

#### Added

#### Changes
- `condition` and `displaywith` parameters must now be added in IDOR token creation data when they are not empty.

#### Deprecated

#### Removed


## [10.0.12] 2024-02-01

### Added

### Changed
- Permissions for historical data and system logs (Administration > Logs) are now managed by "Historical (READ)" and "System Logs (READ)" respectively.

### Deprecated

### Removed

### API changes

#### Added

#### Changes

#### Deprecated
- `Entity::cleanEntitySelectorCache()` no longer has any effect as the entity selector is no longer cached as a unique entry

#### Removed


## [10.0.11] 2023-12-13

### Added

### Changed

### Deprecated

### Removed

### API changes

#### Added

#### Changes

#### Deprecated
- Usage of the `DBmysql::query()` method is deprecated, for security reasons, as it is most of the time used in an insecure way.
  To execute DB queries, either `DBmysql::request()` can be used to craft query using the GLPI query builder,
  either `DBmysql::doQuery()` can be used for safe queries to execute DB query using a self-crafted SQL string.
  This deprecation will not trigger any error, unless the `GLPI_STRICT_DEPRECATED` constant is set to `true`, to avoid
  cluttering error logs.

#### Removed


## [10.0.10] 2023-09-25

### Added

### Changed

### Deprecated

### Removed

### API changes

#### Added

#### Changes

#### Deprecated

#### Removed


## [10.0.9] 2023-07-11

### Added

### Changed

### Deprecated

### Removed

### API changes

#### Added

#### Changes

#### Deprecated

#### Removed


## [10.0.8] 2023-07-05

### Added
- Unified Debug bar feature has been added to display debug information in the browser as a replacement and expansion on the previous, individual debug panels.

### Changed

### Deprecated

### Removed
- Debug panels and the toggle button to show/hide the primary debug panel that was next to the current user's name in the top right corner of the screen have been removed.
- `debug_tabs` plugin hook

### API changes

#### Added
- `CommonDBTM::getMessageReferenceEvent()` method that can be overridden to tweak notifications grouping in mail clients.

#### Changes

#### Deprecated
- `Html::displayDebugInfo()` method no longer has any effect. The functionality was replaced by the new Debug Bar feature.
- `Hooks::DEBUG_TABS`
- `$TIMER_DEBUG` global variable.
- `$DEBUG_SQL` global variable.
- `$SQL_TOTAL_REQUEST` global variable.
- `$CFG_GLPI['debug_sql']` configuration option.
- `$CFG_GLPI['debug_vars']` configuration option.

- Usage of parameter `$clean` in `AuthLDAP::getObjectByDn()` and `AuthLDAP::getUserByDn()`.

#### Removed


## [10.0.7] 2023-04-05

### Added

### Changed

### Deprecated

### Removed

### API changes

#### Added

#### Changes
- Itemtype that can be linked to a disk are now declared in `$CFG_GLPI['disk_types']`.

#### Deprecated
- `Glpi\Inventory\Conf::importFile()`
- `RSSFeed::showDiscoveredFeeds()`
- `Toolbox::checkValidReferer()`

#### Removed

## [10.0.6] 2023-01-24

### Added

### Changed
- `glpi:` command prefix has been removed from console commands canonical name.

### Deprecated

### Removed

### API changes

#### Added

#### Changes

#### Deprecated

#### Removed

## [10.0.5] 2022-11-04

## [10.0.4] 2022-11-03

## [10.0.3] 2022-09-14

### API changes

#### Added

- `CommonDBTM::pre_addToDB()` added.

#### Removed

## [10.0.2] 2022-06-28

## [10.0.1] 2022-06-02

### Changed
- PDF export library has been changed back from `mPDF` to `TCPDF`.

### Removed
- Gantt feature has been moved into the `gantt` plugin.

### API changes

#### Added
- `plugin_xxx_activate()` and `plugin_xxx_deactivate` hooks support.

#### Changes
- `Glpi\Api\Api::initEndpoint()` visibility changed to `protected`.

#### Removed
- `GlpiGantt` javascript helper and `dhtmlx-gantt` library.
- `Glpi\Gantt` namespace and all corresponding classes.
- `Project::getDataToDisplayOnGantt()`
- `Project::showGantt()`
- `ProjectTask::getDataToDisplayOnGantt()`
- `ProjectTask::getDataToDisplayOnGanttForProject()`

## [10.0.0] 2022-04-20

### Added
- Added UUID to all other itemtypes that are related to Operating Systems (Phones, Printers, etc)
- Added a button to the General > System configuration tab to copy the system information

### Changed
- APCu and WinCache are not anymore use by GLPI, use `php bin/console cache:configure` command to configure cache system.
- PDF export library has been changed from `TCPDF` to `mPDF`.
- The search engine and search results page now support sorting by multiple fields.
- The search result lists now refresh/update without triggering a full page reload.
- Replaced user-facing cases of master/slave usage replaced with main/replica.

### Deprecated
- Usage of XML-RPC API is deprecated.
- The database "slaves" property in the status checker (/status.php and glpi:system:status) is deprecated. Use "replicas" instead,
- The database "master" property in the status checker (/status.php and glpi:system:status) is deprecated. Use "main" instead,

### Removed
- Autocomplete feature on text fields.
- Usage of alternative DB connection encoding (`DB::$dbenc` property).
- Deprecated `scripts/ldap_mass_sync.php` has been removed in favor of `glpi:ldap:synchronize_users` command available using `bin/console`
- Deprecated `scripts/compute_dictionary.php` has been removed in favor of `glpi:rules:replay_dictionnary_rules` command available using `bin/console`
- Deprecated `scripts/softcat_mass_compute.php` has been removed in favor of `glpi:rules:process_software_category_rules` command available using `bin/console`

### API changes

#### Added
- Added `DBMysql::setSavepoint()` to create savepoints within a transaction.
- Added `CommonDBTM::showForm()` to have a generic showForm for asset (based on a twig template).

#### Changes
- MySQL warnings are now logged in SQL errors log.
- `Guzzle` library has been upgraded to version 7.4.
- `Symfony\Console` library has been upgraded to version 5.4.
- `CommonGLPI` constructor signature has been declared in an interface (`CommonGLPIInterface`).
- `DBmysqlIterator` class compliancy with `Iterator` has been fixed (i.e. `DBmysqlIterator::next()` does not return current row anymore).
- `Domain` class inheritance changed from `CommonDropdown` to `CommonDBTM`.
- `showForm()` method of all classes inheriting `CommonDBTM` have been changed to match `CommonDBTM::showForm()` signature.
- Format of `Message-Id` header sent in Tickets notifications changed to match format used by other items.
- Added `DB::truncate()` to replace raw SQL queries
- Impact context `positions` field type changed from `TEXT` to `MEDIUMTEXT`
- Field `date` of KnowbaseItem has been renamed to `date_creation`.
- Field `date_creation` of KnowbaseItem_Revision has been renamed to `date`.
- Field `date_creation` of NetworkPortConnectionLog has been renamed to `date`.
- Field `date` of Notepad has been renamed to `date_creation`.
- Field `date_mod` of ObjectLock has been renamed to `date`.
- Field `date` of ProjectTask has been renamed to `date_creation`.
- Table `glpi_netpoints` has been renamed to `glpi_sockets`.
- `GLPI_FORCE_EMPTY_SQL_MODE` constant has been removed in favor of `GLPI_DISABLE_ONLY_FULL_GROUP_BY_SQL_MODE` usage.
- `CommonDBTM::clone()`, `CommonDBTM::prepareInputForClone()` and `CommonDBTM::post_clone()` has been removed. Clonable objects must now use `Glpi\Features\Clonable` trait.
- `CommonDBTM::notificationqueueonaction` property has been removed in favor of `CommonDBTM::deduplicate_queued_notifications` property.
- `CommonDropdown::displaySpecificTypeField()` has a new `$options` parameter.
- `DBMysql::rollBack` supports a `name` parameter for rolling back to a savepoint.
- `Knowbase::getJstreeCategoryList()` as been replaced by `Knowbase::getTreeCategoryList()`.
- `NetworkPortInstantiation::showNetpointField()` has been renamed to `NetworkPortInstantiation::showSocketField()`.
- `NotificationSettingConfig::showForm()` renamed to `NotificationSettingConfig::showConfigForm()`.
- `RuleMatchedLog::showForm()` renamed to `RuleMatchedLog::showItemForm()`.
- `Search::addOrderBy()` signature changed.
- `TicketSatisfaction::showForm()` renamed to `TicketSatisfaction::showSatisfactionForm()`.
- `Transfer::transferDropdownNetpoint()` has been renamed to `Transfer::transferDropdownSocket()`.
- `Dashboard` global javascript object has been moved to `GLPI.Dashboard`.

#### Deprecated
- Usage of `MyISAM` engine in database, in favor of `InnoDB` engine.
- Usage of `utf8mb3` charset/collation in database in favor of `utf8mb4` charset/collation.
- Usage of `datetime` field type in database, in favor of `timestamp` field type.
- Handling of encoded/escaped value in `autoName()`
- `Netpoint` has been deprecated and replaced by `Socket`
- `CommonDropdown::displayHeader()`, use `CommonDropdown::displayCentralHeader()` instead and make sure to override properly `first_level_menu`, `second_level_menu` and `third_level_menu`.
- `GLPI::getLogLevel()`
- `Glpi\System\Status\StatusChecker::getFullStatus()`
- `Html::clean()`
- `MailCollector::listEncodings()`
- `RuleImportComputer` class
- `RuleImportComputerCollection` class
- `SLM::setTicketCalendar()`
- `Toolbox::clean_cross_side_scripting_deep()`
- `Toolbox::endsWith()`
- `Toolbox::filesizeDirectory()`
- `Toolbox::getHtmlToDisplay()`
- `Toolbox::logError()`
- `Toolbox::logNotice()`
- `Toolbox::logWarning()`
- `Toolbox::sodiumDecrypt()`
- `Toolbox::sodiumEncrypt()`
- `Toolbox::startsWith()`
- `Toolbox::unclean_cross_side_scripting_deep()`

#### Removed
- `jQueryUI` has been removed in favor of `twbs/bootstrap`. This implies removal of following widgets: `$.accordion`, `$.autocomplete`,
  `$.button`, `$.dialog`, `$.draggable`, `$.droppable`, `$.progressbar`, `$.resizable`, `$.selectable`, `$.sortable`, `$.tabs`, `$.tooltip`.
- Usage of `$order` parameter in `getAllDataFromTable()` (`DbUtils::getAllDataFromTable()`)
- Usage of `table` parameter in requests made to `ajax/comments.php`
- Usage of `GLPI_FORCE_EMPTY_SQL_MODE` constant
- Usage of `GLPI_PREVER` constant
- Support of `doc_types`, `helpdesk_types` and `netport_types` keys in `Plugin::registerClass()`
- `$CFG_GLPI['layout_excluded_pages']` entry
- `$CFG_GLPI['transfers_id_auto']` entry
- `$CFG_GLPI['use_ajax_autocompletion']` entry
- `$DEBUG_AUTOLOAD` global variable
- `$LOADED_PLUGINS` global variable
- `$PHP_LOG_HANDLER` global variable
- `$SQL_LOG_HANDLER` global variable
- `CommonDBTM::notificationqueueonaction` property
- `NotificationTarget::html_tags` property
- `getAllDatasFromTable()`
- `getRealQueryForTreeItem()`
- `Ajax::createFixedModalWindow()`
- `Ajax::createSlidePanel()`
- `Calendar_Holiday::cloneCalendar()`
- `Calendar::duplicate()`
- `CalendarSegment::cloneCalendar()`
- `Change::getCommonLeftJoin()`
- `Change::getCommonSelect()`
- `Change::showAnalysisForm()`
- `Change::showPlanForm()`
- `CommonDBTM::clone()`
- `CommonDBTM::getRawName()`
- `CommonDBTM::prepareInputForClone()`
- `CommonDBTM::post_clone()`
- `CommonDBTM::showDates()`
- `CommonGLPI::isLayoutExcludedPage()`
- `CommonGLPI::isLayoutWithMain()`
- `CommonGLPI::showPrimaryForm()`
- `CommonITILObject::displayHiddenItemsIdInput()`
- `CommonITILObject::filterTimeline()`
- `CommonITILObject::getActorIcon()`
- `CommonITILObject::getSplittedSubmitButtonHtml()`
- `CommonITILObject::showActorsPartForm()`
- `CommonITILObject::showFormHeader()`
- `CommonITILObject::showGroupsAssociated()`
- `CommonITILObject::showSupplierAddFormOnCreate()`
- `CommonITILObject::showSuppliersAssociated()`
- `CommonITILObject::showTimeline()`
- `CommonITILObject::showTimelineForm()`
- `CommonITILObject::showTimelineHeader()`
- `CommonITILObject::showUsersAssociated()`
- `Computer_Item::cloneComputer()`
- `Computer_Item::cloneItem()`
- `Computer_SoftwareLicense` class
- `Computer_SoftwareVersion` class
- `ComputerAntivirus::cloneComputer()`
- `Contract::cloneItem()`
- `Contract_Item::cloneItem()`
- `ContractCost::cloneContract()`
- `Config::agreeDevMessage()`
- `Config::checkWriteAccessToDirs()`
- `Config::displayCheckExtensions()`
- `Config::getCache()`
- `DBMysql::affected_rows()`
- `DBMysql::areTimezonesAvailable()`
- `DBMysql::data_seek()`
- `DBMysql::fetch_array()`
- `DBMysql::fetch_assoc()`
- `DBMysql::fetch_object()`
- `DBMysql::fetch_row()`
- `DBMysql::field_name()`
- `DBMysql::free_result()`
- `DBmysql::getTableSchema()`
- `DBMysql::insert_id()`
- `DBMysql::isMySQLStrictMode()`
- `DBMysql::list_fields()`
- `DBMysql::notTzMigrated()`
- `DBMysql::num_fields()`
- `DbUtils::getRealQueryForTreeItem()`
- `Dropdown::getDropdownNetpoint()`
- `DCBreadcrumb::showDcBreadcrumb()`
- `Document_Item::cloneItem()`
- `Entity::showSelector()`
- `Glpi\Marketplace\Api\Plugins::getNewPlugins()`
- `Glpi\Marketplace\Api\Plugins::getPopularPlugins()`
- `Glpi\Marketplace\Api\Plugins::getTopPlugins()`
- `Glpi\Marketplace\Api\Plugins::getTrendingPlugins()`
- `Glpi\Marketplace\Api\Plugins::getUpdatedPlugins()`
- `Html::autocompletionTextField()`
- `Html::displayImpersonateBanner()`
- `Html::displayMainMenu()`
- `Html::displayMenuAll()`
- `Html::displayTopMenu()`
- `Html::fileForRichText()`
- `Html::generateImageName()`
- `Html::imageGallery()`
- `Html::jsDisable()`
- `Html::jsEnable()`
- `Html::nl2br_deep()`
- `Html::replaceImagesByGallery()`
- `Html::resume_name()`
- `Html::setSimpleTextContent()`
- `Html::setRichTextContent()`
- `Html::showProfileSelecter()`
- `Html::weblink_extract()`
- `Infocom::cloneItem()`
- `Itil_Project::cloneItilProject()`
- `ITILFollowup::showApprobationForm()`
- `ITILTemplate::getBeginHiddenFieldText()`
- `ITILTemplate::getBeginHiddenFieldValue()`
- `ITILTemplate::getEndHiddenFieldText()`
- `ITILTemplate::getEndHiddenFieldValue()`
- `Item_Devices::cloneItem()`
- `Item_Disk::cloneItem()`
- `Item_OperatingSystem::cloneItem()`
- `Item_SoftwareLicense::cloneComputer()`
- `Item_SoftwareLicense::cloneItem()`
- `Item_SoftwareVersion::cloneComputer()`
- `Item_SoftwareVersion::cloneItem()`
- `Item_SoftwareVersion::showForComputer()`
- `Item_SoftwareVersion::updateDatasForComputer()`
- `KnowbaseItem_Item::cloneItem()`
- `LevelAgreement::showForTicket()`
- `NetworkPort::cloneItem()`
- `Notepad::cloneItem()`
- `NotificationTargetTicket::isAuthorMailingActivatedForHelpdesk()`
- `Plugin::getGlpiPrever()`
- `Plugin::isGlpiPrever()`
- `Plugin::setLoaded()`
- `Plugin::setUnloaded()`
- `Plugin::setUnloadedByName()`
- `Problem::getCommonLeftJoin()`
- `Problem::getCommonSelect()`
- `Problem::showAnalysisForm()`
- `ProjectCost::cloneProject()`
- `ProjectTeam::cloneProjectTask()`
- `ProjectTask::cloneProjectTeam()`
- `Reservation::displayReservationDay()`
- `Reservation::displayReservationsForAnItem()`
- `Search::isDeletedSwitch()`
- `Ticket::getCommonLeftJoin()`
- `Ticket::getCommonSelect()`
- `Ticket::getTicketTemplateToUse()`
- `Ticket::showDocumentAddButton()`
- `Ticket_Ticket::displayLinkedTicketsTo()`
- `TicketTemplate::getFromDBWithDatas()`
- `Toolbox::canUseImapPop()`
- `Toolbox::checkSELinux()`
- `Toolbox::commonCheckForUseGLPI()`
- `Toolbox::convertImageToTag()`
- `Toolbox::decrypt()`
- `Toolbox::doubleEncodeEmails()`
- `Toolbox::encrypt()`
- `Toolbox::getGlpiSecKey()`
- `Toolbox::removeHtmlSpecialChars()`
- `Toolbox::sanitize()`
- `Toolbox::throwError()`
- `Toolbox::unclean_html_cross_side_scripting_deep()`
- `Toolbox::useCache()`
- `Toolbox::userErrorHandlerDebug()`
- `Toolbox::userErrorHandlerNormal()`
- `Transfer::transferComputerSoftwares()`
- `Update::declareOldItems()`
- `User::showPersonalInformation()`

## [9.5.7] 2022-01-27

## [9.5.6] 2021-09-15

### Changed

- `X-Forwarded-For` header value is no longer used during API access controls, API requests passing through proxies may be refused for security reasons.

### API changes

#### Changed

- All POST request made to `/ajax/` scripts are now requiring a valid CSRF token in their `X-Glpi-Csrf-Token` header.
Requests done using jQuery are automatically including this header, from the moment that the page header is built using
`Html::includeHeader()` method and the `js/common.js` script is loaded.

#### Deprecated

- Usage of "followups" option in `CommonITILObject::showShort()`
- `CommonITILTask::showInObjectSumnary()`
- `ITILFollowup::showShortForITILObject()`

## [9.5.5] 2021-04-13

### API changes

#### Changed

- Remove deprecation of `Search::getMetaReferenceItemtype()`

## [9.5.4] 2021-03-02

### Changed

- `iframe` elements are not anymore allowed in rich text unless `GLPI_ALLOW_IFRAME_IN_RICH_TEXT` constant is defined to `true`

### API changes

#### Deprecated

- `Search::getMetaReferenceItemtype()`

## [9.5.3] 2020-11-25

### Deprecated
- Usage of alternative DB connection encoding (`DB::$dbenc` property).

## [9.5.2] 2020-10-07

### API changes

#### Removed

- Ability to use SQL expressions as string in criterion values in SQL iterator (replaced by usage of `QueryExpression`).
- Ability to delete a plugin image using `/front/pluginimage.send.php` script.

## [9.5.1] 2020-07-16

## [9.5.0] 2020-07-07

### Added

- Encrypted file systems support.
- Mails collected from suppliers can be marked as private on an entity basis.
- Ability to add custom CSS in entity configuration.
- CLI commands to enable and disable maintenance mode.
- Operating system links on Monitors, Peripherals, Phones and Printers.
- Add datacenter items to global search
- Project task search options for Projects
- Automatic action to purge closed tickets
- Ability to automatically calculate project's percent done
- Software link on Phones.
- Add and answer approvals from timeline
- Add lightbox with PhotoSwipe to timeline images
- Ability to copy tasks while merging tickets
- the API gives the ID of the user who logs in with initSession
- Kanban view for projects
- Network ports on Monitors
- Add warning when there are unsaved changes in forms
- Add ability to get information from the status endpoint in JSON format using Accept header
- Add `glpi:system:status` CLI command for getting the GLPI status

### Changed

- PHP error_reporting and display_errors configuration directives are no longer overrided by GLPI, unless in debug mode (which forces reporting and display of all errors).
- `scripts/migrations/racks_plugin.php` has been replaced by `glpi:migration:racks_plugin_to_core` command available using `bin/console`
- Encryption alogithm improved using libsodium

### API changes

#### Added

- Add translation functions `__()`,  `_n()`,  `_x()` and  `_nx()` in javascript in browser context.
- `Migration::renameItemtype()` method to update of database schema/values when an itemtype class is renamed
- Menu returned by `CommonGLPI::getMenuContent()` method override may now define an icon for each menu entry.
- `CommonDBConnexity::getItemsAssociatedTo()` method to get the items associated to the given one
- `CommonDBConnexity::getItemsAssociationRequest()` method to get the DB request to use to get the items associated to the given one
- `CommonDBTM::clone()` method to clone the current item
- `CommonDBTM::prepareInputForClone()` method to modify the input data that will be used for the cloning
- `CommonDBTM::post_clone()` method to perform other steps after an item has been cloned (like clone the elements it is associated to)

#### Changes

- jQuery library has been upgraded from 2.2.x to 3.4.x. jQuery Migrate is used to ensure backward compatibility in most cases.
- `DBmysqlIterator::handleOrderClause()` supports QueryExpressions
- Use Laminas instead of deprecated ZendFramework
- Database datetime fields have been replaced by timestamp fields to handle timezones support.
- Database integer/float fields values are now returned as number instead of strings from DB read operations.
- Field `domains_id` of Computer, NetworkEquipment and Printer has been dropped and data has been transfered into `glpi_domains_items` table.
- Plugin status hook can now be used to provide an array with more information about the plugin's status the status of any child services.
    - Returned array should contain a 'status' value at least (See status values in Glpi\System\Status\StatusChecker)
    - Old style returns are still supported

#### Deprecated

- `DBMysql::fetch_array()`
- `DBMysql::fetch_row()`
- `DBMysql::fetch_assoc()`
- `DBMysql::fetch_object()`
- `DBMysql::data_seek()`
- `DBMysql::insert_id()`
- `DBMysql::num_fields()`
- `DBMysql::field_name()`
- `DBMysql::list_fields()`
- `DBMysql::affected_rows()`
- `DBMysql::free_result()`
- `DBMysql::isMySQLStrictMode()`
- `getAllDatasFromTable` renamed to `getAllDataFromTable()`
- Usage of `$order` parameter in `getAllDataFromTable()` (`DbUtils::getAllDataFromTable()`)
- `Ticket::getTicketTemplateToUse()` renamed to `Ticket::getITILTemplateToUse()`
- `TicketTemplate::getFromDBWithDatas()` renamed to `TicketTemplate::getFromDBWithData()` (inherited from `ITILTemplate`)
- `Computer_SoftwareLicense` replaced by `Item_SoftwareLicense` and table `glpi_computers_softwarelicenses` renamed to `glpi_items_softwarelicenses`
- `Computer_SoftwareVersion` replaced by `Item_SoftwareVersion` and table `glpi_computers_softwareversions` renamed to `glpi_items_softwareversions`
- `Item_SoftwareVersion::updateDatasForComputer` renamed to `Item_SoftwareVersion::updateDatasForItem`
- `Item_SoftwareVersion::showForComputer` renamed to `Item_SoftwareVersion::showForItem`
- `Item_SoftwareVersion::softsByCategory` renamed to `Item_SoftwareVersion::softwareByCategory`
- `Item_SoftwareVersion::displaySoftsByLicense` renamed to `Item_SoftwareVersion::displaySoftwareByLicense`
- `Item_SoftwareVersion::cloneComputer` renamed to `Item_SoftwareVersion::cloneItem`
- `Transfer::transferComputerSoftwares` renamed to `Transfer::transferItemSoftwares`
- 'getRealQueryForTreeItem()'
- ``getCommonSelect`` and ``getCommonLeftJoin()`` from ``Ticket``, ``Change`` and ``Problem`` are replaced with ``getCommonCriteria()`` compliant with db iterator
- `Config::checkWriteAccessToDirs()`
- `Config::displayCheckExtensions()`
- `Toolbox::checkSELinux()`
- `Toolbox::userErrorHandlerDebug()`
- `Toolbox::userErrorHandlerNormal()`
- `Html::jsDisable()`
- `Html::jsEnable()`
- `Plugin::setLoaded()`
- `Plugin::setUnloaded()`
- `Plugin::setUnloadedByName()`
- Usage of `$LOADED_PLUGINS` global variable
- `CommonDBTM::getRawName()` replaced by `CommonDBTM::getFriendlyName()`
- `Calendar_Holiday::cloneCalendar()`
- `CalendarSegment::cloneCalendar()`
- `Computer_Item::cloneComputer()`
- `Computer_Item::cloneItem()`
- `ComputerAntivirus::cloneComputer()`
- `Contract::cloneItem()`
- `Contract_Item::cloneItem()`
- `ContractCost::cloneContract()`
- `Document_Item::cloneItem()`
- `Infocom::cloneItem()`
- `Item_Devices::cloneItem()`
- `Item_Disk::cloneItem()`
- `Item_OperatingSystem::cloneItem()`
- `Item_SoftwareLicense::cloneComputer()`
- `Item_SoftwareLicense::cloneItem()`
- `Item_SoftwareVersion::cloneComputer()`
- `Item_SoftwareVersion::cloneItem()`
- `Itil_Project::cloneItilProject()`
- `KnowbaseItem_Item::cloneItem()`
- `NetworkPort::cloneItem()`
- `Notepad::cloneItem()`
- `ProjectCost::cloneProject()`
- `ProjectTeam::cloneProjectTask()`
- `ProjectTask::cloneProjectTeam()`
- Usage of `GLPIKEY` constant
- `Toolbox::encrypt()` and `Toolbox::decrypt()` because they use the old encryption algorithm

#### Removed

- Usage of string `$condition` parameter in `CommonDBTM::find()`
- Usage of string `$condition` parameter in `Dropdown::addNewCondition()`
- Usage of string in `$option['condition']` parameter in `Dropdown::show()`
- `KnowbaseItemCategory::showFirstLevel()`
- `Ticket::getTicketActors()`
- `NotificationTarget::getProfileJoinSql()`
- `NotificationTarget::getDistinctUserSql()`
- `NotificationTargetCommonITILObject::getProfileJoinSql()`
- `RuleCollection::getRuleListQuery()`
- `getNextItem()`
- `getPreviousItem()`
- `CommonDBChild::getSQLRequestToSearchForItem()`
- `CommonDBConnexity::getSQLRequestToSearchForItem()`
- `CommonDBRelation::getSQLRequestToSearchForItem()`
- `Project::addVisibility()`
- `Project::addVisibilityJoins()`
- `Plugin::hasBeenInit()`
- 'SELECT DISTINCT' and 'DISTINCT FIELDS' criteria in `DBmysqlIterator::buildQuery()`
- `CommonDBTM::getTablesOf()`
- `CommonDBTM::getForeignKeyFieldsOf()`
- `TicketFollowup`
- `getDateRequest` and `DbUtils::getDateRequest()`
- `Html::convertTagFromRichTextToImageTag()`
- `Transfer::createSearchConditionUsingArray()`
- Unused constants GLPI_FONT_FREESANS and GLPI_SCRIPT_DIR

## [9.4.6] 2020-05-05

## [9.4.5] 2019-12-18

## [9.4.4] 2019-09-24

### API changes

#### Changes
- For security reasons, autocompletion feature requires now to be authorized by a `'autocomplete' => true` flag in corresponding field search option.

## [9.4.3] 2019-06-20

### API changes

#### Deprecated

The following methods have been deprecated:

- `Html::convertTagFromRichTextToImageTag()`

## [9.4.2] 2019-04-11

### API changes

#### Deprecated

The following methods have been deprecated:

- `CommonDBTM::getTablesOf()`
- `CommonDBTM::getForeignKeyFieldsOf()`

## [9.4.1] 2019-03-15

### API changes

#### Added

- new display hook `timeline_actions` to add new buttons to timeline forms
- Ability to copy document links while merging tickets

#### Deprecated

The following methods have been deprecated:

- `Plugin::hasBeenInit()`
- Deprecate 'SELECT DISTINCT' and 'DISTINCT FIELDS' criteria in `DBmysqlIterator::buildQuery()`

#### Removed

- Drop `CommonITILObject::showSolutions()`.

## [9.4.0] 2019-02-11

### Added

- Ability to link project with problems and tickets.
- Ability to specify creation and modification dates during CommonDBTM object add method
- Add followups to Changes and Problems.
- Add timeline to Changes and Problems.
- CLI console to centralize CLI commands.
- Search on devices from Printers and Network equipments.
- Ability to merge and split tickets.
- Search on devices from Printers and Network equipments.
- Ability to specify creation and modification dates during CommonDBTM object add method.

### Changed
- `license_id` field in `glpi_items_operatingsystems` table has been renamed to `licenseid`
- `olas_tto_id` field in `glpi_tickets` table has been renamed to `olas_id_tto`
- `olas_ttr_id` field in `glpi_tickets` table has been renamed to `olas_id_ttr`
- `ttr_olalevels_id` field in `glpi_tickets` table has been renamed to `olalevels_id_ttr`
- `slas_tto_id` field in `glpi_tickets` table has been renamed to `slas_id_tto`
- `slas_ttr_id` field in `glpi_tickets` table has been renamed to `slas_id_ttr`
- `ttr_slalevels_id` field in `glpi_tickets` table has been renamed to `slalevels_id_ttr`
- `scripts/add_creation_date.php` has been replaced by `glpi:migration:build_missing_timestamps` command available using `bin/console`
- `scripts/checkdb.php` has been replaced by `glpi:database:check` command available using `bin/console`
- `scripts/cliinstall.php` has been replaced by `glpi:database:install` command available using `bin/console`
- `scripts/cliupdate.php` has been replaced by `glpi:database:update` command available using `bin/console`
- `scripts/ldap_mass_sync.php` has been replaced by `glpi:ldap:synchronize_users` command available using `bin/console`
- `scripts/innodb_migration.php` has been replaced by `glpi:migration:myisam_to_innodb` command available using `bin/console`
- `scripts/unlock_tasks.php` has been replaced by `glpi:task:unlock` command available using `bin/console`

### API changes

#### Changes
- Plugins are now loaded in ajax files.
- `TicketFollowup` has been replaced by `ITILFollowup`
- `$num` parameter has been removed from several `Search` class methods:
   - `addSelect()`,
   - `addOrderBy()`,
   - `addHaving()`,
   - `giveItem()`
- `NotificationTarget::getMode()` visibility is now `public`.
- Added `add_recipient_to_target` hook, triggered when a recipient is added to a notification.

#### Deprecated

- Remove `$CFG_GLPI['use_rich_text']` parameter. Will now be `true` per default.
- Remove `$CFG_GLPI['ticket_timeline']` parameter. Will now be `true` per default.
- Remove `$CFG_GLPI['ticket_timeline_keep_replaced_tabs']` parameter. Will now be `false` per default.
- Usage of `TicketFollowup` class has been deprecated.
- Usage of string `$condition` parameter in `CommonDBTM::find()` has been deprecated.
- Usage of string `$condition` parameter in `Dropdown::addNewCondition()` has been deprecated.
- Usage of string in `$option['condition']` parameter in `Dropdown::show()` has been deprecated.

The following methods have been deprecated:

- `KnowbaseItemCategory::showFirstLevel()`
- `Ticket::getTicketActors()`
- `Ticket::processMassiveActionsForOneItemtype()`
- `Ticket::showFormMassiveAction()`
- `Ticket::showMassiveActionsSubForm()`
- `NotificationTarget::getProfileJoinSql()`
- `NotificationTarget::getDistinctUserSql()`
- `NotificationTargetCommonITILObject::getProfileJoinSql()`
- `RuleCollection::getRuleListQuery()`
- `getNextItem()`
- `getPreviousItem()`
- `CommonDBChild::getSQLRequestToSearchForItem()`
- `CommonDBConnexity::getSQLRequestToSearchForItem()`
- `CommonDBRelation::getSQLRequestToSearchForItem()`
- `Project::addVisibility()`
- `Project::addVisibilityJoins()`

#### Removed

- Drop ability to use `JOIN` in `DBmysqlIterator::buildQuery()`
- Drop `NotificationTarget::datas` property
- Drop support of string `$filter` parameter in `Profileuser::getUserProfiles()`
- Drop support of string `$condition` parameter in `User::getFromDBbyEmail()`
- Drop support of string `$condition` parameter in `Group_User::getUserGroups()`
- Drop support of string `$condition` parameter in `Group_User::getGroupUsers()`
- Drop support of string `$condition` parameter in `countElementsInTable` (`DbUtils::countElementsInTable()`)
- Drop support of string `$condition` parameter in `countDistinctElementsInTable` (`DbUtils::countDistinctElementsInTable()`)
- Drop support of string `$condition` parameter in `countElementsInTableForMyEntities` (`DbUtils::countElementsInTableForMyEntities()`)
- Drop support of string `$condition` parameter in `countElementsInTableForEntity` (`DbUtils::countElementsInTableForEntity()`)
- Drop support of string `$condition` parameter in `getAllDatasFromTable` (`DbUtils::getAllDataFromTable()`)
- Drop ITIL Tasks, Followups and Solutions `showSummary()` and massive actions related methods that are replaced with timeline

- Drop class alias `Event` for `Glpi\Event`
- Drop `Zend\Loader\SplAutoloader` interface
- Drop all methods that have been deprecated in GLPI 9.2
  - `_e()`
  - `_ex()`
  - `FieldExists()`
  - `formatOutputWebLink()`
  - `TableExists()`
  - `CommonTreeDropodwn::recursiveCleanSonsAboveID()`
  - `DBMysql::optimize_tables()`
  - `NotificationTarget::addToAddressesList()`
  - `NotificationTarget::getAdditionalTargets()`
  - `NotificationTarget::getAddressesByGroup()`
  - `NotificationTarget::getAddressesByTarget()`
  - `NotificationTarget::getAdminAddress()`
  - `NotificationTarget::getEntityAdminAddress()`
  - `NotificationTarget::getItemAuthorAddress()`
  - `NotificationTarget::getItemGroupAddress()`
  - `NotificationTarget::getItemGroupSupervisorAddress()`
  - `NotificationTarget::getItemGroupTechInChargeAddress()`
  - `NotificationTarget::getItemGroupWithoutSupervisorAddress()`
  - `NotificationTarget::getItemOwnerAddress()`
  - `NotificationTarget::getItemTechnicianInChargeAddress()`
  - `NotificationTarget::getNotificationTargets()`
  - `NotificationTarget::getSpecificTargets()`
  - `NotificationTarget::getUserByField()`
  - `NotificationTarget::getUsersAddressesByProfile()`
  - `NotificationTargetCommonITILObject::getDatasForObject()`
  - `NotificationTargetCommonITILObject::getFollowupAuthor()`
  - `NotificationTargetCommonITILObject::getLinkedGroupByType()`
  - `NotificationTargetCommonITILObject::getLinkedGroupSupervisorByType()`
  - `NotificationTargetCommonITILObject::getLinkedGroupWithoutSupervisorByType()`
  - `NotificationTargetCommonITILObject::getLinkedUserByType()`
  - `NotificationTargetCommonITILObject::getOldAssignTechnicianAddress()`
  - `NotificationTargetCommonITILObject::getRecipientAddress()`
  - `NotificationTargetCommonITILObject::getSupplierAddress()`
  - `NotificationTargetCommonITILObject::getTaskAssignGroup()`
  - `NotificationTargetCommonITILObject::getTaskAssignUser()`
  - `NotificationTargetCommonITILObject::getTaskAuthor()`
  - `NotificationTargetCommonITILObject::getValidationApproverAddress()`
  - `NotificationTargetCommonITILObject::getValidationRequesterAddress()`
  - `NotificationTargetProjectTask::getTeamContacts()`
  - `NotificationTargetProjectTask::getTeamGroups()`
  - `NotificationTargetProjectTask::getTeamSuppliers()`
  - `NotificationTargetProjectTask::getTeamUsers()`
  - `QueuedNotification::sendMailById()`
  - `Ticket::convertContentForNotification()`
  - `User::getPersonalToken()`
  - `User::getUniquePersonalToken()`
- Drop all methods that have been deprecated in GLPI 9.3.0
  - `CommonDBTM::getFromDBByQuery()`
  - `CommonDBTM::getSearchOptions()`
  - `CommonDBTM::getSearchOptionsNew()`
  - `CommonDBTM::getSearchOptionsToAddNew()`
  - `CommonITILObject::getStatusIconURL()`
  - `DBMysql::list_tables()`
  - `Dropdown::showPrivatePublicSwitch()`
  - `NotificationTargetProjectTask::getTeamContacts()`
  - `NotificationTargetProjectTask::getTeamGroups()`
  - `NotificationTargetProjectTask::getTeamSuppliers()`
  - `NotificationTargetProjectTask::getTeamUsers()`
  - `Search::constructDatas()`
  - `Search::displayDatas()`
  - `Transfer::transferComputerDisks()`
- Drop all methods that have been deprecated in GLPI 9.3.1
  - `ComputerVirtualMachine::getUUIDRestrictRequest()`
  - `Config::getSQLMode()`
  - `DBMysql::checkForCrashedTables()`
  - `Html::checkAllAsCheckbox()`
  - `Html::scriptEnd()`
  - `Html::scriptStart()`
  - `Plugin::isAllPluginsCSRFCompliant()`
  - `Profile::getUnderActiveProfileRestrictRequest()`
  - `Toolbox::is_a()`
- Drop all constants that have been deprecated in GLPI 9.3.1
  - `CommonDBTM::ERROR_FIELDSIZE_EXCEEDED`
  - `CommonDBTM::HAS_DUPLICATE`
  - `CommonDBTM::NOTHING_TO_DO`
  - `CommonDBTM::SUCCESS`
  - `CommonDBTM::TYPE_MISMATCH`
- Drop all methods that have been deprecated in GLPI 9.3.2
 - `ITILSolution::removeForItem()`
 - `Session::isViewAllEntities()`

## [9.3.3] 2018-11-27

### Changed

- Fix some cache issues
- Fix reservation tab of an item
- Fix actors notifications massive action
- Improve racks plugins migration script

### API changes

No API changes.

## [9.3.2] 2018-10-26

### API changes

#### Changed

- `Rule::executePluginsActions()` signature has changed
- Javascript function `formatResult()` has been renamed to `templateResult()`

#### Deprecated

The following methods have been deprecated:

- `CommonITILTask::displayTabContentForItem()`
- `CommonITILTask::showFormMassiveAction()`
- `CommonITILTask::showSummary()`
- `ITILSolution::displayTabContentForItem()`
- `ITILSolution::removeForItem()`
- `ITILSolution::showSummary()`
- `Session::isViewAllEntities()`
- `TicketFollowup::processMassiveActionsForOneItemtype()`
- `TicketFollowup::showFormMassiveAction()`
- `TicketFollowup::showMassiveActionsSubForm()`
- `TicketFollowup::showSummary()`
- `Plugin::removeFromSession()`

## [9.3.1] 2018-09-12

### Added
- List receivers folders to choose imported/refused folders

### API changes

#### Deprecated

- Usage of string `$condition` parameter in `Group_User::getUserGroups()` has been deprecated
- Usage of string `$condition` parameter in `Group_User::getGroupUsers()` has been deprecated
- Usage of string `$condition` parameter in `countElementsInTable` (`DbUtils::countElementsInTable()`) has been deprecated
- Usage of string `$condition` parameter in `countDistinctElementsInTable` (`DbUtils::countDistinctElementsInTable()`) has been deprecated
- Usage of string `$condition` parameter in `countElementsInTableForMyEntities` (`DbUtils::countElementsInTableForMyEntities()`) has been deprecated
- Usage of string `$condition` parameter in `countElementsInTableForEntity` (`DbUtils::countElementsInTableForEntity()`) has been deprecated
- Usage of string `$condition` parameter in `getAllDatasFromTable` (`DbUtils::getAllDataFromTable()`) has been deprecated

The following methods have been deprecated:

- `Config::getSQLMode()`
- `DBMysql::checkForCrashedTables()`
- `Html::checkAllAsCheckbox()`
- `Html::scriptEnd()`
- `Html::scriptStart()`
- `Toolbox::is_a()`
- `ComputerVirtualMachine::getUUIDRestrictRequest()`
- `Plugin::isAllPluginsCSRFCompliant()`
- `Profile::getUnderActiveProfileRestrictRequest()`

The following constants have been deprecated:
- `CommonDBTM::ERROR_FIELDSIZE_EXCEEDED`
- `CommonDBTM::HAS_DUPLICATE`
- `CommonDBTM::NOTHING_TO_DO`
- `CommonDBTM::SUCCESS`
- `CommonDBTM::TYPE_MISMATCH`

## [9.3.0] 2018-06-28

### Added
- Add DCIM management
- Add OSM view to set locations and on Search
- Add login source selection
- Add logs purge
- Filter in items logs

### Changed
- Switch MySQL engine from MyIsam to Innodb
- Rework solutions for Tickets, Problems and Changes to support history
- Disks can be attached to network equipments and printers

### API changes

#### Changes
- Added `DB::insert()`, `DB::update()` and `DB::delete()` to replace raw SQL queries
- `CommonITILObject::showMassiveSolutionForm()` now takes a `CommonITILObject` as argument
- `Profileuser::getUserProfiles()` `$filter` parameter is now an array
- `User::getFromDBbyEmail()` `$condition` parameter is now an array
- Select2 javascript component has been upgraded to 4.0 version, see [Migrating from Select2 3.5](https://select2.org/upgrading/migrating-from-35)
- `CommonDevice::getItem_DeviceType()` has a new optional `$devicetype` parameter

#### Deprecated

- Usage of string `$filter` parameter in `Profileuser::getUserProfiles()` has been deprecated
- Usage of string `$condition` parameter in `User::getFromDBbyEmail()` has been deprecated

The following methods have been deprecated:

- `CommonDBTM::getFromDBByQuery()`
- `CommonDBTM::getSearchOptions()`
- `CommonDBTM::getSearchOptionsNew()`
- `CommonDBTM::getSearchOptionsToAddNew()`
- `CommonITILObject::getStatusIconURL()`
- `DBMysql::list_tables()`
- `Dropdown::showPrivatePublicSwitch()`
- `NotificationTargetProject::getTeamContacts()`
- `NotificationTargetProject::getTeamGroups()`
- `NotificationTargetProject::getTeamSuppliers()`
- `NotificationTargetProject::getTeamUsers()`
- `Search::constructDatas()`
- `Search::displayDatas()`
- `Transfer::transferComputerDisks()`

#### Removed

- `CommonITILValidation::isAllValidationsHaveSameStatusForTicket`
- `CommonITILValidation::getNumberValidationForTicket`
- PHPCas library is no longer provided (for licensing issues)

## [9.2.4] 2018-06-21

## [9.2.3] 2018-04-27

## [9.2.2] 2018-03-01


### Deprecated

- `CommonITILValidation::isAllValidationsHaveSameStatusForTicket`
- `CommonITILValidation::getNumberValidationForTicket`
- `DBMysql::optimize_tables()`

## [9.2.1] 2017-11-16

### Added

- Search engine, added ``itemtype_item_revert`` jointype

### Deprecated

- `Ticket::convertContentForNotification()`

## [9.2] 2017-09-25

### Added
- Link knowledge base entries with assets or tickets
- Revisions on knowledge base entries and their translations, with diff view
- Add recursive comments on knowledge base entries
- Direct links to KB article's title for a direct access
- Load minified CSS and JS files (core and plugins) that are generated on release
- Link beetween software licenses
- Alerts on saved searches
- Add ajax browsers notifications in addition to emails
- Plugins can now add new notifications types (xmpp, sms, telegram, ...) to be used along with standard notifications
- Simcard component
- Synchronization field for LDAP
- Improved performances on large entities databases
- Remember me on login
- Fuzzy search
- Paste images in rich text editor
- Add tasks in tickets templates
- Composite tickets (link on sons/parents)
- Telemetry
- Certificates component
- Firmwares components (BIOSes, firwmwares, ...)
- Add OLA management

### Changed
- Many bugs have been fixed
- Display knowledge base category items in tickets using a popup instead of a
new whole window
- Reviewed all richtext editor (tinymce) and their upload parts, now more simpler and intuitive
- Don't ask user to select a template if there is no configured template
- personal_token is not used anymore for api authentication, a new api_token field has been added (empty by default, you should regenerate it)
- Operating systems management has been improved
- Direct language change from any page
- Better icons harmonization

### API changes

#### Changes

- `CommonDBTM::getTable()` signature has changed
- `User::getFromDBbyToken()` signature has changed
- `Bookmark` has been renamed to `SavedSearch`
- Update to latest jsTree plugin
- `RuleDictionnarySoftwareCollection::versionExists()` signature has changed
- `NotificationTemplate::getDataToSend()` signature has changed
- `QueuedMail` has been renamed to `QueuedNotification`
- `CommonDBTM::mailqueueonaction` has been renamed to `CommonDBTM::notificationqueueonaction`
- `NotificationTarget::getSender()` no longer takes any parameters (was not used)
- `TableExists()` has been moved to `DBMysql::tableExists()`
- `FieldExists()` has been moved to `DBMysql::fieldExists()`
- `Profile_User::getUserEntitiesForRight()` signature has changed
- `NotificationTarget` property `datas` has been renamed to `data`

#### Deprecated

- Ability to use `JOIN` in `DBmysqlIterator::buildQuery()` has been deprecated
- Usage of `NotificationTarget::datas` property has been deprecated
- Usage of `Zend\Loader\SplAutoloader` interface has been deprecated

The following methods have been deprecated:

- `_e()`
- `_ex()`
- `Bookmark::mark_default()`
- `Bookmark::unmark_default()`
- `CommonTreeDropodwn::recursiveCleanSonsAboveID()`
- `NotificationTarget::addToAddressesList()`
- `NotificationTarget::getAdditionalTargets()`
- `NotificationTarget::getAddressesByGroup()`
- `NotificationTarget::getAddressesByTarget()`
- `NotificationTarget::getAdminAddress()`
- `NotificationTarget::getEntityAdminAddress()`
- `NotificationTarget::getItemAuthorAddress()`
- `NotificationTarget::getItemGroupAddress()`
- `NotificationTarget::getItemGroupSupervisorAddress()`
- `NotificationTarget::getItemGroupTechInChargeAddress()`
- `NotificationTarget::getItemGroupWithoutSupervisorAddress()`
- `NotificationTarget::getItemOwnerAddress()`
- `NotificationTarget::getItemTechnicianInChargeAddress()`
- `NotificationTarget::getNotificationTargets()`
- `NotificationTarget::getSpecificTargets()`
- `NotificationTarget::getUserByField()`
- `NotificationTarget::getUsersAddressesByProfile()`
- `NotificationTargetCommonITILObject::getDatasForObject()`
- `NotificationTargetCommonITILObject::getFollowupAuthor()`
- `NotificationTargetCommonITILObject::getLinkedGroupByType()`
- `NotificationTargetCommonITILObject::getLinkedGroupSupervisorByType()`
- `NotificationTargetCommonITILObject::getLinkedGroupWithoutSupervisorByType()`
- `NotificationTargetCommonITILObject::getLinkedUserByType()`
- `NotificationTargetCommonITILObject::getOldAssignTechnicianAddress()`
- `NotificationTargetCommonITILObject::getRecipientAddress()`
- `NotificationTargetCommonITILObject::getSupplierAddress()`
- `NotificationTargetCommonITILObject::getTaskAssignGroup()`
- `NotificationTargetCommonITILObject::getTaskAssignUser()`
- `NotificationTargetCommonITILObject::getTaskAuthor()`
- `NotificationTargetCommonITILObject::getValidationApproverAddress()`
- `NotificationTargetCommonITILObject::getValidationRequesterAddress()`
- `NotificationTargetProjectTask::getTeamContacts()`
- `NotificationTargetProjectTask::getTeamGroups()`
- `NotificationTargetProjectTask::getTeamSuppliers()`
- `NotificationTargetProjectTask::getTeamUsers()`
- `QueuedNotification::sendMailById()`
- `User::getPersonalToken()`
- `User::getUniquePersonalToken()`
- `formatOutputWebLink()`

#### Removals

The following methods have been dropped:

- `Ajax::displaySearchTextForDropdown()`
- `Ajax::getSearchTextForDropdown()`
- `Bookmark::changeBookmarkOrder()`
- `Bookmark::moveBookmark()`
- `CommonGLPI::addDivForTabs()`
- `CommonGLPI::showTabs()`
- `CommonGLPI::showNavigationHeaderOld()`
- `CommonGLPI::show()`
- `Dropdown::showInteger()`
- `DBMysql::field_flags()`
- `Html::showDateFormItem()`
- `Html::showDateTimeFormItem()`
- `Profile::dropdownNoneReadWrite()`
- `Toolbox::get_magic_quotes_runtime()`
- `Toolbox::get_magic_quotes_gpc()`
- `Dropdown::showAllItems()`

For older entries, please check [GLPI website](http://glpi-project.org).<|MERGE_RESOLUTION|>--- conflicted
+++ resolved
@@ -3,32 +3,27 @@
 The present file will list all changes made to the project; according to the
 [Keep a Changelog](http://keepachangelog.com/) project.
 
-<<<<<<< HEAD
 ## [11.0.4] unreleased
-=======
-## [10.0.23] unreleased
->>>>>>> cf0bc3f1
-
-### Added
-
-### Changed
-
-### Deprecated
-
-### Removed
-
-### API changes
-
-#### Added
-
-#### Changes
-
-#### Deprecated
-
-#### Removed
-
-
-<<<<<<< HEAD
+
+### Added
+
+### Changed
+
+### Deprecated
+
+### Removed
+
+### API changes
+
+#### Added
+
+#### Changes
+
+#### Deprecated
+
+#### Removed
+
+
 ## [11.0.3] 2025-12-03
 
 ### Added
@@ -759,10 +754,28 @@
 - Usage of the `$link` and `$name` parameters in `Auth::getMethodName()`.
 
 
-## [10.0.22] unreleased
-=======
+## [10.0.23] unreleased
+
+### Added
+
+### Changed
+
+### Deprecated
+
+### Removed
+
+### API changes
+
+#### Added
+
+#### Changes
+
+#### Deprecated
+
+#### Removed
+
+
 ## [10.0.22] 2025-12-04
->>>>>>> cf0bc3f1
 
 ### Added
 
