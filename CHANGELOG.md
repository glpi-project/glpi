# GLPI changes

The present file will list all changes made to the project; according to the
[Keep a Changelog](http://keepachangelog.com/) project.

<<<<<<< HEAD
## [11.0.3] unreleased

### Added
- Support for setting a dropdown value like `status` for assets by using the `id` property (ex: `"status": {"id": 5}`) as it shows in the OpenAPI schema for the High-Level API.
  The previous behavior of setting these properties directly (ex: `"status": 5`) is still supported.

### Changed

### Deprecated

### Removed

### API changes

#### Added

#### Changes

#### Deprecated

#### Removed


## [11.0.2] 2025-11-05

### Added
- Some missing `readOnly` flags for properties for some schemas in High-Level API.
- Some missing UUID and color pattern constraints for properties in some schemas in High-Level API.
- High-Level API endpoints for configuration settings `/Setup/Config/{context}/{name}`.
- `uuid`, `user_tech`, `group_tech`, `date`, `date_creation`, `date_mod`, `planned_begin`, `planned_end`, `timeline_position`, `source_item_id`, and `source_of_item_id` properties for the applicable Ticket, Change and Problem Task schemas in the High-Level API v2.1.
- `date`, `timeline_position`, `source_item_id`, and `source_of_item_id` properties for the Followup schema in the High-Level API v2.1.
- `approver`, `approval_followup`, `date_creation`, `date_mod`, and `date_approval` properties for the Solution schema in the High-Level API v2.1.
- `timeline_position` property for the TicketValidation, ChangeValidation and Document_Item schemas in the High-Level API v2.1.
- `date_solve`, `date_close`, and `global_validation` properties for the applicable Ticket, Change and Problem schemas in the High-Level API v2.1.
- New schemas/endpoints for Reminders, RSS Feeds, and Reservations in the High-Level API v2.1.
- `date_password_change`, `location`, `authtype`, `last_login`, `default_profile` and `default_entity` properties for the User schema in the High-Level API v2.1.
- New UserPreferences schema and endpoints in the High-Level API v2.1.
- Some missing `completename` and `level` properties for some schemas in High-Level API v2.1.

### Changed
- Fixed `id` property in dropdown/linked object properties in schemas in High-Level API showing as readOnly when they are writable.
- Added High-Level API version 2.1. Make sure you are pinning your requests to a specific version (Ex: `/api.php/v2.0`) if needed to exclude endpoints/properties added in later versions. See version pinning in the getting started documentation `/api.php/getting-started`.
- High-Level API responses for not found routes now correctly return a body including the standard error properties (status, title, detail). This is not controlled by the API version.

### Deprecated

### Removed
- Invalid `max_power` property in the `PassiveDCEquipmentModel` schema in High-Level API.
- Invalid `chipset` property in the `SystemboardModel` schema in High-Level API.
- Invalid `date_creation` and `date_mod` properties in the `GenericDeviceType` and `SensorType` schemas in High-Level API.
- Invalid `completename` property in the `TicketTemplate`, `ChangeTemplate`, and `ProblemTemplate` schemas in High-Level API.

### API changes

#### Added

#### Changes

#### Deprecated
- Usage of `MAIL_SMTPTLS` mode for SMTP configuration.

#### Removed


## [11.0.1] 2025-10-09

### Added

### Changed

### Deprecated

### Removed

### API changes

#### Added

#### Changes

#### Deprecated

#### Removed


## [11.0.0] 2025-10-01

### Added
- Business Rules for Changes
- Business Rules for Problems
- Configurable toast notification location
- `Link ITIL Object` and `Unlink ITIL Object` massive actions for Tickets, Changes, and Problems.
- Group approval requests (any user from group can approve).
- Approval requests are grouped by validation step. 
- Satisfaction surveys for Changes
- New right for assigning service levels to ITIL Objects (UPDATE right also still allows this).
- New right for impersonation of users with fewer rights (Config UPDATE right also still allows this globally).
- Marketplace availability configuration.
- Toast popup message location configuration.
- Datacenter room grid size configuration (per room).
- Approval reminder automatic action.
- Reservation massive actions.
- `alias` and `code` fields for Locations.
- Profile cloning.
- Associated elements for recurring ITIL Objects.
- Processes and Environment Variable tabs for automatically inventoried assets.
- Log viewer for logs in `files/_log` directory.
- Custom palette/theme support (uses `files/_themes` directory by default).
- Two-Factor Authentication (2FA) support via Time-based One-time Password (TOTP).
- `Deny login` authorization rule action to deny login for a user, but not prevent the import/existence of the user in GLPI.
- Directly capture screenshots or screen recordings from the "Add a document" form in tickets.
- With a clean install, dashboards now show fake/placeholder data by default with a message indicating you are viewing demonstration data and a button to disable it.
- Assets that can be assigned to users/groups have new "View assigned" and "Update assigned" rights which give read/update access to users and groups assigned to the asset.
- `ODS` and `XLS` export of search results.
- Support for the well-known `change-password" URI which can be used by some password managers to automatically (or assist with) changing a user's password.
- CLI commands for creating local GLPI users, enabling/disabling/deleting users, resetting local GLPI user passwords and granting profile assignments.
- Cloning templates (such as computer templates)
- Creating a template from an existing item (such as a computer). This action is only available from the Actions menu within the item form (bulk action not allowed).
- Massive action for users to reapply authorization assignment rules.
- Massive action for users to send a password reset email.

### Changed
- ITIL Objects can now be linked to any other ITIL Objects similar to the previous Ticket/Ticket links.
- Logs are now shown using the Search Engine
- The approval option previously named `Group` is now called `Group user(s)` to better reflect that it shows a list of users from a specific group rather than allow sending an approval for a group.
- The ticket business rule action `Ticket category from code` was renamed to `ITIL category from code`.
- The ticket business rule criteria `Code representing the ticket category` was renamed to `Code representing the ITIL category`.
- The ticket business rule criteria `Ticket location` was renamed to `Location`.
- ITIL Templates can now restrict available statuses.
- Improved offline mode for marketplace.
- Lines can be assigned directly to assets without needing a SIM card.
- Planning event occurances can be detached from a series.
- Locations are now displayed in Datacenter breadcrumbs.
- Marketplace CLI download command now supports downloading specific versions of plugins.
- Browse tab of Knowledgebase now uses the Search Engine.
- Satisfaction surveys can now be configured with a custom maximum score, default score, and if a comment is required.
- LDAP TLS version can now be specified.
- Kanabn view state can be reset from the Kanban if the user has the right to modify the view.
- Personal reminders in central view now include only non-public reminders created by the user.
- Public reminders in central view now include public reminders regardless of who created them.
- Project description field is now a rich text field.
- Entity, profile, debug mode flag, and language are restored after ending impersonation.
- Volumes now show `Used percentage` instead of `Free percentage`.
- Budget "Main" tab now shows negative values for "Total remaining in the budget" in parentheses instead of with a negative sign to align with typical accounting practices.
- Followups and Tasks no longer visible without the "See public" or "See private" rights even if the user has permission to be assigned the parent ITIL Object.
- Followups, Tasks and Solutions now check the `canView()` method of the parent ITIL Object rather than just the "See my/See author" right of the parent item.
  This means they now take into account "See all", "See group", etc. rights for the global permission check.
  Permission checks at the item-level have not been changed.
- External Links `Link or filename` and `File content` fields now use Twig templates instead of a custom tag syntax.
- Itemtypes associated with External links are now in the main form rather than a separate tab.
- The `Computer_Item` class has been replaced by the `\Glpi\Asset\Asset_PeripheralAsset` class.
- List of network ports in a VLAN form now shows the NetworkPort link in a breadcrumb manner (MyServer > eth0 where MyServer is a link to the computer and eth0 is a link to the port).
- Running `front/cron.php` or `bin/console` will attempt to check and block execution if running as root.
- Testing LDAP replicates now shows results as toast notifications rather than inside the replicate tab after a page reload.
- The debug tab that was present, for some items, when the debug mode was active, no longer exists. The corresponding features have been either moved, either removed.
- `Group` and `Group in charge` fields for assets may now contain multiple groups.
- "If software are no longer used" transfer option is now taken into account rather than always preserving.
- Notifications can now specify exclusions for recipients.
- Warranty expiration alerts no longer trigger for deleted items.
- New UI for searching for Ticket/Change/Problem solutions from the Knowledgebase.
- Validations are only allowed on Tickets and Changes that are not solved or closed.
- Searching project tasks in the legacy API is no longer restricted to only tasks the user is assigned to.
- Renamed `From email header` and `To email header` criteria in the mails receiver rules to `From email address` and `To email address` respectively.
- Replaced text mentions of "Validations" with "Approvals" to unify the terminology used.
- User passwords are no longer wiped when the authentication source/server doesn't actually change during "Change of the authentication method" action.
- Single item actions (Actions menu in item form) are now filtered by certain attributes of the item. For example, a Computer which has reservations enabled will not show the `Authorize reservations` action.
- Improved labels in component link dropdown to only include textual information and hide normally hidden data.
- Component types list is now categorized similar to the dropdown types list.

### Deprecated
- Survey URL tags `TICKETCATEGORY_ID` and `TICKETCATEGORY_NAME` are deprecated and replaced by `ITILCATEGORY_ID` and `ITILCATEGORY_NAME` respectively.

### Removed
- XML-RPC API.
- `Link tickets` massive action for Tickets (Use `Link ITIL Object` instead).
- `Link to a problem` massive action for Tickets (Use `Link ITIL Object` instead).
- Manage tab for Knowledgebase (Unpublished is now a toggle in the browse tab).
- The database "master" property in the status checker (/status.php and glpi:system:status), replaced by "main".
- The database "slaves" property in the status checker (/status.php and glpi:system:status), replaced by "replicas".
- API URL is no longer customizable within GLPI. Use alias/rewrite rules in your web server configuration instead if needed.
- `status.php` and `bin/console system:status` no longer supports plain-text output.
- `Glpi\System\Status\StatusChecker::getServiceStatus()` `as_array` parameter.
- `Sylk` export of search results.
- `full_width_adapt_column` option for fields macros has been removed.
- `Picture` search option (ID 150) for Users.

### API changes

#### Added
- `phpCAS` library is now bundled in GLPI, to prevent version compatibility issues.
- `Glpi\DBAL\QueryFunction` class with multiple static methods for building SQL query function strings in an abstract way.
- `fetchSessionMessages()` global JS function to display new session messages as toast notifications without requiring a page reload.
- `is_exclusion` column added to `glpi_notificationtargets` table.
- `CommonDBTM::getForbiddenMultipleMassiveActions()` method to allow specifying which actions should only be shown from the item form.

#### Changes
- Many methods have their signature changed to specify both their return type and the types of their parameters.
- `chartist` library has been replaced by `echarts`.
- `codemirror` library has been replaced by `monaco-editor`.
- `htmLawed` library has been replaced by `symfony/html-sanitizer`.
- `monolog/monolog` has been upgraded to version 3.3.
- `photoswipe` library has been upgraded to version 5.x.
- `phpmailer/phpmailer` library has been replaced by `symfony/mailer`.
- `true/punycode` library has been removed.
- `Symfony` libraries have been upgraded to version 6.0.
- `users_id_validate` field in `CommonITILValidation` will now have a `0` value until someone approves or refuses the validation.
  Approval targets (who the approval is for) is now indicated by `itemtype_target` and `items_id_target` fields.
- Notifications are not deduplicated anymore.
- Notifications with `Approver` recipient have had this recipient replaced with the new `Approval target` recipient to maintain previous behavior as much as possible.
  The previous recipient option still exists if needed. This replacement will only happen once during the upgrade.
- `GLPIMailer` mailer class does not extends anymore `PHPMailer\PHPMailer\PHPMailer`.
  We added a compatibility layer to handle main usages found in plugins, but we cannot ensure compatibility with all properties and methods that were inherited from `PHPMailer\PHPMailer\PHPMailer`.
- `CommonGLPI::$othertabs` static property has been made private.
- `CommonGLPI::createTabEntry()` signature changed.
- `CommonITILValidation::showSummary()` method has been made private.
- All types of rules are now sortable and ordered by ranking.
- Plugins console commands must now use the normalized prefix `plugins:XXX` where `XXX` is the plugin key.
- GLPI web root is now the `/public` directory and all web request to PHP scripts are proxified by `public/index.php` script.
- Usage of `DBmysql::query()` and `DBmysql::queryOrDie()` method are prohibited to ensure that legacy unsafe DB are no more executed.
  Building and executing raw queries using `DBmysql::request()`, `DBmysqlIterator::buildQuery()` and `DBmysqlIterator::execute()` methods is also prohibited.
  To execute DB queries, either `DBmysql::request()` can be used to craft query using the GLPI query builder,
  or `DBmysql::doQuery()` can be used for safe queries to execute DB query using a self-crafted a SQL string.
- The dynamic progress bar provided by the `Html` class no longer works. The `ProgressIndicator` JS module can be used as a replacement to display the progress of a process.
- `js/fuzzysearch.js` replaced with `FuzzySearch/Modal` Vue component.
- `Html::fuzzySearch()` replaced with `Html::getMenuFuzzySearchList()` function.
- `NotificationEvent::raiseEvent()` signature cahnged. A new `$trigger` parameter has been added at 4th position, and `$label` is now the 5th parameter.
- `NotificationEventInterface::raise()` has a new `$trigger` parameter.
- `QueryExpression` class moved to `Glpi\DBAL` namespace.
- `QueryParam` class moved to `Glpi\DBAL` namespace.
- `QuerySubQuery` class moved to `Glpi\DBAL` namespace.
- `QueryUnion` class moved to `Glpi\DBAL` namespace.
- `PrinterLog::getMetrics()` method has been made final.
- `SavedSearch::showSaveButton()` replaced with `pages/tools/savedsearch/save_button.html.twig` template.
- `showSystemInformations` method for `$CFG_GLPI['systeminformations_types']` types renamed to `getSystemInformation` and should return an array with a label and content.
- `DisplayPreference` config form POST handling moved to `ajax/displaypreference.php` script. The front file is for displaying the tabs only.
- `Document::send()` signature changed. The `$context` parameter has been removed.
- `title` property of Kanban items must be text only. HTML no longer supported.
- `kanban:filter` JS event now includes the columns in the event data. Filtering must set the `_filtered_out` property of cards to hide them instead of changing the elements in the DOM.
- `CommonITILActor::getActors()` signature changed. The `$items_id` parameter must strictly be an integer.
- The `date_mod` property for historical entries returned by `Log::getHistoryData` is no longer formatted based on the user's preferences.
- `Rule::dropdownRulesMatch()` has been made protected.
- `ITILTemplateField::showForITILTemplate()` method is no longer abstract.
- `CommonITILTask::getItilObjectItemType` is now static.
- The `Item_Ticket$1` tab should be used in replacement of the `Ticket$1` tab to display tickets associated with an item.
- Specifying the `ranking` of a rule during add/update now triggers `RuleCollection::moveRule` to manage the rankings of other rules to try to keep them valid and in order.
- `Lock::getLocksQueryInfosByItemType()` has been made private.
- `DBmysql::request()`, `DBmysqlIterator::buildQuery()` and `DBmysqlIterator::execute()` methods signatures changed.
-  Some values for the `$type` parameters of several `Stat` methods have changed to match English spelling (technicien -> technician).
- `showInstantiationForm()` method for Network Port classes are now expected to output HTML for a flex form instead of a table.
- `NetworkName::showFormForNetworkPort()` now outputs HTML for a flex form instead of a table.
- `NetworkPortInstantiation::showSocketField()`, `NetworkPortInstantiation::showMacField()`, `NetworkPortInstantiation::showNetworkCardField` now outputs HTML for a flex form instead of a table.
- `CommonGLPI::can*()` and `CommonDBTM::can*()` methods now have strict type hints for their parameters and return types.
- Multiple methods in `CommonDevice` and sub-classes now have return types defined (classes that extends these must match the new method signatures).
- `templates/password_form.html.twig` should no longer be used directly. Use `templates/forgotpassword.html.twig`, `templates/updatepassword.html.twig` or a custom template.
- Usage of `ajax/dropdownMassiveActionAddValidator.php` and `ajax/dropdownValidator.php` now requires a `validation_class` parameter.
- Usage of `ajax/dropdownValidator.php` with the `users_id_validate` parameter is no longer supported. Use `items_id_target` instead.
- `Glpi\Dashboard\Filters\AbstractFilter::field()` method has been made protected.
- Usage of `CommonITILValidation::dropdownValidator()` with the `name` and `users_id_validate` options are no longer supported. Use `prefix` and `itemtype_target`/`items_id_target` respectively instead.
- The `helper` property of form fields will not support anymore the presence of HTML code.
- `GLPI::initErrorHandler()` does not return any value anymore.
- The `inc/autoload.function.php`, `inc/based_config.php`, `inc/config.php`, `inc/db.function.php` and `inc/define.php` files have been removed and the `inc/includes.php` file has been almost emptied.
  The corresponding global functions, constants and variables are now loaded and initialized automatically and the corresponding GLPI boostraping logic is now executed automatically.
- `Plugin::init()` and `Plugin::checkStates()` methods signature changed. It is not anymore possible to exclude specific plugins.
- In a HTTP request context `$_SERVER` variables, like `PATH_INFO`, `PHP_SELF`, `SCRIPT_FILENAME` and `SCRIPT_NAME`, will no longer refer to the requested script, but will refer to the `public/index.php` script.
- Any class added to `$CFG_GLPI['directconnect_types']` must now use the `Glpi\Features\AssignableItem` trait as multi-group support is required.
- For assets, `groups_id` and `groups_id_tech` fields were changed from integers to arrays and are loaded into the `fields` array after `getFromDB`/`getEmpty`.
  If reading directly from the DB, you need to query the new linking table `glpi_groups_items`.
- `Group::getDataItems()` signature changed. The two first parameters `$types` and `$field` were replaced
  by a unique boolean `$tech` parameter that is used to compute the `$types` and `$field` values automatically.
- `CartridgeItem::addCompatibleType()` method is now static.
- `Rule::initRule()` has been made final and non static and its signature changed.
- `Clonable::clone()` and `Clonable::cloneMultiple()` methods now accept a `$clone_as_template` parameter to allow creating templates.
- `enable_partial_warnings` option removed from `SavedSearch::displayMine()`.
- `enable_partial_warnings` option removed from `SavedSearch::execute()`.
- `enable_partial_warnings` option removed from `SavedSearch::getMine()`.
- `Transfer` class is now final.
- `Transfer::addNotToBeTransfer()` method is now private.
- `Transfer::addToAlreadyTransfer()` method is now private.
- `Transfer::addToBeTransfer()` method is now private.
- `Transfer::cleanSoftwareVersions()` method is now private.
- `Transfer::copySingleSoftware()` method is now private.
- `Transfer::copySingleVersion()` method is now private.
- `Transfer::simulateTransfer()` method is now private.
- `Transfer::transferAffectedLicense()` method is now private.
- `Transfer::transferCertificates()` method is now private.
- `Transfer::transferCompatiblePrinters()` method is now private.
- `Transfer::transferContracts()` method is now private.
- `Transfer::transferDevices()` method is now private.
- `Transfer::transferDirectConnection()` method is now private.
- `Transfer::transferDocuments()` method is now private.
- `Transfer::transferDropdownLocation()` method is now private.
- `Transfer::transferDropdownSocket()` method is now private.
- `Transfer::transferHelpdeskAdditionalInformations()` method is now private.
- `Transfer::transferHistory()` method is now private.
- `Transfer::transferInfocoms()` method is now private.
- `Transfer::transferItem()` method is now private.
- `Transfer::transferItem_Disks()` method is now private.
- `Transfer::transferItemSoftwares()` method is now private.
- `Transfer::transferLinkedSuppliers()` method is now private.
- `Transfer::transferNetworkLink()` method is now private.
- `Transfer::transferPrinterCartridges()` method is now private.
- `Transfer::transferReservations()` method is now private.
- `Transfer::transferSingleSupplier()` method is now private.
- `Transfer::transferSoftwareLicensesAndVersions()` method is now private.
- `Transfer::transferSupplierContacts()` method is now private.
- `Transfer::transferTaskCategory()` method is now private.
- `Transfer::transferTickets()` method is now private.
- `linkoption` option has been removed from `CommonDBTM::getLink()`.
- `comments` and `icon` options have been removed from `CommonDBTM::getName()`.
- `comments` and `icon` options have been removed from `CommonDBTM::getNameID()`.
- The `$keepDb` parameter has been removed from `Html::footer()`.
- `DBConnection::createMainConfig()` signature changed. The `$allow_myisam` parameter has been removed.
- `DBConnection::createSlaveConnectionFile()` signature changed. The `$allow_myisam` parameter has been removed.
- `DBmysql::$allow_myisam` property has been removed.
- `Contract::getExpiredCriteria()` renamed to `Contract::getNotExpiredCriteria()` to match the actual behavior.
- `Migration::updateRight()` renamed to `Migration::replaceRight()`.
- `Search::getOptions()` no longer returns a reference.
- The `$target` parameter has been removed from the `AuthLDAP::showLdapGroups()` method.
- The `$target` parameter has been removed from the `Rule::showRulePreviewCriteriasForm()`, `Rule::showRulePreviewResultsForm()`, `RuleCollection::showRulesEnginePreviewCriteriasForm()`, and `RuleCollection::showRulesEnginePreviewResultsForm()` methods signature.
- `Hooks::SHOW_IN_TIMELINE`/`show_in_timeline` plugin hook has been renamed to `Hooks::TIMELINE_ITEMS`/`timeline_items`.
- `Auth::getMethodName()` now only returns the name without a link. Use `Auth::getMethodLink()` to get a HTML-safe link.
- `GLPI_STRICT_DEPRECATED` constant is now know as `GLPI_STRICT_ENV`
- `Software::merge()` method is now private.
- The refusal of the collected emails corresponding to a GLPI notification will now be made based on a default rule.
- The `$store_path` parameter has been removed from the `Dropdown::dropdownIcons()` method.
- The `PLUGINS_DIRECTORIES` constant has been renamed to `GLPI_PLUGINS_DIRECTORIES`.
- Most of the `Profile::show*()` methods have been made private.
- `server` parameter of `User::changeAuthMethod()` now defaults to '0' instead of '-1' which was an invalid value when using unsigned integers.
- `checkitem` parameter of `CommonDBTM::getMassiveActionsForItemtype()` is now the actual item being acted on when in single item mode.
  To identify the difference between the generic item instance given for multi-item mode, use the `isNewItem()` method.
- TinyMCE library is now loaded automatically on every page.

#### Deprecated
- Usage of the `/marketplace` path for plugins URLs. All plugins URLs should now start with `/plugins`.
- Usage of `GLPI_PLUGINS_PATH` javascript variable.
- Usage of the `GLPI_FORCE_MAIL` constant.
- Usage of `MAIL_SMTPSSL` mode for SMTP configuration.
- Usage of `name` and `users_id_validate` parameter in `ajax/dropdownValidator.php`.
- Usage of `users_id_validate` parameter in `front/commonitilvalidation.form.php`.
- `front/ticket_ticket.form.php` script usage.
- Usage of `users_id_validate` input in `CommonITILObject`.
- Defining "users_id_validate" field without defining "itemtype_target"/"items_id_target" in "CommonITILValidation".
- Usage of `name` and `users_id_validate` options in `CommonITILValidation::dropdownValidator()`.
- Usage of `get_plugin_web_dir` Twig function.
- Usage of `verbatim_value` Twig filter.
- `js/Forms/FaIconSelector.js` and therefore `window.GLPI.Forms.FaIconSelector` has been deprecated and replaced by `js/modules/Form/WebIconSelector.js`
- `linkuser_types`, `linkgroup_types`, `linkuser_tech_types`, `linkgroup_tech_types` configuration entries have been merged in a unique `assignable_types` configuration entry.
- Usage of the `front/dropdown.common.php` and the `dropdown.common.form.php` files. There is now a generic controller that will serve the search and form pages of any `Dropdown` class.
- Usage of the `$link` parameter in `formatUserName()` and `DbUtils::formatUserName()`. Use `formatUserLink()` or `DbUtils::formatUserLink()` instead.
- Usage of the `$link` parameter in `getUserName()` and `DbUtils::getUserName()`. Use `getUserLink()`, `DbUtils::getUserLink()`, or `User::getInfoCard()` instead.
- Usage of the `$withcomment` parameter in `getTreeValueCompleteName()`, `DbUtils::getTreeValueCompleteName()` and `Dropdown::getDropdownName()`. Use `Dropdown::getDropdownComments()` instead.
- `Auth::getErr()`
- `ComputerAntivirus` has been deprecated and replaced by `ItemAntivirus`
- `ComputerVirtualMachine` has been deprecated and replaced by `ItemVirtualMachine`
- `DBmysql::deleteOrDie()`. Use `DBmysql::delete()` instead.
- `DBmysql::doQueryOrDie()`. Use `DBmysql::doQuery()` instead.
- `DBmysql::insertOrDie()`. Use `DBmysql::insert()` instead.
- `DBmysql::truncate()`
- `DBmysql::truncateOrDie()`
- `DBmysql::updateOrDie()`. Use `DBmysql::update()` instead.
- `Document::send()`
- `Glpi\Application\View\Extension\DataHelpersExtension::getVerbatimValue()`
- `Glpi\Application\View\Extension\PluginExtension::getPluginWebDir()`
- `Glpi\Dashboard\Filter::getAll()`
- `Glpi\Http\Response::send()`
- `Glpi\Http\Response::sendContent()`
- `Glpi\Http\Response::sendError()`. Throw a `Glpi\Exception\Http\*HttpException` exception instead.
- `Glpi\Http\Response::sendHeaders()`
- `Glpi\Toolbox\Sanitizer::dbEscape()`
- `Glpi\Toolbox\Sanitizer::dbEscapeRecursive()`
- `Glpi\Toolbox\Sanitizer::dbUnescape()`
- `Glpi\Toolbox\Sanitizer::dbUnescapeRecursive()`
- `Glpi\Toolbox\Sanitizer::decodeHtmlSpecialChars()`
- `Glpi\Toolbox\Sanitizer::decodeHtmlSpecialCharsRecursive()`
- `Glpi\Toolbox\Sanitizer::encodeHtmlSpecialChars()`
- `Glpi\Toolbox\Sanitizer::encodeHtmlSpecialCharsRecursive()`
- `Glpi\Toolbox\Sanitizer::getVerbatimValue()`
- `Glpi\Toolbox\Sanitizer::isDbEscaped()`
- `Glpi\Toolbox\Sanitizer::isHtmlEncoded()`
- `Glpi\Toolbox\Sanitizer::isNsClassOrCallableIdentifier()`
- `Glpi\Toolbox\Sanitizer::sanitize()`
- `Glpi\Toolbox\Sanitizer::unsanitize()`
- `Html::ajaxFooter()`
- `Html::changeProgressBarMessage()`
- `Html::changeProgressBarPosition()`
- `Html::cleanInputText()`
- `Html::cleanPostForTextArea()`
- `Html::createProgressBar()`
- `Html::displayErrorAndDie()`. Throw a `Glpi\Exception\Http\BadRequestHttpException` exception instead.
- `Html::displayNotFoundError()`. Throw a `Glpi\Exception\Http\NotFoundHttpException` exception instead.
- `Html::displayProgressBar()`
- `Html::displayRightError()`. Throw a `Glpi\Exception\Http\AccessDeniedHttpException` exception instead.
- `Html::entities_deep()`
- `Html::entity_decode_deep()`
- `Html::glpi_flush()`
- `Html::jsGetElementbyID()`
- `Html::jsGetDropdownValue()`
- `Html::jsSetDropdownValue()`
- `Html::progressBar()`
- `HookManager::enableCSRF()`
- `ITILFollowup::ADDMYTICKET` constant. Use `ITILFollowup::ADDMY`.
- `ITILFollowup::ADDGROUPTICKET` constant. Use `ITILFollowup::ADD_AS_GROUP`.
- `ITILFollowup::ADDALLTICKET` constant. Use `ITILFollowup::ADDALLITEM`.
- `Migration::addNewMessageArea()`
- `Migration::displayError()`
- `Migration::displayTitle()`
- `Migration::displayWarning()`
- `Migration::setOutputHandler()`
- `Pdu_Plug` has been deprecated and replaced by `Item_Plug`
- `Plugin::getWebDir()`
- `Search::joinDropdownTranslations()`
- `Ticket` `link_to_problem` massive action is deprecated. Use `CommonITILObject_CommonITILObject` `add` massive action instead.
- `Ticket_Ticket` `add` massive action is deprecated. Use `CommonITILObject_CommonITILObject` `add` massive action instead.
- `Ticket_Ticket::getLinkedTicketsTo()`
- `Timer` class
- `Toolbox::addslashes_deep()`
- `Toolbox::seems_utf8()`
- `Toolbox::sendFile()`
- `Toolbox::stripslashes_deep()`

#### Removed
- `GLPI_USE_CSRF_CHECK`, `GLPI_USE_IDOR_CHECK`, `GLPI_KEEP_CSRF_TOKEN`, `GLPI_CSRF_EXPIRES`, `GLPI_CSRF_MAX_TOKENS` and `GLPI_IDOR_EXPIRES` constants.
- `GLPI_DEMO_MODE` constant.
- `GLPI_DUMP_DIR` constant.
- `GLPI_SQL_DEBUG` constant.
- `$AJAX_INCLUDE` global variable.
- `$CFG_GLPI_PLUGINS` global variable.
- `$DBCONNECTION_REQUIRED` and `$USEDBREPLICATE` global variables. Use `DBConnection::getReadConnection()` to get the most apporpriate connection for read only operations.
- `$dont_check_maintenance_mode` and `$skip_db_check` global variables.
- `$GLPI` global variable.
- `$LANG` global variable.
- `$PLUGINS_EXCLUDED` and `$PLUGINS_INCLUDED` global variables.
- `$SECURITY_STRATEGY` global variable.
- `$SQLLOGGER` global variable
- Usage of `$CFG_GLPI['itemdevices']` and `$CFG_GLPI['item_device_types']` configuration entries. Use `Item_Devices::getDeviceTypes()` to get the `Item_Devices` concrete class list.
- Usage of `csrf_compliant` plugins hook.
- Usage of `migratetypes` plugin hooks.
- Usage of `planning_scheduler_key` plugins hook.
- Logging within the `mail-debug.log` log file.
- `X-GLPI-Sanitized-Content` REST API header support.
- Handling of encoded/escaped value in `autoName()`.
- `closeDBConnections`
- `regenerateTreeCompleteName()`
- `Ajax::updateItemOnInputTextEvent()`
- `Appliance::getMassiveActionsForItemtype()`
- `AuthLDAP::ldapChooseDirectory()`
- `AuthLDAP::displayLdapFilter()`
- `AuthLDAP::dropdownUserDeletedActions()`
- `AuthLDAP::dropdownUserRestoredActions()`
- `AuthLDAP::getDefault()`
- `AuthLDAP::getLdapDeletedUserActionOptions()`
- `AuthLDAP::manageValuesInSession()`
- `AuthLDAP::showDateRestrictionForm()`
- `Cartridge::getNotificationParameters()`
- `CartridgeItem::showDebug()`
- `Certificate::showDebug()`
- `Change::showDebug()`
- `Change_Item::showForChange()`
- `CommonDBTM::$deduplicate_queued_notifications` property.
- `CommonDBTM::cleanLockedsOnAdd()`
- `CommonDBTM::getCacheKeyForFriendlyName()`
- `CommonDBTM::getSNMPCredential()`
- `CommonDBTM::hasSavedInput()`
- `CommonDBTM::showDebugInfo()`
- `CommonDevice::title()`
- `CommonDropdown::$first_level_menu`, `CommonDropdown::$second_level_menu` and `CommonDropdown::$third_level_menu` properties.
- `CommonDropdown::displayHeader()`
- `CommonGLPI::$type` property.
- `CommonGLPI::getAvailableDisplayOptions()`
- `CommonGLPI::getDisplayOptions()`
- `CommonGLPI::getDisplayOptionsLink()`
- `CommonGLPI::updateDisplayOptions()`
- `CommonGLPI::showDislayOptions()`
- `CommonITILActor::showUserNotificationForm()`
- `CommonITILActor::showSupplierNotificationForm()`
- `CommonITILObject::$userentity_oncreate` property.
- `CommonITILObject::getAssignName()`
- `CommonITILObject::getContentTemplatesParametersClass()`
- `CommonITILObject::isValidator()`
- `CommonITILObject::showActorAddFormOnCreate()`
- `CommonITILValidation::alreadyExists()`
- `CommonITILValidation::getTicketStatusNumber()`
- `CommonITILValidation::getValidationStats()`
- `CommonTreeDropdown::sanitizeSeparatorInCompletename()`
- `CommonTreeDropdown::unsanitizeSeparatorInCompletename()`
- `Computer_Item::countForAll()`
- `Computer_Item::disconnectForItem()`
- `Computer_Item::dropdownAllConnect()`
- `Computer_Item::showForComputer()`
- `Computer_Item::showForItem()`
- `ComputerAntivirus::showForComputer()`
- `ComputerVirtualMachine::showForComputer()`
- `Config::detectRootDoc()`
- `Config::getCurrentDBVersion()`
- `Config::getLibraries()`
- `Config::getLibraryDir()`
- `Config::showDebug()`
- `Config::showLibrariesInformation()`
- `Config::validatePassword()`
- `Consumable::showAddForm()`
- `Consumable::showForConsumableItem()`
- `ConsumableItem::showDebug()`
- `Contract::commonListHeader()`
- `Contract::getContractRenewalIDByName()`
- `Contract::showDebug()`
- `Contract::showShort()`
- `DbUtils::closeDBConnections()`
- `DbUtils::regenerateTreeCompleteName()`
- `DBConnection::displayMySQLError()`
- `DBmysql::error` property.
- `DBmysql::getLastQueryWarnings()`
- `Document::getImage()`
- `Document::showUploadedFilesDropdown()`
- `Document::uploadDocument()`
- `Document_Item::showSimpleAddForItem()`
- `Dropdown::showAdvanceDateRestrictionSwitch()`
- `DropdownTranslation::canBeTranslated()`. Translations are now always active.
- `DropdownTranslation::getTranslationByName()`
- `DropdownTranslation::isDropdownTranslationActive()`. Translations are now always active.
- `Entity::getDefaultContractValues()`
- `Entity::cleanEntitySelectorCache()`
- `Entity::title()`
- `FieldUnicity::checkBeforeInsert()`
- `FieldUnicity::showDebug()`
- `GLPI::getErrorHandler()`
- `GLPI::getLogLevel()`
- `GLPI::initErrorHandler()`
- `GLPI::initLogger()`
- `Glpi\Api\API::showDebug()`
- `Glpi\Api\API::returnSanitizedContent()`
- `Glpi\Application\ErrorHandler` class
- `Glpi\Cache\CacheManager::getInstallerCacheInstance()`
- `Glpi\Console\Command\ForceNoPluginsOptionCommandInterface` class
- `Glpi\Dashboard\Filter::dates()`
- `Glpi\Dashboard\Filter::dates_mod()`
- `Glpi\Dashboard\Filter::itilcategory()`
- `Glpi\Dashboard\Filter::requesttype()`
- `Glpi\Dashboard\Filter::location()`
- `Glpi\Dashboard\Filter::manufacturer()`
- `Glpi\Dashboard\Filter::group_tech()`
- `Glpi\Dashboard\Filter::user_tech()`
- `Glpi\Dashboard\Filter::state()`
- `Glpi\Dashboard\Filter::tickettype()`
- `Glpi\Dashboard\Filter::displayList()`
- `Glpi\Dashboard\Filter::field()`
- `Glpi\Dashboard\Widget::getCssGradientPalette()`
- `Glpi\Debug\Toolbar` class
- `Glpi\Event::showList()`
- `Glpi\Features\DCBreadcrumb::getDcBreadcrumb()`
- `Glpi\Features\DCBreadcrumb::getDcBreadcrumbSpecificValueToDisplay()`
- `Glpi\Features\DCBreadcrumb::isEnclosurePart()`
- `Glpi\Features\DCBreadcrumb::isRackPart()`
- `Glpi\Inventory\Conf::importFile()`
- `Glpi\Socket::executeAddMulti()`
- `Glpi\Socket::showNetworkPortForm()`
- `Glpi\System\Requirement\DataDirectoriesProtectedPath` class.
- `Glpi\System\Requirement\ProtectedWebAccess` class.
- `Glpi\System\Requirement\MysqliMysqlnd` class.
- `Glpi\System\Requirement\SafeDocumentRoot` class.
- `Glpi\System\Status\StatusChecker::getFullStatus()`
- `Group::title()`
- `Group_User` `is_userdelegate` field.
- `Html::autocompletionTextField()`
- `Html::clean()`
- `Html::closeArrowMassives()`
- `Html::displayAccessDeniedPage()`
- `Html::displayAjaxMessageAfterRedirect()`. The JS function is already provided by `js/misc.js`.
- `Html::displayItemNotFoundPage()`
- `Html::getCoreVariablesForJavascript()`
- `Html::jsConfirmCallback()`
- `Html::jsHide()`
- `Html::jsShow()`
- `Html::openArrowMassives()`
- `Html::showTimeField()`
- `Impact::buildNetwork()`
- `Infocom::addPluginInfos()`
- `Infocom::showDebug()`
- `IPNetwork::recreateTree()`
- `IPNetwork::title()`
- `Item_Problem::showForProblem()`
- `Item_Ticket::showForTicket()`
- `ITILTemplate::getSimplifiedInterfaceFields()`
- `Knowbase::getTreeCategoryList()`
- `Knowbase::showBrowseView()`
- `Knowbase::showManageView()`
- `KnowbaseItem::addToFaq()`
- `KnowbaseItem::addVisibilityJoins()`
- `KnowbaseItem::addVisibilityRestrict()`
- `KnowbaseItem::showBrowseForm()`
- `KnowbaseItem::showManageForm()`
- `KnowbaseItem_Comment::displayComments()`
- `KnowbaseItem_KnowbaseItemCategory::displayTabContentForItem()`
- `KnowbaseItem_KnowbaseItemCategory::getTabNameForItem()`
- `KnowbaseItem_KnowbaseItemCategory::showForItem()`
- `KnowbaseItemTranslation::canBeTranslated()`. Translations are now always active.
- `KnowbaseItemTranslation::isKbTranslationActive()`. Translations are now always active.
- `Link::showForItem()`
- `Link_Itemtype::showForLink()`
- `MailCollector::isMessageSentByGlpi()`
- `MailCollector::listEncodings()`
- `MailCollector::title()`
- `MassiveAction::updateProgressBars()`
- `ManualLink::showForItem()`
- `MigrationCleaner` class
- `Netpoint` class
- `NetworkAlias::getInternetNameFromID()`
- `NetworkName::getInternetNameFromID()`
- `NetworkPort::getAvailableDisplayOptions()`
- `NetworkPort::getNetworkPortInstantiationsWithNames()`
- `NetworkPort::getUnmanagedLink()`
- `NetworkPort::resetConnections()`
- `NetworkPortInstantiation::getGlobalInstantiationNetworkPortDisplayOptions()`
- `NetworkPortInstantiation::getInstantiationHTMLTable()` and all sub classes overrides.
- `NetworkPortInstantiation::getInstantiationHTMLTableHeaders()` and all sub classes overrides.
- `NetworkPortInstantiation::getInstantiationHTMLTableWithPeer()`
- `NetworkPortInstantiation::getInstantiationNetworkPortDisplayOptions()`
- `NetworkPortInstantiation::getInstantiationNetworkPortHTMLTable()`
- `NetworkPortInstantiation::getPeerInstantiationHTMLTable()` and all sub classes overrides.
- `NetworkPortMigration` class
- `NotificationEvent::debugEvent()`
- `NotificationTemplateTranslation::showDebug()`
- `OlaLevel::showForSLA()`. Replaced by `LevelAgreementLevel::showForLA()`.
- `PlanningExternalEvent::addVisibilityRestrict()`
- `PlanningRecall::specificForm()`
- `Plugin::haveImport()`
- `Plugin::migrateItemType()`
- `Plugin::unactivateAll()`
- `ProfileRight::updateProfileRightAsOtherRight()`
- `ProfileRight::updateProfileRightsAsOtherRights()`
- `Project::commonListHeader()`
- `Project::showDebug()`
- `Project::showShort()`
- `ProjectTask::showDebug()`
- `QuerySubQuery` class. Replaced by `Glpi\DBAL\QuerySubQuery`.
- `QueryUnion` class. Replaced by `Glpi\DBAL\QueryUnion`.
- `QueuedNotification::forceSendFor()`
- `Reminder::addVisibilityJoins()`
- `ReminderTranslation::canBeTranslated()`. Translations are now always active.
- `ReminderTranslation::isReminderTranslationActive()`. Translations are now always active.
- `Reservation::displayError()`
- `ReservationItem::showDebugResa()`
- `RSSFeed::addVisibilityJoins()`
- `RSSFeed::addVisibilityRestrict()`
- `RSSFeed::showDiscoveredFeeds()`
- `Rule::$can_sort` property.
- `Rule::$orderby` property.
- `Rule::getCollectionClassName()`
- `Rule::showDebug()`
- `Rule::showMinimalActionForm()`
- `Rule::showMinimalCriteriaForm()`
- `Rule::showMinimalForm()`
- `Rule::showNewRuleForm()`
- `RuleCollection::showTestResults()`
- `RuleRight::showNewRuleForm()`
- `RuleRightCollection::displayActionByName()`
- `RuleRightCollection::showTestResults()`
- `RuleImportComputer` class.
- `RuleImportComputerCollection` class.
- `RuleMatchedLog::showFormAgent()`.
- `RuleMatchedLog::showItemForm()`.
- `SavedSearch::prepareQueryToUse()`
- `Search::SYLK_OUTPUT` constant.
- `Search::computeTitle()`
- `Search::csv_clean()`
- `Search::findCriteriaInSession()`
- `Search::getDefaultCriteria()`
- `Search::getLogicalOperators()`
- `Search::getMetaReferenceItemtype()`
- `Search::outputData()`
- `Search::sylk_clean()`
- `Session::buildSessionName()`
- `Session::redirectIfNotLoggedIn()`
- `Session::redirectToLogin()`
- `SlaLevel::showForSLA()`. Replaced by `LevelAgreementLevel::showForLA()`.
- `SLM::setTicketCalendar()`
- `SoftwareLicense::getSonsOf()`
- `SoftwareLicense::showDebug()`
- `Transfer::$inittype` property.
- `Ticket::canDelegateeCreateTicket()`
- `Ticket::showDebug()`
- `Ticket::showFormHelpdesk()`
- `Ticket::showFormHelpdeskObserver()`
- `Ticket_Ticket::checkParentSon()`
- `Ticket_Ticket::countOpenChildren()`
- `Ticket_Ticket::manageLinkedTicketsOnSolved()`. Replaced by `CommonITILObject_CommonITILObject::manageLinksOnChange()`.
- `TicketTemplate::showHelpdeskPreview()`
- `Toolbox::canUseCas()`
- `Toolbox::checkValidReferer()`
- `Toolbox::clean_cross_side_scripting_deep()`
- `Toolbox::endsWith()`
- `Toolbox::filesizeDirectory()`
- `Toolbox::getHtmLawedSafeConfig()`
- `Toolbox::getHtmlToDisplay()`
- `Toolbox::handleProfileChangeRedirect()`
- `Toolbox::logError()`
- `Toolbox::logNotice()`
- `Toolbox::logSqlDebug()`
- `Toolbox::logSqlError()`
- `Toolbox::logSqlWarning()`
- `Toolbox::logWarning()`
- `Toolbox::showMailServerConfig()`
- `Toolbox::sodiumDecrypt()`
- `Toolbox::sodiumEncrypt()`
- `Toolbox::unclean_cross_side_scripting_deep()`
- `Transfer::manageConnectionComputer()`
- `Update::initSession()`
- `User::getDelegateGroupsForUser()`
- `User::showDebug()`
- `User::title()`
- `XML` class.
- Usage of `Search::addOrderBy` signature with ($itemtype, $ID, $order) parameters
- Javascript file upload functions `dataURItoBlob`, `extractSrcFromImgTag`, `insertImgFromFile()`, `insertImageInTinyMCE`, `isImageBlobFromPaste`, `isImageFromPaste`.
- `CommonDBTM::$fkfield` property.
- `getHTML` action for `ajax/fuzzysearch.php` endpoint.
- `DisplayPreference::showFormGlobal` `target` parameter.
- `DisplayPreference::showFormPerso` `target_id` parameter.
- `$_SESSION['glpiroot']` session variable.
- `$DEBUG_SQL, `$SQL_TOTAL_REQUEST`, `$TIMER_DEBUG` and `$TIMER` global variables.
- `$CFG_GLPI['debug_sql']` and `$CFG_GLPI['debug_vars']` configuration options.
- `addgroup` and `deletegroup` actions in `front/user.form.php`.
- `ajax/ldapdaterestriction.php` script.
- `ajax/ticketassigninformation.php` script. Use `ajax/actorinformation.php` instead.
- `ajax/planningcheck.php` script. Use `Planning::showPlanningCheck()` instead.
- `test_ldap` and `test_ldap_replicate` actions in `front/authldap.form.php`. Use `ajax/ldap.php` instead.
- `ajax/ticketsatisfaction.php` and `ajax/changesatisfaction.php` scripts. Access `ajax/commonitilsatisfaction.php` directly instead.
- Usage of the `$cut` parameter in `formatUserName()` and `DbUtils::formatUserName()`.
- Handling of the `delegate` right in `User::getSqlSearchResult()`.
- Usage of the `$link` and `$name` parameters in `Auth::getMethodName()`.


## [10.0.21] unreleased
=======
## [10.0.21] 2025-12-03
>>>>>>> c6141a2a

### Added

### Changed
- It is again possible to "Merge as Followup" into resolved/closed tickets.

### Deprecated

### Removed

### API changes

#### Added

#### Changes

#### Deprecated

#### Removed


## [10.0.20] 2025-09-10

### Added

### Changed
- Assign contract Ticket rule action now works with update rules.

### Deprecated

### Removed

### API changes

#### Added

#### Changes

#### Deprecated

#### Removed


## [10.0.19] 2025-07-16

### Added

### Changed
- Only unsolved/unclosed tickets will be shown in the dropdown when performing the "Merge as Followup" action.
- Domain records must be attached to a domain. Existing unattached records will remain but will require a domain if edited.
- Inactive suppliers are hidden in assigned technician dropdown results. This does not affect items already assigned to inactive suppliers.
- Requesting an item with ID 0 (except for entities) from the API will now return a 404 instead of listing all items of the itemtype.

### Deprecated

### Removed

### API changes

#### Added

#### Changes

#### Deprecated

#### Removed


## [10.0.18] 2025-02-12

### Added

### Changed

### Deprecated

### Removed

### API changes

#### Added

#### Changes

#### Deprecated

#### Removed


## [10.0.17] 2024-11-06

### Added

### Changed
- Searching IDs in dropdowns now matches the beginning of the ID instead of anywhere in the ID.

### Deprecated

### Removed

### API changes

#### Added

- `NotificationTarget::canNotificationContentBeDisclosed()` method that can be overriden to indicates whether a notification contents should be undisclosed.

#### Changes

#### Deprecated

#### Removed


## [10.0.16] 2024-07-03

### Added

### Changed

### Deprecated

### Removed

### API changes

#### Added

#### Changes

#### Deprecated

#### Removed


## [10.0.15] 2024-04-24

### Added

### Changed

### Deprecated

### Removed

### API changes

#### Added

#### Changes

#### Deprecated

#### Removed


## [10.0.14] 2024-03-14

### Added

### Changed

### Deprecated

### Removed

### API changes

#### Added

#### Changes

#### Deprecated

#### Removed


## [10.0.13] 2024-03-13

### Added

### Changed

### Deprecated

### Removed

### API changes

#### Added

#### Changes
- `condition` and `displaywith` parameters must now be added in IDOR token creation data when they are not empty.

#### Deprecated

#### Removed


## [10.0.12] 2024-02-01

### Added

### Changed
- Permissions for historical data and system logs (Administration > Logs) are now managed by "Historical (READ)" and "System Logs (READ)" respectively.

### Deprecated

### Removed

### API changes

#### Added

#### Changes

#### Deprecated
- `Entity::cleanEntitySelectorCache()` no longer has any effect as the entity selector is no longer cached as a unique entry

#### Removed


## [10.0.11] 2023-12-13

### Added

### Changed

### Deprecated

### Removed

### API changes

#### Added

#### Changes

#### Deprecated
- Usage of the `DBmysql::query()` method is deprecated, for security reasons, as it is most of the time used in an insecure way.
  To execute DB queries, either `DBmysql::request()` can be used to craft query using the GLPI query builder,
  either `DBmysql::doQuery()` can be used for safe queries to execute DB query using a self-crafted SQL string.
  This deprecation will not trigger any error, unless the `GLPI_STRICT_DEPRECATED` constant is set to `true`, to avoid
  cluttering error logs.

#### Removed


## [10.0.10] 2023-09-25

### Added

### Changed

### Deprecated

### Removed

### API changes

#### Added

#### Changes

#### Deprecated

#### Removed


## [10.0.9] 2023-07-11

### Added

### Changed

### Deprecated

### Removed

### API changes

#### Added

#### Changes

#### Deprecated

#### Removed


## [10.0.8] 2023-07-05

### Added
- Unified Debug bar feature has been added to display debug information in the browser as a replacement and expansion on the previous, individual debug panels.

### Changed

### Deprecated

### Removed
- Debug panels and the toggle button to show/hide the primary debug panel that was next to the current user's name in the top right corner of the screen have been removed.
- `debug_tabs` plugin hook

### API changes

#### Added
- `CommonDBTM::getMessageReferenceEvent()` method that can be overridden to tweak notifications grouping in mail clients.

#### Changes

#### Deprecated
- `Html::displayDebugInfo()` method no longer has any effect. The functionality was replaced by the new Debug Bar feature.
- `Hooks::DEBUG_TABS`
- `$TIMER_DEBUG` global variable.
- `$DEBUG_SQL` global variable.
- `$SQL_TOTAL_REQUEST` global variable.
- `$CFG_GLPI['debug_sql']` configuration option.
- `$CFG_GLPI['debug_vars']` configuration option.

- Usage of parameter `$clean` in `AuthLDAP::getObjectByDn()` and `AuthLDAP::getUserByDn()`.

#### Removed


## [10.0.7] 2023-04-05

### Added

### Changed

### Deprecated

### Removed

### API changes

#### Added

#### Changes
- Itemtype that can be linked to a disk are now declared in `$CFG_GLPI['disk_types']`.

#### Deprecated
- `Glpi\Inventory\Conf::importFile()`
- `RSSFeed::showDiscoveredFeeds()`
- `Toolbox::checkValidReferer()`

#### Removed

## [10.0.6] 2023-01-24

### Added

### Changed
- `glpi:` command prefix has been removed from console commands canonical name.

### Deprecated

### Removed

### API changes

#### Added

#### Changes

#### Deprecated

#### Removed

## [10.0.5] 2022-11-04

## [10.0.4] 2022-11-03

## [10.0.3] 2022-09-14

### API changes

#### Added

- `CommonDBTM::pre_addToDB()` added.

#### Removed

## [10.0.2] 2022-06-28

## [10.0.1] 2022-06-02

### Changed
- PDF export library has been changed back from `mPDF` to `TCPDF`.

### Removed
- Gantt feature has been moved into the `gantt` plugin.

### API changes

#### Added
- `plugin_xxx_activate()` and `plugin_xxx_deactivate` hooks support.

#### Changes
- `Glpi\Api\Api::initEndpoint()` visibility changed to `protected`.

#### Removed
- `GlpiGantt` javascript helper and `dhtmlx-gantt` library.
- `Glpi\Gantt` namespace and all corresponding classes.
- `Project::getDataToDisplayOnGantt()`
- `Project::showGantt()`
- `ProjectTask::getDataToDisplayOnGantt()`
- `ProjectTask::getDataToDisplayOnGanttForProject()`

## [10.0.0] 2022-04-20

### Added
- Added UUID to all other itemtypes that are related to Operating Systems (Phones, Printers, etc)
- Added a button to the General > System configuration tab to copy the system information

### Changed
- APCu and WinCache are not anymore use by GLPI, use `php bin/console cache:configure` command to configure cache system.
- PDF export library has been changed from `TCPDF` to `mPDF`.
- The search engine and search results page now support sorting by multiple fields.
- The search result lists now refresh/update without triggering a full page reload.
- Replaced user-facing cases of master/slave usage replaced with main/replica.

### Deprecated
- Usage of XML-RPC API is deprecated.
- The database "slaves" property in the status checker (/status.php and glpi:system:status) is deprecated. Use "replicas" instead,
- The database "master" property in the status checker (/status.php and glpi:system:status) is deprecated. Use "main" instead,

### Removed
- Autocomplete feature on text fields.
- Usage of alternative DB connection encoding (`DB::$dbenc` property).
- Deprecated `scripts/ldap_mass_sync.php` has been removed in favor of `glpi:ldap:synchronize_users` command available using `bin/console`
- Deprecated `scripts/compute_dictionary.php` has been removed in favor of `glpi:rules:replay_dictionnary_rules` command available using `bin/console`
- Deprecated `scripts/softcat_mass_compute.php` has been removed in favor of `glpi:rules:process_software_category_rules` command available using `bin/console`

### API changes

#### Added
- Added `DBMysql::setSavepoint()` to create savepoints within a transaction.
- Added `CommonDBTM::showForm()` to have a generic showForm for asset (based on a twig template).

#### Changes
- MySQL warnings are now logged in SQL errors log.
- `Guzzle` library has been upgraded to version 7.4.
- `Symfony\Console` library has been upgraded to version 5.4.
- `CommonGLPI` constructor signature has been declared in an interface (`CommonGLPIInterface`).
- `DBmysqlIterator` class compliancy with `Iterator` has been fixed (i.e. `DBmysqlIterator::next()` does not return current row anymore).
- `Domain` class inheritance changed from `CommonDropdown` to `CommonDBTM`.
- `showForm()` method of all classes inheriting `CommonDBTM` have been changed to match `CommonDBTM::showForm()` signature.
- Format of `Message-Id` header sent in Tickets notifications changed to match format used by other items.
- Added `DB::truncate()` to replace raw SQL queries
- Impact context `positions` field type changed from `TEXT` to `MEDIUMTEXT`
- Field `date` of KnowbaseItem has been renamed to `date_creation`.
- Field `date_creation` of KnowbaseItem_Revision has been renamed to `date`.
- Field `date_creation` of NetworkPortConnectionLog has been renamed to `date`.
- Field `date` of Notepad has been renamed to `date_creation`.
- Field `date_mod` of ObjectLock has been renamed to `date`.
- Field `date` of ProjectTask has been renamed to `date_creation`.
- Table `glpi_netpoints` has been renamed to `glpi_sockets`.
- `GLPI_FORCE_EMPTY_SQL_MODE` constant has been removed in favor of `GLPI_DISABLE_ONLY_FULL_GROUP_BY_SQL_MODE` usage.
- `CommonDBTM::clone()`, `CommonDBTM::prepareInputForClone()` and `CommonDBTM::post_clone()` has been removed. Clonable objects must now use `Glpi\Features\Clonable` trait.
- `CommonDBTM::notificationqueueonaction` property has been removed in favor of `CommonDBTM::deduplicate_queued_notifications` property.
- `CommonDropdown::displaySpecificTypeField()` has a new `$options` parameter.
- `DBMysql::rollBack` supports a `name` parameter for rolling back to a savepoint.
- `Knowbase::getJstreeCategoryList()` as been replaced by `Knowbase::getTreeCategoryList()`.
- `NetworkPortInstantiation::showNetpointField()` has been renamed to `NetworkPortInstantiation::showSocketField()`.
- `NotificationSettingConfig::showForm()` renamed to `NotificationSettingConfig::showConfigForm()`.
- `RuleMatchedLog::showForm()` renamed to `RuleMatchedLog::showItemForm()`.
- `Search::addOrderBy()` signature changed.
- `TicketSatisfaction::showForm()` renamed to `TicketSatisfaction::showSatisfactionForm()`.
- `Transfer::transferDropdownNetpoint()` has been renamed to `Transfer::transferDropdownSocket()`.
- `Dashboard` global javascript object has been moved to `GLPI.Dashboard`.

#### Deprecated
- Usage of `MyISAM` engine in database, in favor of `InnoDB` engine.
- Usage of `utf8mb3` charset/collation in database in favor of `utf8mb4` charset/collation.
- Usage of `datetime` field type in database, in favor of `timestamp` field type.
- Handling of encoded/escaped value in `autoName()`
- `Netpoint` has been deprecated and replaced by `Socket`
- `CommonDropdown::displayHeader()`, use `CommonDropdown::displayCentralHeader()` instead and make sure to override properly `first_level_menu`, `second_level_menu` and `third_level_menu`.
- `GLPI::getLogLevel()`
- `Glpi\System\Status\StatusChecker::getFullStatus()`
- `Html::clean()`
- `MailCollector::listEncodings()`
- `RuleImportComputer` class
- `RuleImportComputerCollection` class
- `SLM::setTicketCalendar()`
- `Toolbox::clean_cross_side_scripting_deep()`
- `Toolbox::endsWith()`
- `Toolbox::filesizeDirectory()`
- `Toolbox::getHtmlToDisplay()`
- `Toolbox::logError()`
- `Toolbox::logNotice()`
- `Toolbox::logWarning()`
- `Toolbox::sodiumDecrypt()`
- `Toolbox::sodiumEncrypt()`
- `Toolbox::startsWith()`
- `Toolbox::unclean_cross_side_scripting_deep()`

#### Removed
- `jQueryUI` has been removed in favor of `twbs/bootstrap`. This implies removal of following widgets: `$.accordion`, `$.autocomplete`,
  `$.button`, `$.dialog`, `$.draggable`, `$.droppable`, `$.progressbar`, `$.resizable`, `$.selectable`, `$.sortable`, `$.tabs`, `$.tooltip`.
- Usage of `$order` parameter in `getAllDataFromTable()` (`DbUtils::getAllDataFromTable()`)
- Usage of `table` parameter in requests made to `ajax/comments.php`
- Usage of `GLPI_FORCE_EMPTY_SQL_MODE` constant
- Usage of `GLPI_PREVER` constant
- Support of `doc_types`, `helpdesk_types` and `netport_types` keys in `Plugin::registerClass()`
- `$CFG_GLPI['layout_excluded_pages']` entry
- `$CFG_GLPI['transfers_id_auto']` entry
- `$CFG_GLPI['use_ajax_autocompletion']` entry
- `$DEBUG_AUTOLOAD` global variable
- `$LOADED_PLUGINS` global variable
- `$PHP_LOG_HANDLER` global variable
- `$SQL_LOG_HANDLER` global variable
- `CommonDBTM::notificationqueueonaction` property
- `NotificationTarget::html_tags` property
- `getAllDatasFromTable()`
- `getRealQueryForTreeItem()`
- `Ajax::createFixedModalWindow()`
- `Ajax::createSlidePanel()`
- `Calendar_Holiday::cloneCalendar()`
- `Calendar::duplicate()`
- `CalendarSegment::cloneCalendar()`
- `Change::getCommonLeftJoin()`
- `Change::getCommonSelect()`
- `Change::showAnalysisForm()`
- `Change::showPlanForm()`
- `CommonDBTM::clone()`
- `CommonDBTM::getRawName()`
- `CommonDBTM::prepareInputForClone()`
- `CommonDBTM::post_clone()`
- `CommonDBTM::showDates()`
- `CommonGLPI::isLayoutExcludedPage()`
- `CommonGLPI::isLayoutWithMain()`
- `CommonGLPI::showPrimaryForm()`
- `CommonITILObject::displayHiddenItemsIdInput()`
- `CommonITILObject::filterTimeline()`
- `CommonITILObject::getActorIcon()`
- `CommonITILObject::getSplittedSubmitButtonHtml()`
- `CommonITILObject::showActorsPartForm()`
- `CommonITILObject::showFormHeader()`
- `CommonITILObject::showGroupsAssociated()`
- `CommonITILObject::showSupplierAddFormOnCreate()`
- `CommonITILObject::showSuppliersAssociated()`
- `CommonITILObject::showTimeline()`
- `CommonITILObject::showTimelineForm()`
- `CommonITILObject::showTimelineHeader()`
- `CommonITILObject::showUsersAssociated()`
- `Computer_Item::cloneComputer()`
- `Computer_Item::cloneItem()`
- `Computer_SoftwareLicense` class
- `Computer_SoftwareVersion` class
- `ComputerAntivirus::cloneComputer()`
- `Contract::cloneItem()`
- `Contract_Item::cloneItem()`
- `ContractCost::cloneContract()`
- `Config::agreeDevMessage()`
- `Config::checkWriteAccessToDirs()`
- `Config::displayCheckExtensions()`
- `Config::getCache()`
- `DBMysql::affected_rows()`
- `DBMysql::areTimezonesAvailable()`
- `DBMysql::data_seek()`
- `DBMysql::fetch_array()`
- `DBMysql::fetch_assoc()`
- `DBMysql::fetch_object()`
- `DBMysql::fetch_row()`
- `DBMysql::field_name()`
- `DBMysql::free_result()`
- `DBmysql::getTableSchema()`
- `DBMysql::insert_id()`
- `DBMysql::isMySQLStrictMode()`
- `DBMysql::list_fields()`
- `DBMysql::notTzMigrated()`
- `DBMysql::num_fields()`
- `DbUtils::getRealQueryForTreeItem()`
- `Dropdown::getDropdownNetpoint()`
- `DCBreadcrumb::showDcBreadcrumb()`
- `Document_Item::cloneItem()`
- `Entity::showSelector()`
- `Glpi\Marketplace\Api\Plugins::getNewPlugins()`
- `Glpi\Marketplace\Api\Plugins::getPopularPlugins()`
- `Glpi\Marketplace\Api\Plugins::getTopPlugins()`
- `Glpi\Marketplace\Api\Plugins::getTrendingPlugins()`
- `Glpi\Marketplace\Api\Plugins::getUpdatedPlugins()`
- `Html::autocompletionTextField()`
- `Html::displayImpersonateBanner()`
- `Html::displayMainMenu()`
- `Html::displayMenuAll()`
- `Html::displayTopMenu()`
- `Html::fileForRichText()`
- `Html::generateImageName()`
- `Html::imageGallery()`
- `Html::jsDisable()`
- `Html::jsEnable()`
- `Html::nl2br_deep()`
- `Html::replaceImagesByGallery()`
- `Html::resume_name()`
- `Html::setSimpleTextContent()`
- `Html::setRichTextContent()`
- `Html::showProfileSelecter()`
- `Html::weblink_extract()`
- `Infocom::cloneItem()`
- `Itil_Project::cloneItilProject()`
- `ITILFollowup::showApprobationForm()`
- `ITILTemplate::getBeginHiddenFieldText()`
- `ITILTemplate::getBeginHiddenFieldValue()`
- `ITILTemplate::getEndHiddenFieldText()`
- `ITILTemplate::getEndHiddenFieldValue()`
- `Item_Devices::cloneItem()`
- `Item_Disk::cloneItem()`
- `Item_OperatingSystem::cloneItem()`
- `Item_SoftwareLicense::cloneComputer()`
- `Item_SoftwareLicense::cloneItem()`
- `Item_SoftwareVersion::cloneComputer()`
- `Item_SoftwareVersion::cloneItem()`
- `Item_SoftwareVersion::showForComputer()`
- `Item_SoftwareVersion::updateDatasForComputer()`
- `KnowbaseItem_Item::cloneItem()`
- `LevelAgreement::showForTicket()`
- `NetworkPort::cloneItem()`
- `Notepad::cloneItem()`
- `NotificationTargetTicket::isAuthorMailingActivatedForHelpdesk()`
- `Plugin::getGlpiPrever()`
- `Plugin::isGlpiPrever()`
- `Plugin::setLoaded()`
- `Plugin::setUnloaded()`
- `Plugin::setUnloadedByName()`
- `Problem::getCommonLeftJoin()`
- `Problem::getCommonSelect()`
- `Problem::showAnalysisForm()`
- `ProjectCost::cloneProject()`
- `ProjectTeam::cloneProjectTask()`
- `ProjectTask::cloneProjectTeam()`
- `Reservation::displayReservationDay()`
- `Reservation::displayReservationsForAnItem()`
- `Search::isDeletedSwitch()`
- `Ticket::getCommonLeftJoin()`
- `Ticket::getCommonSelect()`
- `Ticket::getTicketTemplateToUse()`
- `Ticket::showDocumentAddButton()`
- `Ticket_Ticket::displayLinkedTicketsTo()`
- `TicketTemplate::getFromDBWithDatas()`
- `Toolbox::canUseImapPop()`
- `Toolbox::checkSELinux()`
- `Toolbox::commonCheckForUseGLPI()`
- `Toolbox::convertImageToTag()`
- `Toolbox::decrypt()`
- `Toolbox::doubleEncodeEmails()`
- `Toolbox::encrypt()`
- `Toolbox::getGlpiSecKey()`
- `Toolbox::removeHtmlSpecialChars()`
- `Toolbox::sanitize()`
- `Toolbox::throwError()`
- `Toolbox::unclean_html_cross_side_scripting_deep()`
- `Toolbox::useCache()`
- `Toolbox::userErrorHandlerDebug()`
- `Toolbox::userErrorHandlerNormal()`
- `Transfer::transferComputerSoftwares()`
- `Update::declareOldItems()`
- `User::showPersonalInformation()`

## [9.5.7] 2022-01-27

## [9.5.6] 2021-09-15

### Changed

- `X-Forwarded-For` header value is no longer used during API access controls, API requests passing through proxies may be refused for security reasons.

### API changes

#### Changed

- All POST request made to `/ajax/` scripts are now requiring a valid CSRF token in their `X-Glpi-Csrf-Token` header.
Requests done using jQuery are automatically including this header, from the moment that the page header is built using
`Html::includeHeader()` method and the `js/common.js` script is loaded.

#### Deprecated

- Usage of "followups" option in `CommonITILObject::showShort()`
- `CommonITILTask::showInObjectSumnary()`
- `ITILFollowup::showShortForITILObject()`

## [9.5.5] 2021-04-13

### API changes

#### Changed

- Remove deprecation of `Search::getMetaReferenceItemtype()`

## [9.5.4] 2021-03-02

### Changed

- `iframe` elements are not anymore allowed in rich text unless `GLPI_ALLOW_IFRAME_IN_RICH_TEXT` constant is defined to `true`

### API changes

#### Deprecated

- `Search::getMetaReferenceItemtype()`

## [9.5.3] 2020-11-25

### Deprecated
- Usage of alternative DB connection encoding (`DB::$dbenc` property).

## [9.5.2] 2020-10-07

### API changes

#### Removed

- Ability to use SQL expressions as string in criterion values in SQL iterator (replaced by usage of `QueryExpression`).
- Ability to delete a plugin image using `/front/pluginimage.send.php` script.

## [9.5.1] 2020-07-16

## [9.5.0] 2020-07-07

### Added

- Encrypted file systems support.
- Mails collected from suppliers can be marked as private on an entity basis.
- Ability to add custom CSS in entity configuration.
- CLI commands to enable and disable maintenance mode.
- Operating system links on Monitors, Peripherals, Phones and Printers.
- Add datacenter items to global search
- Project task search options for Projects
- Automatic action to purge closed tickets
- Ability to automatically calculate project's percent done
- Software link on Phones.
- Add and answer approvals from timeline
- Add lightbox with PhotoSwipe to timeline images
- Ability to copy tasks while merging tickets
- the API gives the ID of the user who logs in with initSession
- Kanban view for projects
- Network ports on Monitors
- Add warning when there are unsaved changes in forms
- Add ability to get information from the status endpoint in JSON format using Accept header
- Add `glpi:system:status` CLI command for getting the GLPI status

### Changed

- PHP error_reporting and display_errors configuration directives are no longer overrided by GLPI, unless in debug mode (which forces reporting and display of all errors).
- `scripts/migrations/racks_plugin.php` has been replaced by `glpi:migration:racks_plugin_to_core` command available using `bin/console`
- Encryption alogithm improved using libsodium

### API changes

#### Added

- Add translation functions `__()`,  `_n()`,  `_x()` and  `_nx()` in javascript in browser context.
- `Migration::renameItemtype()` method to update of database schema/values when an itemtype class is renamed
- Menu returned by `CommonGLPI::getMenuContent()` method override may now define an icon for each menu entry.
- `CommonDBConnexity::getItemsAssociatedTo()` method to get the items associated to the given one
- `CommonDBConnexity::getItemsAssociationRequest()` method to get the DB request to use to get the items associated to the given one
- `CommonDBTM::clone()` method to clone the current item
- `CommonDBTM::prepareInputForClone()` method to modify the input data that will be used for the cloning
- `CommonDBTM::post_clone()` method to perform other steps after an item has been cloned (like clone the elements it is associated to)

#### Changes

- jQuery library has been upgraded from 2.2.x to 3.4.x. jQuery Migrate is used to ensure backward compatibility in most cases.
- `DBmysqlIterator::handleOrderClause()` supports QueryExpressions
- Use Laminas instead of deprecated ZendFramework
- Database datetime fields have been replaced by timestamp fields to handle timezones support.
- Database integer/float fields values are now returned as number instead of strings from DB read operations.
- Field `domains_id` of Computer, NetworkEquipment and Printer has been dropped and data has been transfered into `glpi_domains_items` table.
- Plugin status hook can now be used to provide an array with more information about the plugin's status the status of any child services.
    - Returned array should contain a 'status' value at least (See status values in Glpi\System\Status\StatusChecker)
    - Old style returns are still supported

#### Deprecated

- `DBMysql::fetch_array()`
- `DBMysql::fetch_row()`
- `DBMysql::fetch_assoc()`
- `DBMysql::fetch_object()`
- `DBMysql::data_seek()`
- `DBMysql::insert_id()`
- `DBMysql::num_fields()`
- `DBMysql::field_name()`
- `DBMysql::list_fields()`
- `DBMysql::affected_rows()`
- `DBMysql::free_result()`
- `DBMysql::isMySQLStrictMode()`
- `getAllDatasFromTable` renamed to `getAllDataFromTable()`
- Usage of `$order` parameter in `getAllDataFromTable()` (`DbUtils::getAllDataFromTable()`)
- `Ticket::getTicketTemplateToUse()` renamed to `Ticket::getITILTemplateToUse()`
- `TicketTemplate::getFromDBWithDatas()` renamed to `TicketTemplate::getFromDBWithData()` (inherited from `ITILTemplate`)
- `Computer_SoftwareLicense` replaced by `Item_SoftwareLicense` and table `glpi_computers_softwarelicenses` renamed to `glpi_items_softwarelicenses`
- `Computer_SoftwareVersion` replaced by `Item_SoftwareVersion` and table `glpi_computers_softwareversions` renamed to `glpi_items_softwareversions`
- `Item_SoftwareVersion::updateDatasForComputer` renamed to `Item_SoftwareVersion::updateDatasForItem`
- `Item_SoftwareVersion::showForComputer` renamed to `Item_SoftwareVersion::showForItem`
- `Item_SoftwareVersion::softsByCategory` renamed to `Item_SoftwareVersion::softwareByCategory`
- `Item_SoftwareVersion::displaySoftsByLicense` renamed to `Item_SoftwareVersion::displaySoftwareByLicense`
- `Item_SoftwareVersion::cloneComputer` renamed to `Item_SoftwareVersion::cloneItem`
- `Transfer::transferComputerSoftwares` renamed to `Transfer::transferItemSoftwares`
- 'getRealQueryForTreeItem()'
- ``getCommonSelect`` and ``getCommonLeftJoin()`` from ``Ticket``, ``Change`` and ``Problem`` are replaced with ``getCommonCriteria()`` compliant with db iterator
- `Config::checkWriteAccessToDirs()`
- `Config::displayCheckExtensions()`
- `Toolbox::checkSELinux()`
- `Toolbox::userErrorHandlerDebug()`
- `Toolbox::userErrorHandlerNormal()`
- `Html::jsDisable()`
- `Html::jsEnable()`
- `Plugin::setLoaded()`
- `Plugin::setUnloaded()`
- `Plugin::setUnloadedByName()`
- Usage of `$LOADED_PLUGINS` global variable
- `CommonDBTM::getRawName()` replaced by `CommonDBTM::getFriendlyName()`
- `Calendar_Holiday::cloneCalendar()`
- `CalendarSegment::cloneCalendar()`
- `Computer_Item::cloneComputer()`
- `Computer_Item::cloneItem()`
- `ComputerAntivirus::cloneComputer()`
- `Contract::cloneItem()`
- `Contract_Item::cloneItem()`
- `ContractCost::cloneContract()`
- `Document_Item::cloneItem()`
- `Infocom::cloneItem()`
- `Item_Devices::cloneItem()`
- `Item_Disk::cloneItem()`
- `Item_OperatingSystem::cloneItem()`
- `Item_SoftwareLicense::cloneComputer()`
- `Item_SoftwareLicense::cloneItem()`
- `Item_SoftwareVersion::cloneComputer()`
- `Item_SoftwareVersion::cloneItem()`
- `Itil_Project::cloneItilProject()`
- `KnowbaseItem_Item::cloneItem()`
- `NetworkPort::cloneItem()`
- `Notepad::cloneItem()`
- `ProjectCost::cloneProject()`
- `ProjectTeam::cloneProjectTask()`
- `ProjectTask::cloneProjectTeam()`
- Usage of `GLPIKEY` constant
- `Toolbox::encrypt()` and `Toolbox::decrypt()` because they use the old encryption algorithm

#### Removed

- Usage of string `$condition` parameter in `CommonDBTM::find()`
- Usage of string `$condition` parameter in `Dropdown::addNewCondition()`
- Usage of string in `$option['condition']` parameter in `Dropdown::show()`
- `KnowbaseItemCategory::showFirstLevel()`
- `Ticket::getTicketActors()`
- `NotificationTarget::getProfileJoinSql()`
- `NotificationTarget::getDistinctUserSql()`
- `NotificationTargetCommonITILObject::getProfileJoinSql()`
- `RuleCollection::getRuleListQuery()`
- `getNextItem()`
- `getPreviousItem()`
- `CommonDBChild::getSQLRequestToSearchForItem()`
- `CommonDBConnexity::getSQLRequestToSearchForItem()`
- `CommonDBRelation::getSQLRequestToSearchForItem()`
- `Project::addVisibility()`
- `Project::addVisibilityJoins()`
- `Plugin::hasBeenInit()`
- 'SELECT DISTINCT' and 'DISTINCT FIELDS' criteria in `DBmysqlIterator::buildQuery()`
- `CommonDBTM::getTablesOf()`
- `CommonDBTM::getForeignKeyFieldsOf()`
- `TicketFollowup`
- `getDateRequest` and `DbUtils::getDateRequest()`
- `Html::convertTagFromRichTextToImageTag()`
- `Transfer::createSearchConditionUsingArray()`
- Unused constants GLPI_FONT_FREESANS and GLPI_SCRIPT_DIR

## [9.4.6] 2020-05-05

## [9.4.5] 2019-12-18

## [9.4.4] 2019-09-24

### API changes

#### Changes
- For security reasons, autocompletion feature requires now to be authorized by a `'autocomplete' => true` flag in corresponding field search option.

## [9.4.3] 2019-06-20

### API changes

#### Deprecated

The following methods have been deprecated:

- `Html::convertTagFromRichTextToImageTag()`

## [9.4.2] 2019-04-11

### API changes

#### Deprecated

The following methods have been deprecated:

- `CommonDBTM::getTablesOf()`
- `CommonDBTM::getForeignKeyFieldsOf()`

## [9.4.1] 2019-03-15

### API changes

#### Added

- new display hook `timeline_actions` to add new buttons to timeline forms
- Ability to copy document links while merging tickets

#### Deprecated

The following methods have been deprecated:

- `Plugin::hasBeenInit()`
- Deprecate 'SELECT DISTINCT' and 'DISTINCT FIELDS' criteria in `DBmysqlIterator::buildQuery()`

#### Removed

- Drop `CommonITILObject::showSolutions()`.

## [9.4.0] 2019-02-11

### Added

- Ability to link project with problems and tickets.
- Ability to specify creation and modification dates during CommonDBTM object add method
- Add followups to Changes and Problems.
- Add timeline to Changes and Problems.
- CLI console to centralize CLI commands.
- Search on devices from Printers and Network equipments.
- Ability to merge and split tickets.
- Search on devices from Printers and Network equipments.
- Ability to specify creation and modification dates during CommonDBTM object add method.

### Changed
- `license_id` field in `glpi_items_operatingsystems` table has been renamed to `licenseid`
- `olas_tto_id` field in `glpi_tickets` table has been renamed to `olas_id_tto`
- `olas_ttr_id` field in `glpi_tickets` table has been renamed to `olas_id_ttr`
- `ttr_olalevels_id` field in `glpi_tickets` table has been renamed to `olalevels_id_ttr`
- `slas_tto_id` field in `glpi_tickets` table has been renamed to `slas_id_tto`
- `slas_ttr_id` field in `glpi_tickets` table has been renamed to `slas_id_ttr`
- `ttr_slalevels_id` field in `glpi_tickets` table has been renamed to `slalevels_id_ttr`
- `scripts/add_creation_date.php` has been replaced by `glpi:migration:build_missing_timestamps` command available using `bin/console`
- `scripts/checkdb.php` has been replaced by `glpi:database:check` command available using `bin/console`
- `scripts/cliinstall.php` has been replaced by `glpi:database:install` command available using `bin/console`
- `scripts/cliupdate.php` has been replaced by `glpi:database:update` command available using `bin/console`
- `scripts/ldap_mass_sync.php` has been replaced by `glpi:ldap:synchronize_users` command available using `bin/console`
- `scripts/innodb_migration.php` has been replaced by `glpi:migration:myisam_to_innodb` command available using `bin/console`
- `scripts/unlock_tasks.php` has been replaced by `glpi:task:unlock` command available using `bin/console`

### API changes

#### Changes
- Plugins are now loaded in ajax files.
- `TicketFollowup` has been replaced by `ITILFollowup`
- `$num` parameter has been removed from several `Search` class methods:
   - `addSelect()`,
   - `addOrderBy()`,
   - `addHaving()`,
   - `giveItem()`
- `NotificationTarget::getMode()` visibility is now `public`.
- Added `add_recipient_to_target` hook, triggered when a recipient is added to a notification.

#### Deprecated

- Remove `$CFG_GLPI['use_rich_text']` parameter. Will now be `true` per default.
- Remove `$CFG_GLPI['ticket_timeline']` parameter. Will now be `true` per default.
- Remove `$CFG_GLPI['ticket_timeline_keep_replaced_tabs']` parameter. Will now be `false` per default.
- Usage of `TicketFollowup` class has been deprecated.
- Usage of string `$condition` parameter in `CommonDBTM::find()` has been deprecated.
- Usage of string `$condition` parameter in `Dropdown::addNewCondition()` has been deprecated.
- Usage of string in `$option['condition']` parameter in `Dropdown::show()` has been deprecated.

The following methods have been deprecated:

- `KnowbaseItemCategory::showFirstLevel()`
- `Ticket::getTicketActors()`
- `Ticket::processMassiveActionsForOneItemtype()`
- `Ticket::showFormMassiveAction()`
- `Ticket::showMassiveActionsSubForm()`
- `NotificationTarget::getProfileJoinSql()`
- `NotificationTarget::getDistinctUserSql()`
- `NotificationTargetCommonITILObject::getProfileJoinSql()`
- `RuleCollection::getRuleListQuery()`
- `getNextItem()`
- `getPreviousItem()`
- `CommonDBChild::getSQLRequestToSearchForItem()`
- `CommonDBConnexity::getSQLRequestToSearchForItem()`
- `CommonDBRelation::getSQLRequestToSearchForItem()`
- `Project::addVisibility()`
- `Project::addVisibilityJoins()`

#### Removed

- Drop ability to use `JOIN` in `DBmysqlIterator::buildQuery()`
- Drop `NotificationTarget::datas` property
- Drop support of string `$filter` parameter in `Profileuser::getUserProfiles()`
- Drop support of string `$condition` parameter in `User::getFromDBbyEmail()`
- Drop support of string `$condition` parameter in `Group_User::getUserGroups()`
- Drop support of string `$condition` parameter in `Group_User::getGroupUsers()`
- Drop support of string `$condition` parameter in `countElementsInTable` (`DbUtils::countElementsInTable()`)
- Drop support of string `$condition` parameter in `countDistinctElementsInTable` (`DbUtils::countDistinctElementsInTable()`)
- Drop support of string `$condition` parameter in `countElementsInTableForMyEntities` (`DbUtils::countElementsInTableForMyEntities()`)
- Drop support of string `$condition` parameter in `countElementsInTableForEntity` (`DbUtils::countElementsInTableForEntity()`)
- Drop support of string `$condition` parameter in `getAllDatasFromTable` (`DbUtils::getAllDataFromTable()`)
- Drop ITIL Tasks, Followups and Solutions `showSummary()` and massive actions related methods that are replaced with timeline

- Drop class alias `Event` for `Glpi\Event`
- Drop `Zend\Loader\SplAutoloader` interface
- Drop all methods that have been deprecated in GLPI 9.2
  - `_e()`
  - `_ex()`
  - `FieldExists()`
  - `formatOutputWebLink()`
  - `TableExists()`
  - `CommonTreeDropodwn::recursiveCleanSonsAboveID()`
  - `DBMysql::optimize_tables()`
  - `NotificationTarget::addToAddressesList()`
  - `NotificationTarget::getAdditionalTargets()`
  - `NotificationTarget::getAddressesByGroup()`
  - `NotificationTarget::getAddressesByTarget()`
  - `NotificationTarget::getAdminAddress()`
  - `NotificationTarget::getEntityAdminAddress()`
  - `NotificationTarget::getItemAuthorAddress()`
  - `NotificationTarget::getItemGroupAddress()`
  - `NotificationTarget::getItemGroupSupervisorAddress()`
  - `NotificationTarget::getItemGroupTechInChargeAddress()`
  - `NotificationTarget::getItemGroupWithoutSupervisorAddress()`
  - `NotificationTarget::getItemOwnerAddress()`
  - `NotificationTarget::getItemTechnicianInChargeAddress()`
  - `NotificationTarget::getNotificationTargets()`
  - `NotificationTarget::getSpecificTargets()`
  - `NotificationTarget::getUserByField()`
  - `NotificationTarget::getUsersAddressesByProfile()`
  - `NotificationTargetCommonITILObject::getDatasForObject()`
  - `NotificationTargetCommonITILObject::getFollowupAuthor()`
  - `NotificationTargetCommonITILObject::getLinkedGroupByType()`
  - `NotificationTargetCommonITILObject::getLinkedGroupSupervisorByType()`
  - `NotificationTargetCommonITILObject::getLinkedGroupWithoutSupervisorByType()`
  - `NotificationTargetCommonITILObject::getLinkedUserByType()`
  - `NotificationTargetCommonITILObject::getOldAssignTechnicianAddress()`
  - `NotificationTargetCommonITILObject::getRecipientAddress()`
  - `NotificationTargetCommonITILObject::getSupplierAddress()`
  - `NotificationTargetCommonITILObject::getTaskAssignGroup()`
  - `NotificationTargetCommonITILObject::getTaskAssignUser()`
  - `NotificationTargetCommonITILObject::getTaskAuthor()`
  - `NotificationTargetCommonITILObject::getValidationApproverAddress()`
  - `NotificationTargetCommonITILObject::getValidationRequesterAddress()`
  - `NotificationTargetProjectTask::getTeamContacts()`
  - `NotificationTargetProjectTask::getTeamGroups()`
  - `NotificationTargetProjectTask::getTeamSuppliers()`
  - `NotificationTargetProjectTask::getTeamUsers()`
  - `QueuedNotification::sendMailById()`
  - `Ticket::convertContentForNotification()`
  - `User::getPersonalToken()`
  - `User::getUniquePersonalToken()`
- Drop all methods that have been deprecated in GLPI 9.3.0
  - `CommonDBTM::getFromDBByQuery()`
  - `CommonDBTM::getSearchOptions()`
  - `CommonDBTM::getSearchOptionsNew()`
  - `CommonDBTM::getSearchOptionsToAddNew()`
  - `CommonITILObject::getStatusIconURL()`
  - `DBMysql::list_tables()`
  - `Dropdown::showPrivatePublicSwitch()`
  - `NotificationTargetProjectTask::getTeamContacts()`
  - `NotificationTargetProjectTask::getTeamGroups()`
  - `NotificationTargetProjectTask::getTeamSuppliers()`
  - `NotificationTargetProjectTask::getTeamUsers()`
  - `Search::constructDatas()`
  - `Search::displayDatas()`
  - `Transfer::transferComputerDisks()`
- Drop all methods that have been deprecated in GLPI 9.3.1
  - `ComputerVirtualMachine::getUUIDRestrictRequest()`
  - `Config::getSQLMode()`
  - `DBMysql::checkForCrashedTables()`
  - `Html::checkAllAsCheckbox()`
  - `Html::scriptEnd()`
  - `Html::scriptStart()`
  - `Plugin::isAllPluginsCSRFCompliant()`
  - `Profile::getUnderActiveProfileRestrictRequest()`
  - `Toolbox::is_a()`
- Drop all constants that have been deprecated in GLPI 9.3.1
  - `CommonDBTM::ERROR_FIELDSIZE_EXCEEDED`
  - `CommonDBTM::HAS_DUPLICATE`
  - `CommonDBTM::NOTHING_TO_DO`
  - `CommonDBTM::SUCCESS`
  - `CommonDBTM::TYPE_MISMATCH`
- Drop all methods that have been deprecated in GLPI 9.3.2
 - `ITILSolution::removeForItem()`
 - `Session::isViewAllEntities()`

## [9.3.3] 2018-11-27

### Changed

- Fix some cache issues
- Fix reservation tab of an item
- Fix actors notifications massive action
- Improve racks plugins migration script

### API changes

No API changes.

## [9.3.2] 2018-10-26

### API changes

#### Changed

- `Rule::executePluginsActions()` signature has changed
- Javascript function `formatResult()` has been renamed to `templateResult()`

#### Deprecated

The following methods have been deprecated:

- `CommonITILTask::displayTabContentForItem()`
- `CommonITILTask::showFormMassiveAction()`
- `CommonITILTask::showSummary()`
- `ITILSolution::displayTabContentForItem()`
- `ITILSolution::removeForItem()`
- `ITILSolution::showSummary()`
- `Session::isViewAllEntities()`
- `TicketFollowup::processMassiveActionsForOneItemtype()`
- `TicketFollowup::showFormMassiveAction()`
- `TicketFollowup::showMassiveActionsSubForm()`
- `TicketFollowup::showSummary()`
- `Plugin::removeFromSession()`

## [9.3.1] 2018-09-12

### Added
- List receivers folders to choose imported/refused folders

### API changes

#### Deprecated

- Usage of string `$condition` parameter in `Group_User::getUserGroups()` has been deprecated
- Usage of string `$condition` parameter in `Group_User::getGroupUsers()` has been deprecated
- Usage of string `$condition` parameter in `countElementsInTable` (`DbUtils::countElementsInTable()`) has been deprecated
- Usage of string `$condition` parameter in `countDistinctElementsInTable` (`DbUtils::countDistinctElementsInTable()`) has been deprecated
- Usage of string `$condition` parameter in `countElementsInTableForMyEntities` (`DbUtils::countElementsInTableForMyEntities()`) has been deprecated
- Usage of string `$condition` parameter in `countElementsInTableForEntity` (`DbUtils::countElementsInTableForEntity()`) has been deprecated
- Usage of string `$condition` parameter in `getAllDatasFromTable` (`DbUtils::getAllDataFromTable()`) has been deprecated

The following methods have been deprecated:

- `Config::getSQLMode()`
- `DBMysql::checkForCrashedTables()`
- `Html::checkAllAsCheckbox()`
- `Html::scriptEnd()`
- `Html::scriptStart()`
- `Toolbox::is_a()`
- `ComputerVirtualMachine::getUUIDRestrictRequest()`
- `Plugin::isAllPluginsCSRFCompliant()`
- `Profile::getUnderActiveProfileRestrictRequest()`

The following constants have been deprecated:
- `CommonDBTM::ERROR_FIELDSIZE_EXCEEDED`
- `CommonDBTM::HAS_DUPLICATE`
- `CommonDBTM::NOTHING_TO_DO`
- `CommonDBTM::SUCCESS`
- `CommonDBTM::TYPE_MISMATCH`

## [9.3.0] 2018-06-28

### Added
- Add DCIM management
- Add OSM view to set locations and on Search
- Add login source selection
- Add logs purge
- Filter in items logs

### Changed
- Switch MySQL engine from MyIsam to Innodb
- Rework solutions for Tickets, Problems and Changes to support history
- Disks can be attached to network equipments and printers

### API changes

#### Changes
- Added `DB::insert()`, `DB::update()` and `DB::delete()` to replace raw SQL queries
- `CommonITILObject::showMassiveSolutionForm()` now takes a `CommonITILObject` as argument
- `Profileuser::getUserProfiles()` `$filter` parameter is now an array
- `User::getFromDBbyEmail()` `$condition` parameter is now an array
- Select2 javascript component has been upgraded to 4.0 version, see [Migrating from Select2 3.5](https://select2.org/upgrading/migrating-from-35)
- `CommonDevice::getItem_DeviceType()` has a new optional `$devicetype` parameter

#### Deprecated

- Usage of string `$filter` parameter in `Profileuser::getUserProfiles()` has been deprecated
- Usage of string `$condition` parameter in `User::getFromDBbyEmail()` has been deprecated

The following methods have been deprecated:

- `CommonDBTM::getFromDBByQuery()`
- `CommonDBTM::getSearchOptions()`
- `CommonDBTM::getSearchOptionsNew()`
- `CommonDBTM::getSearchOptionsToAddNew()`
- `CommonITILObject::getStatusIconURL()`
- `DBMysql::list_tables()`
- `Dropdown::showPrivatePublicSwitch()`
- `NotificationTargetProject::getTeamContacts()`
- `NotificationTargetProject::getTeamGroups()`
- `NotificationTargetProject::getTeamSuppliers()`
- `NotificationTargetProject::getTeamUsers()`
- `Search::constructDatas()`
- `Search::displayDatas()`
- `Transfer::transferComputerDisks()`

#### Removed

- `CommonITILValidation::isAllValidationsHaveSameStatusForTicket`
- `CommonITILValidation::getNumberValidationForTicket`
- PHPCas library is no longer provided (for licensing issues)

## [9.2.4] 2018-06-21

## [9.2.3] 2018-04-27

## [9.2.2] 2018-03-01


### Deprecated

- `CommonITILValidation::isAllValidationsHaveSameStatusForTicket`
- `CommonITILValidation::getNumberValidationForTicket`
- `DBMysql::optimize_tables()`

## [9.2.1] 2017-11-16

### Added

- Search engine, added ``itemtype_item_revert`` jointype

### Deprecated

- `Ticket::convertContentForNotification()`

## [9.2] 2017-09-25

### Added
- Link knowledge base entries with assets or tickets
- Revisions on knowledge base entries and their translations, with diff view
- Add recursive comments on knowledge base entries
- Direct links to KB article's title for a direct access
- Load minified CSS and JS files (core and plugins) that are generated on release
- Link beetween software licenses
- Alerts on saved searches
- Add ajax browsers notifications in addition to emails
- Plugins can now add new notifications types (xmpp, sms, telegram, ...) to be used along with standard notifications
- Simcard component
- Synchronization field for LDAP
- Improved performances on large entities databases
- Remember me on login
- Fuzzy search
- Paste images in rich text editor
- Add tasks in tickets templates
- Composite tickets (link on sons/parents)
- Telemetry
- Certificates component
- Firmwares components (BIOSes, firwmwares, ...)
- Add OLA management

### Changed
- Many bugs have been fixed
- Display knowledge base category items in tickets using a popup instead of a
new whole window
- Reviewed all richtext editor (tinymce) and their upload parts, now more simpler and intuitive
- Don't ask user to select a template if there is no configured template
- personal_token is not used anymore for api authentication, a new api_token field has been added (empty by default, you should regenerate it)
- Operating systems management has been improved
- Direct language change from any page
- Better icons harmonization

### API changes

#### Changes

- `CommonDBTM::getTable()` signature has changed
- `User::getFromDBbyToken()` signature has changed
- `Bookmark` has been renamed to `SavedSearch`
- Update to latest jsTree plugin
- `RuleDictionnarySoftwareCollection::versionExists()` signature has changed
- `NotificationTemplate::getDataToSend()` signature has changed
- `QueuedMail` has been renamed to `QueuedNotification`
- `CommonDBTM::mailqueueonaction` has been renamed to `CommonDBTM::notificationqueueonaction`
- `NotificationTarget::getSender()` no longer takes any parameters (was not used)
- `TableExists()` has been moved to `DBMysql::tableExists()`
- `FieldExists()` has been moved to `DBMysql::fieldExists()`
- `Profile_User::getUserEntitiesForRight()` signature has changed
- `NotificationTarget` property `datas` has been renamed to `data`

#### Deprecated

- Ability to use `JOIN` in `DBmysqlIterator::buildQuery()` has been deprecated
- Usage of `NotificationTarget::datas` property has been deprecated
- Usage of `Zend\Loader\SplAutoloader` interface has been deprecated

The following methods have been deprecated:

- `_e()`
- `_ex()`
- `Bookmark::mark_default()`
- `Bookmark::unmark_default()`
- `CommonTreeDropodwn::recursiveCleanSonsAboveID()`
- `NotificationTarget::addToAddressesList()`
- `NotificationTarget::getAdditionalTargets()`
- `NotificationTarget::getAddressesByGroup()`
- `NotificationTarget::getAddressesByTarget()`
- `NotificationTarget::getAdminAddress()`
- `NotificationTarget::getEntityAdminAddress()`
- `NotificationTarget::getItemAuthorAddress()`
- `NotificationTarget::getItemGroupAddress()`
- `NotificationTarget::getItemGroupSupervisorAddress()`
- `NotificationTarget::getItemGroupTechInChargeAddress()`
- `NotificationTarget::getItemGroupWithoutSupervisorAddress()`
- `NotificationTarget::getItemOwnerAddress()`
- `NotificationTarget::getItemTechnicianInChargeAddress()`
- `NotificationTarget::getNotificationTargets()`
- `NotificationTarget::getSpecificTargets()`
- `NotificationTarget::getUserByField()`
- `NotificationTarget::getUsersAddressesByProfile()`
- `NotificationTargetCommonITILObject::getDatasForObject()`
- `NotificationTargetCommonITILObject::getFollowupAuthor()`
- `NotificationTargetCommonITILObject::getLinkedGroupByType()`
- `NotificationTargetCommonITILObject::getLinkedGroupSupervisorByType()`
- `NotificationTargetCommonITILObject::getLinkedGroupWithoutSupervisorByType()`
- `NotificationTargetCommonITILObject::getLinkedUserByType()`
- `NotificationTargetCommonITILObject::getOldAssignTechnicianAddress()`
- `NotificationTargetCommonITILObject::getRecipientAddress()`
- `NotificationTargetCommonITILObject::getSupplierAddress()`
- `NotificationTargetCommonITILObject::getTaskAssignGroup()`
- `NotificationTargetCommonITILObject::getTaskAssignUser()`
- `NotificationTargetCommonITILObject::getTaskAuthor()`
- `NotificationTargetCommonITILObject::getValidationApproverAddress()`
- `NotificationTargetCommonITILObject::getValidationRequesterAddress()`
- `NotificationTargetProjectTask::getTeamContacts()`
- `NotificationTargetProjectTask::getTeamGroups()`
- `NotificationTargetProjectTask::getTeamSuppliers()`
- `NotificationTargetProjectTask::getTeamUsers()`
- `QueuedNotification::sendMailById()`
- `User::getPersonalToken()`
- `User::getUniquePersonalToken()`
- `formatOutputWebLink()`

#### Removals

The following methods have been dropped:

- `Ajax::displaySearchTextForDropdown()`
- `Ajax::getSearchTextForDropdown()`
- `Bookmark::changeBookmarkOrder()`
- `Bookmark::moveBookmark()`
- `CommonGLPI::addDivForTabs()`
- `CommonGLPI::showTabs()`
- `CommonGLPI::showNavigationHeaderOld()`
- `CommonGLPI::show()`
- `Dropdown::showInteger()`
- `DBMysql::field_flags()`
- `Html::showDateFormItem()`
- `Html::showDateTimeFormItem()`
- `Profile::dropdownNoneReadWrite()`
- `Toolbox::get_magic_quotes_runtime()`
- `Toolbox::get_magic_quotes_gpc()`
- `Dropdown::showAllItems()`

For older entries, please check [GLPI website](http://glpi-project.org).<|MERGE_RESOLUTION|>--- conflicted
+++ resolved
@@ -3,7 +3,6 @@
 The present file will list all changes made to the project; according to the
 [Keep a Changelog](http://keepachangelog.com/) project.
 
-<<<<<<< HEAD
 ## [11.0.3] unreleased
 
 ### Added
@@ -734,10 +733,7 @@
 - Usage of the `$link` and `$name` parameters in `Auth::getMethodName()`.
 
 
-## [10.0.21] unreleased
-=======
 ## [10.0.21] 2025-12-03
->>>>>>> c6141a2a
 
 ### Added
 
