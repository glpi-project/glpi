--- conflicted
+++ resolved
@@ -3,7 +3,6 @@
 The present file will list all changes made to the project; according to the
 [Keep a Changelog](http://keepachangelog.com/) project.
 
-<<<<<<< HEAD
 ## [11.0.0] unreleased
 
 ### Added
@@ -590,10 +589,7 @@
 - Handling of the `delegate` right in `User::getSqlSearchResult()`.
 
 
-## [10.0.18] unreleased
-=======
 ## [10.0.18] 2025-02-12
->>>>>>> 9389461d
 
 ### Added
 
