--- conflicted
+++ resolved
@@ -3,7 +3,6 @@
 The present file will list all changes made to the project; according to the
 [Keep a Changelog](http://keepachangelog.com/) project.
 
-<<<<<<< HEAD
 ## [11.0.0] unreleased
 
 ### Added
@@ -96,22 +95,10 @@
 - `Glpi\System\Status\StatusChecker::getServiceStatus()` `as_array` parameter.
 - `Sylk` export of search results.
 - `full_width_adapt_column` option for fields macros has been removed.
-=======
-## [10.0.19] unreleased
-
-### Added
-
-### Changed
-
-### Deprecated
-
-### Removed
->>>>>>> efaa38e9
 
 ### API changes
 
 #### Added
-<<<<<<< HEAD
 - `phpCAS` library is now bundled in GLPI, to prevent version compatibility issues.
 - `Glpi\DBAL\QueryFunction` class with multiple static methods for building SQL query function strings in an abstract way.
 - `fetchSessionMessages()` global JS function to display new session messages as toast notifications without requiring a page reload.
@@ -605,14 +592,27 @@
 - Usage of the `$cut` parameter in `formatUserName()` and `DbUtils::formatUserName()`.
 - Handling of the `delegate` right in `User::getSqlSearchResult()`.
 - Usage of the `$link` and `$name` parameters in `Auth::getMethodName()`.
-=======
-
-#### Changes
-
-#### Deprecated
-
-#### Removed
->>>>>>> efaa38e9
+
+
+## [10.0.19] unreleased
+
+### Added
+
+### Changed
+
+### Deprecated
+
+### Removed
+
+### API changes
+
+#### Added
+
+#### Changes
+
+#### Deprecated
+
+#### Removed
 
 
 ## [10.0.18] 2025-02-12
