--- conflicted
+++ resolved
@@ -62,7 +62,6 @@
 ### API changes
 
 #### Added
-<<<<<<< HEAD
 - `phpCAS` library is now bundled in GLPI, to prevent version compatibility issues.
 
 #### Changes
@@ -216,9 +215,9 @@
 ### Removed
 
 ### API changes
-=======
+
+#### Added
 - `CommonDBTM::getMessageReferenceEvent()` method that can be overridden to tweak notifications grouping in mail clients.
->>>>>>> 8cf535cb
 
 #### Changes
 
