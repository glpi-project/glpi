# GLPI changes

The present file will list all changes made to the project; according to the
[Keep a Changelog](http://keepachangelog.com/) project.

<<<<<<< HEAD
## [11.0.0] unreleased

### Added
- Business Rules for Changes
- Business Rules for Problems
- Configurable toast notification location
- `Link ITIL Object` and `Unlink ITIL Object` massive actions for Tickets, Changes, and Problems.
- Group approval requests (any user from group can approve).
- Satisfaction surveys for Changes
- New right for assigning service levels to ITIL Objects (UPDATE right also still allows this).
- New right for impersonation of users with less rights (Config UPDATE right also still allows this globally).
- Marketplace availability configuration.
- Toast popup message location configuration.
- Datacenter room grid size configuration (per room).
- Approval reminder automatic action.
- Reservation massive actions.
- `alias` and `code` fields for Locations.
- Profile cloning.
- Associated elements for recurring ITIL Objects.
- Processes and Environment Variable tabs for automatically inventoried assets.
- Log viewer for logs in `files/_log` directory.
- Custom palette/theme support (uses `files/_themes` directory by default).
- Two-Factor Authentication (2FA) support via Time-based One-time Password (TOTP).
- `Deny login` authorization rule action to deny login for a user, but not prevent the import/existence of the user in GLPI.
- Directly capture screenshots or screen recordings from the "Add a document" form in tickets.
- With a clean install, dashboards now show fake/placeholder data by default with a message indicating you are viewing demonstration data and a button to disable it.
- Assets that can be assigned to users/groups have new "View assigned" and "Update assigned" rights which give read/update access to users and groups assigned to the asset.
- `ODS` and `XLS` export of search results.
- Support for the well-known `change-password" URI which can be used by some password managers to automatically (or assist with) changing a user's password.
- CLI commands for creating local GLPI users, enabling/disabling/deleting users, resetting local GLPI user passwords and granting profile assignments.

### Changed
- ITIL Objects can now be linked to any other ITIL Objects similar to the previous Ticket/Ticket links.
- Logs are now shown using the Search Engine
- The approval option previously named `Group` is now called `Group user(s)` to better reflect that it shows a list of users from a specific group rather than allow sending an approval for a group.
- The ticket business rule action `Ticket category from code` was renamed to `ITIL category from code`.
- The ticket business rule criteria `Code representing the ticket category` was renamed to `Code representing the ITIL category`.
- The ticket business rule criteria `Ticket location` was renamed to `Location`.
- ITIL Templates can now restrict available statuses.
- Improved offline mode for marketplace.
- Lines can be assigned directly to assets without needing a SIM card.
- Planning event occurances can be detached from a series.
- Locations are now displayed in Datacenter breadcrumbs.
- Marketplace CLI download command now supports downloading specific versions of plugins.
- Browse tab of Knowledgebase now uses the Search Engine.
- Satisfaction surveys can now be configured with a custom maximum score, default score, and if a comment is required.
- LDAP TLS version can now be specified.
- Kanabn view state can be reset from the Kanban if the user has the right to modify the view.
- Personal reminders in central view now include only non-public reminders created by the user.
- Public reminders in central view now include public reminders regardless of who created them.
- Project description field is now a rich text field.
- Entity, profile, debug mode flag, and language are restored after ending impersonation.
- Volumes now show `Used percentage` instead of `Free percentage`.
- Budget "Main" tab now shows negative values for "Total remaining in the budget" in parentheses instead of with a negative sign to align with typical accounting practices.
- Followups and Tasks no longer visible without the "See public" or "See private" rights even if the user has permission to be assigned the parent ITIL Object.
- Followups, Tasks and Solutions now check the `canView()` method of the parent ITIL Object rather than just the "See my/See author" right of the parent item.
  This means they now take into account "See all", "See group", etc. rights for the global permission check.
  Permission checks at the item-level have not been changed.
- External Links `Link or filename` and `File content` fields now use Twig templates instead of a custom tag syntax.
- Itemtypes associated with External links are now in the main form rather than a separate tab.
- The `Computer_Item` class has been replaced by the `\Glpi\Asset\Asset_PeripheralAsset` class.
- List of network ports in a VLAN form now shows the NetworkPort link in a breadcrumb manner (MyServer > eth0 where MyServer is a link to the computer and eth0 is a link to the port).
- Running `front/cron.php` or `bin/console` will attempt to check and block execution if running as root.
- Testing LDAP replicates now shows results as toast notifications rather than inside the replicate tab after a page reload.
- The debug tab that was present, for some items, when the debug mode was active, no longer exists. The corresponding features have been either moved, either removed.

### Deprecated
- Survey URL tags `TICKETCATEGORY_ID` and `TICKETCATEGORY_NAME` are deprecated and replaced by `ITILCATEGORY_ID` and `ITILCATEGORY_NAME` respectively.
- `Search::joinDropdownTranslations()`

### Removed
- XML-RPC API.
- `Link tickets` massive action for Tickets (Use `Link ITIL Object` instead).
- `Link to a problem` massive action for Tickets (Use `Link ITIL Object` instead).
- Manage tab for Knowledgebase (Unpublished is now a toggle in the browse tab).
- The database "master" property in the status checker (/status.php and glpi:system:status), replaced by "main".
- The database "slaves" property in the status checker (/status.php and glpi:system:status), replaced by "replicas".
- API URL is no longer customizable within GLPI. Use alias/rewrite rules in your web server configuration instead if needed.
- `status.php` and `bin/console system:status` no longer supports plain-text output.
- `Glpi\System\Status\StatusChecker::getServiceStatus()` `as_array` parameter.
- `Sylk` export of search results.
=======
## [10.0.17] unreleased

### Added

### Changed

### Deprecated

### Removed
>>>>>>> b21408a3

### API changes

#### Added
<<<<<<< HEAD
- `phpCAS` library is now bundled in GLPI, to prevent version compatibility issues.
- `Glpi\DBAL\QueryFunction` class with multiple static methods for building SQL query function strings in an abstract way.
- `fetchSessionMessages()` global JS function to display new session messages as toast notifications without requiring a page reload.

#### Changes
- Many methods have their signature changed to specify both their return type and the types of their parameters.
- `chartist` library has been replaced by `echarts`.
- `codemirror` library has been replaced by `monaco-editor`.
- `htmLawed` library has been replaced by `symfony/html-sanitizer`.
- `monolog/monolog` has been upgraded to version 3.3.
- `photoswipe` library has been upgraded to version 5.x.
- `phpmailer/phpmailer` library has been replaced by `symfony/mailer`.
- `true/punycode` library has been removed.
- `Symfony` libraries have been upgraded to version 6.0.
- `users_id_validate` field in `CommonITILValidation` will now have a `0` value until someone approves or refuses the validation.
  Approval targets (who the approval is for) is now indicated by `itemtype_target` and `items_id_target` fields.
- Notifications are not deduplicated anymore.
- Notifications with `Approver` recipient have had this recipient replaced with the new `Approval target` recipient to maintain previous behavior as much as possible.
  The previous recipient option still exists if needed. This replacement will only happen once during the upgrade.
- `GLPIMailer` mailer class does not extends anymore `PHPMailer\PHPMailer\PHPMailer`.
  We added a compatibility layer to handle main usages found in plugins, but we cannot ensure compatibility with all properties and methods that were inherited from `PHPMailer\PHPMailer\PHPMailer`.
- `CommonGLPI::$othertabs` static property has been made private.
- `CommonGLPI::createTabEntry()` signature changed.
- All types of rules are now sortable and ordered by ranking.
- Plugins console commands must now use the normalized prefix `plugins:XXX` where `XXX` is the plugin key.
- GLPI web root is now the `/public` directory and all web request to PHP scripts are proxified by `public/index.php` script.
- Usage of `DBmysql::query()`, `DBmysql::queryOrDie()` method are prohibited to ensure that legacy unsafe DB are no more executed.
  Building and executing raw queries using `DBmysql::request()`, `DBmysqlIterator::buildQuery()` and `DBmysqlIterator::execute()` methods is also prohibited.
  To execute DB queries, either `DBmysql::request()` can be used to craft query using the GLPI query builder,
  either `DBmysql::doQuery()`/`DBmysql::doQueryOrDie()` can be used for safe queries to execute DB query using a self-crafted a SQL string.
- `js/fuzzysearch.js` replaced with `FuzzySearch/Modal` Vue component.
- `Html::fuzzySearch()` replaced with `Html::getMenuFuzzySearchList()` function.
- `NotificationEvent::raiseEvent()` signature cahnged. A new `$trigger` parameter has been added at 4th position, and `$label` is now the 5th parameter.
- `NotificationEventInterface::raise()` has a new `$trigger` parameter.
- `QueryExpression` class moved to `Glpi\DBAL` namespace.
- `QueryParam` class moved to `Glpi\DBAL` namespace.
- `QuerySubQuery` class moved to `Glpi\DBAL` namespace.
- `QueryUnion` class moved to `Glpi\DBAL` namespace.
- `PrinterLog::getMetrics()` method has been made final.
- `SavedSearch::showSaveButton()` replaced with `pages/tools/savedsearch/save_button.html.twig` template.
- `showSystemInformations` method for `$CFG_GLPI['systeminformations_types']` types renamed to `getSystemInformation` and should return an array with a label and content.
- `DisplayPreference` config form POST handling moved to `ajax/displaypreference.php` script. The front file is for displaying the tabs only.
- `Document::send()` signature changed. The `$context` parameter has been removed.
- `title` property of Kanban items must be text only. HTML no longer supported.
- `kanban:filter` JS event now includes the columns in the event data. Filtering must set the `_filtered_out` property of cards to hide them instead of changing the elements in the DOM.
- `CommonITILActor::getActors()` signature changed. The `$items_id` parameter must strictly be an integer.
- The `date_mod` property for historical entries returned by `Log::getHistoryData` is no longer formatted based on the user's preferences.
- `Rule::dropdownRulesMatch()` has been made protected.
- `ITILTemplateField::showForITILTemplate()` method is no longer abstract.
- `CommonITILTask::getItilObjectItemType` is now static.
- The `Item_Ticket$1` tab should be used in replacement of the `Ticket$1` tab to display tickets associated with an item.
- Specifying the `ranking` of a rule during add/update now triggers `RuleCollection::moveRule` to manage the rankings of other rules to try to keep them valid and in order.
- `Lock::getLocksQueryInfosByItemType()` has been made private.
- `DBmysql::request()`, `DBmysqlIterator::buildQuery()` and `DBmysqlIterator::execute()` methods signatures changed.
-  Some values for the `$type` parameters of several `Stat` methods have changed to match English spelling (technicien -> technician).
- `showInstantiationForm()` method for Network Port classes are now expected to output HTML for a flex form instead of a table.
- `NetworkName::showFormForNetworkPort()` now outputs HTML for a flex form instead of a table.
- `NetworkPortInstantiation::showSocketField()`, `NetworkPortInstantiation::showMacField()`, `NetworkPortInstantiation::showNetworkCardField` now outputs HTML for a flex form instead of a table.
- `CommonGLPI::can*()` and `CommonDBTM::can*()` methods now have strict type hints for their parameters and return types.
- Multiple methods in `CommonDevice` and sub-classes now have return types defined (classes that extends these must match the new method signatures).
- `templates/password_form.html.twig` should no longer be used directly. Use `templates/forgotpassword.html.twig`, `templates/updatepassword.html.twig` or a custom template.
- Usage of `ajax/dropdownMassiveActionAddValidator.php` and `ajax/dropdownValidator.php` now requires a `validation_class` parameter.
- Usage of `ajax/dropdownValidator.php` with the `users_id_validate` parameter is no longer supported. Use `items_id_target` instead.
- `Glpi\Dashboard\Filters\AbstractFilter::field()` method has been made protected.
- Usage of `CommonITILValidation::dropdownValidator()` with the `name` and `users_id_validate` options are no longer supported. Use `prefix` and `itemtype_target`/`items_id_target` respectively instead.
- Namespaced plugins files must be placed in a subdirectory of the plugin `src` directory that corresponds to the second part of the plugin namespace (e.g. `src/Myplugin/` for a plugin called `myplugin`).
- The `helper` property of form fields will not support anymore the presence of HTML code.
- `Glpi\Application\ErrorHandler` constructor visibility has been changed to private.
- `GLPI::initErrorHandler()` does not return any value anymore.
- The `inc/autoload.function.php`, `inc/db.function.php` and `inc/define.php` file has been removed and the corresponding global functions, constants and variables are now loaded and initialized automatically.
- `Plugin::init()` and `Plugin::checkStates()` methods signature changed. It is not anymore possible to exclude specific plugins.

#### Deprecated
- Usage of `MAIL_SMTPSSL` and `MAIL_SMTPTLS` constants.
- Usage of `name` and `users_id_validate` parameter in `ajax/dropdownValidator.php`.
- Usage of `users_id_validate` parameter in `front/commonitilvalidation.form.php`.
- `ajax/itemTicket.php` script usage.
- `ajax/knowbase.php` script usage.
- `front/ticket_ticket.form.php` script usage.
- Usage of `users_id_validate` input in `CommonITILObject`.
- Defining "users_id_validate" field without defining "itemtype_target"/"items_id_target" in "CommonITILValidation".
- Usage of `name` and `users_id_validate` options in `CommonITILValidation::dropdownValidator()`.
- Usage of `verbatim_value` Twig filter.
- `js/Forms/FaIconSelector.js` and therefore `window.GLPI.Forms.FaIconSelector` has been deprecated and replaced by `js/modules/Form/WebIconSelector.js`
- `Auth::getErr()`
- `AuthLDAP::dropdownUserDeletedActions()`
- `AuthLDAP::getOptions()`
- `CommonITILObject::isValidator()`
- `ComputerAntivirus` has been deprecated and replaced by `ItemAntivirus`
- `ComputerVirtualMachine` has been deprecated and replaced by `ItemVirtualMachine`
- `Config::validatePassword()`
- `Contract::getExpiredCriteria()` renamed to `Contract::getNotExpiredCriteria()` to match the actual behavior.
- `DBmysql::truncate()`
- `DBmysql::truncateOrDie()`
- `Document::getImage()`
- `Glpi\Application\View\Extension::getVerbatimValue()`
- `Glpi\Dashboard\Filter::getAll()`
- `Glpi\Event::showList()`
- `Glpi\Features\DCBreadcrumb::getDcBreadcrumb()`
- `Glpi\Features\DCBreadcrumb::getDcBreadcrumbSpecificValueToDisplay()`
- `Glpi\Features\DCBreadcrumb::isEnclosurePart()`
- `Glpi\Features\DCBreadcrumb::isRackPart()`
- `Glpi\Toolbox\Sanitizer::dbEscape()`
- `Glpi\Toolbox\Sanitizer::dbEscapeRecursive()`
- `Glpi\Toolbox\Sanitizer::dbUnescape()`
- `Glpi\Toolbox\Sanitizer::dbUnescapeRecursive()`
- `Glpi\Toolbox\Sanitizer::decodeHtmlSpecialChars()`
- `Glpi\Toolbox\Sanitizer::decodeHtmlSpecialCharsRecursive()`
- `Glpi\Toolbox\Sanitizer::encodeHtmlSpecialChars()`
- `Glpi\Toolbox\Sanitizer::encodeHtmlSpecialCharsRecursive()`
- `Glpi\Toolbox\Sanitizer::getVerbatimValue()`
- `Glpi\Toolbox\Sanitizer::isDbEscaped()`
- `Glpi\Toolbox\Sanitizer::isHtmlEncoded()`
- `Glpi\Toolbox\Sanitizer::isNsClassOrCallableIdentifier()`
- `Glpi\Toolbox\Sanitizer::sanitize()`
- `Glpi\Toolbox\Sanitizer::unsanitize()`
- `Html::ajaxFooter()`
- `Html::cleanInputText()`
- `Html::cleanPostForTextArea()`
- `Html::createProgressBar()`
- `HookManager::enableCSRF()`
- `Knowbase::getTreeCategoryList()`
- `Knowbase::showBrowseView()`
- `Knowbase::showManageView()`
- `KnowbaseItem::showManageForm()`
- `Pdu_Plug` has been deprecated and replaced by `Item_Plug`
- `Search::getOptions()` no longer returns a reference
- `Ticket` `link_to_problem` massive action is deprecated. Use `CommonITILObject_CommonITILObject` `add` massive action instead.
- `Ticket_Ticket` `add` massive action is deprecated. Use `CommonITILObject_CommonITILObject` `add` massive action instead.
- `Ticket_Ticket::getLinkedTicketsTo()`
- `Timer` class
- `Toolbox::addslashes_deep()`
- `Toolbox::seems_utf8()`
- `Toolbox::stripslashes_deep()`

#### Removed
- `GLPI_USE_CSRF_CHECK`, `GLPI_USE_IDOR_CHECK`, `GLPI_CSRF_EXPIRES`, `GLPI_CSRF_MAX_TOKENS` and `GLPI_IDOR_EXPIRES` constants.
- `$CFG_GLPI_PLUGINS` global variable.
- `$LANG` global variable.
- `$PLUGINS_EXCLUDED` global variable.
- Usage of `csrf_compliant` plugins hook.
- Usage of `migratetypes` plugin hooks.
- Usage of `planning_scheduler_key` plugins hook.
- Logging within the `mail-debug.log` log file.
- `X-GLPI-Sanitized-Content` REST API header support.
- Handling of encoded/escaped value in `autoName()`.
- `regenerateTreeCompleteName()`
- `Cartridge::getNotificationParameters()`
- `CartridgeItem::showDebug()`
- `Certificate::showDebug()`
- `Change::showDebug()`
- `Change_Item::showForChange()`
- `CommonDBTM::$deduplicate_queued_notifications` property.
- `CommonDBTM::getCacheKeyForFriendlyName()`
- `CommonDBTM::getSNMPCredential()`
- `CommonDBTM::showDebugInfo()`
- `CommonDropdown::displayHeader()`
- `CommonGLPI::getAvailableDisplayOptions()`
- `CommonGLPI::getDisplayOptions()`
- `CommonGLPI::getDisplayOptionsLink()`
- `CommonGLPI::updateDisplayOptions()`
- `CommonGLPI::showDislayOptions()`
- `CommonITILActor::showUserNotificationForm()`
- `CommonITILActor::showSupplierNotificationForm()`
- `CommonITILValidation::alreadyExists()`
- `CommonITILValidation::getTicketStatusNumber()`
- `CommonTreeDropdown::sanitizeSeparatorInCompletename()`
- `CommonTreeDropdown::unsanitizeSeparatorInCompletename()`
- `Computer_Item::countForAll()`
- `Computer_Item::disconnectForItem()`
- `Computer_Item::dropdownAllConnect()`
- `Computer_Item::showForComputer()`
- `Computer_Item::showForItem()`
- `ComputerAntivirus::showForComputer()`
- `ComputerVirtualMachine::showForComputer()`
- `Config::getCurrentDBVersion()`
- `Config::showDebug()`
- `Consumable::showAddForm()`
- `Consumable::showForConsumableItem()`
- `ConsumableItem::showDebug()`
- `Contract::commonListHeader()`
- `Contract::getContractRenewalIDByName()`
- `Contract::showDebug()`
- `Contract::showShort()`
- `DbUtils::regenerateTreeCompleteName()`
- `Document::uploadDocument()`
- `Document::showUploadedFilesDropdown()`
- `Document_Item::showSimpleAddForItem()`
- `DropdownTranslation::canBeTranslated()`. Translations are now always active.
- `DropdownTranslation::isDropdownTranslationActive()`. Translations are now always active.
- `Entity::getDefaultContractValues()`
- `FieldUnicity::showDebug()`
- `GLPI::getErrorHandler()`
- `GLPI::getLogLevel()`
- `Glpi\Api\API::showDebug()`
- `Glpi\Api\API::returnSanitizedContent()`
- `Glpi\Dashboard\Filter::dates()`
- `Glpi\Dashboard\Filter::dates_mod()`
- `Glpi\Dashboard\Filter::itilcategory()`
- `Glpi\Dashboard\Filter::requesttype()`
- `Glpi\Dashboard\Filter::location()`
- `Glpi\Dashboard\Filter::manufacturer()`
- `Glpi\Dashboard\Filter::group_tech()`
- `Glpi\Dashboard\Filter::user_tech()`
- `Glpi\Dashboard\Filter::state()`
- `Glpi\Dashboard\Filter::tickettype()`
- `Glpi\Dashboard\Filter::displayList()`
- `Glpi\Dashboard\Filter::field()`
- `Glpi\Dashboard\Widget::getCssGradientPalette()`
- `Glpi\Inventory\Conf::importFile()`
- `Glpi\Socket::executeAddMulti()`
- `Glpi\Socket::showNetworkPortForm()`
- `Glpi\System\Requirement\DataDirectoriesProtectedPath` class.
- `Glpi\System\Requirement\ProtectedWebAccess` class.
- `Glpi\System\Requirement\MysqliMysqlnd` class.
- `Glpi\System\Requirement\SafeDocumentRoot` class.
- `Glpi\System\Status\StatusChecker::getFullStatus()`
- `Group::title()`
- `Html::autocompletionTextField()`
- `Html::clean()`
- `Html::closeArrowMassives()`
- `Html::displayAjaxMessageAfterRedirect()`. The JS function is already provided by `js/misc.js`.
- `Html::jsConfirmCallback()`
- `Html::jsHide()`
- `Html::jsShow()`
- `Html::openArrowMassives()`
- `Html::showTimeField()`
- `Impact::buildNetwork()`
- `Infocom::showDebug()`
- `Item_Problem::showForProblem()`
- `Item_Ticket::showForTicket()`
- `KnowbaseItem::addToFaq()`
- `KnowbaseItem::addVisibilityJoins()`
- `KnowbaseItem::addVisibilityRestrict()`
- `KnowbaseItem::showBrowseForm()`
- `KnowbaseItem_Comment::displayComments()`
- `KnowbaseItem_KnowbaseItemCategory::displayTabContentForItem()`
- `KnowbaseItem_KnowbaseItemCategory::getTabNameForItem()`
- `KnowbaseItem_KnowbaseItemCategory::showForItem()`
- `KnowbaseItemTranslation::canBeTranslated()`. Translations are now always active.
- `KnowbaseItemTranslation::isKbTranslationActive()`. Translations are now always active.
- `Link::showForItem()`
- `Link_Itemtype::showForLink()`
- `MailCollector::listEncodings()`
- `MailCollector::title()`
- `ManualLink::showForItem()`
- `Netpoint` class
- `NetworkAlias::getInternetNameFromID()`
- `NetworkName::getInternetNameFromID()`
- `NetworkPort::getAvailableDisplayOptions()`
- `NetworkPort::getNetworkPortInstantiationsWithNames()`
- `NetworkPort::resetConnections()`
- `NetworkPortInstantiation::getGlobalInstantiationNetworkPortDisplayOptions()`
- `NetworkPortInstantiation::getInstantiationHTMLTable()` and all sub classes overrides.
- `NetworkPortInstantiation::getInstantiationHTMLTableHeaders()` and all sub classes overrides.
- `NetworkPortInstantiation::getInstantiationHTMLTableWithPeer()`
- `NetworkPortInstantiation::getInstantiationNetworkPortDisplayOptions()`
- `NetworkPortInstantiation::getInstantiationNetworkPortHTMLTable()`
- `NetworkPortInstantiation::getPeerInstantiationHTMLTable()` and all sub classes overrides.
- `NotificationEvent::debugEvent()`
- `NotificationTemplateTranslation::showDebug()`
- `OlaLevel::showForSLA()`. Replaced by `LevelAgreementLevel::showForLA()`.
- `PlanningExternalEvent::addVisibilityRestrict()`
- `PlanningRecall::specificForm()`
- `Plugin::migrateItemType()`
- `ProfileRight::updateProfileRightAsOtherRight()`
- `ProfileRight::updateProfileRightsAsOtherRights()`
- `Project::showDebug()`
- `ProjectTask::showDebug()`
- `QuerySubQuery` class. Replaced by `Glpi\DBAL\QuerySubQuery`.
- `QueryUnion` class. Replaced by `Glpi\DBAL\QueryUnion`.
- `Reminder::addVisibilityJoins()`
- `ReminderTranslation::canBeTranslated()`. Translations are now always active.
- `ReminderTranslation::isReminderTranslationActive()`. Translations are now always active.
- `Reservation::displayError()`
- `ReservationItem::showDebugResa()`
- `RSSFeed::addVisibilityJoins()`
- `RSSFeed::addVisibilityRestrict()`
- `RSSFeed::showDiscoveredFeeds()`
- `Rule::$can_sort` property.
- `Rule::$orderby` property.
- `Rule::showDebug()`
- `Rule::showMinimalActionForm()`
- `Rule::showMinimalCriteriaForm()`
- `Rule::showMinimalForm()`
- `Rule::showNewRuleForm()`
- `RuleCollection::showTestResults()`
- `RuleRight::showNewRuleForm()`
- `RuleRightCollection::displayActionByName()`
- `RuleRightCollection::showTestResults()`
- `RuleImportComputer` class.
- `RuleImportComputerCollection` class.
- `RuleMatchedLog::showFormAgent()`.
- `RuleMatchedLog::showItemForm()`.
- `Search::SYLK_OUTPUT` constant.
- `Search::computeTitle()`
- `Search::csv_clean()`
- `Search::findCriteriaInSession()`
- `Search::getDefaultCriteria()`
- `Search::getLogicalOperators()`
- `Search::getMetaReferenceItemtype()`
- `Search::outputData()`
- `Search::sylk_clean()`
- `SlaLevel::showForSLA()`. Replaced by `LevelAgreementLevel::showForLA()`.
- `SLM::setTicketCalendar()`
- `SoftwareLicense::getSonsOf()`
- `SoftwareLicense::showDebug()`
- `Ticket::showDebug()`
- `Ticket_Ticket::checkParentSon()`
- `Ticket_Ticket::countOpenChildren()`
- `Ticket_Ticket::manageLinkedTicketsOnSolved()`. Replaced by `CommonITILObject_CommonITILObject::manageLinksOnChange()`.
- `Toolbox::canUseCas()`
- `Toolbox::checkValidReferer()`
- `Toolbox::clean_cross_side_scripting_deep()`
- `Toolbox::endsWith()`
- `Toolbox::filesizeDirectory()`
- `Toolbox::getHtmLawedSafeConfig()`
- `Toolbox::getHtmlToDisplay()`
- `Toolbox::logError()`
- `Toolbox::logNotice()`
- `Toolbox::logWarning()`
- `Toolbox::sodiumDecrypt()`
- `Toolbox::sodiumEncrypt()`
- `Toolbox::unclean_cross_side_scripting_deep()`
- `Transfer::manageConnectionComputer()`
- `User::showDebug()`
- `User::title()`
- `XML` class.
- Usage of `Search::addOrderBy` signature with ($itemtype, $ID, $order) parameters
- Javascript file upload functions `dataURItoBlob`, `extractSrcFromImgTag`, `insertImgFromFile()`, `insertImageInTinyMCE`, `isImageBlobFromPaste`, `isImageFromPaste`.
- `CommonDBTM::$fkfield` property.
- `getHTML` action for `ajax/fuzzysearch.php` endpoint.
- `Config::showLibrariesInformation()`
- `DisplayPreference::showFormGlobal` `target` parameter.
- `DisplayPreference::showFormPerso` `target_id` parameter.
- `$DEBUG_SQL, `$SQL_TOTAL_REQUEST`, `$TIMER_DEBUG` and `$TIMER` global variables.
- `$CFG_GLPI['debug_sql']` and `$CFG_GLPI['debug_vars']` configuration options.
- `DropdownTranslation::getTranslationByName()`
- `addgroup` and `deletegroup` actions in `front/user.form.php`.
- `ajax/ticketassigninformation.php` script. Use `ajax/actorinformation.php` instead.
- `ajax/planningcheck.php` script. Use `Planning::showPlanningCheck()` instead.
- `test_ldap` and `test_ldap_replicate` actions in `front/authldap.form.php`. Use `ajax/ldap.php` instead.
- `ajax/ticketsatisfaction.php` and `ajax/changesatisfaction.php` scripts. Access `ajax/commonitilsatisfaction.php` directly instead.


## [10.0.16] unreleased
=======

#### Changes

#### Deprecated

#### Removed


## [10.0.16] 2024-07-03
>>>>>>> b21408a3

### Added

### Changed

### Deprecated

### Removed

### API changes

#### Added

#### Changes

#### Deprecated

#### Removed


## [10.0.15] 2024-04-24

### Added

### Changed

### Deprecated

### Removed

### API changes

#### Added

#### Changes

#### Deprecated

#### Removed


## [10.0.14] 2024-03-14

### Added

### Changed

### Deprecated

### Removed

### API changes

#### Added

#### Changes

#### Deprecated

#### Removed


## [10.0.13] 2024-03-13

### Added

### Changed

### Deprecated

### Removed

### API changes

#### Added

#### Changes
- `condition` and `displaywith` parameters must now be added in IDOR token creation data when they are not empty.

#### Deprecated

#### Removed


## [10.0.12] 2024-02-01

### Added

### Changed
- Permissions for historical data and system logs (Administration > Logs) are now managed by "Historical (READ)" and "System Logs (READ)" respectively.

### Deprecated

### Removed

### API changes

#### Added

#### Changes

#### Deprecated
- `Entity::cleanEntitySelectorCache()` no longer has any effect as the entity selector is no longer cached as a unique entry

#### Removed


## [10.0.11] 2023-12-13

### Added

### Changed

### Deprecated

### Removed

### API changes

#### Added

#### Changes

#### Deprecated
- Usage of the `DBmysql::query()` method is deprecated, for security reasons, as it is most of the time used in an insecure way.
  To execute DB queries, either `DBmysql::request()` can be used to craft query using the GLPI query builder,
  either `DBmysql::doQuery()` can be used for safe queries to execute DB query using a self-crafted SQL string.
  This deprecation will not trigger any error, unless the `GLPI_STRICT_DEPRECATED` constant is set to `true`, to avoid
  cluttering error logs.

#### Removed


## [10.0.10] 2023-09-25

### Added

### Changed

### Deprecated

### Removed

### API changes

#### Added

#### Changes

#### Deprecated

#### Removed


## [10.0.9] 2023-07-11

### Added

### Changed

### Deprecated

### Removed

### API changes

#### Added

#### Changes

#### Deprecated

#### Removed


## [10.0.8] 2023-07-05

### Added
- Unified Debug bar feature has been added to display debug information in the browser as a replacement and expansion on the previous, individual debug panels.

### Changed

### Deprecated

### Removed
- Debug panels and the toggle button to show/hide the primary debug panel that was next to the current user's name in the top right corner of the screen have been removed.
- `debug_tabs` plugin hook

### API changes

#### Added
- `CommonDBTM::getMessageReferenceEvent()` method that can be overridden to tweak notifications grouping in mail clients.

#### Changes

#### Deprecated
- `Html::displayDebugInfo()` method no longer has any effect. The functionality was replaced by the new Debug Bar feature.
- `Hooks::DEBUG_TABS`
- `$TIMER_DEBUG` global variable.
- `$DEBUG_SQL` global variable.
- `$SQL_TOTAL_REQUEST` global variable.
- `$CFG_GLPI['debug_sql']` configuration option.
- `$CFG_GLPI['debug_vars']` configuration option.

- Usage of parameter `$clean` in `AuthLDAP::getObjectByDn()` and `AuthLDAP::getUserByDn()`.

#### Removed


## [10.0.7] 2023-04-05

### Added

### Changed

### Deprecated

### Removed

### API changes

#### Added

#### Changes
- Itemtype that can be linked to a disk are now declared in `$CFG_GLPI['disk_types']`.

#### Deprecated
- `Glpi\Inventory\Conf::importFile()`
- `RSSFeed::showDiscoveredFeeds()`
- `Toolbox::checkValidReferer()`

#### Removed

## [10.0.6] 2023-01-24

### Added

### Changed
- `glpi:` command prefix has been removed from console commands canonical name.

### Deprecated

### Removed

### API changes

#### Added

#### Changes

#### Deprecated

#### Removed

## [10.0.5] 2022-11-04

## [10.0.4] 2022-11-03

## [10.0.3] 2022-09-14

### API changes

#### Added

- `CommonDBTM::pre_addToDB()` added.

#### Removed

## [10.0.2] 2022-06-28

## [10.0.1] 2022-06-02

### Changed
- PDF export library has been changed back from `mPDF` to `TCPDF`.

### Removed
- Gantt feature has been moved into the `gantt` plugin.

### API changes

#### Added
- `plugin_xxx_activate()` and `plugin_xxx_deactivate` hooks support.

#### Changes
- `Glpi\Api\Api::initEndpoint()` visibility changed to `protected`.

#### Removed
- `GlpiGantt` javascript helper and `dhtmlx-gantt` library.
- `Glpi\Gantt` namespace and all corresponding classes.
- `Project::getDataToDisplayOnGantt()`
- `Project::showGantt()`
- `ProjectTask::getDataToDisplayOnGantt()`
- `ProjectTask::getDataToDisplayOnGanttForProject()`

## [10.0.0] 2022-04-20

### Added
- Added UUID to all other itemtypes that are related to Operating Systems (Phones, Printers, etc)
- Added a button to the General > System configuration tab to copy the system information

### Changed
- APCu and WinCache are not anymore use by GLPI, use `php bin/console cache:configure` command to configure cache system.
- PDF export library has been changed from `TCPDF` to `mPDF`.
- The search engine and search results page now support sorting by multiple fields.
- The search result lists now refresh/update without triggering a full page reload.
- Replaced user-facing cases of master/slave usage replaced with main/replica.

### Deprecated
- Usage of XML-RPC API is deprecated.
- The database "slaves" property in the status checker (/status.php and glpi:system:status) is deprecated. Use "replicas" instead,
- The database "master" property in the status checker (/status.php and glpi:system:status) is deprecated. Use "main" instead,

### Removed
- Autocomplete feature on text fields.
- Usage of alternative DB connection encoding (`DB::$dbenc` property).
- Deprecated `scripts/ldap_mass_sync.php` has been removed in favor of `glpi:ldap:synchronize_users` command available using `bin/console`
- Deprecated `scripts/compute_dictionary.php` has been removed in favor of `glpi:rules:replay_dictionnary_rules` command available using `bin/console`
- Deprecated `scripts/softcat_mass_compute.php` has been removed in favor of `glpi:rules:process_software_category_rules` command available using `bin/console`

### API changes

#### Added
- Added `DBMysql::setSavepoint()` to create savepoints within a transaction.
- Added `CommonDBTM::showForm()` to have a generic showForm for asset (based on a twig template).

#### Changes
- MySQL warnings are now logged in SQL errors log.
- `Guzzle` library has been upgraded to version 7.4.
- `Symfony\Console` library has been upgraded to version 5.4.
- `CommonGLPI` constructor signature has been declared in an interface (`CommonGLPIInterface`).
- `DBmysqlIterator` class compliancy with `Iterator` has been fixed (i.e. `DBmysqlIterator::next()` does not return current row anymore).
- `Domain` class inheritance changed from `CommonDropdown` to `CommonDBTM`.
- `showForm()` method of all classes inheriting `CommonDBTM` have been changed to match `CommonDBTM::showForm()` signature.
- Format of `Message-Id` header sent in Tickets notifications changed to match format used by other items.
- Added `DB::truncate()` to replace raw SQL queries
- Impact context `positions` field type changed from `TEXT` to `MEDIUMTEXT`
- Field `date` of KnowbaseItem has been renamed to `date_creation`.
- Field `date_creation` of KnowbaseItem_Revision has been renamed to `date`.
- Field `date_creation` of NetworkPortConnectionLog has been renamed to `date`.
- Field `date` of Notepad has been renamed to `date_creation`.
- Field `date_mod` of ObjectLock has been renamed to `date`.
- Field `date` of ProjectTask has been renamed to `date_creation`.
- Table `glpi_netpoints` has been renamed to `glpi_sockets`.
- `GLPI_FORCE_EMPTY_SQL_MODE` constant has been removed in favor of `GLPI_DISABLE_ONLY_FULL_GROUP_BY_SQL_MODE` usage.
- `CommonDBTM::clone()`, `CommonDBTM::prepareInputForClone()` and `CommonDBTM::post_clone()` has been removed. Clonable objects must now use `Glpi\Features\Clonable` trait.
- `CommonDBTM::notificationqueueonaction` property has been removed in favor of `CommonDBTM::deduplicate_queued_notifications` property.
- `CommonDropdown::displaySpecificTypeField()` has a new `$options` parameter.
- `DBMysql::rollBack` supports a `name` parameter for rolling back to a savepoint.
- `Knowbase::getJstreeCategoryList()` as been replaced by `Knowbase::getTreeCategoryList()`.
- `NetworkPortInstantiation::showNetpointField()` has been renamed to `NetworkPortInstantiation::showSocketField()`.
- `NotificationSettingConfig::showForm()` renamed to `NotificationSettingConfig::showConfigForm()`.
- `RuleMatchedLog::showForm()` renamed to `RuleMatchedLog::showItemForm()`.
- `Search::addOrderBy()` signature changed.
- `TicketSatisfaction::showForm()` renamed to `TicketSatisfaction::showSatisfactionForm()`.
- `Transfer::transferDropdownNetpoint()` has been renamed to `Transfer::transferDropdownSocket()`.
- `Dashboard` global javascript object has been moved to `GLPI.Dashboard`.

#### Deprecated
- Usage of `MyISAM` engine in database, in favor of `InnoDB` engine.
- Usage of `utf8mb3` charset/collation in database in favor of `utf8mb4` charset/collation.
- Usage of `datetime` field type in database, in favor of `timestamp` field type.
- Handling of encoded/escaped value in `autoName()`
- `Netpoint` has been deprecated and replaced by `Socket`
- `CommonDropdown::displayHeader()`, use `CommonDropdown::displayCentralHeader()` instead and make sure to override properly `first_level_menu`, `second_level_menu` and `third_level_menu`.
- `GLPI::getLogLevel()`
- `Glpi\System\Status\StatusChecker::getFullStatus()`
- `Html::clean()`
- `MailCollector::listEncodings()`
- `RuleImportComputer` class
- `RuleImportComputerCollection` class
- `SLM::setTicketCalendar()`
- `Toolbox::clean_cross_side_scripting_deep()`
- `Toolbox::endsWith()`
- `Toolbox::filesizeDirectory()`
- `Toolbox::getHtmlToDisplay()`
- `Toolbox::logError()`
- `Toolbox::logNotice()`
- `Toolbox::logWarning()`
- `Toolbox::sodiumDecrypt()`
- `Toolbox::sodiumEncrypt()`
- `Toolbox::startsWith()`
- `Toolbox::unclean_cross_side_scripting_deep()`

#### Removed
- `jQueryUI` has been removed in favor of `twbs/bootstrap`. This implies removal of following widgets: `$.accordion`, `$.autocomplete`,
  `$.button`, `$.dialog`, `$.draggable`, `$.droppable`, `$.progressbar`, `$.resizable`, `$.selectable`, `$.sortable`, `$.tabs`, `$.tooltip`.
- Usage of `$order` parameter in `getAllDataFromTable()` (`DbUtils::getAllDataFromTable()`)
- Usage of `table` parameter in requests made to `ajax/comments.php`
- Usage of `GLPI_FORCE_EMPTY_SQL_MODE` constant
- Usage of `GLPI_PREVER` constant
- Support of `doc_types`, `helpdesk_types` and `netport_types` keys in `Plugin::registerClass()`
- `$CFG_GLPI['layout_excluded_pages']` entry
- `$CFG_GLPI['transfers_id_auto']` entry
- `$CFG_GLPI['use_ajax_autocompletion']` entry
- `$DEBUG_AUTOLOAD` global variable
- `$LOADED_PLUGINS` global variable
- `$PHP_LOG_HANDLER` global variable
- `$SQL_LOG_HANDLER` global variable
- `CommonDBTM::notificationqueueonaction` property
- `NotificationTarget::html_tags` property
- `getAllDatasFromTable()`
- `getRealQueryForTreeItem()`
- `Ajax::createFixedModalWindow()`
- `Ajax::createSlidePanel()`
- `Calendar_Holiday::cloneCalendar()`
- `Calendar::duplicate()`
- `CalendarSegment::cloneCalendar()`
- `Change::getCommonLeftJoin()`
- `Change::getCommonSelect()`
- `Change::showAnalysisForm()`
- `Change::showPlanForm()`
- `CommonDBTM::clone()`
- `CommonDBTM::getRawName()`
- `CommonDBTM::prepareInputForClone()`
- `CommonDBTM::post_clone()`
- `CommonDBTM::showDates()`
- `CommonGLPI::isLayoutExcludedPage()`
- `CommonGLPI::isLayoutWithMain()`
- `CommonGLPI::showPrimaryForm()`
- `CommonITILObject::displayHiddenItemsIdInput()`
- `CommonITILObject::filterTimeline()`
- `CommonITILObject::getActorIcon()`
- `CommonITILObject::getSplittedSubmitButtonHtml()`
- `CommonITILObject::showActorsPartForm()`
- `CommonITILObject::showFormHeader()`
- `CommonITILObject::showGroupsAssociated()`
- `CommonITILObject::showSupplierAddFormOnCreate()`
- `CommonITILObject::showSuppliersAssociated()`
- `CommonITILObject::showTimeline()`
- `CommonITILObject::showTimelineForm()`
- `CommonITILObject::showTimelineHeader()`
- `CommonITILObject::showUsersAssociated()`
- `Computer_Item::cloneComputer()`
- `Computer_Item::cloneItem()`
- `Computer_SoftwareLicense` class
- `Computer_SoftwareVersion` class
- `ComputerAntivirus::cloneComputer()`
- `Contract::cloneItem()`
- `Contract_Item::cloneItem()`
- `ContractCost::cloneContract()`
- `Config::agreeDevMessage()`
- `Config::checkWriteAccessToDirs()`
- `Config::displayCheckExtensions()`
- `Config::getCache()`
- `DBMysql::affected_rows()`
- `DBMysql::areTimezonesAvailable()`
- `DBMysql::data_seek()`
- `DBMysql::fetch_array()`
- `DBMysql::fetch_assoc()`
- `DBMysql::fetch_object()`
- `DBMysql::fetch_row()`
- `DBMysql::field_name()`
- `DBMysql::free_result()`
- `DBmysql::getTableSchema()`
- `DBMysql::insert_id()`
- `DBMysql::isMySQLStrictMode()`
- `DBMysql::list_fields()`
- `DBMysql::notTzMigrated()`
- `DBMysql::num_fields()`
- `DbUtils::getRealQueryForTreeItem()`
- `Dropdown::getDropdownNetpoint()`
- `DCBreadcrumb::showDcBreadcrumb()`
- `Document_Item::cloneItem()`
- `Entity::showSelector()`
- `Glpi\Marketplace\Api\Plugins::getNewPlugins()`
- `Glpi\Marketplace\Api\Plugins::getPopularPlugins()`
- `Glpi\Marketplace\Api\Plugins::getTopPlugins()`
- `Glpi\Marketplace\Api\Plugins::getTrendingPlugins()`
- `Glpi\Marketplace\Api\Plugins::getUpdatedPlugins()`
- `Html::autocompletionTextField()`
- `Html::displayImpersonateBanner()`
- `Html::displayMainMenu()`
- `Html::displayMenuAll()`
- `Html::displayTopMenu()`
- `Html::fileForRichText()`
- `Html::generateImageName()`
- `Html::imageGallery()`
- `Html::jsDisable()`
- `Html::jsEnable()`
- `Html::nl2br_deep()`
- `Html::replaceImagesByGallery()`
- `Html::resume_name()`
- `Html::setSimpleTextContent()`
- `Html::setRichTextContent()`
- `Html::showProfileSelecter()`
- `Html::weblink_extract()`
- `Infocom::cloneItem()`
- `Itil_Project::cloneItilProject()`
- `ITILFollowup::showApprobationForm()`
- `ITILTemplate::getBeginHiddenFieldText()`
- `ITILTemplate::getBeginHiddenFieldValue()`
- `ITILTemplate::getEndHiddenFieldText()`
- `ITILTemplate::getEndHiddenFieldValue()`
- `Item_Devices::cloneItem()`
- `Item_Disk::cloneItem()`
- `Item_OperatingSystem::cloneItem()`
- `Item_SoftwareLicense::cloneComputer()`
- `Item_SoftwareLicense::cloneItem()`
- `Item_SoftwareVersion::cloneComputer()`
- `Item_SoftwareVersion::cloneItem()`
- `Item_SoftwareVersion::showForComputer()`
- `Item_SoftwareVersion::updateDatasForComputer()`
- `KnowbaseItem_Item::cloneItem()`
- `LevelAgreement::showForTicket()`
- `NetworkPort::cloneItem()`
- `Notepad::cloneItem()`
- `NotificationTargetTicket::isAuthorMailingActivatedForHelpdesk()`
- `Plugin::getGlpiPrever()`
- `Plugin::isGlpiPrever()`
- `Plugin::setLoaded()`
- `Plugin::setUnloaded()`
- `Plugin::setUnloadedByName()`
- `Problem::getCommonLeftJoin()`
- `Problem::getCommonSelect()`
- `Problem::showAnalysisForm()`
- `ProjectCost::cloneProject()`
- `ProjectTeam::cloneProjectTask()`
- `ProjectTask::cloneProjectTeam()`
- `Reservation::displayReservationDay()`
- `Reservation::displayReservationsForAnItem()`
- `Search::isDeletedSwitch()`
- `Ticket::getCommonLeftJoin()`
- `Ticket::getCommonSelect()`
- `Ticket::getTicketTemplateToUse()`
- `Ticket::showDocumentAddButton()`
- `Ticket_Ticket::displayLinkedTicketsTo()`
- `TicketTemplate::getFromDBWithDatas()`
- `Toolbox::canUseImapPop()`
- `Toolbox::checkSELinux()`
- `Toolbox::commonCheckForUseGLPI()`
- `Toolbox::convertImageToTag()`
- `Toolbox::decrypt()`
- `Toolbox::doubleEncodeEmails()`
- `Toolbox::encrypt()`
- `Toolbox::getGlpiSecKey()`
- `Toolbox::removeHtmlSpecialChars()`
- `Toolbox::sanitize()`
- `Toolbox::throwError()`
- `Toolbox::unclean_html_cross_side_scripting_deep()`
- `Toolbox::useCache()`
- `Toolbox::userErrorHandlerDebug()`
- `Toolbox::userErrorHandlerNormal()`
- `Transfer::transferComputerSoftwares()`
- `Update::declareOldItems()`
- `User::showPersonalInformation()`

## [9.5.7] 2022-01-27

## [9.5.6] 2021-09-15

### Changed

- `X-Forwarded-For` header value is no longer used during API access controls, API requests passing through proxies may be refused for security reasons.

### API changes

#### Changed

- All POST request made to `/ajax/` scripts are now requiring a valid CSRF token in their `X-Glpi-Csrf-Token` header.
Requests done using jQuery are automatically including this header, from the moment that the page header is built using
`Html::includeHeader()` method and the `js/common.js` script is loaded.

#### Deprecated

- Usage of "followups" option in `CommonITILObject::showShort()`
- `CommonITILTask::showInObjectSumnary()`
- `ITILFollowup::showShortForITILObject()`

## [9.5.5] 2021-04-13

### API changes

#### Changed

- Remove deprecation of `Search::getMetaReferenceItemtype()`

## [9.5.4] 2021-03-02

### Changed

- `iframe` elements are not anymore allowed in rich text unless `GLPI_ALLOW_IFRAME_IN_RICH_TEXT` constant is defined to `true`

### API changes

#### Deprecated

- `Search::getMetaReferenceItemtype()`

## [9.5.3] 2020-11-25

### Deprecated
- Usage of alternative DB connection encoding (`DB::$dbenc` property).

## [9.5.2] 2020-10-07

### API changes

#### Removed

- Ability to use SQL expressions as string in criterion values in SQL iterator (replaced by usage of `QueryExpression`).
- Ability to delete a plugin image using `/front/pluginimage.send.php` script.

## [9.5.1] 2020-07-16

## [9.5.0] 2020-07-07

### Added

- Encrypted file systems support.
- Mails collected from suppliers can be marked as private on an entity basis.
- Ability to add custom CSS in entity configuration.
- CLI commands to enable and disable maintenance mode.
- Operating system links on Monitors, Peripherals, Phones and Printers.
- Add datacenter items to global search
- Project task search options for Projects
- Automatic action to purge closed tickets
- Ability to automatically calculate project's percent done
- Software link on Phones.
- Add and answer approvals from timeline
- Add lightbox with PhotoSwipe to timeline images
- Ability to copy tasks while merging tickets
- the API gives the ID of the user who logs in with initSession
- Kanban view for projects
- Network ports on Monitors
- Add warning when there are unsaved changes in forms
- Add ability to get information from the status endpoint in JSON format using Accept header
- Add `glpi:system:status` CLI command for getting the GLPI status

### Changed

- PHP error_reporting and display_errors configuration directives are no longer overrided by GLPI, unless in debug mode (which forces reporting and display of all errors).
- `scripts/migrations/racks_plugin.php` has been replaced by `glpi:migration:racks_plugin_to_core` command available using `bin/console`
- Encryption alogithm improved using libsodium

### API changes

#### Added

- Add translation functions `__()`,  `_n()`,  `_x()` and  `_nx()` in javascript in browser context.
- `Migration::renameItemtype()` method to update of database schema/values when an itemtype class is renamed
- Menu returned by `CommonGLPI::getMenuContent()` method override may now define an icon for each menu entry.
- `CommonDBConnexity::getItemsAssociatedTo()` method to get the items associated to the given one
- `CommonDBConnexity::getItemsAssociationRequest()` method to get the DB request to use to get the items associated to the given one
- `CommonDBTM::clone()` method to clone the current item
- `CommonDBTM::prepareInputForClone()` method to modify the input data that will be used for the cloning
- `CommonDBTM::post_clone()` method to perform other steps after an item has been cloned (like clone the elements it is associated to)

#### Changes

- jQuery library has been upgraded from 2.2.x to 3.4.x. jQuery Migrate is used to ensure backward compatibility in most cases.
- `DBmysqlIterator::handleOrderClause()` supports QueryExpressions
- Use Laminas instead of deprecated ZendFramework
- Database datetime fields have been replaced by timestamp fields to handle timezones support.
- Database integer/float fields values are now returned as number instead of strings from DB read operations.
- Field `domains_id` of Computer, NetworkEquipment and Printer has been dropped and data has been transfered into `glpi_domains_items` table.
- Plugin status hook can now be used to provide an array with more information about the plugin's status the status of any child services.
    - Returned array should contain a 'status' value at least (See status values in Glpi\System\Status\StatusChecker)
    - Old style returns are still supported

#### Deprecated

- `DBMysql::fetch_array()`
- `DBMysql::fetch_row()`
- `DBMysql::fetch_assoc()`
- `DBMysql::fetch_object()`
- `DBMysql::data_seek()`
- `DBMysql::insert_id()`
- `DBMysql::num_fields()`
- `DBMysql::field_name()`
- `DBMysql::list_fields()`
- `DBMysql::affected_rows()`
- `DBMysql::free_result()`
- `DBMysql::isMySQLStrictMode()`
- `getAllDatasFromTable` renamed to `getAllDataFromTable()`
- Usage of `$order` parameter in `getAllDataFromTable()` (`DbUtils::getAllDataFromTable()`)
- `Ticket::getTicketTemplateToUse()` renamed to `Ticket::getITILTemplateToUse()`
- `TicketTemplate::getFromDBWithDatas()` renamed to `TicketTemplate::getFromDBWithData()` (inherited from `ITILTemplate`)
- `Computer_SoftwareLicense` replaced by `Item_SoftwareLicense` and table `glpi_computers_softwarelicenses` renamed to `glpi_items_softwarelicenses`
- `Computer_SoftwareVersion` replaced by `Item_SoftwareVersion` and table `glpi_computers_softwareversions` renamed to `glpi_items_softwareversions`
- `Item_SoftwareVersion::updateDatasForComputer` renamed to `Item_SoftwareVersion::updateDatasForItem`
- `Item_SoftwareVersion::showForComputer` renamed to `Item_SoftwareVersion::showForItem`
- `Item_SoftwareVersion::softsByCategory` renamed to `Item_SoftwareVersion::softwareByCategory`
- `Item_SoftwareVersion::displaySoftsByLicense` renamed to `Item_SoftwareVersion::displaySoftwareByLicense`
- `Item_SoftwareVersion::cloneComputer` renamed to `Item_SoftwareVersion::cloneItem`
- `Transfer::transferComputerSoftwares` renamed to `Transfer::transferItemSoftwares`
- 'getRealQueryForTreeItem()'
- ``getCommonSelect`` and ``getCommonLeftJoin()`` from ``Ticket``, ``Change`` and ``Problem`` are replaced with ``getCommonCriteria()`` compliant with db iterator
- `Config::checkWriteAccessToDirs()`
- `Config::displayCheckExtensions()`
- `Toolbox::checkSELinux()`
- `Toolbox::userErrorHandlerDebug()`
- `Toolbox::userErrorHandlerNormal()`
- `Html::jsDisable()`
- `Html::jsEnable()`
- `Plugin::setLoaded()`
- `Plugin::setUnloaded()`
- `Plugin::setUnloadedByName()`
- Usage of `$LOADED_PLUGINS` global variable
- `CommonDBTM::getRawName()` replaced by `CommonDBTM::getFriendlyName()`
- `Calendar_Holiday::cloneCalendar()`
- `CalendarSegment::cloneCalendar()`
- `Computer_Item::cloneComputer()`
- `Computer_Item::cloneItem()`
- `ComputerAntivirus::cloneComputer()`
- `Contract::cloneItem()`
- `Contract_Item::cloneItem()`
- `ContractCost::cloneContract()`
- `Document_Item::cloneItem()`
- `Infocom::cloneItem()`
- `Item_Devices::cloneItem()`
- `Item_Disk::cloneItem()`
- `Item_OperatingSystem::cloneItem()`
- `Item_SoftwareLicense::cloneComputer()`
- `Item_SoftwareLicense::cloneItem()`
- `Item_SoftwareVersion::cloneComputer()`
- `Item_SoftwareVersion::cloneItem()`
- `Itil_Project::cloneItilProject()`
- `KnowbaseItem_Item::cloneItem()`
- `NetworkPort::cloneItem()`
- `Notepad::cloneItem()`
- `ProjectCost::cloneProject()`
- `ProjectTeam::cloneProjectTask()`
- `ProjectTask::cloneProjectTeam()`
- Usage of `GLPIKEY` constant
- `Toolbox::encrypt()` and `Toolbox::decrypt()` because they use the old encryption algorithm

#### Removed

- Usage of string `$condition` parameter in `CommonDBTM::find()`
- Usage of string `$condition` parameter in `Dropdown::addNewCondition()`
- Usage of string in `$option['condition']` parameter in `Dropdown::show()`
- `KnowbaseItemCategory::showFirstLevel()`
- `Ticket::getTicketActors()`
- `NotificationTarget::getProfileJoinSql()`
- `NotificationTarget::getDistinctUserSql()`
- `NotificationTargetCommonITILObject::getProfileJoinSql()`
- `RuleCollection::getRuleListQuery()`
- `getNextItem()`
- `getPreviousItem()`
- `CommonDBChild::getSQLRequestToSearchForItem()`
- `CommonDBConnexity::getSQLRequestToSearchForItem()`
- `CommonDBRelation::getSQLRequestToSearchForItem()`
- `Project::addVisibility()`
- `Project::addVisibilityJoins()`
- `Plugin::hasBeenInit()`
- 'SELECT DISTINCT' and 'DISTINCT FIELDS' criteria in `DBmysqlIterator::buildQuery()`
- `CommonDBTM::getTablesOf()`
- `CommonDBTM::getForeignKeyFieldsOf()`
- `TicketFollowup`
- `getDateRequest` and `DbUtils::getDateRequest()`
- `Html::convertTagFromRichTextToImageTag()`
- `Transfer::createSearchConditionUsingArray()`
- Unused constants GLPI_FONT_FREESANS and GLPI_SCRIPT_DIR

## [9.4.6] 2020-05-05

## [9.4.5] 2019-12-18

## [9.4.4] 2019-09-24

### API changes

#### Changes
- For security reasons, autocompletion feature requires now to be authorized by a `'autocomplete' => true` flag in corresponding field search option.

## [9.4.3] 2019-06-20

### API changes

#### Deprecated

The following methods have been deprecated:

- `Html::convertTagFromRichTextToImageTag()`

## [9.4.2] 2019-04-11

### API changes

#### Deprecated

The following methods have been deprecated:

- `CommonDBTM::getTablesOf()`
- `CommonDBTM::getForeignKeyFieldsOf()`

## [9.4.1] 2019-03-15

### API changes

#### Added

- new display hook `timeline_actions` to add new buttons to timeline forms
- Ability to copy document links while merging tickets

#### Deprecated

The following methods have been deprecated:

- `Plugin::hasBeenInit()`
- Deprecate 'SELECT DISTINCT' and 'DISTINCT FIELDS' criteria in `DBmysqlIterator::buildQuery()`

#### Removed

- Drop `CommonITILObject::showSolutions()`.

## [9.4.0] 2019-02-11

### Added

- Ability to link project with problems and tickets.
- Ability to specify creation and modification dates during CommonDBTM object add method
- Add followups to Changes and Problems.
- Add timeline to Changes and Problems.
- CLI console to centralize CLI commands.
- Search on devices from Printers and Network equipments.
- Ability to merge and split tickets.
- Search on devices from Printers and Network equipments.
- Ability to specify creation and modification dates during CommonDBTM object add method.

### Changed
- `license_id` field in `glpi_items_operatingsystems` table has been renamed to `licenseid`
- `olas_tto_id` field in `glpi_tickets` table has been renamed to `olas_id_tto`
- `olas_ttr_id` field in `glpi_tickets` table has been renamed to `olas_id_ttr`
- `ttr_olalevels_id` field in `glpi_tickets` table has been renamed to `olalevels_id_ttr`
- `slas_tto_id` field in `glpi_tickets` table has been renamed to `slas_id_tto`
- `slas_ttr_id` field in `glpi_tickets` table has been renamed to `slas_id_ttr`
- `ttr_slalevels_id` field in `glpi_tickets` table has been renamed to `slalevels_id_ttr`
- `scripts/add_creation_date.php` has been replaced by `glpi:migration:build_missing_timestamps` command available using `bin/console`
- `scripts/checkdb.php` has been replaced by `glpi:database:check` command available using `bin/console`
- `scripts/cliinstall.php` has been replaced by `glpi:database:install` command available using `bin/console`
- `scripts/cliupdate.php` has been replaced by `glpi:database:update` command available using `bin/console`
- `scripts/ldap_mass_sync.php` has been replaced by `glpi:ldap:synchronize_users` command available using `bin/console`
- `scripts/innodb_migration.php` has been replaced by `glpi:migration:myisam_to_innodb` command available using `bin/console`
- `scripts/unlock_tasks.php` has been replaced by `glpi:task:unlock` command available using `bin/console`

### API changes

#### Changes
- Plugins are now loaded in ajax files.
- `TicketFollowup` has been replaced by `ITILFollowup`
- `$num` parameter has been removed from several `Search` class methods:
   - `addSelect()`,
   - `addOrderBy()`,
   - `addHaving()`,
   - `giveItem()`
- `NotificationTarget::getMode()` visibility is now `public`.
- Added `add_recipient_to_target` hook, triggered when a recipient is added to a notification.

#### Deprecated

- Remove `$CFG_GLPI['use_rich_text']` parameter. Will now be `true` per default.
- Remove `$CFG_GLPI['ticket_timeline']` parameter. Will now be `true` per default.
- Remove `$CFG_GLPI['ticket_timeline_keep_replaced_tabs']` parameter. Will now be `false` per default.
- Usage of `TicketFollowup` class has been deprecated.
- Usage of string `$condition` parameter in `CommonDBTM::find()` has been deprecated.
- Usage of string `$condition` parameter in `Dropdown::addNewCondition()` has been deprecated.
- Usage of string in `$option['condition']` parameter in `Dropdown::show()` has been deprecated.

The following methods have been deprecated:

- `KnowbaseItemCategory::showFirstLevel()`
- `Ticket::getTicketActors()`
- `Ticket::processMassiveActionsForOneItemtype()`
- `Ticket::showFormMassiveAction()`
- `Ticket::showMassiveActionsSubForm()`
- `NotificationTarget::getProfileJoinSql()`
- `NotificationTarget::getDistinctUserSql()`
- `NotificationTargetCommonITILObject::getProfileJoinSql()`
- `RuleCollection::getRuleListQuery()`
- `getNextItem()`
- `getPreviousItem()`
- `CommonDBChild::getSQLRequestToSearchForItem()`
- `CommonDBConnexity::getSQLRequestToSearchForItem()`
- `CommonDBRelation::getSQLRequestToSearchForItem()`
- `Project::addVisibility()`
- `Project::addVisibilityJoins()`

#### Removed

- Drop ability to use `JOIN` in `DBmysqlIterator::buildQuery()`
- Drop `NotificationTarget::datas` property
- Drop support of string `$filter` parameter in `Profileuser::getUserProfiles()`
- Drop support of string `$condition` parameter in `User::getFromDBbyEmail()`
- Drop support of string `$condition` parameter in `Group_User::getUserGroups()`
- Drop support of string `$condition` parameter in `Group_User::getGroupUsers()`
- Drop support of string `$condition` parameter in `countElementsInTable` (`DbUtils::countElementsInTable()`)
- Drop support of string `$condition` parameter in `countDistinctElementsInTable` (`DbUtils::countDistinctElementsInTable()`)
- Drop support of string `$condition` parameter in `countElementsInTableForMyEntities` (`DbUtils::countElementsInTableForMyEntities()`)
- Drop support of string `$condition` parameter in `countElementsInTableForEntity` (`DbUtils::countElementsInTableForEntity()`)
- Drop support of string `$condition` parameter in `getAllDatasFromTable` (`DbUtils::getAllDataFromTable()`)
- Drop ITIL Tasks, Followups and Solutions `showSummary()` and massive actions related methods that are replaced with timeline

- Drop class alias `Event` for `Glpi\Event`
- Drop `Zend\Loader\SplAutoloader` interface
- Drop all methods that have been deprecated in GLPI 9.2
  - `_e()`
  - `_ex()`
  - `FieldExists()`
  - `formatOutputWebLink()`
  - `TableExists()`
  - `CommonTreeDropodwn::recursiveCleanSonsAboveID()`
  - `DBMysql::optimize_tables()`
  - `NotificationTarget::addToAddressesList()`
  - `NotificationTarget::getAdditionalTargets()`
  - `NotificationTarget::getAddressesByGroup()`
  - `NotificationTarget::getAddressesByTarget()`
  - `NotificationTarget::getAdminAddress()`
  - `NotificationTarget::getEntityAdminAddress()`
  - `NotificationTarget::getItemAuthorAddress()`
  - `NotificationTarget::getItemGroupAddress()`
  - `NotificationTarget::getItemGroupSupervisorAddress()`
  - `NotificationTarget::getItemGroupTechInChargeAddress()`
  - `NotificationTarget::getItemGroupWithoutSupervisorAddress()`
  - `NotificationTarget::getItemOwnerAddress()`
  - `NotificationTarget::getItemTechnicianInChargeAddress()`
  - `NotificationTarget::getNotificationTargets()`
  - `NotificationTarget::getSpecificTargets()`
  - `NotificationTarget::getUserByField()`
  - `NotificationTarget::getUsersAddressesByProfile()`
  - `NotificationTargetCommonITILObject::getDatasForObject()`
  - `NotificationTargetCommonITILObject::getFollowupAuthor()`
  - `NotificationTargetCommonITILObject::getLinkedGroupByType()`
  - `NotificationTargetCommonITILObject::getLinkedGroupSupervisorByType()`
  - `NotificationTargetCommonITILObject::getLinkedGroupWithoutSupervisorByType()`
  - `NotificationTargetCommonITILObject::getLinkedUserByType()`
  - `NotificationTargetCommonITILObject::getOldAssignTechnicianAddress()`
  - `NotificationTargetCommonITILObject::getRecipientAddress()`
  - `NotificationTargetCommonITILObject::getSupplierAddress()`
  - `NotificationTargetCommonITILObject::getTaskAssignGroup()`
  - `NotificationTargetCommonITILObject::getTaskAssignUser()`
  - `NotificationTargetCommonITILObject::getTaskAuthor()`
  - `NotificationTargetCommonITILObject::getValidationApproverAddress()`
  - `NotificationTargetCommonITILObject::getValidationRequesterAddress()`
  - `NotificationTargetProjectTask::getTeamContacts()`
  - `NotificationTargetProjectTask::getTeamGroups()`
  - `NotificationTargetProjectTask::getTeamSuppliers()`
  - `NotificationTargetProjectTask::getTeamUsers()`
  - `QueuedNotification::sendMailById()`
  - `Ticket::convertContentForNotification()`
  - `User::getPersonalToken()`
  - `User::getUniquePersonalToken()`
- Drop all methods that have been deprecated in GLPI 9.3.0
  - `CommonDBTM::getFromDBByQuery()`
  - `CommonDBTM::getSearchOptions()`
  - `CommonDBTM::getSearchOptionsNew()`
  - `CommonDBTM::getSearchOptionsToAddNew()`
  - `CommonITILObject::getStatusIconURL()`
  - `DBMysql::list_tables()`
  - `Dropdown::showPrivatePublicSwitch()`
  - `NotificationTargetProjectTask::getTeamContacts()`
  - `NotificationTargetProjectTask::getTeamGroups()`
  - `NotificationTargetProjectTask::getTeamSuppliers()`
  - `NotificationTargetProjectTask::getTeamUsers()`
  - `Search::constructDatas()`
  - `Search::displayDatas()`
  - `Transfer::transferComputerDisks()`
- Drop all methods that have been deprecated in GLPI 9.3.1
  - `ComputerVirtualMachine::getUUIDRestrictRequest()`
  - `Config::getSQLMode()`
  - `DBMysql::checkForCrashedTables()`
  - `Html::checkAllAsCheckbox()`
  - `Html::scriptEnd()`
  - `Html::scriptStart()`
  - `Plugin::isAllPluginsCSRFCompliant()`
  - `Profile::getUnderActiveProfileRestrictRequest()`
  - `Toolbox::is_a()`
- Drop all constants that have been deprecated in GLPI 9.3.1
  - `CommonDBTM::ERROR_FIELDSIZE_EXCEEDED`
  - `CommonDBTM::HAS_DUPLICATE`
  - `CommonDBTM::NOTHING_TO_DO`
  - `CommonDBTM::SUCCESS`
  - `CommonDBTM::TYPE_MISMATCH`
- Drop all methods that have been deprecated in GLPI 9.3.2
 - `ITILSolution::removeForItem()`
 - `Session::isViewAllEntities()`

## [9.3.3] 2018-11-27

### Changed

- Fix some cache issues
- Fix reservation tab of an item
- Fix actors notifications massive action
- Improve racks plugins migration script

### API changes

No API changes.

## [9.3.2] 2018-10-26

### API changes

#### Changed

- `Rule::executePluginsActions()` signature has changed
- Javascript function `formatResult()` has been renamed to `templateResult()`

#### Deprecated

The following methods have been deprecated:

- `CommonITILTask::displayTabContentForItem()`
- `CommonITILTask::showFormMassiveAction()`
- `CommonITILTask::showSummary()`
- `ITILSolution::displayTabContentForItem()`
- `ITILSolution::removeForItem()`
- `ITILSolution::showSummary()`
- `Session::isViewAllEntities()`
- `TicketFollowup::processMassiveActionsForOneItemtype()`
- `TicketFollowup::showFormMassiveAction()`
- `TicketFollowup::showMassiveActionsSubForm()`
- `TicketFollowup::showSummary()`
- `Plugin::removeFromSession()`

## [9.3.1] 2018-09-12

### Added
- List receivers folders to choose imported/refused folders

### API changes

#### Deprecated

- Usage of string `$condition` parameter in `Group_User::getUserGroups()` has been deprecated
- Usage of string `$condition` parameter in `Group_User::getGroupUsers()` has been deprecated
- Usage of string `$condition` parameter in `countElementsInTable` (`DbUtils::countElementsInTable()`) has been deprecated
- Usage of string `$condition` parameter in `countDistinctElementsInTable` (`DbUtils::countDistinctElementsInTable()`) has been deprecated
- Usage of string `$condition` parameter in `countElementsInTableForMyEntities` (`DbUtils::countElementsInTableForMyEntities()`) has been deprecated
- Usage of string `$condition` parameter in `countElementsInTableForEntity` (`DbUtils::countElementsInTableForEntity()`) has been deprecated
- Usage of string `$condition` parameter in `getAllDatasFromTable` (`DbUtils::getAllDataFromTable()`) has been deprecated

The following methods have been deprecated:

- `Config::getSQLMode()`
- `DBMysql::checkForCrashedTables()`
- `Html::checkAllAsCheckbox()`
- `Html::scriptEnd()`
- `Html::scriptStart()`
- `Toolbox::is_a()`
- `ComputerVirtualMachine::getUUIDRestrictRequest()`
- `Plugin::isAllPluginsCSRFCompliant()`
- `Profile::getUnderActiveProfileRestrictRequest()`

The following constants have been deprecated:
- `CommonDBTM::ERROR_FIELDSIZE_EXCEEDED`
- `CommonDBTM::HAS_DUPLICATE`
- `CommonDBTM::NOTHING_TO_DO`
- `CommonDBTM::SUCCESS`
- `CommonDBTM::TYPE_MISMATCH`

## [9.3.0] 2018-06-28

### Added
- Add DCIM management
- Add OSM view to set locations and on Search
- Add login source selection
- Add logs purge
- Filter in items logs

### Changed
- Switch MySQL engine from MyIsam to Innodb
- Rework solutions for Tickets, Problems and Changes to support history
- Disks can be attached to network equipments and printers

### API changes

#### Changes
- Added `DB::insert()`, `DB::update()` and `DB::delete()` to replace raw SQL queries
- `CommonITILObject::showMassiveSolutionForm()` now takes a `CommonITILObject` as argument
- `Profileuser::getUserProfiles()` `$filter` parameter is now an array
- `User::getFromDBbyEmail()` `$condition` parameter is now an array
- Select2 javascript component has been upgraded to 4.0 version, see [Migrating from Select2 3.5](https://select2.org/upgrading/migrating-from-35)
- `CommonDevice::getItem_DeviceType()` has a new optional `$devicetype` parameter

#### Deprecated

- Usage of string `$filter` parameter in `Profileuser::getUserProfiles()` has been deprecated
- Usage of string `$condition` parameter in `User::getFromDBbyEmail()` has been deprecated

The following methods have been deprecated:

- `CommonDBTM::getFromDBByQuery()`
- `CommonDBTM::getSearchOptions()`
- `CommonDBTM::getSearchOptionsNew()`
- `CommonDBTM::getSearchOptionsToAddNew()`
- `CommonITILObject::getStatusIconURL()`
- `DBMysql::list_tables()`
- `Dropdown::showPrivatePublicSwitch()`
- `NotificationTargetProject::getTeamContacts()`
- `NotificationTargetProject::getTeamGroups()`
- `NotificationTargetProject::getTeamSuppliers()`
- `NotificationTargetProject::getTeamUsers()`
- `Search::constructDatas()`
- `Search::displayDatas()`
- `Transfer::transferComputerDisks()`

#### Removed

- `CommonITILValidation::isAllValidationsHaveSameStatusForTicket`
- `CommonITILValidation::getNumberValidationForTicket`
- PHPCas library is no longer provided (for licensing issues)

## [9.2.4] 2018-06-21

## [9.2.3] 2018-04-27

## [9.2.2] 2018-03-01


### Deprecated

- `CommonITILValidation::isAllValidationsHaveSameStatusForTicket`
- `CommonITILValidation::getNumberValidationForTicket`
- `DBMysql::optimize_tables()`

## [9.2.1] 2017-11-16

### Added

- Search engine, added ``itemtype_item_revert`` jointype

### Deprecated

- `Ticket::convertContentForNotification()`

## [9.2] 2017-09-25

### Added
- Link knowledge base entries with assets or tickets
- Revisions on knowledge base entries and their translations, with diff view
- Add recursive comments on knowledge base entries
- Direct links to KB article's title for a direct access
- Load minified CSS and JS files (core and plugins) that are generated on release
- Link beetween software licenses
- Alerts on saved searches
- Add ajax browsers notifications in addition to emails
- Plugins can now add new notifications types (xmpp, sms, telegram, ...) to be used along with standard notifications
- Simcard component
- Synchronization field for LDAP
- Improved performances on large entities databases
- Remember me on login
- Fuzzy search
- Paste images in rich text editor
- Add tasks in tickets templates
- Composite tickets (link on sons/parents)
- Telemetry
- Certificates component
- Firmwares components (BIOSes, firwmwares, ...)
- Add OLA management

### Changed
- Many bugs have been fixed
- Display knowledge base category items in tickets using a popup instead of a
new whole window
- Reviewed all richtext editor (tinymce) and their upload parts, now more simpler and intuitive
- Don't ask user to select a template if there is no configured template
- personal_token is not used anymore for api authentication, a new api_token field has been added (empty by default, you should regenerate it)
- Operating systems management has been improved
- Direct language change from any page
- Better icons harmonization

### API changes

#### Changes

- `CommonDBTM::getTable()` signature has changed
- `User::getFromDBbyToken()` signature has changed
- `Bookmark` has been renamed to `SavedSearch`
- Update to latest jsTree plugin
- `RuleDictionnarySoftwareCollection::versionExists()` signature has changed
- `NotificationTemplate::getDataToSend()` signature has changed
- `QueuedMail` has been renamed to `QueuedNotification`
- `CommonDBTM::mailqueueonaction` has been renamed to `CommonDBTM::notificationqueueonaction`
- `NotificationTarget::getSender()` no longer takes any parameters (was not used)
- `TableExists()` has been moved to `DBMysql::tableExists()`
- `FieldExists()` has been moved to `DBMysql::fieldExists()`
- `Profile_User::getUserEntitiesForRight()` signature has changed
- `NotificationTarget` property `datas` has been renamed to `data`

#### Deprecated

- Ability to use `JOIN` in `DBmysqlIterator::buildQuery()` has been deprecated
- Usage of `NotificationTarget::datas` property has been deprecated
- Usage of `Zend\Loader\SplAutoloader` interface has been deprecated

The following methods have been deprecated:

- `_e()`
- `_ex()`
- `Bookmark::mark_default()`
- `Bookmark::unmark_default()`
- `CommonTreeDropodwn::recursiveCleanSonsAboveID()`
- `NotificationTarget::addToAddressesList()`
- `NotificationTarget::getAdditionalTargets()`
- `NotificationTarget::getAddressesByGroup()`
- `NotificationTarget::getAddressesByTarget()`
- `NotificationTarget::getAdminAddress()`
- `NotificationTarget::getEntityAdminAddress()`
- `NotificationTarget::getItemAuthorAddress()`
- `NotificationTarget::getItemGroupAddress()`
- `NotificationTarget::getItemGroupSupervisorAddress()`
- `NotificationTarget::getItemGroupTechInChargeAddress()`
- `NotificationTarget::getItemGroupWithoutSupervisorAddress()`
- `NotificationTarget::getItemOwnerAddress()`
- `NotificationTarget::getItemTechnicianInChargeAddress()`
- `NotificationTarget::getNotificationTargets()`
- `NotificationTarget::getSpecificTargets()`
- `NotificationTarget::getUserByField()`
- `NotificationTarget::getUsersAddressesByProfile()`
- `NotificationTargetCommonITILObject::getDatasForObject()`
- `NotificationTargetCommonITILObject::getFollowupAuthor()`
- `NotificationTargetCommonITILObject::getLinkedGroupByType()`
- `NotificationTargetCommonITILObject::getLinkedGroupSupervisorByType()`
- `NotificationTargetCommonITILObject::getLinkedGroupWithoutSupervisorByType()`
- `NotificationTargetCommonITILObject::getLinkedUserByType()`
- `NotificationTargetCommonITILObject::getOldAssignTechnicianAddress()`
- `NotificationTargetCommonITILObject::getRecipientAddress()`
- `NotificationTargetCommonITILObject::getSupplierAddress()`
- `NotificationTargetCommonITILObject::getTaskAssignGroup()`
- `NotificationTargetCommonITILObject::getTaskAssignUser()`
- `NotificationTargetCommonITILObject::getTaskAuthor()`
- `NotificationTargetCommonITILObject::getValidationApproverAddress()`
- `NotificationTargetCommonITILObject::getValidationRequesterAddress()`
- `NotificationTargetProjectTask::getTeamContacts()`
- `NotificationTargetProjectTask::getTeamGroups()`
- `NotificationTargetProjectTask::getTeamSuppliers()`
- `NotificationTargetProjectTask::getTeamUsers()`
- `QueuedNotification::sendMailById()`
- `User::getPersonalToken()`
- `User::getUniquePersonalToken()`
- `formatOutputWebLink()`

#### Removals

The following methods have been dropped:

- `Ajax::displaySearchTextForDropdown()`
- `Ajax::getSearchTextForDropdown()`
- `Bookmark::changeBookmarkOrder()`
- `Bookmark::moveBookmark()`
- `CommonGLPI::addDivForTabs()`
- `CommonGLPI::showTabs()`
- `CommonGLPI::showNavigationHeaderOld()`
- `CommonGLPI::show()`
- `Dropdown::showInteger()`
- `DBMysql::field_flags()`
- `Html::showDateFormItem()`
- `Html::showDateTimeFormItem()`
- `Profile::dropdownNoneReadWrite()`
- `Toolbox::get_magic_quotes_runtime()`
- `Toolbox::get_magic_quotes_gpc()`
- `Dropdown::showAllItems()`

For older entries, please check [GLPI website](http://glpi-project.org).<|MERGE_RESOLUTION|>--- conflicted
+++ resolved
@@ -3,7 +3,6 @@
 The present file will list all changes made to the project; according to the
 [Keep a Changelog](http://keepachangelog.com/) project.
 
-<<<<<<< HEAD
 ## [11.0.0] unreleased
 
 ### Added
@@ -85,22 +84,10 @@
 - `status.php` and `bin/console system:status` no longer supports plain-text output.
 - `Glpi\System\Status\StatusChecker::getServiceStatus()` `as_array` parameter.
 - `Sylk` export of search results.
-=======
-## [10.0.17] unreleased
-
-### Added
-
-### Changed
-
-### Deprecated
-
-### Removed
->>>>>>> b21408a3
 
 ### API changes
 
 #### Added
-<<<<<<< HEAD
 - `phpCAS` library is now bundled in GLPI, to prevent version compatibility issues.
 - `Glpi\DBAL\QueryFunction` class with multiple static methods for building SQL query function strings in an abstract way.
 - `fetchSessionMessages()` global JS function to display new session messages as toast notifications without requiring a page reload.
@@ -446,8 +433,19 @@
 - `ajax/ticketsatisfaction.php` and `ajax/changesatisfaction.php` scripts. Access `ajax/commonitilsatisfaction.php` directly instead.
 
 
-## [10.0.16] unreleased
-=======
+## [10.0.17] unreleased
+
+### Added
+
+### Changed
+
+### Deprecated
+
+### Removed
+
+### API changes
+
+#### Added
 
 #### Changes
 
@@ -457,7 +455,6 @@
 
 
 ## [10.0.16] 2024-07-03
->>>>>>> b21408a3
 
 ### Added
 
