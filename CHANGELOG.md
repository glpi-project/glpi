--- conflicted
+++ resolved
@@ -3,7 +3,6 @@
 The present file will list all changes made to the project; according to the
 [Keep a Changelog](http://keepachangelog.com/) project.
 
-<<<<<<< HEAD
 ## [10.1.0] unreleased
 
 ### Added
@@ -25,10 +24,7 @@
 
 #### Removed
 
-## [10.0.0] unreleased
-=======
 ## [10.0.0] 2022-04-20
->>>>>>> d5f301bf
 
 ### Added
 - Added UUID to all other itemtypes that are related to Operating Systems (Phones, Printers, etc)
