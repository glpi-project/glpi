--- conflicted
+++ resolved
@@ -3,7 +3,6 @@
 The present file will list all changes made to the project; according to the
 [Keep a Changelog](http://keepachangelog.com/) project.
 
-<<<<<<< HEAD
 ## [10.0.0] unreleased
 
 ### Changed
@@ -37,13 +36,12 @@
 
 - All methods that were marked as deprecated in 9.3.x
 - Drop `Plugin::hasBeenInit()`.
-=======
+
 ## [9.5] unreleased
 
 #### Added
 
 - encrypted file systems support
->>>>>>> 5476d0f0
 
 ## [9.4.2] unreleased
 
