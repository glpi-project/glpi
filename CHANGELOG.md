# GLPI changes

The present file will list all changes made to the project; according to the
[Keep a Changelog](http://keepachangelog.com/) project.

<<<<<<< HEAD
## [10.1.0] unreleased

### Added
- Business Rules for Changes
- Business Rules for Problems
- Configurable toast notification location
- `Link ITIL Object` and `Unlink ITIL Object` massive actions for Tickets, Changes, and Problems.
- Group approval requests (any user from group can approve).
- Satisfaction surveys for Changes
- New right for assigning service levels to ITIL Objects (UPDATE right also still allows this).
- New right for impersonation of users with less rights (Config UPDATE right also still allows this globally).
- Marketplace availability configuration.
- Toast popup message location configuration.
- Datacenter room grid size configuration (per room).
- Approval reminder automatic action.
- Reservation massive actions.
- `alias` and `code` fields for Locations.
- Profile cloning.
- Associated elements for recurring ITIL Objects.
- Processes and Environment Variable tabs for automatically inventoried assets.
- Log viewer for logs in `files/_log` directory.
- Custom palette/theme support (uses `files/_themes` directory by default).
- Two-Factor Authentication (2FA) support via Time-based One-time Password (TOTP).

### Changed
- ITIL Objects can now be linked to any other ITIL Objects similar to the previous Ticket/Ticket links.
- Logs are now shown using the Search Engine
- The approval option previously named `Group` is now called `Group user(s)` to better reflect that it shows a list of users from a specific group rather than allow sending an approval for a group.
- The ticket business rule action `Ticket category from code` was renamed to `ITIL category from code`.
- The ticket business rule criteria `Code representing the ticket category` was renamed to `Code representing the ITIL category`.
- The ticket business rule criteria `Ticket location` was renamed to `Location`.
- ITIL Templates can now restrict available statuses.
- Improved offline mode for marketplace.
- Lines can be assigned directly to assets without needing a SIM card.
- Planning event occurances can be detached from a series.
- Locations are now displayed in Datacenter breadcrumbs.
- Marketplace CLI download command now supports downloading specific versions of plugins.
- Browse tab of Knowledgebase now uses the Search Engine.
- Satisfaction surveys can now be configured with a custom maximum score, default score, and if a comment is required.
- LDAP TLS version can now be specified.
- Kanabn view state can be reset from the Kanban if the user has the right to modify the view.
- Personal reminders in central view now include only non-public reminders created by the user.
- Public reminders in central view now include public reminders regardless of who created them.
- Project description field is now a rich text field.
- Entity, profile, debug mode flag, and language are restored after ending impersonation.

### Deprecated
- Survey URL tags `TICKETCATEGORY_ID` and `TICKETCATEGORY_NAME` are deprecated and replaced by `ITILCATEGORY_ID` and `ITILCATEGORY_NAME` respectively.

### Removed
- XML-RPC API.
- `Link tickets` massive action for Tickets (Use `Link ITIL Object` instead).
- `Link to a problem` massive action for Tickets (Use `Link ITIL Object` instead).
- Manage tab for Knowledgebase (Unpublished is now a toggle in the browse tab).
- The database "master" property in the status checker (/status.php and glpi:system:status), replaced by "main".
- The database "slaves" property in the status checker (/status.php and glpi:system:status), replaced by "replicas".
=======
## [10.0.10] unreleased

### Added

### Changed

### Deprecated

### Removed
>>>>>>> 078f6529

### API changes

#### Added
<<<<<<< HEAD
- `phpCAS` library is now bundled in GLPI, to prevent version compatibility issues.
- `Glpi\DBAL\QueryFunction` class with multiple static methods for building SQL query function strings in an abstract way.

#### Changes
- `chartist` library has been replaced by `echarts`.
- `codemirror` library has been upgraded to version 6.x.
- `htmLawed` library has been replaced by `symfony/html-sanitizer`.
- `monolog/monolog` has been upgraded to version 3.3.
- `photoswipe` library has been upgraded to version 5.x.
- `phpmailer/phpmailer` library has been replaced by `symfony/mailer`.
- `true/punycode` library has been removed.
- `Symfony` libraries have been upgraded to version 6.0.
- `users_id_validate` field in `CommonITILValidation` will now have a `0` value until someone approves or refuses the validation.
  Approval targets (who the approval is for) is now indicated by `itemtype_target` and `items_id_target` fields.
- Notifications are not deduplicated anymore.
- Notifications with `Approver` recipient have had this recipient replaced with the new `Approval target` recipient to maintain previous behavior as much as possible.
  The previous recipient option still exists if needed. This replacement will only happen once during the upgrade.
- `GLPIMailer` mailer class does not extends anymore `PHPMailer\PHPMailer\PHPMailer`.
  We added a compatibility layer to handle main usages found in plugins, but we cannot ensure compatibility with all properties and methods that were inherited from `PHPMailer\PHPMailer\PHPMailer`.
- `CommonGLPI::createTabEntry()` signature changed.
- All types of rules are now sortable and ordered by ranking.
- Plugins console commands must now use the normalized prefix `plugins:XXX` where `XXX` is the plugin key.
- GLPI web root is now the `/public` directory and all web request to PHP scripts are proxified by `public/index.php` script.
- Usage of `DBmysql::query()` method is prohibited to ensure that legacy unsafe DB are no more executed. To execute DB queries,
  either `DBmysql::request()` can be used to craft query using the GLPI query builder,
  either `DBmysql::doQuery()` can be used for safe queries to execute DB query using a self-crafted a SQL string.
- `Html::generateMenuSession()` `$force` argument has been removed.
- `QueryExpression` class moved to `Glpi\DBAL` namespace.
- `QueryParam` class moved to `Glpi\DBAL` namespace.
- `QuerySubQuery` class moved to `Glpi\DBAL` namespace.
- `QueryUnion` class moved to `Glpi\DBAL` namespace.
- `PrinterLog::getMetrics()` method has been made final.

#### Deprecated
- Usage of `GLPI_USE_CSRF_CHECK` constant.
- Usage of `MAIL_SMTPSSL` and `MAIL_SMTPTLS` constants.
- Usage of `ajax/dropdownMassiveActionAddValidator.php` and `ajax/dropdownValidator.php` without `validation_class` parameter.
- Usage of `name` and `users_id_validate` parameter in `ajax/dropdownValidator.php`.
- Usage of `users_id_validate` parameter in `front/commonitilvalidation.form.php`.
- `ajax/itemTicket.php` script usage.
- `ajax/knowbase.php` script usage.
- `front/ticket_ticket.form.php` script usage.
- Usage of `users_id_validate` input in `CommonITILObject`.
- Defining "users_id_validate" field without defining "itemtype_target"/"items_id_target" in "CommonITILValidation".
- Usage of `name` and `users_id_validate` options in `CommonITILValidation::dropdownValidator()`.
- Usage of `verbatim_value` Twig filter.
- `AuthLDAP::dropdownUserDeletedActions()`
- `AuthLDAP::getOptions()`
- `CommonITILObject::isValidator()`
- `CommonITILValidation::alreadyExists()`
- `CommonITILValidation::getTicketStatusNumber()`
- `Config::validatePassword()`
- `Glpi\Application\View\Extension::getVerbatimValue()`
- `Glpi\Event::showList()`
- `Glpi\Features\DCBreadcrumb::getDcBreadcrumb()`
- `Glpi\Features\DCBreadcrumb::getDcBreadcrumbSpecificValueToDisplay()`
- `Glpi\Features\DCBreadcrumb::isEnclosurePart()`
- `Glpi\Features\DCBreadcrumb::isRackPart()`
- `Glpi\Toolbox\Sanitizer::dbEscape()`
- `Glpi\Toolbox\Sanitizer::dbEscapeRecursive()`
- `Glpi\Toolbox\Sanitizer::dbUnescape()`
- `Glpi\Toolbox\Sanitizer::dbUnescapeRecursive()`
- `Glpi\Toolbox\Sanitizer::decodeHtmlSpecialChars()`
- `Glpi\Toolbox\Sanitizer::decodeHtmlSpecialCharsRecursive()`
- `Glpi\Toolbox\Sanitizer::encodeHtmlSpecialChars()`
- `Glpi\Toolbox\Sanitizer::encodeHtmlSpecialCharsRecursive()`
- `Glpi\Toolbox\Sanitizer::getVerbatimValue()`
- `Glpi\Toolbox\Sanitizer::isDbEscaped()`
- `Glpi\Toolbox\Sanitizer::isHtmlEncoded()`
- `Glpi\Toolbox\Sanitizer::isNsClassOrCallableIdentifier()`
- `Glpi\Toolbox\Sanitizer::sanitize()`
- `Glpi\Toolbox\Sanitizer::unsanitize()`
- `Html::cleanInputText()`
- `Html::cleanPostForTextArea()`
- `Html::displayAjaxMessageAfterRedirect()`
- `Item_Ticket::showForTicket()`
- `HookManager::enableCSRF()`
- `Knowbase::getTreeCategoryList()`
- `Knowbase::showBrowseView()`
- `Knowbase::showManageView()`
- `KnowbaseItem::showManageForm()`
- `Ticket` `link_to_problem` massive action is deprecated. Use `CommonITILObject_CommonITILObject` `add` massive action instead.
- `Ticket_Ticket` `add` massive action is deprecated. Use `CommonITILObject_CommonITILObject` `add` massive action instead.
- `Ticket_Ticket::checkParentSon()`
- `Ticket_Ticket::countOpenChildren()`
- `Ticket_Ticket::getLinkedTicketsTo()`
- `Ticket_Ticket::manageLinkedTicketsOnSolved()`
- `Toolbox::addslashes_deep()`
- `Toolbox::seems_utf8()`
- `Toolbox::stripslashes_deep()`
- `Search::getOptions()` no longer returns a reference

#### Removed
- Usage of `csrf_compliant` plugins hook.
- Usage of `migratetypes` plugin hooks.
- Usage of `planning_scheduler_key` plugins hook.
- `X-GLPI-Sanitized-Content` REST API header support.
- Handling of encoded/escaped value in `autoName()`.
- `regenerateTreeCompleteName()`
- `CommonDBTM::$deduplicate_queued_notifications` property.
- `CommonDropdown::displayHeader()`
- `CommonTreeDropdown::sanitizeSeparatorInCompletename()`
- `Config::getCurrentDBVersion()`
- `DbUtils::regenerateTreeCompleteName()`
- `GLPI::getLogLevel()`
- `Glpi\Api\API::returnSanitizedContent()`
- `Glpi\Dashboard\Widget::getCssGradientPalette()`
- `Glpi\Inventory\Conf::importFile()`
- `Glpi\System\Requirement\DataDirectoriesProtectedPath` class.
- `Glpi\System\Requirement\ProtectedWebAccess` class.
- `Glpi\System\Requirement\SafeDocumentRoot` class.
- `Glpi\System\Status\StatusChecker::getFullStatus()`
- `Html::clean()`
- `MailCollector::listEncodings()`
- `Netpoint` class
- `Plugin::migrateItemType()`
- `ProfileRight::updateProfileRightAsOtherRight()`
- `ProfileRight::updateProfileRightsAsOtherRights()`
- `RSSFeed::showDiscoveredFeeds()`
- `Rule::$can_sort` property.
- `Rule::$orderby` property.
- `RuleImportComputer` class.
- `RuleImportComputerCollection` class.
- `Search::computeTitle()`
- `Search::csv_clean()`
- `Search::findCriteriaInSession()`
- `Search::getDefaultCriteria()`
- `Search::getLogicalOperators()`
- `Search::getMetaReferenceItemtype()`
- `Search::outputData()`
- `Search::sylk_clean()`
- `SLM::setTicketCalendar()`
- `Toolbox::canUseCas()`
- `Toolbox::checkValidReferer()`
- `Toolbox::clean_cross_side_scripting_deep()`
- `Toolbox::endsWith()`
- `Toolbox::filesizeDirectory()`
- `Toolbox::getHtmLawedSafeConfig()`
- `Toolbox::getHtmlToDisplay()`
- `Toolbox::logError()`
- `Toolbox::logNotice()`
- `Toolbox::logWarning()`
- `Toolbox::sodiumDecrypt()`
- `Toolbox::sodiumEncrypt()`
- `Toolbox::unclean_cross_side_scripting_deep()`
- `XML` class.
- Usage of `Search::addOrderBy` signature with ($itemtype, $ID, $order) parameters
- Javascript file upload functions `dataURItoBlob`, `extractSrcFromImgTag`, `insertImgFromFile()`, `insertImageInTinyMCE`, `isImageBlobFromPaste`, `isImageFromPaste`.
- `CommonDBTM::$fkfield` property.

## [10.0.9] unreleased
=======

#### Changes

#### Deprecated

#### Removed


## [10.0.9] 2023-07-11
>>>>>>> 078f6529

### Added

### Changed

### Deprecated

### Removed

### API changes

#### Added

#### Changes

#### Deprecated

#### Removed


## [10.0.8] 2023-07-05

### Added
- Unified Debug bar feature has been added to display debug information in the browser as a replacement and expansion on the previous, individual debug panels.

### Changed

### Deprecated

### Removed
- Debug panels and the toggle button to show/hide the primary debug panel that was next to the current user's name in the top right corner of the screen have been removed.
- `debug_tabs` plugin hook

### API changes

#### Added
- `CommonDBTM::getMessageReferenceEvent()` method that can be overridden to tweak notifications grouping in mail clients.

#### Changes

#### Deprecated
- `Html::displayDebugInfo()` method no longer has any effect. The functionality was replaced by the new Debug Bar feature.
- `Hooks::DEBUG_TABS`
- `$TIMER_DEBUG` global variable.
- `$DEBUG_SQL` global variable.
- `$SQL_TOTAL_REQUEST` global variable.
- `$DEBUG_SQL` global variable.
- `$CFG_GLPI['debug_sql']` configuration option.
- `$CFG_GLPI['debug_vars']` configuration option.

- Usage of parameter `$clean` in `AuthLDAP::getObjectByDn()` and `AuthLDAP::getUserByDn()`.

#### Removed


## [10.0.7] 2023-04-05

### Added

### Changed

### Deprecated

### Removed

### API changes

#### Added

#### Changes
- Itemtype that can be linked to a disk are now declared in `$CFG_GLPI['disk_types']`.

#### Deprecated
- `Glpi\Inventory\Conf::importFile()`
- `RSSFeed::showDiscoveredFeeds()`
- `Toolbox::checkValidReferer()`

#### Removed

## [10.0.6] 2023-01-24

### Added

### Changed
- `glpi:` command prefix has been removed from console commands canonical name.

### Deprecated

### Removed

### API changes

#### Added

#### Changes

#### Deprecated

#### Removed

## [10.0.5] 2022-11-04

## [10.0.4] 2022-11-03

## [10.0.3] 2022-09-14

### API changes

#### Added

- `CommonDBTM::pre_addToDB()` added.

#### Removed

## [10.0.2] 2022-06-28

## [10.0.1] 2022-06-02

### Changed
- PDF export library has been changed back from `mPDF` to `TCPDF`.

### Removed
- Gantt feature has been moved into the `gantt` plugin.

### API changes

#### Added
- `plugin_xxx_activate()` and `plugin_xxx_deactivate` hooks support.

#### Changes
- `Glpi\Api\Api::initEndpoint()` visibility changed to `protected`.

#### Removed
- `GlpiGantt` javascript helper and `dhtmlx-gantt` library.
- `Glpi\Gantt` namespace and all corresponding classes.
- `Project::getDataToDisplayOnGantt()`
- `Project::showGantt()`
- `ProjectTask::getDataToDisplayOnGantt()`
- `ProjectTask::getDataToDisplayOnGanttForProject()`

## [10.0.0] 2022-04-20

### Added
- Added UUID to all other itemtypes that are related to Operating Systems (Phones, Printers, etc)
- Added a button to the General > System configuration tab to copy the system information

### Changed
- APCu and WinCache are not anymore use by GLPI, use `php bin/console cache:configure` command to configure cache system.
- PDF export library has been changed from `TCPDF` to `mPDF`.
- The search engine and search results page now support sorting by multiple fields.
- The search result lists now refresh/update without triggering a full page reload.
- Replaced user-facing cases of master/slave usage replaced with main/replica.

### Deprecated
- Usage of XML-RPC API is deprecated.
- The database "slaves" property in the status checker (/status.php and glpi:system:status) is deprecated. Use "replicas" instead,
- The database "master" property in the status checker (/status.php and glpi:system:status) is deprecated. Use "main" instead,

### Removed
- Autocomplete feature on text fields.
- Usage of alternative DB connection encoding (`DB::$dbenc` property).
- Deprecated `scripts/ldap_mass_sync.php` has been removed in favor of `glpi:ldap:synchronize_users` command available using `bin/console`
- Deprecated `scripts/compute_dictionary.php` has been removed in favor of `glpi:rules:replay_dictionnary_rules` command available using `bin/console`
- Deprecated `scripts/softcat_mass_compute.php` has been removed in favor of `glpi:rules:process_software_category_rules` command available using `bin/console`

### API changes

#### Added
- Added `DBMysql::setSavepoint()` to create savepoints within a transaction.
- Added `CommonDBTM::showForm()` to have a generic showForm for asset (based on a twig template).

#### Changes
- MySQL warnings are now logged in SQL errors log.
- `Guzzle` library has been upgraded to version 7.4.
- `Symfony\Console` library has been upgraded to version 5.4.
- `CommonGLPI` constructor signature has been declared in an interface (`CommonGLPIInterface`).
- `DBmysqlIterator` class compliancy with `Iterator` has been fixed (i.e. `DBmysqlIterator::next()` does not return current row anymore).
- `Domain` class inheritance changed from `CommonDropdown` to `CommonDBTM`.
- `showForm()` method of all classes inheriting `CommonDBTM` have been changed to match `CommonDBTM::showForm()` signature.
- Format of `Message-Id` header sent in Tickets notifications changed to match format used by other items.
- Added `DB::truncate()` to replace raw SQL queries
- Impact context `positions` field type changed from `TEXT` to `MEDIUMTEXT`
- Field `date` of KnowbaseItem has been renamed to `date_creation`.
- Field `date_creation` of KnowbaseItem_Revision has been renamed to `date`.
- Field `date_creation` of NetworkPortConnectionLog has been renamed to `date`.
- Field `date` of Notepad has been renamed to `date_creation`.
- Field `date_mod` of ObjectLock has been renamed to `date`.
- Field `date` of ProjectTask has been renamed to `date_creation`.
- Table `glpi_netpoints` has been renamed to `glpi_sockets`.
- `GLPI_FORCE_EMPTY_SQL_MODE` constant has been removed in favor of `GLPI_DISABLE_ONLY_FULL_GROUP_BY_SQL_MODE` usage.
- `CommonDBTM::clone()`, `CommonDBTM::prepareInputForClone()` and `CommonDBTM::post_clone()` has been removed. Clonable objects must now use `Glpi\Features\Clonable` trait.
- `CommonDBTM::notificationqueueonaction` property has been removed in favor of `CommonDBTM::deduplicate_queued_notifications` property.
- `CommonDropdown::displaySpecificTypeField()` has a new `$options` parameter.
- `DBMysql::rollBack` supports a `name` parameter for rolling back to a savepoint.
- `Knowbase::getJstreeCategoryList()` as been replaced by `Knowbase::getTreeCategoryList()`.
- `NetworkPortInstantiation::showNetpointField()` has been renamed to `NetworkPortInstantiation::showSocketField()`.
- `NotificationSettingConfig::showForm()` renamed to `NotificationSettingConfig::showConfigForm()`.
- `RuleMatchedLog::showForm()` renamed to `RuleMatchedLog::showItemForm()`.
- `Search::addOrderBy()` signature changed.
- `TicketSatisfaction::showForm()` renamed to `TicketSatisfaction::showSatisfactionForm()`.
- `Transfer::transferDropdownNetpoint()` has been renamed to `Transfer::transferDropdownSocket()`.

#### Deprecated
- Usage of `MyISAM` engine in database, in favor of `InnoDB` engine.
- Usage of `utf8mb3` charset/collation in database in favor of `utf8mb4` charset/collation.
- Usage of `datetime` field type in database, in favor of `timestamp` field type.
- Handling of encoded/escaped value in `autoName()`
- `Netpoint` has been deprecated and replaced by `Socket`
- `CommonDropdown::displayHeader()`, use `CommonDropdown::displayCentralHeader()` instead and make sure to override properly `first_level_menu`, `second_level_menu` and `third_level_menu`.
- `GLPI::getLogLevel()`
- `Glpi\System\Status\StatusChecker::getFullStatus()`
- `Html::clean()`
- `MailCollector::listEncodings()`
- `RuleImportComputer` class
- `RuleImportComputerCollection` class
- `SLM::setTicketCalendar()`
- `Toolbox::clean_cross_side_scripting_deep()`
- `Toolbox::endsWith()`
- `Toolbox::filesizeDirectory()`
- `Toolbox::getHtmlToDisplay()`
- `Toolbox::logError()`
- `Toolbox::logNotice()`
- `Toolbox::logWarning()`
- `Toolbox::sodiumDecrypt()`
- `Toolbox::sodiumEncrypt()`
- `Toolbox::startsWith()`
- `Toolbox::unclean_cross_side_scripting_deep()`

#### Removed
- `jQueryUI` has been removed in favor of `twbs/bootstrap`. This implies removal of following widgets: `$.accordion`, `$.autocomplete`,
  `$.button`, `$.dialog`, `$.draggable`, `$.droppable`, `$.progressbar`, `$.resizable`, `$.selectable`, `$.sortable`, `$.tabs`, `$.tooltip`.
- Usage of `$order` parameter in `getAllDataFromTable()` (`DbUtils::getAllDataFromTable()`)
- Usage of `table` parameter in requests made to `ajax/comments.php`
- Usage of `GLPI_FORCE_EMPTY_SQL_MODE` constant
- Usage of `GLPI_PREVER` constant
- Support of `doc_types`, `helpdesk_types` and `netport_types` keys in `Plugin::registerClass()`
- `$CFG_GLPI['layout_excluded_pages']` entry
- `$CFG_GLPI['transfers_id_auto']` entry
- `$CFG_GLPI['use_ajax_autocompletion']` entry
- `$DEBUG_AUTOLOAD` global variable
- `$LOADED_PLUGINS` global variable
- `$PHP_LOG_HANDLER` global variable
- `$SQL_LOG_HANDLER` global variable
- `CommonDBTM::notificationqueueonaction` property
- `NotificationTarget::html_tags` property
- `getAllDatasFromTable()`
- `getRealQueryForTreeItem()`
- `Ajax::createFixedModalWindow()`
- `Ajax::createSlidePanel()`
- `Calendar_Holiday::cloneCalendar()`
- `Calendar::duplicate()`
- `CalendarSegment::cloneCalendar()`
- `Change::getCommonLeftJoin()`
- `Change::getCommonSelect()`
- `Change::showAnalysisForm()`
- `Change::showPlanForm()`
- `CommonDBTM::clone()`
- `CommonDBTM::getRawName()`
- `CommonDBTM::prepareInputForClone()`
- `CommonDBTM::post_clone()`
- `CommonDBTM::showDates()`
- `CommonGLPI::isLayoutExcludedPage()`
- `CommonGLPI::isLayoutWithMain()`
- `CommonGLPI::showPrimaryForm()`
- `CommonITILObject::displayHiddenItemsIdInput()`
- `CommonITILObject::filterTimeline()`
- `CommonITILObject::getActorIcon()`
- `CommonITILObject::getSplittedSubmitButtonHtml()`
- `CommonITILObject::showActorsPartForm()`
- `CommonITILObject::showFormHeader()`
- `CommonITILObject::showGroupsAssociated()`
- `CommonITILObject::showSupplierAddFormOnCreate()`
- `CommonITILObject::showSuppliersAssociated()`
- `CommonITILObject::showTimeline()`
- `CommonITILObject::showTimelineForm()`
- `CommonITILObject::showTimelineHeader()`
- `CommonITILObject::showUsersAssociated()`
- `Computer_Item::cloneComputer()`
- `Computer_Item::cloneItem()`
- `Computer_SoftwareLicense` class
- `Computer_SoftwareVersion` class
- `ComputerAntivirus::cloneComputer()`
- `Contract::cloneItem()`
- `Contract_Item::cloneItem()`
- `ContractCost::cloneContract()`
- `Config::agreeDevMessage()`
- `Config::checkWriteAccessToDirs()`
- `Config::displayCheckExtensions()`
- `Config::getCache()`
- `DBMysql::affected_rows()`
- `DBMysql::areTimezonesAvailable()`
- `DBMysql::data_seek()`
- `DBMysql::fetch_array()`
- `DBMysql::fetch_assoc()`
- `DBMysql::fetch_object()`
- `DBMysql::fetch_row()`
- `DBMysql::field_name()`
- `DBMysql::free_result()`
- `DBmysql::getTableSchema()`
- `DBMysql::insert_id()`
- `DBMysql::isMySQLStrictMode()`
- `DBMysql::list_fields()`
- `DBMysql::notTzMigrated()`
- `DBMysql::num_fields()`
- `DbUtils::getRealQueryForTreeItem()`
- `Dropdown::getDropdownNetpoint()`
- `DCBreadcrumb::showDcBreadcrumb()`
- `Document_Item::cloneItem()`
- `Entity::showSelector()`
- `Glpi\Marketplace\Api\Plugins::getNewPlugins()`
- `Glpi\Marketplace\Api\Plugins::getPopularPlugins()`
- `Glpi\Marketplace\Api\Plugins::getTopPlugins()`
- `Glpi\Marketplace\Api\Plugins::getTrendingPlugins()`
- `Glpi\Marketplace\Api\Plugins::getUpdatedPlugins()`
- `Html::autocompletionTextField()`
- `Html::displayImpersonateBanner()`
- `Html::displayMainMenu()`
- `Html::displayMenuAll()`
- `Html::displayTopMenu()`
- `Html::fileForRichText()`
- `Html::generateImageName()`
- `Html::imageGallery()`
- `Html::jsDisable()`
- `Html::jsEnable()`
- `Html::nl2br_deep()`
- `Html::replaceImagesByGallery()`
- `Html::resume_name()`
- `Html::setSimpleTextContent()`
- `Html::setRichTextContent()`
- `Html::showProfileSelecter()`
- `Html::weblink_extract()`
- `Infocom::cloneItem()`
- `Itil_Project::cloneItilProject()`
- `ITILFollowup::showApprobationForm()`
- `ITILTemplate::getBeginHiddenFieldText()`
- `ITILTemplate::getBeginHiddenFieldValue()`
- `ITILTemplate::getEndHiddenFieldText()`
- `ITILTemplate::getEndHiddenFieldValue()`
- `Item_Devices::cloneItem()`
- `Item_Disk::cloneItem()`
- `Item_OperatingSystem::cloneItem()`
- `Item_SoftwareLicense::cloneComputer()`
- `Item_SoftwareLicense::cloneItem()`
- `Item_SoftwareVersion::cloneComputer()`
- `Item_SoftwareVersion::cloneItem()`
- `Item_SoftwareVersion::showForComputer()`
- `Item_SoftwareVersion::updateDatasForComputer()`
- `KnowbaseItem_Item::cloneItem()`
- `LevelAgreement::showForTicket()`
- `NetworkPort::cloneItem()`
- `Notepad::cloneItem()`
- `NotificationTargetTicket::isAuthorMailingActivatedForHelpdesk()`
- `Plugin::getGlpiPrever()`
- `Plugin::isGlpiPrever()`
- `Plugin::setLoaded()`
- `Plugin::setUnloaded()`
- `Plugin::setUnloadedByName()`
- `Problem::getCommonLeftJoin()`
- `Problem::getCommonSelect()`
- `Problem::showAnalysisForm()`
- `ProjectCost::cloneProject()`
- `ProjectTeam::cloneProjectTask()`
- `ProjectTask::cloneProjectTeam()`
- `Reservation::displayReservationDay()`
- `Reservation::displayReservationsForAnItem()`
- `Search::isDeletedSwitch()`
- `Ticket::getCommonLeftJoin()`
- `Ticket::getCommonSelect()`
- `Ticket::getTicketTemplateToUse()`
- `Ticket::showDocumentAddButton()`
- `Ticket_Ticket::displayLinkedTicketsTo()`
- `TicketTemplate::getFromDBWithDatas()`
- `Toolbox::canUseImapPop()`
- `Toolbox::checkSELinux()`
- `Toolbox::commonCheckForUseGLPI()`
- `Toolbox::convertImageToTag()`
- `Toolbox::decrypt()`
- `Toolbox::doubleEncodeEmails()`
- `Toolbox::encrypt()`
- `Toolbox::getGlpiSecKey()`
- `Toolbox::removeHtmlSpecialChars()`
- `Toolbox::sanitize()`
- `Toolbox::throwError()`
- `Toolbox::unclean_html_cross_side_scripting_deep()`
- `Toolbox::useCache()`
- `Toolbox::userErrorHandlerDebug()`
- `Toolbox::userErrorHandlerNormal()`
- `Transfer::transferComputerSoftwares()`
- `Update::declareOldItems()`
- `User::showPersonalInformation()`

## [9.5.7] 2022-01-27

## [9.5.6] 2021-09-15

### Changed

- `X-Forwarded-For` header value is no longer used during API access controls, API requests passing through proxies may be refused for security reasons.

### API changes

#### Changed

- All POST request made to `/ajax/` scripts are now requiring a valid CSRF token in their `X-Glpi-Csrf-Token` header.
Requests done using jQuery are automatically including this header, from the moment that the page header is built using
`Html::includeHeader()` method and the `js/common.js` script is loaded.

#### Deprecated

- Usage of "followups" option in `CommonITILObject::showShort()`
- `CommonITILTask::showInObjectSumnary()`
- `ITILFollowup::showShortForITILObject()`

## [9.5.5] 2021-04-13

### API changes

#### Changed

- Remove deprecation of `Search::getMetaReferenceItemtype()`

## [9.5.4] 2021-03-02

### Changed

- `iframe` elements are not anymore allowed in rich text unless `GLPI_ALLOW_IFRAME_IN_RICH_TEXT` constant is defined to `true`

### API changes

#### Deprecated

- `Search::getMetaReferenceItemtype()`

## [9.5.3] 2020-11-25

### Deprecated
- Usage of alternative DB connection encoding (`DB::$dbenc` property).

## [9.5.2] 2020-10-07

### API changes

#### Removed

- Ability to use SQL expressions as string in criterion values in SQL iterator (replaced by usage of `QueryExpression`).
- Ability to delete a plugin image using `/front/pluginimage.send.php` script.

## [9.5.1] 2020-07-16

## [9.5.0] 2020-07-07

### Added

- Encrypted file systems support.
- Mails collected from suppliers can be marked as private on an entity basis.
- Ability to add custom CSS in entity configuration.
- CLI commands to enable and disable maintenance mode.
- Operating system links on Monitors, Peripherals, Phones and Printers.
- Add datacenter items to global search
- Project task search options for Projects
- Automatic action to purge closed tickets
- Ability to automatically calculate project's percent done
- Software link on Phones.
- Add and answer approvals from timeline
- Add lightbox with PhotoSwipe to timeline images
- Ability to copy tasks while merging tickets
- the API gives the ID of the user who logs in with initSession
- Kanban view for projects
- Network ports on Monitors
- Add warning when there are unsaved changes in forms
- Add ability to get information from the status endpoint in JSON format using Accept header
- Add `glpi:system:status` CLI command for getting the GLPI status

### Changed

- PHP error_reporting and display_errors configuration directives are no longer overrided by GLPI, unless in debug mode (which forces reporting and display of all errors).
- `scripts/migrations/racks_plugin.php` has been replaced by `glpi:migration:racks_plugin_to_core` command available using `bin/console`
- Encryption alogithm improved using libsodium

### API changes

#### Added

- Add translation functions `__()`,  `_n()`,  `_x()` and  `_nx()` in javascript in browser context.
- `Migration::renameItemtype()` method to update of database schema/values when an itemtype class is renamed
- Menu returned by `CommonGLPI::getMenuContent()` method override may now define an icon for each menu entry.
- `CommonDBConnexity::getItemsAssociatedTo()` method to get the items associated to the given one
- `CommonDBConnexity::getItemsAssociationRequest()` method to get the DB request to use to get the items associated to the given one
- `CommonDBTM::clone()` method to clone the current item
- `CommonDBTM::prepareInputForClone()` method to modify the input data that will be used for the cloning
- `CommonDBTM::post_clone()` method to perform other steps after an item has been cloned (like clone the elements it is associated to)

#### Changes

- jQuery library has been upgraded from 2.2.x to 3.4.x. jQuery Migrate is used to ensure backward compatibility in most cases.
- `DBmysqlIterator::handleOrderClause()` supports QueryExpressions
- Use Laminas instead of deprecated ZendFramework
- Database datetime fields have been replaced by timestamp fields to handle timezones support.
- Database integer/float fields values are now returned as number instead of strings from DB read operations.
- Field `domains_id` of Computer, NetworkEquipment and Printer has been dropped and data has been transfered into `glpi_domains_items` table.
- Plugin status hook can now be used to provide an array with more information about the plugin's status the status of any child services.
    - Returned array should contain a 'status' value at least (See status values in Glpi\System\Status\StatusChecker)
    - Old style returns are still supported

#### Deprecated

- `DBMysql::fetch_array()`
- `DBMysql::fetch_row()`
- `DBMysql::fetch_assoc()`
- `DBMysql::fetch_object()`
- `DBMysql::data_seek()`
- `DBMysql::insert_id()`
- `DBMysql::num_fields()`
- `DBMysql::field_name()`
- `DBMysql::list_fields()`
- `DBMysql::affected_rows()`
- `DBMysql::free_result()`
- `DBMysql::isMySQLStrictMode()`
- `getAllDatasFromTable` renamed to `getAllDataFromTable()`
- Usage of `$order` parameter in `getAllDataFromTable()` (`DbUtils::getAllDataFromTable()`)
- `Ticket::getTicketTemplateToUse()` renamed to `Ticket::getITILTemplateToUse()`
- `TicketTemplate::getFromDBWithDatas()` renamed to `TicketTemplate::getFromDBWithData()` (inherited from `ITILTemplate`)
- `Computer_SoftwareLicense` replaced by `Item_SoftwareLicense` and table `glpi_computers_softwarelicenses` renamed to `glpi_items_softwarelicenses`
- `Computer_SoftwareVersion` replaced by `Item_SoftwareVersion` and table `glpi_computers_softwareversions` renamed to `glpi_items_softwareversions`
- `Item_SoftwareVersion::updateDatasForComputer` renamed to `Item_SoftwareVersion::updateDatasForItem`
- `Item_SoftwareVersion::showForComputer` renamed to `Item_SoftwareVersion::showForItem`
- `Item_SoftwareVersion::softsByCategory` renamed to `Item_SoftwareVersion::softwareByCategory`
- `Item_SoftwareVersion::displaySoftsByLicense` renamed to `Item_SoftwareVersion::displaySoftwareByLicense`
- `Item_SoftwareVersion::cloneComputer` renamed to `Item_SoftwareVersion::cloneItem`
- `Transfer::transferComputerSoftwares` renamed to `Transfer::transferItemSoftwares`
- 'getRealQueryForTreeItem()'
- ``getCommonSelect`` and ``getCommonLeftJoin()`` from ``Ticket``, ``Change`` and ``Problem`` are replaced with ``getCommonCriteria()`` compliant with db iterator
- `Config::checkWriteAccessToDirs()`
- `Config::displayCheckExtensions()`
- `Toolbox::checkSELinux()`
- `Toolbox::userErrorHandlerDebug()`
- `Toolbox::userErrorHandlerNormal()`
- `Html::jsDisable()`
- `Html::jsEnable()`
- `Plugin::setLoaded()`
- `Plugin::setUnloaded()`
- `Plugin::setUnloadedByName()`
- Usage of `$LOADED_PLUGINS` global variable
- `CommonDBTM::getRawName()` replaced by `CommonDBTM::getFriendlyName()`
- `Calendar_Holiday::cloneCalendar()`
- `CalendarSegment::cloneCalendar()`
- `Computer_Item::cloneComputer()`
- `Computer_Item::cloneItem()`
- `ComputerAntivirus::cloneComputer()`
- `Contract::cloneItem()`
- `Contract_Item::cloneItem()`
- `ContractCost::cloneContract()`
- `Document_Item::cloneItem()`
- `Infocom::cloneItem()`
- `Item_Devices::cloneItem()`
- `Item_Disk::cloneItem()`
- `Item_OperatingSystem::cloneItem()`
- `Item_SoftwareLicense::cloneComputer()`
- `Item_SoftwareLicense::cloneItem()`
- `Item_SoftwareVersion::cloneComputer()`
- `Item_SoftwareVersion::cloneItem()`
- `Itil_Project::cloneItilProject()`
- `KnowbaseItem_Item::cloneItem()`
- `NetworkPort::cloneItem()`
- `Notepad::cloneItem()`
- `ProjectCost::cloneProject()`
- `ProjectTeam::cloneProjectTask()`
- `ProjectTask::cloneProjectTeam()`
- Usage of `GLPIKEY` constant
- `Toolbox::encrypt()` and `Toolbox::decrypt()` because they use the old encryption algorithm

#### Removed

- Usage of string `$condition` parameter in `CommonDBTM::find()`
- Usage of string `$condition` parameter in `Dropdown::addNewCondition()`
- Usage of string in `$option['condition']` parameter in `Dropdown::show()`
- `KnowbaseItemCategory::showFirstLevel()`
- `Ticket::getTicketActors()`
- `NotificationTarget::getProfileJoinSql()`
- `NotificationTarget::getDistinctUserSql()`
- `NotificationTargetCommonITILObject::getProfileJoinSql()`
- `RuleCollection::getRuleListQuery()`
- `getNextItem()`
- `getPreviousItem()`
- `CommonDBChild::getSQLRequestToSearchForItem()`
- `CommonDBConnexity::getSQLRequestToSearchForItem()`
- `CommonDBRelation::getSQLRequestToSearchForItem()`
- `Project::addVisibility()`
- `Project::addVisibilityJoins()`
- `Plugin::hasBeenInit()`
- 'SELECT DISTINCT' and 'DISTINCT FIELDS' criteria in `DBmysqlIterator::buildQuery()`
- `CommonDBTM::getTablesOf()`
- `CommonDBTM::getForeignKeyFieldsOf()`
- `TicketFollowup`
- `getDateRequest` and `DbUtils::getDateRequest()`
- `Html::convertTagFromRichTextToImageTag()`
- `Transfer::createSearchConditionUsingArray()`
- Unused constants GLPI_FONT_FREESANS and GLPI_SCRIPT_DIR

## [9.4.6] 2020-05-05

## [9.4.5] 2019-12-18

## [9.4.4] 2019-09-24

### API changes

#### Changes
- For security reasons, autocompletion feature requires now to be authorized by a `'autocomplete' => true` flag in corresponding field search option.

## [9.4.3] 2019-06-20

### API changes

#### Deprecated

The following methods have been deprecated:

- `Html::convertTagFromRichTextToImageTag()`

## [9.4.2] 2019-04-11

### API changes

#### Deprecated

The following methods have been deprecated:

- `CommonDBTM::getTablesOf()`
- `CommonDBTM::getForeignKeyFieldsOf()`

## [9.4.1] 2019-03-15

### API changes

#### Added

- new display hook `timeline_actions` to add new buttons to timeline forms
- Ability to copy document links while merging tickets

#### Deprecated

The following methods have been deprecated:

- `Plugin::hasBeenInit()`
- Deprecate 'SELECT DISTINCT' and 'DISTINCT FIELDS' criteria in `DBmysqlIterator::buildQuery()`

#### Removed

- Drop `CommonITILObject::showSolutions()`.

## [9.4.0] 2019-02-11

### Added

- Ability to link project with problems and tickets.
- Ability to specify creation and modification dates during CommonDBTM object add method
- Add followups to Changes and Problems.
- Add timeline to Changes and Problems.
- CLI console to centralize CLI commands.
- Search on devices from Printers and Network equipments.
- Ability to merge and split tickets.
- Search on devices from Printers and Network equipments.
- Ability to specify creation and modification dates during CommonDBTM object add method.

### Changed
- `license_id` field in `glpi_items_operatingsystems` table has been renamed to `licenseid`
- `olas_tto_id` field in `glpi_tickets` table has been renamed to `olas_id_tto`
- `olas_ttr_id` field in `glpi_tickets` table has been renamed to `olas_id_ttr`
- `ttr_olalevels_id` field in `glpi_tickets` table has been renamed to `olalevels_id_ttr`
- `slas_tto_id` field in `glpi_tickets` table has been renamed to `slas_id_tto`
- `slas_ttr_id` field in `glpi_tickets` table has been renamed to `slas_id_ttr`
- `ttr_slalevels_id` field in `glpi_tickets` table has been renamed to `slalevels_id_ttr`
- `scripts/add_creation_date.php` has been replaced by `glpi:migration:build_missing_timestamps` command available using `bin/console`
- `scripts/checkdb.php` has been replaced by `glpi:database:check` command available using `bin/console`
- `scripts/cliinstall.php` has been replaced by `glpi:database:install` command available using `bin/console`
- `scripts/cliupdate.php` has been replaced by `glpi:database:update` command available using `bin/console`
- `scripts/ldap_mass_sync.php` has been replaced by `glpi:ldap:synchronize_users` command available using `bin/console`
- `scripts/innodb_migration.php` has been replaced by `glpi:migration:myisam_to_innodb` command available using `bin/console`
- `scripts/unlock_tasks.php` has been replaced by `glpi:task:unlock` command available using `bin/console`

### API changes

#### Changes
- Plugins are now loaded in ajax files.
- `TicketFollowup` has been replaced by `ITILFollowup`
- `$num` parameter has been removed from several `Search` class methods:
   - `addSelect()`,
   - `addOrderBy()`,
   - `addHaving()`,
   - `giveItem()`
- `NotificationTarget::getMode()` visibility is now `public`.
- Added `add_recipient_to_target` hook, triggered when a recipient is added to a notification.

#### Deprecated

- Remove `$CFG_GLPI['use_rich_text']` parameter. Will now be `true` per default.
- Remove `$CFG_GLPI['ticket_timeline']` parameter. Will now be `true` per default.
- Remove `$CFG_GLPI['ticket_timeline_keep_replaced_tabs']` parameter. Will now be `false` per default.
- Usage of `TicketFollowup` class has been deprecated.
- Usage of string `$condition` parameter in `CommonDBTM::find()` has been deprecated.
- Usage of string `$condition` parameter in `Dropdown::addNewCondition()` has been deprecated.
- Usage of string in `$option['condition']` parameter in `Dropdown::show()` has been deprecated.

The following methods have been deprecated:

- `KnowbaseItemCategory::showFirstLevel()`
- `Ticket::getTicketActors()`
- `Ticket::processMassiveActionsForOneItemtype()`
- `Ticket::showFormMassiveAction()`
- `Ticket::showMassiveActionsSubForm()`
- `NotificationTarget::getProfileJoinSql()`
- `NotificationTarget::getDistinctUserSql()`
- `NotificationTargetCommonITILObject::getProfileJoinSql()`
- `RuleCollection::getRuleListQuery()`
- `getNextItem()`
- `getPreviousItem()`
- `CommonDBChild::getSQLRequestToSearchForItem()`
- `CommonDBConnexity::getSQLRequestToSearchForItem()`
- `CommonDBRelation::getSQLRequestToSearchForItem()`
- `Project::addVisibility()`
- `Project::addVisibilityJoins()`

#### Removed

- Drop ability to use `JOIN` in `DBmysqlIterator::buildQuery()`
- Drop `NotificationTarget::datas` property
- Drop support of string `$filter` parameter in `Profileuser::getUserProfiles()`
- Drop support of string `$condition` parameter in `User::getFromDBbyEmail()`
- Drop support of string `$condition` parameter in `Group_User::getUserGroups()`
- Drop support of string `$condition` parameter in `Group_User::getGroupUsers()`
- Drop support of string `$condition` parameter in `countElementsInTable` (`DbUtils::countElementsInTable()`)
- Drop support of string `$condition` parameter in `countDistinctElementsInTable` (`DbUtils::countDistinctElementsInTable()`)
- Drop support of string `$condition` parameter in `countElementsInTableForMyEntities` (`DbUtils::countElementsInTableForMyEntities()`)
- Drop support of string `$condition` parameter in `countElementsInTableForEntity` (`DbUtils::countElementsInTableForEntity()`)
- Drop support of string `$condition` parameter in `getAllDatasFromTable` (`DbUtils::getAllDataFromTable()`)
- Drop ITIL Tasks, Followups and Solutions `showSummary()` and massive actions related methods that are replaced with timeline

- Drop class alias `Event` for `Glpi\Event`
- Drop `Zend\Loader\SplAutoloader` interface
- Drop all methods that have been deprecated in GLPI 9.2
  - `_e()`
  - `_ex()`
  - `FieldExists()`
  - `formatOutputWebLink()`
  - `TableExists()`
  - `CommonTreeDropodwn::recursiveCleanSonsAboveID()`
  - `DBMysql::optimize_tables()`
  - `NotificationTarget::addToAddressesList()`
  - `NotificationTarget::getAdditionalTargets()`
  - `NotificationTarget::getAddressesByGroup()`
  - `NotificationTarget::getAddressesByTarget()`
  - `NotificationTarget::getAdminAddress()`
  - `NotificationTarget::getEntityAdminAddress()`
  - `NotificationTarget::getItemAuthorAddress()`
  - `NotificationTarget::getItemGroupAddress()`
  - `NotificationTarget::getItemGroupSupervisorAddress()`
  - `NotificationTarget::getItemGroupTechInChargeAddress()`
  - `NotificationTarget::getItemGroupWithoutSupervisorAddress()`
  - `NotificationTarget::getItemOwnerAddress()`
  - `NotificationTarget::getItemTechnicianInChargeAddress()`
  - `NotificationTarget::getNotificationTargets()`
  - `NotificationTarget::getSpecificTargets()`
  - `NotificationTarget::getUserByField()`
  - `NotificationTarget::getUsersAddressesByProfile()`
  - `NotificationTargetCommonITILObject::getDatasForObject()`
  - `NotificationTargetCommonITILObject::getFollowupAuthor()`
  - `NotificationTargetCommonITILObject::getLinkedGroupByType()`
  - `NotificationTargetCommonITILObject::getLinkedGroupSupervisorByType()`
  - `NotificationTargetCommonITILObject::getLinkedGroupWithoutSupervisorByType()`
  - `NotificationTargetCommonITILObject::getLinkedUserByType()`
  - `NotificationTargetCommonITILObject::getOldAssignTechnicianAddress()`
  - `NotificationTargetCommonITILObject::getRecipientAddress()`
  - `NotificationTargetCommonITILObject::getSupplierAddress()`
  - `NotificationTargetCommonITILObject::getTaskAssignGroup()`
  - `NotificationTargetCommonITILObject::getTaskAssignUser()`
  - `NotificationTargetCommonITILObject::getTaskAuthor()`
  - `NotificationTargetCommonITILObject::getValidationApproverAddress()`
  - `NotificationTargetCommonITILObject::getValidationRequesterAddress()`
  - `NotificationTargetProjectTask::getTeamContacts()`
  - `NotificationTargetProjectTask::getTeamGroups()`
  - `NotificationTargetProjectTask::getTeamSuppliers()`
  - `NotificationTargetProjectTask::getTeamUsers()`
  - `QueuedNotification::sendMailById()`
  - `Ticket::convertContentForNotification()`
  - `User::getPersonalToken()`
  - `User::getUniquePersonalToken()`
- Drop all methods that have been deprecated in GLPI 9.3.0
  - `CommonDBTM::getFromDBByQuery()`
  - `CommonDBTM::getSearchOptions()`
  - `CommonDBTM::getSearchOptionsNew()`
  - `CommonDBTM::getSearchOptionsToAddNew()`
  - `CommonITILObject::getStatusIconURL()`
  - `DBMysql::list_tables()`
  - `Dropdown::showPrivatePublicSwitch()`
  - `NotificationTargetProjectTask::getTeamContacts()`
  - `NotificationTargetProjectTask::getTeamGroups()`
  - `NotificationTargetProjectTask::getTeamSuppliers()`
  - `NotificationTargetProjectTask::getTeamUsers()`
  - `Search::constructDatas()`
  - `Search::displayDatas()`
  - `Transfer::transferComputerDisks()`
- Drop all methods that have been deprecated in GLPI 9.3.1
  - `ComputerVirtualMachine::getUUIDRestrictRequest()`
  - `Config::getSQLMode()`
  - `DBMysql::checkForCrashedTables()`
  - `Html::checkAllAsCheckbox()`
  - `Html::scriptEnd()`
  - `Html::scriptStart()`
  - `Plugin::isAllPluginsCSRFCompliant()`
  - `Profile::getUnderActiveProfileRestrictRequest()`
  - `Toolbox::is_a()`
- Drop all constants that have been deprecated in GLPI 9.3.1
  - `CommonDBTM::ERROR_FIELDSIZE_EXCEEDED`
  - `CommonDBTM::HAS_DUPLICATE`
  - `CommonDBTM::NOTHING_TO_DO`
  - `CommonDBTM::SUCCESS`
  - `CommonDBTM::TYPE_MISMATCH`
- Drop all methods that have been deprecated in GLPI 9.3.2
 - `ITILSolution::removeForItem()`
 - `Session::isViewAllEntities()`

## [9.3.3] 2018-11-27

### Changed

- Fix some cache issues
- Fix reservation tab of an item
- Fix actors notifications massive action
- Improve racks plugins migration script

### API changes

No API changes.

## [9.3.2] 2018-10-26

### API changes

#### Changed

- `Rule::executePluginsActions()` signature has changed
- Javascript function `formatResult()` has been renamed to `templateResult()`

#### Deprecated

The following methods have been deprecated:

- `CommonITILTask::displayTabContentForItem()`
- `CommonITILTask::showFormMassiveAction()`
- `CommonITILTask::showSummary()`
- `ITILSolution::displayTabContentForItem()`
- `ITILSolution::removeForItem()`
- `ITILSolution::showSummary()`
- `Session::isViewAllEntities()`
- `TicketFollowup::processMassiveActionsForOneItemtype()`
- `TicketFollowup::showFormMassiveAction()`
- `TicketFollowup::showMassiveActionsSubForm()`
- `TicketFollowup::showSummary()`
- `Plugin::removeFromSession()`

## [9.3.1] 2018-09-12

### Added
- List receivers folders to choose imported/refused folders

### API changes

#### Deprecated

- Usage of string `$condition` parameter in `Group_User::getUserGroups()` has been deprecated
- Usage of string `$condition` parameter in `Group_User::getGroupUsers()` has been deprecated
- Usage of string `$condition` parameter in `countElementsInTable` (`DbUtils::countElementsInTable()`) has been deprecated
- Usage of string `$condition` parameter in `countDistinctElementsInTable` (`DbUtils::countDistinctElementsInTable()`) has been deprecated
- Usage of string `$condition` parameter in `countElementsInTableForMyEntities` (`DbUtils::countElementsInTableForMyEntities()`) has been deprecated
- Usage of string `$condition` parameter in `countElementsInTableForEntity` (`DbUtils::countElementsInTableForEntity()`) has been deprecated
- Usage of string `$condition` parameter in `getAllDatasFromTable` (`DbUtils::getAllDataFromTable()`) has been deprecated

The following methods have been deprecated:

- `Config::getSQLMode()`
- `DBMysql::checkForCrashedTables()`
- `Html::checkAllAsCheckbox()`
- `Html::scriptEnd()`
- `Html::scriptStart()`
- `Toolbox::is_a()`
- `ComputerVirtualMachine::getUUIDRestrictRequest()`
- `Plugin::isAllPluginsCSRFCompliant()`
- `Profile::getUnderActiveProfileRestrictRequest()`

The following constants have been deprecated:
- `CommonDBTM::ERROR_FIELDSIZE_EXCEEDED`
- `CommonDBTM::HAS_DUPLICATE`
- `CommonDBTM::NOTHING_TO_DO`
- `CommonDBTM::SUCCESS`
- `CommonDBTM::TYPE_MISMATCH`

## [9.3.0] 2018-06-28

### Added
- Add DCIM management
- Add OSM view to set locations and on Search
- Add login source selection
- Add logs purge
- Filter in items logs

### Changed
- Switch MySQL engine from MyIsam to Innodb
- Rework solutions for Tickets, Problems and Changes to support history
- Disks can be attached to network equipments and printers

### API changes

#### Changes
- Added `DB::insert()`, `DB::update()` and `DB::delete()` to replace raw SQL queries
- `CommonITILObject::showMassiveSolutionForm()` now takes a `CommonITILObject` as argument
- `Profileuser::getUserProfiles()` `$filter` parameter is now an array
- `User::getFromDBbyEmail()` `$condition` parameter is now an array
- Select2 javascript component has been upgraded to 4.0 version, see [Migrating from Select2 3.5](https://select2.org/upgrading/migrating-from-35)
- `CommonDevice::getItem_DeviceType()` has a new optional `$devicetype` parameter

#### Deprecated

- Usage of string `$filter` parameter in `Profileuser::getUserProfiles()` has been deprecated
- Usage of string `$condition` parameter in `User::getFromDBbyEmail()` has been deprecated

The following methods have been deprecated:

- `CommonDBTM::getFromDBByQuery()`
- `CommonDBTM::getSearchOptions()`
- `CommonDBTM::getSearchOptionsNew()`
- `CommonDBTM::getSearchOptionsToAddNew()`
- `CommonITILObject::getStatusIconURL()`
- `DBMysql::list_tables()`
- `Dropdown::showPrivatePublicSwitch()`
- `NotificationTargetProject::getTeamContacts()`
- `NotificationTargetProject::getTeamGroups()`
- `NotificationTargetProject::getTeamSuppliers()`
- `NotificationTargetProject::getTeamUsers()`
- `Search::constructDatas()`
- `Search::displayDatas()`
- `Transfer::transferComputerDisks()`

#### Removed

- `CommonITILValidation::isAllValidationsHaveSameStatusForTicket`
- `CommonITILValidation::getNumberValidationForTicket`
- PHPCas library is no longer provided (for licensing issues)

## [9.2.4] 2018-06-21

## [9.2.3] 2018-04-27

## [9.2.2] 2018-03-01


### Deprecated

- `CommonITILValidation::isAllValidationsHaveSameStatusForTicket`
- `CommonITILValidation::getNumberValidationForTicket`
- `DBMysql::optimize_tables()`

## [9.2.1] 2017-11-16

### Added

- Search engine, added ``itemtype_item_revert`` jointype

### Deprecated

- `Ticket::convertContentForNotification()`

## [9.2] 2017-09-25

### Added
- Link knowledge base entries with assets or tickets
- Revisions on knowledge base entries and their translations, with diff view
- Add recursive comments on knowledge base entries
- Direct links to KB article's title for a direct access
- Load minified CSS and JS files (core and plugins) that are generated on release
- Link beetween software licenses
- Alerts on saved searches
- Add ajax browsers notifications in addition to emails
- Plugins can now add new notifications types (xmpp, sms, telegram, ...) to be used along with standard notifications
- Simcard component
- Synchronization field for LDAP
- Improved performances on large entities databases
- Remember me on login
- Fuzzy search
- Paste images in rich text editor
- Add tasks in tickets templates
- Composite tickets (link on sons/parents)
- Telemetry
- Certificates component
- Firmwares components (BIOSes, firwmwares, ...)
- Add OLA management

### Changed
- Many bugs have been fixed
- Display knowledge base category items in tickets using a popup instead of a
new whole window
- Reviewed all richtext editor (tinymce) and their upload parts, now more simpler and intuitive
- Don't ask user to select a template if there is no configured template
- personal_token is not used anymore for api authentication, a new api_token field has been added (empty by default, you should regenerate it)
- Operating systems management has been improved
- Direct language change from any page
- Better icons harmonization

### API changes

#### Changes

- `CommonDBTM::getTable()` signature has changed
- `User::getFromDBbyToken()` signature has changed
- `Bookmark` has been renamed to `SavedSearch`
- Update to latest jsTree plugin
- `RuleDictionnarySoftwareCollection::versionExists()` signature has changed
- `NotificationTemplate::getDataToSend()` signature has changed
- `QueuedMail` has been renamed to `QueuedNotification`
- `CommonDBTM::mailqueueonaction` has been renamed to `CommonDBTM::notificationqueueonaction`
- `NotificationTarget::getSender()` no longer takes any parameters (was not used)
- `TableExists()` has been moved to `DBMysql::tableExists()`
- `FieldExists()` has been moved to `DBMysql::fieldExists()`
- `Profile_User::getUserEntitiesForRight()` signature has changed
- `NotificationTarget` property `datas` has been renamed to `data`

#### Deprecated

- Ability to use `JOIN` in `DBmysqlIterator::buildQuery()` has been deprecated
- Usage of `NotificationTarget::datas` property has been deprecated
- Usage of `Zend\Loader\SplAutoloader` interface has been deprecated

The following methods have been deprecated:

- `_e()`
- `_ex()`
- `Bookmark::mark_default()`
- `Bookmark::unmark_default()`
- `CommonTreeDropodwn::recursiveCleanSonsAboveID()`
- `NotificationTarget::addToAddressesList()`
- `NotificationTarget::getAdditionalTargets()`
- `NotificationTarget::getAddressesByGroup()`
- `NotificationTarget::getAddressesByTarget()`
- `NotificationTarget::getAdminAddress()`
- `NotificationTarget::getEntityAdminAddress()`
- `NotificationTarget::getItemAuthorAddress()`
- `NotificationTarget::getItemGroupAddress()`
- `NotificationTarget::getItemGroupSupervisorAddress()`
- `NotificationTarget::getItemGroupTechInChargeAddress()`
- `NotificationTarget::getItemGroupWithoutSupervisorAddress()`
- `NotificationTarget::getItemOwnerAddress()`
- `NotificationTarget::getItemTechnicianInChargeAddress()`
- `NotificationTarget::getNotificationTargets()`
- `NotificationTarget::getSpecificTargets()`
- `NotificationTarget::getUserByField()`
- `NotificationTarget::getUsersAddressesByProfile()`
- `NotificationTargetCommonITILObject::getDatasForObject()`
- `NotificationTargetCommonITILObject::getFollowupAuthor()`
- `NotificationTargetCommonITILObject::getLinkedGroupByType()`
- `NotificationTargetCommonITILObject::getLinkedGroupSupervisorByType()`
- `NotificationTargetCommonITILObject::getLinkedGroupWithoutSupervisorByType()`
- `NotificationTargetCommonITILObject::getLinkedUserByType()`
- `NotificationTargetCommonITILObject::getOldAssignTechnicianAddress()`
- `NotificationTargetCommonITILObject::getRecipientAddress()`
- `NotificationTargetCommonITILObject::getSupplierAddress()`
- `NotificationTargetCommonITILObject::getTaskAssignGroup()`
- `NotificationTargetCommonITILObject::getTaskAssignUser()`
- `NotificationTargetCommonITILObject::getTaskAuthor()`
- `NotificationTargetCommonITILObject::getValidationApproverAddress()`
- `NotificationTargetCommonITILObject::getValidationRequesterAddress()`
- `NotificationTargetProjectTask::getTeamContacts()`
- `NotificationTargetProjectTask::getTeamGroups()`
- `NotificationTargetProjectTask::getTeamSuppliers()`
- `NotificationTargetProjectTask::getTeamUsers()`
- `QueuedNotification::sendMailById()`
- `User::getPersonalToken()`
- `User::getUniquePersonalToken()`
- `formatOutputWebLink()`

#### Removals

The following methods have been dropped:

- `Ajax::displaySearchTextForDropdown()`
- `Ajax::getSearchTextForDropdown()`
- `Bookmark::changeBookmarkOrder()`
- `Bookmark::moveBookmark()`
- `CommonGLPI::addDivForTabs()`
- `CommonGLPI::showTabs()`
- `CommonGLPI::showNavigationHeaderOld()`
- `CommonGLPI::show()`
- `Dropdown::showInteger()`
- `DBMysql::field_flags()`
- `Html::showDateFormItem()`
- `Html::showDateTimeFormItem()`
- `Profile::dropdownNoneReadWrite()`
- `Toolbox::get_magic_quotes_runtime()`
- `Toolbox::get_magic_quotes_gpc()`
- `Dropdown::showAllItems()`

For older entries, please check [GLPI website](http://glpi-project.org).<|MERGE_RESOLUTION|>--- conflicted
+++ resolved
@@ -3,7 +3,6 @@
 The present file will list all changes made to the project; according to the
 [Keep a Changelog](http://keepachangelog.com/) project.
 
-<<<<<<< HEAD
 ## [10.1.0] unreleased
 
 ### Added
@@ -60,22 +59,11 @@
 - Manage tab for Knowledgebase (Unpublished is now a toggle in the browse tab).
 - The database "master" property in the status checker (/status.php and glpi:system:status), replaced by "main".
 - The database "slaves" property in the status checker (/status.php and glpi:system:status), replaced by "replicas".
-=======
-## [10.0.10] unreleased
-
-### Added
-
-### Changed
-
-### Deprecated
-
-### Removed
->>>>>>> 078f6529
 
 ### API changes
 
 #### Added
-<<<<<<< HEAD
+
 - `phpCAS` library is now bundled in GLPI, to prevent version compatibility issues.
 - `Glpi\DBAL\QueryFunction` class with multiple static methods for building SQL query function strings in an abstract way.
 
@@ -226,8 +214,20 @@
 - Javascript file upload functions `dataURItoBlob`, `extractSrcFromImgTag`, `insertImgFromFile()`, `insertImageInTinyMCE`, `isImageBlobFromPaste`, `isImageFromPaste`.
 - `CommonDBTM::$fkfield` property.
 
-## [10.0.9] unreleased
-=======
+
+## [10.0.10] unreleased
+
+### Added
+
+### Changed
+
+### Deprecated
+
+### Removed
+
+### API changes
+
+#### Added
 
 #### Changes
 
@@ -237,7 +237,6 @@
 
 
 ## [10.0.9] 2023-07-11
->>>>>>> 078f6529
 
 ### Added
 
