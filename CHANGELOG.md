--- conflicted
+++ resolved
@@ -138,14 +138,11 @@
 - `Lock::getLocksQueryInfosByItemType()` has been made private.
 - `DBmysql::request()`, `DBmysqlIterator::buildQuery()` and `DBmysqlIterator::execute()` methods signatures changed.
 -  Some values for the `$type` parameters of several `Stat` methods have changed to match English spelling (technicien -> technician).
-<<<<<<< HEAD
-- Multiple methods in `CommonDevice` and sub-classes now have return types defined (classes that extends these must match the new method signatures).
-=======
 - `showInstantiationForm()` method for Network Port classes are now expected to output HTML for a flex form instead of a table.
 - `NetworkName::showFormForNetworkPort()` now outputs HTML for a flex form instead of a table.
 - `NetworkPortInstantiation::showSocketField()`, `NetworkPortInstantiation::showMacField()`, `NetworkPortInstantiation::showNetworkCardField` now outputs HTML for a flex form instead of a table.
 - `CommonGLPI::can*()` and `CommonDBTM::can*()` methods now have strict type hints for their parameters and return types.
->>>>>>> 0f29b3f9
+- Multiple methods in `CommonDevice` and sub-classes now have return types defined (classes that extends these must match the new method signatures).
 
 #### Deprecated
 - Usage of `MAIL_SMTPSSL` and `MAIL_SMTPTLS` constants.
