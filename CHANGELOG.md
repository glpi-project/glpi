--- conflicted
+++ resolved
@@ -3,7 +3,6 @@
 The present file will list all changes made to the project; according to the
 [Keep a Changelog](http://keepachangelog.com/) project.
 
-<<<<<<< HEAD
 ## [10.0.0] unreleased
 
 ### Changed
@@ -35,10 +34,6 @@
 
 - All methods that were marked as deprecated in 9.3.x
 
-## [9.4.1] unrelease
-=======
-## [9.4.1] unreleased
->>>>>>> fe30f5d2
 
 ### API changes
 
