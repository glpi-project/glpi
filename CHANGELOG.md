# GLPI changes

The present file will list all changes made to the project; according to the
[Keep a Changelog](http://keepachangelog.com/) project.

<<<<<<< HEAD
## [11.0.0] unreleased

### Added
- Business Rules for Changes
- Business Rules for Problems
- Configurable toast notification location
- `Link ITIL Object` and `Unlink ITIL Object` massive actions for Tickets, Changes, and Problems.
- Group approval requests (any user from group can approve).
- Satisfaction surveys for Changes
- New right for assigning service levels to ITIL Objects (UPDATE right also still allows this).
- New right for impersonation of users with less rights (Config UPDATE right also still allows this globally).
- Marketplace availability configuration.
- Toast popup message location configuration.
- Datacenter room grid size configuration (per room).
- Approval reminder automatic action.
- Reservation massive actions.
- `alias` and `code` fields for Locations.
- Profile cloning.
- Associated elements for recurring ITIL Objects.
- Processes and Environment Variable tabs for automatically inventoried assets.
- Log viewer for logs in `files/_log` directory.
- Custom palette/theme support (uses `files/_themes` directory by default).
- Two-Factor Authentication (2FA) support via Time-based One-time Password (TOTP).
- `Deny login` authorization rule action to deny login for a user, but not prevent the import/existence of the user in GLPI.
- Directly capture screenshots or screen recordings from the "Add a document" form in tickets.
- With a clean install, dashboards now show fake/placeholder data by default with a message indicating you are viewing demonstration data and a button to disable it.
- Assets that can be assigned to users/groups have new "View assigned" and "Update assigned" rights which give read/update access to users and groups assigned to the asset.
- `ODS` and `XLS` export of search results.

### Changed
- ITIL Objects can now be linked to any other ITIL Objects similar to the previous Ticket/Ticket links.
- Logs are now shown using the Search Engine
- The approval option previously named `Group` is now called `Group user(s)` to better reflect that it shows a list of users from a specific group rather than allow sending an approval for a group.
- The ticket business rule action `Ticket category from code` was renamed to `ITIL category from code`.
- The ticket business rule criteria `Code representing the ticket category` was renamed to `Code representing the ITIL category`.
- The ticket business rule criteria `Ticket location` was renamed to `Location`.
- ITIL Templates can now restrict available statuses.
- Improved offline mode for marketplace.
- Lines can be assigned directly to assets without needing a SIM card.
- Planning event occurances can be detached from a series.
- Locations are now displayed in Datacenter breadcrumbs.
- Marketplace CLI download command now supports downloading specific versions of plugins.
- Browse tab of Knowledgebase now uses the Search Engine.
- Satisfaction surveys can now be configured with a custom maximum score, default score, and if a comment is required.
- LDAP TLS version can now be specified.
- Kanabn view state can be reset from the Kanban if the user has the right to modify the view.
- Personal reminders in central view now include only non-public reminders created by the user.
- Public reminders in central view now include public reminders regardless of who created them.
- Project description field is now a rich text field.
- Entity, profile, debug mode flag, and language are restored after ending impersonation.
- Volumes now show `Used percentage` instead of `Free percentage`.
- Budget "Main" tab now shows negative values for "Total remaining in the budget" in parentheses instead of with a negative sign to align with typical accounting practices.
- Followups and Tasks no longer visible without the "See public" or "See private" rights even if the user has permission to be assigned the parent ITIL Object.
- Followups, Tasks and Solutions now check the `canView()` method of the parent ITIL Object rather than just the "See my/See author" right of the parent item.
  This means they now take into account "See all", "See group", etc. rights for the global permission check.
  Permission checks at the item-level have not been changed.
- External Links `Link or filename` and `File content` fields now use Twig templates instead of a custom tag syntax.
- Itemtypes associated with External links are now in the main form rather than a separate tab.

### Deprecated
- Survey URL tags `TICKETCATEGORY_ID` and `TICKETCATEGORY_NAME` are deprecated and replaced by `ITILCATEGORY_ID` and `ITILCATEGORY_NAME` respectively.
- `Search::joinDropdownTranslations()`

### Removed
- XML-RPC API.
- `Link tickets` massive action for Tickets (Use `Link ITIL Object` instead).
- `Link to a problem` massive action for Tickets (Use `Link ITIL Object` instead).
- Manage tab for Knowledgebase (Unpublished is now a toggle in the browse tab).
- The database "master" property in the status checker (/status.php and glpi:system:status), replaced by "main".
- The database "slaves" property in the status checker (/status.php and glpi:system:status), replaced by "replicas".
- API URL is no longer customizable within GLPI. Use alias/rewrite rules in your web server configuration instead if needed.
- `status.php` and `bin/console system:status` no longer supports plain-text output.
- `Glpi\System\Status\StatusChecker::getServiceStatus()` `as_array` parameter.
- `Sylk` export of search results.
=======
## [10.0.15] unreleased

### Added

### Changed

### Deprecated

### Removed
>>>>>>> 3380705c

### API changes

#### Added
<<<<<<< HEAD
- `phpCAS` library is now bundled in GLPI, to prevent version compatibility issues.
- `Glpi\DBAL\QueryFunction` class with multiple static methods for building SQL query function strings in an abstract way.

#### Changes
- Many methods have their signature changed to specify both their return type and the types of their parameters.
- `chartist` library has been replaced by `echarts`.
- `codemirror` library has been replaced by `monaco-editor`.
- `htmLawed` library has been replaced by `symfony/html-sanitizer`.
- `monolog/monolog` has been upgraded to version 3.3.
- `photoswipe` library has been upgraded to version 5.x.
- `phpmailer/phpmailer` library has been replaced by `symfony/mailer`.
- `true/punycode` library has been removed.
- `Symfony` libraries have been upgraded to version 6.0.
- `users_id_validate` field in `CommonITILValidation` will now have a `0` value until someone approves or refuses the validation.
  Approval targets (who the approval is for) is now indicated by `itemtype_target` and `items_id_target` fields.
- Notifications are not deduplicated anymore.
- Notifications with `Approver` recipient have had this recipient replaced with the new `Approval target` recipient to maintain previous behavior as much as possible.
  The previous recipient option still exists if needed. This replacement will only happen once during the upgrade.
- `GLPIMailer` mailer class does not extends anymore `PHPMailer\PHPMailer\PHPMailer`.
  We added a compatibility layer to handle main usages found in plugins, but we cannot ensure compatibility with all properties and methods that were inherited from `PHPMailer\PHPMailer\PHPMailer`.
- `CommonGLPI::$othertabs` static property has been made private.
- `CommonGLPI::createTabEntry()` signature changed.
- All types of rules are now sortable and ordered by ranking.
- Plugins console commands must now use the normalized prefix `plugins:XXX` where `XXX` is the plugin key.
- GLPI web root is now the `/public` directory and all web request to PHP scripts are proxified by `public/index.php` script.
- Usage of `DBmysql::query()`, `DBmysql::queryOrDie()` method are prohibited to ensure that legacy unsafe DB are no more executed. To execute DB queries,
  either `DBmysql::request()` can be used to craft query using the GLPI query builder,
  either `DBmysql::doQuery()`/`DBmysql::doQueryOrDie()` can be used for safe queries to execute DB query using a self-crafted a SQL string.
- `js/fuzzysearch.js` replaced with `FuzzySearch/Modal` Vue component.
- `Html::fuzzySearch()` replaced with `Html::getMenuFuzzySearchList()` function.
- `NotificationEvent::raiseEvent()` signature cahnged. A new `$trigger` parameter has been added at 4th position, and `$label` is now the 5th parameter.
- `NotificationEventInterface::raise()` has a new `$trigger` parameter.
- `QueryExpression` class moved to `Glpi\DBAL` namespace.
- `QueryParam` class moved to `Glpi\DBAL` namespace.
- `QuerySubQuery` class moved to `Glpi\DBAL` namespace.
- `QueryUnion` class moved to `Glpi\DBAL` namespace.
- `PrinterLog::getMetrics()` method has been made final.
- `SavedSearch::showSaveButton()` replaced with `pages/tools/savedsearch/save_button.html.twig` template.
- `showSystemInformations` method for `$CFG_GLPI['systeminformations_types']` types renamed to `getSystemInformation` and should return an array with a label and content.
- `DisplayPreference` config form POST handling moved to `ajax/displaypreference.php` script. The front file is for displaying the tabs only.
- `Document::send()` signature changed. The `$context` parameter has been removed.
- `title` property of Kanban items must be text only. HTML no longer supported.
- `kanban:filter` JS event now includes the columns in the event data. Filtering must set the `_filtered_out` property of cards to hide them instead of changing the elements in the DOM.
- `CommonITILActor::getActors()` signature changed. The `$items_id` parameter must strictly be an integer.
- The `date_mod` property for historical entries returned by `Log::getHistoryData` is no longer formatted based on the user's preferences.
- `Rule::dropdownRulesMatch()` has been made protected.
- `ITILTemplateField::showForITILTemplate()` method is no longer abstract.
- `CommonITILTask::getItilObjectItemType` is now static.
- The `Item_Ticket$1` tab should be used in replacement of the `Ticket$1` tab to display tickets associated with an item.
- Specifying the `ranking` of a rule during add/update now triggers `RuleCollection::moveRule` to manage the rankings of other rules to try to keep them valid and in order.
- `Lock::getLocksQueryInfosByItemType()` has been made private.

#### Deprecated
- Usage of `MAIL_SMTPSSL` and `MAIL_SMTPTLS` constants.
- Usage of `ajax/dropdownMassiveActionAddValidator.php` and `ajax/dropdownValidator.php` without `validation_class` parameter.
- Usage of `name` and `users_id_validate` parameter in `ajax/dropdownValidator.php`.
- Usage of `users_id_validate` parameter in `front/commonitilvalidation.form.php`.
- `ajax/itemTicket.php` script usage.
- `ajax/knowbase.php` script usage.
- `front/ticket_ticket.form.php` script usage.
- Usage of `users_id_validate` input in `CommonITILObject`.
- Defining "users_id_validate" field without defining "itemtype_target"/"items_id_target" in "CommonITILValidation".
- Usage of `name` and `users_id_validate` options in `CommonITILValidation::dropdownValidator()`.
- Usage of `verbatim_value` Twig filter.
- `AuthLDAP::dropdownUserDeletedActions()`
- `AuthLDAP::getOptions()`
- `CommonITILObject::isValidator()`
- `CommonITILValidation::alreadyExists()`
- `CommonITILValidation::getTicketStatusNumber()`
- `ComputerAntivirus` has been deprecated and replaced by `ItemAntivirus`
- `ComputerVirtualMachine` has been deprecated and replaced by `ItemVirtualMachine`
- `Config::validatePassword()`
- `Consumable::showAddForm()`
- `Consumable::showForConsumableItem()`
- `DBmysql::truncate()`
- `DBmysql::truncateOrDie()`
- `Document::getImage()`
- `DropdownTranslation::canBeTranslated()`
- `DropdownTranslation::isDropdownTranslationActive()`
- `Glpi\Application\View\Extension::getVerbatimValue()`
- `Glpi\Event::showList()`
- `Glpi\Features\DCBreadcrumb::getDcBreadcrumb()`
- `Glpi\Features\DCBreadcrumb::getDcBreadcrumbSpecificValueToDisplay()`
- `Glpi\Features\DCBreadcrumb::isEnclosurePart()`
- `Glpi\Features\DCBreadcrumb::isRackPart()`
- `Glpi\Toolbox\Sanitizer::dbEscape()`
- `Glpi\Toolbox\Sanitizer::dbEscapeRecursive()`
- `Glpi\Toolbox\Sanitizer::dbUnescape()`
- `Glpi\Toolbox\Sanitizer::dbUnescapeRecursive()`
- `Glpi\Toolbox\Sanitizer::decodeHtmlSpecialChars()`
- `Glpi\Toolbox\Sanitizer::decodeHtmlSpecialCharsRecursive()`
- `Glpi\Toolbox\Sanitizer::encodeHtmlSpecialChars()`
- `Glpi\Toolbox\Sanitizer::encodeHtmlSpecialCharsRecursive()`
- `Glpi\Toolbox\Sanitizer::getVerbatimValue()`
- `Glpi\Toolbox\Sanitizer::isDbEscaped()`
- `Glpi\Toolbox\Sanitizer::isHtmlEncoded()`
- `Glpi\Toolbox\Sanitizer::isNsClassOrCallableIdentifier()`
- `Glpi\Toolbox\Sanitizer::sanitize()`
- `Glpi\Toolbox\Sanitizer::unsanitize()`
- `Html::cleanInputText()`
- `Html::cleanPostForTextArea()`
- `Html::displayAjaxMessageAfterRedirect()`
- `Item_Ticket::showForTicket()`
- `HookManager::enableCSRF()`
- `Knowbase::getTreeCategoryList()`
- `Knowbase::showBrowseView()`
- `Knowbase::showManageView()`
- `KnowbaseItem::showManageForm()`
- `KnowbaseItemTranslation::canBeTranslated()`
- `KnowbaseItemTranslation::isKbTranslationActive()`
- `Link::showForItem()`
- `ManualLink::showForItem()`
- `ReminderTranslation::canBeTranslated()`
- `ReminderTranslation::isReminderTranslationActive()`
- `Ticket` `link_to_problem` massive action is deprecated. Use `CommonITILObject_CommonITILObject` `add` massive action instead.
- `Ticket_Ticket` `add` massive action is deprecated. Use `CommonITILObject_CommonITILObject` `add` massive action instead.
- `Ticket_Ticket::checkParentSon()`
- `Ticket_Ticket::countOpenChildren()`
- `Ticket_Ticket::getLinkedTicketsTo()`
- `Ticket_Ticket::manageLinkedTicketsOnSolved()`
- `Toolbox::addslashes_deep()`
- `Toolbox::seems_utf8()`
- `Toolbox::stripslashes_deep()`
- `Search::getOptions()` no longer returns a reference
- `js/Forms/FaIconSelector.js` and therefore `window.GLPI.Forms.FaIconSelector` has been deprecated and replaced by `js/modules/Form/WebIconSelector.js`
- `Timer` class.

#### Removed
- `GLPI_USE_CSRF_CHECK`, `GLPI_USE_IDOR_CHECK`, `GLPI_CSRF_EXPIRES`, `GLPI_CSRF_MAX_TOKENS` and `GLPI_IDOR_EXPIRES` constants.
- Usage of `csrf_compliant` plugins hook.
- Usage of `migratetypes` plugin hooks.
- Usage of `planning_scheduler_key` plugins hook.
- Logging within the `mail-debug.log` log file.
- `X-GLPI-Sanitized-Content` REST API header support.
- Handling of encoded/escaped value in `autoName()`.
- `regenerateTreeCompleteName()`
- `CommonDBTM::$deduplicate_queued_notifications` property.
- `CommonDropdown::displayHeader()`
- `CommonTreeDropdown::sanitizeSeparatorInCompletename()`
- `CommonTreeDropdown::unsanitizeSeparatorInCompletename()`
- `ComputerAntivirus::showForComputer()`
- `ComputerVirtualMachine::showForComputer()`
- `Config::getCurrentDBVersion()`
- `DbUtils::regenerateTreeCompleteName()`
- `Document::uploadDocument()`
- `GLPI::getLogLevel()`
- `Glpi\Api\API::returnSanitizedContent()`
- `Glpi\Dashboard\Widget::getCssGradientPalette()`
- `Glpi\Inventory\Conf::importFile()`
- `Glpi\Socket::executeAddMulti()`
- `Glpi\Socket::showNetworkPortForm()`
- `Glpi\System\Requirement\DataDirectoriesProtectedPath` class.
- `Glpi\System\Requirement\ProtectedWebAccess` class.
- `Glpi\System\Requirement\SafeDocumentRoot` class.
- `Glpi\System\Status\StatusChecker::getFullStatus()`
- `Group::title()`
- `Html::clean()`
- `Impact::buildNetwork()`
- `KnowbaseItem::addToFaq()`
- `KnowbaseItem::addVisibilityJoins()`
- `KnowbaseItem::addVisibilityRestrict()`
- `KnowbaseItem::showBrowseForm()`
- `KnowbaseItem_Comment::displayComments()`
- `KnowbaseItem_KnowbaseItemCategory::displayTabContentForItem()`
- `KnowbaseItem_KnowbaseItemCategory::getTabNameForItem()`
- `KnowbaseItem_KnowbaseItemCategory::showForItem()`
- `Link_Itemtype::showForLink()`
- `MailCollector::listEncodings()`
- `MailCollector::title()`
- `Netpoint` class
- `Plugin::migrateItemType()`
- `ProfileRight::updateProfileRightAsOtherRight()`
- `ProfileRight::updateProfileRightsAsOtherRights()`
- `Reminder::addVisibilityJoins()`
- `RSSFeed::showDiscoveredFeeds()`
- `Rule::$can_sort` property.
- `Rule::$orderby` property.
- `Rule::showMinimalActionForm()`
- `RuleCollection::showTestResults()`
- `RuleImportComputer` class.
- `RuleImportComputerCollection` class.
- `RuleMatchedLog::showFormAgent()`.
- `RuleMatchedLog::showItemForm()`.
- `Search::SYLK_OUTPUT` constant.
- `Search::computeTitle()`
- `Search::csv_clean()`
- `Search::findCriteriaInSession()`
- `Search::getDefaultCriteria()`
- `Search::getLogicalOperators()`
- `Search::getMetaReferenceItemtype()`
- `Search::outputData()`
- `Search::sylk_clean()`
- `SLM::setTicketCalendar()`
- `Toolbox::canUseCas()`
- `Toolbox::checkValidReferer()`
- `Toolbox::clean_cross_side_scripting_deep()`
- `Toolbox::endsWith()`
- `Toolbox::filesizeDirectory()`
- `Toolbox::getHtmLawedSafeConfig()`
- `Toolbox::getHtmlToDisplay()`
- `Toolbox::logError()`
- `Toolbox::logNotice()`
- `Toolbox::logWarning()`
- `Toolbox::sodiumDecrypt()`
- `Toolbox::sodiumEncrypt()`
- `Toolbox::unclean_cross_side_scripting_deep()`
- `User::title()`
- `XML` class.
- Usage of `Search::addOrderBy` signature with ($itemtype, $ID, $order) parameters
- Javascript file upload functions `dataURItoBlob`, `extractSrcFromImgTag`, `insertImgFromFile()`, `insertImageInTinyMCE`, `isImageBlobFromPaste`, `isImageFromPaste`.
- `CommonDBTM::$fkfield` property.
- `getHTML` action for `ajax/fuzzysearch.php` endpoint.
- `Config::showLibrariesInformation()`
- `DisplayPreference::showFormGlobal` `target` parameter.
- `DisplayPreference::showFormPerso` `target_id` parameter.
- `$DEBUG_SQL, `$SQL_TOTAL_REQUEST`, `$TIMER_DEBUG` and `$TIMER` global variables.
- `$CFG_GLPI['debug_sql']` and `$CFG_GLPI['debug_vars']` configuration options.
- `DropdownTranslation::getTranslationByName()`


## [10.0.14] unreleased
=======

#### Changes

#### Deprecated

#### Removed


## [10.0.14] 2024-03-14
>>>>>>> 3380705c

### Added

### Changed

### Deprecated

### Removed

### API changes

#### Added

#### Changes

#### Deprecated

#### Removed


## [10.0.13] 2024-03-13

### Added

### Changed

### Deprecated

### Removed

### API changes

#### Added

#### Changes
- `condition` and `displaywith` parameters must now be added in IDOR token creation data when they are not empty.

#### Deprecated

#### Removed


## [10.0.12] 2024-02-01

### Added

### Changed
- Permissions for historical data and system logs (Administration > Logs) are now managed by "Historical (READ)" and "System Logs (READ)" respectively.

### Deprecated

### Removed

### API changes

#### Added

#### Changes

#### Deprecated
- `Entity::cleanEntitySelectorCache()` no longer has any effect as the entity selector is no longer cached as a unique entry

#### Removed


## [10.0.11] 2023-12-13

### Added

### Changed

### Deprecated

### Removed

### API changes

#### Added

#### Changes

#### Deprecated
- Usage of the `DBmysql::query()` method is deprecated, for security reasons, as it is most of the time used in an insecure way.
  To execute DB queries, either `DBmysql::request()` can be used to craft query using the GLPI query builder,
  either `DBmysql::doQuery()` can be used for safe queries to execute DB query using a self-crafted SQL string.
  This deprecation will not trigger any error, unless the `GLPI_STRICT_DEPRECATED` constant is set to `true`, to avoid
  cluttering error logs.

#### Removed


## [10.0.10] 2023-09-25

### Added

### Changed

### Deprecated

### Removed

### API changes

#### Added

#### Changes

#### Deprecated

#### Removed


## [10.0.9] 2023-07-11

### Added

### Changed

### Deprecated

### Removed

### API changes

#### Added

#### Changes

#### Deprecated

#### Removed


## [10.0.8] 2023-07-05

### Added
- Unified Debug bar feature has been added to display debug information in the browser as a replacement and expansion on the previous, individual debug panels.

### Changed

### Deprecated

### Removed
- Debug panels and the toggle button to show/hide the primary debug panel that was next to the current user's name in the top right corner of the screen have been removed.
- `debug_tabs` plugin hook

### API changes

#### Added
- `CommonDBTM::getMessageReferenceEvent()` method that can be overridden to tweak notifications grouping in mail clients.

#### Changes

#### Deprecated
- `Html::displayDebugInfo()` method no longer has any effect. The functionality was replaced by the new Debug Bar feature.
- `Hooks::DEBUG_TABS`
- `$TIMER_DEBUG` global variable.
- `$DEBUG_SQL` global variable.
- `$SQL_TOTAL_REQUEST` global variable.
- `$CFG_GLPI['debug_sql']` configuration option.
- `$CFG_GLPI['debug_vars']` configuration option.

- Usage of parameter `$clean` in `AuthLDAP::getObjectByDn()` and `AuthLDAP::getUserByDn()`.

#### Removed


## [10.0.7] 2023-04-05

### Added

### Changed

### Deprecated

### Removed

### API changes

#### Added

#### Changes
- Itemtype that can be linked to a disk are now declared in `$CFG_GLPI['disk_types']`.

#### Deprecated
- `Glpi\Inventory\Conf::importFile()`
- `RSSFeed::showDiscoveredFeeds()`
- `Toolbox::checkValidReferer()`

#### Removed

## [10.0.6] 2023-01-24

### Added

### Changed
- `glpi:` command prefix has been removed from console commands canonical name.

### Deprecated

### Removed

### API changes

#### Added

#### Changes

#### Deprecated

#### Removed

## [10.0.5] 2022-11-04

## [10.0.4] 2022-11-03

## [10.0.3] 2022-09-14

### API changes

#### Added

- `CommonDBTM::pre_addToDB()` added.

#### Removed

## [10.0.2] 2022-06-28

## [10.0.1] 2022-06-02

### Changed
- PDF export library has been changed back from `mPDF` to `TCPDF`.

### Removed
- Gantt feature has been moved into the `gantt` plugin.

### API changes

#### Added
- `plugin_xxx_activate()` and `plugin_xxx_deactivate` hooks support.

#### Changes
- `Glpi\Api\Api::initEndpoint()` visibility changed to `protected`.

#### Removed
- `GlpiGantt` javascript helper and `dhtmlx-gantt` library.
- `Glpi\Gantt` namespace and all corresponding classes.
- `Project::getDataToDisplayOnGantt()`
- `Project::showGantt()`
- `ProjectTask::getDataToDisplayOnGantt()`
- `ProjectTask::getDataToDisplayOnGanttForProject()`

## [10.0.0] 2022-04-20

### Added
- Added UUID to all other itemtypes that are related to Operating Systems (Phones, Printers, etc)
- Added a button to the General > System configuration tab to copy the system information

### Changed
- APCu and WinCache are not anymore use by GLPI, use `php bin/console cache:configure` command to configure cache system.
- PDF export library has been changed from `TCPDF` to `mPDF`.
- The search engine and search results page now support sorting by multiple fields.
- The search result lists now refresh/update without triggering a full page reload.
- Replaced user-facing cases of master/slave usage replaced with main/replica.

### Deprecated
- Usage of XML-RPC API is deprecated.
- The database "slaves" property in the status checker (/status.php and glpi:system:status) is deprecated. Use "replicas" instead,
- The database "master" property in the status checker (/status.php and glpi:system:status) is deprecated. Use "main" instead,

### Removed
- Autocomplete feature on text fields.
- Usage of alternative DB connection encoding (`DB::$dbenc` property).
- Deprecated `scripts/ldap_mass_sync.php` has been removed in favor of `glpi:ldap:synchronize_users` command available using `bin/console`
- Deprecated `scripts/compute_dictionary.php` has been removed in favor of `glpi:rules:replay_dictionnary_rules` command available using `bin/console`
- Deprecated `scripts/softcat_mass_compute.php` has been removed in favor of `glpi:rules:process_software_category_rules` command available using `bin/console`

### API changes

#### Added
- Added `DBMysql::setSavepoint()` to create savepoints within a transaction.
- Added `CommonDBTM::showForm()` to have a generic showForm for asset (based on a twig template).

#### Changes
- MySQL warnings are now logged in SQL errors log.
- `Guzzle` library has been upgraded to version 7.4.
- `Symfony\Console` library has been upgraded to version 5.4.
- `CommonGLPI` constructor signature has been declared in an interface (`CommonGLPIInterface`).
- `DBmysqlIterator` class compliancy with `Iterator` has been fixed (i.e. `DBmysqlIterator::next()` does not return current row anymore).
- `Domain` class inheritance changed from `CommonDropdown` to `CommonDBTM`.
- `showForm()` method of all classes inheriting `CommonDBTM` have been changed to match `CommonDBTM::showForm()` signature.
- Format of `Message-Id` header sent in Tickets notifications changed to match format used by other items.
- Added `DB::truncate()` to replace raw SQL queries
- Impact context `positions` field type changed from `TEXT` to `MEDIUMTEXT`
- Field `date` of KnowbaseItem has been renamed to `date_creation`.
- Field `date_creation` of KnowbaseItem_Revision has been renamed to `date`.
- Field `date_creation` of NetworkPortConnectionLog has been renamed to `date`.
- Field `date` of Notepad has been renamed to `date_creation`.
- Field `date_mod` of ObjectLock has been renamed to `date`.
- Field `date` of ProjectTask has been renamed to `date_creation`.
- Table `glpi_netpoints` has been renamed to `glpi_sockets`.
- `GLPI_FORCE_EMPTY_SQL_MODE` constant has been removed in favor of `GLPI_DISABLE_ONLY_FULL_GROUP_BY_SQL_MODE` usage.
- `CommonDBTM::clone()`, `CommonDBTM::prepareInputForClone()` and `CommonDBTM::post_clone()` has been removed. Clonable objects must now use `Glpi\Features\Clonable` trait.
- `CommonDBTM::notificationqueueonaction` property has been removed in favor of `CommonDBTM::deduplicate_queued_notifications` property.
- `CommonDropdown::displaySpecificTypeField()` has a new `$options` parameter.
- `DBMysql::rollBack` supports a `name` parameter for rolling back to a savepoint.
- `Knowbase::getJstreeCategoryList()` as been replaced by `Knowbase::getTreeCategoryList()`.
- `NetworkPortInstantiation::showNetpointField()` has been renamed to `NetworkPortInstantiation::showSocketField()`.
- `NotificationSettingConfig::showForm()` renamed to `NotificationSettingConfig::showConfigForm()`.
- `RuleMatchedLog::showForm()` renamed to `RuleMatchedLog::showItemForm()`.
- `Search::addOrderBy()` signature changed.
- `TicketSatisfaction::showForm()` renamed to `TicketSatisfaction::showSatisfactionForm()`.
- `Transfer::transferDropdownNetpoint()` has been renamed to `Transfer::transferDropdownSocket()`.
- `Dashboard` global javascript object has been moved to `GLPI.Dashboard`.

#### Deprecated
- Usage of `MyISAM` engine in database, in favor of `InnoDB` engine.
- Usage of `utf8mb3` charset/collation in database in favor of `utf8mb4` charset/collation.
- Usage of `datetime` field type in database, in favor of `timestamp` field type.
- Handling of encoded/escaped value in `autoName()`
- `Netpoint` has been deprecated and replaced by `Socket`
- `CommonDropdown::displayHeader()`, use `CommonDropdown::displayCentralHeader()` instead and make sure to override properly `first_level_menu`, `second_level_menu` and `third_level_menu`.
- `GLPI::getLogLevel()`
- `Glpi\System\Status\StatusChecker::getFullStatus()`
- `Html::clean()`
- `MailCollector::listEncodings()`
- `RuleImportComputer` class
- `RuleImportComputerCollection` class
- `SLM::setTicketCalendar()`
- `Toolbox::clean_cross_side_scripting_deep()`
- `Toolbox::endsWith()`
- `Toolbox::filesizeDirectory()`
- `Toolbox::getHtmlToDisplay()`
- `Toolbox::logError()`
- `Toolbox::logNotice()`
- `Toolbox::logWarning()`
- `Toolbox::sodiumDecrypt()`
- `Toolbox::sodiumEncrypt()`
- `Toolbox::startsWith()`
- `Toolbox::unclean_cross_side_scripting_deep()`

#### Removed
- `jQueryUI` has been removed in favor of `twbs/bootstrap`. This implies removal of following widgets: `$.accordion`, `$.autocomplete`,
  `$.button`, `$.dialog`, `$.draggable`, `$.droppable`, `$.progressbar`, `$.resizable`, `$.selectable`, `$.sortable`, `$.tabs`, `$.tooltip`.
- Usage of `$order` parameter in `getAllDataFromTable()` (`DbUtils::getAllDataFromTable()`)
- Usage of `table` parameter in requests made to `ajax/comments.php`
- Usage of `GLPI_FORCE_EMPTY_SQL_MODE` constant
- Usage of `GLPI_PREVER` constant
- Support of `doc_types`, `helpdesk_types` and `netport_types` keys in `Plugin::registerClass()`
- `$CFG_GLPI['layout_excluded_pages']` entry
- `$CFG_GLPI['transfers_id_auto']` entry
- `$CFG_GLPI['use_ajax_autocompletion']` entry
- `$DEBUG_AUTOLOAD` global variable
- `$LOADED_PLUGINS` global variable
- `$PHP_LOG_HANDLER` global variable
- `$SQL_LOG_HANDLER` global variable
- `CommonDBTM::notificationqueueonaction` property
- `NotificationTarget::html_tags` property
- `getAllDatasFromTable()`
- `getRealQueryForTreeItem()`
- `Ajax::createFixedModalWindow()`
- `Ajax::createSlidePanel()`
- `Calendar_Holiday::cloneCalendar()`
- `Calendar::duplicate()`
- `CalendarSegment::cloneCalendar()`
- `Change::getCommonLeftJoin()`
- `Change::getCommonSelect()`
- `Change::showAnalysisForm()`
- `Change::showPlanForm()`
- `CommonDBTM::clone()`
- `CommonDBTM::getRawName()`
- `CommonDBTM::prepareInputForClone()`
- `CommonDBTM::post_clone()`
- `CommonDBTM::showDates()`
- `CommonGLPI::isLayoutExcludedPage()`
- `CommonGLPI::isLayoutWithMain()`
- `CommonGLPI::showPrimaryForm()`
- `CommonITILObject::displayHiddenItemsIdInput()`
- `CommonITILObject::filterTimeline()`
- `CommonITILObject::getActorIcon()`
- `CommonITILObject::getSplittedSubmitButtonHtml()`
- `CommonITILObject::showActorsPartForm()`
- `CommonITILObject::showFormHeader()`
- `CommonITILObject::showGroupsAssociated()`
- `CommonITILObject::showSupplierAddFormOnCreate()`
- `CommonITILObject::showSuppliersAssociated()`
- `CommonITILObject::showTimeline()`
- `CommonITILObject::showTimelineForm()`
- `CommonITILObject::showTimelineHeader()`
- `CommonITILObject::showUsersAssociated()`
- `Computer_Item::cloneComputer()`
- `Computer_Item::cloneItem()`
- `Computer_SoftwareLicense` class
- `Computer_SoftwareVersion` class
- `ComputerAntivirus::cloneComputer()`
- `Contract::cloneItem()`
- `Contract_Item::cloneItem()`
- `ContractCost::cloneContract()`
- `Config::agreeDevMessage()`
- `Config::checkWriteAccessToDirs()`
- `Config::displayCheckExtensions()`
- `Config::getCache()`
- `DBMysql::affected_rows()`
- `DBMysql::areTimezonesAvailable()`
- `DBMysql::data_seek()`
- `DBMysql::fetch_array()`
- `DBMysql::fetch_assoc()`
- `DBMysql::fetch_object()`
- `DBMysql::fetch_row()`
- `DBMysql::field_name()`
- `DBMysql::free_result()`
- `DBmysql::getTableSchema()`
- `DBMysql::insert_id()`
- `DBMysql::isMySQLStrictMode()`
- `DBMysql::list_fields()`
- `DBMysql::notTzMigrated()`
- `DBMysql::num_fields()`
- `DbUtils::getRealQueryForTreeItem()`
- `Dropdown::getDropdownNetpoint()`
- `DCBreadcrumb::showDcBreadcrumb()`
- `Document_Item::cloneItem()`
- `Entity::showSelector()`
- `Glpi\Marketplace\Api\Plugins::getNewPlugins()`
- `Glpi\Marketplace\Api\Plugins::getPopularPlugins()`
- `Glpi\Marketplace\Api\Plugins::getTopPlugins()`
- `Glpi\Marketplace\Api\Plugins::getTrendingPlugins()`
- `Glpi\Marketplace\Api\Plugins::getUpdatedPlugins()`
- `Html::autocompletionTextField()`
- `Html::displayImpersonateBanner()`
- `Html::displayMainMenu()`
- `Html::displayMenuAll()`
- `Html::displayTopMenu()`
- `Html::fileForRichText()`
- `Html::generateImageName()`
- `Html::imageGallery()`
- `Html::jsDisable()`
- `Html::jsEnable()`
- `Html::nl2br_deep()`
- `Html::replaceImagesByGallery()`
- `Html::resume_name()`
- `Html::setSimpleTextContent()`
- `Html::setRichTextContent()`
- `Html::showProfileSelecter()`
- `Html::weblink_extract()`
- `Infocom::cloneItem()`
- `Itil_Project::cloneItilProject()`
- `ITILFollowup::showApprobationForm()`
- `ITILTemplate::getBeginHiddenFieldText()`
- `ITILTemplate::getBeginHiddenFieldValue()`
- `ITILTemplate::getEndHiddenFieldText()`
- `ITILTemplate::getEndHiddenFieldValue()`
- `Item_Devices::cloneItem()`
- `Item_Disk::cloneItem()`
- `Item_OperatingSystem::cloneItem()`
- `Item_SoftwareLicense::cloneComputer()`
- `Item_SoftwareLicense::cloneItem()`
- `Item_SoftwareVersion::cloneComputer()`
- `Item_SoftwareVersion::cloneItem()`
- `Item_SoftwareVersion::showForComputer()`
- `Item_SoftwareVersion::updateDatasForComputer()`
- `KnowbaseItem_Item::cloneItem()`
- `LevelAgreement::showForTicket()`
- `NetworkPort::cloneItem()`
- `Notepad::cloneItem()`
- `NotificationTargetTicket::isAuthorMailingActivatedForHelpdesk()`
- `Plugin::getGlpiPrever()`
- `Plugin::isGlpiPrever()`
- `Plugin::setLoaded()`
- `Plugin::setUnloaded()`
- `Plugin::setUnloadedByName()`
- `Problem::getCommonLeftJoin()`
- `Problem::getCommonSelect()`
- `Problem::showAnalysisForm()`
- `ProjectCost::cloneProject()`
- `ProjectTeam::cloneProjectTask()`
- `ProjectTask::cloneProjectTeam()`
- `Reservation::displayReservationDay()`
- `Reservation::displayReservationsForAnItem()`
- `Search::isDeletedSwitch()`
- `Ticket::getCommonLeftJoin()`
- `Ticket::getCommonSelect()`
- `Ticket::getTicketTemplateToUse()`
- `Ticket::showDocumentAddButton()`
- `Ticket_Ticket::displayLinkedTicketsTo()`
- `TicketTemplate::getFromDBWithDatas()`
- `Toolbox::canUseImapPop()`
- `Toolbox::checkSELinux()`
- `Toolbox::commonCheckForUseGLPI()`
- `Toolbox::convertImageToTag()`
- `Toolbox::decrypt()`
- `Toolbox::doubleEncodeEmails()`
- `Toolbox::encrypt()`
- `Toolbox::getGlpiSecKey()`
- `Toolbox::removeHtmlSpecialChars()`
- `Toolbox::sanitize()`
- `Toolbox::throwError()`
- `Toolbox::unclean_html_cross_side_scripting_deep()`
- `Toolbox::useCache()`
- `Toolbox::userErrorHandlerDebug()`
- `Toolbox::userErrorHandlerNormal()`
- `Transfer::transferComputerSoftwares()`
- `Update::declareOldItems()`
- `User::showPersonalInformation()`

## [9.5.7] 2022-01-27

## [9.5.6] 2021-09-15

### Changed

- `X-Forwarded-For` header value is no longer used during API access controls, API requests passing through proxies may be refused for security reasons.

### API changes

#### Changed

- All POST request made to `/ajax/` scripts are now requiring a valid CSRF token in their `X-Glpi-Csrf-Token` header.
Requests done using jQuery are automatically including this header, from the moment that the page header is built using
`Html::includeHeader()` method and the `js/common.js` script is loaded.

#### Deprecated

- Usage of "followups" option in `CommonITILObject::showShort()`
- `CommonITILTask::showInObjectSumnary()`
- `ITILFollowup::showShortForITILObject()`

## [9.5.5] 2021-04-13

### API changes

#### Changed

- Remove deprecation of `Search::getMetaReferenceItemtype()`

## [9.5.4] 2021-03-02

### Changed

- `iframe` elements are not anymore allowed in rich text unless `GLPI_ALLOW_IFRAME_IN_RICH_TEXT` constant is defined to `true`

### API changes

#### Deprecated

- `Search::getMetaReferenceItemtype()`

## [9.5.3] 2020-11-25

### Deprecated
- Usage of alternative DB connection encoding (`DB::$dbenc` property).

## [9.5.2] 2020-10-07

### API changes

#### Removed

- Ability to use SQL expressions as string in criterion values in SQL iterator (replaced by usage of `QueryExpression`).
- Ability to delete a plugin image using `/front/pluginimage.send.php` script.

## [9.5.1] 2020-07-16

## [9.5.0] 2020-07-07

### Added

- Encrypted file systems support.
- Mails collected from suppliers can be marked as private on an entity basis.
- Ability to add custom CSS in entity configuration.
- CLI commands to enable and disable maintenance mode.
- Operating system links on Monitors, Peripherals, Phones and Printers.
- Add datacenter items to global search
- Project task search options for Projects
- Automatic action to purge closed tickets
- Ability to automatically calculate project's percent done
- Software link on Phones.
- Add and answer approvals from timeline
- Add lightbox with PhotoSwipe to timeline images
- Ability to copy tasks while merging tickets
- the API gives the ID of the user who logs in with initSession
- Kanban view for projects
- Network ports on Monitors
- Add warning when there are unsaved changes in forms
- Add ability to get information from the status endpoint in JSON format using Accept header
- Add `glpi:system:status` CLI command for getting the GLPI status

### Changed

- PHP error_reporting and display_errors configuration directives are no longer overrided by GLPI, unless in debug mode (which forces reporting and display of all errors).
- `scripts/migrations/racks_plugin.php` has been replaced by `glpi:migration:racks_plugin_to_core` command available using `bin/console`
- Encryption alogithm improved using libsodium

### API changes

#### Added

- Add translation functions `__()`,  `_n()`,  `_x()` and  `_nx()` in javascript in browser context.
- `Migration::renameItemtype()` method to update of database schema/values when an itemtype class is renamed
- Menu returned by `CommonGLPI::getMenuContent()` method override may now define an icon for each menu entry.
- `CommonDBConnexity::getItemsAssociatedTo()` method to get the items associated to the given one
- `CommonDBConnexity::getItemsAssociationRequest()` method to get the DB request to use to get the items associated to the given one
- `CommonDBTM::clone()` method to clone the current item
- `CommonDBTM::prepareInputForClone()` method to modify the input data that will be used for the cloning
- `CommonDBTM::post_clone()` method to perform other steps after an item has been cloned (like clone the elements it is associated to)

#### Changes

- jQuery library has been upgraded from 2.2.x to 3.4.x. jQuery Migrate is used to ensure backward compatibility in most cases.
- `DBmysqlIterator::handleOrderClause()` supports QueryExpressions
- Use Laminas instead of deprecated ZendFramework
- Database datetime fields have been replaced by timestamp fields to handle timezones support.
- Database integer/float fields values are now returned as number instead of strings from DB read operations.
- Field `domains_id` of Computer, NetworkEquipment and Printer has been dropped and data has been transfered into `glpi_domains_items` table.
- Plugin status hook can now be used to provide an array with more information about the plugin's status the status of any child services.
    - Returned array should contain a 'status' value at least (See status values in Glpi\System\Status\StatusChecker)
    - Old style returns are still supported

#### Deprecated

- `DBMysql::fetch_array()`
- `DBMysql::fetch_row()`
- `DBMysql::fetch_assoc()`
- `DBMysql::fetch_object()`
- `DBMysql::data_seek()`
- `DBMysql::insert_id()`
- `DBMysql::num_fields()`
- `DBMysql::field_name()`
- `DBMysql::list_fields()`
- `DBMysql::affected_rows()`
- `DBMysql::free_result()`
- `DBMysql::isMySQLStrictMode()`
- `getAllDatasFromTable` renamed to `getAllDataFromTable()`
- Usage of `$order` parameter in `getAllDataFromTable()` (`DbUtils::getAllDataFromTable()`)
- `Ticket::getTicketTemplateToUse()` renamed to `Ticket::getITILTemplateToUse()`
- `TicketTemplate::getFromDBWithDatas()` renamed to `TicketTemplate::getFromDBWithData()` (inherited from `ITILTemplate`)
- `Computer_SoftwareLicense` replaced by `Item_SoftwareLicense` and table `glpi_computers_softwarelicenses` renamed to `glpi_items_softwarelicenses`
- `Computer_SoftwareVersion` replaced by `Item_SoftwareVersion` and table `glpi_computers_softwareversions` renamed to `glpi_items_softwareversions`
- `Item_SoftwareVersion::updateDatasForComputer` renamed to `Item_SoftwareVersion::updateDatasForItem`
- `Item_SoftwareVersion::showForComputer` renamed to `Item_SoftwareVersion::showForItem`
- `Item_SoftwareVersion::softsByCategory` renamed to `Item_SoftwareVersion::softwareByCategory`
- `Item_SoftwareVersion::displaySoftsByLicense` renamed to `Item_SoftwareVersion::displaySoftwareByLicense`
- `Item_SoftwareVersion::cloneComputer` renamed to `Item_SoftwareVersion::cloneItem`
- `Transfer::transferComputerSoftwares` renamed to `Transfer::transferItemSoftwares`
- 'getRealQueryForTreeItem()'
- ``getCommonSelect`` and ``getCommonLeftJoin()`` from ``Ticket``, ``Change`` and ``Problem`` are replaced with ``getCommonCriteria()`` compliant with db iterator
- `Config::checkWriteAccessToDirs()`
- `Config::displayCheckExtensions()`
- `Toolbox::checkSELinux()`
- `Toolbox::userErrorHandlerDebug()`
- `Toolbox::userErrorHandlerNormal()`
- `Html::jsDisable()`
- `Html::jsEnable()`
- `Plugin::setLoaded()`
- `Plugin::setUnloaded()`
- `Plugin::setUnloadedByName()`
- Usage of `$LOADED_PLUGINS` global variable
- `CommonDBTM::getRawName()` replaced by `CommonDBTM::getFriendlyName()`
- `Calendar_Holiday::cloneCalendar()`
- `CalendarSegment::cloneCalendar()`
- `Computer_Item::cloneComputer()`
- `Computer_Item::cloneItem()`
- `ComputerAntivirus::cloneComputer()`
- `Contract::cloneItem()`
- `Contract_Item::cloneItem()`
- `ContractCost::cloneContract()`
- `Document_Item::cloneItem()`
- `Infocom::cloneItem()`
- `Item_Devices::cloneItem()`
- `Item_Disk::cloneItem()`
- `Item_OperatingSystem::cloneItem()`
- `Item_SoftwareLicense::cloneComputer()`
- `Item_SoftwareLicense::cloneItem()`
- `Item_SoftwareVersion::cloneComputer()`
- `Item_SoftwareVersion::cloneItem()`
- `Itil_Project::cloneItilProject()`
- `KnowbaseItem_Item::cloneItem()`
- `NetworkPort::cloneItem()`
- `Notepad::cloneItem()`
- `ProjectCost::cloneProject()`
- `ProjectTeam::cloneProjectTask()`
- `ProjectTask::cloneProjectTeam()`
- Usage of `GLPIKEY` constant
- `Toolbox::encrypt()` and `Toolbox::decrypt()` because they use the old encryption algorithm

#### Removed

- Usage of string `$condition` parameter in `CommonDBTM::find()`
- Usage of string `$condition` parameter in `Dropdown::addNewCondition()`
- Usage of string in `$option['condition']` parameter in `Dropdown::show()`
- `KnowbaseItemCategory::showFirstLevel()`
- `Ticket::getTicketActors()`
- `NotificationTarget::getProfileJoinSql()`
- `NotificationTarget::getDistinctUserSql()`
- `NotificationTargetCommonITILObject::getProfileJoinSql()`
- `RuleCollection::getRuleListQuery()`
- `getNextItem()`
- `getPreviousItem()`
- `CommonDBChild::getSQLRequestToSearchForItem()`
- `CommonDBConnexity::getSQLRequestToSearchForItem()`
- `CommonDBRelation::getSQLRequestToSearchForItem()`
- `Project::addVisibility()`
- `Project::addVisibilityJoins()`
- `Plugin::hasBeenInit()`
- 'SELECT DISTINCT' and 'DISTINCT FIELDS' criteria in `DBmysqlIterator::buildQuery()`
- `CommonDBTM::getTablesOf()`
- `CommonDBTM::getForeignKeyFieldsOf()`
- `TicketFollowup`
- `getDateRequest` and `DbUtils::getDateRequest()`
- `Html::convertTagFromRichTextToImageTag()`
- `Transfer::createSearchConditionUsingArray()`
- Unused constants GLPI_FONT_FREESANS and GLPI_SCRIPT_DIR

## [9.4.6] 2020-05-05

## [9.4.5] 2019-12-18

## [9.4.4] 2019-09-24

### API changes

#### Changes
- For security reasons, autocompletion feature requires now to be authorized by a `'autocomplete' => true` flag in corresponding field search option.

## [9.4.3] 2019-06-20

### API changes

#### Deprecated

The following methods have been deprecated:

- `Html::convertTagFromRichTextToImageTag()`

## [9.4.2] 2019-04-11

### API changes

#### Deprecated

The following methods have been deprecated:

- `CommonDBTM::getTablesOf()`
- `CommonDBTM::getForeignKeyFieldsOf()`

## [9.4.1] 2019-03-15

### API changes

#### Added

- new display hook `timeline_actions` to add new buttons to timeline forms
- Ability to copy document links while merging tickets

#### Deprecated

The following methods have been deprecated:

- `Plugin::hasBeenInit()`
- Deprecate 'SELECT DISTINCT' and 'DISTINCT FIELDS' criteria in `DBmysqlIterator::buildQuery()`

#### Removed

- Drop `CommonITILObject::showSolutions()`.

## [9.4.0] 2019-02-11

### Added

- Ability to link project with problems and tickets.
- Ability to specify creation and modification dates during CommonDBTM object add method
- Add followups to Changes and Problems.
- Add timeline to Changes and Problems.
- CLI console to centralize CLI commands.
- Search on devices from Printers and Network equipments.
- Ability to merge and split tickets.
- Search on devices from Printers and Network equipments.
- Ability to specify creation and modification dates during CommonDBTM object add method.

### Changed
- `license_id` field in `glpi_items_operatingsystems` table has been renamed to `licenseid`
- `olas_tto_id` field in `glpi_tickets` table has been renamed to `olas_id_tto`
- `olas_ttr_id` field in `glpi_tickets` table has been renamed to `olas_id_ttr`
- `ttr_olalevels_id` field in `glpi_tickets` table has been renamed to `olalevels_id_ttr`
- `slas_tto_id` field in `glpi_tickets` table has been renamed to `slas_id_tto`
- `slas_ttr_id` field in `glpi_tickets` table has been renamed to `slas_id_ttr`
- `ttr_slalevels_id` field in `glpi_tickets` table has been renamed to `slalevels_id_ttr`
- `scripts/add_creation_date.php` has been replaced by `glpi:migration:build_missing_timestamps` command available using `bin/console`
- `scripts/checkdb.php` has been replaced by `glpi:database:check` command available using `bin/console`
- `scripts/cliinstall.php` has been replaced by `glpi:database:install` command available using `bin/console`
- `scripts/cliupdate.php` has been replaced by `glpi:database:update` command available using `bin/console`
- `scripts/ldap_mass_sync.php` has been replaced by `glpi:ldap:synchronize_users` command available using `bin/console`
- `scripts/innodb_migration.php` has been replaced by `glpi:migration:myisam_to_innodb` command available using `bin/console`
- `scripts/unlock_tasks.php` has been replaced by `glpi:task:unlock` command available using `bin/console`

### API changes

#### Changes
- Plugins are now loaded in ajax files.
- `TicketFollowup` has been replaced by `ITILFollowup`
- `$num` parameter has been removed from several `Search` class methods:
   - `addSelect()`,
   - `addOrderBy()`,
   - `addHaving()`,
   - `giveItem()`
- `NotificationTarget::getMode()` visibility is now `public`.
- Added `add_recipient_to_target` hook, triggered when a recipient is added to a notification.

#### Deprecated

- Remove `$CFG_GLPI['use_rich_text']` parameter. Will now be `true` per default.
- Remove `$CFG_GLPI['ticket_timeline']` parameter. Will now be `true` per default.
- Remove `$CFG_GLPI['ticket_timeline_keep_replaced_tabs']` parameter. Will now be `false` per default.
- Usage of `TicketFollowup` class has been deprecated.
- Usage of string `$condition` parameter in `CommonDBTM::find()` has been deprecated.
- Usage of string `$condition` parameter in `Dropdown::addNewCondition()` has been deprecated.
- Usage of string in `$option['condition']` parameter in `Dropdown::show()` has been deprecated.

The following methods have been deprecated:

- `KnowbaseItemCategory::showFirstLevel()`
- `Ticket::getTicketActors()`
- `Ticket::processMassiveActionsForOneItemtype()`
- `Ticket::showFormMassiveAction()`
- `Ticket::showMassiveActionsSubForm()`
- `NotificationTarget::getProfileJoinSql()`
- `NotificationTarget::getDistinctUserSql()`
- `NotificationTargetCommonITILObject::getProfileJoinSql()`
- `RuleCollection::getRuleListQuery()`
- `getNextItem()`
- `getPreviousItem()`
- `CommonDBChild::getSQLRequestToSearchForItem()`
- `CommonDBConnexity::getSQLRequestToSearchForItem()`
- `CommonDBRelation::getSQLRequestToSearchForItem()`
- `Project::addVisibility()`
- `Project::addVisibilityJoins()`

#### Removed

- Drop ability to use `JOIN` in `DBmysqlIterator::buildQuery()`
- Drop `NotificationTarget::datas` property
- Drop support of string `$filter` parameter in `Profileuser::getUserProfiles()`
- Drop support of string `$condition` parameter in `User::getFromDBbyEmail()`
- Drop support of string `$condition` parameter in `Group_User::getUserGroups()`
- Drop support of string `$condition` parameter in `Group_User::getGroupUsers()`
- Drop support of string `$condition` parameter in `countElementsInTable` (`DbUtils::countElementsInTable()`)
- Drop support of string `$condition` parameter in `countDistinctElementsInTable` (`DbUtils::countDistinctElementsInTable()`)
- Drop support of string `$condition` parameter in `countElementsInTableForMyEntities` (`DbUtils::countElementsInTableForMyEntities()`)
- Drop support of string `$condition` parameter in `countElementsInTableForEntity` (`DbUtils::countElementsInTableForEntity()`)
- Drop support of string `$condition` parameter in `getAllDatasFromTable` (`DbUtils::getAllDataFromTable()`)
- Drop ITIL Tasks, Followups and Solutions `showSummary()` and massive actions related methods that are replaced with timeline

- Drop class alias `Event` for `Glpi\Event`
- Drop `Zend\Loader\SplAutoloader` interface
- Drop all methods that have been deprecated in GLPI 9.2
  - `_e()`
  - `_ex()`
  - `FieldExists()`
  - `formatOutputWebLink()`
  - `TableExists()`
  - `CommonTreeDropodwn::recursiveCleanSonsAboveID()`
  - `DBMysql::optimize_tables()`
  - `NotificationTarget::addToAddressesList()`
  - `NotificationTarget::getAdditionalTargets()`
  - `NotificationTarget::getAddressesByGroup()`
  - `NotificationTarget::getAddressesByTarget()`
  - `NotificationTarget::getAdminAddress()`
  - `NotificationTarget::getEntityAdminAddress()`
  - `NotificationTarget::getItemAuthorAddress()`
  - `NotificationTarget::getItemGroupAddress()`
  - `NotificationTarget::getItemGroupSupervisorAddress()`
  - `NotificationTarget::getItemGroupTechInChargeAddress()`
  - `NotificationTarget::getItemGroupWithoutSupervisorAddress()`
  - `NotificationTarget::getItemOwnerAddress()`
  - `NotificationTarget::getItemTechnicianInChargeAddress()`
  - `NotificationTarget::getNotificationTargets()`
  - `NotificationTarget::getSpecificTargets()`
  - `NotificationTarget::getUserByField()`
  - `NotificationTarget::getUsersAddressesByProfile()`
  - `NotificationTargetCommonITILObject::getDatasForObject()`
  - `NotificationTargetCommonITILObject::getFollowupAuthor()`
  - `NotificationTargetCommonITILObject::getLinkedGroupByType()`
  - `NotificationTargetCommonITILObject::getLinkedGroupSupervisorByType()`
  - `NotificationTargetCommonITILObject::getLinkedGroupWithoutSupervisorByType()`
  - `NotificationTargetCommonITILObject::getLinkedUserByType()`
  - `NotificationTargetCommonITILObject::getOldAssignTechnicianAddress()`
  - `NotificationTargetCommonITILObject::getRecipientAddress()`
  - `NotificationTargetCommonITILObject::getSupplierAddress()`
  - `NotificationTargetCommonITILObject::getTaskAssignGroup()`
  - `NotificationTargetCommonITILObject::getTaskAssignUser()`
  - `NotificationTargetCommonITILObject::getTaskAuthor()`
  - `NotificationTargetCommonITILObject::getValidationApproverAddress()`
  - `NotificationTargetCommonITILObject::getValidationRequesterAddress()`
  - `NotificationTargetProjectTask::getTeamContacts()`
  - `NotificationTargetProjectTask::getTeamGroups()`
  - `NotificationTargetProjectTask::getTeamSuppliers()`
  - `NotificationTargetProjectTask::getTeamUsers()`
  - `QueuedNotification::sendMailById()`
  - `Ticket::convertContentForNotification()`
  - `User::getPersonalToken()`
  - `User::getUniquePersonalToken()`
- Drop all methods that have been deprecated in GLPI 9.3.0
  - `CommonDBTM::getFromDBByQuery()`
  - `CommonDBTM::getSearchOptions()`
  - `CommonDBTM::getSearchOptionsNew()`
  - `CommonDBTM::getSearchOptionsToAddNew()`
  - `CommonITILObject::getStatusIconURL()`
  - `DBMysql::list_tables()`
  - `Dropdown::showPrivatePublicSwitch()`
  - `NotificationTargetProjectTask::getTeamContacts()`
  - `NotificationTargetProjectTask::getTeamGroups()`
  - `NotificationTargetProjectTask::getTeamSuppliers()`
  - `NotificationTargetProjectTask::getTeamUsers()`
  - `Search::constructDatas()`
  - `Search::displayDatas()`
  - `Transfer::transferComputerDisks()`
- Drop all methods that have been deprecated in GLPI 9.3.1
  - `ComputerVirtualMachine::getUUIDRestrictRequest()`
  - `Config::getSQLMode()`
  - `DBMysql::checkForCrashedTables()`
  - `Html::checkAllAsCheckbox()`
  - `Html::scriptEnd()`
  - `Html::scriptStart()`
  - `Plugin::isAllPluginsCSRFCompliant()`
  - `Profile::getUnderActiveProfileRestrictRequest()`
  - `Toolbox::is_a()`
- Drop all constants that have been deprecated in GLPI 9.3.1
  - `CommonDBTM::ERROR_FIELDSIZE_EXCEEDED`
  - `CommonDBTM::HAS_DUPLICATE`
  - `CommonDBTM::NOTHING_TO_DO`
  - `CommonDBTM::SUCCESS`
  - `CommonDBTM::TYPE_MISMATCH`
- Drop all methods that have been deprecated in GLPI 9.3.2
 - `ITILSolution::removeForItem()`
 - `Session::isViewAllEntities()`

## [9.3.3] 2018-11-27

### Changed

- Fix some cache issues
- Fix reservation tab of an item
- Fix actors notifications massive action
- Improve racks plugins migration script

### API changes

No API changes.

## [9.3.2] 2018-10-26

### API changes

#### Changed

- `Rule::executePluginsActions()` signature has changed
- Javascript function `formatResult()` has been renamed to `templateResult()`

#### Deprecated

The following methods have been deprecated:

- `CommonITILTask::displayTabContentForItem()`
- `CommonITILTask::showFormMassiveAction()`
- `CommonITILTask::showSummary()`
- `ITILSolution::displayTabContentForItem()`
- `ITILSolution::removeForItem()`
- `ITILSolution::showSummary()`
- `Session::isViewAllEntities()`
- `TicketFollowup::processMassiveActionsForOneItemtype()`
- `TicketFollowup::showFormMassiveAction()`
- `TicketFollowup::showMassiveActionsSubForm()`
- `TicketFollowup::showSummary()`
- `Plugin::removeFromSession()`

## [9.3.1] 2018-09-12

### Added
- List receivers folders to choose imported/refused folders

### API changes

#### Deprecated

- Usage of string `$condition` parameter in `Group_User::getUserGroups()` has been deprecated
- Usage of string `$condition` parameter in `Group_User::getGroupUsers()` has been deprecated
- Usage of string `$condition` parameter in `countElementsInTable` (`DbUtils::countElementsInTable()`) has been deprecated
- Usage of string `$condition` parameter in `countDistinctElementsInTable` (`DbUtils::countDistinctElementsInTable()`) has been deprecated
- Usage of string `$condition` parameter in `countElementsInTableForMyEntities` (`DbUtils::countElementsInTableForMyEntities()`) has been deprecated
- Usage of string `$condition` parameter in `countElementsInTableForEntity` (`DbUtils::countElementsInTableForEntity()`) has been deprecated
- Usage of string `$condition` parameter in `getAllDatasFromTable` (`DbUtils::getAllDataFromTable()`) has been deprecated

The following methods have been deprecated:

- `Config::getSQLMode()`
- `DBMysql::checkForCrashedTables()`
- `Html::checkAllAsCheckbox()`
- `Html::scriptEnd()`
- `Html::scriptStart()`
- `Toolbox::is_a()`
- `ComputerVirtualMachine::getUUIDRestrictRequest()`
- `Plugin::isAllPluginsCSRFCompliant()`
- `Profile::getUnderActiveProfileRestrictRequest()`

The following constants have been deprecated:
- `CommonDBTM::ERROR_FIELDSIZE_EXCEEDED`
- `CommonDBTM::HAS_DUPLICATE`
- `CommonDBTM::NOTHING_TO_DO`
- `CommonDBTM::SUCCESS`
- `CommonDBTM::TYPE_MISMATCH`

## [9.3.0] 2018-06-28

### Added
- Add DCIM management
- Add OSM view to set locations and on Search
- Add login source selection
- Add logs purge
- Filter in items logs

### Changed
- Switch MySQL engine from MyIsam to Innodb
- Rework solutions for Tickets, Problems and Changes to support history
- Disks can be attached to network equipments and printers

### API changes

#### Changes
- Added `DB::insert()`, `DB::update()` and `DB::delete()` to replace raw SQL queries
- `CommonITILObject::showMassiveSolutionForm()` now takes a `CommonITILObject` as argument
- `Profileuser::getUserProfiles()` `$filter` parameter is now an array
- `User::getFromDBbyEmail()` `$condition` parameter is now an array
- Select2 javascript component has been upgraded to 4.0 version, see [Migrating from Select2 3.5](https://select2.org/upgrading/migrating-from-35)
- `CommonDevice::getItem_DeviceType()` has a new optional `$devicetype` parameter

#### Deprecated

- Usage of string `$filter` parameter in `Profileuser::getUserProfiles()` has been deprecated
- Usage of string `$condition` parameter in `User::getFromDBbyEmail()` has been deprecated

The following methods have been deprecated:

- `CommonDBTM::getFromDBByQuery()`
- `CommonDBTM::getSearchOptions()`
- `CommonDBTM::getSearchOptionsNew()`
- `CommonDBTM::getSearchOptionsToAddNew()`
- `CommonITILObject::getStatusIconURL()`
- `DBMysql::list_tables()`
- `Dropdown::showPrivatePublicSwitch()`
- `NotificationTargetProject::getTeamContacts()`
- `NotificationTargetProject::getTeamGroups()`
- `NotificationTargetProject::getTeamSuppliers()`
- `NotificationTargetProject::getTeamUsers()`
- `Search::constructDatas()`
- `Search::displayDatas()`
- `Transfer::transferComputerDisks()`

#### Removed

- `CommonITILValidation::isAllValidationsHaveSameStatusForTicket`
- `CommonITILValidation::getNumberValidationForTicket`
- PHPCas library is no longer provided (for licensing issues)

## [9.2.4] 2018-06-21

## [9.2.3] 2018-04-27

## [9.2.2] 2018-03-01


### Deprecated

- `CommonITILValidation::isAllValidationsHaveSameStatusForTicket`
- `CommonITILValidation::getNumberValidationForTicket`
- `DBMysql::optimize_tables()`

## [9.2.1] 2017-11-16

### Added

- Search engine, added ``itemtype_item_revert`` jointype

### Deprecated

- `Ticket::convertContentForNotification()`

## [9.2] 2017-09-25

### Added
- Link knowledge base entries with assets or tickets
- Revisions on knowledge base entries and their translations, with diff view
- Add recursive comments on knowledge base entries
- Direct links to KB article's title for a direct access
- Load minified CSS and JS files (core and plugins) that are generated on release
- Link beetween software licenses
- Alerts on saved searches
- Add ajax browsers notifications in addition to emails
- Plugins can now add new notifications types (xmpp, sms, telegram, ...) to be used along with standard notifications
- Simcard component
- Synchronization field for LDAP
- Improved performances on large entities databases
- Remember me on login
- Fuzzy search
- Paste images in rich text editor
- Add tasks in tickets templates
- Composite tickets (link on sons/parents)
- Telemetry
- Certificates component
- Firmwares components (BIOSes, firwmwares, ...)
- Add OLA management

### Changed
- Many bugs have been fixed
- Display knowledge base category items in tickets using a popup instead of a
new whole window
- Reviewed all richtext editor (tinymce) and their upload parts, now more simpler and intuitive
- Don't ask user to select a template if there is no configured template
- personal_token is not used anymore for api authentication, a new api_token field has been added (empty by default, you should regenerate it)
- Operating systems management has been improved
- Direct language change from any page
- Better icons harmonization

### API changes

#### Changes

- `CommonDBTM::getTable()` signature has changed
- `User::getFromDBbyToken()` signature has changed
- `Bookmark` has been renamed to `SavedSearch`
- Update to latest jsTree plugin
- `RuleDictionnarySoftwareCollection::versionExists()` signature has changed
- `NotificationTemplate::getDataToSend()` signature has changed
- `QueuedMail` has been renamed to `QueuedNotification`
- `CommonDBTM::mailqueueonaction` has been renamed to `CommonDBTM::notificationqueueonaction`
- `NotificationTarget::getSender()` no longer takes any parameters (was not used)
- `TableExists()` has been moved to `DBMysql::tableExists()`
- `FieldExists()` has been moved to `DBMysql::fieldExists()`
- `Profile_User::getUserEntitiesForRight()` signature has changed
- `NotificationTarget` property `datas` has been renamed to `data`

#### Deprecated

- Ability to use `JOIN` in `DBmysqlIterator::buildQuery()` has been deprecated
- Usage of `NotificationTarget::datas` property has been deprecated
- Usage of `Zend\Loader\SplAutoloader` interface has been deprecated

The following methods have been deprecated:

- `_e()`
- `_ex()`
- `Bookmark::mark_default()`
- `Bookmark::unmark_default()`
- `CommonTreeDropodwn::recursiveCleanSonsAboveID()`
- `NotificationTarget::addToAddressesList()`
- `NotificationTarget::getAdditionalTargets()`
- `NotificationTarget::getAddressesByGroup()`
- `NotificationTarget::getAddressesByTarget()`
- `NotificationTarget::getAdminAddress()`
- `NotificationTarget::getEntityAdminAddress()`
- `NotificationTarget::getItemAuthorAddress()`
- `NotificationTarget::getItemGroupAddress()`
- `NotificationTarget::getItemGroupSupervisorAddress()`
- `NotificationTarget::getItemGroupTechInChargeAddress()`
- `NotificationTarget::getItemGroupWithoutSupervisorAddress()`
- `NotificationTarget::getItemOwnerAddress()`
- `NotificationTarget::getItemTechnicianInChargeAddress()`
- `NotificationTarget::getNotificationTargets()`
- `NotificationTarget::getSpecificTargets()`
- `NotificationTarget::getUserByField()`
- `NotificationTarget::getUsersAddressesByProfile()`
- `NotificationTargetCommonITILObject::getDatasForObject()`
- `NotificationTargetCommonITILObject::getFollowupAuthor()`
- `NotificationTargetCommonITILObject::getLinkedGroupByType()`
- `NotificationTargetCommonITILObject::getLinkedGroupSupervisorByType()`
- `NotificationTargetCommonITILObject::getLinkedGroupWithoutSupervisorByType()`
- `NotificationTargetCommonITILObject::getLinkedUserByType()`
- `NotificationTargetCommonITILObject::getOldAssignTechnicianAddress()`
- `NotificationTargetCommonITILObject::getRecipientAddress()`
- `NotificationTargetCommonITILObject::getSupplierAddress()`
- `NotificationTargetCommonITILObject::getTaskAssignGroup()`
- `NotificationTargetCommonITILObject::getTaskAssignUser()`
- `NotificationTargetCommonITILObject::getTaskAuthor()`
- `NotificationTargetCommonITILObject::getValidationApproverAddress()`
- `NotificationTargetCommonITILObject::getValidationRequesterAddress()`
- `NotificationTargetProjectTask::getTeamContacts()`
- `NotificationTargetProjectTask::getTeamGroups()`
- `NotificationTargetProjectTask::getTeamSuppliers()`
- `NotificationTargetProjectTask::getTeamUsers()`
- `QueuedNotification::sendMailById()`
- `User::getPersonalToken()`
- `User::getUniquePersonalToken()`
- `formatOutputWebLink()`

#### Removals

The following methods have been dropped:

- `Ajax::displaySearchTextForDropdown()`
- `Ajax::getSearchTextForDropdown()`
- `Bookmark::changeBookmarkOrder()`
- `Bookmark::moveBookmark()`
- `CommonGLPI::addDivForTabs()`
- `CommonGLPI::showTabs()`
- `CommonGLPI::showNavigationHeaderOld()`
- `CommonGLPI::show()`
- `Dropdown::showInteger()`
- `DBMysql::field_flags()`
- `Html::showDateFormItem()`
- `Html::showDateTimeFormItem()`
- `Profile::dropdownNoneReadWrite()`
- `Toolbox::get_magic_quotes_runtime()`
- `Toolbox::get_magic_quotes_gpc()`
- `Dropdown::showAllItems()`

For older entries, please check [GLPI website](http://glpi-project.org).<|MERGE_RESOLUTION|>--- conflicted
+++ resolved
@@ -3,7 +3,6 @@
 The present file will list all changes made to the project; according to the
 [Keep a Changelog](http://keepachangelog.com/) project.
 
-<<<<<<< HEAD
 ## [11.0.0] unreleased
 
 ### Added
@@ -78,22 +77,10 @@
 - `status.php` and `bin/console system:status` no longer supports plain-text output.
 - `Glpi\System\Status\StatusChecker::getServiceStatus()` `as_array` parameter.
 - `Sylk` export of search results.
-=======
-## [10.0.15] unreleased
-
-### Added
-
-### Changed
-
-### Deprecated
-
-### Removed
->>>>>>> 3380705c
 
 ### API changes
 
 #### Added
-<<<<<<< HEAD
 - `phpCAS` library is now bundled in GLPI, to prevent version compatibility issues.
 - `Glpi\DBAL\QueryFunction` class with multiple static methods for building SQL query function strings in an abstract way.
 
@@ -314,8 +301,19 @@
 - `DropdownTranslation::getTranslationByName()`
 
 
-## [10.0.14] unreleased
-=======
+## [10.0.15] unreleased
+
+### Added
+
+### Changed
+
+### Deprecated
+
+### Removed
+
+### API changes
+
+#### Added
 
 #### Changes
 
@@ -325,7 +323,6 @@
 
 
 ## [10.0.14] 2024-03-14
->>>>>>> 3380705c
 
 ### Added
 
