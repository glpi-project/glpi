--- conflicted
+++ resolved
@@ -3,49 +3,22 @@
 The present file will list all changes made to the project; according to the
 [Keep a Changelog](http://keepachangelog.com/) project.
 
-<<<<<<< HEAD
 
 ## [12.0.0] unreleased
-=======
-## [11.0.5] unreleased
-
-### Added
-
-### Changed
-- High-Level API performance improvements for both REST and GraphQL requests (3.3-10x performance uplift on average)
-
-### Deprecated
-
-### Removed
-
-### API changes
-
-#### Added
-
-#### Changes
-
-#### Deprecated
-
-#### Removed
-
-
-## [11.0.4] 2025-12-04
->>>>>>> a1648a3d
-
-### Added
-
-### Changed
-
-### Deprecated
-
-### Removed
-
-### API changes
-
-#### Added
-
-#### Changes
-<<<<<<< HEAD
+
+### Added
+
+### Changed
+
+### Deprecated
+
+### Removed
+
+### API changes
+
+#### Added
+
+#### Changes
 - `Session::haveRight()` now only returns a boolean
 
 #### Deprecated
@@ -128,8 +101,43 @@
 - `Ticket_Ticket::getLinkedTicketsTo()`
 
 
-## [11.0.3] unreleased
-=======
+## [11.0.5] unreleased
+
+### Added
+
+### Changed
+- High-Level API performance improvements for both REST and GraphQL requests (3.3-10x performance uplift on average)
+
+### Deprecated
+
+### Removed
+
+### API changes
+
+#### Added
+
+#### Changes
+
+#### Deprecated
+
+#### Removed
+
+
+## [11.0.4] 2025-12-04
+
+### Added
+
+### Changed
+
+### Deprecated
+
+### Removed
+
+### API changes
+
+#### Added
+
+#### Changes
 
 #### Deprecated
 
@@ -137,7 +145,6 @@
 
 
 ## [11.0.3] 2025-12-03
->>>>>>> a1648a3d
 
 ### Added
 - Support for setting a dropdown value like `status` for assets by using the `id` property (ex: `"status": {"id": 5}`) as it shows in the OpenAPI schema for the High-Level API.
