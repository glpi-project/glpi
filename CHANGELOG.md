# GLPI changes

The present file will list all changes made to the project; according to the
[Keep a Changelog](http://keepachangelog.com/) project.

<<<<<<< HEAD
## [9.5] unreleased

### Added

- encrypted file systems support

### Changed

- `scripts/migrations/racks_plugin.php` has been replaced by `glpi:migration:racks_plugin_to_core` command available using `bin/console`

### API changes

#### Deprecated

- `DBMysql::fetch_array()`
- `DBMysql::fetch_row()`
- `DBMysql::fetch_assoc()`
- `DBMysql::fetch_object()`
- `DBMysql::data_seek()`
- `DBMysql::insert_id()`
- `DBMysql::num_fields()`
- `DBMysql::field_name()`
- `DBMysql::list_fields()`
- `DBMysql::affected_rows()`
- `DBMysql::free_result()`
- `DBMysql::isMySQLStrictMode()`
- `getAllDatasFromTable` renamed to `getAllDataFromTable()`
- Usage of `$order` parameter in `getAllDataFromTable()` (`DbUtils::getAllDataFromTable()`)

#### Removed

- Usage of string `$condition` parameter in `CommonDBTM::find()`
- Usage of string `$condition` parameter in `Dropdown::addNewCondition()`
- Usage of string in `$option['condition']` parameter in `Dropdown::show()`
- `KnowbaseItemCategory::showFirstLevel()`
- `Ticket::getTicketActors()`
- `NotificationTarget::getProfileJoinSql()`
- `NotificationTarget::getDistinctUserSql()`
- `NotificationTargetCommonITILObject::getProfileJoinSql()`
- `RuleCollection::getRuleListQuery()`
- `getNextItem()`
- `getPreviousItem()`
- `CommonDBChild::getSQLRequestToSearchForItem()`
- `CommonDBConnexity::getSQLRequestToSearchForItem()`
- `CommonDBRelation::getSQLRequestToSearchForItem()`
- `Project::addVisibility()`
- `Project::addVisibilityJoins()`
- `Plugin::hasBeenInit()`
- 'SELECT DISTINCT' and 'DISTINCT FIELDS' criteria in `DBmysqlIterator::buildQuery()`
- `CommonDBTM::getTablesOf()`
- `CommonDBTM::getForeignKeyFieldsOf()`

## [9.4.2] unreleased
=======
## [9.4.3] unreleased

## [9.4.2] 2019-04-11
>>>>>>> 88636e36

### API changes

#### Deprecated

The following methods have been deprecated:

- `CommonDBTM::getTablesOf()`
- `CommonDBTM::getForeignKeyFieldsOf()`

## [9.4.1] 2019-03-15

### API changes

#### Added

- new display hook `timeline_actions` to add new buttons to timeline forms
- Ability to copy document links while merging tickets

#### Deprecated

The following methods have been deprecated:

- `Plugin::hasBeenInit()`
- Deprecate 'SELECT DISTINCT' and 'DISTINCT FIELDS' criteria in `DBmysqlIterator::buildQuery()`

#### Removed

- Drop `CommonITILObject::showSolutions()`.

## [9.4.0] 2019-02-11

### Added

- Ability to link project with problems and tickets.
- Ability to specify creation and modification dates during CommonDBTM object add method
- Add followups to Changes and Problems.
- Add timeline to Changes and Problems.
- CLI console to centralize CLI commands.
- Search on devices from Printers and Network equipments.
- Ability to merge and split tickets.
- Search on devices from Printers and Network equipments.
- Ability to specify creation and modification dates during CommonDBTM object add method.

### Changed
- `license_id` field in `glpi_items_operatingsystems` table has been renamed to `licenseid`
- `olas_tto_id` field in `glpi_tickets` table has been renamed to `olas_id_tto`
- `olas_ttr_id` field in `glpi_tickets` table has been renamed to `olas_id_ttr`
- `ttr_olalevels_id` field in `glpi_tickets` table has been renamed to `olalevels_id_ttr`
- `slas_tto_id` field in `glpi_tickets` table has been renamed to `slas_id_tto`
- `slas_ttr_id` field in `glpi_tickets` table has been renamed to `slas_id_ttr`
- `ttr_slalevels_id` field in `glpi_tickets` table has been renamed to `slalevels_id_ttr`
- `scripts/add_creation_date.php` has been replaced by `glpi:migration:build_missing_timestamps` command available using `bin/console`
- `scripts/checkdb.php` has been replaced by `glpi:database:check` command available using `bin/console`
- `scripts/cliinstall.php` has been replaced by `glpi:database:install` command available using `bin/console`
- `scripts/cliupdate.php` has been replaced by `glpi:database:update` command available using `bin/console`
- `scripts/ldap_mass_sync.php` has been replaced by `glpi:ldap:synchronize_users` command available using `bin/console`
- `scripts/innodb_migration.php` has been replaced by `glpi:migration:myisam_to_innodb` command available using `bin/console`
- `scripts/unlock_tasks.php` has been replaced by `glpi:task:unlock` command available using `bin/console`

### API changes

#### Changes
- Plugins are now loaded in ajax files.
- `TicketFollowup` has been replaced by `ITILFollowup`
- `$num` parameter has been removed from several `Search` class methods:
   - `addSelect()`,
   - `addOrderBy()`,
   - `addHaving()`,
   - `giveItem()`
- `NotificationTarget::getMode()` visibility is now `public`.
- Added `add_recipient_to_target` hook, triggered when a recipient is added to a notification.

#### Deprecated

- Remove `$CFG_GLPI['use_rich_text']` parameter. Will now be `true` per default.
- Remove `$CFG_GLPI['ticket_timeline']` parameter. Will now be `true` per default.
- Remove `$CFG_GLPI['ticket_timeline_keep_replaced_tabs']` parameter. Will now be `false` per default.
- Usage of `TicketFollowup` class has been deprecated.
- Usage of string `$condition` parameter in `CommonDBTM::find()` has been deprecated.
- Usage of string `$condition` parameter in `Dropdown::addNewCondition()` has been deprecated.
- Usage of string in `$option['condition']` parameter in `Dropdown::show()` has been deprecated.

The following methods have been deprecated:

- `KnowbaseItemCategory::showFirstLevel()`
- `Ticket::getTicketActors()`
- `Ticket::processMassiveActionsForOneItemtype()`
- `Ticket::showFormMassiveAction()`
- `Ticket::showMassiveActionsSubForm()`
- `NotificationTarget::getProfileJoinSql()`
- `NotificationTarget::getDistinctUserSql()`
- `NotificationTargetCommonITILObject::getProfileJoinSql()`
- `RuleCollection::getRuleListQuery()`
- `getNextItem()`
- `getPreviousItem()`
- `CommonDBChild::getSQLRequestToSearchForItem()`
- `CommonDBConnexity::getSQLRequestToSearchForItem()`
- `CommonDBRelation::getSQLRequestToSearchForItem()`
- `Project::addVisibility()`
- `Project::addVisibilityJoins()`

#### Removed

- Drop ability to use `JOIN` in `DBmysqlIterator::buildQuery()`
- Drop `NotificationTarget::datas` property
- Drop support of string `$filter` parameter in `Profileuser::getUserProfiles()`
- Drop support of string `$condition` parameter in `User::getFromDBbyEmail()`
- Drop support of string `$condition` parameter in `Group_User::getUserGroups()`
- Drop support of string `$condition` parameter in `Group_User::getGroupUsers()`
- Drop support of string `$condition` parameter in `countElementsInTable` (`DbUtils::countElementsInTable()`)
- Drop support of string `$condition` parameter in `countDistinctElementsInTable` (`DbUtils::countDistinctElementsInTable()`)
- Drop support of string `$condition` parameter in `countElementsInTableForMyEntities` (`DbUtils::countElementsInTableForMyEntities()`)
- Drop support of string `$condition` parameter in `countElementsInTableForEntity` (`DbUtils::countElementsInTableForEntity()`)
- Drop support of string `$condition` parameter in `getAllDatasFromTable` (`DbUtils::getAllDataFromTable()`)
- Drop ITIL Tasks, Followups and Solutions `showSummary()` and massive actions related methods that are replaced with timeline

- Drop class alias `Event` for `Glpi\Event`
- Drop `Zend\Loader\SplAutoloader` interface
- Drop all methods that have been deprecated in GLPI 9.2
  - `_e()`
  - `_ex()`
  - `FieldExists()`
  - `formatOutputWebLink()`
  - `TableExists()`
  - `CommonTreeDropodwn::recursiveCleanSonsAboveID()`
  - `DBMysql::optimize_tables()`
  - `NotificationTarget::addToAddressesList()`
  - `NotificationTarget::getAdditionalTargets()`
  - `NotificationTarget::getAddressesByGroup()`
  - `NotificationTarget::getAddressesByTarget()`
  - `NotificationTarget::getAdminAddress()`
  - `NotificationTarget::getEntityAdminAddress()`
  - `NotificationTarget::getItemAuthorAddress()`
  - `NotificationTarget::getItemGroupAddress()`
  - `NotificationTarget::getItemGroupSupervisorAddress()`
  - `NotificationTarget::getItemGroupTechInChargeAddress()`
  - `NotificationTarget::getItemGroupWithoutSupervisorAddress()`
  - `NotificationTarget::getItemOwnerAddress()`
  - `NotificationTarget::getItemTechnicianInChargeAddress()`
  - `NotificationTarget::getNotificationTargets()`
  - `NotificationTarget::getSpecificTargets()`
  - `NotificationTarget::getUserByField()`
  - `NotificationTarget::getUsersAddressesByProfile()`
  - `NotificationTargetCommonITILObject::getDatasForObject()`
  - `NotificationTargetCommonITILObject::getFollowupAuthor()`
  - `NotificationTargetCommonITILObject::getLinkedGroupByType()`
  - `NotificationTargetCommonITILObject::getLinkedGroupSupervisorByType()`
  - `NotificationTargetCommonITILObject::getLinkedGroupWithoutSupervisorByType()`
  - `NotificationTargetCommonITILObject::getLinkedUserByType()`
  - `NotificationTargetCommonITILObject::getOldAssignTechnicianAddress()`
  - `NotificationTargetCommonITILObject::getRecipientAddress()`
  - `NotificationTargetCommonITILObject::getSupplierAddress()`
  - `NotificationTargetCommonITILObject::getTaskAssignGroup()`
  - `NotificationTargetCommonITILObject::getTaskAssignUser()`
  - `NotificationTargetCommonITILObject::getTaskAuthor()`
  - `NotificationTargetCommonITILObject::getValidationApproverAddress()`
  - `NotificationTargetCommonITILObject::getValidationRequesterAddress()`
  - `NotificationTargetProjectTask::getTeamContacts()`
  - `NotificationTargetProjectTask::getTeamGroups()`
  - `NotificationTargetProjectTask::getTeamSuppliers()`
  - `NotificationTargetProjectTask::getTeamUsers()`
  - `QueuedNotification::sendMailById()`
  - `Ticket::convertContentForNotification()`
  - `User::getPersonalToken()`
  - `User::getUniquePersonalToken()`
- Drop all methods that have been deprecated in GLPI 9.3.0
  - `CommonDBTM::getFromDBByQuery()`
  - `CommonDBTM::getSearchOptions()`
  - `CommonDBTM::getSearchOptionsNew()`
  - `CommonDBTM::getSearchOptionsToAddNew()`
  - `CommonITILObject::getStatusIconURL()`
  - `DBMysql::list_tables()`
  - `Dropdown::showPrivatePublicSwitch()`
  - `NotificationTargetProjectTask::getTeamContacts()`
  - `NotificationTargetProjectTask::getTeamGroups()`
  - `NotificationTargetProjectTask::getTeamSuppliers()`
  - `NotificationTargetProjectTask::getTeamUsers()`
  - `Search::constructDatas()`
  - `Search::displayDatas()`
  - `Transfer::transferComputerDisks()`
- Drop all methods that have been deprecated in GLPI 9.3.1
  - `ComputerVirtualMachine::getUUIDRestrictRequest()`
  - `Config::getSQLMode()`
  - `DBMysql::checkForCrashedTables()`
  - `Html::checkAllAsCheckbox()`
  - `Html::scriptEnd()`
  - `Html::scriptStart()`
  - `Plugin::isAllPluginsCSRFCompliant()`
  - `Profile::getUnderActiveProfileRestrictRequest()`
  - `Toolbox::is_a()`
- Drop all constants that have been deprecated in GLPI 9.3.1
  - `CommonDBTM::ERROR_FIELDSIZE_EXCEEDED`
  - `CommonDBTM::HAS_DUPLICATE`
  - `CommonDBTM::NOTHING_TO_DO`
  - `CommonDBTM::SUCCESS`
  - `CommonDBTM::TYPE_MISMATCH`
- Drop all methods that have been deprecated in GLPI 9.3.2
 - `ITILSolution::removeForItem()`
 - `Session::isViewAllEntities()`

## [9.3.3] 2018-11-27

### Changed

- Fix some cache issues
- Fix reservation tab of an item
- Fix actors notifications massive action
- Improve racks plugins migration script

### API changes

No API changes.

## [9.3.2] 2018-10-26

### API changes

#### Changed

- `Rule::executePluginsActions()` signature has changed
- Javascript function `formatResult()` has been renamed to `templateResult()`

#### Deprecated

The following methods have been deprecated:

- `CommonITILTask::displayTabContentForItem()`
- `CommonITILTask::showFormMassiveAction()`
- `CommonITILTask::showSummary()`
- `ITILSolution::displayTabContentForItem()`
- `ITILSolution::removeForItem()`
- `ITILSolution::showSummary()`
- `Session::isViewAllEntities()`
- `TicketFollowup::processMassiveActionsForOneItemtype()`
- `TicketFollowup::showFormMassiveAction()`
- `TicketFollowup::showMassiveActionsSubForm()`
- `TicketFollowup::showSummary()`
- `Plugin::removeFromSession()`

## [9.3.1] 2018-09-12

### Added
- List receivers folders to choose imported/refused folders

### API changes

#### Deprecated

- Usage of string `$condition` parameter in `Group_User::getUserGroups()` has been deprecated
- Usage of string `$condition` parameter in `Group_User::getGroupUsers()` has been deprecated
- Usage of string `$condition` parameter in `countElementsInTable` (`DbUtils::countElementsInTable()`) has been deprecated
- Usage of string `$condition` parameter in `countDistinctElementsInTable` (`DbUtils::countDistinctElementsInTable()`) has been deprecated
- Usage of string `$condition` parameter in `countElementsInTableForMyEntities` (`DbUtils::countElementsInTableForMyEntities()`) has been deprecated
- Usage of string `$condition` parameter in `countElementsInTableForEntity` (`DbUtils::countElementsInTableForEntity()`) has been deprecated
- Usage of string `$condition` parameter in `getAllDatasFromTable` (`DbUtils::getAllDataFromTable()`) has been deprecated

The following methods have been deprecated:

- `Config::getSQLMode()`
- `DBMysql::checkForCrashedTables()`
- `Html::checkAllAsCheckbox()`
- `Html::scriptEnd()`
- `Html::scriptStart()`
- `Toolbox::is_a()`
- `ComputerVirtualMachine::getUUIDRestrictRequest()`
- `Plugin::isAllPluginsCSRFCompliant()`
- `Profile::getUnderActiveProfileRestrictRequest()`

The following constants have been deprecated:
- `CommonDBTM::ERROR_FIELDSIZE_EXCEEDED`
- `CommonDBTM::HAS_DUPLICATE`
- `CommonDBTM::NOTHING_TO_DO`
- `CommonDBTM::SUCCESS`
- `CommonDBTM::TYPE_MISMATCH`

## [9.3.0] 2018-06-28

### Added
- Add DCIM management
- Add OSM view to set locations and on Search
- Add login source selection
- Add logs purge
- Filter in items logs

### Changed
- Switch MySQL engine from MyIsam to Innodb
- Rework solutions for Tickets, Problems and Changes to support history
- Disks can be attached to network equipments and printers

### API changes

#### Changes
- Added `DB::insert()`, `DB::update()` and `DB::delete()` to replace raw SQL queries
- `CommonITILObject::showMassiveSolutionForm()` now takes a `CommonITILObject` as argument
- `Profileuser::getUserProfiles()` `$filter` parameter is now an array
- `User::getFromDBbyEmail()` `$condition` parameter is now an array
- Select2 javascript component has been upgraded to 4.0 version, see [Migrating from Select2 3.5](https://select2.org/upgrading/migrating-from-35)
- `CommonDevice::getItem_DeviceType()` has a new optional `$devicetype` parameter

#### Deprecated

- Usage of string `$filter` parameter in `Profileuser::getUserProfiles()` has been deprecated
- Usage of string `$condition` parameter in `User::getFromDBbyEmail()` has been deprecated

The following methods have been deprecated:

- `CommonDBTM::getFromDBByQuery()`
- `CommonDBTM::getSearchOptions()`
- `CommonDBTM::getSearchOptionsNew()`
- `CommonDBTM::getSearchOptionsToAddNew()`
- `CommonITILObject::getStatusIconURL()`
- `DBMysql::list_tables()`
- `Dropdown::showPrivatePublicSwitch()`
- `NotificationTargetProject::getTeamContacts()`
- `NotificationTargetProject::getTeamGroups()`
- `NotificationTargetProject::getTeamSuppliers()`
- `NotificationTargetProject::getTeamUsers()`
- `Search::constructDatas()`
- `Search::displayDatas()`
- `Transfer::transferComputerDisks()`

#### Removed

- `CommonITILValidation::isAllValidationsHaveSameStatusForTicket`
- `CommonITILValidation::getNumberValidationForTicket`
- PHPCas library is no longer provided (for licensing issues)

## [9.2.4] 2018-06-21

## [9.2.3] 2018-04-27

## [9.2.2] 2018-03-01


### Deprecated

- `CommonITILValidation::isAllValidationsHaveSameStatusForTicket`
- `CommonITILValidation::getNumberValidationForTicket`
- `DBMysql::optimize_tables()`

## [9.2.1] 2017-11-16

### Added

- Search engine, added ``itemtype_item_revert`` jointype

### Deprecated

- `Ticket::convertContentForNotification()`

## [9.2] 2017-09-25

### Added
- Link knowledge base entries with assets or tickets
- Revisions on knowledge base entries and their translations, with diff view
- Add recursive comments on knowledge base entries
- Direct links to KB article's title for a direct access
- Load minified CSS and JS files (core and plugins) that are generated on release
- Link beetween software licenses
- Alerts on saved searches
- Add ajax browsers notifications in addition to emails
- Plugins can now add new notifications types (xmpp, sms, telegram, ...) to be used along with standard notifications
- Simcard component
- Synchronization field for LDAP
- Improved performances on large entities databases
- Remember me on login
- Fuzzy search
- Paste images in rich text editor
- Add tasks in tickets templates
- Composite tickets (link on sons/parents)
- Telemetry
- Certificates component
- Firmwares components (BIOSes, firwmwares, ...)
- Add OLA management

### Changed
- Many bugs have been fixed
- Display knowledge base category items in tickets using a popup instead of a
new whole window
- Reviewed all richtext editor (tinymce) and their upload parts, now more simpler and intuitive
- Don't ask user to select a template if there is no configured template
- personal_token is not used anymore for api authentication, a new api_token field has been added (empty by default, you should regenerate it)
- Operating systems management has been improved
- Direct language change from any page
- Better icons harmonization

### API changes

#### Changes

- `CommonDBTM::getTable()` signature has changed
- `User::getFromDBbyToken()` signature has changed
- `Bookmark` has been renamed to `SavedSearch`
- Update to latest jsTree plugin
- `RuleDictionnarySoftwareCollection::versionExists()` signature has changed
- `NotificationTemplate::getDataToSend()` signature has changed
- `QueuedMail` has been renamed to `QueuedNotification`
- `CommonDBTM::mailqueueonaction()` has been renamed to `CommonDBTM::notificationqueueonaction()`
- `NotificationTarget::getSender()` no longer takes any parameters (was not used)
- `TableExists()` has been moved to `DBMysql::tableExists()`
- `FieldExists()` has been moved to `DBMysql::fieldExists()`
- `Profile_User::getUserEntitiesForRight()` signature has changed
- `NotificationTarget` property `datas` has been renamed to `data`

#### Deprecated

- Ability to use `JOIN` in `DBmysqlIterator::buildQuery()` has been deprecated
- Usage of `NotificationTarget::datas` property has been deprecated
- Usage of `Zend\Loader\SplAutoloader` interface has been deprecated

The following methods have been deprecated:

- `_e()`
- `_ex()`
- `Bookmark::mark_default()`
- `Bookmark::unmark_default()`
- `CommonTreeDropodwn::recursiveCleanSonsAboveID()`
- `NotificationTarget::addToAddressesList()`
- `NotificationTarget::getAdditionalTargets()`
- `NotificationTarget::getAddressesByGroup()`
- `NotificationTarget::getAddressesByTarget()`
- `NotificationTarget::getAdminAddress()`
- `NotificationTarget::getEntityAdminAddress()`
- `NotificationTarget::getItemAuthorAddress()`
- `NotificationTarget::getItemGroupAddress()`
- `NotificationTarget::getItemGroupSupervisorAddress()`
- `NotificationTarget::getItemGroupTechInChargeAddress()`
- `NotificationTarget::getItemGroupWithoutSupervisorAddress()`
- `NotificationTarget::getItemOwnerAddress()`
- `NotificationTarget::getItemTechnicianInChargeAddress()`
- `NotificationTarget::getNotificationTargets()`
- `NotificationTarget::getSpecificTargets()`
- `NotificationTarget::getUserByField()`
- `NotificationTarget::getUsersAddressesByProfile()`
- `NotificationTargetCommonITILObject::getDatasForObject()`
- `NotificationTargetCommonITILObject::getFollowupAuthor()`
- `NotificationTargetCommonITILObject::getLinkedGroupByType()`
- `NotificationTargetCommonITILObject::getLinkedGroupSupervisorByType()`
- `NotificationTargetCommonITILObject::getLinkedGroupWithoutSupervisorByType()`
- `NotificationTargetCommonITILObject::getLinkedUserByType()`
- `NotificationTargetCommonITILObject::getOldAssignTechnicianAddress()`
- `NotificationTargetCommonITILObject::getRecipientAddress()`
- `NotificationTargetCommonITILObject::getSupplierAddress()`
- `NotificationTargetCommonITILObject::getTaskAssignGroup()`
- `NotificationTargetCommonITILObject::getTaskAssignUser()`
- `NotificationTargetCommonITILObject::getTaskAuthor()`
- `NotificationTargetCommonITILObject::getValidationApproverAddress()`
- `NotificationTargetCommonITILObject::getValidationRequesterAddress()`
- `NotificationTargetProjectTask::getTeamContacts()`
- `NotificationTargetProjectTask::getTeamGroups()`
- `NotificationTargetProjectTask::getTeamSuppliers()`
- `NotificationTargetProjectTask::getTeamUsers()`
- `QueuedNotification::sendMailById()`
- `User::getPersonalToken()`
- `User::getUniquePersonalToken()`
- `formatOutputWebLink()`

#### Removals

The following methods have been dropped:

- `Ajax::displaySearchTextForDropdown()`
- `Ajax::getSearchTextForDropdown()`
- `Bookmark::changeBookmarkOrder()`
- `Bookmark::moveBookmark()`
- `CommonGLPI::addDivForTabs()`
- `CommonGLPI::showTabs()`
- `CommonGLPI::showNavigationHeaderOld()`
- `CommonGLPI::show()`
- `Dropdown::showInteger()`
- `DBMysql::field_flags()`
- `Html::showDateFormItem()`
- `Html::showDateTimeFormItem()`
- `Profile::dropdownNoneReadWrite()`
- `Toolbox::get_magic_quotes_runtime()`
- `Toolbox::get_magic_quotes_gpc()`
- `Dropdown::showAllItems()`

For older entries, please check [GLPI website](http://glpi-project.org).<|MERGE_RESOLUTION|>--- conflicted
+++ resolved
@@ -3,7 +3,6 @@
 The present file will list all changes made to the project; according to the
 [Keep a Changelog](http://keepachangelog.com/) project.
 
-<<<<<<< HEAD
 ## [9.5] unreleased
 
 ### Added
@@ -56,12 +55,9 @@
 - `CommonDBTM::getTablesOf()`
 - `CommonDBTM::getForeignKeyFieldsOf()`
 
-## [9.4.2] unreleased
-=======
 ## [9.4.3] unreleased
 
 ## [9.4.2] 2019-04-11
->>>>>>> 88636e36
 
 ### API changes
 
