--- conflicted
+++ resolved
@@ -3,7 +3,6 @@
 The present file will list all changes made to the project; according to the
 [Keep a Changelog](http://keepachangelog.com/) project.
 
-<<<<<<< HEAD
 ## [11.0.0] unreleased
 
 ### Added
@@ -90,22 +89,10 @@
 - `Glpi\System\Status\StatusChecker::getServiceStatus()` `as_array` parameter.
 - `Sylk` export of search results.
 - `full_width_adapt_column` option for fields macros has been removed.
-=======
-## [10.0.18] unreleased
-
-### Added
-
-### Changed
-
-### Deprecated
-
-### Removed
->>>>>>> 71adc95c
 
 ### API changes
 
 #### Added
-<<<<<<< HEAD
 - `phpCAS` library is now bundled in GLPI, to prevent version compatibility issues.
 - `Glpi\DBAL\QueryFunction` class with multiple static methods for building SQL query function strings in an abstract way.
 - `fetchSessionMessages()` global JS function to display new session messages as toast notifications without requiring a page reload.
@@ -560,8 +547,19 @@
 - Handling of the `delegate` right in `User::getSqlSearchResult()`.
 
 
-## [10.0.17] unreleased
-=======
+## [10.0.18] unreleased
+
+### Added
+
+### Changed
+
+### Deprecated
+
+### Removed
+
+### API changes
+
+#### Added
 
 #### Changes
 
@@ -571,7 +569,6 @@
 
 
 ## [10.0.17] 2024-11-06
->>>>>>> 71adc95c
 
 ### Added
 
