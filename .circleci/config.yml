--- conflicted
+++ resolved
@@ -7,20 +7,6 @@
     - run:
         name: Install codebase
         command: cp -a /home/circleci/codebase/. ./
-<<<<<<< HEAD
-    - run:
-        name: Install system dependencies
-        command: |
-          sudo -E apt-get update
-          sudo -E apt-get install -y mysql-client libpng-dev libxml2-dev
-          sudo -E docker-php-ext-install pdo pdo_mysql gd xmlrpc
-          sudo -E pecl install apcu <<< '' || sudo -E pecl install apcu-4.0.11 <<< ''
-          sudo -E docker-php-ext-enable apcu
-          echo "apc.enable=1" | sudo -E tee --append /usr/local/etc/php/conf.d/docker-php-ext-apcu.ini
-          echo "apc.enable_cli=1" | sudo -E tee --append /usr/local/etc/php/conf.d/docker-php-ext-apcu.ini
-          echo "memory_limit = 512M" | sudo -E tee --append /usr/local/etc/php/conf.d/docker-php-memory.ini
-=======
->>>>>>> 64bdfe5d
     - restore_cache:
         keys:
           - composer-install-{{ .Environment.CIRCLE_JOB }}-{{ checksum "composer.lock" }}
@@ -110,14 +96,6 @@
           root: /home/circleci
           paths:
             - codebase
-<<<<<<< HEAD
-=======
-  "php5.6":
-    <<: *shared
-    docker:
-      - image: glpi/circleci-env-core:php_5.6_fpm-node
-      - image: circleci/mariadb:10.1
->>>>>>> 64bdfe5d
   "php7.0":
     <<: *shared
     docker:
