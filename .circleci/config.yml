--- conflicted
+++ resolved
@@ -89,8 +89,6 @@
 #          composer testldap
 
 jobs:
-<<<<<<< HEAD
-=======
   checkout:
     docker:
       - image: circleci/buildpack-deps
@@ -102,12 +100,6 @@
           root: /home/circleci
           paths:
             - codebase
-  "php5.6":
-    <<: *shared
-    docker:
-      - image: circleci/php:5.6-fpm-node
-      - image: circleci/mariadb:10.1
->>>>>>> 33b94422
   "php7.0":
     <<: *shared
     docker:
@@ -139,13 +131,6 @@
   version: 2
   tests_all:
     jobs:
-<<<<<<< HEAD
-      - php7.0
-      - php7.1
-      - php7.2
-      - php7.3
-=======
-      - checkout
       - php5.6:
           requires:
             - checkout
@@ -161,7 +146,6 @@
       - php7.3:
           requires:
             - checkout
->>>>>>> 33b94422
   scheduled_build:
     triggers:
       - schedule:
