version: 2.1

executors:
  php_7_0:
    docker:
      - image: glpi/circleci-env-core:php_7.0_fpm-node
  php_7_0_mariadb:
    docker:
      - image: glpi/circleci-env-core:php_7.0_fpm-node
      - image: circleci/mariadb:10.1-ram
  php_7_1_mariadb:
    docker:
      - image: glpi/circleci-env-core:php_7.1_fpm-node
      - image: circleci/mariadb:10.2-ram
  php_7_2_mariadb:
    docker:
      - image: glpi/circleci-env-core:php_7.2_fpm-node
      - image: circleci/mariadb:10.3-ram
  php_7_3_mariadb:
    docker:
      - image: glpi/circleci-env-core:php_7.3_fpm-node
      - image: circleci/mariadb:10.3-ram
  php_7_3_mysql_5_6:
    docker:
      - image: glpi/circleci-env-core:php_7.3_fpm-node
      - image: circleci/mysql:5.6-ram
  php_7_3_mysql_5_7:
    docker:
      - image: glpi/circleci-env-core:php_7.3_fpm-node
      - image: circleci/mysql:5.7-ram
  php_7_3_mysql_8_0:
    docker:
      - image: glpi/circleci-env-core:php_7.3_fpm-node
      - image: circleci/mysql:8.0-ram
        command: [--default-authentication-plugin=mysql_native_password] # Fix "Authentication plugin 'caching_sha2_password' cannot be loaded"
  php_latest_mariadb:
    docker:
      - image: glpi/circleci-env-core:php_latest_fpm-node
      - image: circleci/mariadb:10.3-ram

commands:
  # Build command.
  # Retrieve codebase and install dependencies.
  build:
    steps:
      - attach_workspace:
          at: /home/circleci
      - run:
          name: Install codebase
          command: cp -a /home/circleci/codebase/. ./
      - restore_cache:
          keys:
            - composer-cache-{{ .Environment.CIRCLE_JOB }}
      - restore_cache:
          keys:
            - composer-install-{{ .Environment.CIRCLE_JOB }}-{{ checksum "composer.lock" }}
            - composer-install-{{ .Environment.CIRCLE_JOB }}
      - restore_cache:
          keys:
            - npm-cache-{{ .Environment.CIRCLE_JOB }}
      - run:
          name: Install dependencies
          command: |
            composer --version
            echo "node version: $(node --version)"
            echo "npm version: $(npm --version)"
            sed -e '/"php":/d' -i composer.json
            mv composer.lock composer.lock.bak
            bin/console dependencies install --ci
      - save_cache:
          key: composer-cache-{{ .Environment.CIRCLE_JOB }}-{{ epoch }}
          paths:
            - /home/circleci/.composer/cache/
      - save_cache:
          key: composer-install-{{ .Environment.CIRCLE_JOB }}-{{ checksum "composer.lock.bak" }}
          paths:
            - ./vendor
      - save_cache:
          key: npm-cache-{{ .Environment.CIRCLE_JOB }}-{{ epoch }}
          paths:
            - /home/circleci/.npm/_cacache/
      - run:
          name: PHP Parallel Lint
          command: vendor/bin/parallel-lint  --exclude files --exclude plugins --exclude vendor --exclude tools/vendor .

  # Database test suite command.
  run_db_test_suite:
    steps:
      - run:
          name: Update DB tests
          command: |
            mysql -h 127.0.0.1 -u root -e 'create database glpitest080;'
            mysql -h 127.0.0.1 -u root glpitest080 < tests/glpi-0.80-empty.sql
            cp tests/circleci.db.yaml tests/db.yaml
            bin/console glpi:migration:myisam_to_innodb --config-dir=./tests --no-interaction
            bin/console glpi:database:update --config-dir=./tests --allow-unstable --no-interaction
            bin/console glpi:database:update --config-dir=./tests --allow-unstable --no-interaction |grep -q "No migration needed." || (echo "glpi:database:update command FAILED" && exit 1)
            bin/console glpi:migration:myisam_to_innodb --config-dir=./tests --no-interaction
            bin/console glpi:migration:timestamps --config-dir=./tests --no-interaction
            rm tests/db.yaml
      - run:
          name: Database tests
          command: |
            cp tests/circleci.db.yaml tests/db.yaml
            php vendor/bin/atoum -p 'php -d memory_limit=512M' --debug --force-terminal --use-dot-report  --configurations tests/telemetry.php --bootstrap-file tests/bootstrap.php --no-code-coverage --max-children-number 1 -d tests/database
<<<<<<< HEAD
            rm tests/db.yaml
=======
            rm tests/config_db.php

  # Database install command.
  install_db:
    steps:
>>>>>>> 640955e8
      - run:
          name: Install DB
          command: |
            mysql -h 127.0.0.1 -u root -e 'create database glpitest;'
            bin/console glpi:database:install --config-dir=./tests --no-interaction --db-name=glpitest --db-host=127.0.0.1 --db-user=root
            bin/console glpi:database:update --config-dir=./tests --no-interaction |grep -q "No migration needed." || (echo "glpi:database:update command FAILED" && exit 1)
<<<<<<< HEAD
            cp tests/circleci.parameters.yaml tests/parameters.yaml
=======

  # Unit test suite command.
  run_unit_test_suite:
    steps:
>>>>>>> 640955e8
      - run:
          name: Unit tests
          command: php vendor/bin/atoum -p 'php -d memory_limit=512M' --debug --force-terminal --use-dot-report --configurations tests/telemetry.php --bootstrap-file tests/bootstrap.php --no-code-coverage -d tests/units

  # Unit test suite command.
  run_imap_test_suite:
    steps:
      - run:
          name: IMAP tests
          command: |
            sudo service dovecot start
            for f in `ls tests/emails-tests/*.eml`; do getmail_maildir ~/Maildir/ < $f; done
            php vendor/bin/atoum -p 'php -d memory_limit=512M' --debug --force-terminal --use-dot-report --configurations tests/telemetry.php --bootstrap-file tests/bootstrap.php --no-code-coverage --max-children-number 1 -d tests/imap

  # Functionnal test suite command.
  run_functionnal_test_suite:
    steps:
      - run:
          name: Functionnal tests
          command: php vendor/bin/atoum -p 'php -d memory_limit=512M' --debug --force-terminal --use-dot-report --configurations tests/telemetry.php --bootstrap-file tests/bootstrap.php --no-code-coverage --max-children-number 1 -d tests/functionnal

  # Web test suite command.
  run_web_test_suite:
    steps:
      - run:
          name: WEB tests
          command: |
            php -S localhost:8088 tests/router.php &>/dev/null &
            php vendor/bin/atoum -p 'php -d memory_limit=512M' --debug --force-terminal --use-dot-report --configurations tests/telemetry.php --bootstrap-file tests/bootstrap.php --no-code-coverage --max-children-number 1 -d tests/web

  # Run full test suite command.
  run_full_test_suite:
    steps:
      - run_db_test_suite
      - install_db
      - run_unit_test_suite
      - run_imap_test_suite
      - run_functionnal_test_suite
      - run_web_test_suite

jobs:
  # Checkout codebase and store it into workspace.
  checkout:
    docker:
      - image: circleci/buildpack-deps
    steps:
      - checkout:
          path: /home/circleci/codebase
      - run: rm -rf /home/circleci/codebase/.git
      - persist_to_workspace:
          root: /home/circleci
          paths:
            - codebase

  # Lint code.
  lint:
    executor: php_7_0 # lint on lower PHP version to check compatibility with the older supported API
    steps:
      - build
      - run:
          name: PHP Parallel Lint
          command: |
            vendor/bin/parallel-lint  --exclude files --exclude plugins --exclude vendor --exclude tools/vendor .
      - run:
          name: sensiolabs/security-checker
          command: |
            vendor/bin/security-checker security:check
      - run:
          name: PHP CS
          command: |
            vendor/bin/phpcs -d memory_limit=512M -p -n --extensions=php --standard=PSR2 ./src ./public/index.php && vendor/bin/phpcs -d memory_limit=512M -p -n --extensions=php --standard=vendor/glpi-project/coding-standard/GlpiStandard/ --ignore=/.git/,/config/,/files/,/lib/,/node_modules/,/plugins/,/public/index.php,/src/,/tests/config/,/vendor/ ./
      - run:
          name: ESLint
          command: |
            node_modules/.bin/eslint ./js && node_modules/.bin/eslint --env=node --parser-options=ecmaVersion:6 --rule 'indent: ["error", 4]' ./webpack.config.js && echo "ESLint found no errors"
      - run:
          name: stylelint
          command: |
            node_modules/.bin/stylelint "css/**/*.{,s,sa}css" --ignore-pattern="css/tiny_mce/**" && echo "stylelint found no errors"
            bin/console build:compile_scss

  # PHP 7.0 test suite.
  php_7_0_test_suite:
    executor: php_7_0_mariadb
    steps:
      - build
      - run_full_test_suite

  # PHP 7.1 test suite.
  php_7_1_test_suite:
    executor: php_7_1_mariadb
    steps:
      - build
      - run_full_test_suite

  # PHP 7.2 test suite.
  php_7_2_test_suite:
    executor: php_7_2_mariadb
    steps:
      - build
      - run_full_test_suite

  # PHP 7.3 test suite.
  php_7_3_test_suite:
    executor: php_7_3_mariadb
    steps:
      - build
      - run_full_test_suite

  # PHP 7.3 test suite using MySQL 5.6.
  php_7_3_mysql_5_6_test_suite:
    executor: php_7_3_mysql_5_6
    steps:
      - build
      - run_full_test_suite

  # PHP 7.3 test suite using MySQL 5.7.
  php_7_3_mysql_5_7_test_suite:
    executor: php_7_3_mysql_5_7
    steps:
      - build
      - run_full_test_suite

  # PHP 7.3 test suite using MySQL 8.0.
  php_7_3_mysql_8_0_test_suite:
    executor: php_7_3_mysql_8_0
    steps:
      - build
      - run_full_test_suite

  # PHP latest version test suite.
  php_latest_test_suite:
    executor: php_latest_mariadb
    steps:
      - build
      - run_full_test_suite


workflows:
  # Run test suite on all supported PHP versions.
  tests_all:
    jobs:
      - checkout:
          filters:
            tags:
              only: /.*/ # required as test_suites waits for this job to be done
      - lint:
          requires:
            - checkout
          filters:
            tags:
              only: /.*/ # run also on tag creation
      - php_7_0_test_suite:
          requires:
            - checkout
          filters:
            tags:
              only: /.*/ # run also on tag creation
      - php_7_1_test_suite:
          requires:
            - checkout
          filters:
            tags:
              only: /.*/ # run also on tag creation
            branches:
              ignore: /.*/ # do not run on branch update
      - php_7_2_test_suite:
          requires:
            - checkout
          filters:
            tags:
              only: /.*/ # run also on tag creation
            branches:
              ignore: /.*/ # do not run on branch update
      - php_7_3_test_suite:
          requires:
            - checkout
          filters:
            tags:
              only: /.*/ # run also on tag creation
      - php_7_3_mysql_5_6_test_suite:
          requires:
            - checkout
          filters:
            tags:
              only: /.*/ # run also on tag creation
            branches:
              ignore: /.*/ # do not run on branch update
      - php_7_3_mysql_5_7_test_suite:
          requires:
            - checkout
          filters:
            tags:
              only: /.*/ # run also on tag creation
            branches:
              ignore: /.*/ # do not run on branch update
      - php_7_3_mysql_8_0_test_suite:
          requires:
            - checkout
          filters:
            tags:
              only: /.*/ # run also on tag creation
            branches:
              ignore: /.*/ # do not run on branch update

  # Nightly run test suite on latest PHP version.
  scheduled_build:
    triggers:
      - schedule:
          cron: "0 0 * * *"
          filters:
            branches:
              only:
                - master
                - 9.4/bugfixes
                - 9.5/bugfixes
    jobs:
      - checkout
      - lint:
          requires:
            - checkout
      - php_7_0_test_suite:
          requires:
            - checkout
      - php_7_1_test_suite:
          requires:
            - checkout
      - php_7_2_test_suite:
          requires:
            - checkout
      - php_7_3_test_suite:
          requires:
            - checkout
      - php_7_3_mysql_5_6_test_suite:
          requires:
            - checkout
      - php_7_3_mysql_5_7_test_suite:
          requires:
            - checkout
      - php_7_3_mysql_8_0_test_suite:
          requires:
            - checkout
      - php_latest_test_suite:
          requires:
            - checkout<|MERGE_RESOLUTION|>--- conflicted
+++ resolved
@@ -103,29 +103,22 @@
           command: |
             cp tests/circleci.db.yaml tests/db.yaml
             php vendor/bin/atoum -p 'php -d memory_limit=512M' --debug --force-terminal --use-dot-report  --configurations tests/telemetry.php --bootstrap-file tests/bootstrap.php --no-code-coverage --max-children-number 1 -d tests/database
-<<<<<<< HEAD
             rm tests/db.yaml
-=======
-            rm tests/config_db.php
 
   # Database install command.
   install_db:
     steps:
->>>>>>> 640955e8
       - run:
           name: Install DB
           command: |
             mysql -h 127.0.0.1 -u root -e 'create database glpitest;'
             bin/console glpi:database:install --config-dir=./tests --no-interaction --db-name=glpitest --db-host=127.0.0.1 --db-user=root
             bin/console glpi:database:update --config-dir=./tests --no-interaction |grep -q "No migration needed." || (echo "glpi:database:update command FAILED" && exit 1)
-<<<<<<< HEAD
             cp tests/circleci.parameters.yaml tests/parameters.yaml
-=======
 
   # Unit test suite command.
   run_unit_test_suite:
     steps:
->>>>>>> 640955e8
       - run:
           name: Unit tests
           command: php vendor/bin/atoum -p 'php -d memory_limit=512M' --debug --force-terminal --use-dot-report --configurations tests/telemetry.php --bootstrap-file tests/bootstrap.php --no-code-coverage -d tests/units
