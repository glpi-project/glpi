version: 2

shared: &shared
  steps:
    - checkout
    - run:
        name: Dependencies
        command: |
          sudo -E apt-get update
          sudo -E apt-get install -y mysql-client libpng-dev libxml2-dev
          sudo -E docker-php-ext-install mysqli gd xmlrpc
          sudo -E pecl install apcu <<< '' || sudo -E pecl install apcu-4.0.11 <<< ''
          sudo -E docker-php-ext-enable apcu
          echo "apc.enable=1" | sudo -E tee --append /usr/local/etc/php/conf.d/docker-php-ext-apcu.ini
          echo "apc.enable_cli=1" | sudo -E tee --append /usr/local/etc/php/conf.d/docker-php-ext-apcu.ini
          echo "memory_limit = 512M" | sudo -E tee --append /usr/local/etc/php/conf.d/docker-php-memory.ini
    - run:
        name: Composer
        command: |
          sudo -E composer self-update
          sed -e '/"php":/d' -i composer.json
          rm -f composer.lock
          composer install --optimize-autoloader
    - run:
        name: PHP Parallel Lint
        command: vendor/bin/parallel-lint  --exclude files --exclude plugins --exclude vendor --exclude tools/vendor .
    - run:
        name: sensiolabs/security-checker
        command: vendor/bin/security-checker security:check
    - run:
        name: Coding standards
        command: if [[ $(php --version|grep "7\.3") ]]; then vendor/bin/phpcs -d memory_limit=512M -p -n vendor/bin/phpcs -d memory_limit=512M -p --standard=vendor/glpi-project/coding-standard/GlpiStandard/ --ignore=/vendor/,/plugins/,/files/,/lib/,/config/,/tests/config,/css/tiny_mce,/.git ./; else echo "No CS for this version"; fi
    - run:
        name: Update DB
        command: |
          mysql -h 127.0.0.1 -u root -e 'create database glpitest080;'
          mysql -h 127.0.0.1 -u root glpitest080 < tests/glpi-0.80-empty.sql
          cp tests/circleci.config_db.php tests/config_db.php
          bin/console glpi:database:update --config-dir=./tests --allow-unstable --no-interaction
          bin/console glpi:database:update --config-dir=./tests --allow-unstable --no-interaction |grep -q "No migration needed." || (echo "glpi:database:update command FAILED" && exit 1)
          bin/console glpi:migration:myisam_to_innodb --config-dir=./tests --no-interaction
          rm tests/config_db.php
    - run:
        name: Install DB
        command: |
          mysql -h 127.0.0.1 -u root -e 'create database glpitest;'
          bin/console glpi:database:install --config-dir=./tests --no-interaction --db-name=glpitest --db-host=127.0.0.1 --db-user=root
          bin/console glpi:database:update --config-dir=./tests --no-interaction |grep -q "No migration needed." || (echo "glpi:database:update command FAILED" && exit 1)
    - run:
        name: Unit tests
        command: php vendor/bin/atoum -p 'php -d memory_limit=512M' --debug --force-terminal --use-dot-report --configurations tests/telemetry.php --bootstrap-file tests/bootstrap.php --no-code-coverage -d tests/units
    - run:
        name: Database tests
        command: php vendor/bin/atoum -p 'php -d memory_limit=512M' --debug --force-terminal --use-dot-report --configurations tests/telemetry.php --bootstrap-file tests/bootstrap.php --no-code-coverage --max-children-number 1 -d tests/database
    - run:
        name: Functionnal tests
        command: php vendor/bin/atoum -p 'php -d memory_limit=512M' --debug --force-terminal --use-dot-report --configurations tests/telemetry.php --bootstrap-file tests/bootstrap.php --no-code-coverage --max-children-number 1 -d tests/functionnal
    - run:
        name: WEB tests
        command: |
          php -S localhost:8088 tests/router.php &>/dev/null &
          php vendor/bin/atoum -p 'php -d memory_limit=512M' --debug --force-terminal --use-dot-report --configurations tests/telemetry.php --bootstrap-file tests/bootstrap.php --no-code-coverage --max-children-number 1 -d tests/web
#    - run:
#        name: LDAP tests
#        command: |
#          ./tests/LDAP/ldap_run.sh
#          composer testldap
<<<<<<< HEAD
    - run:
        name: Coding standards
        command: if [[ $(php --version|grep "7\.3") ]]; then vendor/bin/phpcs -d memory_limit=512M -p -n --standard=PSR2 ./src && vendor/bin/phpcs -d memory_limit=512M -p --standard=vendor/glpi-project/coding-standard/GlpiStandard/ --ignore=/vendor/,/plugins/,/files/,/lib/,/config/,/tests/config,/css/tiny_mce,/.git,/src ./; else echo "No CS for this version"; fi
    - run:
        name: sensiolabs/security-checker
        command: vendor/bin/security-checker security:check
=======

>>>>>>> 016dd7f6
jobs:
  "php7.0":
    <<: *shared
    docker:
      - image: circleci/php:7.0-fpm-node-browsers
      - image: circleci/mariadb:10.2
  "php7.1":
    <<: *shared
    docker:
      - image: circleci/php:7.1-fpm-node-browsers
      - image: circleci/mariadb:10.3
  "php7.2":
    <<: *shared
    docker:
      - image: circleci/php:7.2-fpm-node-browsers
      - image: circleci/mariadb:10.3
  "php7.3":
    <<: *shared
    docker:
      - image: circleci/php:7.3-fpm-node-browsers
      - image: circleci/mariadb:10.3
  "phplatest":
    <<: *shared
    docker:
      - image: circleci/php:latest-node-browsers
      - image: circleci/mariadb:10.3


workflows:
  version: 2
  tests_all:
    jobs:
      - php7.0
      - php7.1
      - php7.2
      - php7.3
  scheduled_build:
    triggers:
      - schedule:
          cron: "0 0 * * *"
          filters:
            branches:
              only:
                - master
    jobs:
      - phplatest<|MERGE_RESOLUTION|>--- conflicted
+++ resolved
@@ -29,7 +29,7 @@
         command: vendor/bin/security-checker security:check
     - run:
         name: Coding standards
-        command: if [[ $(php --version|grep "7\.3") ]]; then vendor/bin/phpcs -d memory_limit=512M -p -n vendor/bin/phpcs -d memory_limit=512M -p --standard=vendor/glpi-project/coding-standard/GlpiStandard/ --ignore=/vendor/,/plugins/,/files/,/lib/,/config/,/tests/config,/css/tiny_mce,/.git ./; else echo "No CS for this version"; fi
+        command: if [[ $(php --version|grep "7\.3") ]]; then vendor/bin/phpcs -d memory_limit=512M -p -n --standard=PSR2 ./src && vendor/bin/phpcs -d memory_limit=512M -p --standard=vendor/glpi-project/coding-standard/GlpiStandard/ --ignore=/vendor/,/plugins/,/files/,/lib/,/config/,/tests/config,/css/tiny_mce,/.git,/src ./; else echo "No CS for this version"; fi
     - run:
         name: Update DB
         command: |
@@ -65,16 +65,7 @@
 #        command: |
 #          ./tests/LDAP/ldap_run.sh
 #          composer testldap
-<<<<<<< HEAD
-    - run:
-        name: Coding standards
-        command: if [[ $(php --version|grep "7\.3") ]]; then vendor/bin/phpcs -d memory_limit=512M -p -n --standard=PSR2 ./src && vendor/bin/phpcs -d memory_limit=512M -p --standard=vendor/glpi-project/coding-standard/GlpiStandard/ --ignore=/vendor/,/plugins/,/files/,/lib/,/config/,/tests/config,/css/tiny_mce,/.git,/src ./; else echo "No CS for this version"; fi
-    - run:
-        name: sensiolabs/security-checker
-        command: vendor/bin/security-checker security:check
-=======
 
->>>>>>> 016dd7f6
 jobs:
   "php7.0":
     <<: *shared
