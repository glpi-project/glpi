<?php declare(strict_types = 1);

$ignoreErrors = [];
$ignoreErrors[] = [
	'message' => '#^Call to function is_array\\(\\) with array\\{value_fieldname\\: \'value\', to_update\\: non\\-falsy\\-string, url\\: non\\-falsy\\-string, moreparams\\: array\\{value\\: \'__VALUE__\', allow_email\\: bool, field\\: non\\-falsy\\-string, typefield\\: \'supplier\', use_notification\\: mixed\\}\\} will always evaluate to true\\.$#',
	'identifier' => 'function.alreadyNarrowedType',
	'count' => 1,
	'path' => __DIR__ . '/ajax/dropdownItilActors.php',
];
$ignoreErrors[] = [
	'message' => '#^PHPDoc tag @var with type CommonDBTM is not subtype of native type null\\.$#',
	'identifier' => 'varTag.nativeType',
	'count' => 1,
	'path' => __DIR__ . '/ajax/kanban.php',
];
$ignoreErrors[] = [
	'message' => '#^Instanceof between CommonITILCost and CommonITILCost will always evaluate to true\\.$#',
	'identifier' => 'instanceof.alwaysTrue',
	'count' => 1,
	'path' => __DIR__ . '/front/commonitilcost.form.php',
];
$ignoreErrors[] = [
	'message' => '#^Instanceof between CommonDBTM and CommonDBTM will always evaluate to true\\.$#',
	'identifier' => 'instanceof.alwaysTrue',
	'count' => 1,
	'path' => __DIR__ . '/front/commonitilobject_item.form.php',
];
$ignoreErrors[] = [
	'message' => '#^Instanceof between CommonItilObject_Item and CommonItilObject_Item will always evaluate to true\\.$#',
	'identifier' => 'instanceof.alwaysTrue',
	'count' => 1,
	'path' => __DIR__ . '/front/commonitilobject_item.form.php',
];
$ignoreErrors[] = [
	'message' => '#^Result of \\|\\| is always false\\.$#',
	'identifier' => 'booleanOr.alwaysFalse',
	'count' => 1,
	'path' => __DIR__ . '/front/commonitilobject_item.form.php',
];
$ignoreErrors[] = [
	'message' => '#^Instanceof between CommonITILTask and CommonITILTask will always evaluate to true\\.$#',
	'identifier' => 'instanceof.alwaysTrue',
	'count' => 1,
	'path' => __DIR__ . '/front/commonitiltask.form.php',
];
$ignoreErrors[] = [
	'message' => '#^Instanceof between CommonITILValidation and CommonITILValidation will always evaluate to true\\.$#',
	'identifier' => 'instanceof.alwaysTrue',
	'count' => 1,
	'path' => __DIR__ . '/front/commonitilvalidation.form.php',
];
$ignoreErrors[] = [
	'message' => '#^Instanceof between CommonDropdown and CommonDropdown will always evaluate to true\\.$#',
	'identifier' => 'instanceof.alwaysTrue',
	'count' => 1,
	'path' => __DIR__ . '/front/dropdown.common.form.php',
];
$ignoreErrors[] = [
	'message' => '#^Instanceof between Glpi\\\\Controller\\\\LegacyFileLoadController and Glpi\\\\Controller\\\\LegacyFileLoadController will always evaluate to true\\.$#',
	'identifier' => 'instanceof.alwaysTrue',
	'count' => 1,
	'path' => __DIR__ . '/front/dropdown.common.form.php',
];
$ignoreErrors[] = [
	'message' => '#^Result of \\|\\| is always false\\.$#',
	'identifier' => 'booleanOr.alwaysFalse',
	'count' => 1,
	'path' => __DIR__ . '/front/dropdown.common.form.php',
];
$ignoreErrors[] = [
<<<<<<< HEAD
	'message' => '#^Instanceof between CommonDropdown and CommonDropdown will always evaluate to true\\.$#',
	'identifier' => 'instanceof.alwaysTrue',
	'count' => 1,
	'path' => __DIR__ . '/front/dropdown.common.php',
];
$ignoreErrors[] = [
	'message' => '#^Instanceof between Glpi\\\\Controller\\\\LegacyFileLoadController and Glpi\\\\Controller\\\\LegacyFileLoadController will always evaluate to true\\.$#',
	'identifier' => 'instanceof.alwaysTrue',
=======
	'message' => '#^Expression on left side of \\?\\? is not nullable\\.$#',
	'identifier' => 'nullCoalesce.expr',
>>>>>>> 291a824f
	'count' => 1,
	'path' => __DIR__ . '/front/dropdown.common.php',
];
$ignoreErrors[] = [
	'message' => '#^Result of \\|\\| is always false\\.$#',
	'identifier' => 'booleanOr.alwaysFalse',
	'count' => 1,
	'path' => __DIR__ . '/front/dropdown.common.php',
];
$ignoreErrors[] = [
	'message' => '#^The overwriting exit point is on this line\\.$#',
	'identifier' => 'finally.exitPoint',
	'count' => 1,
	'path' => __DIR__ . '/front/form/access_control.form.php',
];
$ignoreErrors[] = [
	'message' => '#^This throw is overwritten by a different one in the finally block below\\.$#',
	'identifier' => 'finally.exitPoint',
	'count' => 2,
	'path' => __DIR__ . '/front/form/access_control.form.php',
];
$ignoreErrors[] = [
	'message' => '#^PHPDoc tag @var with type class\\-string is not subtype of native type array\\<mixed\\>\\.$#',
	'identifier' => 'varTag.nativeType',
	'count' => 2,
	'path' => __DIR__ . '/front/item_device.php',
];
$ignoreErrors[] = [
	'message' => '#^Call to an undefined method Glpi\\\\Mail\\\\SMTP\\\\OauthProvider\\\\ProviderInterface\\:\\:getState\\(\\)\\.$#',
	'identifier' => 'method.notFound',
	'count' => 1,
	'path' => __DIR__ . '/front/notificationmailingsetting.form.php',
];
$ignoreErrors[] = [
	'message' => '#^Match expression does not handle remaining value\\: mixed$#',
	'identifier' => 'match.unhandled',
	'count' => 1,
	'path' => __DIR__ . '/front/stat.graph.php',
];
$ignoreErrors[] = [
	'message' => '#^PHPDoc tag @var with type DBmysql is not subtype of native type DB\\.$#',
	'identifier' => 'varTag.nativeType',
	'count' => 1,
	'path' => __DIR__ . '/install/install.php',
];
$ignoreErrors[] = [
	'message' => '#^Strict comparison using \\!\\=\\= between mixed~\'\' and \'\' will always evaluate to true\\.$#',
	'identifier' => 'notIdentical.alwaysTrue',
	'count' => 1,
	'path' => __DIR__ . '/install/install.php',
];
$ignoreErrors[] = [
	'message' => '#^Empty array passed to foreach\\.$#',
	'identifier' => 'foreach.emptyArray',
	'count' => 2,
	'path' => __DIR__ . '/install/migrations/update_10.0.0_to_10.0.1.php',
];
$ignoreErrors[] = [
	'message' => '#^Empty array passed to foreach\\.$#',
	'identifier' => 'foreach.emptyArray',
	'count' => 2,
	'path' => __DIR__ . '/install/migrations/update_10.0.1_to_10.0.2.php',
];
$ignoreErrors[] = [
	'message' => '#^Empty array passed to foreach\\.$#',
	'identifier' => 'foreach.emptyArray',
	'count' => 2,
	'path' => __DIR__ . '/install/migrations/update_10.0.2_to_10.0.3.php',
];
$ignoreErrors[] = [
	'message' => '#^Empty array passed to foreach\\.$#',
	'identifier' => 'foreach.emptyArray',
	'count' => 2,
	'path' => __DIR__ . '/install/migrations/update_10.0.3_to_10.0.4.php',
];
$ignoreErrors[] = [
	'message' => '#^Empty array passed to foreach\\.$#',
	'identifier' => 'foreach.emptyArray',
	'count' => 2,
	'path' => __DIR__ . '/install/migrations/update_10.0.4_to_10.0.5.php',
];
$ignoreErrors[] = [
	'message' => '#^Empty array passed to foreach\\.$#',
	'identifier' => 'foreach.emptyArray',
	'count' => 3,
	'path' => __DIR__ . '/install/migrations/update_10.0.x_to_11.0.0.php',
];
$ignoreErrors[] = [
	'message' => '#^Method Migration\\:\\:addPostQuery\\(\\) invoked with 4 parameters, 1\\-2 required\\.$#',
	'identifier' => 'arguments.count',
	'count' => 1,
	'path' => __DIR__ . '/install/migrations/update_9.1.x_to_9.2.0.php',
];
$ignoreErrors[] = [
	'message' => '#^Right side of && is always true\\.$#',
	'identifier' => 'booleanAnd.rightAlwaysTrue',
	'count' => 4,
	'path' => __DIR__ . '/install/migrations/update_9.1.x_to_9.2.0.php',
];
$ignoreErrors[] = [
	'message' => '#^Offset 1 on array\\{list\\<string\\>, list\\<numeric\\-string\\>\\} in isset\\(\\) always exists and is not nullable\\.$#',
	'identifier' => 'isset.offset',
	'count' => 1,
	'path' => __DIR__ . '/install/migrations/update_9.5.1_to_9.5.2.php',
];
$ignoreErrors[] = [
	'message' => '#^Empty array passed to foreach\\.$#',
	'identifier' => 'foreach.emptyArray',
	'count' => 2,
	'path' => __DIR__ . '/install/migrations/update_9.5.x_to_10.0.0.php',
];
$ignoreErrors[] = [
	'message' => '#^PHPDoc tag @var with type CommonDBTM is not subtype of native type \'PhoneModel\'\\|\'PrinterModel\'\\.$#',
	'identifier' => 'varTag.nativeType',
	'count' => 1,
	'path' => __DIR__ . '/install/migrations/update_9.5.x_to_10.0.0/itemtype_pictures.php',
];
$ignoreErrors[] = [
	'message' => '#^Method APIClient\\:\\:showForm\\(\\) with return type void returns true but should not return anything\\.$#',
	'identifier' => 'return.void',
	'count' => 1,
	'path' => __DIR__ . '/src/APIClient.php',
];
$ignoreErrors[] = [
	'message' => '#^Negated boolean expression is always true\\.$#',
	'identifier' => 'booleanNot.alwaysTrue',
	'count' => 1,
	'path' => __DIR__ . '/src/APIClient.php',
];
$ignoreErrors[] = [
	'message' => '#^Return type \\(void\\) of method APIClient\\:\\:showForm\\(\\) should be compatible with return type \\(bool\\) of method CommonDBTM\\:\\:showForm\\(\\)$#',
	'identifier' => 'method.childReturnType',
	'count' => 1,
	'path' => __DIR__ . '/src/APIClient.php',
];
$ignoreErrors[] = [
	'message' => '#^Call to function is_array\\(\\) with array\\<array\\{label\\: string, item_action\\: bool, render_callback\\: callable\\(\\)\\: mixed, action_callback\\: callable\\(\\)\\: mixed\\}\\> will always evaluate to true\\.$#',
	'identifier' => 'function.alreadyNarrowedType',
	'count' => 1,
	'path' => __DIR__ . '/src/Agent.php',
];
$ignoreErrors[] = [
	'message' => '#^Call to function is_callable\\(\\) with callable\\(\\)\\: mixed will always evaluate to true\\.$#',
	'identifier' => 'function.alreadyNarrowedType',
	'count' => 1,
	'path' => __DIR__ . '/src/Agent.php',
];
$ignoreErrors[] = [
	'message' => '#^Method Agent\\:\\:requestAgent\\(\\) should return GuzzleHttp\\\\Psr7\\\\Response but returns Psr\\\\Http\\\\Message\\\\ResponseInterface\\|null\\.$#',
	'identifier' => 'return.type',
	'count' => 1,
	'path' => __DIR__ . '/src/Agent.php',
];
$ignoreErrors[] = [
	'message' => '#^Offset \'action_callback\' on array\\{label\\: string, item_action\\: bool, render_callback\\: callable\\(\\)\\: mixed, action_callback\\: callable\\(\\)\\: mixed\\} on left side of \\?\\? always exists and is not nullable\\.$#',
	'identifier' => 'nullCoalesce.offset',
	'count' => 1,
	'path' => __DIR__ . '/src/Agent.php',
];
$ignoreErrors[] = [
	'message' => '#^Comparison operation "\\>" between int\\<1, max\\> and 0 is always true\\.$#',
	'identifier' => 'greater.alwaysTrue',
	'count' => 1,
	'path' => __DIR__ . '/src/Ajax.php',
];
$ignoreErrors[] = [
	'message' => '#^Call to function method_exists\\(\\) with \\$this\\(Appliance\\) and \'prepareGroupFields\' will always evaluate to true\\.$#',
	'identifier' => 'function.alreadyNarrowedType',
	'count' => 1,
	'path' => __DIR__ . '/src/Appliance.php',
];
$ignoreErrors[] = [
	'message' => '#^Call to function method_exists\\(\\) with \\$this\\(Appliance\\) and \'updateGroupFields\' will always evaluate to true\\.$#',
	'identifier' => 'function.alreadyNarrowedType',
	'count' => 1,
	'path' => __DIR__ . '/src/Appliance.php',
];
$ignoreErrors[] = [
	'message' => '#^Call to function is_array\\(\\) with array will always evaluate to true\\.$#',
	'identifier' => 'function.alreadyNarrowedType',
	'count' => 1,
	'path' => __DIR__ . '/src/Auth.php',
];
$ignoreErrors[] = [
	'message' => '#^Expression on left side of \\?\\? is not nullable\\.$#',
	'identifier' => 'nullCoalesce.expr',
	'count' => 1,
	'path' => __DIR__ . '/src/Auth.php',
];
$ignoreErrors[] = [
	'message' => '#^Method Auth\\:\\:connection_ldap\\(\\) never assigns null to &\\$error so it can be removed from the by\\-ref type\\.$#',
	'identifier' => 'parameterByRef.unusedType',
	'count' => 1,
	'path' => __DIR__ . '/src/Auth.php',
];
$ignoreErrors[] = [
	'message' => '#^Method Auth\\:\\:login\\(\\) should return bool but returns int\\.$#',
	'identifier' => 'return.type',
	'count' => 1,
	'path' => __DIR__ . '/src/Auth.php',
];
$ignoreErrors[] = [
	'message' => '#^Method Auth\\:\\:validateLogin\\(\\) should return bool but returns int\\.$#',
	'identifier' => 'return.type',
	'count' => 1,
	'path' => __DIR__ . '/src/Auth.php',
];
$ignoreErrors[] = [
	'message' => '#^Negated boolean expression is always true\\.$#',
	'identifier' => 'booleanNot.alwaysTrue',
	'count' => 1,
	'path' => __DIR__ . '/src/Auth.php',
];
$ignoreErrors[] = [
	'message' => '#^Offset \'auths_id\' on non\\-empty\\-array in isset\\(\\) always exists and is not nullable\\.$#',
	'identifier' => 'isset.offset',
	'count' => 1,
	'path' => __DIR__ . '/src/Auth.php',
];
$ignoreErrors[] = [
	'message' => '#^Property Auth\\:\\:\\$auth_succeded \\(int\\) does not accept bool\\.$#',
	'identifier' => 'assign.propertyType',
	'count' => 1,
	'path' => __DIR__ . '/src/Auth.php',
];
$ignoreErrors[] = [
	'message' => '#^Property Auth\\:\\:\\$auth_succeded \\(int\\) does not accept false\\.$#',
	'identifier' => 'assign.propertyType',
	'count' => 8,
	'path' => __DIR__ . '/src/Auth.php',
];
$ignoreErrors[] = [
	'message' => '#^Property Auth\\:\\:\\$auth_succeded \\(int\\) does not accept true\\.$#',
	'identifier' => 'assign.propertyType',
	'count' => 1,
	'path' => __DIR__ . '/src/Auth.php',
];
$ignoreErrors[] = [
	'message' => '#^Property Auth\\:\\:\\$password_expired \\(int\\) does not accept default value of type false\\.$#',
	'identifier' => 'property.defaultValue',
	'count' => 1,
	'path' => __DIR__ . '/src/Auth.php',
];
$ignoreErrors[] = [
	'message' => '#^Property Auth\\:\\:\\$user_present \\(int\\) does not accept bool\\.$#',
	'identifier' => 'assign.propertyType',
	'count' => 1,
	'path' => __DIR__ . '/src/Auth.php',
];
$ignoreErrors[] = [
	'message' => '#^Strict comparison using \\!\\=\\= between string and null will always evaluate to true\\.$#',
	'identifier' => 'notIdentical.alwaysTrue',
	'count' => 1,
	'path' => __DIR__ . '/src/Auth.php',
];
$ignoreErrors[] = [
	'message' => '#^Strict comparison using \\=\\=\\= between \'external\' and \'external\' will always evaluate to true\\.$#',
	'identifier' => 'identical.alwaysTrue',
	'count' => 1,
	'path' => __DIR__ . '/src/Auth.php',
];
$ignoreErrors[] = [
	'message' => '#^Call to function is_array\\(\\) with array will always evaluate to true\\.$#',
	'identifier' => 'function.alreadyNarrowedType',
	'count' => 3,
	'path' => __DIR__ . '/src/AuthLDAP.php',
];
$ignoreErrors[] = [
	'message' => '#^Cannot access property \\$fields on object\\|false\\.$#',
	'identifier' => 'property.nonObject',
	'count' => 1,
	'path' => __DIR__ . '/src/AuthLDAP.php',
];
$ignoreErrors[] = [
	'message' => '#^Comparison operation "\\>" between array\\|int and 0 results in an error\\.$#',
	'identifier' => 'greater.invalid',
	'count' => 1,
	'path' => __DIR__ . '/src/AuthLDAP.php',
];
$ignoreErrors[] = [
	'message' => '#^Left side of && is always false\\.$#',
	'identifier' => 'booleanAnd.leftAlwaysFalse',
	'count' => 1,
	'path' => __DIR__ . '/src/AuthLDAP.php',
];
$ignoreErrors[] = [
	'message' => '#^Left side of && is always true\\.$#',
	'identifier' => 'booleanAnd.leftAlwaysTrue',
	'count' => 1,
	'path' => __DIR__ . '/src/AuthLDAP.php',
];
$ignoreErrors[] = [
	'message' => '#^Method AuthLDAP\\:\\:ldapStamp2UnixStamp\\(\\) should return int but returns string\\.$#',
	'identifier' => 'return.type',
	'count' => 1,
	'path' => __DIR__ . '/src/AuthLDAP.php',
];
$ignoreErrors[] = [
	'message' => '#^Negated boolean expression is always true\\.$#',
	'identifier' => 'booleanNot.alwaysTrue',
	'count' => 1,
	'path' => __DIR__ . '/src/AuthLDAP.php',
];
$ignoreErrors[] = [
	'message' => '#^Property Auth\\:\\:\\$auth_succeded \\(int\\) does not accept false\\.$#',
	'identifier' => 'assign.propertyType',
	'count' => 1,
	'path' => __DIR__ . '/src/AuthLDAP.php',
];
$ignoreErrors[] = [
	'message' => '#^Property Auth\\:\\:\\$auth_succeded \\(int\\) does not accept true\\.$#',
	'identifier' => 'assign.propertyType',
	'count' => 1,
	'path' => __DIR__ . '/src/AuthLDAP.php',
];
$ignoreErrors[] = [
	'message' => '#^Property Auth\\:\\:\\$user_present \\(int\\) does not accept false\\.$#',
	'identifier' => 'assign.propertyType',
	'count' => 1,
	'path' => __DIR__ . '/src/AuthLDAP.php',
];
$ignoreErrors[] = [
	'message' => '#^Property Auth\\:\\:\\$user_present \\(int\\) does not accept true\\.$#',
	'identifier' => 'assign.propertyType',
	'count' => 2,
	'path' => __DIR__ . '/src/AuthLDAP.php',
];
$ignoreErrors[] = [
	'message' => '#^Strict comparison using \\!\\=\\= between bool and 0 will always evaluate to true\\.$#',
	'identifier' => 'notIdentical.alwaysTrue',
	'count' => 1,
	'path' => __DIR__ . '/src/AuthLDAP.php',
];
$ignoreErrors[] = [
	'message' => '#^Strict comparison using \\!\\=\\= between mixed and null will always evaluate to true\\.$#',
	'identifier' => 'notIdentical.alwaysTrue',
	'count' => 2,
	'path' => __DIR__ . '/src/AuthLDAP.php',
];
$ignoreErrors[] = [
	'message' => '#^Strict comparison using \\=\\=\\= between bool and 0 will always evaluate to false\\.$#',
	'identifier' => 'identical.alwaysFalse',
	'count' => 2,
	'path' => __DIR__ . '/src/AuthLDAP.php',
];
$ignoreErrors[] = [
	'message' => '#^Strict comparison using \\=\\=\\= between string and null will always evaluate to false\\.$#',
	'identifier' => 'identical.alwaysFalse',
	'count' => 1,
	'path' => __DIR__ . '/src/AuthLDAP.php',
];
$ignoreErrors[] = [
	'message' => '#^Offset \'connect_string\' does not exist on string\\.$#',
	'identifier' => 'offsetAccess.notFound',
	'count' => 1,
	'path' => __DIR__ . '/src/AuthMail.php',
];
$ignoreErrors[] = [
	'message' => '#^Offset \'connect_string\' on string in empty\\(\\) does not exist\\.$#',
	'identifier' => 'empty.offset',
	'count' => 1,
	'path' => __DIR__ . '/src/AuthMail.php',
];
$ignoreErrors[] = [
	'message' => '#^Offset \'id\' does not exist on string\\.$#',
	'identifier' => 'offsetAccess.notFound',
	'count' => 1,
	'path' => __DIR__ . '/src/AuthMail.php',
];
$ignoreErrors[] = [
	'message' => '#^Call to function is_array\\(\\) with array will always evaluate to true\\.$#',
	'identifier' => 'function.alreadyNarrowedType',
	'count' => 1,
	'path' => __DIR__ . '/src/Blacklist.php',
];
$ignoreErrors[] = [
	'message' => '#^Property Blacklist\\:\\:\\$blacklists \\(array\\) on left side of \\?\\? is not nullable\\.$#',
	'identifier' => 'nullCoalesce.property',
	'count' => 1,
	'path' => __DIR__ . '/src/Blacklist.php',
];
$ignoreErrors[] = [
	'message' => '#^Instanceof between Change\\|Contract\\|Problem\\|Project\\|Ticket and Item_Devices will always evaluate to false\\.$#',
	'identifier' => 'instanceof.alwaysFalse',
	'count' => 1,
	'path' => __DIR__ . '/src/Budget.php',
];
$ignoreErrors[] = [
	'message' => '#^Method Budget\\:\\:showItems\\(\\) with return type void returns false but should not return anything\\.$#',
	'identifier' => 'return.void',
	'count' => 1,
	'path' => __DIR__ . '/src/Budget.php',
];
$ignoreErrors[] = [
	'message' => '#^Method Budget\\:\\:showValuesByEntity\\(\\) with return type void returns false but should not return anything\\.$#',
	'identifier' => 'return.void',
	'count' => 1,
	'path' => __DIR__ . '/src/Budget.php',
];
$ignoreErrors[] = [
	'message' => '#^Call to function method_exists\\(\\) with \\$this\\(Cable\\) and \'prepareGroupFields\' will always evaluate to true\\.$#',
	'identifier' => 'function.alreadyNarrowedType',
	'count' => 1,
	'path' => __DIR__ . '/src/Cable.php',
];
$ignoreErrors[] = [
	'message' => '#^Call to function method_exists\\(\\) with \\$this\\(Cable\\) and \'updateGroupFields\' will always evaluate to true\\.$#',
	'identifier' => 'function.alreadyNarrowedType',
	'count' => 1,
	'path' => __DIR__ . '/src/Cable.php',
];
$ignoreErrors[] = [
	'message' => '#^Strict comparison using \\=\\=\\= between array and false will always evaluate to false\\.$#',
	'identifier' => 'identical.alwaysFalse',
	'count' => 2,
	'path' => __DIR__ . '/src/Cable.php',
];
$ignoreErrors[] = [
	'message' => '#^Method CableStrand\\:\\:showItems\\(\\) with return type void returns false but should not return anything\\.$#',
	'identifier' => 'return.void',
	'count' => 1,
	'path' => __DIR__ . '/src/CableStrand.php',
];
$ignoreErrors[] = [
	'message' => '#^Call to function method_exists\\(\\) with \\$this\\(CartridgeItem\\) and \'prepareGroupFields\' will always evaluate to true\\.$#',
	'identifier' => 'function.alreadyNarrowedType',
	'count' => 1,
	'path' => __DIR__ . '/src/CartridgeItem.php',
];
$ignoreErrors[] = [
	'message' => '#^Call to function method_exists\\(\\) with \\$this\\(CartridgeItem\\) and \'updateGroupFields\' will always evaluate to true\\.$#',
	'identifier' => 'function.alreadyNarrowedType',
	'count' => 1,
	'path' => __DIR__ . '/src/CartridgeItem.php',
];
$ignoreErrors[] = [
	'message' => '#^Call to function method_exists\\(\\) with \\$this\\(Certificate\\) and \'prepareGroupFields\' will always evaluate to true\\.$#',
	'identifier' => 'function.alreadyNarrowedType',
	'count' => 1,
	'path' => __DIR__ . '/src/Certificate.php',
];
$ignoreErrors[] = [
	'message' => '#^Call to function method_exists\\(\\) with \\$this\\(Certificate\\) and \'updateGroupFields\' will always evaluate to true\\.$#',
	'identifier' => 'function.alreadyNarrowedType',
	'count' => 1,
	'path' => __DIR__ . '/src/Certificate.php',
];
$ignoreErrors[] = [
	'message' => '#^Strict comparison using \\=\\=\\= between array and false will always evaluate to false\\.$#',
	'identifier' => 'identical.alwaysFalse',
	'count' => 1,
	'path' => __DIR__ . '/src/Certificate.php',
];
$ignoreErrors[] = [
	'message' => '#^Access to an undefined property CommonGLPI\\:\\:\\$fields\\.$#',
	'identifier' => 'property.notFound',
	'count' => 1,
	'path' => __DIR__ . '/src/Change.php',
];
$ignoreErrors[] = [
	'message' => '#^Call to an undefined method CommonGLPI\\:\\:getID\\(\\)\\.$#',
	'identifier' => 'method.notFound',
	'count' => 1,
	'path' => __DIR__ . '/src/Change.php',
];
$ignoreErrors[] = [
	'message' => '#^Loose comparison using \\!\\= between \'\' and \'\' will always evaluate to false\\.$#',
	'identifier' => 'notEqual.alwaysFalse',
	'count' => 1,
	'path' => __DIR__ . '/src/Change.php',
];
$ignoreErrors[] = [
	'message' => '#^PHPDoc tag @var with type CommonDBTM is not subtype of native type Group\\.$#',
	'identifier' => 'varTag.nativeType',
	'count' => 1,
	'path' => __DIR__ . '/src/Change.php',
];
$ignoreErrors[] = [
	'message' => '#^Call to function method_exists\\(\\) with \\$this\\(Cluster\\) and \'prepareGroupFields\' will always evaluate to true\\.$#',
	'identifier' => 'function.alreadyNarrowedType',
	'count' => 1,
	'path' => __DIR__ . '/src/Cluster.php',
];
$ignoreErrors[] = [
	'message' => '#^Call to function method_exists\\(\\) with \\$this\\(Cluster\\) and \'updateGroupFields\' will always evaluate to true\\.$#',
	'identifier' => 'function.alreadyNarrowedType',
	'count' => 1,
	'path' => __DIR__ . '/src/Cluster.php',
];
$ignoreErrors[] = [
	'message' => '#^Strict comparison using \\=\\=\\= between array and false will always evaluate to false\\.$#',
	'identifier' => 'identical.alwaysFalse',
	'count' => 2,
	'path' => __DIR__ . '/src/Cluster.php',
];
$ignoreErrors[] = [
	'message' => '#^Call to function is_array\\(\\) with array will always evaluate to true\\.$#',
	'identifier' => 'function.alreadyNarrowedType',
	'count' => 4,
	'path' => __DIR__ . '/src/CommonDBChild.php',
];
$ignoreErrors[] = [
	'message' => '#^Instanceof between CommonDBTM and CommonDBTM will always evaluate to true\\.$#',
	'identifier' => 'instanceof.alwaysTrue',
	'count' => 1,
	'path' => __DIR__ . '/src/CommonDBChild.php',
];
$ignoreErrors[] = [
	'message' => '#^Parameter &\\$item by\\-ref type of method CommonDBConnexity\\:\\:canConnexityItem\\(\\) expects CommonDBTM\\|null, CommonDBTM\\|false given\\.$#',
	'identifier' => 'parameterByRef.type',
	'count' => 1,
	'path' => __DIR__ . '/src/CommonDBConnexity.php',
];
$ignoreErrors[] = [
	'message' => '#^Call to function is_array\\(\\) with array will always evaluate to true\\.$#',
	'identifier' => 'function.alreadyNarrowedType',
	'count' => 3,
	'path' => __DIR__ . '/src/CommonDBRelation.php',
];
$ignoreErrors[] = [
	'message' => '#^Method CommonDBRelation\\:\\:processMassiveActionsForOneItemtype\\(\\) with return type void returns false but should not return anything\\.$#',
	'identifier' => 'return.void',
	'count' => 1,
	'path' => __DIR__ . '/src/CommonDBRelation.php',
];
$ignoreErrors[] = [
	'message' => '#^Property CommonDBRelation\\:\\:\\$_force_log_option \\(int\\) in isset\\(\\) is not nullable\\.$#',
	'identifier' => 'isset.property',
	'count' => 1,
	'path' => __DIR__ . '/src/CommonDBRelation.php',
];
$ignoreErrors[] = [
	'message' => '#^Call to function is_array\\(\\) with array will always evaluate to true\\.$#',
	'identifier' => 'function.alreadyNarrowedType',
	'count' => 6,
	'path' => __DIR__ . '/src/CommonDBTM.php',
];
$ignoreErrors[] = [
	'message' => '#^Call to function is_numeric\\(\\) with int will always evaluate to true\\.$#',
	'identifier' => 'function.alreadyNarrowedType',
	'count' => 1,
	'path' => __DIR__ . '/src/CommonDBTM.php',
];
$ignoreErrors[] = [
	'message' => '#^If condition is always false\\.$#',
	'identifier' => 'if.alwaysFalse',
	'count' => 2,
	'path' => __DIR__ . '/src/CommonDBTM.php',
];
$ignoreErrors[] = [
	'message' => '#^Left side of && is always false\\.$#',
	'identifier' => 'booleanAnd.leftAlwaysFalse',
	'count' => 1,
	'path' => __DIR__ . '/src/CommonDBTM.php',
];
$ignoreErrors[] = [
	'message' => '#^Loose comparison using \\!\\= between non\\-empty\\-string and \'\' will always evaluate to true\\.$#',
	'identifier' => 'notEqual.alwaysTrue',
	'count' => 1,
	'path' => __DIR__ . '/src/CommonDBTM.php',
];
$ignoreErrors[] = [
	'message' => '#^Method CommonDBTM\\:\\:forwardEntityInformations\\(\\) with return type void returns false but should not return anything\\.$#',
	'identifier' => 'return.void',
	'count' => 1,
	'path' => __DIR__ . '/src/CommonDBTM.php',
];
$ignoreErrors[] = [
	'message' => '#^Method CommonDBTM\\:\\:isActive\\(\\) should return bool but returns int\\.$#',
	'identifier' => 'return.type',
	'count' => 1,
	'path' => __DIR__ . '/src/CommonDBTM.php',
];
$ignoreErrors[] = [
	'message' => '#^Method CommonDBTM\\:\\:isDeleted\\(\\) should return bool but returns int\\.$#',
	'identifier' => 'return.type',
	'count' => 1,
	'path' => __DIR__ . '/src/CommonDBTM.php',
];
$ignoreErrors[] = [
	'message' => '#^Method CommonDBTM\\:\\:isRecursive\\(\\) should return bool but returns int\\.$#',
	'identifier' => 'return.type',
	'count' => 1,
	'path' => __DIR__ . '/src/CommonDBTM.php',
];
$ignoreErrors[] = [
	'message' => '#^Method CommonDBTM\\:\\:isTemplate\\(\\) should return bool but returns int\\.$#',
	'identifier' => 'return.type',
	'count' => 1,
	'path' => __DIR__ . '/src/CommonDBTM.php',
];
$ignoreErrors[] = [
	'message' => '#^Negated boolean expression is always false\\.$#',
	'identifier' => 'booleanNot.alwaysFalse',
	'count' => 4,
	'path' => __DIR__ . '/src/CommonDBTM.php',
];
$ignoreErrors[] = [
	'message' => '#^PHPDoc tag @var with type class\\-string is not subtype of native type static\\(CommonDBTM\\)\\.$#',
	'identifier' => 'varTag.nativeType',
	'count' => 1,
	'path' => __DIR__ . '/src/CommonDBTM.php',
];
$ignoreErrors[] = [
	'message' => '#^Property CommonDBTM\\:\\:\\$right \\(int\\) does not accept null\\.$#',
	'identifier' => 'assign.propertyType',
	'count' => 1,
	'path' => __DIR__ . '/src/CommonDBTM.php',
];
$ignoreErrors[] = [
	'message' => '#^Property CommonDBTM\\:\\:\\$searchopt \\(array\\) does not accept default value of type false\\.$#',
	'identifier' => 'property.defaultValue',
	'count' => 1,
	'path' => __DIR__ . '/src/CommonDBTM.php',
];
$ignoreErrors[] = [
	'message' => '#^Result of && is always false\\.$#',
	'identifier' => 'booleanAnd.alwaysFalse',
	'count' => 2,
	'path' => __DIR__ . '/src/CommonDBTM.php',
];
$ignoreErrors[] = [
	'message' => '#^Right side of && is always false\\.$#',
	'identifier' => 'booleanAnd.rightAlwaysFalse',
	'count' => 1,
	'path' => __DIR__ . '/src/CommonDBTM.php',
];
$ignoreErrors[] = [
	'message' => '#^Right side of && is always true\\.$#',
	'identifier' => 'booleanAnd.rightAlwaysTrue',
	'count' => 7,
	'path' => __DIR__ . '/src/CommonDBTM.php',
];
$ignoreErrors[] = [
	'message' => '#^Right side of \\|\\| is always false\\.$#',
	'identifier' => 'booleanOr.rightAlwaysFalse',
	'count' => 1,
	'path' => __DIR__ . '/src/CommonDBTM.php',
];
$ignoreErrors[] = [
	'message' => '#^Strict comparison using \\=\\=\\= between int and \'is_recursive\' will always evaluate to false\\.$#',
	'identifier' => 'identical.alwaysFalse',
	'count' => 1,
	'path' => __DIR__ . '/src/CommonDBTM.php',
];
$ignoreErrors[] = [
	'message' => '#^Strict comparison using \\=\\=\\= between numeric\\-string and \'\' will always evaluate to false\\.$#',
	'identifier' => 'identical.alwaysFalse',
	'count' => 1,
	'path' => __DIR__ . '/src/CommonDBTM.php',
];
$ignoreErrors[] = [
	'message' => '#^Ternary operator condition is always false\\.$#',
	'identifier' => 'ternary.alwaysFalse',
	'count' => 1,
	'path' => __DIR__ . '/src/CommonDBTM.php',
];
$ignoreErrors[] = [
	'message' => '#^Method CommonDBVisible\\:\\:showVisibility\\(\\) with return type void returns true but should not return anything\\.$#',
	'identifier' => 'return.void',
	'count' => 1,
	'path' => __DIR__ . '/src/CommonDBVisible.php',
];
$ignoreErrors[] = [
	'message' => '#^Instanceof between \\$this\\(CommonDropdown\\) and IPAddress will always evaluate to false\\.$#',
	'identifier' => 'instanceof.alwaysFalse',
	'count' => 1,
	'path' => __DIR__ . '/src/CommonDropdown.php',
];
$ignoreErrors[] = [
	'message' => '#^Result of && is always false\\.$#',
	'identifier' => 'booleanAnd.alwaysFalse',
	'count' => 2,
	'path' => __DIR__ . '/src/CommonDropdown.php',
];
$ignoreErrors[] = [
	'message' => '#^Call to function is_array\\(\\) with array will always evaluate to true\\.$#',
	'identifier' => 'function.alreadyNarrowedType',
	'count' => 1,
	'path' => __DIR__ . '/src/CommonGLPI.php',
];
$ignoreErrors[] = [
	'message' => '#^Call to function is_array\\(\\) with array\\<mixed, mixed\\> will always evaluate to true\\.$#',
	'identifier' => 'function.alreadyNarrowedType',
	'count' => 1,
	'path' => __DIR__ . '/src/CommonGLPI.php',
];
$ignoreErrors[] = [
	'message' => '#^Call to function is_integer\\(\\) with string will always evaluate to false\\.$#',
	'identifier' => 'function.impossibleType',
	'count' => 2,
	'path' => __DIR__ . '/src/CommonGLPI.php',
];
$ignoreErrors[] = [
	'message' => '#^Unsafe call to private method CommonGLPI\\:\\:getTabIconClass\\(\\) through static\\:\\:\\.$#',
	'identifier' => 'staticClassAccess.privateMethod',
	'count' => 1,
	'path' => __DIR__ . '/src/CommonGLPI.php',
];
$ignoreErrors[] = [
	'message' => '#^Comparison operation "\\<\\=" between int\\<1, max\\> and 0 is always false\\.$#',
	'identifier' => 'smallerOrEqual.alwaysFalse',
	'count' => 1,
	'path' => __DIR__ . '/src/CommonITILActor.php',
];
$ignoreErrors[] = [
	'message' => '#^Right side of \\|\\| is always false\\.$#',
	'identifier' => 'booleanOr.rightAlwaysFalse',
	'count' => 1,
	'path' => __DIR__ . '/src/CommonITILActor.php',
];
$ignoreErrors[] = [
	'message' => '#^Default value of the parameter \\#2 \\$withtemplate \\(int\\) of method CommonITILCost\\:\\:showForObject\\(\\) is incompatible with type bool\\.$#',
	'identifier' => 'parameter.defaultValue',
	'count' => 1,
	'path' => __DIR__ . '/src/CommonITILCost.php',
];
$ignoreErrors[] = [
	'message' => '#^Call to function is_array\\(\\) with array will always evaluate to true\\.$#',
	'identifier' => 'function.alreadyNarrowedType',
	'count' => 6,
	'path' => __DIR__ . '/src/CommonITILObject.php',
];
$ignoreErrors[] = [
	'message' => '#^Call to function is_array\\(\\) with array\\<mixed, mixed\\> will always evaluate to true\\.$#',
	'identifier' => 'function.alreadyNarrowedType',
	'count' => 1,
	'path' => __DIR__ . '/src/CommonITILObject.php',
];
$ignoreErrors[] = [
	'message' => '#^Call to function method_exists\\(\\) with CommonDBTM and \'showForm\' will always evaluate to true\\.$#',
	'identifier' => 'function.alreadyNarrowedType',
	'count' => 1,
	'path' => __DIR__ . '/src/CommonITILObject.php',
];
$ignoreErrors[] = [
	'message' => '#^Call to function method_exists\\(\\) with class\\-string\\<static\\(CommonITILObject\\)\\> and \'getFormUrl\' will always evaluate to true\\.$#',
	'identifier' => 'function.alreadyNarrowedType',
	'count' => 1,
	'path' => __DIR__ . '/src/CommonITILObject.php',
];
$ignoreErrors[] = [
	'message' => '#^Default value of the parameter \\#1 \\$params \\(array\\{\\}\\) of method CommonITILObject\\:\\:getCommonDatatableColumns\\(\\) is incompatible with type array\\{ticket_stats\\: bool\\}\\.$#',
	'identifier' => 'parameter.defaultValue',
	'count' => 1,
	'path' => __DIR__ . '/src/CommonITILObject.php',
];
$ignoreErrors[] = [
	'message' => '#^Default value of the parameter \\#2 \\$params \\(array\\{\\}\\) of method CommonITILObject\\:\\:getDatatableEntries\\(\\) is incompatible with type array\\{ticket_stats\\: bool\\}\\.$#',
	'identifier' => 'parameter.defaultValue',
	'count' => 1,
	'path' => __DIR__ . '/src/CommonITILObject.php',
];
$ignoreErrors[] = [
	'message' => '#^Expression on left side of \\?\\? is not nullable\\.$#',
	'identifier' => 'nullCoalesce.expr',
	'count' => 1,
	'path' => __DIR__ . '/src/CommonITILObject.php',
];
$ignoreErrors[] = [
	'message' => '#^Method CommonITILObject\\:\\:computePriority\\(\\) should return int but returns float\\.$#',
	'identifier' => 'return.type',
	'count' => 1,
	'path' => __DIR__ . '/src/CommonITILObject.php',
];
$ignoreErrors[] = [
	'message' => '#^Method CommonITILObject\\:\\:showSubForm\\(\\) with return type void returns mixed but should not return anything\\.$#',
	'identifier' => 'return.void',
	'count' => 1,
	'path' => __DIR__ . '/src/CommonITILObject.php',
];
$ignoreErrors[] = [
	'message' => '#^Negated boolean expression is always true\\.$#',
	'identifier' => 'booleanNot.alwaysTrue',
	'count' => 1,
	'path' => __DIR__ . '/src/CommonITILObject.php',
];
$ignoreErrors[] = [
	'message' => '#^PHPDoc tag @var with type CommonDBTM is not subtype of native type null\\.$#',
	'identifier' => 'varTag.nativeType',
	'count' => 3,
	'path' => __DIR__ . '/src/CommonITILObject.php',
];
$ignoreErrors[] = [
	'message' => '#^PHPDoc tag @var with type CommonDBTM is not subtype of native type string\\.$#',
	'identifier' => 'varTag.nativeType',
	'count' => 2,
	'path' => __DIR__ . '/src/CommonITILObject.php',
];
$ignoreErrors[] = [
	'message' => '#^Right side of && is always true\\.$#',
	'identifier' => 'booleanAnd.rightAlwaysTrue',
	'count' => 1,
	'path' => __DIR__ . '/src/CommonITILObject.php',
];
$ignoreErrors[] = [
	'message' => '#^Strict comparison using \\=\\=\\= between CommonDBTM and \'User\' will always evaluate to false\\.$#',
	'identifier' => 'identical.alwaysFalse',
	'count' => 1,
	'path' => __DIR__ . '/src/CommonITILObject.php',
];
$ignoreErrors[] = [
	'message' => '#^Strict comparison using \\=\\=\\= between false and int\\|string\\|null will always evaluate to false\\.$#',
	'identifier' => 'identical.alwaysFalse',
	'count' => 1,
	'path' => __DIR__ . '/src/CommonITILObject.php',
];
$ignoreErrors[] = [
	'message' => '#^Strict comparison using \\=\\=\\= between string and null will always evaluate to false\\.$#',
	'identifier' => 'identical.alwaysFalse',
	'count' => 1,
	'path' => __DIR__ . '/src/CommonITILObject.php',
];
$ignoreErrors[] = [
	'message' => '#^Call to an undefined static method CommonDBRelation\\:\\:getLinkedTo\\(\\)\\.$#',
	'identifier' => 'staticMethod.notFound',
	'count' => 1,
	'path' => __DIR__ . '/src/CommonITILObject_CommonITILObject.php',
];
$ignoreErrors[] = [
	'message' => '#^PHPDoc tag @var with type CommonITILRecurrent is not subtype of native type RecurrentChange\\|TicketRecurrent\\.$#',
	'identifier' => 'varTag.nativeType',
	'count' => 1,
	'path' => __DIR__ . '/src/CommonITILRecurrentCron.php',
];
$ignoreErrors[] = [
	'message' => '#^Call to function is_null\\(\\) with int will always evaluate to false\\.$#',
	'identifier' => 'function.impossibleType',
	'count' => 1,
	'path' => __DIR__ . '/src/CommonITILSatisfaction.php',
];
$ignoreErrors[] = [
	'message' => '#^PHPDoc tag @var with type CommonDBTM is not subtype of native type string\\.$#',
	'identifier' => 'varTag.nativeType',
	'count' => 3,
	'path' => __DIR__ . '/src/CommonITILSatisfaction.php',
];
$ignoreErrors[] = [
	'message' => '#^PHPDoc tag @var with type CommonITILObject is not subtype of native type string\\.$#',
	'identifier' => 'varTag.nativeType',
	'count' => 3,
	'path' => __DIR__ . '/src/CommonITILSatisfaction.php',
];
$ignoreErrors[] = [
	'message' => '#^Call to an undefined method Sabre\\\\VObject\\\\Document\\:\\:getBaseComponent\\(\\)\\.$#',
	'identifier' => 'method.notFound',
	'count' => 1,
	'path' => __DIR__ . '/src/CommonITILTask.php',
];
$ignoreErrors[] = [
	'message' => '#^Call to an undefined method Sabre\\\\VObject\\\\Node\\:\\:add\\(\\)\\.$#',
	'identifier' => 'method.notFound',
	'count' => 1,
	'path' => __DIR__ . '/src/CommonITILTask.php',
];
$ignoreErrors[] = [
	'message' => '#^Comparison operation "\\>" between int\\<1, max\\> and 0 is always true\\.$#',
	'identifier' => 'greater.alwaysTrue',
	'count' => 2,
	'path' => __DIR__ . '/src/CommonITILTask.php',
];
$ignoreErrors[] = [
	'message' => '#^Left side of && is always true\\.$#',
	'identifier' => 'booleanAnd.leftAlwaysTrue',
	'count' => 1,
	'path' => __DIR__ . '/src/CommonITILTask.php',
];
$ignoreErrors[] = [
	'message' => '#^Method CommonITILTask\\:\\:displayPlanningItem\\(\\) with return type void returns string but should not return anything\\.$#',
	'identifier' => 'return.void',
	'count' => 1,
	'path' => __DIR__ . '/src/CommonITILTask.php',
];
$ignoreErrors[] = [
	'message' => '#^Method CommonITILTask\\:\\:genericDisplayPlanningItem\\(\\) should return string but empty return statement found\\.$#',
	'identifier' => 'return.empty',
	'count' => 2,
	'path' => __DIR__ . '/src/CommonITILTask.php',
];
$ignoreErrors[] = [
	'message' => '#^Method CommonITILTask\\:\\:genericPopulatePlanning\\(\\) should return array but empty return statement found\\.$#',
	'identifier' => 'return.empty',
	'count' => 4,
	'path' => __DIR__ . '/src/CommonITILTask.php',
];
$ignoreErrors[] = [
	'message' => '#^Method CommonITILTask\\:\\:getItemsAsVCalendars\\(\\) should return array\\<Sabre\\\\VObject\\\\Component\\\\VCalendar\\> but empty return statement found\\.$#',
	'identifier' => 'return.empty',
	'count' => 1,
	'path' => __DIR__ . '/src/CommonITILTask.php',
];
$ignoreErrors[] = [
	'message' => '#^Method CommonITILTask\\:\\:post_updateItem\\(\\) with return type void returns false but should not return anything\\.$#',
	'identifier' => 'return.void',
	'count' => 1,
	'path' => __DIR__ . '/src/CommonITILTask.php',
];
$ignoreErrors[] = [
	'message' => '#^Offset \'plan\' on non\\-empty\\-array in isset\\(\\) always exists and is not nullable\\.$#',
	'identifier' => 'isset.offset',
	'count' => 2,
	'path' => __DIR__ . '/src/CommonITILTask.php',
];
$ignoreErrors[] = [
	'message' => '#^Call to function is_array\\(\\) with array will always evaluate to true\\.$#',
	'identifier' => 'function.alreadyNarrowedType',
	'count' => 1,
	'path' => __DIR__ . '/src/CommonITILValidation.php',
];
$ignoreErrors[] = [
	'message' => '#^If condition is always true\\.$#',
	'identifier' => 'if.alwaysTrue',
	'count' => 1,
	'path' => __DIR__ . '/src/CommonITILValidation.php',
];
$ignoreErrors[] = [
	'message' => '#^Method CommonITILValidation\\:\\:getItilObjectItemType\\(\\) invoked with 1 parameter, 0 required\\.$#',
	'identifier' => 'arguments.count',
	'count' => 1,
	'path' => __DIR__ . '/src/CommonITILValidationCron.php',
];
$ignoreErrors[] = [
	'message' => '#^Call to an undefined method CommonDBTM\\:\\:getClosedStatusArray\\(\\)\\.$#',
	'identifier' => 'method.notFound',
	'count' => 1,
	'path' => __DIR__ . '/src/CommonItilObject_Item.php',
];
$ignoreErrors[] = [
	'message' => '#^Call to an undefined method CommonGLPI\\:\\:getID\\(\\)\\.$#',
	'identifier' => 'method.notFound',
	'count' => 1,
	'path' => __DIR__ . '/src/CommonItilObject_Item.php',
];
$ignoreErrors[] = [
	'message' => '#^Call to function is_array\\(\\) with array will always evaluate to true\\.$#',
	'identifier' => 'function.alreadyNarrowedType',
	'count' => 1,
	'path' => __DIR__ . '/src/CommonItilObject_Item.php',
];
$ignoreErrors[] = [
	'message' => '#^Comparison operation "\\>" between 0 and 0 is always false\\.$#',
	'identifier' => 'greater.alwaysFalse',
	'count' => 1,
	'path' => __DIR__ . '/src/CommonItilObject_Item.php',
];
$ignoreErrors[] = [
	'message' => '#^Default value of the parameter \\#3 \\$itemtype \\(int\\) of method CommonItilObject_Item\\:\\:dropdownMyDevices\\(\\) is incompatible with type string\\.$#',
	'identifier' => 'parameter.defaultValue',
	'count' => 1,
	'path' => __DIR__ . '/src/CommonItilObject_Item.php',
];
$ignoreErrors[] = [
	'message' => '#^Method CommonItilObject_Item\\:\\:displayItemAddForm\\(\\) with return type void returns false but should not return anything\\.$#',
	'identifier' => 'return.void',
	'count' => 2,
	'path' => __DIR__ . '/src/CommonItilObject_Item.php',
];
$ignoreErrors[] = [
	'message' => '#^Method CommonItilObject_Item\\:\\:dropdown\\(\\) should return int\\|string\\|false but empty return statement found\\.$#',
	'identifier' => 'return.empty',
	'count' => 1,
	'path' => __DIR__ . '/src/CommonItilObject_Item.php',
];
$ignoreErrors[] = [
	'message' => '#^PHPDoc tag @param has invalid value \\(integer type \\$obj_id ITIL object on which the used item are attached\\)\\: Unexpected token "type", expected variable at offset 76 on line 4$#',
	'identifier' => 'phpDoc.parseError',
	'count' => 1,
	'path' => __DIR__ . '/src/CommonItilObject_Item.php',
];
$ignoreErrors[] = [
	'message' => '#^Call to function method_exists\\(\\) with \\$this\\(Computer\\) and \'prepareGroupFields\' will always evaluate to true\\.$#',
	'identifier' => 'function.alreadyNarrowedType',
	'count' => 1,
	'path' => __DIR__ . '/src/Computer.php',
];
$ignoreErrors[] = [
	'message' => '#^Call to function method_exists\\(\\) with \\$this\\(Computer\\) and \'updateGroupFields\' will always evaluate to true\\.$#',
	'identifier' => 'function.alreadyNarrowedType',
	'count' => 1,
	'path' => __DIR__ . '/src/Computer.php',
];
$ignoreErrors[] = [
	'message' => '#^Instanceof between static\\(Computer\\) and PDU will always evaluate to false\\.$#',
	'identifier' => 'instanceof.alwaysFalse',
	'count' => 1,
	'path' => __DIR__ . '/src/Computer.php',
];
$ignoreErrors[] = [
	'message' => '#^Offset \'contact\' on array\\{\\}\\|array\\{states_id\\?\\: mixed, locations_id\\?\\: mixed\\} in isset\\(\\) does not exist\\.$#',
	'identifier' => 'isset.offset',
	'count' => 1,
	'path' => __DIR__ . '/src/Computer.php',
];
$ignoreErrors[] = [
	'message' => '#^Offset \'contact_num\' on array\\{\\}\\|array\\{states_id\\?\\: mixed, locations_id\\?\\: mixed\\} in isset\\(\\) does not exist\\.$#',
	'identifier' => 'isset.offset',
	'count' => 1,
	'path' => __DIR__ . '/src/Computer.php',
];
$ignoreErrors[] = [
	'message' => '#^Offset \'groups_id\' on array\\{\\}\\|array\\{states_id\\?\\: mixed, locations_id\\?\\: mixed\\} in isset\\(\\) does not exist\\.$#',
	'identifier' => 'isset.offset',
	'count' => 1,
	'path' => __DIR__ . '/src/Computer.php',
];
$ignoreErrors[] = [
	'message' => '#^Offset \'users_id\' on array\\{\\}\\|array\\{states_id\\?\\: mixed, locations_id\\?\\: mixed\\} in isset\\(\\) does not exist\\.$#',
	'identifier' => 'isset.offset',
	'count' => 1,
	'path' => __DIR__ . '/src/Computer.php',
];
$ignoreErrors[] = [
	'message' => '#^Property CommonDBTM\\:\\:\\$updates \\(array\\<mixed\\>\\) on left side of \\?\\? is not nullable\\.$#',
	'identifier' => 'nullCoalesce.property',
	'count' => 1,
	'path' => __DIR__ . '/src/Computer.php',
];
$ignoreErrors[] = [
	'message' => '#^Result of \\|\\| is always false\\.$#',
	'identifier' => 'booleanOr.alwaysFalse',
	'count' => 2,
	'path' => __DIR__ . '/src/Computer.php',
];
$ignoreErrors[] = [
	'message' => '#^Strict comparison using \\=\\=\\= between array and false will always evaluate to false\\.$#',
	'identifier' => 'identical.alwaysFalse',
	'count' => 1,
	'path' => __DIR__ . '/src/Computer.php',
];
$ignoreErrors[] = [
	'message' => '#^PHPDoc tag @phpstan\\-return has invalid value \\(\\$expanded_info \\? array\\<string, \\{name\\: string, dark\\: boolean\\}\\> \\: array\\<string, string\\>\\)\\: Unexpected token "\\$expanded_info", expected type at offset 154 on line 6$#',
	'identifier' => 'phpDoc.parseError',
	'count' => 1,
	'path' => __DIR__ . '/src/Config.php',
];
$ignoreErrors[] = [
	'message' => '#^Default value of the parameter \\#3 \\$is_deleted \\(int\\) of method Consumable\\:\\:getMassiveActionsForItemtype\\(\\) is incompatible with type bool\\.$#',
	'identifier' => 'parameter.defaultValue',
	'count' => 1,
	'path' => __DIR__ . '/src/Consumable.php',
];
$ignoreErrors[] = [
	'message' => '#^Call to function method_exists\\(\\) with \\$this\\(ConsumableItem\\) and \'prepareGroupFields\' will always evaluate to true\\.$#',
	'identifier' => 'function.alreadyNarrowedType',
	'count' => 1,
	'path' => __DIR__ . '/src/ConsumableItem.php',
];
$ignoreErrors[] = [
	'message' => '#^Call to function method_exists\\(\\) with \\$this\\(ConsumableItem\\) and \'updateGroupFields\' will always evaluate to true\\.$#',
	'identifier' => 'function.alreadyNarrowedType',
	'count' => 1,
	'path' => __DIR__ . '/src/ConsumableItem.php',
];
$ignoreErrors[] = [
	'message' => '#^Call to function is_array\\(\\) with array will always evaluate to true\\.$#',
	'identifier' => 'function.alreadyNarrowedType',
	'count' => 1,
	'path' => __DIR__ . '/src/Contract.php',
];
$ignoreErrors[] = [
	'message' => '#^Return type \\(void\\) of method ContractCost\\:\\:showForm\\(\\) should be compatible with return type \\(bool\\) of method CommonDBTM\\:\\:showForm\\(\\)$#',
	'identifier' => 'method.childReturnType',
	'count' => 1,
	'path' => __DIR__ . '/src/ContractCost.php',
];
$ignoreErrors[] = [
	'message' => '#^Default value of the parameter \\#4 \\$options \\(array\\{\\}\\) of method CronTask\\:\\:register\\(\\) is incompatible with type array\\{state\\: 0\\|1\\|2, mode\\: 1\\|2, allowmode\\: int, hourmin\\: int, hourmax\\: int, logs_lifetime\\: int, param\\: int, comment\\: string\\}\\.$#',
	'identifier' => 'parameter.defaultValue',
	'count' => 1,
	'path' => __DIR__ . '/src/CronTask.php',
];
$ignoreErrors[] = [
	'message' => '#^Match arm comparison between 0 and 0 is always true\\.$#',
	'identifier' => 'match.alwaysTrue',
	'count' => 1,
	'path' => __DIR__ . '/src/CronTask.php',
];
$ignoreErrors[] = [
	'message' => '#^Match arm comparison between 2 and 2 is always true\\.$#',
	'identifier' => 'match.alwaysTrue',
	'count' => 1,
	'path' => __DIR__ . '/src/CronTask.php',
];
$ignoreErrors[] = [
	'message' => '#^Offset \'allowmode\'\\|\'comment\'\\|\'hourmax\'\\|\'hourmin\'\\|\'logs_lifetime\'\\|\'mode\'\\|\'param\'\\|\'state\' on array\\{state\\: 0\\|1\\|2, mode\\: 1\\|2, allowmode\\: int, hourmin\\: int, hourmax\\: int, logs_lifetime\\: int, param\\: int, comment\\: string\\} in isset\\(\\) always exists and is not nullable\\.$#',
	'identifier' => 'isset.offset',
	'count' => 1,
	'path' => __DIR__ . '/src/CronTask.php',
];
$ignoreErrors[] = [
	'message' => '#^Cannot access property \\$first_connection on null\\.$#',
	'identifier' => 'property.nonObject',
	'count' => 1,
	'path' => __DIR__ . '/src/DBConnection.php',
];
$ignoreErrors[] = [
	'message' => '#^Method DBConnection\\:\\:showAllReplicateDelay\\(\\) should return string\\|null but return statement is missing\\.$#',
	'identifier' => 'return.missing',
	'count' => 1,
	'path' => __DIR__ . '/src/DBConnection.php',
];
$ignoreErrors[] = [
	'message' => '#^PHPDoc tag @phpstan\\-return has invalid value \\(\\$no_display \\? string \\: null\\)\\: Unexpected token "\\$no_display", expected type at offset 236 on line 6$#',
	'identifier' => 'phpDoc.parseError',
	'count' => 1,
	'path' => __DIR__ . '/src/DBConnection.php',
];
$ignoreErrors[] = [
	'message' => '#^Call to function is_string\\(\\) with string will always evaluate to true\\.$#',
	'identifier' => 'function.alreadyNarrowedType',
	'count' => 1,
	'path' => __DIR__ . '/src/DBmysql.php',
];
$ignoreErrors[] = [
	'message' => '#^Instanceof between string and Glpi\\\\DBAL\\\\QueryExpression will always evaluate to false\\.$#',
	'identifier' => 'instanceof.alwaysFalse',
	'count' => 1,
	'path' => __DIR__ . '/src/DBmysql.php',
];
$ignoreErrors[] = [
	'message' => '#^Left side of && is always true\\.$#',
	'identifier' => 'booleanAnd.leftAlwaysTrue',
	'count' => 1,
	'path' => __DIR__ . '/src/DBmysql.php',
];
$ignoreErrors[] = [
	'message' => '#^Right side of && is always true\\.$#',
	'identifier' => 'booleanAnd.rightAlwaysTrue',
	'count' => 1,
	'path' => __DIR__ . '/src/DBmysql.php',
];
$ignoreErrors[] = [
	'message' => '#^Call to function is_array\\(\\) with array\\<string\\> will always evaluate to true\\.$#',
	'identifier' => 'function.alreadyNarrowedType',
	'count' => 1,
	'path' => __DIR__ . '/src/DBmysqlIterator.php',
];
$ignoreErrors[] = [
	'message' => '#^Call to function is_numeric\\(\\) with int will always evaluate to true\\.$#',
	'identifier' => 'function.alreadyNarrowedType',
	'count' => 1,
	'path' => __DIR__ . '/src/DBmysqlIterator.php',
];
$ignoreErrors[] = [
	'message' => '#^Instanceof between array\\|string and AbstractQuery will always evaluate to false\\.$#',
	'identifier' => 'instanceof.alwaysFalse',
	'count' => 1,
	'path' => __DIR__ . '/src/DBmysqlIterator.php',
];
$ignoreErrors[] = [
	'message' => '#^Instanceof between array\\|string and Glpi\\\\DBAL\\\\QueryExpression will always evaluate to false\\.$#',
	'identifier' => 'instanceof.alwaysFalse',
	'count' => 1,
	'path' => __DIR__ . '/src/DBmysqlIterator.php',
];
$ignoreErrors[] = [
	'message' => '#^Instanceof between string and Glpi\\\\DBAL\\\\QueryExpression will always evaluate to false\\.$#',
	'identifier' => 'instanceof.alwaysFalse',
	'count' => 1,
	'path' => __DIR__ . '/src/DBmysqlIterator.php',
];
$ignoreErrors[] = [
	'message' => '#^Instanceof between string and Glpi\\\\DBAL\\\\QuerySubQuery will always evaluate to false\\.$#',
	'identifier' => 'instanceof.alwaysFalse',
	'count' => 1,
	'path' => __DIR__ . '/src/DBmysqlIterator.php',
];
$ignoreErrors[] = [
	'message' => '#^Left side of && is always true\\.$#',
	'identifier' => 'booleanAnd.leftAlwaysTrue',
	'count' => 1,
	'path' => __DIR__ . '/src/DBmysqlIterator.php',
];
$ignoreErrors[] = [
	'message' => '#^Instanceof between static\\(DCRoom\\) and PDU will always evaluate to false\\.$#',
	'identifier' => 'instanceof.alwaysFalse',
	'count' => 1,
	'path' => __DIR__ . '/src/DCRoom.php',
];
$ignoreErrors[] = [
	'message' => '#^Call to function method_exists\\(\\) with \\$this\\(DatabaseInstance\\) and \'prepareGroupFields\' will always evaluate to true\\.$#',
	'identifier' => 'function.alreadyNarrowedType',
	'count' => 1,
	'path' => __DIR__ . '/src/DatabaseInstance.php',
];
$ignoreErrors[] = [
	'message' => '#^Call to function method_exists\\(\\) with \\$this\\(DatabaseInstance\\) and \'updateGroupFields\' will always evaluate to true\\.$#',
	'identifier' => 'function.alreadyNarrowedType',
	'count' => 1,
	'path' => __DIR__ . '/src/DatabaseInstance.php',
];
$ignoreErrors[] = [
	'message' => '#^Strict comparison using \\=\\=\\= between array and false will always evaluate to false\\.$#',
	'identifier' => 'identical.alwaysFalse',
	'count' => 1,
	'path' => __DIR__ . '/src/DatabaseInstance.php',
];
$ignoreErrors[] = [
	'message' => '#^Call to function is_int\\(\\) with int will always evaluate to true\\.$#',
	'identifier' => 'function.alreadyNarrowedType',
	'count' => 1,
	'path' => __DIR__ . '/src/DbUtils.php',
];
$ignoreErrors[] = [
	'message' => '#^Call to function is_string\\(\\) with string will always evaluate to true\\.$#',
	'identifier' => 'function.alreadyNarrowedType',
	'count' => 2,
	'path' => __DIR__ . '/src/DbUtils.php',
];
$ignoreErrors[] = [
	'message' => '#^Cannot use array destructuring on string\\.$#',
	'identifier' => 'offsetAccess.nonArray',
	'count' => 1,
	'path' => __DIR__ . '/src/DbUtils.php',
];
$ignoreErrors[] = [
	'message' => '#^Method DbUtils\\:\\:getHourFromSql\\(\\) should return array but returns string\\.$#',
	'identifier' => 'return.type',
	'count' => 1,
	'path' => __DIR__ . '/src/DbUtils.php',
];
$ignoreErrors[] = [
	'message' => '#^Method DbUtils\\:\\:getTreeLeafValueName\\(\\) should return string but returns array\\<string, mixed\\>\\.$#',
	'identifier' => 'return.type',
	'count' => 1,
	'path' => __DIR__ . '/src/DbUtils.php',
];
$ignoreErrors[] = [
	'message' => '#^Method DbUtils\\:\\:getTreeValueCompleteName\\(\\) should return string but returns array\\<string, mixed\\>\\.$#',
	'identifier' => 'return.type',
	'count' => 1,
	'path' => __DIR__ . '/src/DbUtils.php',
];
$ignoreErrors[] = [
	'message' => '#^Method DbUtils\\:\\:getTreeValueName\\(\\) should return string but returns array\\<int, int\\|string\\>\\.$#',
	'identifier' => 'return.type',
	'count' => 1,
	'path' => __DIR__ . '/src/DbUtils.php',
];
$ignoreErrors[] = [
	'message' => '#^Strict comparison using \\!\\=\\= between string and null will always evaluate to true\\.$#',
	'identifier' => 'notIdentical.alwaysTrue',
	'count' => 2,
	'path' => __DIR__ . '/src/DbUtils.php',
];
$ignoreErrors[] = [
	'message' => '#^Strict comparison using \\=\\=\\= between \'\\.php\' and bool will always evaluate to false\\.$#',
	'identifier' => 'identical.alwaysFalse',
	'count' => 1,
	'path' => __DIR__ . '/src/DbUtils.php',
];
$ignoreErrors[] = [
	'message' => '#^Strict comparison using \\=\\=\\= between int\\<1, max\\> and 0 will always evaluate to false\\.$#',
	'identifier' => 'identical.alwaysFalse',
	'count' => 1,
	'path' => __DIR__ . '/src/DbUtils.php',
];
$ignoreErrors[] = [
	'message' => '#^Strict comparison using \\=\\=\\= between non\\-empty\\-array\\<int\\>\\|int\\|numeric\\-string and null will always evaluate to false\\.$#',
	'identifier' => 'identical.alwaysFalse',
	'count' => 1,
	'path' => __DIR__ . '/src/DbUtils.php',
];
$ignoreErrors[] = [
	'message' => '#^Strict comparison using \\=\\=\\= between string and null will always evaluate to false\\.$#',
	'identifier' => 'identical.alwaysFalse',
	'count' => 1,
	'path' => __DIR__ . '/src/DbUtils.php',
];
$ignoreErrors[] = [
	'message' => '#^Call to function is_array\\(\\) with array will always evaluate to true\\.$#',
	'identifier' => 'function.alreadyNarrowedType',
	'count' => 1,
	'path' => __DIR__ . '/src/DisplayPreference.php',
];
$ignoreErrors[] = [
	'message' => '#^PHPDoc tag @return with type array\\|null is incompatible with native type bool\\.$#',
	'identifier' => 'return.phpDocType',
	'count' => 1,
	'path' => __DIR__ . '/src/DisplayPreference.php',
];
$ignoreErrors[] = [
<<<<<<< HEAD
	'message' => '#^Call to function is_array\\(\\) with array will always evaluate to true\\.$#',
	'identifier' => 'function.alreadyNarrowedType',
	'count' => 1,
	'path' => __DIR__ . '/src/Document.php',
];
$ignoreErrors[] = [
	'message' => '#^Call to function is_string\\(\\) with CommonDBTM\\|null will always evaluate to false\\.$#',
	'identifier' => 'function.impossibleType',
=======
	'message' => '#^Unreachable statement \\- code above always terminates\\.$#',
	'identifier' => 'deadCode.unreachable',
>>>>>>> 291a824f
	'count' => 1,
	'path' => __DIR__ . '/src/Document.php',
];
$ignoreErrors[] = [
	'message' => '#^Instanceof between CommonDBTM and CommonDBTM will always evaluate to true\\.$#',
	'identifier' => 'instanceof.alwaysTrue',
	'count' => 1,
	'path' => __DIR__ . '/src/Document.php',
];
$ignoreErrors[] = [
	'message' => '#^Left side of && is always true\\.$#',
	'identifier' => 'booleanAnd.leftAlwaysTrue',
	'count' => 1,
	'path' => __DIR__ . '/src/Document.php',
];
$ignoreErrors[] = [
	'message' => '#^PHPDoc tag @phpstan\\-return has invalid value \\(\\$return_response \\? Response \\: void\\)\\: Unexpected token "\\$return_response", expected type at offset 137 on line 6$#',
	'identifier' => 'phpDoc.parseError',
	'count' => 1,
	'path' => __DIR__ . '/src/Document.php',
];
$ignoreErrors[] = [
	'message' => '#^Result of && is always false\\.$#',
	'identifier' => 'booleanAnd.alwaysFalse',
	'count' => 1,
	'path' => __DIR__ . '/src/Document.php',
];
$ignoreErrors[] = [
	'message' => '#^Return type \\(void\\) of method Document\\:\\:showForm\\(\\) should be compatible with return type \\(bool\\) of method CommonDBTM\\:\\:showForm\\(\\)$#',
	'identifier' => 'method.childReturnType',
	'count' => 1,
	'path' => __DIR__ . '/src/Document.php',
];
$ignoreErrors[] = [
	'message' => '#^Method Document_Item\\:\\:showForDocument\\(\\) with return type void returns false but should not return anything\\.$#',
	'identifier' => 'return.void',
	'count' => 1,
	'path' => __DIR__ . '/src/Document_Item.php',
];
$ignoreErrors[] = [
	'message' => '#^Offset \'users_id\' on non\\-empty\\-array in isset\\(\\) always exists and is not nullable\\.$#',
	'identifier' => 'isset.offset',
	'count' => 1,
	'path' => __DIR__ . '/src/Document_Item.php',
];
$ignoreErrors[] = [
	'message' => '#^Call to function method_exists\\(\\) with \\$this\\(Domain\\) and \'prepareGroupFields\' will always evaluate to true\\.$#',
	'identifier' => 'function.alreadyNarrowedType',
	'count' => 1,
	'path' => __DIR__ . '/src/Domain.php',
];
$ignoreErrors[] = [
	'message' => '#^Call to function method_exists\\(\\) with \\$this\\(Domain\\) and \'updateGroupFields\' will always evaluate to true\\.$#',
	'identifier' => 'function.alreadyNarrowedType',
	'count' => 1,
	'path' => __DIR__ . '/src/Domain.php',
];
$ignoreErrors[] = [
	'message' => '#^Method Domain\\:\\:dropdownDomains\\(\\) with return type void returns int\\<0, max\\> but should not return anything\\.$#',
	'identifier' => 'return.void',
	'count' => 1,
	'path' => __DIR__ . '/src/Domain.php',
];
$ignoreErrors[] = [
	'message' => '#^Method Domain\\:\\:dropdownDomains\\(\\) with return type void returns int\\|string but should not return anything\\.$#',
	'identifier' => 'return.void',
	'count' => 1,
	'path' => __DIR__ . '/src/Domain.php',
];
$ignoreErrors[] = [
	'message' => '#^Method DomainRecord\\:\\:canCreateItem\\(\\) should return bool but returns int\\<0, max\\>\\.$#',
	'identifier' => 'return.type',
	'count' => 1,
	'path' => __DIR__ . '/src/DomainRecord.php',
];
$ignoreErrors[] = [
	'message' => '#^Call to function is_string\\(\\) with string will always evaluate to true\\.$#',
	'identifier' => 'function.alreadyNarrowedType',
	'count' => 1,
	'path' => __DIR__ . '/src/DomainRecordType.php',
];
$ignoreErrors[] = [
	'message' => '#^Right side of && is always true\\.$#',
	'identifier' => 'booleanAnd.rightAlwaysTrue',
	'count' => 1,
	'path' => __DIR__ . '/src/Domain_Item.php',
];
$ignoreErrors[] = [
	'message' => '#^Call to function is_array\\(\\) with array will always evaluate to true\\.$#',
	'identifier' => 'function.alreadyNarrowedType',
	'count' => 8,
	'path' => __DIR__ . '/src/Dropdown.php',
];
$ignoreErrors[] = [
	'message' => '#^Call to function is_numeric\\(\\) with int will always evaluate to true\\.$#',
	'identifier' => 'function.alreadyNarrowedType',
	'count' => 1,
	'path' => __DIR__ . '/src/Dropdown.php',
];
$ignoreErrors[] = [
	'message' => '#^Method Dropdown\\:\\:getDropdownConnect\\(\\) should return array\\|string but empty return statement found\\.$#',
	'identifier' => 'return.empty',
	'count' => 3,
	'path' => __DIR__ . '/src/Dropdown.php',
];
$ignoreErrors[] = [
	'message' => '#^Method Dropdown\\:\\:getDropdownFindNum\\(\\) should return array\\|string but empty return statement found\\.$#',
	'identifier' => 'return.empty',
	'count' => 3,
	'path' => __DIR__ . '/src/Dropdown.php',
];
$ignoreErrors[] = [
	'message' => '#^Method Dropdown\\:\\:getDropdownUsers\\(\\) should return array\\|string but empty return statement found\\.$#',
	'identifier' => 'return.empty',
	'count' => 1,
	'path' => __DIR__ . '/src/Dropdown.php',
];
$ignoreErrors[] = [
	'message' => '#^Method Dropdown\\:\\:getDropdownValue\\(\\) should return array\\|string but empty return statement found\\.$#',
	'identifier' => 'return.empty',
	'count' => 2,
	'path' => __DIR__ . '/src/Dropdown.php',
];
$ignoreErrors[] = [
	'message' => '#^Method Dropdown\\:\\:show\\(\\) should return int\\|string\\|false but empty return statement found\\.$#',
	'identifier' => 'return.empty',
	'count' => 1,
	'path' => __DIR__ . '/src/Dropdown.php',
];
$ignoreErrors[] = [
	'message' => '#^Offset \'max\' on non\\-empty\\-array in isset\\(\\) always exists and is not nullable\\.$#',
	'identifier' => 'isset.offset',
	'count' => 1,
	'path' => __DIR__ . '/src/Dropdown.php',
];
$ignoreErrors[] = [
	'message' => '#^Offset \'min\' on non\\-empty\\-array in isset\\(\\) always exists and is not nullable\\.$#',
	'identifier' => 'isset.offset',
	'count' => 1,
	'path' => __DIR__ . '/src/Dropdown.php',
];
$ignoreErrors[] = [
	'message' => '#^Right side of \\|\\| is always false\\.$#',
	'identifier' => 'booleanOr.rightAlwaysFalse',
	'count' => 1,
	'path' => __DIR__ . '/src/Dropdown.php',
];
$ignoreErrors[] = [
	'message' => '#^Strict comparison using \\=\\=\\= between float and \'0\' will always evaluate to false\\.$#',
	'identifier' => 'identical.alwaysFalse',
	'count' => 1,
	'path' => __DIR__ . '/src/Dropdown.php',
];
$ignoreErrors[] = [
	'message' => '#^Call to an undefined method CommonDBTM\\:\\:getAdditionalField\\(\\)\\.$#',
	'identifier' => 'method.notFound',
	'count' => 1,
	'path' => __DIR__ . '/src/DropdownTranslation.php',
];
$ignoreErrors[] = [
	'message' => '#^Method DropdownTranslation\\:\\:post_purgeItem\\(\\) with return type void returns true but should not return anything\\.$#',
	'identifier' => 'return.void',
	'count' => 1,
	'path' => __DIR__ . '/src/DropdownTranslation.php',
];
$ignoreErrors[] = [
	'message' => '#^Call to function method_exists\\(\\) with \\$this\\(Enclosure\\) and \'prepareGroupFields\' will always evaluate to true\\.$#',
	'identifier' => 'function.alreadyNarrowedType',
	'count' => 1,
	'path' => __DIR__ . '/src/Enclosure.php',
];
$ignoreErrors[] = [
	'message' => '#^Call to function method_exists\\(\\) with \\$this\\(Enclosure\\) and \'updateGroupFields\' will always evaluate to true\\.$#',
	'identifier' => 'function.alreadyNarrowedType',
	'count' => 1,
	'path' => __DIR__ . '/src/Enclosure.php',
];
$ignoreErrors[] = [
	'message' => '#^Instanceof between static\\(Enclosure\\) and PDU will always evaluate to false\\.$#',
	'identifier' => 'instanceof.alwaysFalse',
	'count' => 1,
	'path' => __DIR__ . '/src/Enclosure.php',
];
$ignoreErrors[] = [
	'message' => '#^Strict comparison using \\=\\=\\= between array and false will always evaluate to false\\.$#',
	'identifier' => 'identical.alwaysFalse',
	'count' => 1,
	'path' => __DIR__ . '/src/Enclosure.php',
];
$ignoreErrors[] = [
	'message' => '#^Left side of && is always true\\.$#',
	'identifier' => 'booleanAnd.leftAlwaysTrue',
	'count' => 1,
	'path' => __DIR__ . '/src/Entity.php',
];
$ignoreErrors[] = [
	'message' => '#^Method Entity\\:\\:showUiCustomizationOptions\\(\\) with return type void returns false but should not return anything\\.$#',
	'identifier' => 'return.void',
	'count' => 1,
	'path' => __DIR__ . '/src/Entity.php',
];
$ignoreErrors[] = [
	'message' => '#^PHPDoc tag @phpstan\\-return has invalid value \\(\\$val \\=\\=\\= null \\? array\\<int\\|string, string\\> \\: string\\)\\: Unexpected token "\\$val", expected type at offset 275 on line 9$#',
	'identifier' => 'phpDoc.parseError',
	'count' => 1,
	'path' => __DIR__ . '/src/Entity.php',
];
$ignoreErrors[] = [
	'message' => '#^Strict comparison using \\=\\=\\= between int\\<0, max\\> and \'\' will always evaluate to false\\.$#',
	'identifier' => 'identical.alwaysFalse',
	'count' => 1,
	'path' => __DIR__ . '/src/Entity.php',
];
$ignoreErrors[] = [
	'message' => '#^Call to function is_array\\(\\) with array will always evaluate to true\\.$#',
	'identifier' => 'function.alreadyNarrowedType',
	'count' => 1,
	'path' => __DIR__ . '/src/FieldUnicity.php',
];
$ignoreErrors[] = [
	'message' => '#^Call to function is_array\\(\\) with array will always evaluate to true\\.$#',
	'identifier' => 'function.alreadyNarrowedType',
	'count' => 1,
	'path' => __DIR__ . '/src/Fieldblacklist.php',
];
$ignoreErrors[] = [
	'message' => '#^Method Fieldblacklist\\:\\:isFieldBlacklisted\\(\\) should return true but returns bool\\.$#',
	'identifier' => 'return.type',
	'count' => 1,
	'path' => __DIR__ . '/src/Fieldblacklist.php',
];
$ignoreErrors[] = [
	'message' => '#^Method GLPIKey\\:\\:keyExists\\(\\) should return string but returns bool\\.$#',
	'identifier' => 'return.type',
	'count' => 1,
	'path' => __DIR__ . '/src/GLPIKey.php',
];
$ignoreErrors[] = [
	'message' => '#^Call to an undefined method Symfony\\\\Component\\\\Mime\\\\Header\\\\HeaderInterface\\:\\:getAddresses\\(\\)\\.$#',
	'identifier' => 'method.notFound',
	'count' => 4,
	'path' => __DIR__ . '/src/GLPIMailer.php',
];
$ignoreErrors[] = [
	'message' => '#^Expression on left side of \\?\\? is not nullable\\.$#',
	'identifier' => 'nullCoalesce.expr',
	'count' => 3,
	'path' => __DIR__ . '/src/GLPIMailer.php',
];
$ignoreErrors[] = [
	'message' => '#^Strict comparison using \\!\\=\\= between string and null will always evaluate to true\\.$#',
	'identifier' => 'notIdentical.alwaysTrue',
	'count' => 1,
	'path' => __DIR__ . '/src/GLPIMailer.php',
];
$ignoreErrors[] = [
	'message' => '#^Dead catch \\- Glpi\\\\Exception\\\\PasswordTooWeakException is never thrown in the try block\\.$#',
	'identifier' => 'catch.neverThrown',
	'count' => 1,
	'path' => __DIR__ . '/src/Glpi/Api/API.php',
];
$ignoreErrors[] = [
	'message' => '#^Method Glpi\\\\Api\\\\API\\:\\:applyMassiveAction\\(\\) with return type void returns array\\|null but should not return anything\\.$#',
	'identifier' => 'return.void',
	'count' => 1,
	'path' => __DIR__ . '/src/Glpi/Api/API.php',
];
$ignoreErrors[] = [
	'message' => '#^Method Glpi\\\\Api\\\\API\\:\\:deleteItems\\(\\) should return array\\<bool\\>\\|bool\\|void but returns list\\<array\\<mixed\\>\\>\\.$#',
	'identifier' => 'return.type',
	'count' => 2,
	'path' => __DIR__ . '/src/Glpi/Api/API.php',
];
$ignoreErrors[] = [
	'message' => '#^Method Glpi\\\\Api\\\\API\\:\\:getActiveProfile\\(\\) should return int but returns array\\<string, mixed\\>\\.$#',
	'identifier' => 'return.type',
	'count' => 1,
	'path' => __DIR__ . '/src/Glpi/Api/API.php',
];
$ignoreErrors[] = [
	'message' => '#^Method Glpi\\\\Api\\\\APIRest\\:\\:parseIncomingParams\\(\\) with return type void returns string but should not return anything\\.$#',
	'identifier' => 'return.void',
	'count' => 1,
	'path' => __DIR__ . '/src/Glpi/Api/APIRest.php',
];
$ignoreErrors[] = [
	'message' => '#^PHPDoc tag @var with type array is not subtype of native type array\\<int\\|string, array\\<mixed\\>\\|string\\>\\.$#',
	'identifier' => 'varTag.nativeType',
	'count' => 1,
	'path' => __DIR__ . '/src/Glpi/Api/APIRest.php',
];
$ignoreErrors[] = [
	'message' => '#^Return type \\(void\\) of method Glpi\\\\Api\\\\APIRest\\:\\:parseIncomingParams\\(\\) should be compatible with return type \\(string\\) of method Glpi\\\\Api\\\\API\\:\\:parseIncomingParams\\(\\)$#',
	'identifier' => 'method.childReturnType',
	'count' => 1,
	'path' => __DIR__ . '/src/Glpi/Api/APIRest.php',
];
$ignoreErrors[] = [
	'message' => '#^Strict comparison using \\!\\=\\= between false and array will always evaluate to true\\.$#',
	'identifier' => 'notIdentical.alwaysTrue',
	'count' => 1,
	'path' => __DIR__ . '/src/Glpi/Api/APIRest.php',
];
$ignoreErrors[] = [
	'message' => '#^Call to function is_array\\(\\) with array will always evaluate to true\\.$#',
	'identifier' => 'function.alreadyNarrowedType',
	'count' => 3,
	'path' => __DIR__ . '/src/Glpi/Api/Deprecated/ComputerAntivirus.php',
];
$ignoreErrors[] = [
	'message' => '#^Call to function is_array\\(\\) with array will always evaluate to true\\.$#',
	'identifier' => 'function.alreadyNarrowedType',
	'count' => 3,
	'path' => __DIR__ . '/src/Glpi/Api/Deprecated/ComputerVirtualMachine.php',
];
$ignoreErrors[] = [
	'message' => '#^Call to function is_array\\(\\) with array will always evaluate to true\\.$#',
	'identifier' => 'function.alreadyNarrowedType',
	'count' => 3,
	'path' => __DIR__ . '/src/Glpi/Api/Deprecated/Computer_Item.php',
];
$ignoreErrors[] = [
	'message' => '#^Call to function is_array\\(\\) with array will always evaluate to true\\.$#',
	'identifier' => 'function.alreadyNarrowedType',
	'count' => 3,
	'path' => __DIR__ . '/src/Glpi/Api/Deprecated/Computer_SoftwareLicense.php',
];
$ignoreErrors[] = [
	'message' => '#^Call to function is_array\\(\\) with array will always evaluate to true\\.$#',
	'identifier' => 'function.alreadyNarrowedType',
	'count' => 3,
	'path' => __DIR__ . '/src/Glpi/Api/Deprecated/Computer_SoftwareVersion.php',
];
$ignoreErrors[] = [
	'message' => '#^Call to function is_array\\(\\) with array will always evaluate to true\\.$#',
	'identifier' => 'function.alreadyNarrowedType',
	'count' => 3,
	'path' => __DIR__ . '/src/Glpi/Api/Deprecated/Netpoint.php',
];
$ignoreErrors[] = [
	'message' => '#^Call to function is_array\\(\\) with array will always evaluate to true\\.$#',
	'identifier' => 'function.alreadyNarrowedType',
	'count' => 3,
	'path' => __DIR__ . '/src/Glpi/Api/Deprecated/Pdu_Plug.php',
];
$ignoreErrors[] = [
	'message' => '#^Call to function is_array\\(\\) with array will always evaluate to true\\.$#',
	'identifier' => 'function.alreadyNarrowedType',
	'count' => 3,
	'path' => __DIR__ . '/src/Glpi/Api/Deprecated/TicketFollowup.php',
];
$ignoreErrors[] = [
	'message' => '#^Method Glpi\\\\Api\\\\HL\\\\Controller\\\\CoreController\\:\\:authorize\\(\\) should return Glpi\\\\Http\\\\Response but returns Psr\\\\Http\\\\Message\\\\ResponseInterface\\.$#',
	'identifier' => 'return.type',
	'count' => 1,
	'path' => __DIR__ . '/src/Glpi/Api/HL/Controller/CoreController.php',
];
$ignoreErrors[] = [
	'message' => '#^Method Glpi\\\\Api\\\\HL\\\\Controller\\\\CoreController\\:\\:token\\(\\) should return Glpi\\\\Http\\\\Response but returns Psr\\\\Http\\\\Message\\\\ResponseInterface\\.$#',
	'identifier' => 'return.type',
	'count' => 1,
	'path' => __DIR__ . '/src/Glpi/Api/HL/Controller/CoreController.php',
];
$ignoreErrors[] = [
	'message' => '#^PHPDoc tag @var has invalid value \\(\\{name\\: string, default\\: mixed\\}\\[\\] \\$allowed_keys_mapping\\)\\: Unexpected token "\\{", expected type at offset 9 on line 1$#',
	'identifier' => 'phpDoc.parseError',
	'count' => 1,
	'path' => __DIR__ . '/src/Glpi/Api/HL/Controller/CoreController.php',
];
$ignoreErrors[] = [
	'message' => '#^Method Glpi\\\\Api\\\\HL\\\\Controller\\\\ITILController\\:\\:getSubitemLinkFields\\(\\) is unused\\.$#',
	'identifier' => 'method.unused',
	'count' => 1,
	'path' => __DIR__ . '/src/Glpi/Api/HL/Controller/ITILController.php',
];
$ignoreErrors[] = [
	'message' => '#^Method Glpi\\\\Api\\\\HL\\\\Controller\\\\ITILController\\:\\:getSubitemSchemaFor\\(\\) is unused\\.$#',
	'identifier' => 'method.unused',
	'count' => 1,
	'path' => __DIR__ . '/src/Glpi/Api/HL/Controller/ITILController.php',
];
$ignoreErrors[] = [
	'message' => '#^Strict comparison using \\=\\=\\= between 0 and 0 will always evaluate to true\\.$#',
	'identifier' => 'identical.alwaysTrue',
	'count' => 1,
	'path' => __DIR__ . '/src/Glpi/Api/HL/Controller/ITILController.php',
];
$ignoreErrors[] = [
	'message' => '#^Call to method getModelClass\\(\\) on an unknown class Glpi\\\\Api\\\\HL\\\\Controller\\\\CommonDBTM\\.$#',
	'identifier' => 'class.notFound',
	'count' => 1,
	'path' => __DIR__ . '/src/Glpi/Api/HL/Controller/ManagementController.php',
];
$ignoreErrors[] = [
	'message' => '#^Call to method getTypeClass\\(\\) on an unknown class Glpi\\\\Api\\\\HL\\\\Controller\\\\CommonDBTM\\.$#',
	'identifier' => 'class.notFound',
	'count' => 1,
	'path' => __DIR__ . '/src/Glpi/Api/HL/Controller/ManagementController.php',
];
$ignoreErrors[] = [
	'message' => '#^Call to method isEntityAssign\\(\\) on an unknown class Glpi\\\\Api\\\\HL\\\\Controller\\\\CommonDBTM\\.$#',
	'identifier' => 'class.notFound',
	'count' => 1,
	'path' => __DIR__ . '/src/Glpi/Api/HL/Controller/ManagementController.php',
];
$ignoreErrors[] = [
	'message' => '#^Call to method isField\\(\\) on an unknown class Glpi\\\\Api\\\\HL\\\\Controller\\\\CommonDBTM\\.$#',
	'identifier' => 'class.notFound',
	'count' => 9,
	'path' => __DIR__ . '/src/Glpi/Api/HL/Controller/ManagementController.php',
];
$ignoreErrors[] = [
	'message' => '#^Call to method maybeDeleted\\(\\) on an unknown class Glpi\\\\Api\\\\HL\\\\Controller\\\\CommonDBTM\\.$#',
	'identifier' => 'class.notFound',
	'count' => 1,
	'path' => __DIR__ . '/src/Glpi/Api/HL/Controller/ManagementController.php',
];
$ignoreErrors[] = [
	'message' => '#^Method Glpi\\\\Api\\\\HL\\\\Controller\\\\ManagementController\\:\\:getManagementTypes\\(\\) has invalid return type Glpi\\\\Api\\\\HL\\\\Controller\\\\CommonDBTM\\.$#',
	'identifier' => 'class.notFound',
	'count' => 1,
	'path' => __DIR__ . '/src/Glpi/Api/HL/Controller/ManagementController.php',
];
$ignoreErrors[] = [
	'message' => '#^Offset \'label\' does not exist on string\\.$#',
	'identifier' => 'offsetAccess.notFound',
	'count' => 1,
	'path' => __DIR__ . '/src/Glpi/Api/HL/Controller/ManagementController.php',
];
$ignoreErrors[] = [
	'message' => '#^Offset \'schema_name\' does not exist on string\\.$#',
	'identifier' => 'offsetAccess.notFound',
	'count' => 2,
	'path' => __DIR__ . '/src/Glpi/Api/HL/Controller/ManagementController.php',
];
$ignoreErrors[] = [
	'message' => '#^Offset \'version_introduced\' does not exist on string\\.$#',
	'identifier' => 'offsetAccess.notFound',
	'count' => 1,
	'path' => __DIR__ . '/src/Glpi/Api/HL/Controller/ManagementController.php',
];
$ignoreErrors[] = [
	'message' => '#^Offset \'fields\' on string on left side of \\?\\? does not exist\\.$#',
	'identifier' => 'nullCoalesce.offset',
	'count' => 1,
	'path' => __DIR__ . '/src/Glpi/Api/HL/Controller/RuleController.php',
];
$ignoreErrors[] = [
	'message' => '#^Method Glpi\\\\Api\\\\HL\\\\Doc\\\\Schema\\:\\:getUnionSchema\\(\\) should return array\\{x\\-subtypes\\: array\\{schema_name\\: string, itemtype\\: string\\}, type\\: \'object\', properties\\: array\\} but returns array\\{x\\-subtypes\\: non\\-empty\\-list\\<array\\{schema_name\\: string, itemtype\\: mixed\\}\\>, type\\: \'object\', properties\\: mixed\\}\\.$#',
	'identifier' => 'return.type',
	'count' => 1,
	'path' => __DIR__ . '/src/Glpi/Api/HL/Doc/Schema.php',
];
$ignoreErrors[] = [
	'message' => '#^Method Glpi\\\\Api\\\\HL\\\\Doc\\\\Schema\\:\\:validateTypeAndFormat\\(\\) should return bool but returns string\\.$#',
	'identifier' => 'return.type',
	'count' => 1,
	'path' => __DIR__ . '/src/Glpi/Api/HL/Doc/Schema.php',
];
$ignoreErrors[] = [
	'message' => '#^PHPDoc tag @var with type string is not subtype of native type bool\\.$#',
	'identifier' => 'varTag.nativeType',
	'count' => 1,
	'path' => __DIR__ . '/src/Glpi/Api/HL/Doc/Schema.php',
];
$ignoreErrors[] = [
	'message' => '#^Strict comparison using \\!\\=\\= between mixed and null will always evaluate to true\\.$#',
	'identifier' => 'notIdentical.alwaysTrue',
	'count' => 1,
	'path' => __DIR__ . '/src/Glpi/Api/HL/Doc/Schema.php',
];
$ignoreErrors[] = [
	'message' => '#^Strict comparison using \\!\\=\\= between array and null will always evaluate to true\\.$#',
	'identifier' => 'notIdentical.alwaysTrue',
	'count' => 1,
	'path' => __DIR__ . '/src/Glpi/Api/HL/Doc/SchemaReference.php',
];
$ignoreErrors[] = [
	'message' => '#^Right side of && is always false\\.$#',
	'identifier' => 'booleanAnd.rightAlwaysFalse',
	'count' => 1,
	'path' => __DIR__ . '/src/Glpi/Api/HL/Middleware/DebugRequestMiddleware.php',
];
$ignoreErrors[] = [
	'message' => '#^PHPDoc tag @var with type array\\{type\\: string, format\\?\\: string, pattern\\?\\: string, properties\\?\\: array\\<string, array\\{type\\: string, format\\?\\: string\\}\\>\\} is not subtype of native type array\\{type\\: \'integer\', pattern\\: \'\\\\\\\\d\\+\'\\}\\|array\\{type\\: \'string\', pattern\\: mixed\\}\\.$#',
	'identifier' => 'varTag.nativeType',
	'count' => 1,
	'path' => __DIR__ . '/src/Glpi/Api/HL/OpenAPIGenerator.php',
];
$ignoreErrors[] = [
	'message' => '#^Comparison operation "\\<" between 0 and 0 is always false\\.$#',
	'identifier' => 'smaller.alwaysFalse',
	'count' => 1,
	'path' => __DIR__ . '/src/Glpi/Api/HL/RSQL/Lexer.php',
];
$ignoreErrors[] = [
	'message' => '#^Strict comparison using \\!\\=\\= between Glpi\\\\Api\\\\HL\\\\Doc\\\\Route and null will always evaluate to true\\.$#',
	'identifier' => 'notIdentical.alwaysTrue',
	'count' => 1,
	'path' => __DIR__ . '/src/Glpi/Api/HL/RoutePath.php',
];
$ignoreErrors[] = [
	'message' => '#^Expression "\\$action\\(\\$input\\)" on a separate line does not do anything\\.$#',
	'identifier' => 'expr.resultUnused',
	'count' => 2,
	'path' => __DIR__ . '/src/Glpi/Api/HL/Router.php',
];
$ignoreErrors[] = [
	'message' => '#^Method Glpi\\\\Api\\\\HL\\\\Router\\:\\:doRequestMiddleware\\(\\) never returns Glpi\\\\Http\\\\Response so it can be removed from the return type\\.$#',
	'identifier' => 'return.unusedType',
	'count' => 1,
	'path' => __DIR__ . '/src/Glpi/Api/HL/Router.php',
];
$ignoreErrors[] = [
	'message' => '#^Method Glpi\\\\Api\\\\HL\\\\Router\\:\\:resumeSession\\(\\) is unused\\.$#',
	'identifier' => 'method.unused',
	'count' => 1,
	'path' => __DIR__ . '/src/Glpi/Api/HL/Router.php',
];
$ignoreErrors[] = [
	'message' => '#^Property Auth\\:\\:\\$auth_succeded \\(int\\) does not accept true\\.$#',
	'identifier' => 'assign.propertyType',
	'count' => 1,
	'path' => __DIR__ . '/src/Glpi/Api/HL/Router.php',
];
$ignoreErrors[] = [
	'message' => '#^Property Glpi\\\\Api\\\\HL\\\\Router\\:\\:\\$final_request \\(Glpi\\\\Http\\\\Request\\|null\\) is never assigned null so it can be removed from the property type\\.$#',
	'identifier' => 'property.unusedType',
	'count' => 1,
	'path' => __DIR__ . '/src/Glpi/Api/HL/Router.php',
];
$ignoreErrors[] = [
	'message' => '#^Property Glpi\\\\Api\\\\HL\\\\Router\\:\\:\\$original_request \\(Glpi\\\\Http\\\\Request\\|null\\) is never assigned null so it can be removed from the property type\\.$#',
	'identifier' => 'property.unusedType',
	'count' => 1,
	'path' => __DIR__ . '/src/Glpi/Api/HL/Router.php',
];
$ignoreErrors[] = [
	'message' => '#^Offset 0 does not exist on array\\<class\\-string\\<Glpi\\\\Api\\\\HL\\\\Controller\\\\AbstractController\\>, string\\>\\.$#',
	'identifier' => 'offsetAccess.notFound',
	'count' => 1,
	'path' => __DIR__ . '/src/Glpi/Api/HL/Search.php',
];
$ignoreErrors[] = [
	'message' => '#^Offset 1 does not exist on array\\<class\\-string\\<Glpi\\\\Api\\\\HL\\\\Controller\\\\AbstractController\\>, string\\>\\.$#',
	'identifier' => 'offsetAccess.notFound',
	'count' => 1,
	'path' => __DIR__ . '/src/Glpi/Api/HL/Search.php',
];
$ignoreErrors[] = [
	'message' => '#^Strict comparison using \\=\\=\\= between null and 2 will always evaluate to false\\.$#',
	'identifier' => 'identical.alwaysFalse',
	'count' => 1,
	'path' => __DIR__ . '/src/Glpi/Application/View/TemplateRenderer.php',
];
$ignoreErrors[] = [
	'message' => '#^Call to function method_exists\\(\\) with \\$this\\(Glpi\\\\Asset\\\\Asset\\) and \'prepareGroupFields\' will always evaluate to true\\.$#',
	'identifier' => 'function.alreadyNarrowedType',
	'count' => 1,
	'path' => __DIR__ . '/src/Glpi/Asset/Asset.php',
];
$ignoreErrors[] = [
	'message' => '#^Call to function method_exists\\(\\) with \\$this\\(Glpi\\\\Asset\\\\Asset\\) and \'updateGroupFields\' will always evaluate to true\\.$#',
	'identifier' => 'function.alreadyNarrowedType',
	'count' => 1,
	'path' => __DIR__ . '/src/Glpi/Asset/Asset.php',
];
$ignoreErrors[] = [
	'message' => '#^Method Glpi\\\\Asset\\\\Asset\\:\\:getById\\(\\) should return static\\(Glpi\\\\Asset\\\\Asset\\)\\|false but returns object\\.$#',
	'identifier' => 'return.type',
	'count' => 1,
	'path' => __DIR__ . '/src/Glpi/Asset/Asset.php',
];
$ignoreErrors[] = [
	'message' => '#^PHPDoc tag @var with type Glpi\\\\Asset\\\\AssetModel is not subtype of native type string\\.$#',
	'identifier' => 'varTag.nativeType',
	'count' => 1,
	'path' => __DIR__ . '/src/Glpi/Asset/Asset.php',
];
$ignoreErrors[] = [
	'message' => '#^PHPDoc tag @var with type Glpi\\\\Asset\\\\AssetType is not subtype of native type string\\.$#',
	'identifier' => 'varTag.nativeType',
	'count' => 1,
	'path' => __DIR__ . '/src/Glpi/Asset/Asset.php',
];
$ignoreErrors[] = [
	'message' => '#^PHPDoc tag @var with type SplFileObject is not subtype of native type DirectoryIterator\\.$#',
	'identifier' => 'varTag.nativeType',
	'count' => 2,
	'path' => __DIR__ . '/src/Glpi/Asset/AssetDefinitionManager.php',
];
$ignoreErrors[] = [
	'message' => '#^Method Glpi\\\\Asset\\\\AssetModel\\:\\:getById\\(\\) should return static\\(Glpi\\\\Asset\\\\AssetModel\\)\\|false but returns Glpi\\\\Asset\\\\AssetModel\\.$#',
	'identifier' => 'return.type',
	'count' => 1,
	'path' => __DIR__ . '/src/Glpi/Asset/AssetModel.php',
];
$ignoreErrors[] = [
	'message' => '#^Method Glpi\\\\Asset\\\\AssetType\\:\\:getById\\(\\) should return static\\(Glpi\\\\Asset\\\\AssetType\\)\\|false but returns Glpi\\\\Asset\\\\AssetType\\.$#',
	'identifier' => 'return.type',
	'count' => 1,
	'path' => __DIR__ . '/src/Glpi/Asset/AssetType.php',
];
$ignoreErrors[] = [
	'message' => '#^Method Glpi\\\\Asset\\\\Asset_PeripheralAsset\\:\\:getTabNameForItem\\(\\) never returns array\\<string\\> so it can be removed from the return type\\.$#',
	'identifier' => 'return.unusedType',
	'count' => 1,
	'path' => __DIR__ . '/src/Glpi/Asset/Asset_PeripheralAsset.php',
];
$ignoreErrors[] = [
	'message' => '#^PHPDoc tag @param references unknown parameter\\: \\$source_itemtype$#',
	'identifier' => 'parameter.notFound',
	'count' => 1,
	'path' => __DIR__ . '/src/Glpi/Asset/Capacity/AbstractCapacity.php',
];
$ignoreErrors[] = [
	'message' => '#^PHPDoc tag @param references unknown parameter\\: \\$classname$#',
	'identifier' => 'parameter.notFound',
	'count' => 1,
	'path' => __DIR__ . '/src/Glpi/Asset/Capacity/CapacityInterface.php',
];
$ignoreErrors[] = [
	'message' => '#^Call to function is_string\\(\\) with string will always evaluate to true\\.$#',
	'identifier' => 'function.alreadyNarrowedType',
	'count' => 1,
	'path' => __DIR__ . '/src/Glpi/Cache/CacheManager.php',
];
$ignoreErrors[] = [
	'message' => '#^Negated boolean expression is always false\\.$#',
	'identifier' => 'booleanNot.alwaysFalse',
	'count' => 1,
	'path' => __DIR__ . '/src/Glpi/Cache/CacheManager.php',
];
$ignoreErrors[] = [
	'message' => '#^Strict comparison using \\=\\=\\= between array and false will always evaluate to false\\.$#',
	'identifier' => 'identical.alwaysFalse',
	'count' => 1,
	'path' => __DIR__ . '/src/Glpi/Cache/CacheManager.php',
];
$ignoreErrors[] = [
	'message' => '#^Access to an undefined property Glpi\\\\CalDAV\\\\Contracts\\\\CalDAVCompatibleItemInterface\\:\\:\\$fields\\.$#',
	'identifier' => 'property.notFound',
	'count' => 5,
	'path' => __DIR__ . '/src/Glpi/CalDAV/Backend/Calendar.php',
];
$ignoreErrors[] = [
	'message' => '#^Call to an undefined method Glpi\\\\CalDAV\\\\Contracts\\\\CalDAVCompatibleItemInterface\\:\\:add\\(\\)\\.$#',
	'identifier' => 'method.notFound',
	'count' => 1,
	'path' => __DIR__ . '/src/Glpi/CalDAV/Backend/Calendar.php',
];
$ignoreErrors[] = [
	'message' => '#^Call to an undefined method Glpi\\\\CalDAV\\\\Contracts\\\\CalDAVCompatibleItemInterface\\:\\:can\\(\\)\\.$#',
	'identifier' => 'method.notFound',
	'count' => 3,
	'path' => __DIR__ . '/src/Glpi/CalDAV/Backend/Calendar.php',
];
$ignoreErrors[] = [
	'message' => '#^Call to an undefined method Glpi\\\\CalDAV\\\\Contracts\\\\CalDAVCompatibleItemInterface\\:\\:delete\\(\\)\\.$#',
	'identifier' => 'method.notFound',
	'count' => 1,
	'path' => __DIR__ . '/src/Glpi/CalDAV/Backend/Calendar.php',
];
$ignoreErrors[] = [
	'message' => '#^Call to an undefined method Glpi\\\\CalDAV\\\\Contracts\\\\CalDAVCompatibleItemInterface\\:\\:getFromDB\\(\\)\\.$#',
	'identifier' => 'method.notFound',
	'count' => 1,
	'path' => __DIR__ . '/src/Glpi/CalDAV/Backend/Calendar.php',
];
$ignoreErrors[] = [
	'message' => '#^Call to an undefined method Glpi\\\\CalDAV\\\\Contracts\\\\CalDAVCompatibleItemInterface\\:\\:getType\\(\\)\\.$#',
	'identifier' => 'method.notFound',
	'count' => 2,
	'path' => __DIR__ . '/src/Glpi/CalDAV/Backend/Calendar.php',
];
$ignoreErrors[] = [
	'message' => '#^Call to an undefined method Glpi\\\\CalDAV\\\\Contracts\\\\CalDAVCompatibleItemInterface\\:\\:isField\\(\\)\\.$#',
	'identifier' => 'method.notFound',
	'count' => 1,
	'path' => __DIR__ . '/src/Glpi/CalDAV/Backend/Calendar.php',
];
$ignoreErrors[] = [
	'message' => '#^Call to an undefined method Glpi\\\\CalDAV\\\\Contracts\\\\CalDAVCompatibleItemInterface\\:\\:isNewItem\\(\\)\\.$#',
	'identifier' => 'method.notFound',
	'count' => 1,
	'path' => __DIR__ . '/src/Glpi/CalDAV/Backend/Calendar.php',
];
$ignoreErrors[] = [
	'message' => '#^Call to an undefined method Glpi\\\\CalDAV\\\\Contracts\\\\CalDAVCompatibleItemInterface\\:\\:update\\(\\)\\.$#',
	'identifier' => 'method.notFound',
	'count' => 1,
	'path' => __DIR__ . '/src/Glpi/CalDAV/Backend/Calendar.php',
];
$ignoreErrors[] = [
	'message' => '#^Call to an undefined method Sabre\\\\VObject\\\\Document\\:\\:getBaseComponent\\(\\)\\.$#',
	'identifier' => 'method.notFound',
	'count' => 1,
	'path' => __DIR__ . '/src/Glpi/CalDAV/Backend/Calendar.php',
];
$ignoreErrors[] = [
	'message' => '#^Call to function is_array\\(\\) with array will always evaluate to true\\.$#',
	'identifier' => 'function.alreadyNarrowedType',
	'count' => 1,
	'path' => __DIR__ . '/src/Glpi/CalDAV/Backend/Calendar.php',
];
$ignoreErrors[] = [
	'message' => '#^Call to an undefined method Glpi\\\\CalDAV\\\\Contracts\\\\CalDAVCompatibleItemInterface\\:\\:getFromDB\\(\\)\\.$#',
	'identifier' => 'method.notFound',
	'count' => 1,
	'path' => __DIR__ . '/src/Glpi/CalDAV/Backend/Principal.php',
];
$ignoreErrors[] = [
	'message' => '#^Method Glpi\\\\CalDAV\\\\Backend\\\\Principal\\:\\:getPrincipalByPath\\(\\) should return array but empty return statement found\\.$#',
	'identifier' => 'return.empty',
	'count' => 1,
	'path' => __DIR__ . '/src/Glpi/CalDAV/Backend/Principal.php',
];
$ignoreErrors[] = [
	'message' => '#^Call to an undefined method Glpi\\\\CalDAV\\\\Contracts\\\\CalDAVCompatibleItemInterface\\:\\:getFromDB\\(\\)\\.$#',
	'identifier' => 'method.notFound',
	'count' => 1,
	'path' => __DIR__ . '/src/Glpi/CalDAV/Plugin/Acl.php',
];
$ignoreErrors[] = [
	'message' => '#^Call to an undefined method Glpi\\\\CalDAV\\\\Contracts\\\\CalDAVCompatibleItemInterface\\:\\:getFromDB\\(\\)\\.$#',
	'identifier' => 'method.notFound',
	'count' => 1,
	'path' => __DIR__ . '/src/Glpi/CalDAV/Plugin/Browser.php',
];
$ignoreErrors[] = [
	'message' => '#^Method Glpi\\\\CalDAV\\\\Plugin\\\\Browser\\:\\:httpGet\\(\\) should return bool but empty return statement found\\.$#',
	'identifier' => 'return.empty',
	'count' => 1,
	'path' => __DIR__ . '/src/Glpi/CalDAV/Plugin/Browser.php',
];
$ignoreErrors[] = [
	'message' => '#^Call to an undefined method Glpi\\\\CalDAV\\\\Contracts\\\\CalDAVCompatibleItemInterface\\:\\:getFromDB\\(\\)\\.$#',
	'identifier' => 'method.notFound',
	'count' => 1,
	'path' => __DIR__ . '/src/Glpi/CalDAV/Plugin/CalDAV.php',
];
$ignoreErrors[] = [
	'message' => '#^Call to an undefined method Symfony\\\\Component\\\\Console\\\\Helper\\\\HelperInterface\\:\\:ask\\(\\)\\.$#',
	'identifier' => 'method.notFound',
	'count' => 1,
	'path' => __DIR__ . '/src/Glpi/Console/AbstractCommand.php',
];
$ignoreErrors[] = [
	'message' => '#^Call to function property_exists\\(\\) with \\$this\\(Glpi\\\\Console\\\\AbstractCommand\\) and \'db\' will always evaluate to true\\.$#',
	'identifier' => 'function.alreadyNarrowedType',
	'count' => 1,
	'path' => __DIR__ . '/src/Glpi/Console/AbstractCommand.php',
];
$ignoreErrors[] = [
	'message' => '#^Property Glpi\\\\Console\\\\AbstractCommand\\:\\:\\$progress_bar \\(Symfony\\\\Component\\\\Console\\\\Helper\\\\ProgressBar\\) does not accept null\\.$#',
	'identifier' => 'assign.propertyType',
	'count' => 1,
	'path' => __DIR__ . '/src/Glpi/Console/AbstractCommand.php',
];
$ignoreErrors[] = [
	'message' => '#^Call to function is_array\\(\\) with array will always evaluate to true\\.$#',
	'identifier' => 'function.alreadyNarrowedType',
	'count' => 1,
	'path' => __DIR__ . '/src/Glpi/Console/Application.php',
];
$ignoreErrors[] = [
	'message' => '#^PHPDoc tag @var with type SplFileInfo is not subtype of native type DirectoryIterator\\.$#',
	'identifier' => 'varTag.nativeType',
	'count' => 1,
	'path' => __DIR__ . '/src/Glpi/Console/CommandLoader.php',
];
$ignoreErrors[] = [
	'message' => '#^Method Glpi\\\\Console\\\\Database\\\\InstallCommand\\:\\:shouldSetDBConfig\\(\\) is unused\\.$#',
	'identifier' => 'method.unused',
	'count' => 1,
	'path' => __DIR__ . '/src/Glpi/Console/Database/InstallCommand.php',
];
$ignoreErrors[] = [
	'message' => '#^Call to an undefined method Symfony\\\\Component\\\\Console\\\\Helper\\\\HelperInterface\\:\\:ask\\(\\)\\.$#',
	'identifier' => 'method.notFound',
	'count' => 1,
	'path' => __DIR__ . '/src/Glpi/Console/Diagnostic/CheckHtmlEncodingCommand.php',
];
$ignoreErrors[] = [
	'message' => '#^Call to an undefined method Symfony\\\\Component\\\\Console\\\\Helper\\\\HelperInterface\\:\\:ask\\(\\)\\.$#',
	'identifier' => 'method.notFound',
	'count' => 1,
	'path' => __DIR__ . '/src/Glpi/Console/Diagnostic/CheckSourceCodeIntegrityCommand.php',
];
$ignoreErrors[] = [
	'message' => '#^Match expression does not handle remaining value\\: mixed$#',
	'identifier' => 'match.unhandled',
	'count' => 1,
	'path' => __DIR__ . '/src/Glpi/Console/Diagnostic/CheckSourceCodeIntegrityCommand.php',
];
$ignoreErrors[] = [
	'message' => '#^Method Glpi\\\\Console\\\\Migration\\\\RacksPluginToCoreCommand\\:\\:getFallbackRoomId\\(\\) never returns float so it can be removed from the return type\\.$#',
	'identifier' => 'return.unusedType',
	'count' => 1,
	'path' => __DIR__ . '/src/Glpi/Console/Migration/RacksPluginToCoreCommand.php',
];
$ignoreErrors[] = [
	'message' => '#^Method Glpi\\\\Console\\\\Migration\\\\RacksPluginToCoreCommand\\:\\:getImportErrorsVerbosity\\(\\) is unused\\.$#',
	'identifier' => 'method.unused',
	'count' => 1,
	'path' => __DIR__ . '/src/Glpi/Console/Migration/RacksPluginToCoreCommand.php',
];
$ignoreErrors[] = [
	'message' => '#^Method Glpi\\\\Console\\\\Migration\\\\RacksPluginToCoreCommand\\:\\:getImportErrorsVerbosity\\(\\) never returns float so it can be removed from the return type\\.$#',
	'identifier' => 'return.unusedType',
	'count' => 1,
	'path' => __DIR__ . '/src/Glpi/Console/Migration/RacksPluginToCoreCommand.php',
];
$ignoreErrors[] = [
	'message' => '#^Method Glpi\\\\Console\\\\Plugin\\\\InstallCommand\\:\\:isAlreadyInstalled\\(\\) should return array but returns bool\\.$#',
	'identifier' => 'return.type',
	'count' => 1,
	'path' => __DIR__ . '/src/Glpi/Console/Plugin/InstallCommand.php',
];
$ignoreErrors[] = [
	'message' => '#^Property Auth\\:\\:\\$auth_succeded \\(int\\) does not accept true\\.$#',
	'identifier' => 'assign.propertyType',
	'count' => 1,
	'path' => __DIR__ . '/src/Glpi/Console/Plugin/InstallCommand.php',
];
$ignoreErrors[] = [
	'message' => '#^Call to an undefined method Symfony\\\\Component\\\\Console\\\\Helper\\\\HelperInterface\\:\\:ask\\(\\)\\.$#',
	'identifier' => 'method.notFound',
	'count' => 1,
	'path' => __DIR__ . '/src/Glpi/Console/Security/DisableTFACommand.php',
];
$ignoreErrors[] = [
	'message' => '#^Call to an undefined method Symfony\\\\Component\\\\Console\\\\Helper\\\\HelperInterface\\:\\:ask\\(\\)\\.$#',
	'identifier' => 'method.notFound',
	'count' => 2,
	'path' => __DIR__ . '/src/Glpi/Console/User/AbstractUserCommand.php',
];
$ignoreErrors[] = [
	'message' => '#^Call to an undefined method Symfony\\\\Component\\\\Console\\\\Helper\\\\HelperInterface\\:\\:ask\\(\\)\\.$#',
	'identifier' => 'method.notFound',
	'count' => 1,
	'path' => __DIR__ . '/src/Glpi/Console/User/GrantCommand.php',
];
$ignoreErrors[] = [
	'message' => '#^Expression on left side of \\?\\? is not nullable\\.$#',
	'identifier' => 'nullCoalesce.expr',
	'count' => 2,
	'path' => __DIR__ . '/src/Glpi/Controller/ApiController.php',
];
$ignoreErrors[] = [
	'message' => '#^Expression on left side of \\?\\? is not nullable\\.$#',
	'identifier' => 'nullCoalesce.expr',
	'count' => 1,
	'path' => __DIR__ . '/src/Glpi/Controller/StatusController.php',
];
$ignoreErrors[] = [
	'message' => '#^Negated boolean expression is always false\\.$#',
	'identifier' => 'booleanNot.alwaysFalse',
	'count' => 1,
	'path' => __DIR__ . '/src/Glpi/Csv/StatCsvExport.php',
];
$ignoreErrors[] = [
	'message' => '#^Result of && is always false\\.$#',
	'identifier' => 'booleanAnd.alwaysFalse',
	'count' => 1,
	'path' => __DIR__ . '/src/Glpi/Csv/StatCsvExport.php',
];
$ignoreErrors[] = [
	'message' => '#^Strict comparison using \\=\\=\\= between string and null will always evaluate to false\\.$#',
	'identifier' => 'identical.alwaysFalse',
	'count' => 1,
	'path' => __DIR__ . '/src/Glpi/DBAL/QueryExpression.php',
];
$ignoreErrors[] = [
	'message' => '#^PHPDoc tag @param for parameter \\$interval_unit with type Glpi\\\\DBAL\\\\QueryExpression\\|int\\|string is not subtype of native type string\\.$#',
	'identifier' => 'parameter.phpDocType',
	'count' => 1,
	'path' => __DIR__ . '/src/Glpi/DBAL/QueryFunction.php',
];
$ignoreErrors[] = [
	'message' => '#^Match expression does not handle remaining value\\: string$#',
	'identifier' => 'match.unhandled',
	'count' => 2,
	'path' => __DIR__ . '/src/Glpi/Dashboard/FakeProvider.php',
];
$ignoreErrors[] = [
	'message' => '#^Call to function is_array\\(\\) with array\\<mixed\\> will always evaluate to true\\.$#',
	'identifier' => 'function.alreadyNarrowedType',
	'count' => 1,
	'path' => __DIR__ . '/src/Glpi/Dashboard/Filters/DatesModFilter.php',
];
$ignoreErrors[] = [
	'message' => '#^Call to an undefined static method CommonDBVisible\\:\\:getVisibilityCriteria\\(\\)\\.$#',
	'identifier' => 'staticMethod.notFound',
	'count' => 1,
	'path' => __DIR__ . '/src/Glpi/Dashboard/Provider.php',
];
$ignoreErrors[] = [
	'message' => '#^Comparison operation "\\<" between 0 and 1 is always true\\.$#',
	'identifier' => 'smaller.alwaysTrue',
	'count' => 2,
	'path' => __DIR__ . '/src/Glpi/Dashboard/Provider.php',
];
$ignoreErrors[] = [
	'message' => '#^Static method Glpi\\\\Dashboard\\\\Provider\\:\\:getSearchOptionID\\(\\) is unused\\.$#',
	'identifier' => 'method.unused',
	'count' => 1,
	'path' => __DIR__ . '/src/Glpi/Dashboard/Provider.php',
];
$ignoreErrors[] = [
	'message' => '#^Strict comparison using \\!\\=\\= between int and null will always evaluate to true\\.$#',
	'identifier' => 'notIdentical.alwaysTrue',
	'count' => 1,
	'path' => __DIR__ . '/src/Glpi/Debug/ProfilerSection.php',
];
$ignoreErrors[] = [
	'message' => '#^Method Glpi\\\\Dropdown\\\\Dropdown\\:\\:getById\\(\\) should return static\\(Glpi\\\\Dropdown\\\\Dropdown\\)\\|false but returns object\\.$#',
	'identifier' => 'return.type',
	'count' => 1,
	'path' => __DIR__ . '/src/Glpi/Dropdown/Dropdown.php',
];
$ignoreErrors[] = [
	'message' => '#^Negated boolean expression is always false\\.$#',
	'identifier' => 'booleanNot.alwaysFalse',
	'count' => 1,
	'path' => __DIR__ . '/src/Glpi/Inventory/Asset/Cartridge.php',
];
$ignoreErrors[] = [
	'message' => '#^PHPDoc tag @var with type Item_Devices is not subtype of native type string\\.$#',
	'identifier' => 'varTag.nativeType',
	'count' => 1,
	'path' => __DIR__ . '/src/Glpi/Inventory/Asset/Device.php',
];
$ignoreErrors[] = [
	'message' => '#^Negated boolean expression is always false\\.$#',
	'identifier' => 'booleanNot.alwaysFalse',
	'count' => 1,
	'path' => __DIR__ . '/src/Glpi/Inventory/Asset/Environment.php',
];
$ignoreErrors[] = [
	'message' => '#^Property Glpi\\\\Inventory\\\\Asset\\\\Environment\\:\\:\\$conf is never read, only written\\.$#',
	'identifier' => 'property.onlyWritten',
	'count' => 1,
	'path' => __DIR__ . '/src/Glpi/Inventory/Asset/Environment.php',
];
$ignoreErrors[] = [
	'message' => '#^Argument of an invalid type stdClass supplied for foreach, only iterables are supported\\.$#',
	'identifier' => 'foreach.nonIterable',
	'count' => 1,
	'path' => __DIR__ . '/src/Glpi/Inventory/Asset/InventoryAsset.php',
];
$ignoreErrors[] = [
	'message' => '#^Call to function method_exists\\(\\) with Glpi\\\\Inventory\\\\MainAsset\\\\MainAsset and \'isPartial\' will always evaluate to true\\.$#',
	'identifier' => 'function.alreadyNarrowedType',
	'count' => 1,
	'path' => __DIR__ . '/src/Glpi/Inventory/Asset/NetworkCard.php',
];
$ignoreErrors[] = [
	'message' => '#^Property Glpi\\\\Inventory\\\\Asset\\\\InventoryAsset\\:\\:\\$main_asset \\(Glpi\\\\Inventory\\\\MainAsset\\\\MainAsset\\) in isset\\(\\) is not nullable\\.$#',
	'identifier' => 'isset.property',
	'count' => 1,
	'path' => __DIR__ . '/src/Glpi/Inventory/Asset/NetworkCard.php',
];
$ignoreErrors[] = [
	'message' => '#^Call to function is_array\\(\\) with array will always evaluate to true\\.$#',
	'identifier' => 'function.alreadyNarrowedType',
	'count' => 1,
	'path' => __DIR__ . '/src/Glpi/Inventory/Asset/NetworkPort.php',
];
$ignoreErrors[] = [
	'message' => '#^Call to function method_exists\\(\\) with \\$this\\(Glpi\\\\Inventory\\\\Asset\\\\NetworkPort\\) and \'handleAggregations\' will always evaluate to true\\.$#',
	'identifier' => 'function.alreadyNarrowedType',
	'count' => 1,
	'path' => __DIR__ . '/src/Glpi/Inventory/Asset/NetworkPort.php',
];
$ignoreErrors[] = [
	'message' => '#^Call to function method_exists\\(\\) with Glpi\\\\Inventory\\\\MainAsset\\\\MainAsset and \'isPartial\' will always evaluate to true\\.$#',
	'identifier' => 'function.alreadyNarrowedType',
	'count' => 1,
	'path' => __DIR__ . '/src/Glpi/Inventory/Asset/NetworkPort.php',
];
$ignoreErrors[] = [
	'message' => '#^Comparison operation "\\>" between 0 and 1 is always false\\.$#',
	'identifier' => 'greater.alwaysFalse',
	'count' => 2,
	'path' => __DIR__ . '/src/Glpi/Inventory/Asset/NetworkPort.php',
];
$ignoreErrors[] = [
	'message' => '#^Empty array passed to foreach\\.$#',
	'identifier' => 'foreach.emptyArray',
	'count' => 1,
	'path' => __DIR__ . '/src/Glpi/Inventory/Asset/NetworkPort.php',
];
$ignoreErrors[] = [
	'message' => '#^If condition is always false\\.$#',
	'identifier' => 'if.alwaysFalse',
	'count' => 1,
	'path' => __DIR__ . '/src/Glpi/Inventory/Asset/NetworkPort.php',
];
$ignoreErrors[] = [
	'message' => '#^Loose comparison using \\!\\= between 0 and 1 will always evaluate to true\\.$#',
	'identifier' => 'notEqual.alwaysTrue',
	'count' => 1,
	'path' => __DIR__ . '/src/Glpi/Inventory/Asset/NetworkPort.php',
];
$ignoreErrors[] = [
	'message' => '#^Loose comparison using \\=\\= between 0 and 2 will always evaluate to false\\.$#',
	'identifier' => 'equal.alwaysFalse',
	'count' => 1,
	'path' => __DIR__ . '/src/Glpi/Inventory/Asset/NetworkPort.php',
];
$ignoreErrors[] = [
	'message' => '#^Negated boolean expression is always false\\.$#',
	'identifier' => 'booleanNot.alwaysFalse',
	'count' => 1,
	'path' => __DIR__ . '/src/Glpi/Inventory/Asset/NetworkPort.php',
];
$ignoreErrors[] = [
	'message' => '#^Offset \'Computer\' on array\\{\\} in isset\\(\\) does not exist\\.$#',
	'identifier' => 'isset.offset',
	'count' => 1,
	'path' => __DIR__ . '/src/Glpi/Inventory/Asset/NetworkPort.php',
];
$ignoreErrors[] = [
	'message' => '#^Offset \'NetworkEquipment\' on array\\{\\} in isset\\(\\) does not exist\\.$#',
	'identifier' => 'isset.offset',
	'count' => 1,
	'path' => __DIR__ . '/src/Glpi/Inventory/Asset/NetworkPort.php',
];
$ignoreErrors[] = [
	'message' => '#^Offset \'Phone\' on array\\{\\} in isset\\(\\) does not exist\\.$#',
	'identifier' => 'isset.offset',
	'count' => 1,
	'path' => __DIR__ . '/src/Glpi/Inventory/Asset/NetworkPort.php',
];
$ignoreErrors[] = [
	'message' => '#^Property Glpi\\\\Inventory\\\\Asset\\\\InventoryAsset\\:\\:\\$itemtype \\(string\\) does not accept null\\.$#',
	'identifier' => 'assign.propertyType',
	'count' => 1,
	'path' => __DIR__ . '/src/Glpi/Inventory/Asset/NetworkPort.php',
];
$ignoreErrors[] = [
	'message' => '#^Property Glpi\\\\Inventory\\\\Asset\\\\InventoryAsset\\:\\:\\$main_asset \\(Glpi\\\\Inventory\\\\MainAsset\\\\MainAsset\\) in isset\\(\\) is not nullable\\.$#',
	'identifier' => 'isset.property',
	'count' => 1,
	'path' => __DIR__ . '/src/Glpi/Inventory/Asset/NetworkPort.php',
];
$ignoreErrors[] = [
	'message' => '#^Result of && is always false\\.$#',
	'identifier' => 'booleanAnd.alwaysFalse',
	'count' => 3,
	'path' => __DIR__ . '/src/Glpi/Inventory/Asset/NetworkPort.php',
];
$ignoreErrors[] = [
	'message' => '#^Strict comparison using \\!\\=\\= between string and true will always evaluate to true\\.$#',
	'identifier' => 'notIdentical.alwaysTrue',
	'count' => 1,
	'path' => __DIR__ . '/src/Glpi/Inventory/Asset/NetworkPort.php',
];
$ignoreErrors[] = [
	'message' => '#^Unreachable statement \\- code above always terminates\\.$#',
	'identifier' => 'deadCode.unreachable',
	'count' => 2,
	'path' => __DIR__ . '/src/Glpi/Inventory/Asset/NetworkPort.php',
];
$ignoreErrors[] = [
	'message' => '#^Negated boolean expression is always false\\.$#',
	'identifier' => 'booleanNot.alwaysFalse',
	'count' => 1,
	'path' => __DIR__ . '/src/Glpi/Inventory/Asset/OperatingSystem.php',
];
$ignoreErrors[] = [
	'message' => '#^Negated boolean expression is always false\\.$#',
	'identifier' => 'booleanNot.alwaysFalse',
	'count' => 1,
	'path' => __DIR__ . '/src/Glpi/Inventory/Asset/Peripheral.php',
];
$ignoreErrors[] = [
	'message' => '#^Negated boolean expression is always false\\.$#',
	'identifier' => 'booleanNot.alwaysFalse',
	'count' => 1,
	'path' => __DIR__ . '/src/Glpi/Inventory/Asset/Process.php',
];
$ignoreErrors[] = [
	'message' => '#^Negated boolean expression is always false\\.$#',
	'identifier' => 'booleanNot.alwaysFalse',
	'count' => 1,
	'path' => __DIR__ . '/src/Glpi/Inventory/Asset/RemoteManagement.php',
];
$ignoreErrors[] = [
	'message' => '#^Left side of && is always true\\.$#',
	'identifier' => 'booleanAnd.leftAlwaysTrue',
	'count' => 1,
	'path' => __DIR__ . '/src/Glpi/Inventory/Asset/Software.php',
];
$ignoreErrors[] = [
	'message' => '#^Negated boolean expression is always false\\.$#',
	'identifier' => 'booleanNot.alwaysFalse',
	'count' => 2,
	'path' => __DIR__ . '/src/Glpi/Inventory/Asset/Software.php',
];
$ignoreErrors[] = [
	'message' => '#^Property Glpi\\\\Inventory\\\\Asset\\\\InventoryAsset\\:\\:\\$main_asset \\(Glpi\\\\Inventory\\\\MainAsset\\\\MainAsset\\) in isset\\(\\) is not nullable\\.$#',
	'identifier' => 'isset.property',
	'count' => 1,
	'path' => __DIR__ . '/src/Glpi/Inventory/Asset/Software.php',
];
$ignoreErrors[] = [
	'message' => '#^Call to function method_exists\\(\\) with Glpi\\\\Inventory\\\\MainAsset\\\\MainAsset and \'isPartial\' will always evaluate to true\\.$#',
	'identifier' => 'function.alreadyNarrowedType',
	'count' => 1,
	'path' => __DIR__ . '/src/Glpi/Inventory/Asset/VirtualMachine.php',
];
$ignoreErrors[] = [
	'message' => '#^Negated boolean expression is always false\\.$#',
	'identifier' => 'booleanNot.alwaysFalse',
	'count' => 1,
	'path' => __DIR__ . '/src/Glpi/Inventory/Asset/VirtualMachine.php',
];
$ignoreErrors[] = [
	'message' => '#^Property Glpi\\\\Inventory\\\\Asset\\\\InventoryAsset\\:\\:\\$itemtype \\(string\\) does not accept null\\.$#',
	'identifier' => 'assign.propertyType',
	'count' => 1,
	'path' => __DIR__ . '/src/Glpi/Inventory/Asset/VirtualMachine.php',
];
$ignoreErrors[] = [
	'message' => '#^Property Glpi\\\\Inventory\\\\Asset\\\\InventoryAsset\\:\\:\\$main_asset \\(Glpi\\\\Inventory\\\\MainAsset\\\\MainAsset\\) in isset\\(\\) is not nullable\\.$#',
	'identifier' => 'isset.property',
	'count' => 1,
	'path' => __DIR__ . '/src/Glpi/Inventory/Asset/VirtualMachine.php',
];
$ignoreErrors[] = [
	'message' => '#^Negated boolean expression is always false\\.$#',
	'identifier' => 'booleanNot.alwaysFalse',
	'count' => 1,
	'path' => __DIR__ . '/src/Glpi/Inventory/Asset/Volume.php',
];
$ignoreErrors[] = [
	'message' => '#^Access to an undefined property CommonGLPI\\:\\:\\$enabled_inventory\\.$#',
	'identifier' => 'property.notFound',
	'count' => 1,
	'path' => __DIR__ . '/src/Glpi/Inventory/Conf.php',
];
$ignoreErrors[] = [
	'message' => '#^Call to function is_array\\(\\) with array\\<array\\{label\\: string, item_action\\: bool, render_callback\\: callable\\(\\)\\: mixed, action_callback\\: callable\\(\\)\\: mixed\\}\\> will always evaluate to true\\.$#',
	'identifier' => 'function.alreadyNarrowedType',
	'count' => 1,
	'path' => __DIR__ . '/src/Glpi/Inventory/Conf.php',
];
$ignoreErrors[] = [
	'message' => '#^Call to function is_callable\\(\\) with callable\\(\\)\\: mixed will always evaluate to true\\.$#',
	'identifier' => 'function.alreadyNarrowedType',
	'count' => 1,
	'path' => __DIR__ . '/src/Glpi/Inventory/Conf.php',
];
$ignoreErrors[] = [
	'message' => '#^Offset \'label\' on array\\{label\\: string, item_action\\: bool, render_callback\\: callable\\(\\)\\: mixed, action_callback\\: callable\\(\\)\\: mixed\\} on left side of \\?\\? always exists and is not nullable\\.$#',
	'identifier' => 'nullCoalesce.offset',
	'count' => 1,
	'path' => __DIR__ . '/src/Glpi/Inventory/Conf.php',
];
$ignoreErrors[] = [
	'message' => '#^Offset \'render_callback\' on array\\{label\\: string, item_action\\: bool, render_callback\\: callable\\(\\)\\: mixed, action_callback\\: callable\\(\\)\\: mixed\\} on left side of \\?\\? always exists and is not nullable\\.$#',
	'identifier' => 'nullCoalesce.offset',
	'count' => 1,
	'path' => __DIR__ . '/src/Glpi/Inventory/Conf.php',
];
$ignoreErrors[] = [
	'message' => '#^Strict comparison using \\=\\=\\= between string and null will always evaluate to false\\.$#',
	'identifier' => 'identical.alwaysFalse',
	'count' => 1,
	'path' => __DIR__ . '/src/Glpi/Inventory/Conf.php',
];
$ignoreErrors[] = [
	'message' => '#^If condition is always true\\.$#',
	'identifier' => 'if.alwaysTrue',
	'count' => 2,
	'path' => __DIR__ . '/src/Glpi/Inventory/Inventory.php',
];
$ignoreErrors[] = [
	'message' => '#^Method Glpi\\\\Inventory\\\\Inventory\\:\\:cronCleanorphans\\(\\) with return type void returns int but should not return anything\\.$#',
	'identifier' => 'return.void',
	'count' => 1,
	'path' => __DIR__ . '/src/Glpi/Inventory/Inventory.php',
];
$ignoreErrors[] = [
	'message' => '#^Method Glpi\\\\Inventory\\\\Inventory\\:\\:cronCleantemp\\(\\) with return type void returns int but should not return anything\\.$#',
	'identifier' => 'return.void',
	'count' => 1,
	'path' => __DIR__ . '/src/Glpi/Inventory/Inventory.php',
];
$ignoreErrors[] = [
	'message' => '#^PHPDoc tag @return has invalid value \\(void;\\)\\: Unexpected token ";", expected TOKEN_HORIZONTAL_WS at offset 73 on line 4$#',
	'identifier' => 'phpDoc.parseError',
	'count' => 1,
	'path' => __DIR__ . '/src/Glpi/Inventory/Inventory.php',
];
$ignoreErrors[] = [
	'message' => '#^Property Glpi\\\\Inventory\\\\Inventory\\:\\:\\$inventory_content \\(string\\) in isset\\(\\) is not nullable\\.$#',
	'identifier' => 'isset.property',
	'count' => 1,
	'path' => __DIR__ . '/src/Glpi/Inventory/Inventory.php',
];
$ignoreErrors[] = [
	'message' => '#^Property Glpi\\\\Inventory\\\\Inventory\\:\\:\\$mainasset \\(Glpi\\\\Inventory\\\\MainAsset\\\\MainAsset\\) in isset\\(\\) is not nullable\\.$#',
	'identifier' => 'isset.property',
	'count' => 2,
	'path' => __DIR__ . '/src/Glpi/Inventory/Inventory.php',
];
$ignoreErrors[] = [
	'message' => '#^Argument of an invalid type stdClass supplied for foreach, only iterables are supported\\.$#',
	'identifier' => 'foreach.nonIterable',
	'count' => 2,
	'path' => __DIR__ . '/src/Glpi/Inventory/MainAsset/MainAsset.php',
];
$ignoreErrors[] = [
	'message' => '#^Property Glpi\\\\Inventory\\\\Asset\\\\InventoryAsset\\:\\:\\$itemtype \\(string\\) does not accept null\\.$#',
	'identifier' => 'assign.propertyType',
	'count' => 1,
	'path' => __DIR__ . '/src/Glpi/Inventory/MainAsset/MainAsset.php',
];
$ignoreErrors[] = [
	'message' => '#^Property Glpi\\\\Inventory\\\\Asset\\\\InventoryAsset\\:\\:\\$request_query \\(string\\) on left side of \\?\\? is not nullable\\.$#',
	'identifier' => 'nullCoalesce.property',
	'count' => 1,
	'path' => __DIR__ . '/src/Glpi/Inventory/MainAsset/MainAsset.php',
];
$ignoreErrors[] = [
	'message' => '#^Property Glpi\\\\Inventory\\\\MainAsset\\\\MainAsset\\:\\:\\$states_id_default \\(int\\) on left side of \\?\\? is not nullable\\.$#',
	'identifier' => 'nullCoalesce.property',
	'count' => 1,
	'path' => __DIR__ . '/src/Glpi/Inventory/MainAsset/MainAsset.php',
];
$ignoreErrors[] = [
	'message' => '#^Argument of an invalid type stdClass supplied for foreach, only iterables are supported\\.$#',
	'identifier' => 'foreach.nonIterable',
	'count' => 1,
	'path' => __DIR__ . '/src/Glpi/Inventory/MainAsset/NetworkEquipment.php',
];
$ignoreErrors[] = [
	'message' => '#^Call to function method_exists\\(\\) with \\$this\\(Glpi\\\\Inventory\\\\MainAsset\\\\NetworkEquipment\\) and \'getManagementPorts\' will always evaluate to true\\.$#',
	'identifier' => 'function.alreadyNarrowedType',
	'count' => 1,
	'path' => __DIR__ . '/src/Glpi/Inventory/MainAsset/NetworkEquipment.php',
];
$ignoreErrors[] = [
	'message' => '#^Expression on left side of \\?\\? is not nullable\\.$#',
	'identifier' => 'nullCoalesce.expr',
	'count' => 1,
	'path' => __DIR__ . '/src/Glpi/Inventory/MainAsset/NetworkEquipment.php',
];
$ignoreErrors[] = [
	'message' => '#^Argument of an invalid type stdClass supplied for foreach, only iterables are supported\\.$#',
	'identifier' => 'foreach.nonIterable',
	'count' => 1,
	'path' => __DIR__ . '/src/Glpi/Inventory/MainAsset/Unmanaged.php',
];
$ignoreErrors[] = [
	'message' => '#^Parameter \\#4 \\$ports_id \\(array\\) of method Glpi\\\\Inventory\\\\MainAsset\\\\Unmanaged\\:\\:rulepassed\\(\\) should be compatible with parameter \\$ports_id \\(int\\) of method Glpi\\\\Inventory\\\\MainAsset\\\\MainAsset\\:\\:rulepassed\\(\\)$#',
	'identifier' => 'method.childParameterType',
	'count' => 1,
	'path' => __DIR__ . '/src/Glpi/Inventory/MainAsset/Unmanaged.php',
];
$ignoreErrors[] = [
	'message' => '#^Property Glpi\\\\Inventory\\\\Asset\\\\InventoryAsset\\:\\:\\$request_query \\(string\\) on left side of \\?\\? is not nullable\\.$#',
	'identifier' => 'nullCoalesce.property',
	'count' => 1,
	'path' => __DIR__ . '/src/Glpi/Inventory/MainAsset/Unmanaged.php',
];
$ignoreErrors[] = [
	'message' => '#^Property Glpi\\\\Inventory\\\\MainAsset\\\\MainAsset\\:\\:\\$states_id_default \\(int\\) on left side of \\?\\? is not nullable\\.$#',
	'identifier' => 'nullCoalesce.property',
	'count' => 1,
	'path' => __DIR__ . '/src/Glpi/Inventory/MainAsset/Unmanaged.php',
];
$ignoreErrors[] = [
	'message' => '#^Strict comparison using \\!\\=\\= between int and false will always evaluate to true\\.$#',
	'identifier' => 'notIdentical.alwaysTrue',
	'count' => 1,
	'path' => __DIR__ . '/src/Glpi/Marketplace/Controller.php',
];
$ignoreErrors[] = [
	'message' => '#^PHPDoc tag @phpstan\\-return has invalid value \\(\\{client_id\\: string, user_id\\: string, scopes\\: string\\[\\]\\}\\)\\: Unexpected token "\\{", expected type at offset 79 on line 4$#',
	'identifier' => 'phpDoc.parseError',
	'count' => 1,
	'path' => __DIR__ . '/src/Glpi/OAuth/Server.php',
];
$ignoreErrors[] = [
	'message' => '#^Call to function is_array\\(\\) with array will always evaluate to true\\.$#',
	'identifier' => 'function.alreadyNarrowedType',
	'count' => 1,
	'path' => __DIR__ . '/src/Glpi/RichText/RichText.php',
];
$ignoreErrors[] = [
	'message' => '#^Method Glpi\\\\Search\\\\CriteriaFilter\\:\\:getTabNameForItem\\(\\) never returns array\\<string\\> so it can be removed from the return type\\.$#',
	'identifier' => 'return.unusedType',
	'count' => 1,
	'path' => __DIR__ . '/src/Glpi/Search/CriteriaFilter.php',
];
$ignoreErrors[] = [
	'message' => '#^Default value of the parameter \\#1 \\$itemtype \\(string\\) of method Glpi\\\\Search\\\\Input\\\\QueryBuilder\\:\\:findCriteriaInSession\\(\\) is incompatible with type class\\-string\\<CommonDBTM\\>\\.$#',
	'identifier' => 'parameter.defaultValue',
	'count' => 1,
	'path' => __DIR__ . '/src/Glpi/Search/Input/QueryBuilder.php',
];
$ignoreErrors[] = [
	'message' => '#^Default value of the parameter \\#1 \\$itemtype \\(string\\) of method Glpi\\\\Search\\\\Input\\\\QueryBuilder\\:\\:getDefaultCriteria\\(\\) is incompatible with type class\\-string\\<CommonDBTM\\>\\.$#',
	'identifier' => 'parameter.defaultValue',
	'count' => 1,
	'path' => __DIR__ . '/src/Glpi/Search/Input/QueryBuilder.php',
];
$ignoreErrors[] = [
	'message' => '#^Negated boolean expression is always true\\.$#',
	'identifier' => 'booleanNot.alwaysTrue',
	'count' => 2,
	'path' => __DIR__ . '/src/Glpi/Search/Input/QueryBuilder.php',
];
$ignoreErrors[] = [
	'message' => '#^Call to an undefined method PhpOffice\\\\PhpSpreadsheet\\\\Writer\\\\IWriter\\:\\:setOrientation\\(\\)\\.$#',
	'identifier' => 'method.notFound',
	'count' => 1,
	'path' => __DIR__ . '/src/Glpi/Search/Output/Pdf.php',
];
$ignoreErrors[] = [
	'message' => '#^Property Glpi\\\\Search\\\\Output\\\\Spreadsheet\\:\\:\\$writer \\(PhpOffice\\\\PhpSpreadsheet\\\\Writer\\\\BaseWriter\\) does not accept PhpOffice\\\\PhpSpreadsheet\\\\Writer\\\\IWriter\\.$#',
	'identifier' => 'assign.propertyType',
	'count' => 1,
	'path' => __DIR__ . '/src/Glpi/Search/Output/Pdf.php',
];
$ignoreErrors[] = [
	'message' => '#^Negated boolean expression is always true\\.$#',
	'identifier' => 'booleanNot.alwaysTrue',
	'count' => 1,
	'path' => __DIR__ . '/src/Glpi/Search/Output/Spreadsheet.php',
];
$ignoreErrors[] = [
	'message' => '#^Call to function is_string\\(\\) with string will always evaluate to true\\.$#',
	'identifier' => 'function.alreadyNarrowedType',
	'count' => 2,
	'path' => __DIR__ . '/src/Glpi/Search/Provider/SQLProvider.php',
];
$ignoreErrors[] = [
	'message' => '#^Call to static method getAssignableVisiblityCriteria\\(\\) on an unknown class Glpi\\\\Features\\\\AssignableItem\\.$#',
	'identifier' => 'class.notFound',
	'count' => 1,
	'path' => __DIR__ . '/src/Glpi/Search/Provider/SQLProvider.php',
];
$ignoreErrors[] = [
	'message' => '#^Default value of the parameter \\#4 \\$meta \\(int\\) of method Glpi\\\\Search\\\\Provider\\\\SQLProvider\\:\\:giveItem\\(\\) is incompatible with type bool\\.$#',
	'identifier' => 'parameter.defaultValue',
	'count' => 1,
	'path' => __DIR__ . '/src/Glpi/Search/Provider/SQLProvider.php',
];
$ignoreErrors[] = [
	'message' => '#^Default value of the parameter \\#4 \\$meta_type \\(string\\) of method Glpi\\\\Search\\\\Provider\\\\SQLProvider\\:\\:getSelectCriteria\\(\\) is incompatible with type class\\-string\\<CommonDBTM\\>\\.$#',
	'identifier' => 'parameter.defaultValue',
	'count' => 1,
	'path' => __DIR__ . '/src/Glpi/Search/Provider/SQLProvider.php',
];
$ignoreErrors[] = [
	'message' => '#^Default value of the parameter \\#7 \\$meta_type \\(string\\) of method Glpi\\\\Search\\\\Provider\\\\SQLProvider\\:\\:getLeftJoinCriteria\\(\\) is incompatible with type class\\-string\\<CommonDBTM\\>\\.$#',
	'identifier' => 'parameter.defaultValue',
	'count' => 1,
	'path' => __DIR__ . '/src/Glpi/Search/Provider/SQLProvider.php',
];
$ignoreErrors[] = [
	'message' => '#^Expression on left side of \\?\\? is not nullable\\.$#',
	'identifier' => 'nullCoalesce.expr',
	'count' => 1,
	'path' => __DIR__ . '/src/Glpi/Search/Provider/SQLProvider.php',
];
$ignoreErrors[] = [
	'message' => '#^If condition is always true\\.$#',
	'identifier' => 'if.alwaysTrue',
	'count' => 1,
	'path' => __DIR__ . '/src/Glpi/Search/Provider/SQLProvider.php',
];
$ignoreErrors[] = [
	'message' => '#^Left side of && is always true\\.$#',
	'identifier' => 'booleanAnd.leftAlwaysTrue',
	'count' => 4,
	'path' => __DIR__ . '/src/Glpi/Search/Provider/SQLProvider.php',
];
$ignoreErrors[] = [
	'message' => '#^Loose comparison using \\=\\= between 2 and 2 will always evaluate to true\\.$#',
	'identifier' => 'equal.alwaysTrue',
	'count' => 4,
	'path' => __DIR__ . '/src/Glpi/Search/Provider/SQLProvider.php',
];
$ignoreErrors[] = [
	'message' => '#^Method Glpi\\\\Search\\\\Provider\\\\SQLProvider\\:\\:explodeWithID\\(\\) never returns false so it can be removed from the return type\\.$#',
	'identifier' => 'return.unusedType',
	'count' => 1,
	'path' => __DIR__ . '/src/Glpi/Search/Provider/SQLProvider.php',
];
$ignoreErrors[] = [
	'message' => '#^Method Glpi\\\\Search\\\\Provider\\\\SQLProvider\\:\\:getHavingCriteria\\(\\) should return array but returns false\\.$#',
	'identifier' => 'return.type',
	'count' => 1,
	'path' => __DIR__ . '/src/Glpi/Search/Provider/SQLProvider.php',
];
$ignoreErrors[] = [
	'message' => '#^Method Glpi\\\\Search\\\\Provider\\\\SQLProvider\\:\\:getSelectCriteria\\(\\) should return array but returns Glpi\\\\DBAL\\\\QueryExpression\\.$#',
	'identifier' => 'return.type',
	'count' => 1,
	'path' => __DIR__ . '/src/Glpi/Search/Provider/SQLProvider.php',
];
$ignoreErrors[] = [
	'message' => '#^Method Glpi\\\\Search\\\\Provider\\\\SQLProvider\\:\\:getWhereCriteria\\(\\) should return array\\|null but returns Glpi\\\\DBAL\\\\QueryExpression\\.$#',
	'identifier' => 'return.type',
	'count' => 1,
	'path' => __DIR__ . '/src/Glpi/Search/Provider/SQLProvider.php',
];
$ignoreErrors[] = [
	'message' => '#^Method Glpi\\\\Search\\\\Provider\\\\SQLProvider\\:\\:giveItem\\(\\) should return string but returns int\\.$#',
	'identifier' => 'return.type',
	'count' => 1,
	'path' => __DIR__ . '/src/Glpi/Search/Provider/SQLProvider.php',
];
$ignoreErrors[] = [
	'message' => '#^Offset 2 on array\\{string, string, string\\} in isset\\(\\) always exists and is not nullable\\.$#',
	'identifier' => 'isset.offset',
	'count' => 1,
	'path' => __DIR__ . '/src/Glpi/Search/Provider/SQLProvider.php',
];
$ignoreErrors[] = [
	'message' => '#^PHPDoc tag @param for parameter \\$NOT with type string is incompatible with native type bool\\.$#',
	'identifier' => 'parameter.phpDocType',
	'count' => 1,
	'path' => __DIR__ . '/src/Glpi/Search/Provider/SQLProvider.php',
];
$ignoreErrors[] = [
	'message' => '#^PHPDoc tag @return with type string is incompatible with native type array\\.$#',
	'identifier' => 'return.phpDocType',
	'count' => 1,
	'path' => __DIR__ . '/src/Glpi/Search/Provider/SQLProvider.php',
];
$ignoreErrors[] = [
	'message' => '#^PHPDoc tag @var for variable \\$itemtype has invalid type Glpi\\\\Features\\\\AssignableItem\\.$#',
	'identifier' => 'varTag.trait',
	'count' => 1,
	'path' => __DIR__ . '/src/Glpi/Search/Provider/SQLProvider.php',
];
$ignoreErrors[] = [
	'message' => '#^PHPDoc tag @var with type Glpi\\\\Features\\\\AssignableItem is not subtype of native type string\\.$#',
	'identifier' => 'varTag.nativeType',
	'count' => 1,
	'path' => __DIR__ . '/src/Glpi/Search/Provider/SQLProvider.php',
];
$ignoreErrors[] = [
	'message' => '#^Strict comparison using \\!\\=\\= between 100\\|float\\|string and null will always evaluate to true\\.$#',
	'identifier' => 'notIdentical.alwaysTrue',
	'count' => 1,
	'path' => __DIR__ . '/src/Glpi/Search/Provider/SQLProvider.php',
];
$ignoreErrors[] = [
	'message' => '#^Strict comparison using \\!\\=\\= between CommonDBTM\\|false and null will always evaluate to true\\.$#',
	'identifier' => 'notIdentical.alwaysTrue',
	'count' => 2,
	'path' => __DIR__ . '/src/Glpi/Search/Provider/SQLProvider.php',
];
$ignoreErrors[] = [
	'message' => '#^Strict comparison using \\!\\=\\= between int\\|string and null will always evaluate to true\\.$#',
	'identifier' => 'notIdentical.alwaysTrue',
	'count' => 2,
	'path' => __DIR__ . '/src/Glpi/Search/Provider/SQLProvider.php',
];
$ignoreErrors[] = [
	'message' => '#^Strict comparison using \\=\\=\\= between \'Problem\' and \'Problem\' will always evaluate to true\\.$#',
	'identifier' => 'identical.alwaysTrue',
	'count' => 2,
	'path' => __DIR__ . '/src/Glpi/Search/Provider/SQLProvider.php',
];
$ignoreErrors[] = [
	'message' => '#^Strict comparison using \\=\\=\\= between 2 and 2 will always evaluate to true\\.$#',
	'identifier' => 'identical.alwaysTrue',
	'count' => 2,
	'path' => __DIR__ . '/src/Glpi/Search/Provider/SQLProvider.php',
];
$ignoreErrors[] = [
	'message' => '#^Strict comparison using \\=\\=\\= between class\\-string\\<CommonDBTM\\> and \'AllAssets\' will always evaluate to false\\.$#',
	'identifier' => 'identical.alwaysFalse',
	'count' => 1,
	'path' => __DIR__ . '/src/Glpi/Search/Provider/SQLProvider.php',
];
$ignoreErrors[] = [
	'message' => '#^Call to an undefined static method CommonGLPI\\:\\:showBrowseView\\(\\)\\.$#',
	'identifier' => 'staticMethod.notFound',
	'count' => 1,
	'path' => __DIR__ . '/src/Glpi/Search/SearchEngine.php',
];
$ignoreErrors[] = [
	'message' => '#^Call to an undefined static method Glpi\\\\Search\\\\Input\\\\SearchInputInterface\\:\\:cleanParams\\(\\)\\.$#',
	'identifier' => 'staticMethod.notFound',
	'count' => 1,
	'path' => __DIR__ . '/src/Glpi/Search/SearchEngine.php',
];
$ignoreErrors[] = [
	'message' => '#^Call to an undefined static method Glpi\\\\Search\\\\Input\\\\SearchInputInterface\\:\\:manageParams\\(\\)\\.$#',
	'identifier' => 'staticMethod.notFound',
	'count' => 1,
	'path' => __DIR__ . '/src/Glpi/Search/SearchEngine.php',
];
$ignoreErrors[] = [
	'message' => '#^Call to an undefined static method Glpi\\\\Search\\\\Input\\\\SearchInputInterface\\:\\:showGenericSearch\\(\\)\\.$#',
	'identifier' => 'staticMethod.notFound',
	'count' => 1,
	'path' => __DIR__ . '/src/Glpi/Search/SearchEngine.php',
];
$ignoreErrors[] = [
	'message' => '#^Call to an undefined static method Glpi\\\\Search\\\\Provider\\\\SearchProviderInterface\\:\\:constructData\\(\\)\\.$#',
	'identifier' => 'staticMethod.notFound',
	'count' => 1,
	'path' => __DIR__ . '/src/Glpi/Search/SearchEngine.php',
];
$ignoreErrors[] = [
	'message' => '#^Call to an undefined static method Glpi\\\\Search\\\\Provider\\\\SearchProviderInterface\\:\\:constructSQL\\(\\)\\.$#',
	'identifier' => 'staticMethod.notFound',
	'count' => 1,
	'path' => __DIR__ . '/src/Glpi/Search/SearchEngine.php',
];
$ignoreErrors[] = [
	'message' => '#^Call to function is_array\\(\\) with array will always evaluate to true\\.$#',
	'identifier' => 'function.alreadyNarrowedType',
	'count' => 1,
	'path' => __DIR__ . '/src/Glpi/Search/SearchEngine.php',
];
$ignoreErrors[] = [
	'message' => '#^PHPDoc tag @var with type Glpi\\\\Search\\\\Input\\\\SearchInputInterface is not subtype of native type string\\.$#',
	'identifier' => 'varTag.nativeType',
	'count' => 2,
	'path' => __DIR__ . '/src/Glpi/Search/SearchEngine.php',
];
$ignoreErrors[] = [
	'message' => '#^Call to function is_array\\(\\) with array will always evaluate to true\\.$#',
	'identifier' => 'function.alreadyNarrowedType',
	'count' => 1,
	'path' => __DIR__ . '/src/Glpi/Socket.php',
];
$ignoreErrors[] = [
	'message' => '#^Method Glpi\\\\Socket\\:\\:showListForItem\\(\\) with return type void returns false but should not return anything\\.$#',
	'identifier' => 'return.void',
	'count' => 2,
	'path' => __DIR__ . '/src/Glpi/Socket.php',
];
$ignoreErrors[] = [
	'message' => '#^Method Glpi\\\\System\\\\Diagnostic\\\\SourceCodeIntegrityChecker\\:\\:getBaselineManifest\\(\\) never returns null so it can be removed from the return type\\.$#',
	'identifier' => 'return.unusedType',
	'count' => 1,
	'path' => __DIR__ . '/src/Glpi/System/Diagnostic/SourceCodeIntegrityChecker.php',
];
$ignoreErrors[] = [
	'message' => '#^Method Glpi\\\\System\\\\Log\\\\LogViewer\\:\\:getMenuContent\\(\\) never returns false so it can be removed from the return type\\.$#',
	'identifier' => 'return.unusedType',
	'count' => 1,
	'path' => __DIR__ . '/src/Glpi/System/Log/LogViewer.php',
];
$ignoreErrors[] = [
	'message' => '#^Default value of the parameter \\#1 \\$history \\(int\\) of method Group\\:\\:post_updateItem\\(\\) is incompatible with type bool\\.$#',
	'identifier' => 'parameter.defaultValue',
	'count' => 1,
	'path' => __DIR__ . '/src/Group.php',
];
$ignoreErrors[] = [
	'message' => '#^Left side of && is always false\\.$#',
	'identifier' => 'booleanAnd.leftAlwaysFalse',
	'count' => 1,
	'path' => __DIR__ . '/src/Group.php',
];
$ignoreErrors[] = [
	'message' => '#^Return type \\(void\\) of method Group\\:\\:showForm\\(\\) should be compatible with return type \\(bool\\) of method CommonDropdown\\:\\:showForm\\(\\)$#',
	'identifier' => 'method.childReturnType',
	'count' => 1,
	'path' => __DIR__ . '/src/Group.php',
];
$ignoreErrors[] = [
	'message' => '#^Call to function is_string\\(\\) with string will always evaluate to true\\.$#',
	'identifier' => 'function.alreadyNarrowedType',
	'count' => 1,
	'path' => __DIR__ . '/src/HTMLTableCell.php',
];
$ignoreErrors[] = [
	'message' => '#^Property HTMLTableGroup\\:\\:\\$new_headers is never read, only written\\.$#',
	'identifier' => 'property.onlyWritten',
	'count' => 1,
	'path' => __DIR__ . '/src/HTMLTableGroup.php',
];
$ignoreErrors[] = [
	'message' => '#^Call to an undefined method HTMLTableHeader\\:\\:getCompositeName\\(\\)\\.$#',
	'identifier' => 'method.notFound',
	'count' => 1,
	'path' => __DIR__ . '/src/HTMLTableRow.php',
];
$ignoreErrors[] = [
	'message' => '#^Property HTMLTableSuperHeader\\:\\:\\$headerSets is never read, only written\\.$#',
	'identifier' => 'property.onlyWritten',
	'count' => 1,
	'path' => __DIR__ . '/src/HTMLTableSuperHeader.php',
];
$ignoreErrors[] = [
	'message' => '#^Call to function is_array\\(\\) with array will always evaluate to true\\.$#',
	'identifier' => 'function.alreadyNarrowedType',
	'count' => 8,
	'path' => __DIR__ . '/src/Html.php',
];
$ignoreErrors[] = [
	'message' => '#^Call to function is_array\\(\\) with bool will always evaluate to false\\.$#',
	'identifier' => 'function.impossibleType',
	'count' => 1,
	'path' => __DIR__ . '/src/Html.php',
];
$ignoreErrors[] = [
	'message' => '#^Call to function is_array\\(\\) with string will always evaluate to false\\.$#',
	'identifier' => 'function.impossibleType',
	'count' => 4,
	'path' => __DIR__ . '/src/Html.php',
];
$ignoreErrors[] = [
	'message' => '#^Call to function is_null\\(\\) with string will always evaluate to false\\.$#',
	'identifier' => 'function.impossibleType',
	'count' => 2,
	'path' => __DIR__ . '/src/Html.php',
];
$ignoreErrors[] = [
	'message' => '#^Call to function is_string\\(\\) with string will always evaluate to true\\.$#',
	'identifier' => 'function.alreadyNarrowedType',
	'count' => 3,
	'path' => __DIR__ . '/src/Html.php',
];
$ignoreErrors[] = [
	'message' => '#^Default value of the parameter \\#2 \\$http_response_code \\(int\\) of method Html\\:\\:redirect\\(\\) is incompatible with type string\\.$#',
	'identifier' => 'parameter.defaultValue',
	'count' => 1,
	'path' => __DIR__ . '/src/Html.php',
];
$ignoreErrors[] = [
	'message' => '#^Instanceof between Glpi\\\\Console\\\\Application and Glpi\\\\Console\\\\Application will always evaluate to true\\.$#',
	'identifier' => 'instanceof.alwaysTrue',
	'count' => 1,
	'path' => __DIR__ . '/src/Html.php',
];
$ignoreErrors[] = [
	'message' => '#^Negated boolean expression is always true\\.$#',
	'identifier' => 'booleanNot.alwaysTrue',
	'count' => 1,
	'path' => __DIR__ . '/src/Html.php',
];
$ignoreErrors[] = [
	'message' => '#^PHPDoc tag @phpstan\\-return has invalid value \\(\\$display \\? void \\: string\\)\\: Unexpected token "\\$display", expected type at offset 656 on line 13$#',
	'identifier' => 'phpDoc.parseError',
	'count' => 1,
	'path' => __DIR__ . '/src/Html.php',
];
$ignoreErrors[] = [
	'message' => '#^PHPDoc tag @phpstan\\-return has invalid value \\(\\$display is true \\? true \\: string\\)\\: Unexpected token "\\$display", expected type at offset 219 on line 9$#',
	'identifier' => 'phpDoc.parseError',
	'count' => 1,
	'path' => __DIR__ . '/src/Html.php',
];
$ignoreErrors[] = [
	'message' => '#^Strict comparison using \\=\\=\\= between float and \'\' will always evaluate to false\\.$#',
	'identifier' => 'identical.alwaysFalse',
	'count' => 1,
	'path' => __DIR__ . '/src/Html.php',
];
$ignoreErrors[] = [
	'message' => '#^Strict comparison using \\=\\=\\= between float and \'\\-\' will always evaluate to false\\.$#',
	'identifier' => 'identical.alwaysFalse',
	'count' => 1,
	'path' => __DIR__ . '/src/Html.php',
];
$ignoreErrors[] = [
	'message' => '#^Call to function is_array\\(\\) with array\\<int\\> will always evaluate to true\\.$#',
	'identifier' => 'function.alreadyNarrowedType',
	'count' => 5,
	'path' => __DIR__ . '/src/IPAddress.php',
];
$ignoreErrors[] = [
	'message' => '#^Call to function is_numeric\\(\\) with int will always evaluate to true\\.$#',
	'identifier' => 'function.alreadyNarrowedType',
	'count' => 2,
	'path' => __DIR__ . '/src/IPAddress.php',
];
$ignoreErrors[] = [
	'message' => '#^Call to function is_string\\(\\) with string will always evaluate to true\\.$#',
	'identifier' => 'function.alreadyNarrowedType',
	'count' => 1,
	'path' => __DIR__ . '/src/IPAddress.php',
];
$ignoreErrors[] = [
	'message' => '#^Negated boolean expression is always false\\.$#',
	'identifier' => 'booleanNot.alwaysFalse',
	'count' => 3,
	'path' => __DIR__ . '/src/IPAddress.php',
];
$ignoreErrors[] = [
	'message' => '#^Property IPAddress\\:\\:\\$binary \\(array\\<int\\>\\) does not accept string\\.$#',
	'identifier' => 'assign.propertyType',
	'count' => 1,
	'path' => __DIR__ . '/src/IPAddress.php',
];
$ignoreErrors[] = [
	'message' => '#^Strict comparison using \\!\\=\\= between array\\<int\\> and \'\' will always evaluate to true\\.$#',
	'identifier' => 'notIdentical.alwaysTrue',
	'count' => 1,
	'path' => __DIR__ . '/src/IPAddress.php',
];
$ignoreErrors[] = [
	'message' => '#^Comparison operation "\\>" between int\\<1, max\\> and 0 is always true\\.$#',
	'identifier' => 'greater.alwaysTrue',
	'count' => 1,
	'path' => __DIR__ . '/src/IPNetwork.php',
];
$ignoreErrors[] = [
	'message' => '#^Property IPNetwork\\:\\:\\$address \\(IPAddress\\) does not accept null\\.$#',
	'identifier' => 'assign.propertyType',
	'count' => 1,
	'path' => __DIR__ . '/src/IPNetwork.php',
];
$ignoreErrors[] = [
	'message' => '#^Property IPNetwork\\:\\:\\$data_for_implicit_update \\(array\\) does not accept null\\.$#',
	'identifier' => 'assign.propertyType',
	'count' => 1,
	'path' => __DIR__ . '/src/IPNetwork.php',
];
$ignoreErrors[] = [
	'message' => '#^Property IPNetwork\\:\\:\\$gateway \\(IPAddress\\) does not accept null\\.$#',
	'identifier' => 'assign.propertyType',
	'count' => 1,
	'path' => __DIR__ . '/src/IPNetwork.php',
];
$ignoreErrors[] = [
	'message' => '#^Property IPNetwork\\:\\:\\$netmask \\(IPNetmask\\) does not accept null\\.$#',
	'identifier' => 'assign.propertyType',
	'count' => 1,
	'path' => __DIR__ . '/src/IPNetwork.php',
];
$ignoreErrors[] = [
	'message' => '#^Property IPNetwork\\:\\:\\$networkUpdate \\(bool\\) does not accept null\\.$#',
	'identifier' => 'assign.propertyType',
	'count' => 1,
	'path' => __DIR__ . '/src/IPNetwork.php',
];
$ignoreErrors[] = [
	'message' => '#^Left side of && is always true\\.$#',
	'identifier' => 'booleanAnd.leftAlwaysTrue',
	'count' => 1,
	'path' => __DIR__ . '/src/ITILFollowup.php',
];
$ignoreErrors[] = [
	'message' => '#^Method ITILTemplate\\:\\:showCentralPreview\\(\\) with return type void returns false but should not return anything\\.$#',
	'identifier' => 'return.void',
	'count' => 1,
	'path' => __DIR__ . '/src/ITILTemplate.php',
];
$ignoreErrors[] = [
	'message' => '#^PHPDoc tag @var with type CommonITILObject is not subtype of native type string\\.$#',
	'identifier' => 'varTag.nativeType',
	'count' => 3,
	'path' => __DIR__ . '/src/ITILTemplate.php',
];
$ignoreErrors[] = [
	'message' => '#^Method ITILTemplateField\\:\\:showForITILTemplate\\(\\) with return type void returns false but should not return anything\\.$#',
	'identifier' => 'return.void',
	'count' => 1,
	'path' => __DIR__ . '/src/ITILTemplateField.php',
];
$ignoreErrors[] = [
	'message' => '#^Default value of the parameter \\#1 \\$history \\(int\\) of method ITILValidationTemplate\\:\\:post_updateItem\\(\\) is incompatible with type bool\\.$#',
	'identifier' => 'parameter.defaultValue',
	'count' => 1,
	'path' => __DIR__ . '/src/ITILValidationTemplate.php',
];
$ignoreErrors[] = [
	'message' => '#^If condition is always true\\.$#',
	'identifier' => 'if.alwaysTrue',
	'count' => 1,
	'path' => __DIR__ . '/src/Impact.php',
];
$ignoreErrors[] = [
	'message' => '#^Right side of \\|\\| is always true\\.$#',
	'identifier' => 'booleanOr.rightAlwaysTrue',
	'count' => 1,
	'path' => __DIR__ . '/src/Impact.php',
];
$ignoreErrors[] = [
	'message' => '#^Negated boolean expression is always true\\.$#',
	'identifier' => 'booleanNot.alwaysTrue',
	'count' => 1,
	'path' => __DIR__ . '/src/ImpactItem.php',
];
$ignoreErrors[] = [
	'message' => '#^Method Infocom\\:\\:showTco\\(\\) should return float but returns string\\.$#',
	'identifier' => 'return.type',
	'count' => 4,
	'path' => __DIR__ . '/src/Infocom.php',
];
$ignoreErrors[] = [
	'message' => '#^Negated boolean expression is always false\\.$#',
	'identifier' => 'booleanNot.alwaysFalse',
	'count' => 1,
	'path' => __DIR__ . '/src/Infocom.php',
];
$ignoreErrors[] = [
	'message' => '#^PHPDoc tag @phpstan\\-return has invalid value \\(\\$display \\? void \\: string\\)\\: Unexpected token "\\$display", expected type at offset 264 on line 9$#',
	'identifier' => 'phpDoc.parseError',
	'count' => 1,
	'path' => __DIR__ . '/src/Infocom.php',
];
$ignoreErrors[] = [
	'message' => '#^Call to an undefined method CommonGLPI\\:\\:getID\\(\\)\\.$#',
	'identifier' => 'method.notFound',
	'count' => 1,
	'path' => __DIR__ . '/src/ItemAntivirus.php',
];
$ignoreErrors[] = [
	'message' => '#^Call to an undefined method CommonGLPI\\:\\:getID\\(\\)\\.$#',
	'identifier' => 'method.notFound',
	'count' => 1,
	'path' => __DIR__ . '/src/ItemVirtualMachine.php',
];
$ignoreErrors[] = [
	'message' => '#^Method Item_Cluster\\:\\:showItems\\(\\) with return type void returns false but should not return anything\\.$#',
	'identifier' => 'return.void',
	'count' => 1,
	'path' => __DIR__ . '/src/Item_Cluster.php',
];
$ignoreErrors[] = [
	'message' => '#^Method Item_DeviceCamera_ImageFormat\\:\\:showItems\\(\\) with return type void returns false but should not return anything\\.$#',
	'identifier' => 'return.void',
	'count' => 1,
	'path' => __DIR__ . '/src/Item_DeviceCamera_ImageFormat.php',
];
$ignoreErrors[] = [
	'message' => '#^Method Item_DeviceCamera_ImageResolution\\:\\:showItems\\(\\) with return type void returns false but should not return anything\\.$#',
	'identifier' => 'return.void',
	'count' => 1,
	'path' => __DIR__ . '/src/Item_DeviceCamera_ImageResolution.php',
];
$ignoreErrors[] = [
	'message' => '#^Strict comparison using \\=\\=\\= between array and false will always evaluate to false\\.$#',
	'identifier' => 'identical.alwaysFalse',
	'count' => 2,
	'path' => __DIR__ . '/src/Item_DeviceSimcard.php',
];
$ignoreErrors[] = [
	'message' => '#^Expression on left side of \\?\\? is not nullable\\.$#',
	'identifier' => 'nullCoalesce.expr',
	'count' => 1,
	'path' => __DIR__ . '/src/Item_Devices.php',
];
$ignoreErrors[] = [
	'message' => '#^Method Item_Disk\\:\\:showForItem\\(\\) with return type void returns false but should not return anything\\.$#',
	'identifier' => 'return.void',
	'count' => 1,
	'path' => __DIR__ . '/src/Item_Disk.php',
];
$ignoreErrors[] = [
	'message' => '#^Strict comparison using \\=\\=\\= between 0\\|1\\|2 and \'\' will always evaluate to false\\.$#',
	'identifier' => 'identical.alwaysFalse',
	'count' => 1,
	'path' => __DIR__ . '/src/Item_Disk.php',
];
$ignoreErrors[] = [
	'message' => '#^Method Item_Enclosure\\:\\:showItems\\(\\) with return type void returns false but should not return anything\\.$#',
	'identifier' => 'return.void',
	'count' => 1,
	'path' => __DIR__ . '/src/Item_Enclosure.php',
];
$ignoreErrors[] = [
	'message' => '#^Call to an undefined method CommonGLPI\\:\\:getID\\(\\)\\.$#',
	'identifier' => 'method.notFound',
	'count' => 1,
	'path' => __DIR__ . '/src/Item_Environment.php',
];
$ignoreErrors[] = [
	'message' => '#^Method Item_Environment\\:\\:getTabNameForItem\\(\\) never returns array\\<string\\> so it can be removed from the return type\\.$#',
	'identifier' => 'return.unusedType',
	'count' => 1,
	'path' => __DIR__ . '/src/Item_Environment.php',
];
$ignoreErrors[] = [
	'message' => '#^Call to method forceGlobalState\\(\\) on an unknown class Glpi\\\\Features\\\\Kanban\\.$#',
	'identifier' => 'class.notFound',
	'count' => 2,
	'path' => __DIR__ . '/src/Item_Kanban.php',
];
$ignoreErrors[] = [
	'message' => '#^Call to method getFromDB\\(\\) on an unknown class Glpi\\\\Features\\\\Kanban\\.$#',
	'identifier' => 'class.notFound',
	'count' => 2,
	'path' => __DIR__ . '/src/Item_Kanban.php',
];
$ignoreErrors[] = [
	'message' => '#^Method Item_Kanban\\:\\:loadStateForItem\\(\\) should return array but returns null\\.$#',
	'identifier' => 'return.type',
	'count' => 1,
	'path' => __DIR__ . '/src/Item_Kanban.php',
];
$ignoreErrors[] = [
	'message' => '#^PHPDoc tag @var for variable \\$item has invalid type Glpi\\\\Features\\\\Kanban\\.$#',
	'identifier' => 'varTag.trait',
	'count' => 2,
	'path' => __DIR__ . '/src/Item_Kanban.php',
];
$ignoreErrors[] = [
	'message' => '#^Method Item_Line\\:\\:prepareInput\\(\\) should return array but returns false\\.$#',
	'identifier' => 'return.type',
	'count' => 1,
	'path' => __DIR__ . '/src/Item_Line.php',
];
$ignoreErrors[] = [
	'message' => '#^If condition is always true\\.$#',
	'identifier' => 'if.alwaysTrue',
	'count' => 1,
	'path' => __DIR__ . '/src/Item_OperatingSystem.php',
];
$ignoreErrors[] = [
	'message' => '#^Right side of && is always true\\.$#',
	'identifier' => 'booleanAnd.rightAlwaysTrue',
	'count' => 3,
	'path' => __DIR__ . '/src/Item_OperatingSystem.php',
];
$ignoreErrors[] = [
	'message' => '#^Call to an undefined method CommonGLPI\\:\\:getID\\(\\)\\.$#',
	'identifier' => 'method.notFound',
	'count' => 1,
	'path' => __DIR__ . '/src/Item_Plug.php',
];
$ignoreErrors[] = [
	'message' => '#^Method Item_Plug\\:\\:showItems\\(\\) with return type void returns false but should not return anything\\.$#',
	'identifier' => 'return.void',
	'count' => 1,
	'path' => __DIR__ . '/src/Item_Plug.php',
];
$ignoreErrors[] = [
	'message' => '#^Call to an undefined method CommonGLPI\\:\\:getID\\(\\)\\.$#',
	'identifier' => 'method.notFound',
	'count' => 1,
	'path' => __DIR__ . '/src/Item_Process.php',
];
$ignoreErrors[] = [
	'message' => '#^Comparison operation "\\>" between int\\<1, max\\> and 0 is always true\\.$#',
	'identifier' => 'greater.alwaysTrue',
	'count' => 1,
	'path' => __DIR__ . '/src/Item_Project.php',
];
$ignoreErrors[] = [
	'message' => '#^Method Item_Project\\:\\:showForProject\\(\\) with return type void returns false but should not return anything\\.$#',
	'identifier' => 'return.void',
	'count' => 1,
	'path' => __DIR__ . '/src/Item_Project.php',
];
$ignoreErrors[] = [
	'message' => '#^Method Item_Rack\\:\\:showItems\\(\\) with return type void returns false but should not return anything\\.$#',
	'identifier' => 'return.void',
	'count' => 1,
	'path' => __DIR__ . '/src/Item_Rack.php',
];
$ignoreErrors[] = [
<<<<<<< HEAD
	'message' => '#^PHPDoc tag @var with type int is not subtype of native type mixed\\.$#',
	'identifier' => 'varTag.nativeType',
=======
	'message' => '#^Right side of && is always true\\.$#',
	'identifier' => 'booleanAnd.rightAlwaysTrue',
>>>>>>> 291a824f
	'count' => 1,
	'path' => __DIR__ . '/src/Item_Rack.php',
];
$ignoreErrors[] = [
<<<<<<< HEAD
=======
	'message' => '#^Method Item_RemoteManagement\\:\\:showForItem\\(\\) with return type void returns false but should not return anything\\.$#',
	'identifier' => 'return.void',
	'count' => 1,
	'path' => __DIR__ . '/src/Item_RemoteManagement.php',
];
$ignoreErrors[] = [
>>>>>>> 291a824f
	'message' => '#^Loose comparison using \\=\\= between \'e\'\\|\'g\'\\|\'i\'\\|\'l\'\\|\'o\'\\|\'s\'\\|\'u\' and \'_\' will always evaluate to false\\.$#',
	'identifier' => 'equal.alwaysFalse',
	'count' => 1,
	'path' => __DIR__ . '/src/Item_SoftwareLicense.php',
];
$ignoreErrors[] = [
	'message' => '#^Method Item_SoftwareLicense\\:\\:showForLicense\\(\\) with return type void returns false but should not return anything\\.$#',
	'identifier' => 'return.void',
	'count' => 1,
	'path' => __DIR__ . '/src/Item_SoftwareLicense.php',
];
$ignoreErrors[] = [
	'message' => '#^Method Item_SoftwareLicense\\:\\:showForLicenseByEntity\\(\\) with return type void returns false but should not return anything\\.$#',
	'identifier' => 'return.void',
	'count' => 1,
	'path' => __DIR__ . '/src/Item_SoftwareLicense.php',
];
$ignoreErrors[] = [
	'message' => '#^Loose comparison using \\=\\= between \'d\'\\|\'e\'\\|\'g\'\\|\'i\'\\|\'l\'\\|\'o\'\\|\'s\'\\|\'u\'\\|\'v\' and \'_\' will always evaluate to false\\.$#',
	'identifier' => 'equal.alwaysFalse',
	'count' => 1,
	'path' => __DIR__ . '/src/Item_SoftwareVersion.php',
];
$ignoreErrors[] = [
	'message' => '#^Method Item_Ticket\\:\\:displayTabContentForItem\\(\\) should return bool but returns string\\.$#',
	'identifier' => 'return.type',
	'count' => 1,
	'path' => __DIR__ . '/src/Item_Ticket.php',
];
$ignoreErrors[] = [
	'message' => '#^Method Itil_Project\\:\\:showForItil\\(\\) with return type void returns false but should not return anything\\.$#',
	'identifier' => 'return.void',
	'count' => 1,
	'path' => __DIR__ . '/src/Itil_Project.php',
];
$ignoreErrors[] = [
	'message' => '#^Method Itil_Project\\:\\:showForProject\\(\\) with return type void returns false but should not return anything\\.$#',
	'identifier' => 'return.void',
	'count' => 1,
	'path' => __DIR__ . '/src/Itil_Project.php',
];
$ignoreErrors[] = [
	'message' => '#^Call to function is_array\\(\\) with array will always evaluate to true\\.$#',
	'identifier' => 'function.alreadyNarrowedType',
	'count' => 1,
	'path' => __DIR__ . '/src/KnowbaseItem.php',
];
$ignoreErrors[] = [
	'message' => '#^Return type \\(void\\) of method KnowbaseItem\\:\\:showForm\\(\\) should be compatible with return type \\(bool\\) of method CommonDBTM\\:\\:showForm\\(\\)$#',
	'identifier' => 'method.childReturnType',
	'count' => 1,
	'path' => __DIR__ . '/src/KnowbaseItem.php',
];
$ignoreErrors[] = [
	'message' => '#^PHPDoc tag @return has invalid value \\(true;\\)\\: Unexpected token ";", expected TOKEN_HORIZONTAL_WS at offset 126 on line 6$#',
	'identifier' => 'phpDoc.parseError',
	'count' => 1,
	'path' => __DIR__ . '/src/KnowbaseItemTranslation.php',
];
$ignoreErrors[] = [
	'message' => '#^Call to an undefined method CommonDBTM\\:\\:getFromDBForTicket\\(\\)\\.$#',
	'identifier' => 'method.notFound',
	'count' => 1,
	'path' => __DIR__ . '/src/LevelAgreement.php',
];
$ignoreErrors[] = [
	'message' => '#^Method LevelAgreement\\:\\:getNextActionForTicket\\(\\) should return OlaLevel_Ticket\\|SlaLevel_Ticket\\|false but returns CommonDBTM\\.$#',
	'identifier' => 'return.type',
	'count' => 1,
	'path' => __DIR__ . '/src/LevelAgreement.php',
];
$ignoreErrors[] = [
	'message' => '#^Static property LevelAgreement\\:\\:\\$levelclass \\(class\\-string\\<LevelAgreementLevel\\>\\) does not accept default value of type string\\.$#',
	'identifier' => 'property.defaultValue',
	'count' => 1,
	'path' => __DIR__ . '/src/LevelAgreement.php',
];
$ignoreErrors[] = [
	'message' => '#^Static property LevelAgreement\\:\\:\\$levelticketclass \\(class\\-string\\<CommonDBTM\\>\\) does not accept default value of type string\\.$#',
	'identifier' => 'property.defaultValue',
	'count' => 1,
	'path' => __DIR__ . '/src/LevelAgreement.php',
];
$ignoreErrors[] = [
	'message' => '#^Call to function is_array\\(\\) with array will always evaluate to true\\.$#',
	'identifier' => 'function.alreadyNarrowedType',
	'count' => 1,
	'path' => __DIR__ . '/src/LevelAgreementLevel.php',
];
$ignoreErrors[] = [
	'message' => '#^PHPDoc tag @var with type OlaLevel\\|SlaLevel is not subtype of native type static\\(LevelAgreementLevel\\)\\.$#',
	'identifier' => 'varTag.nativeType',
	'count' => 1,
	'path' => __DIR__ . '/src/LevelAgreementLevel.php',
];
$ignoreErrors[] = [
	'message' => '#^Default value of the parameter \\#3 \\$is_deleted \\(int\\) of method Line\\:\\:getMassiveActionsForItemtype\\(\\) is incompatible with type bool\\.$#',
	'identifier' => 'parameter.defaultValue',
	'count' => 1,
	'path' => __DIR__ . '/src/Line.php',
];
$ignoreErrors[] = [
	'message' => '#^Strict comparison using \\=\\=\\= between array and false will always evaluate to false\\.$#',
	'identifier' => 'identical.alwaysFalse',
	'count' => 2,
	'path' => __DIR__ . '/src/Line.php',
];
$ignoreErrors[] = [
	'message' => '#^Default value of the parameter \\#2 \\$params \\(array\\{\\}\\) of method Link\\:\\:getAllLinksFor\\(\\) is incompatible with type array\\{id\\: int, name\\: string, link\\: string, data\\: string, open_window\\: bool\\|null\\}\\.$#',
	'identifier' => 'parameter.defaultValue',
	'count' => 1,
	'path' => __DIR__ . '/src/Link.php',
];
$ignoreErrors[] = [
	'message' => '#^Offset \'data\' on array\\{id\\: int, name\\: string, link\\: string, data\\: string, open_window\\: bool\\|null\\} in isset\\(\\) always exists and is not nullable\\.$#',
	'identifier' => 'isset.offset',
	'count' => 1,
	'path' => __DIR__ . '/src/Link.php',
];
$ignoreErrors[] = [
	'message' => '#^Offset \'id\' on array\\{id\\: int, name\\: string, link\\: string, data\\: string, open_window\\: bool\\|null\\} in isset\\(\\) always exists and is not nullable\\.$#',
	'identifier' => 'isset.offset',
	'count' => 1,
	'path' => __DIR__ . '/src/Link.php',
];
$ignoreErrors[] = [
	'message' => '#^Offset \'link\' on array\\{id\\: int, name\\: string, link\\: string, data\\: string, open_window\\: bool\\|null\\} in isset\\(\\) always exists and is not nullable\\.$#',
	'identifier' => 'isset.offset',
	'count' => 1,
	'path' => __DIR__ . '/src/Link.php',
];
$ignoreErrors[] = [
	'message' => '#^Offset \'name\' on array\\{id\\: int, name\\: string, link\\: string, data\\: string, open_window\\: bool\\|null\\} in isset\\(\\) always exists and is not nullable\\.$#',
	'identifier' => 'isset.offset',
	'count' => 1,
	'path' => __DIR__ . '/src/Link.php',
];
$ignoreErrors[] = [
	'message' => '#^PHPDoc tag @phpstan\\-return has invalid value \\(array\\<int, \\{name\\: string, type\\: string\\}\\>\\)\\: Unexpected token "\\{", expected type at offset 119 on line 5$#',
	'identifier' => 'phpDoc.parseError',
	'count' => 1,
	'path' => __DIR__ . '/src/Link.php',
];
$ignoreErrors[] = [
	'message' => '#^Result of \\|\\| is always false\\.$#',
	'identifier' => 'booleanOr.alwaysFalse',
	'count' => 3,
	'path' => __DIR__ . '/src/Link.php',
];
$ignoreErrors[] = [
	'message' => '#^Return type \\(void\\) of method Link\\:\\:showForm\\(\\) should be compatible with return type \\(bool\\) of method CommonDBTM\\:\\:showForm\\(\\)$#',
	'identifier' => 'method.childReturnType',
	'count' => 1,
	'path' => __DIR__ . '/src/Link.php',
];
$ignoreErrors[] = [
	'message' => '#^Method Location\\:\\:showItems\\(\\) with return type void returns false but should not return anything\\.$#',
	'identifier' => 'return.void',
	'count' => 1,
	'path' => __DIR__ . '/src/Location.php',
];
$ignoreErrors[] = [
	'message' => '#^Strict comparison using \\=\\=\\= between CommonDBTM and false will always evaluate to false\\.$#',
	'identifier' => 'identical.alwaysFalse',
	'count' => 1,
	'path' => __DIR__ . '/src/Lock.php',
];
$ignoreErrors[] = [
	'message' => '#^Instanceof between CommonDBTM and CommonDBTM will always evaluate to true\\.$#',
	'identifier' => 'instanceof.alwaysTrue',
	'count' => 1,
	'path' => __DIR__ . '/src/Lockedfield.php',
];
$ignoreErrors[] = [
	'message' => '#^Call to function is_array\\(\\) with array will always evaluate to true\\.$#',
	'identifier' => 'function.alreadyNarrowedType',
	'count' => 1,
	'path' => __DIR__ . '/src/Log.php',
];
$ignoreErrors[] = [
	'message' => '#^Strict comparison using \\!\\=\\= between null and string will always evaluate to true\\.$#',
	'identifier' => 'notIdentical.alwaysTrue',
	'count' => 1,
	'path' => __DIR__ . '/src/Log.php',
];
$ignoreErrors[] = [
	'message' => '#^Strict comparison using \\=\\=\\= between null and string will always evaluate to false\\.$#',
	'identifier' => 'identical.alwaysFalse',
	'count' => 1,
	'path' => __DIR__ . '/src/Log.php',
];
$ignoreErrors[] = [
	'message' => '#^Access to an undefined property Laminas\\\\Mail\\\\Storage\\\\Message\\:\\:\\$date\\.$#',
	'identifier' => 'property.notFound',
	'count' => 1,
	'path' => __DIR__ . '/src/MailCollector.php',
];
$ignoreErrors[] = [
	'message' => '#^Call to an undefined method Laminas\\\\Mail\\\\Storage\\\\AbstractStorage\\:\\:getFolders\\(\\)\\.$#',
	'identifier' => 'method.notFound',
	'count' => 1,
	'path' => __DIR__ . '/src/MailCollector.php',
];
$ignoreErrors[] = [
	'message' => '#^Call to an undefined method Laminas\\\\Mail\\\\Storage\\\\AbstractStorage\\:\\:moveMessage\\(\\)\\.$#',
	'identifier' => 'method.notFound',
	'count' => 1,
	'path' => __DIR__ . '/src/MailCollector.php',
];
$ignoreErrors[] = [
	'message' => '#^Cannot call method getAddressList\\(\\) on array\\|ArrayIterator\\|Laminas\\\\Mail\\\\Header\\\\HeaderInterface\\|string\\.$#',
	'identifier' => 'method.nonObject',
	'count' => 2,
	'path' => __DIR__ . '/src/MailCollector.php',
];
$ignoreErrors[] = [
	'message' => '#^If condition is always true\\.$#',
	'identifier' => 'if.alwaysTrue',
	'count' => 2,
	'path' => __DIR__ . '/src/MailCollector.php',
];
$ignoreErrors[] = [
	'message' => '#^Method MailCollector\\:\\:cronMailgate\\(\\) should return \\-1 but returns 0\\.$#',
	'identifier' => 'return.type',
	'count' => 1,
	'path' => __DIR__ . '/src/MailCollector.php',
];
$ignoreErrors[] = [
	'message' => '#^Method MailCollector\\:\\:cronMailgate\\(\\) should return \\-1 but returns 1\\.$#',
	'identifier' => 'return.type',
	'count' => 1,
	'path' => __DIR__ . '/src/MailCollector.php',
];
$ignoreErrors[] = [
	'message' => '#^Method MailCollector\\:\\:getRecursiveAttached\\(\\) with return type void returns false but should not return anything\\.$#',
	'identifier' => 'return.void',
	'count' => 4,
	'path' => __DIR__ . '/src/MailCollector.php',
];
$ignoreErrors[] = [
	'message' => '#^Property MailCollector\\:\\:\\$body_is_html \\(string\\) does not accept default value of type false\\.$#',
	'identifier' => 'property.defaultValue',
	'count' => 1,
	'path' => __DIR__ . '/src/MailCollector.php',
];
$ignoreErrors[] = [
	'message' => '#^Property MailCollector\\:\\:\\$body_is_html \\(string\\) does not accept false\\.$#',
	'identifier' => 'assign.propertyType',
	'count' => 1,
	'path' => __DIR__ . '/src/MailCollector.php',
];
$ignoreErrors[] = [
	'message' => '#^Property MailCollector\\:\\:\\$body_is_html \\(string\\) does not accept true\\.$#',
	'identifier' => 'assign.propertyType',
	'count' => 1,
	'path' => __DIR__ . '/src/MailCollector.php',
];
$ignoreErrors[] = [
	'message' => '#^Strict comparison using \\!\\=\\= between string and null will always evaluate to true\\.$#',
	'identifier' => 'notIdentical.alwaysTrue',
	'count' => 1,
	'path' => __DIR__ . '/src/MailCollector.php',
];
$ignoreErrors[] = [
	'message' => '#^Call to function is_array\\(\\) with array will always evaluate to true\\.$#',
	'identifier' => 'function.alreadyNarrowedType',
	'count' => 1,
	'path' => __DIR__ . '/src/MassiveAction.php',
];
$ignoreErrors[] = [
	'message' => '#^Call to function is_countable\\(\\) with array\\<array\\> will always evaluate to true\\.$#',
	'identifier' => 'function.alreadyNarrowedType',
	'count' => 1,
	'path' => __DIR__ . '/src/MassiveAction.php',
];
$ignoreErrors[] = [
	'message' => '#^Instanceof between CommonDBTM and CommonDBTM will always evaluate to true\\.$#',
	'identifier' => 'instanceof.alwaysTrue',
	'count' => 1,
	'path' => __DIR__ . '/src/MassiveAction.php',
];
$ignoreErrors[] = [
	'message' => '#^Property MassiveAction\\:\\:\\$remainings \\(array\\) in isset\\(\\) is not nullable\\.$#',
	'identifier' => 'isset.property',
	'count' => 1,
	'path' => __DIR__ . '/src/MassiveAction.php',
];
$ignoreErrors[] = [
	'message' => '#^Property MassiveAction\\:\\:\\$remainings \\(array\\) on left side of \\?\\? is not nullable\\.$#',
	'identifier' => 'nullCoalesce.property',
	'count' => 1,
	'path' => __DIR__ . '/src/MassiveAction.php',
];
$ignoreErrors[] = [
	'message' => '#^Call to function is_array\\(\\) with array will always evaluate to true\\.$#',
	'identifier' => 'function.alreadyNarrowedType',
	'count' => 2,
	'path' => __DIR__ . '/src/Migration.php',
];
$ignoreErrors[] = [
	'message' => '#^Call to function is_null\\(\\) with string will always evaluate to false\\.$#',
	'identifier' => 'function.impossibleType',
	'count' => 8,
	'path' => __DIR__ . '/src/Migration.php',
];
$ignoreErrors[] = [
	'message' => '#^Call to function method_exists\\(\\) with \\$this\\(Monitor\\) and \'prepareGroupFields\' will always evaluate to true\\.$#',
	'identifier' => 'function.alreadyNarrowedType',
	'count' => 1,
	'path' => __DIR__ . '/src/Monitor.php',
];
$ignoreErrors[] = [
	'message' => '#^Call to function method_exists\\(\\) with \\$this\\(Monitor\\) and \'updateGroupFields\' will always evaluate to true\\.$#',
	'identifier' => 'function.alreadyNarrowedType',
	'count' => 1,
	'path' => __DIR__ . '/src/Monitor.php',
];
$ignoreErrors[] = [
	'message' => '#^Instanceof between static\\(Monitor\\) and PDU will always evaluate to false\\.$#',
	'identifier' => 'instanceof.alwaysFalse',
	'count' => 1,
	'path' => __DIR__ . '/src/Monitor.php',
];
$ignoreErrors[] = [
	'message' => '#^Strict comparison using \\=\\=\\= between array and false will always evaluate to false\\.$#',
	'identifier' => 'identical.alwaysFalse',
	'count' => 1,
	'path' => __DIR__ . '/src/Monitor.php',
];
$ignoreErrors[] = [
	'message' => '#^Call to function method_exists\\(\\) with \\$this\\(NetworkEquipment\\) and \'prepareGroupFields\' will always evaluate to true\\.$#',
	'identifier' => 'function.alreadyNarrowedType',
	'count' => 1,
	'path' => __DIR__ . '/src/NetworkEquipment.php',
];
$ignoreErrors[] = [
	'message' => '#^Call to function method_exists\\(\\) with \\$this\\(NetworkEquipment\\) and \'updateGroupFields\' will always evaluate to true\\.$#',
	'identifier' => 'function.alreadyNarrowedType',
	'count' => 1,
	'path' => __DIR__ . '/src/NetworkEquipment.php',
];
$ignoreErrors[] = [
	'message' => '#^If condition is always true\\.$#',
	'identifier' => 'if.alwaysTrue',
	'count' => 1,
	'path' => __DIR__ . '/src/NetworkEquipment.php',
];
$ignoreErrors[] = [
	'message' => '#^Instanceof between static\\(NetworkEquipment\\) and PDU will always evaluate to false\\.$#',
	'identifier' => 'instanceof.alwaysFalse',
	'count' => 1,
	'path' => __DIR__ . '/src/NetworkEquipment.php',
];
$ignoreErrors[] = [
	'message' => '#^Strict comparison using \\=\\=\\= between array and false will always evaluate to false\\.$#',
	'identifier' => 'identical.alwaysFalse',
	'count' => 1,
	'path' => __DIR__ . '/src/NetworkEquipment.php',
];
$ignoreErrors[] = [
	'message' => '#^Return type \\(void\\) of method NetworkName\\:\\:showForm\\(\\) should be compatible with return type \\(bool\\) of method CommonDBTM\\:\\:showForm\\(\\)$#',
	'identifier' => 'method.childReturnType',
	'count' => 1,
	'path' => __DIR__ . '/src/NetworkName.php',
];
$ignoreErrors[] = [
	'message' => '#^Call to an undefined method CommonGLPI\\:\\:isDynamic\\(\\)\\.$#',
	'identifier' => 'method.notFound',
	'count' => 1,
	'path' => __DIR__ . '/src/NetworkPort.php',
];
$ignoreErrors[] = [
	'message' => '#^PHPDoc tag @var with type CommonDBTM is not subtype of native type class\\-string\\.$#',
	'identifier' => 'varTag.nativeType',
	'count' => 1,
	'path' => __DIR__ . '/src/NetworkPort.php',
];
$ignoreErrors[] = [
	'message' => '#^PHPDoc tag @phpstan\\-return has invalid value \\(\\$val \\!\\=\\= null \\? string \\: array\\)\\: Unexpected token "\\$val", expected type at offset 218 on line 7$#',
	'identifier' => 'phpDoc.parseError',
	'count' => 1,
	'path' => __DIR__ . '/src/NetworkPortEthernet.php',
];
$ignoreErrors[] = [
	'message' => '#^PHPDoc tag @phpstan\\-return has invalid value \\(\\$val \\!\\=\\= null \\? string \\: array\\)\\: Unexpected token "\\$val", expected type at offset 220 on line 7$#',
	'identifier' => 'phpDoc.parseError',
	'count' => 1,
	'path' => __DIR__ . '/src/NetworkPortEthernet.php',
];
$ignoreErrors[] = [
	'message' => '#^Call to function is_array\\(\\) with array will always evaluate to true\\.$#',
	'identifier' => 'function.alreadyNarrowedType',
	'count' => 1,
	'path' => __DIR__ . '/src/NetworkPortInstantiation.php',
];
$ignoreErrors[] = [
	'message' => '#^Instanceof between NetworkPort and CommonDBChild will always evaluate to true\\.$#',
	'identifier' => 'instanceof.alwaysTrue',
	'count' => 1,
	'path' => __DIR__ . '/src/NetworkPortInstantiation.php',
];
$ignoreErrors[] = [
	'message' => '#^Strict comparison using \\=\\=\\= between mixed~\'NetworkEquipment\' and \'NetworkEquipment\' will always evaluate to false\\.$#',
	'identifier' => 'identical.alwaysFalse',
	'count' => 1,
	'path' => __DIR__ . '/src/NetworkPort_NetworkPort.php',
];
$ignoreErrors[] = [
	'message' => '#^Right side of && is always true\\.$#',
	'identifier' => 'booleanAnd.rightAlwaysTrue',
	'count' => 1,
	'path' => __DIR__ . '/src/Notepad.php',
];
$ignoreErrors[] = [
	'message' => '#^Call to function is_array\\(\\) with array will always evaluate to true\\.$#',
	'identifier' => 'function.alreadyNarrowedType',
	'count' => 1,
	'path' => __DIR__ . '/src/NotificationEvent.php',
];
$ignoreErrors[] = [
	'message' => '#^Call to function is_array\\(\\) with array will always evaluate to true\\.$#',
	'identifier' => 'function.alreadyNarrowedType',
	'count' => 1,
	'path' => __DIR__ . '/src/NotificationEventMailing.php',
];
$ignoreErrors[] = [
	'message' => '#^If condition is always true\\.$#',
	'identifier' => 'if.alwaysTrue',
	'count' => 1,
	'path' => __DIR__ . '/src/NotificationEventMailing.php',
];
$ignoreErrors[] = [
	'message' => '#^Offset 2 on array\\{list\\<string\\>, list\\<\'"\'\\|\'\\\\\'\'\\>, list\\<numeric\\-string\\>, list\\<\'"\'\\|\'\\\\\'\'\\>\\} in isset\\(\\) always exists and is not nullable\\.$#',
	'identifier' => 'isset.offset',
	'count' => 1,
	'path' => __DIR__ . '/src/NotificationEventMailing.php',
];
$ignoreErrors[] = [
	'message' => '#^Static property NotificationEventMailing\\:\\:\\$mailer \\(GLPIMailer\\) on left side of \\?\\? is not nullable\\.$#',
	'identifier' => 'nullCoalesce.property',
	'count' => 1,
	'path' => __DIR__ . '/src/NotificationEventMailing.php',
];
$ignoreErrors[] = [
	'message' => '#^Method NotificationTarget\\:\\:showForGroup\\(\\) with return type void returns false but should not return anything\\.$#',
	'identifier' => 'return.void',
	'count' => 1,
	'path' => __DIR__ . '/src/NotificationTarget.php',
];
$ignoreErrors[] = [
	'message' => '#^Left side of && is always true\\.$#',
	'identifier' => 'booleanAnd.leftAlwaysTrue',
	'count' => 1,
	'path' => __DIR__ . '/src/NotificationTargetCommonITILObject.php',
];
$ignoreErrors[] = [
	'message' => '#^Method NotificationTargetCommonITILObject\\:\\:addAdditionnalUserInfo\\(\\) should return 0\\|0\\.0\\|\'\'\\|\'0\'\\|array\\{\\}\\|false\\|null but returns array\\{show_private\\: mixed, is_self_service\\: mixed\\}\\.$#',
	'identifier' => 'return.type',
	'count' => 1,
	'path' => __DIR__ . '/src/NotificationTargetCommonITILObject.php',
];
$ignoreErrors[] = [
	'message' => '#^Method NotificationTemplate\\:\\:getTemplateByLanguage\\(\\) should return int\\|false but returns non\\-falsy\\-string\\.$#',
	'identifier' => 'return.type',
	'count' => 1,
	'path' => __DIR__ . '/src/NotificationTemplate.php',
];
$ignoreErrors[] = [
	'message' => '#^Negated boolean expression is always true\\.$#',
	'identifier' => 'booleanNot.alwaysTrue',
	'count' => 1,
	'path' => __DIR__ . '/src/NotificationTemplate.php',
];
$ignoreErrors[] = [
	'message' => '#^Call to function is_array\\(\\) with array will always evaluate to true\\.$#',
	'identifier' => 'function.alreadyNarrowedType',
	'count' => 1,
	'path' => __DIR__ . '/src/Notification_NotificationTemplate.php',
];
$ignoreErrors[] = [
	'message' => '#^Method Notification_NotificationTemplate\\:\\:getName\\(\\) should return string but returns int\\.$#',
	'identifier' => 'return.type',
	'count' => 1,
	'path' => __DIR__ . '/src/Notification_NotificationTemplate.php',
];
$ignoreErrors[] = [
	'message' => '#^Method Notification_NotificationTemplate\\:\\:showForNotification\\(\\) with return type void returns false but should not return anything\\.$#',
	'identifier' => 'return.void',
	'count' => 1,
	'path' => __DIR__ . '/src/Notification_NotificationTemplate.php',
];
$ignoreErrors[] = [
	'message' => '#^Method Notification_NotificationTemplate\\:\\:showForNotificationTemplate\\(\\) with return type void returns false but should not return anything\\.$#',
	'identifier' => 'return.void',
	'count' => 1,
	'path' => __DIR__ . '/src/Notification_NotificationTemplate.php',
];
$ignoreErrors[] = [
	'message' => '#^PHPDoc tag @return has invalid value \\(array\\: empty array if itemtype is not lockable; else returns UNLOCK right\\)\\: Unexpected token "\\:", expected TOKEN_HORIZONTAL_WS at offset 96 on line 5$#',
	'identifier' => 'phpDoc.parseError',
	'count' => 1,
	'path' => __DIR__ . '/src/ObjectLock.php',
];
$ignoreErrors[] = [
	'message' => '#^PHPDoc tag @return has invalid value \\(bool\\|ObjectLock\\: returns ObjectLock if locked, else false\\)\\: Unexpected token "\\:", expected TOKEN_HORIZONTAL_WS at offset 104 on line 5$#',
	'identifier' => 'phpDoc.parseError',
	'count' => 1,
	'path' => __DIR__ . '/src/ObjectLock.php',
];
$ignoreErrors[] = [
	'message' => '#^PHPDoc tag @param references unknown parameter\\: \\$type$#',
	'identifier' => 'parameter.notFound',
	'count' => 1,
	'path' => __DIR__ . '/src/OlaLevel_Ticket.php',
];
$ignoreErrors[] = [
	'message' => '#^Call to function method_exists\\(\\) with \\$this\\(PDU\\) and \'prepareGroupFields\' will always evaluate to true\\.$#',
	'identifier' => 'function.alreadyNarrowedType',
	'count' => 1,
	'path' => __DIR__ . '/src/PDU.php',
];
$ignoreErrors[] = [
	'message' => '#^Call to function method_exists\\(\\) with \\$this\\(PDU\\) and \'updateGroupFields\' will always evaluate to true\\.$#',
	'identifier' => 'function.alreadyNarrowedType',
	'count' => 1,
	'path' => __DIR__ . '/src/PDU.php',
];
$ignoreErrors[] = [
	'message' => '#^Instanceof between static\\(PDU\\) and PDU will always evaluate to true\\.$#',
	'identifier' => 'instanceof.alwaysTrue',
	'count' => 1,
	'path' => __DIR__ . '/src/PDU.php',
];
$ignoreErrors[] = [
	'message' => '#^Strict comparison using \\=\\=\\= between array and false will always evaluate to false\\.$#',
	'identifier' => 'identical.alwaysFalse',
	'count' => 1,
	'path' => __DIR__ . '/src/PDU.php',
];
$ignoreErrors[] = [
	'message' => '#^Call to function method_exists\\(\\) with \\$this\\(PassiveDCEquipment\\) and \'prepareGroupFields\' will always evaluate to true\\.$#',
	'identifier' => 'function.alreadyNarrowedType',
	'count' => 1,
	'path' => __DIR__ . '/src/PassiveDCEquipment.php',
];
$ignoreErrors[] = [
	'message' => '#^Call to function method_exists\\(\\) with \\$this\\(PassiveDCEquipment\\) and \'updateGroupFields\' will always evaluate to true\\.$#',
	'identifier' => 'function.alreadyNarrowedType',
	'count' => 1,
	'path' => __DIR__ . '/src/PassiveDCEquipment.php',
];
$ignoreErrors[] = [
	'message' => '#^Instanceof between static\\(PassiveDCEquipment\\) and PDU will always evaluate to false\\.$#',
	'identifier' => 'instanceof.alwaysFalse',
	'count' => 1,
	'path' => __DIR__ . '/src/PassiveDCEquipment.php',
];
$ignoreErrors[] = [
	'message' => '#^Strict comparison using \\=\\=\\= between array and false will always evaluate to false\\.$#',
	'identifier' => 'identical.alwaysFalse',
	'count' => 2,
	'path' => __DIR__ . '/src/PassiveDCEquipment.php',
];
$ignoreErrors[] = [
	'message' => '#^Expression on left side of \\?\\? is not nullable\\.$#',
	'identifier' => 'nullCoalesce.expr',
	'count' => 1,
	'path' => __DIR__ . '/src/PendingReason_Item.php',
];
$ignoreErrors[] = [
	'message' => '#^Left side of && is always false\\.$#',
	'identifier' => 'booleanAnd.leftAlwaysFalse',
	'count' => 1,
	'path' => __DIR__ . '/src/PendingReason_Item.php',
];
$ignoreErrors[] = [
	'message' => '#^Result of && is always false\\.$#',
	'identifier' => 'booleanAnd.alwaysFalse',
	'count' => 1,
	'path' => __DIR__ . '/src/PendingReason_Item.php',
];
$ignoreErrors[] = [
	'message' => '#^Call to function method_exists\\(\\) with \\$this\\(Peripheral\\) and \'prepareGroupFields\' will always evaluate to true\\.$#',
	'identifier' => 'function.alreadyNarrowedType',
	'count' => 1,
	'path' => __DIR__ . '/src/Peripheral.php',
];
$ignoreErrors[] = [
	'message' => '#^Call to function method_exists\\(\\) with \\$this\\(Peripheral\\) and \'updateGroupFields\' will always evaluate to true\\.$#',
	'identifier' => 'function.alreadyNarrowedType',
	'count' => 1,
	'path' => __DIR__ . '/src/Peripheral.php',
];
$ignoreErrors[] = [
	'message' => '#^Instanceof between static\\(Peripheral\\) and PDU will always evaluate to false\\.$#',
	'identifier' => 'instanceof.alwaysFalse',
	'count' => 1,
	'path' => __DIR__ . '/src/Peripheral.php',
];
$ignoreErrors[] = [
	'message' => '#^Strict comparison using \\=\\=\\= between array and false will always evaluate to false\\.$#',
	'identifier' => 'identical.alwaysFalse',
	'count' => 1,
	'path' => __DIR__ . '/src/Peripheral.php',
];
$ignoreErrors[] = [
	'message' => '#^Call to function method_exists\\(\\) with \\$this\\(Phone\\) and \'prepareGroupFields\' will always evaluate to true\\.$#',
	'identifier' => 'function.alreadyNarrowedType',
	'count' => 1,
	'path' => __DIR__ . '/src/Phone.php',
];
$ignoreErrors[] = [
	'message' => '#^Call to function method_exists\\(\\) with \\$this\\(Phone\\) and \'updateGroupFields\' will always evaluate to true\\.$#',
	'identifier' => 'function.alreadyNarrowedType',
	'count' => 1,
	'path' => __DIR__ . '/src/Phone.php',
];
$ignoreErrors[] = [
	'message' => '#^Strict comparison using \\=\\=\\= between array and false will always evaluate to false\\.$#',
	'identifier' => 'identical.alwaysFalse',
	'count' => 1,
	'path' => __DIR__ . '/src/Phone.php',
];
$ignoreErrors[] = [
	'message' => '#^Call to function is_array\\(\\) with array will always evaluate to true\\.$#',
	'identifier' => 'function.alreadyNarrowedType',
	'count' => 1,
	'path' => __DIR__ . '/src/Planning.php',
];
$ignoreErrors[] = [
	'message' => '#^If condition is always true\\.$#',
	'identifier' => 'if.alwaysTrue',
	'count' => 1,
	'path' => __DIR__ . '/src/Planning.php',
];
$ignoreErrors[] = [
	'message' => '#^Method Planning\\:\\:updateEventTimes\\(\\) should return bool but empty return statement found\\.$#',
	'identifier' => 'return.empty',
	'count' => 1,
	'path' => __DIR__ . '/src/Planning.php',
];
$ignoreErrors[] = [
	'message' => '#^Negated boolean expression is always true\\.$#',
	'identifier' => 'booleanNot.alwaysTrue',
	'count' => 1,
	'path' => __DIR__ . '/src/Planning.php',
];
$ignoreErrors[] = [
	'message' => '#^Offset \'itemtype\' does not exist on class\\-string\\.$#',
	'identifier' => 'offsetAccess.notFound',
	'count' => 1,
	'path' => __DIR__ . '/src/Planning.php',
];
$ignoreErrors[] = [
	'message' => '#^Offset \'planning_type\' does not exist on class\\-string\\.$#',
	'identifier' => 'offsetAccess.notFound',
	'count' => 1,
	'path' => __DIR__ . '/src/Planning.php',
];
$ignoreErrors[] = [
	'message' => '#^PHPDoc tag @var with type class\\-string is not subtype of native type array\\.$#',
	'identifier' => 'varTag.nativeType',
	'count' => 1,
	'path' => __DIR__ . '/src/Planning.php',
];
$ignoreErrors[] = [
	'message' => '#^Call to an undefined method Sabre\\\\VObject\\\\Document\\:\\:getBaseComponent\\(\\)\\.$#',
	'identifier' => 'method.notFound',
	'count' => 1,
	'path' => __DIR__ . '/src/PlanningExternalEvent.php',
];
$ignoreErrors[] = [
	'message' => '#^Call to an undefined method Sabre\\\\VObject\\\\Node\\:\\:add\\(\\)\\.$#',
	'identifier' => 'method.notFound',
	'count' => 1,
	'path' => __DIR__ . '/src/PlanningExternalEvent.php',
];
$ignoreErrors[] = [
	'message' => '#^Comparison operation "\\>" between int\\<1, max\\> and 0 is always true\\.$#',
	'identifier' => 'greater.alwaysTrue',
	'count' => 1,
	'path' => __DIR__ . '/src/PlanningExternalEvent.php',
];
$ignoreErrors[] = [
	'message' => '#^Method PlanningExternalEvent\\:\\:displayPlanningItem\\(\\) with return type void returns string but should not return anything\\.$#',
	'identifier' => 'return.void',
	'count' => 1,
	'path' => __DIR__ . '/src/PlanningExternalEvent.php',
];
$ignoreErrors[] = [
	'message' => '#^Offset \'plan\' on non\\-empty\\-array in isset\\(\\) always exists and is not nullable\\.$#',
	'identifier' => 'isset.offset',
	'count' => 2,
	'path' => __DIR__ . '/src/PlanningExternalEvent.php',
];
$ignoreErrors[] = [
	'message' => '#^Comparison operation "\\>" between int\\<1, max\\> and 0 is always true\\.$#',
	'identifier' => 'greater.alwaysTrue',
	'count' => 1,
	'path' => __DIR__ . '/src/PlanningExternalEventTemplate.php',
];
$ignoreErrors[] = [
	'message' => '#^Method PlanningExternalEventTemplate\\:\\:displayPlanningItem\\(\\) with return type void returns string but should not return anything\\.$#',
	'identifier' => 'return.void',
	'count' => 1,
	'path' => __DIR__ . '/src/PlanningExternalEventTemplate.php',
];
$ignoreErrors[] = [
	'message' => '#^Offset \'plan\' on non\\-empty\\-array in isset\\(\\) always exists and is not nullable\\.$#',
	'identifier' => 'isset.offset',
	'count' => 2,
	'path' => __DIR__ . '/src/PlanningExternalEventTemplate.php',
];
$ignoreErrors[] = [
	'message' => '#^Call to function is_array\\(\\) with array will always evaluate to true\\.$#',
	'identifier' => 'function.alreadyNarrowedType',
	'count' => 1,
	'path' => __DIR__ . '/src/PlanningRecall.php',
];
$ignoreErrors[] = [
	'message' => '#^Left side of && is always true\\.$#',
	'identifier' => 'booleanAnd.leftAlwaysTrue',
	'count' => 1,
	'path' => __DIR__ . '/src/PlanningRecall.php',
];
$ignoreErrors[] = [
	'message' => '#^If condition is always false\\.$#',
	'identifier' => 'if.alwaysFalse',
	'count' => 1,
	'path' => __DIR__ . '/src/Plugin.php',
];
$ignoreErrors[] = [
	'message' => '#^Left side of && is always true\\.$#',
	'identifier' => 'booleanAnd.leftAlwaysTrue',
	'count' => 1,
	'path' => __DIR__ . '/src/Plugin.php',
];
$ignoreErrors[] = [
	'message' => '#^Negated boolean expression is always false\\.$#',
	'identifier' => 'booleanNot.alwaysFalse',
	'count' => 2,
	'path' => __DIR__ . '/src/Plugin.php',
];
$ignoreErrors[] = [
	'message' => '#^Negated boolean expression is always true\\.$#',
	'identifier' => 'booleanNot.alwaysTrue',
	'count' => 2,
	'path' => __DIR__ . '/src/Plugin.php',
];
$ignoreErrors[] = [
	'message' => '#^Call to function method_exists\\(\\) with \\$this\\(Printer\\) and \'prepareGroupFields\' will always evaluate to true\\.$#',
	'identifier' => 'function.alreadyNarrowedType',
	'count' => 1,
	'path' => __DIR__ . '/src/Printer.php',
];
$ignoreErrors[] = [
	'message' => '#^Call to function method_exists\\(\\) with \\$this\\(Printer\\) and \'updateGroupFields\' will always evaluate to true\\.$#',
	'identifier' => 'function.alreadyNarrowedType',
	'count' => 1,
	'path' => __DIR__ . '/src/Printer.php',
];
$ignoreErrors[] = [
	'message' => '#^Call to function is_array\\(\\) with non\\-empty\\-array will always evaluate to true\\.$#',
	'identifier' => 'function.alreadyNarrowedType',
	'count' => 1,
	'path' => __DIR__ . '/src/Printer_CartridgeInfo.php',
];
$ignoreErrors[] = [
	'message' => '#^Loose comparison using \\!\\= between \'\' and \'\' will always evaluate to false\\.$#',
	'identifier' => 'notEqual.alwaysFalse',
	'count' => 1,
	'path' => __DIR__ . '/src/Problem.php',
];
$ignoreErrors[] = [
	'message' => '#^PHPDoc tag @var with type CommonDBTM is not subtype of native type Group\\.$#',
	'identifier' => 'varTag.nativeType',
	'count' => 1,
	'path' => __DIR__ . '/src/Problem.php',
];
$ignoreErrors[] = [
	'message' => '#^Call to function is_array\\(\\) with array will always evaluate to true\\.$#',
	'identifier' => 'function.alreadyNarrowedType',
	'count' => 6,
	'path' => __DIR__ . '/src/Profile.php',
];
$ignoreErrors[] = [
	'message' => '#^If condition is always false\\.$#',
	'identifier' => 'if.alwaysFalse',
	'count' => 1,
	'path' => __DIR__ . '/src/Profile.php',
];
$ignoreErrors[] = [
	'message' => '#^Method Profile\\:\\:showFormSetupHelpdesk\\(\\) with return type void returns false but should not return anything\\.$#',
	'identifier' => 'return.void',
	'count' => 1,
	'path' => __DIR__ . '/src/Profile.php',
];
$ignoreErrors[] = [
	'message' => '#^PHPDoc tag @phpstan\\-return has invalid value \\(\\$interface \\=\\= \'all\' \\? array\\<string, array\\<string, array\\<string, RightDefinition\\[\\]\\>\\>\\> \\: \\(\\$form \\=\\= \'all\' \\? array\\<string, array\\<string, RightDefinition\\[\\]\\>\\> \\: \\(\\$group \\=\\= \'all\' \\? array\\<string, RightDefinition\\[\\]\\> \\: RightDefinition\\[\\]\\)\\)\\)\\: Unexpected token "\\$interface", expected type at offset 517 on line 12$#',
	'identifier' => 'phpDoc.parseError',
	'count' => 1,
	'path' => __DIR__ . '/src/Profile.php',
];
$ignoreErrors[] = [
	'message' => '#^Property Profile\\:\\:\\$profileRight \\(array\\) does not accept null\\.$#',
	'identifier' => 'assign.propertyType',
	'count' => 2,
	'path' => __DIR__ . '/src/Profile.php',
];
$ignoreErrors[] = [
	'message' => '#^Call to an undefined method CommonGLPI\\:\\:getID\\(\\)\\.$#',
	'identifier' => 'method.notFound',
	'count' => 1,
	'path' => __DIR__ . '/src/Project.php',
];
$ignoreErrors[] = [
	'message' => '#^Call to function method_exists\\(\\) with class\\-string\\<static\\(Project\\)\\> and \'getFormUrl\' will always evaluate to true\\.$#',
	'identifier' => 'function.alreadyNarrowedType',
	'count' => 1,
	'path' => __DIR__ . '/src/Project.php',
];
$ignoreErrors[] = [
	'message' => '#^Strict comparison using \\=\\=\\= between false and int\\|string\\|null will always evaluate to false\\.$#',
	'identifier' => 'identical.alwaysFalse',
	'count' => 1,
	'path' => __DIR__ . '/src/Project.php',
];
$ignoreErrors[] = [
	'message' => '#^Default value of the parameter \\#2 \\$withtemplate \\(int\\) of method ProjectCost\\:\\:showForProject\\(\\) is incompatible with type bool\\.$#',
	'identifier' => 'parameter.defaultValue',
	'count' => 1,
	'path' => __DIR__ . '/src/ProjectCost.php',
];
$ignoreErrors[] = [
	'message' => '#^Method ProjectCost\\:\\:showForProject\\(\\) with return type void returns false but should not return anything\\.$#',
	'identifier' => 'return.void',
	'count' => 1,
	'path' => __DIR__ . '/src/ProjectCost.php',
];
$ignoreErrors[] = [
	'message' => '#^Call to an undefined method Sabre\\\\VObject\\\\Document\\:\\:getBaseComponent\\(\\)\\.$#',
	'identifier' => 'method.notFound',
	'count' => 1,
	'path' => __DIR__ . '/src/ProjectTask.php',
];
$ignoreErrors[] = [
	'message' => '#^Call to an undefined method Sabre\\\\VObject\\\\Node\\:\\:add\\(\\)\\.$#',
	'identifier' => 'method.notFound',
	'count' => 1,
	'path' => __DIR__ . '/src/ProjectTask.php',
];
$ignoreErrors[] = [
	'message' => '#^Comparison operation "\\>" between int\\<1, max\\> and 0 is always true\\.$#',
	'identifier' => 'greater.alwaysTrue',
	'count' => 1,
	'path' => __DIR__ . '/src/ProjectTask.php',
];
$ignoreErrors[] = [
	'message' => '#^Call to an undefined method CommonDBTM\\:\\:setVolume\\(\\)\\.$#',
	'identifier' => 'method.notFound',
	'count' => 1,
	'path' => __DIR__ . '/src/QueuedNotification.php',
];
$ignoreErrors[] = [
	'message' => '#^Call to function is_array\\(\\) with array will always evaluate to true\\.$#',
	'identifier' => 'function.alreadyNarrowedType',
	'count' => 1,
	'path' => __DIR__ . '/src/QueuedNotification.php',
];
$ignoreErrors[] = [
	'message' => '#^Strict comparison using \\=\\=\\= between array and false will always evaluate to false\\.$#',
	'identifier' => 'identical.alwaysFalse',
	'count' => 1,
	'path' => __DIR__ . '/src/QueuedWebhook.php',
];
$ignoreErrors[] = [
	'message' => '#^If condition is always true\\.$#',
	'identifier' => 'if.alwaysTrue',
	'count' => 1,
	'path' => __DIR__ . '/src/RSSFeed.php',
];
$ignoreErrors[] = [
	'message' => '#^Call to function is_array\\(\\) with non\\-empty\\-list\\<string\\> will always evaluate to true\\.$#',
	'identifier' => 'function.alreadyNarrowedType',
	'count' => 1,
	'path' => __DIR__ . '/src/Rack.php',
];
$ignoreErrors[] = [
	'message' => '#^Instanceof between static\\(Rack\\) and PDU will always evaluate to false\\.$#',
	'identifier' => 'instanceof.alwaysFalse',
	'count' => 1,
	'path' => __DIR__ . '/src/Rack.php',
];
$ignoreErrors[] = [
	'message' => '#^Method Rack\\:\\:showForRoom\\(\\) with return type void returns false but should not return anything\\.$#',
	'identifier' => 'return.void',
	'count' => 1,
	'path' => __DIR__ . '/src/Rack.php',
];
$ignoreErrors[] = [
	'message' => '#^Right side of && is always true\\.$#',
	'identifier' => 'booleanAnd.rightAlwaysTrue',
	'count' => 1,
	'path' => __DIR__ . '/src/Rack.php',
];
$ignoreErrors[] = [
	'message' => '#^Call to an undefined method Sabre\\\\VObject\\\\Document\\:\\:getBaseComponent\\(\\)\\.$#',
	'identifier' => 'method.notFound',
	'count' => 1,
	'path' => __DIR__ . '/src/Reminder.php',
];
$ignoreErrors[] = [
	'message' => '#^Call to an undefined method Sabre\\\\VObject\\\\Node\\:\\:add\\(\\)\\.$#',
	'identifier' => 'method.notFound',
	'count' => 1,
	'path' => __DIR__ . '/src/Reminder.php',
];
$ignoreErrors[] = [
	'message' => '#^Comparison operation "\\>" between int\\<1, max\\> and 0 is always true\\.$#',
	'identifier' => 'greater.alwaysTrue',
	'count' => 1,
	'path' => __DIR__ . '/src/Reminder.php',
];
$ignoreErrors[] = [
	'message' => '#^Instanceof between static\\(Reminder\\) and ExtraVisibilityCriteria will always evaluate to true\\.$#',
	'identifier' => 'instanceof.alwaysTrue',
	'count' => 1,
	'path' => __DIR__ . '/src/Reminder.php',
];
$ignoreErrors[] = [
	'message' => '#^Offset \'plan\' on non\\-empty\\-array in isset\\(\\) always exists and is not nullable\\.$#',
	'identifier' => 'isset.offset',
	'count' => 2,
	'path' => __DIR__ . '/src/Reminder.php',
];
$ignoreErrors[] = [
	'message' => '#^PHPDoc tag @phpstan\\-return has invalid value \\(\\$display \\? void \\: string\\)\\: Unexpected token "\\$display", expected type at offset 219 on line 8$#',
	'identifier' => 'phpDoc.parseError',
	'count' => 1,
	'path' => __DIR__ . '/src/Reminder.php',
];
$ignoreErrors[] = [
	'message' => '#^Cannot call static method getSystemSQLCriteria\\(\\) on \\(int\\|string\\)\\.$#',
	'identifier' => 'staticMethod.nonObject',
	'count' => 1,
	'path' => __DIR__ . '/src/Report.php',
];
$ignoreErrors[] = [
	'message' => '#^Cannot call static method getTypeName\\(\\) on \\(int\\|string\\)\\.$#',
	'identifier' => 'staticMethod.nonObject',
	'count' => 5,
	'path' => __DIR__ . '/src/Report.php',
];
$ignoreErrors[] = [
	'message' => '#^Comparison operation "\\>" between int\\<1, max\\> and 0 is always true\\.$#',
	'identifier' => 'greater.alwaysTrue',
	'count' => 4,
	'path' => __DIR__ . '/src/Report.php',
];
$ignoreErrors[] = [
	'message' => '#^Match expression does not handle remaining value\\: string$#',
	'identifier' => 'match.unhandled',
	'count' => 2,
	'path' => __DIR__ . '/src/Report.php',
];
$ignoreErrors[] = [
	'message' => '#^Method Report\\:\\:getAssetCounts\\(\\) should return array\\<class\\-string\\<CommonDBTM\\>, array\\<string, array\\>\\> but returns array\\<array\\<string, mixed\\>\\>\\.$#',
	'identifier' => 'return.type',
	'count' => 1,
	'path' => __DIR__ . '/src/Report.php',
];
$ignoreErrors[] = [
	'message' => '#^Method Report\\:\\:getOSInstallCounts\\(\\) should return array\\<string, array\\<int, array\\>\\> but returns array\\<array\\<string, mixed\\>\\>\\.$#',
	'identifier' => 'return.type',
	'count' => 1,
	'path' => __DIR__ . '/src/Report.php',
];
$ignoreErrors[] = [
	'message' => '#^PHPDoc tag @param for parameter \\$by_itemtype contains unresolvable type\\.$#',
	'identifier' => 'parameter.unresolvableType',
	'count' => 1,
	'path' => __DIR__ . '/src/Report.php',
];
$ignoreErrors[] = [
	'message' => '#^PHPDoc tag @return has invalid value \\(array\\<class\\-string\\<CommonDBTM\\>, array\\<int, array\\>\\)\\: Unexpected token "\\*/", expected \'\\>\' at offset 74 on line 3$#',
	'identifier' => 'phpDoc.parseError',
	'count' => 1,
	'path' => __DIR__ . '/src/Report.php',
];
$ignoreErrors[] = [
	'message' => '#^Default value of the parameter \\#1 \\$event \\(array\\{\\}\\) of method Reservation\\:\\:updateEvent\\(\\) is incompatible with type array\\{id\\: int, start\\: string, end\\: string\\}\\.$#',
	'identifier' => 'parameter.defaultValue',
	'count' => 1,
	'path' => __DIR__ . '/src/Reservation.php',
];
$ignoreErrors[] = [
	'message' => '#^Default value of the parameter \\#2 \\$options \\(array\\{\\}\\) of method Reservation\\:\\:showForm\\(\\) is incompatible with type array\\{item\\: array\\<int, int\\>, begin\\: string, end\\: string\\}\\.$#',
	'identifier' => 'parameter.defaultValue',
	'count' => 1,
	'path' => __DIR__ . '/src/Reservation.php',
];
$ignoreErrors[] = [
	'message' => '#^Default value of the parameter \\#3 \\$is_deleted \\(int\\) of method Reservation\\:\\:getMassiveActionsForItemtype\\(\\) is incompatible with type bool\\.$#',
	'identifier' => 'parameter.defaultValue',
	'count' => 1,
	'path' => __DIR__ . '/src/Reservation.php',
];
$ignoreErrors[] = [
	'message' => '#^Default value of the parameter \\#3 \\$options \\(array\\{\\}\\) of method Reservation\\:\\:computePeriodicities\\(\\) is incompatible with type array\\{type\\: \'day\'\\|\'month\'\\|\'week\', end\\: string, subtype\\?\\: string, days\\?\\: int\\}\\.$#',
	'identifier' => 'parameter.defaultValue',
	'count' => 1,
	'path' => __DIR__ . '/src/Reservation.php',
];
$ignoreErrors[] = [
	'message' => '#^If condition is always false\\.$#',
	'identifier' => 'if.alwaysFalse',
	'count' => 1,
	'path' => __DIR__ . '/src/Reservation.php',
];
$ignoreErrors[] = [
	'message' => '#^Method Reservation\\:\\:processMassiveActionsForOneItemtype\\(\\) with return type void returns false but should not return anything\\.$#',
	'identifier' => 'return.void',
	'count' => 1,
	'path' => __DIR__ . '/src/Reservation.php',
];
$ignoreErrors[] = [
	'message' => '#^Offset \'end\' on array\\{type\\: \'day\'\\|\'month\'\\|\'week\', end\\: string, subtype\\?\\: string, days\\?\\: int\\} in isset\\(\\) always exists and is not nullable\\.$#',
	'identifier' => 'isset.offset',
	'count' => 1,
	'path' => __DIR__ . '/src/Reservation.php',
];
$ignoreErrors[] = [
	'message' => '#^Offset \'item\' on array\\{item\\: array\\<int, int\\>, begin\\: string, end\\: string\\} in isset\\(\\) always exists and is not nullable\\.$#',
	'identifier' => 'isset.offset',
	'count' => 1,
	'path' => __DIR__ . '/src/Reservation.php',
];
$ignoreErrors[] = [
	'message' => '#^Offset \'type\' on array\\{type\\: \'day\'\\|\'month\'\\|\'week\', end\\: string, subtype\\?\\: string, days\\?\\: int\\} in isset\\(\\) always exists and is not nullable\\.$#',
	'identifier' => 'isset.offset',
	'count' => 1,
	'path' => __DIR__ . '/src/Reservation.php',
];
$ignoreErrors[] = [
	'message' => '#^Strict comparison using \\=\\=\\= between ReservationItem and false will always evaluate to false\\.$#',
	'identifier' => 'identical.alwaysFalse',
	'count' => 1,
	'path' => __DIR__ . '/src/Reservation.php',
];
$ignoreErrors[] = [
	'message' => '#^Strict comparison using \\=\\=\\= between float and 0 will always evaluate to false\\.$#',
	'identifier' => 'identical.alwaysFalse',
	'count' => 1,
	'path' => __DIR__ . '/src/Reservation.php',
];
$ignoreErrors[] = [
	'message' => '#^Binary operation "\\*" between string and 3600 results in an error\\.$#',
	'identifier' => 'binaryOp.invalid',
	'count' => 1,
	'path' => __DIR__ . '/src/ReservationItem.php',
];
$ignoreErrors[] = [
	'message' => '#^Call to function is_array\\(\\) with array will always evaluate to true\\.$#',
	'identifier' => 'function.alreadyNarrowedType',
	'count' => 5,
	'path' => __DIR__ . '/src/Rule.php',
];
$ignoreErrors[] = [
	'message' => '#^Negated boolean expression is always true\\.$#',
	'identifier' => 'booleanNot.alwaysTrue',
	'count' => 2,
	'path' => __DIR__ . '/src/Rule.php',
];
$ignoreErrors[] = [
	'message' => '#^Return type \\(void\\) of method Rule\\:\\:showForm\\(\\) should be compatible with return type \\(bool\\) of method CommonDBTM\\:\\:showForm\\(\\)$#',
	'identifier' => 'method.childReturnType',
	'count' => 1,
	'path' => __DIR__ . '/src/Rule.php',
];
$ignoreErrors[] = [
	'message' => '#^Strict comparison using \\=\\=\\= between non\\-falsy\\-string and null will always evaluate to false\\.$#',
	'identifier' => 'identical.alwaysFalse',
	'count' => 1,
	'path' => __DIR__ . '/src/Rule.php',
];
$ignoreErrors[] = [
	'message' => '#^Call to function is_subclass_of\\(\\) with \'Rule\' and mixed will always evaluate to true\\.$#',
	'identifier' => 'function.alreadyNarrowedType',
	'count' => 1,
	'path' => __DIR__ . '/src/RuleAction.php',
];
$ignoreErrors[] = [
	'message' => '#^Default value of the parameter \\#1 \\$options \\(array\\{\\}\\) of method RuleAction\\:\\:dropdownActions\\(\\) is incompatible with type array\\{subtype\\: string, name\\: string, field\\: string, value\\?\\: string, alreadyused\\?\\: bool, display\\?\\: bool\\}\\.$#',
	'identifier' => 'parameter.defaultValue',
	'count' => 1,
	'path' => __DIR__ . '/src/RuleAction.php',
];
$ignoreErrors[] = [
	'message' => '#^Default value of the parameter \\#2 \\$options \\(array\\{\\}\\) of method RuleAction\\:\\:showForm\\(\\) is incompatible with type array\\{parent\\: Rule\\}\\.$#',
	'identifier' => 'parameter.defaultValue',
	'count' => 1,
	'path' => __DIR__ . '/src/RuleAction.php',
];
$ignoreErrors[] = [
	'message' => '#^Method RuleAction\\:\\:dropdownActions\\(\\) should return int\\|string but returns false\\.$#',
	'identifier' => 'return.type',
	'count' => 1,
	'path' => __DIR__ . '/src/RuleAction.php',
];
$ignoreErrors[] = [
	'message' => '#^Call to function is_array\\(\\) with array will always evaluate to true\\.$#',
	'identifier' => 'function.alreadyNarrowedType',
	'count' => 1,
	'path' => __DIR__ . '/src/RuleCollection.php',
];
$ignoreErrors[] = [
	'message' => '#^Method RuleCollection\\:\\:exportRulesToXML\\(\\) with return type void returns false but should not return anything\\.$#',
	'identifier' => 'return.void',
	'count' => 1,
	'path' => __DIR__ . '/src/RuleCollection.php',
];
$ignoreErrors[] = [
	'message' => '#^Offset \'entity\' on non\\-empty\\-array\\{0\\?\\: array\\{entity\\: mixed\\}, criteria\\?\\: non\\-empty\\-list\\<array\\{id\\: mixed, name\\: mixed, label\\: string, pattern\\: mixed\\}\\>, actions\\?\\: non\\-empty\\-list\\<array\\{id\\: mixed, name\\: mixed, label\\: string, value\\: mixed\\}\\>\\} in isset\\(\\) does not exist\\.$#',
	'identifier' => 'isset.offset',
	'count' => 1,
	'path' => __DIR__ . '/src/RuleCollection.php',
];
$ignoreErrors[] = [
	'message' => '#^PHPDoc tag @var with type CommonITILObject is not subtype of native type string\\.$#',
	'identifier' => 'varTag.nativeType',
	'count' => 2,
	'path' => __DIR__ . '/src/RuleCommonITILObject.php',
];
$ignoreErrors[] = [
	'message' => '#^PHPDoc tag @var with type CommonITILObject is not subtype of native type string\\.$#',
	'identifier' => 'varTag.nativeType',
	'count' => 1,
	'path' => __DIR__ . '/src/RuleCommonITILObjectCollection.php',
];
$ignoreErrors[] = [
	'message' => '#^Call to function is_array\\(\\) with string will always evaluate to false\\.$#',
	'identifier' => 'function.impossibleType',
	'count' => 2,
	'path' => __DIR__ . '/src/RuleCriteria.php',
];
$ignoreErrors[] = [
	'message' => '#^Comparison operation "\\>\\=" between int\\<0, max\\> and 0 is always true\\.$#',
	'identifier' => 'greaterOrEqual.alwaysTrue',
	'count' => 1,
	'path' => __DIR__ . '/src/RuleCriteria.php',
];
$ignoreErrors[] = [
	'message' => '#^Default value of the parameter \\#2 \\$options \\(array\\{\\}\\) of method RuleCriteria\\:\\:showForm\\(\\) is incompatible with type array\\{parent\\: Rule\\}\\.$#',
	'identifier' => 'parameter.defaultValue',
	'count' => 1,
	'path' => __DIR__ . '/src/RuleCriteria.php',
];
$ignoreErrors[] = [
	'message' => '#^Offset \'allow_conditions\' on non\\-empty\\-array in empty\\(\\) always exists and is not falsy\\.$#',
	'identifier' => 'empty.offset',
	'count' => 1,
	'path' => __DIR__ . '/src/RuleCriteria.php',
];
$ignoreErrors[] = [
	'message' => '#^Method RuleDictionnarySoftwareCollection\\:\\:replayRulesOnExistingDB\\(\\) should return int\\|false but returns true\\.$#',
	'identifier' => 'return.type',
	'count' => 1,
	'path' => __DIR__ . '/src/RuleDictionnarySoftwareCollection.php',
];
$ignoreErrors[] = [
	'message' => '#^Call to function is_array\\(\\) with array will always evaluate to true\\.$#',
	'identifier' => 'function.alreadyNarrowedType',
	'count' => 1,
	'path' => __DIR__ . '/src/RuleImportAsset.php',
];
$ignoreErrors[] = [
	'message' => '#^Property RuleImportAsset\\:\\:\\$restrict_entity is never read, only written\\.$#',
	'identifier' => 'property.onlyWritten',
	'count' => 1,
	'path' => __DIR__ . '/src/RuleImportAsset.php',
];
$ignoreErrors[] = [
	'message' => '#^Strict comparison using \\!\\=\\= between string and null will always evaluate to true\\.$#',
	'identifier' => 'notIdentical.alwaysTrue',
	'count' => 1,
	'path' => __DIR__ . '/src/RuleMailCollector.php',
];
$ignoreErrors[] = [
	'message' => '#^Strict comparison using \\!\\=\\= between string and null will always evaluate to true\\.$#',
	'identifier' => 'notIdentical.alwaysTrue',
	'count' => 1,
	'path' => __DIR__ . '/src/RuleRight.php',
];
$ignoreErrors[] = [
	'message' => '#^Call to function is_array\\(\\) with array will always evaluate to true\\.$#',
	'identifier' => 'function.alreadyNarrowedType',
	'count' => 1,
	'path' => __DIR__ . '/src/RuleRightCollection.php',
];
$ignoreErrors[] = [
	'message' => '#^Call to function is_array\\(\\) with array will always evaluate to true\\.$#',
	'identifier' => 'function.alreadyNarrowedType',
	'count' => 2,
	'path' => __DIR__ . '/src/SavedSearch.php',
];
$ignoreErrors[] = [
	'message' => '#^Method SavedSearch\\:\\:croncountAll\\(\\) with return type void returns int but should not return anything\\.$#',
	'identifier' => 'return.void',
	'count' => 1,
	'path' => __DIR__ . '/src/SavedSearch.php',
];
$ignoreErrors[] = [
	'message' => '#^Return type \\(void\\) of method SavedSearch\\:\\:showForm\\(\\) should be compatible with return type \\(bool\\) of method CommonDBTM\\:\\:showForm\\(\\)$#',
	'identifier' => 'method.childReturnType',
	'count' => 1,
	'path' => __DIR__ . '/src/SavedSearch.php',
];
$ignoreErrors[] = [
	'message' => '#^Method SavedSearch_Alert\\:\\:showForSavedSearch\\(\\) with return type void returns false but should not return anything\\.$#',
	'identifier' => 'return.void',
	'count' => 1,
	'path' => __DIR__ . '/src/SavedSearch_Alert.php',
];
$ignoreErrors[] = [
<<<<<<< HEAD
	'message' => '#^Property Auth\\:\\:\\$auth_succeded \\(int\\) does not accept true\\.$#',
	'identifier' => 'assign.propertyType',
	'count' => 1,
	'path' => __DIR__ . '/src/SavedSearch_Alert.php',
];
$ignoreErrors[] = [
	'message' => '#^Method Search\\:\\:displayData\\(\\) with return type void returns false\\|null but should not return anything\\.$#',
	'identifier' => 'return.void',
=======
	'message' => '#^Offset 2 on array\\{string, string, string\\} in isset\\(\\) always exists and is not nullable\\.$#',
	'identifier' => 'isset.offset',
>>>>>>> 291a824f
	'count' => 1,
	'path' => __DIR__ . '/src/Search.php',
];
$ignoreErrors[] = [
	'message' => '#^Strict comparison using \\=\\=\\= between string and 0 will always evaluate to false\\.$#',
	'identifier' => 'identical.alwaysFalse',
	'count' => 1,
	'path' => __DIR__ . '/src/Search.php',
];
$ignoreErrors[] = [
	'message' => '#^Strict comparison using \\=\\=\\= between string and null will always evaluate to false\\.$#',
	'identifier' => 'identical.alwaysFalse',
	'count' => 1,
	'path' => __DIR__ . '/src/Search.php',
];
$ignoreErrors[] = [
	'message' => '#^Call to function ctype_digit\\(\\) with \\*NEVER\\* will always evaluate to true\\.$#',
	'identifier' => 'function.alreadyNarrowedType',
	'count' => 2,
	'path' => __DIR__ . '/src/Session.php',
];
$ignoreErrors[] = [
	'message' => '#^Call to function is_array\\(\\) with array will always evaluate to true\\.$#',
	'identifier' => 'function.alreadyNarrowedType',
	'count' => 2,
	'path' => __DIR__ . '/src/Session.php',
];
$ignoreErrors[] = [
	'message' => '#^Call to function is_int\\(\\) with int will always evaluate to true\\.$#',
	'identifier' => 'function.alreadyNarrowedType',
	'count' => 2,
	'path' => __DIR__ . '/src/Session.php',
];
$ignoreErrors[] = [
	'message' => '#^Call to function is_string\\(\\) with \\*NEVER\\* will always evaluate to true\\.$#',
	'identifier' => 'function.alreadyNarrowedType',
	'count' => 2,
	'path' => __DIR__ . '/src/Session.php',
];
$ignoreErrors[] = [
	'message' => '#^Expression on left side of \\?\\? is not nullable\\.$#',
	'identifier' => 'nullCoalesce.expr',
	'count' => 1,
	'path' => __DIR__ . '/src/Session.php',
];
$ignoreErrors[] = [
	'message' => '#^Loose comparison using \\=\\= between non\\-empty\\-string and \'\' will always evaluate to false\\.$#',
	'identifier' => 'equal.alwaysFalse',
	'count' => 2,
	'path' => __DIR__ . '/src/Session.php',
];
$ignoreErrors[] = [
	'message' => '#^Method Session\\:\\:loadLanguage\\(\\) with return type void returns mixed but should not return anything\\.$#',
	'identifier' => 'return.void',
	'count' => 1,
	'path' => __DIR__ . '/src/Session.php',
];
$ignoreErrors[] = [
	'message' => '#^Property Auth\\:\\:\\$auth_succeded \\(int\\) does not accept false\\.$#',
	'identifier' => 'assign.propertyType',
	'count' => 3,
	'path' => __DIR__ . '/src/Session.php',
];
$ignoreErrors[] = [
	'message' => '#^Property Auth\\:\\:\\$auth_succeded \\(int\\) does not accept true\\.$#',
	'identifier' => 'assign.propertyType',
	'count' => 3,
	'path' => __DIR__ . '/src/Session.php',
];
$ignoreErrors[] = [
	'message' => '#^Property Laminas\\\\I18n\\\\Translator\\\\Translator\\:\\:\\$cache \\(Laminas\\\\Cache\\\\Storage\\\\StorageInterface\\|null\\) does not accept Glpi\\\\Cache\\\\I18nCache\\|null\\.$#',
	'identifier' => 'assign.propertyType',
	'count' => 1,
	'path' => __DIR__ . '/src/Session.php',
];
$ignoreErrors[] = [
	'message' => '#^Result of && is always false\\.$#',
	'identifier' => 'booleanAnd.alwaysFalse',
	'count' => 2,
	'path' => __DIR__ . '/src/Session.php',
];
$ignoreErrors[] = [
	'message' => '#^Result of \\|\\| is always true\\.$#',
	'identifier' => 'booleanOr.alwaysTrue',
	'count' => 1,
	'path' => __DIR__ . '/src/Session.php',
];
$ignoreErrors[] = [
	'message' => '#^Call to function method_exists\\(\\) with \\$this\\(Software\\) and \'prepareGroupFields\' will always evaluate to true\\.$#',
	'identifier' => 'function.alreadyNarrowedType',
	'count' => 1,
	'path' => __DIR__ . '/src/Software.php',
];
$ignoreErrors[] = [
	'message' => '#^Call to function method_exists\\(\\) with \\$this\\(Software\\) and \'updateGroupFields\' will always evaluate to true\\.$#',
	'identifier' => 'function.alreadyNarrowedType',
	'count' => 1,
	'path' => __DIR__ . '/src/Software.php',
];
$ignoreErrors[] = [
	'message' => '#^Default value of the parameter \\#2 \\$comment \\(string\\) of method Software\\:\\:putInTrash\\(\\) is incompatible with type comment\\.$#',
	'identifier' => 'parameter.defaultValue',
	'count' => 1,
	'path' => __DIR__ . '/src/Software.php',
];
$ignoreErrors[] = [
	'message' => '#^Offset \'_system_category\' does not exist on array\\{name\\: string, manufacturers_id\\: int, entities_id\\: int, is_recursive\\: 0\\|1, is_helpdesk_visible\\: mixed\\}\\.$#',
	'identifier' => 'offsetAccess.notFound',
	'count' => 1,
	'path' => __DIR__ . '/src/Software.php',
];
$ignoreErrors[] = [
	'message' => '#^Offset \'condition\' on array\\{table\\: \'glpi…\', joinparams\\: array\\{jointype\\: \'child\'\\}\\} on left side of \\?\\? does not exist\\.$#',
	'identifier' => 'nullCoalesce.offset',
	'count' => 1,
	'path' => __DIR__ . '/src/Software.php',
];
$ignoreErrors[] = [
	'message' => '#^Parameter \\$comment of method Software\\:\\:putInTrash\\(\\) has invalid type comment\\.$#',
	'identifier' => 'class.notFound',
	'count' => 1,
	'path' => __DIR__ . '/src/Software.php',
];
$ignoreErrors[] = [
	'message' => '#^Call to function method_exists\\(\\) with \\$this\\(SoftwareLicense\\) and \'prepareGroupFields\' will always evaluate to true\\.$#',
	'identifier' => 'function.alreadyNarrowedType',
	'count' => 1,
	'path' => __DIR__ . '/src/SoftwareLicense.php',
];
$ignoreErrors[] = [
	'message' => '#^Call to function method_exists\\(\\) with \\$this\\(SoftwareLicense\\) and \'updateGroupFields\' will always evaluate to true\\.$#',
	'identifier' => 'function.alreadyNarrowedType',
	'count' => 1,
	'path' => __DIR__ . '/src/SoftwareLicense.php',
];
$ignoreErrors[] = [
	'message' => '#^Call to function is_array\\(\\) with array will always evaluate to true\\.$#',
	'identifier' => 'function.alreadyNarrowedType',
	'count' => 1,
	'path' => __DIR__ . '/src/SoftwareVersion.php',
];
$ignoreErrors[] = [
	'message' => '#^Call to an undefined static method CommonGLPI\\:\\:getTypes\\(\\)\\.$#',
	'identifier' => 'staticMethod.notFound',
	'count' => 1,
	'path' => __DIR__ . '/src/Stat.php',
];
$ignoreErrors[] = [
	'message' => '#^Call to function is_array\\(\\) with array will always evaluate to true\\.$#',
	'identifier' => 'function.alreadyNarrowedType',
	'count' => 1,
	'path' => __DIR__ . '/src/Stat.php',
];
$ignoreErrors[] = [
	'message' => '#^Default value of the parameter \\#6 \\$value \\(string\\) of method Stat\\:\\:constructEntryValues\\(\\) is incompatible with type array\\.$#',
	'identifier' => 'parameter.defaultValue',
	'count' => 1,
	'path' => __DIR__ . '/src/Stat.php',
];
$ignoreErrors[] = [
	'message' => '#^PHPDoc tag @phpstan\\-return has invalid value \\(\\$display \\? void \\: string\\)\\: Unexpected token "\\$display", expected type at offset 301 on line 10$#',
	'identifier' => 'phpDoc.parseError',
	'count' => 1,
	'path' => __DIR__ . '/src/Stat.php',
];
$ignoreErrors[] = [
	'message' => '#^PHPDoc tag @phpstan\\-return has invalid value \\(\\$display \\? void \\: string\\)\\: Unexpected token "\\$display", expected type at offset 621 on line 16$#',
	'identifier' => 'phpDoc.parseError',
	'count' => 1,
	'path' => __DIR__ . '/src/Stat.php',
];
$ignoreErrors[] = [
	'message' => '#^PHPDoc tag @phpstan\\-return has invalid value \\(\\$display \\? void \\: string\\)\\: Unexpected token "\\$display", expected type at offset 622 on line 16$#',
	'identifier' => 'phpDoc.parseError',
	'count' => 1,
	'path' => __DIR__ . '/src/Stat.php',
];
$ignoreErrors[] = [
	'message' => '#^Comparison operation "\\>" between int\\<1, max\\> and 0 is always true\\.$#',
	'identifier' => 'greater.alwaysTrue',
	'count' => 1,
	'path' => __DIR__ . '/src/Supplier.php',
];
$ignoreErrors[] = [
	'message' => '#^Method Telemetry\\:\\:cronTelemetry\\(\\) with return type void returns int but should not return anything\\.$#',
	'identifier' => 'return.void',
	'count' => 1,
	'path' => __DIR__ . '/src/Telemetry.php',
];
$ignoreErrors[] = [
	'message' => '#^Method Telemetry\\:\\:cronTelemetry\\(\\) with return type void returns null but should not return anything\\.$#',
	'identifier' => 'return.void',
	'count' => 1,
	'path' => __DIR__ . '/src/Telemetry.php',
];
$ignoreErrors[] = [
	'message' => '#^Call to function is_array\\(\\) with array will always evaluate to true\\.$#',
	'identifier' => 'function.alreadyNarrowedType',
	'count' => 1,
	'path' => __DIR__ . '/src/Ticket.php',
];
$ignoreErrors[] = [
	'message' => '#^Comparison operation "\\>" between int\\<1, max\\> and 0 is always true\\.$#',
	'identifier' => 'greater.alwaysTrue',
	'count' => 1,
	'path' => __DIR__ . '/src/Ticket.php',
];
$ignoreErrors[] = [
	'message' => '#^Method Ticket\\:\\:showForm\\(\\) should return bool but empty return statement found\\.$#',
	'identifier' => 'return.empty',
	'count' => 1,
	'path' => __DIR__ . '/src/Ticket.php',
];
$ignoreErrors[] = [
	'message' => '#^Negated boolean expression is always true\\.$#',
	'identifier' => 'booleanNot.alwaysTrue',
	'count' => 1,
	'path' => __DIR__ . '/src/Ticket.php',
];
$ignoreErrors[] = [
	'message' => '#^PHPDoc tag @var with type CommonDBTM is not subtype of native type Group\\.$#',
	'identifier' => 'varTag.nativeType',
	'count' => 2,
	'path' => __DIR__ . '/src/Ticket.php',
];
$ignoreErrors[] = [
	'message' => '#^Static method Ticket\\:\\:getListForItemSearchOptionsCriteria\\(\\) is unused\\.$#',
	'identifier' => 'method.unused',
	'count' => 1,
	'path' => __DIR__ . '/src/Ticket.php',
];
$ignoreErrors[] = [
	'message' => '#^Call to function is_array\\(\\) with non\\-empty\\-array will always evaluate to true\\.$#',
	'identifier' => 'function.alreadyNarrowedType',
	'count' => 1,
	'path' => __DIR__ . '/src/Toolbox.php',
];
$ignoreErrors[] = [
	'message' => '#^Call to function is_null\\(\\) with array\\<string\\>\\|string will always evaluate to false\\.$#',
	'identifier' => 'function.impossibleType',
	'count' => 1,
	'path' => __DIR__ . '/src/Toolbox.php',
];
$ignoreErrors[] = [
	'message' => '#^Call to function is_null\\(\\) with array\\|string will always evaluate to false\\.$#',
	'identifier' => 'function.impossibleType',
	'count' => 1,
	'path' => __DIR__ . '/src/Toolbox.php',
];
$ignoreErrors[] = [
	'message' => '#^Call to function is_numeric\\(\\) with int will always evaluate to true\\.$#',
	'identifier' => 'function.alreadyNarrowedType',
	'count' => 1,
	'path' => __DIR__ . '/src/Toolbox.php',
];
$ignoreErrors[] = [
	'message' => '#^Call to function is_object\\(\\) with array\\<string\\>\\|string will always evaluate to false\\.$#',
	'identifier' => 'function.impossibleType',
	'count' => 1,
	'path' => __DIR__ . '/src/Toolbox.php',
];
$ignoreErrors[] = [
	'message' => '#^Call to function is_object\\(\\) with array\\|string will always evaluate to false\\.$#',
	'identifier' => 'function.impossibleType',
	'count' => 1,
	'path' => __DIR__ . '/src/Toolbox.php',
];
$ignoreErrors[] = [
	'message' => '#^Call to function is_string\\(\\) with string will always evaluate to true\\.$#',
	'identifier' => 'function.alreadyNarrowedType',
	'count' => 1,
	'path' => __DIR__ . '/src/Toolbox.php',
];
$ignoreErrors[] = [
	'message' => '#^Call to function method_exists\\(\\) with \'Session\' and \'getLoginUserID\' will always evaluate to true\\.$#',
	'identifier' => 'function.alreadyNarrowedType',
	'count' => 2,
	'path' => __DIR__ . '/src/Toolbox.php',
];
$ignoreErrors[] = [
	'message' => '#^Comparison operation "\\>\\=" between 3 and 3 is always true\\.$#',
	'identifier' => 'greaterOrEqual.alwaysTrue',
	'count' => 1,
	'path' => __DIR__ . '/src/Toolbox.php',
];
$ignoreErrors[] = [
	'message' => '#^If condition is always true\\.$#',
	'identifier' => 'if.alwaysTrue',
	'count' => 1,
	'path' => __DIR__ . '/src/Toolbox.php',
];
$ignoreErrors[] = [
	'message' => '#^Instanceof between CommonDBTM and CommonDBTM will always evaluate to true\\.$#',
	'identifier' => 'instanceof.alwaysTrue',
	'count' => 1,
	'path' => __DIR__ . '/src/Toolbox.php',
];
$ignoreErrors[] = [
	'message' => '#^Instanceof between Glpi\\\\Console\\\\Application and Glpi\\\\Console\\\\Application will always evaluate to true\\.$#',
	'identifier' => 'instanceof.alwaysTrue',
	'count' => 1,
	'path' => __DIR__ . '/src/Toolbox.php',
];
$ignoreErrors[] = [
	'message' => '#^Loose comparison using \\=\\= between null and null will always evaluate to true\\.$#',
	'identifier' => 'equal.alwaysTrue',
	'count' => 2,
	'path' => __DIR__ . '/src/Toolbox.php',
];
$ignoreErrors[] = [
	'message' => '#^Offset \'function\' on array\\{function\\: string, line\\?\\: int, file\\?\\: string, class\\?\\: class\\-string, type\\?\\: \'\\-\\>\'\\|\'\\:\\:\', args\\?\\: array\\<mixed\\>, object\\?\\: object\\} in isset\\(\\) always exists and is not nullable\\.$#',
	'identifier' => 'isset.offset',
	'count' => 1,
	'path' => __DIR__ . '/src/Toolbox.php',
];
$ignoreErrors[] = [
	'message' => '#^Offset \'redirect_url\' on \\(array\\{url\\: string, content_type\\: string\\|null, http_code\\: int, header_size\\: int, request_size\\: int, filetime\\: int, ssl_verify_result\\: int, redirect_count\\: int, \\.\\.\\.\\}\\|false\\) on left side of \\?\\? always exists and is not nullable\\.$#',
	'identifier' => 'nullCoalesce.offset',
	'count' => 1,
	'path' => __DIR__ . '/src/Toolbox.php',
];
$ignoreErrors[] = [
	'message' => '#^PHPDoc tag @phpstan\\-return has invalid value \\(\\$return_response \\? Response \\: void\\)\\: Unexpected token "\\$return_response", expected type at offset 498 on line 12$#',
	'identifier' => 'phpDoc.parseError',
	'count' => 1,
	'path' => __DIR__ . '/src/Toolbox.php',
];
$ignoreErrors[] = [
	'message' => '#^Parameter &\\$curl_info by\\-ref type of method Toolbox\\:\\:callCurl\\(\\) expects array\\|null, \\(array\\<string, array\\<int, array\\<string, string\\>\\>\\|float\\|int\\|string\\|null\\>\\|false\\) given\\.$#',
	'identifier' => 'parameterByRef.type',
	'count' => 1,
	'path' => __DIR__ . '/src/Toolbox.php',
];
$ignoreErrors[] = [
	'message' => '#^Result of \\|\\| is always true\\.$#',
	'identifier' => 'booleanOr.alwaysTrue',
	'count' => 1,
	'path' => __DIR__ . '/src/Toolbox.php',
];
$ignoreErrors[] = [
	'message' => '#^Strict comparison using \\!\\=\\= between null and CommonDBTM will always evaluate to true\\.$#',
	'identifier' => 'notIdentical.alwaysTrue',
	'count' => 1,
	'path' => __DIR__ . '/src/Toolbox.php',
];
$ignoreErrors[] = [
	'message' => '#^Strict comparison using \\=\\=\\= between array and false will always evaluate to false\\.$#',
	'identifier' => 'identical.alwaysFalse',
	'count' => 2,
	'path' => __DIR__ . '/src/Unmanaged.php',
];
$ignoreErrors[] = [
	'message' => '#^Property Update\\:\\:\\$dbversion is never read, only written\\.$#',
	'identifier' => 'property.onlyWritten',
	'count' => 1,
	'path' => __DIR__ . '/src/Update.php',
];
$ignoreErrors[] = [
	'message' => '#^Comparison operation "\\>\\=" between 1 and 0 is always true\\.$#',
	'identifier' => 'greaterOrEqual.alwaysTrue',
	'count' => 1,
	'path' => __DIR__ . '/src/UploadHandler.php',
];
$ignoreErrors[] = [
	'message' => '#^Access to an undefined property CommonGLPI\\:\\:\\$fields\\.$#',
	'identifier' => 'property.notFound',
	'count' => 1,
	'path' => __DIR__ . '/src/User.php',
];
$ignoreErrors[] = [
	'message' => '#^Call to function is_array\\(\\) with array will always evaluate to true\\.$#',
	'identifier' => 'function.alreadyNarrowedType',
	'count' => 2,
	'path' => __DIR__ . '/src/User.php',
];
$ignoreErrors[] = [
	'message' => '#^Call to function is_numeric\\(\\) with int will always evaluate to true\\.$#',
	'identifier' => 'function.alreadyNarrowedType',
	'count' => 1,
	'path' => __DIR__ . '/src/User.php',
];
$ignoreErrors[] = [
	'message' => '#^Call to function is_string\\(\\) with string will always evaluate to true\\.$#',
	'identifier' => 'function.alreadyNarrowedType',
	'count' => 1,
	'path' => __DIR__ . '/src/User.php',
];
$ignoreErrors[] = [
	'message' => '#^Negated boolean expression is always true\\.$#',
	'identifier' => 'booleanNot.alwaysTrue',
	'count' => 1,
	'path' => __DIR__ . '/src/User.php',
];
$ignoreErrors[] = [
	'message' => '#^PHPDoc tag @var with type array is not subtype of native type array\\{\\}\\|array\\{list\\<string\\>, list\\<string\\>\\}\\.$#',
	'identifier' => 'varTag.nativeType',
	'count' => 1,
	'path' => __DIR__ . '/src/User.php',
];
$ignoreErrors[] = [
	'message' => '#^Method ValidatorSubstitute\\:\\:getTabNameForItem\\(\\) never returns array\\<string\\> so it can be removed from the return type\\.$#',
	'identifier' => 'return.unusedType',
	'count' => 1,
	'path' => __DIR__ . '/src/ValidatorSubstitute.php',
];
$ignoreErrors[] = [
	'message' => '#^Method ValidatorSubstitute\\:\\:prepareInputForUpdate\\(\\) never returns false so it can be removed from the return type\\.$#',
	'identifier' => 'return.unusedType',
	'count' => 1,
	'path' => __DIR__ . '/src/ValidatorSubstitute.php',
];
$ignoreErrors[] = [
	'message' => '#^Right side of && is always true\\.$#',
	'identifier' => 'booleanAnd.rightAlwaysTrue',
	'count' => 1,
	'path' => __DIR__ . '/src/ValidatorSubstitute.php',
];
$ignoreErrors[] = [
	'message' => '#^Access to an undefined property CommonGLPI\\:\\:\\$fields\\.$#',
	'identifier' => 'property.notFound',
	'count' => 1,
	'path' => __DIR__ . '/src/Webhook.php',
];
$ignoreErrors[] = [
	'message' => '#^Call to an undefined method CommonGLPI\\:\\:getSentQueriesSearchParams\\(\\)\\.$#',
	'identifier' => 'method.notFound',
	'count' => 1,
	'path' => __DIR__ . '/src/Webhook.php',
];
$ignoreErrors[] = [
	'message' => '#^Call to an undefined method CommonGLPI\\:\\:showCustomHeaders\\(\\)\\.$#',
	'identifier' => 'method.notFound',
	'count' => 1,
	'path' => __DIR__ . '/src/Webhook.php',
];
$ignoreErrors[] = [
	'message' => '#^Call to an undefined method CommonGLPI\\:\\:showPayloadEditor\\(\\)\\.$#',
	'identifier' => 'method.notFound',
	'count' => 1,
	'path' => __DIR__ . '/src/Webhook.php',
];
$ignoreErrors[] = [
	'message' => '#^Call to an undefined method CommonGLPI\\:\\:showPreviewForm\\(\\)\\.$#',
	'identifier' => 'method.notFound',
	'count' => 1,
	'path' => __DIR__ . '/src/Webhook.php',
];
$ignoreErrors[] = [
	'message' => '#^Call to an undefined method CommonGLPI\\:\\:showSecurityForm\\(\\)\\.$#',
	'identifier' => 'method.notFound',
	'count' => 1,
	'path' => __DIR__ . '/src/Webhook.php',
];
$ignoreErrors[] = [
	'message' => '#^Call to an undefined method CommonGLPI\\:\\:showSentQueries\\(\\)\\.$#',
	'identifier' => 'method.notFound',
	'count' => 1,
	'path' => __DIR__ . '/src/Webhook.php',
];
$ignoreErrors[] = [
	'message' => '#^Cannot call static method getKnownSchemas\\(\\) on \\(int\\|string\\)\\.$#',
	'identifier' => 'staticMethod.nonObject',
	'count' => 1,
	'path' => __DIR__ . '/src/Webhook.php',
];
$ignoreErrors[] = [
	'message' => '#^Cannot call static method getTypeName\\(\\) on int\\|string\\.$#',
	'identifier' => 'staticMethod.nonObject',
	'count' => 1,
	'path' => __DIR__ . '/src/Webhook.php',
];
$ignoreErrors[] = [
	'message' => '#^PHPDoc tag @return with type bool is incompatible with native type array\\.$#',
	'identifier' => 'return.phpDocType',
	'count' => 1,
	'path' => __DIR__ . '/src/Webhook.php',
];
$ignoreErrors[] = [
	'message' => '#^PHPDoc tag @var with type class\\-string\\<Glpi\\\\Api\\\\HL\\\\Controller\\\\AbstractController\\> is not subtype of native type null\\.$#',
	'identifier' => 'varTag.nativeType',
	'count' => 1,
	'path' => __DIR__ . '/src/Webhook.php',
];
$ignoreErrors[] = [
	'message' => '#^Right side of && is always true\\.$#',
	'identifier' => 'booleanAnd.rightAlwaysTrue',
	'count' => 1,
	'path' => __DIR__ . '/src/Webhook.php',
];
$ignoreErrors[] = [
	'message' => '#^Strict comparison using \\=\\=\\= between \\(int\\|string\\) and null will always evaluate to false\\.$#',
	'identifier' => 'identical.alwaysFalse',
	'count' => 1,
	'path' => __DIR__ . '/src/Webhook.php',
];
$ignoreErrors[] = [
	'message' => '#^Variable \\$controller in PHPDoc tag @var does not match any variable in the foreach loop\\: \\$itemtypes, \\$supported_itemtype, \\$type_data$#',
	'identifier' => 'varTag.differentVariable',
	'count' => 1,
	'path' => __DIR__ . '/src/Webhook.php',
];
$ignoreErrors[] = [
	'message' => '#^Variable \\$list_itemtype in PHPDoc tag @var does not match assigned variable \\$recursive_search\\.$#',
	'identifier' => 'varTag.differentVariable',
	'count' => 1,
	'path' => __DIR__ . '/src/Webhook.php',
];
$ignoreErrors[] = [
	'message' => '#^Call to method save_run\\(\\) on an unknown class XHProfRuns_Default\\.$#',
	'identifier' => 'class.notFound',
	'count' => 1,
	'path' => __DIR__ . '/src/XHProf.php',
];
$ignoreErrors[] = [
	'message' => '#^Function getDateCriteria\\(\\) should return string but returns array\\.$#',
	'identifier' => 'return.type',
	'count' => 1,
	'path' => __DIR__ . '/src/autoload/dbutils-aliases.php',
];
$ignoreErrors[] = [
	'message' => '#^Call to function is_array\\(\\) with string will always evaluate to false\\.$#',
	'identifier' => 'function.impossibleType',
	'count' => 1,
	'path' => __DIR__ . '/src/autoload/i18n.php',
];
$ignoreErrors[] = [
	'message' => '#^Strict comparison using \\!\\=\\= between Laminas\\\\I18n\\\\Translator\\\\TranslatorInterface and null will always evaluate to true\\.$#',
	'identifier' => 'notIdentical.alwaysTrue',
	'count' => 2,
	'path' => __DIR__ . '/src/autoload/i18n.php',
];

return ['parameters' => ['ignoreErrors' => $ignoreErrors]];<|MERGE_RESOLUTION|>--- conflicted
+++ resolved
@@ -8,6 +8,12 @@
 	'path' => __DIR__ . '/ajax/dropdownItilActors.php',
 ];
 $ignoreErrors[] = [
+	'message' => '#^Offset \'action\' on non\\-empty\\-array on left side of \\?\\? always exists and is not nullable\\.$#',
+	'identifier' => 'nullCoalesce.offset',
+	'count' => 2,
+	'path' => __DIR__ . '/ajax/kanban.php',
+];
+$ignoreErrors[] = [
 	'message' => '#^PHPDoc tag @var with type CommonDBTM is not subtype of native type null\\.$#',
 	'identifier' => 'varTag.nativeType',
 	'count' => 1,
@@ -68,7 +74,6 @@
 	'path' => __DIR__ . '/front/dropdown.common.form.php',
 ];
 $ignoreErrors[] = [
-<<<<<<< HEAD
 	'message' => '#^Instanceof between CommonDropdown and CommonDropdown will always evaluate to true\\.$#',
 	'identifier' => 'instanceof.alwaysTrue',
 	'count' => 1,
@@ -77,10 +82,6 @@
 $ignoreErrors[] = [
 	'message' => '#^Instanceof between Glpi\\\\Controller\\\\LegacyFileLoadController and Glpi\\\\Controller\\\\LegacyFileLoadController will always evaluate to true\\.$#',
 	'identifier' => 'instanceof.alwaysTrue',
-=======
-	'message' => '#^Expression on left side of \\?\\? is not nullable\\.$#',
-	'identifier' => 'nullCoalesce.expr',
->>>>>>> 291a824f
 	'count' => 1,
 	'path' => __DIR__ . '/front/dropdown.common.php',
 ];
@@ -103,10 +104,10 @@
 	'path' => __DIR__ . '/front/form/access_control.form.php',
 ];
 $ignoreErrors[] = [
-	'message' => '#^PHPDoc tag @var with type class\\-string is not subtype of native type array\\<mixed\\>\\.$#',
-	'identifier' => 'varTag.nativeType',
-	'count' => 2,
-	'path' => __DIR__ . '/front/item_device.php',
+	'message' => '#^Offset \'knowbaseitems_id\' on non\\-empty\\-array in isset\\(\\) always exists and is not nullable\\.$#',
+	'identifier' => 'isset.offset',
+	'count' => 2,
+	'path' => __DIR__ . '/front/knowbaseitem_comment.form.php',
 ];
 $ignoreErrors[] = [
 	'message' => '#^Call to an undefined method Glpi\\\\Mail\\\\SMTP\\\\OauthProvider\\\\ProviderInterface\\:\\:getState\\(\\)\\.$#',
@@ -119,6 +120,12 @@
 	'identifier' => 'match.unhandled',
 	'count' => 1,
 	'path' => __DIR__ . '/front/stat.graph.php',
+];
+$ignoreErrors[] = [
+	'message' => '#^Offset \'showgraph\' on non\\-empty\\-array on left side of \\?\\? always exists and is not nullable\\.$#',
+	'identifier' => 'nullCoalesce.offset',
+	'count' => 1,
+	'path' => __DIR__ . '/front/stat.location.php',
 ];
 $ignoreErrors[] = [
 	'message' => '#^PHPDoc tag @var with type DBmysql is not subtype of native type DB\\.$#',
@@ -247,6 +254,12 @@
 	'path' => __DIR__ . '/src/Ajax.php',
 ];
 $ignoreErrors[] = [
+	'message' => '#^Ternary operator condition is always true\\.$#',
+	'identifier' => 'ternary.alwaysTrue',
+	'count' => 1,
+	'path' => __DIR__ . '/src/Ajax.php',
+];
+$ignoreErrors[] = [
 	'message' => '#^Call to function method_exists\\(\\) with \\$this\\(Appliance\\) and \'prepareGroupFields\' will always evaluate to true\\.$#',
 	'identifier' => 'function.alreadyNarrowedType',
 	'count' => 1,
@@ -607,8 +620,8 @@
 	'path' => __DIR__ . '/src/CommonDBRelation.php',
 ];
 $ignoreErrors[] = [
-	'message' => '#^Property CommonDBRelation\\:\\:\\$_force_log_option \\(int\\) in isset\\(\\) is not nullable\\.$#',
-	'identifier' => 'isset.property',
+	'message' => '#^Unreachable statement \\- code above always terminates\\.$#',
+	'identifier' => 'deadCode.unreachable',
 	'count' => 1,
 	'path' => __DIR__ . '/src/CommonDBRelation.php',
 ];
@@ -1363,7 +1376,6 @@
 	'path' => __DIR__ . '/src/DisplayPreference.php',
 ];
 $ignoreErrors[] = [
-<<<<<<< HEAD
 	'message' => '#^Call to function is_array\\(\\) with array will always evaluate to true\\.$#',
 	'identifier' => 'function.alreadyNarrowedType',
 	'count' => 1,
@@ -1372,10 +1384,6 @@
 $ignoreErrors[] = [
 	'message' => '#^Call to function is_string\\(\\) with CommonDBTM\\|null will always evaluate to false\\.$#',
 	'identifier' => 'function.impossibleType',
-=======
-	'message' => '#^Unreachable statement \\- code above always terminates\\.$#',
-	'identifier' => 'deadCode.unreachable',
->>>>>>> 291a824f
 	'count' => 1,
 	'path' => __DIR__ . '/src/Document.php',
 ];
@@ -1860,12 +1868,6 @@
 	'path' => __DIR__ . '/src/Glpi/Api/HL/Middleware/DebugRequestMiddleware.php',
 ];
 $ignoreErrors[] = [
-	'message' => '#^PHPDoc tag @var with type array\\{type\\: string, format\\?\\: string, pattern\\?\\: string, properties\\?\\: array\\<string, array\\{type\\: string, format\\?\\: string\\}\\>\\} is not subtype of native type array\\{type\\: \'integer\', pattern\\: \'\\\\\\\\d\\+\'\\}\\|array\\{type\\: \'string\', pattern\\: mixed\\}\\.$#',
-	'identifier' => 'varTag.nativeType',
-	'count' => 1,
-	'path' => __DIR__ . '/src/Glpi/Api/HL/OpenAPIGenerator.php',
-];
-$ignoreErrors[] = [
 	'message' => '#^Comparison operation "\\<" between 0 and 0 is always false\\.$#',
 	'identifier' => 'smaller.alwaysFalse',
 	'count' => 1,
@@ -3336,26 +3338,6 @@
 	'path' => __DIR__ . '/src/Item_Rack.php',
 ];
 $ignoreErrors[] = [
-<<<<<<< HEAD
-	'message' => '#^PHPDoc tag @var with type int is not subtype of native type mixed\\.$#',
-	'identifier' => 'varTag.nativeType',
-=======
-	'message' => '#^Right side of && is always true\\.$#',
-	'identifier' => 'booleanAnd.rightAlwaysTrue',
->>>>>>> 291a824f
-	'count' => 1,
-	'path' => __DIR__ . '/src/Item_Rack.php',
-];
-$ignoreErrors[] = [
-<<<<<<< HEAD
-=======
-	'message' => '#^Method Item_RemoteManagement\\:\\:showForItem\\(\\) with return type void returns false but should not return anything\\.$#',
-	'identifier' => 'return.void',
-	'count' => 1,
-	'path' => __DIR__ . '/src/Item_RemoteManagement.php',
-];
-$ignoreErrors[] = [
->>>>>>> 291a824f
 	'message' => '#^Loose comparison using \\=\\= between \'e\'\\|\'g\'\\|\'i\'\\|\'l\'\\|\'o\'\\|\'s\'\\|\'u\' and \'_\' will always evaluate to false\\.$#',
 	'identifier' => 'equal.alwaysFalse',
 	'count' => 1,
@@ -4214,6 +4196,12 @@
 	'path' => __DIR__ . '/src/ProjectTask.php',
 ];
 $ignoreErrors[] = [
+	'message' => '#^Offset \'sort\' on non\\-empty\\-array in empty\\(\\) always exists and is not falsy\\.$#',
+	'identifier' => 'empty.offset',
+	'count' => 1,
+	'path' => __DIR__ . '/src/ProjectTask_Ticket.php',
+];
+$ignoreErrors[] = [
 	'message' => '#^Call to an undefined method CommonDBTM\\:\\:setVolume\\(\\)\\.$#',
 	'identifier' => 'method.notFound',
 	'count' => 1,
@@ -4580,7 +4568,6 @@
 	'path' => __DIR__ . '/src/SavedSearch_Alert.php',
 ];
 $ignoreErrors[] = [
-<<<<<<< HEAD
 	'message' => '#^Property Auth\\:\\:\\$auth_succeded \\(int\\) does not accept true\\.$#',
 	'identifier' => 'assign.propertyType',
 	'count' => 1,
@@ -4589,10 +4576,6 @@
 $ignoreErrors[] = [
 	'message' => '#^Method Search\\:\\:displayData\\(\\) with return type void returns false\\|null but should not return anything\\.$#',
 	'identifier' => 'return.void',
-=======
-	'message' => '#^Offset 2 on array\\{string, string, string\\} in isset\\(\\) always exists and is not nullable\\.$#',
-	'identifier' => 'isset.offset',
->>>>>>> 291a824f
 	'count' => 1,
 	'path' => __DIR__ . '/src/Search.php',
 ];
