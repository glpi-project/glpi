--- conflicted
+++ resolved
@@ -2,180 +2,118 @@
 
 $ignoreErrors = [];
 $ignoreErrors[] = [
-<<<<<<< HEAD
-	// identifier: booleanOr.alwaysFalse
+	'message' => '#^Call to function is_array\\(\\) with array\\{value_fieldname\\: \'value\', to_update\\: non\\-falsy\\-string, url\\: non\\-falsy\\-string, moreparams\\: array\\{value\\: \'__VALUE__\', allow_email\\: bool, field\\: non\\-falsy\\-string, typefield\\: \'supplier\', use_notification\\: mixed\\}\\} will always evaluate to true\\.$#',
+	'identifier' => 'function.alreadyNarrowedType',
+	'count' => 1,
+	'path' => __DIR__ . '/ajax/dropdownItilActors.php',
+];
+$ignoreErrors[] = [
+	'message' => '#^PHPDoc tag @var with type CommonDBTM is not subtype of native type null\\.$#',
+	'identifier' => 'varTag.nativeType',
+	'count' => 1,
+	'path' => __DIR__ . '/ajax/kanban.php',
+];
+$ignoreErrors[] = [
+	'message' => '#^Instanceof between CommonITILCost and CommonITILCost will always evaluate to true\\.$#',
+	'identifier' => 'instanceof.alwaysTrue',
+	'count' => 1,
+	'path' => __DIR__ . '/front/commonitilcost.form.php',
+];
+$ignoreErrors[] = [
+	'message' => '#^Instanceof between CommonDBTM and CommonDBTM will always evaluate to true\\.$#',
+	'identifier' => 'instanceof.alwaysTrue',
+	'count' => 1,
+	'path' => __DIR__ . '/front/commonitilobject_item.form.php',
+];
+$ignoreErrors[] = [
+	'message' => '#^Instanceof between CommonItilObject_Item and CommonItilObject_Item will always evaluate to true\\.$#',
+	'identifier' => 'instanceof.alwaysTrue',
+	'count' => 1,
+	'path' => __DIR__ . '/front/commonitilobject_item.form.php',
+];
+$ignoreErrors[] = [
 	'message' => '#^Result of \\|\\| is always false\\.$#',
-=======
-	'message' => '#^Strict comparison using \\=\\=\\= between class\\-string\\<CommonDBTM\\> and \'Planning\' will always evaluate to false\\.$#',
-	'identifier' => 'identical.alwaysFalse',
-	'count' => 1,
-	'path' => __DIR__ . '/ajax/central.php',
-];
-$ignoreErrors[] = [
-	'message' => '#^Call to function is_array\\(\\) with string will always evaluate to false\\.$#',
-	'identifier' => 'function.impossibleType',
->>>>>>> 29f7b470
+	'identifier' => 'booleanOr.alwaysFalse',
 	'count' => 1,
 	'path' => __DIR__ . '/front/commonitilobject_item.form.php',
 ];
 $ignoreErrors[] = [
-<<<<<<< HEAD
-	// identifier: booleanOr.alwaysFalse
+	'message' => '#^Instanceof between CommonITILTask and CommonITILTask will always evaluate to true\\.$#',
+	'identifier' => 'instanceof.alwaysTrue',
+	'count' => 1,
+	'path' => __DIR__ . '/front/commonitiltask.form.php',
+];
+$ignoreErrors[] = [
+	'message' => '#^Instanceof between CommonITILValidation and CommonITILValidation will always evaluate to true\\.$#',
+	'identifier' => 'instanceof.alwaysTrue',
+	'count' => 1,
+	'path' => __DIR__ . '/front/commonitilvalidation.form.php',
+];
+$ignoreErrors[] = [
+	'message' => '#^Strict comparison using \\!\\=\\= between null and \'development\' will always evaluate to true\\.$#',
+	'identifier' => 'notIdentical.alwaysTrue',
+	'count' => 1,
+	'path' => __DIR__ . '/front/css.php',
+];
+$ignoreErrors[] = [
+	'message' => '#^Instanceof between CommonDropdown and CommonDropdown will always evaluate to true\\.$#',
+	'identifier' => 'instanceof.alwaysTrue',
+	'count' => 1,
+	'path' => __DIR__ . '/front/dropdown.common.form.php',
+];
+$ignoreErrors[] = [
+	'message' => '#^Instanceof between Glpi\\\\Controller\\\\LegacyFileLoadController and Glpi\\\\Controller\\\\LegacyFileLoadController will always evaluate to true\\.$#',
+	'identifier' => 'instanceof.alwaysTrue',
+	'count' => 1,
+	'path' => __DIR__ . '/front/dropdown.common.form.php',
+];
+$ignoreErrors[] = [
 	'message' => '#^Result of \\|\\| is always false\\.$#',
-=======
-	'message' => '#^Offset \'comment\' on \\*NEVER\\* in isset\\(\\) always exists and is not nullable\\.$#',
-	'identifier' => 'isset.offset',
->>>>>>> 29f7b470
+	'identifier' => 'booleanOr.alwaysFalse',
 	'count' => 1,
 	'path' => __DIR__ . '/front/dropdown.common.form.php',
 ];
 $ignoreErrors[] = [
-<<<<<<< HEAD
-	// identifier: booleanOr.alwaysFalse
+	'message' => '#^Instanceof between CommonDropdown and CommonDropdown will always evaluate to true\\.$#',
+	'identifier' => 'instanceof.alwaysTrue',
+	'count' => 1,
+	'path' => __DIR__ . '/front/dropdown.common.php',
+];
+$ignoreErrors[] = [
+	'message' => '#^Instanceof between Glpi\\\\Controller\\\\LegacyFileLoadController and Glpi\\\\Controller\\\\LegacyFileLoadController will always evaluate to true\\.$#',
+	'identifier' => 'instanceof.alwaysTrue',
+	'count' => 1,
+	'path' => __DIR__ . '/front/dropdown.common.php',
+];
+$ignoreErrors[] = [
 	'message' => '#^Result of \\|\\| is always false\\.$#',
-=======
-	'message' => '#^Offset \'comment\' on array\\{comment\\: string\\} on left side of \\?\\? always exists and is not nullable\\.$#',
-	'identifier' => 'nullCoalesce.offset',
->>>>>>> 29f7b470
+	'identifier' => 'booleanOr.alwaysFalse',
 	'count' => 1,
 	'path' => __DIR__ . '/front/dropdown.common.php',
 ];
 $ignoreErrors[] = [
-<<<<<<< HEAD
-	// identifier: finally.exitPoint
 	'message' => '#^The overwriting exit point is on this line\\.$#',
-=======
-	'message' => '#^Result of && is always false\\.$#',
-	'identifier' => 'booleanAnd.alwaysFalse',
->>>>>>> 29f7b470
+	'identifier' => 'finally.exitPoint',
 	'count' => 1,
 	'path' => __DIR__ . '/front/form/access_control.form.php',
 ];
 $ignoreErrors[] = [
-<<<<<<< HEAD
-	// identifier: finally.exitPoint
 	'message' => '#^This throw is overwritten by a different one in the finally block below\\.$#',
+	'identifier' => 'finally.exitPoint',
 	'count' => 2,
 	'path' => __DIR__ . '/front/form/access_control.form.php',
 ];
 $ignoreErrors[] = [
-	// identifier: finally.exitPoint
 	'message' => '#^The overwriting exit point is on this line\\.$#',
-=======
-	'message' => '#^Call to Html\\:\\:ajaxFooter\\(\\) on a separate line has no effect\\.$#',
-	'identifier' => 'staticMethod.resultUnused',
-	'count' => 1,
-	'path' => __DIR__ . '/ajax/common.tabs.php',
-];
-$ignoreErrors[] = [
-	'message' => '#^Right side of && is always true\\.$#',
-	'identifier' => 'booleanAnd.rightAlwaysTrue',
-	'count' => 2,
-	'path' => __DIR__ . '/ajax/dropdownItilActors.php',
-];
-$ignoreErrors[] = [
-	'message' => '#^Cannot assign offset \'id\' to string\\.$#',
-	'identifier' => 'offsetAssign.dimType',
-	'count' => 1,
-	'path' => __DIR__ . '/ajax/impact.php',
-];
-$ignoreErrors[] = [
-	'message' => '#^Cannot assign offset \'impactcontexts_id\' to string\\.$#',
-	'identifier' => 'offsetAssign.dimType',
-	'count' => 1,
-	'path' => __DIR__ . '/ajax/impact.php',
-];
-$ignoreErrors[] = [
-	'message' => '#^Offset \'node_id\' does not exist on string\\.$#',
-	'identifier' => 'offsetAccess.notFound',
->>>>>>> 29f7b470
+	'identifier' => 'finally.exitPoint',
 	'count' => 1,
 	'path' => __DIR__ . '/front/form/destination/formdestination.form.php',
 ];
 $ignoreErrors[] = [
-<<<<<<< HEAD
-	// identifier: finally.exitPoint
 	'message' => '#^This throw is overwritten by a different one in the finally block below\\.$#',
+	'identifier' => 'finally.exitPoint',
 	'count' => 6,
 	'path' => __DIR__ . '/front/form/destination/formdestination.form.php',
-=======
-	'message' => '#^PHPDoc tag @var with type CommonDBTM is not subtype of native type null\\.$#',
-	'identifier' => 'varTag.nativeType',
-	'count' => 1,
-	'path' => __DIR__ . '/ajax/kanban.php',
-];
-$ignoreErrors[] = [
-	'message' => '#^Call to Html\\:\\:ajaxFooter\\(\\) on a separate line has no effect\\.$#',
-	'identifier' => 'staticMethod.resultUnused',
-	'count' => 1,
-	'path' => __DIR__ . '/ajax/planning.php',
-];
-$ignoreErrors[] = [
-	'message' => '#^Call to Html\\:\\:ajaxFooter\\(\\) on a separate line has no effect\\.$#',
-	'identifier' => 'staticMethod.resultUnused',
-	'count' => 1,
-	'path' => __DIR__ . '/ajax/reservations.php',
-];
-$ignoreErrors[] = [
-	'message' => '#^Negated boolean expression is always true\\.$#',
-	'identifier' => 'booleanNot.alwaysTrue',
-	'count' => 2,
-	'path' => __DIR__ . '/ajax/searchoptionvalue.php',
->>>>>>> 29f7b470
-];
-$ignoreErrors[] = [
-	'message' => '#^Call to Html\\:\\:ajaxFooter\\(\\) on a separate line has no effect\\.$#',
-	'identifier' => 'staticMethod.resultUnused',
-	'count' => 2,
-	'path' => __DIR__ . '/ajax/timeline.php',
-];
-$ignoreErrors[] = [
-	'message' => '#^Call to Html\\:\\:ajaxFooter\\(\\) on a separate line has no effect\\.$#',
-	'identifier' => 'staticMethod.resultUnused',
-	'count' => 1,
-	'path' => __DIR__ . '/ajax/transfers.php',
-];
-$ignoreErrors[] = [
-	'message' => '#^Call to Html\\:\\:ajaxFooter\\(\\) on a separate line has no effect\\.$#',
-	'identifier' => 'staticMethod.resultUnused',
-	'count' => 1,
-	'path' => __DIR__ . '/ajax/updateTrackingDeviceType.php',
-];
-$ignoreErrors[] = [
-	'message' => '#^Call to Html\\:\\:ajaxFooter\\(\\) on a separate line has no effect\\.$#',
-	'identifier' => 'staticMethod.resultUnused',
-	'count' => 1,
-	'path' => __DIR__ . '/ajax/viewsubitem.php',
-];
-$ignoreErrors[] = [
-	'message' => '#^Instanceof between CommonITILCost and CommonITILCost will always evaluate to true\\.$#',
-	'identifier' => 'instanceof.alwaysTrue',
-	'count' => 1,
-	'path' => __DIR__ . '/front/commonitilcost.form.php',
-];
-$ignoreErrors[] = [
-	'message' => '#^Instanceof between CommonITILTask and CommonITILTask will always evaluate to true\\.$#',
-	'identifier' => 'instanceof.alwaysTrue',
-	'count' => 1,
-	'path' => __DIR__ . '/front/commonitiltask.form.php',
-];
-$ignoreErrors[] = [
-	'message' => '#^Instanceof between CommonITILValidation and CommonITILValidation will always evaluate to true\\.$#',
-	'identifier' => 'instanceof.alwaysTrue',
-	'count' => 1,
-	'path' => __DIR__ . '/front/commonitilvalidation.form.php',
-];
-$ignoreErrors[] = [
-	'message' => '#^Instanceof between CommonDropdown and CommonDropdown will always evaluate to true\\.$#',
-	'identifier' => 'instanceof.alwaysTrue',
-	'count' => 1,
-	'path' => __DIR__ . '/front/dropdown.common.form.php',
-];
-$ignoreErrors[] = [
-	'message' => '#^Instanceof between CommonDropdown and CommonDropdown will always evaluate to true\\.$#',
-	'identifier' => 'instanceof.alwaysTrue',
-	'count' => 1,
-	'path' => __DIR__ . '/front/dropdown.common.php',
 ];
 $ignoreErrors[] = [
 	'message' => '#^Access to an undefined property Glpi\\\\Inventory\\\\Conf\\:\\:\\$enabled_inventory\\.$#',
@@ -184,96 +122,46 @@
 	'path' => __DIR__ . '/front/inventory.php',
 ];
 $ignoreErrors[] = [
-<<<<<<< HEAD
-	// identifier: method.notFound
-=======
 	'message' => '#^PHPDoc tag @var with type class\\-string is not subtype of native type array\\<mixed\\>\\.$#',
 	'identifier' => 'varTag.nativeType',
 	'count' => 2,
 	'path' => __DIR__ . '/front/item_device.php',
 ];
 $ignoreErrors[] = [
-	'message' => '#^Expression on left side of \\?\\? is not nullable\\.$#',
-	'identifier' => 'nullCoalesce.expr',
-	'count' => 1,
-	'path' => __DIR__ . '/front/logout.php',
-];
-$ignoreErrors[] = [
-	'message' => '#^Call to Html\\:\\:ajaxFooter\\(\\) on a separate line has no effect\\.$#',
-	'identifier' => 'staticMethod.resultUnused',
-	'count' => 1,
-	'path' => __DIR__ . '/front/notification.tags.php',
-];
-$ignoreErrors[] = [
->>>>>>> 29f7b470
+	'message' => '#^Strict comparison using \\!\\=\\= between null and \'development\' will always evaluate to true\\.$#',
+	'identifier' => 'notIdentical.alwaysTrue',
+	'count' => 1,
+	'path' => __DIR__ . '/front/locale.php',
+];
+$ignoreErrors[] = [
 	'message' => '#^Call to an undefined method Glpi\\\\Mail\\\\SMTP\\\\OauthProvider\\\\ProviderInterface\\:\\:getState\\(\\)\\.$#',
 	'identifier' => 'method.notFound',
 	'count' => 1,
 	'path' => __DIR__ . '/front/notificationmailingsetting.form.php',
 ];
 $ignoreErrors[] = [
-<<<<<<< HEAD
-	// identifier: match.unhandled
 	'message' => '#^Match expression does not handle remaining value\\: mixed$#',
-=======
-	'message' => '#^Comparison operation "\\>" between 0 and 0 is always false\\.$#',
-	'identifier' => 'greater.alwaysFalse',
-	'count' => 2,
-	'path' => __DIR__ . '/front/report.infocom.conso.php',
-];
-$ignoreErrors[] = [
-	'message' => '#^Comparison operation "\\>" between 0 and 0 is always false\\.$#',
-	'identifier' => 'greater.alwaysFalse',
-	'count' => 2,
-	'path' => __DIR__ . '/front/report.infocom.php',
-];
-$ignoreErrors[] = [
-	'message' => '#^Negated boolean expression is always true\\.$#',
-	'identifier' => 'booleanNot.alwaysTrue',
-	'count' => 1,
-	'path' => __DIR__ . '/front/user.form.php',
-];
-$ignoreErrors[] = [
-	'message' => '#^Call to function is_array\\(\\) with string will always evaluate to false\\.$#',
-	'identifier' => 'function.impossibleType',
-	'count' => 1,
-	'path' => __DIR__ . '/inc/autoload.function.php',
-];
-$ignoreErrors[] = [
-	'message' => '#^Path in include_once\\(\\) "CAS\\.php" is not a file or it does not exist\\.$#',
-	'identifier' => 'includeOnce.fileNotFound',
-	'count' => 1,
-	'path' => __DIR__ . '/inc/autoload.function.php',
-];
-$ignoreErrors[] = [
-	'message' => '#^Strict comparison using \\!\\=\\= between Laminas\\\\I18n\\\\Translator\\\\TranslatorInterface and null will always evaluate to true\\.$#',
-	'identifier' => 'notIdentical.alwaysTrue',
-	'count' => 2,
-	'path' => __DIR__ . '/inc/autoload.function.php',
-];
-$ignoreErrors[] = [
-	'message' => '#^Negated boolean expression is always false\\.$#',
-	'identifier' => 'booleanNot.alwaysFalse',
-	'count' => 1,
-	'path' => __DIR__ . '/inc/based_config.php',
-];
-$ignoreErrors[] = [
-	'message' => '#^Function getDateCriteria\\(\\) should return string but returns array\\.$#',
-	'identifier' => 'return.type',
-	'count' => 1,
-	'path' => __DIR__ . '/inc/db.function.php',
-];
-$ignoreErrors[] = [
-	'message' => '#^Left side of && is always true\\.$#',
-	'identifier' => 'booleanAnd.leftAlwaysTrue',
-	'count' => 1,
-	'path' => __DIR__ . '/inc/includes.php',
+	'identifier' => 'match.unhandled',
+	'count' => 1,
+	'path' => __DIR__ . '/front/stat.graph.php',
 ];
 $ignoreErrors[] = [
 	'message' => '#^If condition is always false\\.$#',
 	'identifier' => 'if.alwaysFalse',
-	'count' => 2,
-	'path' => __DIR__ . '/install/install.php',
+	'count' => 1,
+	'path' => __DIR__ . '/install/empty_data.php',
+];
+$ignoreErrors[] = [
+	'message' => '#^Strict comparison using \\=\\=\\= between null and \'testing\' will always evaluate to false\\.$#',
+	'identifier' => 'identical.alwaysFalse',
+	'count' => 1,
+	'path' => __DIR__ . '/install/empty_data.php',
+];
+$ignoreErrors[] = [
+	'message' => '#^Ternary operator condition is always false\\.$#',
+	'identifier' => 'ternary.alwaysFalse',
+	'count' => 2,
+	'path' => __DIR__ . '/install/empty_data.php',
 ];
 $ignoreErrors[] = [
 	'message' => '#^PHPDoc tag @var with type DBmysql is not subtype of native type DB\\.$#',
@@ -282,275 +170,138 @@
 	'path' => __DIR__ . '/install/install.php',
 ];
 $ignoreErrors[] = [
-	'message' => '#^Offset string on array\\{\\} in isset\\(\\) does not exist\\.$#',
-	'identifier' => 'isset.offset',
-	'count' => 1,
-	'path' => __DIR__ . '/install/migrations/update_0.80.x_to_0.83.0.php',
+	'message' => '#^Path in include_once\\(\\) "/config_db\\.php" is not a file or it does not exist\\.$#',
+	'identifier' => 'includeOnce.fileNotFound',
+	'count' => 3,
+	'path' => __DIR__ . '/install/install.php',
+];
+$ignoreErrors[] = [
+	'message' => '#^Strict comparison using \\!\\=\\= between mixed~\'\' and \'\' will always evaluate to true\\.$#',
+	'identifier' => 'notIdentical.alwaysTrue',
+	'count' => 1,
+	'path' => __DIR__ . '/install/install.php',
 ];
 $ignoreErrors[] = [
 	'message' => '#^Empty array passed to foreach\\.$#',
 	'identifier' => 'foreach.emptyArray',
 	'count' => 2,
-	'path' => __DIR__ . '/install/migrations/update_0.83.0_to_0.83.1.php',
+	'path' => __DIR__ . '/install/migrations/update_0.85.x_to_0.90.0.php',
 ];
 $ignoreErrors[] = [
 	'message' => '#^If condition is always false\\.$#',
 	'identifier' => 'if.alwaysFalse',
 	'count' => 1,
-	'path' => __DIR__ . '/install/migrations/update_0.83.0_to_0.83.1.php',
+	'path' => __DIR__ . '/install/migrations/update_0.85.x_to_0.90.0.php',
 ];
 $ignoreErrors[] = [
 	'message' => '#^Empty array passed to foreach\\.$#',
 	'identifier' => 'foreach.emptyArray',
-	'count' => 2,
-	'path' => __DIR__ . '/install/migrations/update_0.83.1_to_0.83.3.php',
+	'count' => 1,
+	'path' => __DIR__ . '/install/migrations/update_0.90.0_to_0.90.1.php',
 ];
 $ignoreErrors[] = [
 	'message' => '#^If condition is always false\\.$#',
 	'identifier' => 'if.alwaysFalse',
 	'count' => 1,
-	'path' => __DIR__ . '/install/migrations/update_0.83.1_to_0.83.3.php',
-];
-$ignoreErrors[] = [
-	'message' => '#^Call to function is_array\\(\\) with array will always evaluate to true\\.$#',
-	'identifier' => 'function.alreadyNarrowedType',
-	'count' => 1,
-	'path' => __DIR__ . '/install/migrations/update_0.83.x_to_0.84.0.php',
-];
-$ignoreErrors[] = [
-	'message' => '#^If condition is always true\\.$#',
-	'identifier' => 'if.alwaysTrue',
-	'count' => 1,
-	'path' => __DIR__ . '/install/migrations/update_0.83.x_to_0.84.0.php',
+	'path' => __DIR__ . '/install/migrations/update_0.90.0_to_0.90.1.php',
 ];
 $ignoreErrors[] = [
 	'message' => '#^Empty array passed to foreach\\.$#',
 	'identifier' => 'foreach.emptyArray',
-	'count' => 2,
-	'path' => __DIR__ . '/install/migrations/update_0.84.0_to_0.84.1.php',
+	'count' => 1,
+	'path' => __DIR__ . '/install/migrations/update_0.90.1_to_0.90.5.php',
 ];
 $ignoreErrors[] = [
 	'message' => '#^If condition is always false\\.$#',
 	'identifier' => 'if.alwaysFalse',
 	'count' => 1,
-	'path' => __DIR__ . '/install/migrations/update_0.84.0_to_0.84.1.php',
+	'path' => __DIR__ . '/install/migrations/update_0.90.1_to_0.90.5.php',
 ];
 $ignoreErrors[] = [
 	'message' => '#^Empty array passed to foreach\\.$#',
 	'identifier' => 'foreach.emptyArray',
-	'count' => 2,
-	'path' => __DIR__ . '/install/migrations/update_0.84.1_to_0.84.3.php',
+	'count' => 1,
+	'path' => __DIR__ . '/install/migrations/update_0.90.x_to_9.1.0.php',
 ];
 $ignoreErrors[] = [
 	'message' => '#^If condition is always false\\.$#',
 	'identifier' => 'if.alwaysFalse',
 	'count' => 1,
-	'path' => __DIR__ . '/install/migrations/update_0.84.1_to_0.84.3.php',
+	'path' => __DIR__ . '/install/migrations/update_0.90.x_to_9.1.0.php',
 ];
 $ignoreErrors[] = [
 	'message' => '#^Empty array passed to foreach\\.$#',
 	'identifier' => 'foreach.emptyArray',
 	'count' => 2,
-	'path' => __DIR__ . '/install/migrations/update_0.84.3_to_0.84.4.php',
+	'path' => __DIR__ . '/install/migrations/update_10.0.0_to_10.0.1.php',
+];
+$ignoreErrors[] = [
+	'message' => '#^Empty array passed to foreach\\.$#',
+	'identifier' => 'foreach.emptyArray',
+	'count' => 2,
+	'path' => __DIR__ . '/install/migrations/update_10.0.1_to_10.0.2.php',
+];
+$ignoreErrors[] = [
+	'message' => '#^Empty array passed to foreach\\.$#',
+	'identifier' => 'foreach.emptyArray',
+	'count' => 2,
+	'path' => __DIR__ . '/install/migrations/update_10.0.2_to_10.0.3.php',
+];
+$ignoreErrors[] = [
+	'message' => '#^Empty array passed to foreach\\.$#',
+	'identifier' => 'foreach.emptyArray',
+	'count' => 2,
+	'path' => __DIR__ . '/install/migrations/update_10.0.3_to_10.0.4.php',
+];
+$ignoreErrors[] = [
+	'message' => '#^Empty array passed to foreach\\.$#',
+	'identifier' => 'foreach.emptyArray',
+	'count' => 2,
+	'path' => __DIR__ . '/install/migrations/update_10.0.4_to_10.0.5.php',
+];
+$ignoreErrors[] = [
+	'message' => '#^Empty array passed to foreach\\.$#',
+	'identifier' => 'foreach.emptyArray',
+	'count' => 3,
+	'path' => __DIR__ . '/install/migrations/update_10.0.x_to_11.0.0.php',
+];
+$ignoreErrors[] = [
+	'message' => '#^Loose comparison using \\=\\= between \'11\\.0\\.0\\-dev\' and \'11\\.0\\.0\\-dev\' will always evaluate to true\\.$#',
+	'identifier' => 'equal.alwaysTrue',
+	'count' => 1,
+	'path' => __DIR__ . '/install/migrations/update_10.0.x_to_11.0.0/form.php',
+];
+$ignoreErrors[] = [
+	'message' => '#^Empty array passed to foreach\\.$#',
+	'identifier' => 'foreach.emptyArray',
+	'count' => 1,
+	'path' => __DIR__ . '/install/migrations/update_9.1.0_to_9.1.1.php',
 ];
 $ignoreErrors[] = [
 	'message' => '#^If condition is always false\\.$#',
 	'identifier' => 'if.alwaysFalse',
 	'count' => 1,
-	'path' => __DIR__ . '/install/migrations/update_0.84.3_to_0.84.4.php',
+	'path' => __DIR__ . '/install/migrations/update_9.1.0_to_9.1.1.php',
 ];
 $ignoreErrors[] = [
 	'message' => '#^Empty array passed to foreach\\.$#',
 	'identifier' => 'foreach.emptyArray',
->>>>>>> 29f7b470
-	'count' => 1,
-	'path' => __DIR__ . '/front/stat.graph.php',
+	'count' => 1,
+	'path' => __DIR__ . '/install/migrations/update_9.1.1_to_9.1.3.php',
 ];
 $ignoreErrors[] = [
 	'message' => '#^If condition is always false\\.$#',
 	'identifier' => 'if.alwaysFalse',
 	'count' => 1,
-<<<<<<< HEAD
-	'path' => __DIR__ . '/install/empty_data.php',
-];
-$ignoreErrors[] = [
-	// identifier: identical.alwaysFalse
-	'message' => '#^Strict comparison using \\=\\=\\= between null and \'testing\' will always evaluate to false\\.$#',
-=======
-	'path' => __DIR__ . '/install/migrations/update_0.84.5_to_0.84.6.php',
-];
-$ignoreErrors[] = [
-	'message' => '#^Call to function is_string\\(\\) with string will always evaluate to true\\.$#',
-	'identifier' => 'function.alreadyNarrowedType',
-	'count' => 1,
-	'path' => __DIR__ . '/install/migrations/update_0.84.x_to_0.85.0.php',
-];
-$ignoreErrors[] = [
-	'message' => '#^Left side of && is always true\\.$#',
-	'identifier' => 'booleanAnd.leftAlwaysTrue',
->>>>>>> 29f7b470
-	'count' => 1,
-	'path' => __DIR__ . '/install/empty_data.php',
-];
-$ignoreErrors[] = [
-<<<<<<< HEAD
-	// identifier: ternary.alwaysFalse
-	'message' => '#^Ternary operator condition is always false\\.$#',
-	'count' => 2,
-	'path' => __DIR__ . '/install/empty_data.php',
-=======
-	'message' => '#^Empty array passed to foreach\\.$#',
-	'identifier' => 'foreach.emptyArray',
-	'count' => 2,
-	'path' => __DIR__ . '/install/migrations/update_0.85.0_to_0.85.3.php',
-];
-$ignoreErrors[] = [
-	'message' => '#^If condition is always false\\.$#',
-	'identifier' => 'if.alwaysFalse',
-	'count' => 1,
-	'path' => __DIR__ . '/install/migrations/update_0.85.0_to_0.85.3.php',
-];
-$ignoreErrors[] = [
-	'message' => '#^Empty array passed to foreach\\.$#',
-	'identifier' => 'foreach.emptyArray',
-	'count' => 1,
-	'path' => __DIR__ . '/install/migrations/update_0.85.3_to_0.85.5.php',
-];
-$ignoreErrors[] = [
-	'message' => '#^If condition is always false\\.$#',
-	'identifier' => 'if.alwaysFalse',
-	'count' => 1,
-	'path' => __DIR__ . '/install/migrations/update_0.85.3_to_0.85.5.php',
->>>>>>> 29f7b470
-];
-$ignoreErrors[] = [
-	'message' => '#^Empty array passed to foreach\\.$#',
-	'identifier' => 'foreach.emptyArray',
-	'count' => 2,
-	'path' => __DIR__ . '/install/migrations/update_0.85.x_to_0.90.0.php',
-];
-$ignoreErrors[] = [
-	'message' => '#^If condition is always false\\.$#',
-	'identifier' => 'if.alwaysFalse',
-	'count' => 1,
-	'path' => __DIR__ . '/install/migrations/update_0.85.x_to_0.90.0.php',
-];
-$ignoreErrors[] = [
-	'message' => '#^Empty array passed to foreach\\.$#',
-	'identifier' => 'foreach.emptyArray',
-	'count' => 1,
-	'path' => __DIR__ . '/install/migrations/update_0.90.0_to_0.90.1.php',
-];
-$ignoreErrors[] = [
-	'message' => '#^If condition is always false\\.$#',
-	'identifier' => 'if.alwaysFalse',
-	'count' => 1,
-	'path' => __DIR__ . '/install/migrations/update_0.90.0_to_0.90.1.php',
-];
-$ignoreErrors[] = [
-	'message' => '#^Empty array passed to foreach\\.$#',
-	'identifier' => 'foreach.emptyArray',
-	'count' => 1,
-	'path' => __DIR__ . '/install/migrations/update_0.90.1_to_0.90.5.php',
-];
-$ignoreErrors[] = [
-	'message' => '#^If condition is always false\\.$#',
-	'identifier' => 'if.alwaysFalse',
-	'count' => 1,
-	'path' => __DIR__ . '/install/migrations/update_0.90.1_to_0.90.5.php',
-];
-$ignoreErrors[] = [
-	'message' => '#^Empty array passed to foreach\\.$#',
-	'identifier' => 'foreach.emptyArray',
-	'count' => 1,
-	'path' => __DIR__ . '/install/migrations/update_0.90.x_to_9.1.0.php',
-];
-$ignoreErrors[] = [
-	'message' => '#^If condition is always false\\.$#',
-	'identifier' => 'if.alwaysFalse',
-	'count' => 1,
-	'path' => __DIR__ . '/install/migrations/update_0.90.x_to_9.1.0.php',
-];
-$ignoreErrors[] = [
-	'message' => '#^Empty array passed to foreach\\.$#',
-	'identifier' => 'foreach.emptyArray',
-	'count' => 2,
-	'path' => __DIR__ . '/install/migrations/update_10.0.0_to_10.0.1.php',
-];
-$ignoreErrors[] = [
-	'message' => '#^Empty array passed to foreach\\.$#',
-	'identifier' => 'foreach.emptyArray',
-	'count' => 2,
-	'path' => __DIR__ . '/install/migrations/update_10.0.1_to_10.0.2.php',
-];
-$ignoreErrors[] = [
-	'message' => '#^Empty array passed to foreach\\.$#',
-	'identifier' => 'foreach.emptyArray',
-	'count' => 2,
-	'path' => __DIR__ . '/install/migrations/update_10.0.2_to_10.0.3.php',
-];
-$ignoreErrors[] = [
-	'message' => '#^Empty array passed to foreach\\.$#',
-	'identifier' => 'foreach.emptyArray',
-	'count' => 2,
-	'path' => __DIR__ . '/install/migrations/update_10.0.3_to_10.0.4.php',
-];
-$ignoreErrors[] = [
-	'message' => '#^Empty array passed to foreach\\.$#',
-	'identifier' => 'foreach.emptyArray',
-	'count' => 2,
-	'path' => __DIR__ . '/install/migrations/update_10.0.4_to_10.0.5.php',
-];
-$ignoreErrors[] = [
-	'message' => '#^Empty array passed to foreach\\.$#',
-<<<<<<< HEAD
-	'count' => 3,
-	'path' => __DIR__ . '/install/migrations/update_10.0.x_to_11.0.0.php',
-];
-$ignoreErrors[] = [
-	// identifier: if.alwaysTrue
-	'message' => '#^If condition is always true\\.$#',
-	'count' => 1,
-	'path' => __DIR__ . '/install/migrations/update_10.0.x_to_11.0.0/form.php',
-];
-$ignoreErrors[] = [
-	// identifier: foreach.emptyArray
-	'message' => '#^Empty array passed to foreach\\.$#',
-=======
-	'identifier' => 'foreach.emptyArray',
->>>>>>> 29f7b470
-	'count' => 1,
-	'path' => __DIR__ . '/install/migrations/update_9.1.0_to_9.1.1.php',
-];
-$ignoreErrors[] = [
-	'message' => '#^If condition is always false\\.$#',
-	'identifier' => 'if.alwaysFalse',
-	'count' => 1,
-	'path' => __DIR__ . '/install/migrations/update_9.1.0_to_9.1.1.php',
-];
-$ignoreErrors[] = [
-	'message' => '#^Empty array passed to foreach\\.$#',
-	'identifier' => 'foreach.emptyArray',
-	'count' => 1,
 	'path' => __DIR__ . '/install/migrations/update_9.1.1_to_9.1.3.php',
 ];
 $ignoreErrors[] = [
-	'message' => '#^If condition is always false\\.$#',
-	'identifier' => 'if.alwaysFalse',
-	'count' => 1,
-	'path' => __DIR__ . '/install/migrations/update_9.1.1_to_9.1.3.php',
-];
-$ignoreErrors[] = [
-<<<<<<< HEAD
-	// identifier: arguments.count
 	'message' => '#^Method Migration\\:\\:addPostQuery\\(\\) invoked with 4 parameters, 1\\-2 required\\.$#',
+	'identifier' => 'arguments.count',
 	'count' => 1,
 	'path' => __DIR__ . '/install/migrations/update_9.1.x_to_9.2.0.php',
 ];
 $ignoreErrors[] = [
-	// identifier: booleanAnd.rightAlwaysTrue
-=======
->>>>>>> 29f7b470
 	'message' => '#^Right side of && is always true\\.$#',
 	'identifier' => 'booleanAnd.rightAlwaysTrue',
 	'count' => 4,
@@ -581,6 +332,12 @@
 	'path' => __DIR__ . '/install/update.php',
 ];
 $ignoreErrors[] = [
+	'message' => '#^Path in include_once\\(\\) "/config_db\\.php" is not a file or it does not exist\\.$#',
+	'identifier' => 'includeOnce.fileNotFound',
+	'count' => 1,
+	'path' => __DIR__ . '/install/update.php',
+];
+$ignoreErrors[] = [
 	'message' => '#^Method APIClient\\:\\:showForm\\(\\) with return type void returns true but should not return anything\\.$#',
 	'identifier' => 'return.void',
 	'count' => 1,
@@ -623,28 +380,6 @@
 	'path' => __DIR__ . '/src/Agent.php',
 ];
 $ignoreErrors[] = [
-<<<<<<< HEAD
-	// identifier: function.impossibleType
-=======
-	'message' => '#^Call to function is_string\\(\\) with string will always evaluate to true\\.$#',
-	'identifier' => 'function.alreadyNarrowedType',
-	'count' => 1,
-	'path' => __DIR__ . '/src/Agent/Communication/AbstractRequest.php',
-];
-$ignoreErrors[] = [
-	'message' => '#^Property Glpi\\\\Agent\\\\Communication\\\\AbstractRequest\\:\\:\\$response \\(DOMDocument\\) does not accept array\\.$#',
-	'identifier' => 'assign.propertyType',
-	'count' => 1,
-	'path' => __DIR__ . '/src/Agent/Communication/AbstractRequest.php',
-];
-$ignoreErrors[] = [
-	'message' => '#^Unreachable statement \\- code above always terminates\\.$#',
-	'identifier' => 'deadCode.unreachable',
-	'count' => 4,
-	'path' => __DIR__ . '/src/Agent/Communication/AbstractRequest.php',
-];
-$ignoreErrors[] = [
->>>>>>> 29f7b470
 	'message' => '#^Call to function is_array\\(\\) with string will always evaluate to false\\.$#',
 	'identifier' => 'function.impossibleType',
 	'count' => 1,
@@ -663,947 +398,417 @@
 	'path' => __DIR__ . '/src/Ajax.php',
 ];
 $ignoreErrors[] = [
-<<<<<<< HEAD
-	// identifier: nullCoalesce.expr
+	'message' => '#^Call to function method_exists\\(\\) with \\$this\\(Appliance\\) and \'prepareGroupFields\' will always evaluate to true\\.$#',
+	'identifier' => 'function.alreadyNarrowedType',
+	'count' => 1,
+	'path' => __DIR__ . '/src/Appliance.php',
+];
+$ignoreErrors[] = [
+	'message' => '#^Call to function method_exists\\(\\) with \\$this\\(Appliance\\) and \'updateGroupFields\' will always evaluate to true\\.$#',
+	'identifier' => 'function.alreadyNarrowedType',
+	'count' => 1,
+	'path' => __DIR__ . '/src/Appliance.php',
+];
+$ignoreErrors[] = [
+	'message' => '#^Call to function is_array\\(\\) with array will always evaluate to true\\.$#',
+	'identifier' => 'function.alreadyNarrowedType',
+	'count' => 1,
+	'path' => __DIR__ . '/src/Auth.php',
+];
+$ignoreErrors[] = [
 	'message' => '#^Expression on left side of \\?\\? is not nullable\\.$#',
-=======
-	'message' => '#^Dead catch \\- Glpi\\\\Exception\\\\PasswordTooWeakException is never thrown in the try block\\.$#',
-	'identifier' => 'catch.neverThrown',
->>>>>>> 29f7b470
+	'identifier' => 'nullCoalesce.expr',
 	'count' => 1,
 	'path' => __DIR__ . '/src/Auth.php',
 ];
 $ignoreErrors[] = [
-<<<<<<< HEAD
-	// identifier: return.type
+	'message' => '#^Method Auth\\:\\:connection_ldap\\(\\) never assigns null to &\\$error so it can be removed from the by\\-ref type\\.$#',
+	'identifier' => 'parameterByRef.unusedType',
+	'count' => 1,
+	'path' => __DIR__ . '/src/Auth.php',
+];
+$ignoreErrors[] = [
 	'message' => '#^Method Auth\\:\\:login\\(\\) should return bool but returns int\\.$#',
-=======
-	'message' => '#^Method Glpi\\\\Api\\\\API\\:\\:applyMassiveAction\\(\\) with return type void returns array\\|null but should not return anything\\.$#',
-	'identifier' => 'return.void',
->>>>>>> 29f7b470
+	'identifier' => 'return.type',
 	'count' => 1,
 	'path' => __DIR__ . '/src/Auth.php',
 ];
 $ignoreErrors[] = [
-<<<<<<< HEAD
-	// identifier: return.type
 	'message' => '#^Method Auth\\:\\:validateLogin\\(\\) should return bool but returns int\\.$#',
+	'identifier' => 'return.type',
 	'count' => 1,
 	'path' => __DIR__ . '/src/Auth.php',
 ];
 $ignoreErrors[] = [
-	// identifier: booleanNot.alwaysTrue
 	'message' => '#^Negated boolean expression is always true\\.$#',
-=======
-	'message' => '#^Method Glpi\\\\Api\\\\API\\:\\:deleteItems\\(\\) should return array\\<bool\\>\\|bool\\|void but returns list\\<array\\<int\\|string, mixed\\>\\>\\.$#',
-	'identifier' => 'return.type',
-	'count' => 2,
-	'path' => __DIR__ . '/src/Api/API.php',
-];
-$ignoreErrors[] = [
-	'message' => '#^Method Glpi\\\\Api\\\\API\\:\\:getActiveProfile\\(\\) should return int but returns array\\<string, mixed\\>\\.$#',
-	'identifier' => 'return.type',
-	'count' => 1,
-	'path' => __DIR__ . '/src/Api/API.php',
-];
-$ignoreErrors[] = [
-	'message' => '#^Path in include_once\\(\\) "/var/www/glpi/inc/downstream\\.php" is not a file or it does not exist\\.$#',
-	'identifier' => 'includeOnce.fileNotFound',
->>>>>>> 29f7b470
+	'identifier' => 'booleanNot.alwaysTrue',
 	'count' => 1,
 	'path' => __DIR__ . '/src/Auth.php',
 ];
 $ignoreErrors[] = [
-<<<<<<< HEAD
-	// identifier: isset.offset
 	'message' => '#^Offset \'auths_id\' on non\\-empty\\-array in isset\\(\\) always exists and is not nullable\\.$#',
+	'identifier' => 'isset.offset',
 	'count' => 1,
 	'path' => __DIR__ . '/src/Auth.php',
 ];
 $ignoreErrors[] = [
-	// identifier: assign.propertyType
 	'message' => '#^Property Auth\\:\\:\\$auth_succeded \\(int\\) does not accept bool\\.$#',
-=======
-	'message' => '#^Method Glpi\\\\Api\\\\APIRest\\:\\:getItemtype\\(\\) should return bool but returns string\\.$#',
-	'identifier' => 'return.type',
-	'count' => 2,
-	'path' => __DIR__ . '/src/Api/APIRest.php',
-];
-$ignoreErrors[] = [
-	'message' => '#^Method Glpi\\\\Api\\\\APIRest\\:\\:parseIncomingParams\\(\\) with return type void returns string but should not return anything\\.$#',
-	'identifier' => 'return.void',
-	'count' => 1,
-	'path' => __DIR__ . '/src/Api/APIRest.php',
-];
-$ignoreErrors[] = [
-	'message' => '#^PHPDoc tag @var with type array is not subtype of native type array\\<int\\|string, array\\<mixed\\>\\|string\\>\\.$#',
-	'identifier' => 'varTag.nativeType',
->>>>>>> 29f7b470
+	'identifier' => 'assign.propertyType',
 	'count' => 1,
 	'path' => __DIR__ . '/src/Auth.php',
 ];
 $ignoreErrors[] = [
-<<<<<<< HEAD
-	// identifier: assign.propertyType
 	'message' => '#^Property Auth\\:\\:\\$auth_succeded \\(int\\) does not accept false\\.$#',
+	'identifier' => 'assign.propertyType',
 	'count' => 8,
 	'path' => __DIR__ . '/src/Auth.php',
 ];
 $ignoreErrors[] = [
-	// identifier: assign.propertyType
 	'message' => '#^Property Auth\\:\\:\\$auth_succeded \\(int\\) does not accept true\\.$#',
-=======
-	'message' => '#^Return type \\(void\\) of method Glpi\\\\Api\\\\APIRest\\:\\:parseIncomingParams\\(\\) should be compatible with return type \\(string\\) of method Glpi\\\\Api\\\\API\\:\\:parseIncomingParams\\(\\)$#',
-	'identifier' => 'method.childReturnType',
-	'count' => 1,
-	'path' => __DIR__ . '/src/Api/APIRest.php',
-];
-$ignoreErrors[] = [
-	'message' => '#^Strict comparison using \\!\\=\\= between false and array will always evaluate to true\\.$#',
+	'identifier' => 'assign.propertyType',
+	'count' => 1,
+	'path' => __DIR__ . '/src/Auth.php',
+];
+$ignoreErrors[] = [
+	'message' => '#^Property Auth\\:\\:\\$password_expired \\(int\\) does not accept default value of type false\\.$#',
+	'identifier' => 'property.defaultValue',
+	'count' => 1,
+	'path' => __DIR__ . '/src/Auth.php',
+];
+$ignoreErrors[] = [
+	'message' => '#^Property Auth\\:\\:\\$user_present \\(int\\) does not accept bool\\.$#',
+	'identifier' => 'assign.propertyType',
+	'count' => 1,
+	'path' => __DIR__ . '/src/Auth.php',
+];
+$ignoreErrors[] = [
+	'message' => '#^Strict comparison using \\!\\=\\= between string and null will always evaluate to true\\.$#',
 	'identifier' => 'notIdentical.alwaysTrue',
 	'count' => 1,
-	'path' => __DIR__ . '/src/Api/APIRest.php',
+	'path' => __DIR__ . '/src/Auth.php',
+];
+$ignoreErrors[] = [
+	'message' => '#^Strict comparison using \\=\\=\\= between \'external\' and \'external\' will always evaluate to true\\.$#',
+	'identifier' => 'identical.alwaysTrue',
+	'count' => 1,
+	'path' => __DIR__ . '/src/Auth.php',
 ];
 $ignoreErrors[] = [
 	'message' => '#^Call to function is_array\\(\\) with array will always evaluate to true\\.$#',
 	'identifier' => 'function.alreadyNarrowedType',
-	'count' => 1,
-	'path' => __DIR__ . '/src/Api/APIXmlrpc.php',
-];
-$ignoreErrors[] = [
-	'message' => '#^Unreachable statement \\- code above always terminates\\.$#',
-	'identifier' => 'deadCode.unreachable',
->>>>>>> 29f7b470
-	'count' => 1,
-	'path' => __DIR__ . '/src/Auth.php',
-];
-$ignoreErrors[] = [
-<<<<<<< HEAD
-	// identifier: property.defaultValue
-	'message' => '#^Property Auth\\:\\:\\$password_expired \\(int\\) does not accept default value of type false\\.$#',
-=======
+	'count' => 4,
+	'path' => __DIR__ . '/src/AuthLDAP.php',
+];
+$ignoreErrors[] = [
+	'message' => '#^Cannot access property \\$fields on object\\|false\\.$#',
+	'identifier' => 'property.nonObject',
+	'count' => 1,
+	'path' => __DIR__ . '/src/AuthLDAP.php',
+];
+$ignoreErrors[] = [
+	'message' => '#^Comparison operation "\\>" between array\\|int and 0 results in an error\\.$#',
+	'identifier' => 'greater.invalid',
+	'count' => 1,
+	'path' => __DIR__ . '/src/AuthLDAP.php',
+];
+$ignoreErrors[] = [
+	'message' => '#^Left side of && is always false\\.$#',
+	'identifier' => 'booleanAnd.leftAlwaysFalse',
+	'count' => 1,
+	'path' => __DIR__ . '/src/AuthLDAP.php',
+];
+$ignoreErrors[] = [
+	'message' => '#^Left side of && is always true\\.$#',
+	'identifier' => 'booleanAnd.leftAlwaysTrue',
+	'count' => 1,
+	'path' => __DIR__ . '/src/AuthLDAP.php',
+];
+$ignoreErrors[] = [
+	'message' => '#^Method AuthLDAP\\:\\:ldapStamp2UnixStamp\\(\\) should return int but returns string\\.$#',
+	'identifier' => 'return.type',
+	'count' => 1,
+	'path' => __DIR__ . '/src/AuthLDAP.php',
+];
+$ignoreErrors[] = [
+	'message' => '#^Negated boolean expression is always true\\.$#',
+	'identifier' => 'booleanNot.alwaysTrue',
+	'count' => 1,
+	'path' => __DIR__ . '/src/AuthLDAP.php',
+];
+$ignoreErrors[] = [
+	'message' => '#^Property Auth\\:\\:\\$auth_succeded \\(int\\) does not accept false\\.$#',
+	'identifier' => 'assign.propertyType',
+	'count' => 1,
+	'path' => __DIR__ . '/src/AuthLDAP.php',
+];
+$ignoreErrors[] = [
+	'message' => '#^Property Auth\\:\\:\\$auth_succeded \\(int\\) does not accept true\\.$#',
+	'identifier' => 'assign.propertyType',
+	'count' => 1,
+	'path' => __DIR__ . '/src/AuthLDAP.php',
+];
+$ignoreErrors[] = [
+	'message' => '#^Property Auth\\:\\:\\$user_present \\(int\\) does not accept false\\.$#',
+	'identifier' => 'assign.propertyType',
+	'count' => 1,
+	'path' => __DIR__ . '/src/AuthLDAP.php',
+];
+$ignoreErrors[] = [
+	'message' => '#^Property Auth\\:\\:\\$user_present \\(int\\) does not accept true\\.$#',
+	'identifier' => 'assign.propertyType',
+	'count' => 2,
+	'path' => __DIR__ . '/src/AuthLDAP.php',
+];
+$ignoreErrors[] = [
+	'message' => '#^Strict comparison using \\!\\=\\= between bool and 0 will always evaluate to true\\.$#',
+	'identifier' => 'notIdentical.alwaysTrue',
+	'count' => 1,
+	'path' => __DIR__ . '/src/AuthLDAP.php',
+];
+$ignoreErrors[] = [
+	'message' => '#^Strict comparison using \\!\\=\\= between mixed and null will always evaluate to true\\.$#',
+	'identifier' => 'notIdentical.alwaysTrue',
+	'count' => 2,
+	'path' => __DIR__ . '/src/AuthLDAP.php',
+];
+$ignoreErrors[] = [
+	'message' => '#^Strict comparison using \\=\\=\\= between bool and 0 will always evaluate to false\\.$#',
+	'identifier' => 'identical.alwaysFalse',
+	'count' => 2,
+	'path' => __DIR__ . '/src/AuthLDAP.php',
+];
+$ignoreErrors[] = [
+	'message' => '#^Strict comparison using \\=\\=\\= between string and null will always evaluate to false\\.$#',
+	'identifier' => 'identical.alwaysFalse',
+	'count' => 1,
+	'path' => __DIR__ . '/src/AuthLDAP.php',
+];
+$ignoreErrors[] = [
+	'message' => '#^Offset \'connect_string\' does not exist on string\\.$#',
+	'identifier' => 'offsetAccess.notFound',
+	'count' => 1,
+	'path' => __DIR__ . '/src/AuthMail.php',
+];
+$ignoreErrors[] = [
+	'message' => '#^Offset \'connect_string\' on string in empty\\(\\) does not exist\\.$#',
+	'identifier' => 'empty.offset',
+	'count' => 1,
+	'path' => __DIR__ . '/src/AuthMail.php',
+];
+$ignoreErrors[] = [
+	'message' => '#^Offset \'id\' does not exist on string\\.$#',
+	'identifier' => 'offsetAccess.notFound',
+	'count' => 1,
+	'path' => __DIR__ . '/src/AuthMail.php',
+];
+$ignoreErrors[] = [
 	'message' => '#^Call to function is_array\\(\\) with array will always evaluate to true\\.$#',
 	'identifier' => 'function.alreadyNarrowedType',
-	'count' => 3,
-	'path' => __DIR__ . '/src/Api/Deprecated/Computer_SoftwareLicense.php',
-];
-$ignoreErrors[] = [
-	'message' => '#^Call to function is_array\\(\\) with array will always evaluate to true\\.$#',
-	'identifier' => 'function.alreadyNarrowedType',
-	'count' => 3,
-	'path' => __DIR__ . '/src/Api/Deprecated/Computer_SoftwareVersion.php',
-];
-$ignoreErrors[] = [
-	'message' => '#^Call to function is_array\\(\\) with array will always evaluate to true\\.$#',
-	'identifier' => 'function.alreadyNarrowedType',
-	'count' => 3,
-	'path' => __DIR__ . '/src/Api/Deprecated/Netpoint.php',
-];
-$ignoreErrors[] = [
-	'message' => '#^Call to function is_array\\(\\) with array will always evaluate to true\\.$#',
-	'identifier' => 'function.alreadyNarrowedType',
-	'count' => 3,
-	'path' => __DIR__ . '/src/Api/Deprecated/TicketFollowup.php',
-];
-$ignoreErrors[] = [
-	'message' => '#^Unreachable statement \\- code above always terminates\\.$#',
-	'identifier' => 'deadCode.unreachable',
->>>>>>> 29f7b470
-	'count' => 1,
-	'path' => __DIR__ . '/src/Auth.php',
-];
-$ignoreErrors[] = [
-<<<<<<< HEAD
-	// identifier: assign.propertyType
-	'message' => '#^Property Auth\\:\\:\\$user_present \\(int\\) does not accept bool\\.$#',
-=======
-	'message' => '#^Right side of && is always true\\.$#',
-	'identifier' => 'booleanAnd.rightAlwaysTrue',
->>>>>>> 29f7b470
-	'count' => 1,
-	'path' => __DIR__ . '/src/Auth.php',
-];
-$ignoreErrors[] = [
-<<<<<<< HEAD
-	// identifier: property.nonObject
-	'message' => '#^Cannot access property \\$fields on object\\|false\\.$#',
-=======
-	'message' => '#^Instanceof between Psr\\\\Log\\\\LoggerInterface and Psr\\\\Log\\\\LoggerInterface will always evaluate to true\\.$#',
-	'identifier' => 'instanceof.alwaysTrue',
-	'count' => 1,
-	'path' => __DIR__ . '/src/Application/ErrorHandler.php',
-];
-$ignoreErrors[] = [
-	'message' => '#^Offset \'Code\' does not exist on string\\.$#',
-	'identifier' => 'offsetAccess.notFound',
->>>>>>> 29f7b470
-	'count' => 1,
-	'path' => __DIR__ . '/src/AuthLDAP.php',
-];
-$ignoreErrors[] = [
-<<<<<<< HEAD
-	// identifier: greater.invalid
-	'message' => '#^Comparison operation "\\>" between array\\|int and 0 results in an error\\.$#',
-	'count' => 1,
-	'path' => __DIR__ . '/src/AuthLDAP.php',
-];
-$ignoreErrors[] = [
-	// identifier: else.unreachable
-	'message' => '#^Else branch is unreachable because previous condition is always true\\.$#',
-	'count' => 1,
-=======
-	'message' => '#^Offset \'Message\' does not exist on string\\.$#',
-	'identifier' => 'offsetAccess.notFound',
-	'count' => 1,
-	'path' => __DIR__ . '/src/Application/ErrorHandler.php',
-];
-$ignoreErrors[] = [
-	'message' => '#^Property Glpi\\\\Application\\\\ErrorHandler\\:\\:\\$last_fatal_trace \\(string\\) on left side of \\?\\? is not nullable\\.$#',
+	'count' => 1,
+	'path' => __DIR__ . '/src/Blacklist.php',
+];
+$ignoreErrors[] = [
+	'message' => '#^Property Blacklist\\:\\:\\$blacklists \\(array\\) on left side of \\?\\? is not nullable\\.$#',
 	'identifier' => 'nullCoalesce.property',
 	'count' => 1,
-	'path' => __DIR__ . '/src/Application/ErrorHandler.php',
-];
-$ignoreErrors[] = [
-	'message' => '#^Property Glpi\\\\Application\\\\ErrorHandler\\:\\:\\$reserved_memory \\(string\\) does not accept null\\.$#',
-	'identifier' => 'assign.propertyType',
-	'count' => 1,
-	'path' => __DIR__ . '/src/Application/ErrorHandler.php',
-];
-$ignoreErrors[] = [
-	'message' => '#^Property Glpi\\\\Application\\\\ErrorHandler\\:\\:\\$reserved_memory is never read, only written\\.$#',
-	'identifier' => 'property.onlyWritten',
-	'count' => 1,
-	'path' => __DIR__ . '/src/Application/ErrorHandler.php',
-];
-$ignoreErrors[] = [
-	'message' => '#^Strict comparison using \\!\\=\\= between null and \'comment\'\\|\'error\' will always evaluate to true\\.$#',
-	'identifier' => 'notIdentical.alwaysTrue',
-	'count' => 1,
-	'path' => __DIR__ . '/src/Application/ErrorHandler.php',
-];
-$ignoreErrors[] = [
-	'message' => '#^Instanceof between DBmysql and DBmysql will always evaluate to true\\.$#',
-	'identifier' => 'instanceof.alwaysTrue',
-	'count' => 1,
-	'path' => __DIR__ . '/src/Application/View/Extension/FrontEndAssetsExtension.php',
-];
-$ignoreErrors[] = [
-	'message' => '#^Offset \'comment\' does not exist on string\\.$#',
-	'identifier' => 'offsetAccess.notFound',
-	'count' => 1,
-	'path' => __DIR__ . '/src/Application/View/Extension/ItemtypeExtension.php',
-];
-$ignoreErrors[] = [
-	'message' => '#^Strict comparison using \\=\\=\\= between null and 2 will always evaluate to false\\.$#',
+	'path' => __DIR__ . '/src/Blacklist.php',
+];
+$ignoreErrors[] = [
+	'message' => '#^Instanceof between Change\\|Contract\\|Problem\\|Project\\|Ticket and Item_Devices will always evaluate to false\\.$#',
+	'identifier' => 'instanceof.alwaysFalse',
+	'count' => 1,
+	'path' => __DIR__ . '/src/Budget.php',
+];
+$ignoreErrors[] = [
+	'message' => '#^Method Budget\\:\\:showItems\\(\\) with return type void returns false but should not return anything\\.$#',
+	'identifier' => 'return.void',
+	'count' => 1,
+	'path' => __DIR__ . '/src/Budget.php',
+];
+$ignoreErrors[] = [
+	'message' => '#^Method Budget\\:\\:showValuesByEntity\\(\\) with return type void returns false but should not return anything\\.$#',
+	'identifier' => 'return.void',
+	'count' => 1,
+	'path' => __DIR__ . '/src/Budget.php',
+];
+$ignoreErrors[] = [
+	'message' => '#^Call to function method_exists\\(\\) with \\$this\\(Cable\\) and \'prepareGroupFields\' will always evaluate to true\\.$#',
+	'identifier' => 'function.alreadyNarrowedType',
+	'count' => 1,
+	'path' => __DIR__ . '/src/Cable.php',
+];
+$ignoreErrors[] = [
+	'message' => '#^Call to function method_exists\\(\\) with \\$this\\(Cable\\) and \'updateGroupFields\' will always evaluate to true\\.$#',
+	'identifier' => 'function.alreadyNarrowedType',
+	'count' => 1,
+	'path' => __DIR__ . '/src/Cable.php',
+];
+$ignoreErrors[] = [
+	'message' => '#^Strict comparison using \\=\\=\\= between array and false will always evaluate to false\\.$#',
 	'identifier' => 'identical.alwaysFalse',
-	'count' => 1,
-	'path' => __DIR__ . '/src/Application/View/TemplateRenderer.php',
-];
-$ignoreErrors[] = [
-	'message' => '#^Call to function is_array\\(\\) with array will always evaluate to true\\.$#',
-	'identifier' => 'function.alreadyNarrowedType',
-	'count' => 1,
-	'path' => __DIR__ . '/src/Auth.php',
-];
-$ignoreErrors[] = [
-	'message' => '#^Expression on left side of \\?\\? is not nullable\\.$#',
-	'identifier' => 'nullCoalesce.expr',
-	'count' => 1,
-	'path' => __DIR__ . '/src/Auth.php',
+	'count' => 2,
+	'path' => __DIR__ . '/src/Cable.php',
+];
+$ignoreErrors[] = [
+	'message' => '#^Method CableStrand\\:\\:showItems\\(\\) with return type void returns false but should not return anything\\.$#',
+	'identifier' => 'return.void',
+	'count' => 1,
+	'path' => __DIR__ . '/src/CableStrand.php',
 ];
 $ignoreErrors[] = [
 	'message' => '#^If condition is always false\\.$#',
 	'identifier' => 'if.alwaysFalse',
-	'count' => 2,
-	'path' => __DIR__ . '/src/Auth.php',
-];
-$ignoreErrors[] = [
-	'message' => '#^Loose comparison using \\=\\= between \'external\' and \'external\' will always evaluate to true\\.$#',
-	'identifier' => 'equal.alwaysTrue',
-	'count' => 1,
-	'path' => __DIR__ . '/src/Auth.php',
-];
-$ignoreErrors[] = [
-	'message' => '#^Method Auth\\:\\:connection_ldap\\(\\) never assigns null to &\\$error so it can be removed from the by\\-ref type\\.$#',
-	'identifier' => 'parameterByRef.unusedType',
-	'count' => 1,
-	'path' => __DIR__ . '/src/Auth.php',
-];
-$ignoreErrors[] = [
-	'message' => '#^Method Auth\\:\\:login\\(\\) should return bool but returns int\\.$#',
-	'identifier' => 'return.type',
-	'count' => 1,
-	'path' => __DIR__ . '/src/Auth.php',
-];
-$ignoreErrors[] = [
-	'message' => '#^Negated boolean expression is always true\\.$#',
-	'identifier' => 'booleanNot.alwaysTrue',
-	'count' => 1,
-	'path' => __DIR__ . '/src/Auth.php',
-];
-$ignoreErrors[] = [
-	'message' => '#^Offset \'auths_id\' on non\\-empty\\-array in isset\\(\\) always exists and is not nullable\\.$#',
-	'identifier' => 'isset.offset',
-	'count' => 1,
-	'path' => __DIR__ . '/src/Auth.php',
-];
-$ignoreErrors[] = [
-	'message' => '#^Offset \'host\' on string in empty\\(\\) does not exist\\.$#',
-	'identifier' => 'empty.offset',
-	'count' => 1,
-	'path' => __DIR__ . '/src/Auth.php',
-];
-$ignoreErrors[] = [
-	'message' => '#^Property Auth\\:\\:\\$auth_succeded \\(int\\) does not accept bool\\.$#',
-	'identifier' => 'assign.propertyType',
-	'count' => 1,
-	'path' => __DIR__ . '/src/Auth.php',
-];
-$ignoreErrors[] = [
-	'message' => '#^Property Auth\\:\\:\\$auth_succeded \\(int\\) does not accept false\\.$#',
-	'identifier' => 'assign.propertyType',
-	'count' => 5,
-	'path' => __DIR__ . '/src/Auth.php',
-];
-$ignoreErrors[] = [
-	'message' => '#^Property Auth\\:\\:\\$auth_succeded \\(int\\) does not accept true\\.$#',
-	'identifier' => 'assign.propertyType',
-	'count' => 1,
-	'path' => __DIR__ . '/src/Auth.php',
-];
-$ignoreErrors[] = [
-	'message' => '#^Property Auth\\:\\:\\$password_expired \\(int\\) does not accept default value of type false\\.$#',
-	'identifier' => 'property.defaultValue',
-	'count' => 1,
-	'path' => __DIR__ . '/src/Auth.php',
-];
-$ignoreErrors[] = [
-	'message' => '#^Property Auth\\:\\:\\$user_present \\(int\\) does not accept bool\\.$#',
-	'identifier' => 'assign.propertyType',
-	'count' => 1,
-	'path' => __DIR__ . '/src/Auth.php',
-];
-$ignoreErrors[] = [
-	'message' => '#^Strict comparison using \\!\\=\\= between 2\\|3\\|4 and null will always evaluate to true\\.$#',
-	'identifier' => 'notIdentical.alwaysTrue',
-	'count' => 1,
-	'path' => __DIR__ . '/src/Auth.php',
-];
-$ignoreErrors[] = [
-	'message' => '#^Strict comparison using \\!\\=\\= between string and null will always evaluate to true\\.$#',
-	'identifier' => 'notIdentical.alwaysTrue',
-	'count' => 1,
-	'path' => __DIR__ . '/src/Auth.php',
-];
-$ignoreErrors[] = [
-	'message' => '#^Unreachable statement \\- code above always terminates\\.$#',
-	'identifier' => 'deadCode.unreachable',
-	'count' => 2,
-	'path' => __DIR__ . '/src/Auth.php',
+	'count' => 1,
+	'path' => __DIR__ . '/src/Central.php',
+];
+$ignoreErrors[] = [
+	'message' => '#^Call to function method_exists\\(\\) with \\$this\\(Certificate\\) and \'prepareGroupFields\' will always evaluate to true\\.$#',
+	'identifier' => 'function.alreadyNarrowedType',
+	'count' => 1,
+	'path' => __DIR__ . '/src/Certificate.php',
+];
+$ignoreErrors[] = [
+	'message' => '#^Call to function method_exists\\(\\) with \\$this\\(Certificate\\) and \'updateGroupFields\' will always evaluate to true\\.$#',
+	'identifier' => 'function.alreadyNarrowedType',
+	'count' => 1,
+	'path' => __DIR__ . '/src/Certificate.php',
+];
+$ignoreErrors[] = [
+	'message' => '#^Strict comparison using \\=\\=\\= between array and false will always evaluate to false\\.$#',
+	'identifier' => 'identical.alwaysFalse',
+	'count' => 1,
+	'path' => __DIR__ . '/src/Certificate.php',
+];
+$ignoreErrors[] = [
+	'message' => '#^Left side of && is always true\\.$#',
+	'identifier' => 'booleanAnd.leftAlwaysTrue',
+	'count' => 1,
+	'path' => __DIR__ . '/src/Certificate_Item.php',
+];
+$ignoreErrors[] = [
+	'message' => '#^Ternary operator condition is always true\\.$#',
+	'identifier' => 'ternary.alwaysTrue',
+	'count' => 1,
+	'path' => __DIR__ . '/src/Certificate_Item.php',
+];
+$ignoreErrors[] = [
+	'message' => '#^Access to an undefined property CommonGLPI\\:\\:\\$fields\\.$#',
+	'identifier' => 'property.notFound',
+	'count' => 1,
+	'path' => __DIR__ . '/src/Change.php',
+];
+$ignoreErrors[] = [
+	'message' => '#^Call to an undefined method CommonGLPI\\:\\:getID\\(\\)\\.$#',
+	'identifier' => 'method.notFound',
+	'count' => 1,
+	'path' => __DIR__ . '/src/Change.php',
+];
+$ignoreErrors[] = [
+	'message' => '#^Loose comparison using \\!\\= between \'\' and \'\' will always evaluate to false\\.$#',
+	'identifier' => 'notEqual.alwaysFalse',
+	'count' => 1,
+	'path' => __DIR__ . '/src/Change.php',
+];
+$ignoreErrors[] = [
+	'message' => '#^Loose comparison using \\=\\= between \'circle\' and null will always evaluate to false\\.$#',
+	'identifier' => 'equal.alwaysFalse',
+	'count' => 1,
+	'path' => __DIR__ . '/src/Change.php',
+];
+$ignoreErrors[] = [
+	'message' => '#^PHPDoc tag @var with type CommonDBTM is not subtype of native type Group\\.$#',
+	'identifier' => 'varTag.nativeType',
+	'count' => 1,
+	'path' => __DIR__ . '/src/Change.php',
+];
+$ignoreErrors[] = [
+	'message' => '#^Ternary operator condition is always true\\.$#',
+	'identifier' => 'ternary.alwaysTrue',
+	'count' => 1,
+	'path' => __DIR__ . '/src/Change.php',
+];
+$ignoreErrors[] = [
+	'message' => '#^Call to function method_exists\\(\\) with \\$this\\(Cluster\\) and \'prepareGroupFields\' will always evaluate to true\\.$#',
+	'identifier' => 'function.alreadyNarrowedType',
+	'count' => 1,
+	'path' => __DIR__ . '/src/Cluster.php',
+];
+$ignoreErrors[] = [
+	'message' => '#^Call to function method_exists\\(\\) with \\$this\\(Cluster\\) and \'updateGroupFields\' will always evaluate to true\\.$#',
+	'identifier' => 'function.alreadyNarrowedType',
+	'count' => 1,
+	'path' => __DIR__ . '/src/Cluster.php',
+];
+$ignoreErrors[] = [
+	'message' => '#^Strict comparison using \\=\\=\\= between array and false will always evaluate to false\\.$#',
+	'identifier' => 'identical.alwaysFalse',
+	'count' => 2,
+	'path' => __DIR__ . '/src/Cluster.php',
 ];
 $ignoreErrors[] = [
 	'message' => '#^Call to function is_array\\(\\) with array will always evaluate to true\\.$#',
 	'identifier' => 'function.alreadyNarrowedType',
-	'count' => 5,
->>>>>>> 29f7b470
-	'path' => __DIR__ . '/src/AuthLDAP.php',
+	'count' => 4,
+	'path' => __DIR__ . '/src/CommonDBChild.php',
+];
+$ignoreErrors[] = [
+	'message' => '#^Instanceof between CommonDBTM and CommonDBTM will always evaluate to true\\.$#',
+	'identifier' => 'instanceof.alwaysTrue',
+	'count' => 1,
+	'path' => __DIR__ . '/src/CommonDBChild.php',
+];
+$ignoreErrors[] = [
+	'message' => '#^Parameter &\\$item by\\-ref type of method CommonDBConnexity\\:\\:canConnexityItem\\(\\) expects CommonDBTM\\|null, CommonDBTM\\|false given\\.$#',
+	'identifier' => 'parameterByRef.type',
+	'count' => 1,
+	'path' => __DIR__ . '/src/CommonDBConnexity.php',
+];
+$ignoreErrors[] = [
+	'message' => '#^Call to function is_array\\(\\) with array will always evaluate to true\\.$#',
+	'identifier' => 'function.alreadyNarrowedType',
+	'count' => 3,
+	'path' => __DIR__ . '/src/CommonDBRelation.php',
+];
+$ignoreErrors[] = [
+	'message' => '#^Method CommonDBRelation\\:\\:processMassiveActionsForOneItemtype\\(\\) with return type void returns false but should not return anything\\.$#',
+	'identifier' => 'return.void',
+	'count' => 1,
+	'path' => __DIR__ . '/src/CommonDBRelation.php',
+];
+$ignoreErrors[] = [
+	'message' => '#^Property CommonDBRelation\\:\\:\\$_force_log_option \\(int\\) in isset\\(\\) is not nullable\\.$#',
+	'identifier' => 'isset.property',
+	'count' => 1,
+	'path' => __DIR__ . '/src/CommonDBRelation.php',
+];
+$ignoreErrors[] = [
+	'message' => '#^Call to function is_array\\(\\) with array will always evaluate to true\\.$#',
+	'identifier' => 'function.alreadyNarrowedType',
+	'count' => 6,
+	'path' => __DIR__ . '/src/CommonDBTM.php',
+];
+$ignoreErrors[] = [
+	'message' => '#^Call to function is_array\\(\\) with array\\<mixed\\> will always evaluate to true\\.$#',
+	'identifier' => 'function.alreadyNarrowedType',
+	'count' => 1,
+	'path' => __DIR__ . '/src/CommonDBTM.php',
+];
+$ignoreErrors[] = [
+	'message' => '#^Call to function is_numeric\\(\\) with int will always evaluate to true\\.$#',
+	'identifier' => 'function.alreadyNarrowedType',
+	'count' => 1,
+	'path' => __DIR__ . '/src/CommonDBTM.php',
+];
+$ignoreErrors[] = [
+	'message' => '#^If condition is always false\\.$#',
+	'identifier' => 'if.alwaysFalse',
+	'count' => 2,
+	'path' => __DIR__ . '/src/CommonDBTM.php',
 ];
 $ignoreErrors[] = [
 	'message' => '#^Left side of && is always false\\.$#',
 	'identifier' => 'booleanAnd.leftAlwaysFalse',
 	'count' => 1,
-	'path' => __DIR__ . '/src/AuthLDAP.php',
-];
-$ignoreErrors[] = [
-	'message' => '#^Left side of && is always true\\.$#',
-	'identifier' => 'booleanAnd.leftAlwaysTrue',
-	'count' => 1,
-	'path' => __DIR__ . '/src/AuthLDAP.php',
-];
-$ignoreErrors[] = [
-<<<<<<< HEAD
-	// identifier: return.type
-=======
-	'message' => '#^Method AuthLDAP\\:\\:getTabNameForItem\\(\\) should return string but returns array\\<int, string\\>\\.$#',
-	'identifier' => 'return.type',
-	'count' => 1,
-	'path' => __DIR__ . '/src/AuthLDAP.php',
-];
-$ignoreErrors[] = [
->>>>>>> 29f7b470
-	'message' => '#^Method AuthLDAP\\:\\:ldapStamp2UnixStamp\\(\\) should return int but returns string\\.$#',
-	'identifier' => 'return.type',
-	'count' => 1,
-	'path' => __DIR__ . '/src/AuthLDAP.php',
-];
-$ignoreErrors[] = [
-	'message' => '#^Negated boolean expression is always true\\.$#',
-	'identifier' => 'booleanNot.alwaysTrue',
-	'count' => 1,
-	'path' => __DIR__ . '/src/AuthLDAP.php',
-];
-$ignoreErrors[] = [
-	'message' => '#^Property Auth\\:\\:\\$auth_succeded \\(int\\) does not accept false\\.$#',
-	'identifier' => 'assign.propertyType',
-	'count' => 1,
-	'path' => __DIR__ . '/src/AuthLDAP.php',
-];
-$ignoreErrors[] = [
-	'message' => '#^Property Auth\\:\\:\\$auth_succeded \\(int\\) does not accept true\\.$#',
-	'identifier' => 'assign.propertyType',
-	'count' => 1,
-	'path' => __DIR__ . '/src/AuthLDAP.php',
-];
-$ignoreErrors[] = [
-	'message' => '#^Property Auth\\:\\:\\$user_present \\(int\\) does not accept false\\.$#',
-	'identifier' => 'assign.propertyType',
-	'count' => 1,
-	'path' => __DIR__ . '/src/AuthLDAP.php',
-];
-$ignoreErrors[] = [
-	'message' => '#^Property Auth\\:\\:\\$user_present \\(int\\) does not accept true\\.$#',
-	'identifier' => 'assign.propertyType',
-	'count' => 2,
-	'path' => __DIR__ . '/src/AuthLDAP.php',
-];
-$ignoreErrors[] = [
-	'message' => '#^Strict comparison using \\!\\=\\= between mixed and null will always evaluate to true\\.$#',
-	'identifier' => 'notIdentical.alwaysTrue',
-	'count' => 2,
-	'path' => __DIR__ . '/src/AuthLDAP.php',
-];
-$ignoreErrors[] = [
-<<<<<<< HEAD
-	// identifier: identical.alwaysFalse
-	'message' => '#^Strict comparison using \\=\\=\\= between bool and 0 will always evaluate to false\\.$#',
-	'count' => 2,
-	'path' => __DIR__ . '/src/AuthLDAP.php',
-];
-$ignoreErrors[] = [
-	// identifier: identical.alwaysFalse
-=======
->>>>>>> 29f7b470
-	'message' => '#^Strict comparison using \\=\\=\\= between string and null will always evaluate to false\\.$#',
-	'identifier' => 'identical.alwaysFalse',
-	'count' => 1,
-	'path' => __DIR__ . '/src/AuthLDAP.php',
-];
-$ignoreErrors[] = [
-<<<<<<< HEAD
-	// identifier: offsetAccess.notFound
-	'message' => '#^Offset \'connect_string\' does not exist on string\\.$#',
-=======
-	'message' => '#^Method AuthMail\\:\\:getTabNameForItem\\(\\) should return string but returns array\\<int, string\\>\\.$#',
-	'identifier' => 'return.type',
->>>>>>> 29f7b470
-	'count' => 1,
-	'path' => __DIR__ . '/src/AuthMail.php',
-];
-$ignoreErrors[] = [
-<<<<<<< HEAD
-	// identifier: empty.offset
-	'message' => '#^Offset \'connect_string\' on string in empty\\(\\) does not exist\\.$#',
-=======
-	'message' => '#^Offset \'connect_string\' on string in isset\\(\\) does not exist\\.$#',
-	'identifier' => 'isset.offset',
->>>>>>> 29f7b470
-	'count' => 1,
-	'path' => __DIR__ . '/src/AuthMail.php',
-];
-$ignoreErrors[] = [
-<<<<<<< HEAD
-	// identifier: offsetAccess.notFound
-	'message' => '#^Offset \'id\' does not exist on string\\.$#',
-=======
-	'message' => '#^Result of && is always false\\.$#',
-	'identifier' => 'booleanAnd.alwaysFalse',
->>>>>>> 29f7b470
-	'count' => 1,
-	'path' => __DIR__ . '/src/AuthMail.php',
-];
-$ignoreErrors[] = [
-	'message' => '#^Call to function is_array\\(\\) with array will always evaluate to true\\.$#',
-	'identifier' => 'function.alreadyNarrowedType',
-	'count' => 1,
-	'path' => __DIR__ . '/src/Blacklist.php',
-];
-$ignoreErrors[] = [
-	'message' => '#^Property Blacklist\\:\\:\\$blacklists \\(array\\) on left side of \\?\\? is not nullable\\.$#',
-	'identifier' => 'nullCoalesce.property',
-	'count' => 1,
-	'path' => __DIR__ . '/src/Blacklist.php',
-];
-$ignoreErrors[] = [
-<<<<<<< HEAD
-	// identifier: instanceof.alwaysFalse
-	'message' => '#^Instanceof between Change\\|Contract\\|Problem\\|Project\\|Ticket and Item_Devices will always evaluate to false\\.$#',
-=======
-	'message' => '#^Method Budget\\:\\:getTabNameForItem\\(\\) should return string but returns array\\<int, string\\>\\.$#',
-	'identifier' => 'return.type',
->>>>>>> 29f7b470
-	'count' => 1,
-	'path' => __DIR__ . '/src/Budget.php',
-];
-$ignoreErrors[] = [
-	'message' => '#^Method Budget\\:\\:showItems\\(\\) with return type void returns false but should not return anything\\.$#',
-	'identifier' => 'return.void',
-	'count' => 1,
-	'path' => __DIR__ . '/src/Budget.php',
-];
-$ignoreErrors[] = [
-	'message' => '#^Method Budget\\:\\:showValuesByEntity\\(\\) with return type void returns false but should not return anything\\.$#',
-	'identifier' => 'return.void',
-	'count' => 1,
-	'path' => __DIR__ . '/src/Budget.php',
-];
-$ignoreErrors[] = [
-<<<<<<< HEAD
-	// identifier: identical.alwaysFalse
-	'message' => '#^Strict comparison using \\=\\=\\= between array and false will always evaluate to false\\.$#',
-	'count' => 2,
-	'path' => __DIR__ . '/src/Cable.php',
-];
-$ignoreErrors[] = [
-	// identifier: return.void
-=======
->>>>>>> 29f7b470
-	'message' => '#^Method CableStrand\\:\\:showItems\\(\\) with return type void returns false but should not return anything\\.$#',
-	'identifier' => 'return.void',
-	'count' => 1,
-	'path' => __DIR__ . '/src/CableStrand.php',
-];
-$ignoreErrors[] = [
-<<<<<<< HEAD
-	// identifier: if.alwaysFalse
-	'message' => '#^If condition is always false\\.$#',
-=======
-	'message' => '#^Call to function is_string\\(\\) with string will always evaluate to true\\.$#',
-	'identifier' => 'function.alreadyNarrowedType',
-	'count' => 1,
-	'path' => __DIR__ . '/src/Cache/CacheManager.php',
-];
-$ignoreErrors[] = [
-	'message' => '#^Negated boolean expression is always false\\.$#',
-	'identifier' => 'booleanNot.alwaysFalse',
->>>>>>> 29f7b470
-	'count' => 1,
-	'path' => __DIR__ . '/src/Central.php',
-];
-$ignoreErrors[] = [
-	'message' => '#^Strict comparison using \\=\\=\\= between array and false will always evaluate to false\\.$#',
-	'identifier' => 'identical.alwaysFalse',
-	'count' => 1,
-	'path' => __DIR__ . '/src/Certificate.php',
-];
-$ignoreErrors[] = [
-<<<<<<< HEAD
-	// identifier: booleanAnd.leftAlwaysTrue
-	'message' => '#^Left side of && is always true\\.$#',
-=======
-	'message' => '#^Unreachable statement \\- code above always terminates\\.$#',
-	'identifier' => 'deadCode.unreachable',
->>>>>>> 29f7b470
-	'count' => 1,
-	'path' => __DIR__ . '/src/Certificate_Item.php',
-];
-$ignoreErrors[] = [
-<<<<<<< HEAD
-	// identifier: ternary.alwaysTrue
-	'message' => '#^Ternary operator condition is always true\\.$#',
-	'count' => 1,
-	'path' => __DIR__ . '/src/Certificate_Item.php',
-];
-$ignoreErrors[] = [
-	// identifier: property.notFound
-	'message' => '#^Access to an undefined property CommonGLPI\\:\\:\\$fields\\.$#',
-=======
-	'message' => '#^Access to an undefined property Glpi\\\\CalDAV\\\\Contracts\\\\CalDAVCompatibleItemInterface\\:\\:\\$fields\\.$#',
-	'identifier' => 'property.notFound',
-	'count' => 5,
-	'path' => __DIR__ . '/src/CalDAV/Backend/Calendar.php',
-];
-$ignoreErrors[] = [
-	'message' => '#^Call to an undefined method Glpi\\\\CalDAV\\\\Contracts\\\\CalDAVCompatibleItemInterface\\:\\:add\\(\\)\\.$#',
-	'identifier' => 'method.notFound',
->>>>>>> 29f7b470
-	'count' => 1,
-	'path' => __DIR__ . '/src/Change.php',
-];
-$ignoreErrors[] = [
-<<<<<<< HEAD
-	// identifier: method.notFound
-	'message' => '#^Call to an undefined method CommonGLPI\\:\\:getID\\(\\)\\.$#',
-	'count' => 1,
-	'path' => __DIR__ . '/src/Change.php',
-];
-$ignoreErrors[] = [
-	// identifier: if.alwaysFalse
-	'message' => '#^If condition is always false\\.$#',
-=======
-	'message' => '#^Call to an undefined method Glpi\\\\CalDAV\\\\Contracts\\\\CalDAVCompatibleItemInterface\\:\\:can\\(\\)\\.$#',
-	'identifier' => 'method.notFound',
-	'count' => 3,
-	'path' => __DIR__ . '/src/CalDAV/Backend/Calendar.php',
-];
-$ignoreErrors[] = [
-	'message' => '#^Call to an undefined method Glpi\\\\CalDAV\\\\Contracts\\\\CalDAVCompatibleItemInterface\\:\\:delete\\(\\)\\.$#',
-	'identifier' => 'method.notFound',
->>>>>>> 29f7b470
-	'count' => 1,
-	'path' => __DIR__ . '/src/Change.php',
-];
-$ignoreErrors[] = [
-<<<<<<< HEAD
-	// identifier: ternary.alwaysFalse
-	'message' => '#^Ternary operator condition is always false\\.$#',
-=======
-	'message' => '#^Call to an undefined method Glpi\\\\CalDAV\\\\Contracts\\\\CalDAVCompatibleItemInterface\\:\\:getFromDB\\(\\)\\.$#',
-	'identifier' => 'method.notFound',
->>>>>>> 29f7b470
-	'count' => 1,
-	'path' => __DIR__ . '/src/Change.php',
-];
-$ignoreErrors[] = [
-<<<<<<< HEAD
-	// identifier: ternary.alwaysTrue
-	'message' => '#^Ternary operator condition is always true\\.$#',
-	'count' => 1,
-	'path' => __DIR__ . '/src/Change.php',
-];
-$ignoreErrors[] = [
-	// identifier: identical.alwaysFalse
-	'message' => '#^Strict comparison using \\=\\=\\= between array and false will always evaluate to false\\.$#',
-	'count' => 2,
-	'path' => __DIR__ . '/src/Cluster.php',
-];
-$ignoreErrors[] = [
-	// identifier: return.void
-	'message' => '#^Method CommonDBRelation\\:\\:processMassiveActionsForOneItemtype\\(\\) with return type void returns false but should not return anything\\.$#',
-=======
-	'message' => '#^Call to an undefined method Glpi\\\\CalDAV\\\\Contracts\\\\CalDAVCompatibleItemInterface\\:\\:getType\\(\\)\\.$#',
-	'identifier' => 'method.notFound',
-	'count' => 2,
-	'path' => __DIR__ . '/src/CalDAV/Backend/Calendar.php',
-];
-$ignoreErrors[] = [
-	'message' => '#^Call to an undefined method Glpi\\\\CalDAV\\\\Contracts\\\\CalDAVCompatibleItemInterface\\:\\:isField\\(\\)\\.$#',
-	'identifier' => 'method.notFound',
-	'count' => 1,
-	'path' => __DIR__ . '/src/CalDAV/Backend/Calendar.php',
-];
-$ignoreErrors[] = [
-	'message' => '#^Call to an undefined method Glpi\\\\CalDAV\\\\Contracts\\\\CalDAVCompatibleItemInterface\\:\\:isNewItem\\(\\)\\.$#',
-	'identifier' => 'method.notFound',
->>>>>>> 29f7b470
-	'count' => 1,
-	'path' => __DIR__ . '/src/CommonDBRelation.php',
-];
-$ignoreErrors[] = [
-<<<<<<< HEAD
-	// identifier: isset.property
-	'message' => '#^Property CommonDBRelation\\:\\:\\$_force_log_option \\(int\\) in isset\\(\\) is not nullable\\.$#',
-=======
-	'message' => '#^Call to an undefined method Glpi\\\\CalDAV\\\\Contracts\\\\CalDAVCompatibleItemInterface\\:\\:update\\(\\)\\.$#',
-	'identifier' => 'method.notFound',
->>>>>>> 29f7b470
-	'count' => 1,
-	'path' => __DIR__ . '/src/CommonDBRelation.php',
-];
-$ignoreErrors[] = [
-<<<<<<< HEAD
-	// identifier: if.alwaysFalse
-	'message' => '#^If condition is always false\\.$#',
-	'count' => 2,
-	'path' => __DIR__ . '/src/CommonDBTM.php',
-];
-$ignoreErrors[] = [
-	// identifier: booleanAnd.leftAlwaysFalse
-	'message' => '#^Left side of && is always false\\.$#',
-=======
-	'message' => '#^Call to an undefined method Sabre\\\\VObject\\\\Document\\:\\:getBaseComponent\\(\\)\\.$#',
-	'identifier' => 'method.notFound',
-	'count' => 1,
-	'path' => __DIR__ . '/src/CalDAV/Backend/Calendar.php',
-];
-$ignoreErrors[] = [
-	'message' => '#^Call to function is_array\\(\\) with array will always evaluate to true\\.$#',
-	'identifier' => 'function.alreadyNarrowedType',
-	'count' => 1,
-	'path' => __DIR__ . '/src/CalDAV/Backend/Calendar.php',
-];
-$ignoreErrors[] = [
-	'message' => '#^Call to an undefined method Glpi\\\\CalDAV\\\\Contracts\\\\CalDAVCompatibleItemInterface\\:\\:getFromDB\\(\\)\\.$#',
-	'identifier' => 'method.notFound',
->>>>>>> 29f7b470
-	'count' => 1,
-	'path' => __DIR__ . '/src/CommonDBTM.php',
-];
-$ignoreErrors[] = [
-<<<<<<< HEAD
-	// identifier: return.void
-	'message' => '#^Method CommonDBTM\\:\\:forwardEntityInformations\\(\\) with return type void returns false but should not return anything\\.$#',
-=======
-	'message' => '#^Method Glpi\\\\CalDAV\\\\Backend\\\\Principal\\:\\:getPrincipalByPath\\(\\) should return array but empty return statement found\\.$#',
-	'identifier' => 'return.empty',
->>>>>>> 29f7b470
-	'count' => 1,
-	'path' => __DIR__ . '/src/CommonDBTM.php',
-];
-$ignoreErrors[] = [
-<<<<<<< HEAD
-	// identifier: return.type
-	'message' => '#^Method CommonDBTM\\:\\:isActive\\(\\) should return bool but returns int\\.$#',
-=======
-	'message' => '#^Unreachable statement \\- code above always terminates\\.$#',
-	'identifier' => 'deadCode.unreachable',
->>>>>>> 29f7b470
-	'count' => 1,
-	'path' => __DIR__ . '/src/CommonDBTM.php',
-];
-$ignoreErrors[] = [
-<<<<<<< HEAD
-	// identifier: return.type
-	'message' => '#^Method CommonDBTM\\:\\:isDeleted\\(\\) should return bool but returns int\\.$#',
-=======
-	'message' => '#^Call to an undefined method Glpi\\\\CalDAV\\\\Contracts\\\\CalDAVCompatibleItemInterface\\:\\:getFromDB\\(\\)\\.$#',
-	'identifier' => 'method.notFound',
->>>>>>> 29f7b470
-	'count' => 1,
-	'path' => __DIR__ . '/src/CommonDBTM.php',
-];
-$ignoreErrors[] = [
-<<<<<<< HEAD
-	// identifier: return.type
-	'message' => '#^Method CommonDBTM\\:\\:isRecursive\\(\\) should return bool but returns int\\.$#',
-=======
-	'message' => '#^Call to an undefined method Glpi\\\\CalDAV\\\\Contracts\\\\CalDAVCompatibleItemInterface\\:\\:getFromDB\\(\\)\\.$#',
-	'identifier' => 'method.notFound',
->>>>>>> 29f7b470
-	'count' => 1,
-	'path' => __DIR__ . '/src/CommonDBTM.php',
-];
-$ignoreErrors[] = [
-<<<<<<< HEAD
-	// identifier: return.type
-	'message' => '#^Method CommonDBTM\\:\\:isTemplate\\(\\) should return bool but returns int\\.$#',
-=======
-	'message' => '#^Method Glpi\\\\CalDAV\\\\Plugin\\\\Browser\\:\\:httpGet\\(\\) should return bool but empty return statement found\\.$#',
-	'identifier' => 'return.empty',
->>>>>>> 29f7b470
-	'count' => 1,
-	'path' => __DIR__ . '/src/CommonDBTM.php',
-];
-$ignoreErrors[] = [
-	'message' => '#^Negated boolean expression is always false\\.$#',
-<<<<<<< HEAD
-	'count' => 4,
-	'path' => __DIR__ . '/src/CommonDBTM.php',
-];
-$ignoreErrors[] = [
-	// identifier: assign.propertyType
-	'message' => '#^Property CommonDBTM\\:\\:\\$right \\(int\\) does not accept null\\.$#',
-=======
-	'identifier' => 'booleanNot.alwaysFalse',
->>>>>>> 29f7b470
-	'count' => 1,
-	'path' => __DIR__ . '/src/CommonDBTM.php',
-];
-$ignoreErrors[] = [
-<<<<<<< HEAD
-	// identifier: property.defaultValue
-	'message' => '#^Property CommonDBTM\\:\\:\\$searchopt \\(array\\) does not accept default value of type false\\.$#',
-=======
-	'message' => '#^Call to an undefined method Glpi\\\\CalDAV\\\\Contracts\\\\CalDAVCompatibleItemInterface\\:\\:getFromDB\\(\\)\\.$#',
-	'identifier' => 'method.notFound',
->>>>>>> 29f7b470
-	'count' => 1,
-	'path' => __DIR__ . '/src/CommonDBTM.php',
-];
-$ignoreErrors[] = [
-<<<<<<< HEAD
-	// identifier: booleanAnd.alwaysFalse
-	'message' => '#^Result of && is always false\\.$#',
-=======
-	'message' => '#^Call to function is_null\\(\\) with string will always evaluate to false\\.$#',
-	'identifier' => 'function.impossibleType',
->>>>>>> 29f7b470
-	'count' => 2,
-	'path' => __DIR__ . '/src/CommonDBTM.php',
-];
-$ignoreErrors[] = [
-<<<<<<< HEAD
-	// identifier: booleanAnd.rightAlwaysFalse
-	'message' => '#^Right side of && is always false\\.$#',
-=======
-	'message' => '#^Comparison operation "\\>" between int\\<1, max\\> and 0 is always true\\.$#',
-	'identifier' => 'greater.alwaysTrue',
->>>>>>> 29f7b470
-	'count' => 1,
-	'path' => __DIR__ . '/src/CommonDBTM.php',
-];
-$ignoreErrors[] = [
-<<<<<<< HEAD
-	// identifier: booleanAnd.rightAlwaysTrue
-	'message' => '#^Right side of && is always true\\.$#',
-	'count' => 7,
-	'path' => __DIR__ . '/src/CommonDBTM.php',
-];
-$ignoreErrors[] = [
-	// identifier: booleanOr.rightAlwaysFalse
-	'message' => '#^Right side of \\|\\| is always false\\.$#',
-=======
-	'message' => '#^Method CartridgeItem\\:\\:cronCartridge\\(\\) with return type void returns int but should not return anything\\.$#',
-	'identifier' => 'return.void',
-	'count' => 1,
-	'path' => __DIR__ . '/src/CartridgeItem.php',
-];
-$ignoreErrors[] = [
-	'message' => '#^If condition is always true\\.$#',
-	'identifier' => 'if.alwaysTrue',
->>>>>>> 29f7b470
-	'count' => 1,
-	'path' => __DIR__ . '/src/CommonDBTM.php',
-];
-$ignoreErrors[] = [
-<<<<<<< HEAD
-	// identifier: identical.alwaysFalse
-	'message' => '#^Strict comparison using \\=\\=\\= between array and false will always evaluate to false\\.$#',
-=======
-	'message' => '#^Method Central\\:\\:getTabNameForItem\\(\\) should return string but returns array\\<int, string\\>\\.$#',
-	'identifier' => 'return.type',
-	'count' => 1,
-	'path' => __DIR__ . '/src/Central.php',
-];
-$ignoreErrors[] = [
-	'message' => '#^Parameter \\#1 \\$checkitem \\(null\\) of method Certificate\\:\\:getSpecificMassiveActions\\(\\) should be compatible with parameter \\$checkitem \\(object\\) of method CommonDBTM\\:\\:getSpecificMassiveActions\\(\\)$#',
-	'identifier' => 'method.childParameterType',
-	'count' => 1,
-	'path' => __DIR__ . '/src/Certificate.php',
-];
-$ignoreErrors[] = [
-	'message' => '#^Unreachable statement \\- code above always terminates\\.$#',
-	'identifier' => 'deadCode.unreachable',
-	'count' => 2,
-	'path' => __DIR__ . '/src/Certificate.php',
-];
-$ignoreErrors[] = [
-	'message' => '#^Left side of && is always true\\.$#',
-	'identifier' => 'booleanAnd.leftAlwaysTrue',
-	'count' => 1,
-	'path' => __DIR__ . '/src/Certificate_Item.php',
-];
-$ignoreErrors[] = [
-	'message' => '#^Ternary operator condition is always true\\.$#',
-	'identifier' => 'ternary.alwaysTrue',
-	'count' => 1,
-	'path' => __DIR__ . '/src/Certificate_Item.php',
-];
-$ignoreErrors[] = [
-	'message' => '#^Loose comparison using \\!\\= between \'\' and \'\' will always evaluate to false\\.$#',
-	'identifier' => 'notEqual.alwaysFalse',
-	'count' => 1,
-	'path' => __DIR__ . '/src/Change.php',
-];
-$ignoreErrors[] = [
-	'message' => '#^Loose comparison using \\=\\= between \'circle\' and null will always evaluate to false\\.$#',
-	'identifier' => 'equal.alwaysFalse',
-	'count' => 1,
-	'path' => __DIR__ . '/src/Change.php',
-];
-$ignoreErrors[] = [
-	'message' => '#^Method Change\\:\\:getTabNameForItem\\(\\) should return string but returns array\\<int, string\\>\\.$#',
-	'identifier' => 'return.type',
-	'count' => 1,
-	'path' => __DIR__ . '/src/Change.php',
-];
-$ignoreErrors[] = [
-	'message' => '#^Ternary operator condition is always true\\.$#',
-	'identifier' => 'ternary.alwaysTrue',
-	'count' => 1,
-	'path' => __DIR__ . '/src/Change.php',
-];
-$ignoreErrors[] = [
-	'message' => '#^Call to function is_array\\(\\) with array will always evaluate to true\\.$#',
-	'identifier' => 'function.alreadyNarrowedType',
-	'count' => 4,
-	'path' => __DIR__ . '/src/CommonDBChild.php',
-];
-$ignoreErrors[] = [
-	'message' => '#^Method CommonDBChild\\:\\:showChildsForItemForm\\(\\) should return bool\\|void but returns string\\.$#',
-	'identifier' => 'return.type',
-	'count' => 1,
-	'path' => __DIR__ . '/src/CommonDBChild.php',
-];
-$ignoreErrors[] = [
-	'message' => '#^Method CommonDBConnexity\\:\\:getItemsAssociationRequest\\(\\) should return array but returns DBmysqlIterator\\.$#',
-	'identifier' => 'return.type',
-	'count' => 1,
-	'path' => __DIR__ . '/src/CommonDBConnexity.php',
-];
-$ignoreErrors[] = [
-	'message' => '#^Parameter &\\$item by\\-ref type of method CommonDBConnexity\\:\\:canConnexityItem\\(\\) expects CommonDBTM\\|null, bool\\|CommonDBTM given\\.$#',
-	'identifier' => 'parameterByRef.type',
-	'count' => 1,
-	'path' => __DIR__ . '/src/CommonDBConnexity.php',
-];
-$ignoreErrors[] = [
-	'message' => '#^Unreachable statement \\- code above always terminates\\.$#',
-	'identifier' => 'deadCode.unreachable',
-	'count' => 2,
-	'path' => __DIR__ . '/src/CommonDBConnexity.php',
-];
-$ignoreErrors[] = [
-	'message' => '#^Call to function is_array\\(\\) with array will always evaluate to true\\.$#',
-	'identifier' => 'function.alreadyNarrowedType',
-	'count' => 3,
-	'path' => __DIR__ . '/src/CommonDBRelation.php',
-];
-$ignoreErrors[] = [
-	'message' => '#^Method CommonDBRelation\\:\\:processMassiveActionsForOneItemtype\\(\\) with return type void returns false but should not return anything\\.$#',
-	'identifier' => 'return.void',
-	'count' => 1,
-	'path' => __DIR__ . '/src/CommonDBRelation.php',
-];
-$ignoreErrors[] = [
-	'message' => '#^Property CommonDBRelation\\:\\:\\$_force_log_option \\(int\\) in isset\\(\\) is not nullable\\.$#',
-	'identifier' => 'isset.property',
-	'count' => 1,
-	'path' => __DIR__ . '/src/CommonDBRelation.php',
-];
-$ignoreErrors[] = [
-	'message' => '#^Unreachable statement \\- code above always terminates\\.$#',
-	'identifier' => 'deadCode.unreachable',
-	'count' => 1,
-	'path' => __DIR__ . '/src/CommonDBRelation.php',
-];
-$ignoreErrors[] = [
-	'message' => '#^Call to function is_array\\(\\) with array will always evaluate to true\\.$#',
-	'identifier' => 'function.alreadyNarrowedType',
-	'count' => 6,
-	'path' => __DIR__ . '/src/CommonDBTM.php',
-];
-$ignoreErrors[] = [
-	'message' => '#^Call to function is_array\\(\\) with array\\<mixed\\> will always evaluate to true\\.$#',
-	'identifier' => 'function.alreadyNarrowedType',
-	'count' => 1,
-	'path' => __DIR__ . '/src/CommonDBTM.php',
-];
-$ignoreErrors[] = [
-	'message' => '#^If condition is always false\\.$#',
-	'identifier' => 'if.alwaysFalse',
-	'count' => 2,
-	'path' => __DIR__ . '/src/CommonDBTM.php',
-];
-$ignoreErrors[] = [
-	'message' => '#^Left side of && is always false\\.$#',
-	'identifier' => 'booleanAnd.leftAlwaysFalse',
-	'count' => 1,
-	'path' => __DIR__ . '/src/CommonDBTM.php',
-];
-$ignoreErrors[] = [
-	'message' => '#^Loose comparison using \\=\\= between int\\<1, max\\> and 0 will always evaluate to false\\.$#',
-	'identifier' => 'equal.alwaysFalse',
-	'count' => 1,
 	'path' => __DIR__ . '/src/CommonDBTM.php',
 ];
 $ignoreErrors[] = [
@@ -1632,12 +837,6 @@
 ];
 $ignoreErrors[] = [
 	'message' => '#^Method CommonDBTM\\:\\:isTemplate\\(\\) should return bool but returns int\\.$#',
-	'identifier' => 'return.type',
-	'count' => 1,
-	'path' => __DIR__ . '/src/CommonDBTM.php',
-];
-$ignoreErrors[] = [
-	'message' => '#^Method CommonDBTM\\:\\:restoreInput\\(\\) should return array but returns string\\.$#',
 	'identifier' => 'return.type',
 	'count' => 1,
 	'path' => __DIR__ . '/src/CommonDBTM.php',
@@ -1649,18 +848,6 @@
 	'path' => __DIR__ . '/src/CommonDBTM.php',
 ];
 $ignoreErrors[] = [
-	'message' => '#^Offset \'comment\' does not exist on string\\.$#',
-	'identifier' => 'offsetAccess.notFound',
-	'count' => 1,
-	'path' => __DIR__ . '/src/CommonDBTM.php',
-];
-$ignoreErrors[] = [
-	'message' => '#^Offset \'name\' does not exist on string\\.$#',
-	'identifier' => 'offsetAccess.notFound',
-	'count' => 1,
-	'path' => __DIR__ . '/src/CommonDBTM.php',
-];
-$ignoreErrors[] = [
 	'message' => '#^PHPDoc tag @var with type class\\-string is not subtype of native type static\\(CommonDBTM\\)\\.$#',
 	'identifier' => 'varTag.nativeType',
 	'count' => 1,
@@ -1699,29 +886,24 @@
 $ignoreErrors[] = [
 	'message' => '#^Right side of \\|\\| is always false\\.$#',
 	'identifier' => 'booleanOr.rightAlwaysFalse',
->>>>>>> 29f7b470
 	'count' => 1,
 	'path' => __DIR__ . '/src/CommonDBTM.php',
 ];
 $ignoreErrors[] = [
-<<<<<<< HEAD
-	// identifier: identical.alwaysFalse
-	'message' => '#^Strict comparison using \\=\\=\\= between int and \'is_recursive\' will always evaluate to false\\.$#',
-=======
 	'message' => '#^Strict comparison using \\=\\=\\= between array\\<mixed\\> and false will always evaluate to false\\.$#',
 	'identifier' => 'identical.alwaysFalse',
->>>>>>> 29f7b470
 	'count' => 1,
 	'path' => __DIR__ . '/src/CommonDBTM.php',
 ];
 $ignoreErrors[] = [
-<<<<<<< HEAD
-	// identifier: identical.alwaysFalse
-	'message' => '#^Strict comparison using \\=\\=\\= between numeric\\-string and \'\' will always evaluate to false\\.$#',
-=======
 	'message' => '#^Strict comparison using \\=\\=\\= between int and \'is_recursive\' will always evaluate to false\\.$#',
 	'identifier' => 'identical.alwaysFalse',
->>>>>>> 29f7b470
+	'count' => 1,
+	'path' => __DIR__ . '/src/CommonDBTM.php',
+];
+$ignoreErrors[] = [
+	'message' => '#^Strict comparison using \\=\\=\\= between numeric\\-string and \'\' will always evaluate to false\\.$#',
+	'identifier' => 'identical.alwaysFalse',
 	'count' => 1,
 	'path' => __DIR__ . '/src/CommonDBTM.php',
 ];
@@ -1732,38 +914,12 @@
 	'path' => __DIR__ . '/src/CommonDBTM.php',
 ];
 $ignoreErrors[] = [
-<<<<<<< HEAD
-	// identifier: return.void
-=======
-	'message' => '#^Yield can be used only with these return types\\: Generator, Iterator, Traversable, iterable\\.$#',
-	'identifier' => 'generator.returnType',
-	'count' => 1,
-	'path' => __DIR__ . '/src/CommonDBTM.php',
-];
-$ignoreErrors[] = [
->>>>>>> 29f7b470
 	'message' => '#^Method CommonDBVisible\\:\\:showVisibility\\(\\) with return type void returns true but should not return anything\\.$#',
 	'identifier' => 'return.void',
 	'count' => 1,
 	'path' => __DIR__ . '/src/CommonDBVisible.php',
 ];
 $ignoreErrors[] = [
-<<<<<<< HEAD
-	// identifier: instanceof.alwaysFalse
-=======
-	'message' => '#^Offset \'comment\' does not exist on string\\.$#',
-	'identifier' => 'offsetAccess.notFound',
-	'count' => 3,
-	'path' => __DIR__ . '/src/CommonDBVisible.php',
-];
-$ignoreErrors[] = [
-	'message' => '#^Offset \'name\' does not exist on string\\.$#',
-	'identifier' => 'offsetAccess.notFound',
-	'count' => 3,
-	'path' => __DIR__ . '/src/CommonDBVisible.php',
-];
-$ignoreErrors[] = [
->>>>>>> 29f7b470
 	'message' => '#^Instanceof between \\$this\\(CommonDropdown\\) and IPAddress will always evaluate to false\\.$#',
 	'identifier' => 'instanceof.alwaysFalse',
 	'count' => 1,
@@ -1794,30 +950,14 @@
 	'path' => __DIR__ . '/src/CommonGLPI.php',
 ];
 $ignoreErrors[] = [
-<<<<<<< HEAD
-	// identifier: staticClassAccess.privateMethod
 	'message' => '#^Unsafe call to private method CommonGLPI\\:\\:getTabIconClass\\(\\) through static\\:\\:\\.$#',
-=======
-	'message' => '#^Method CommonGLPI\\:\\:getDisplayOptions\\(\\) with return type void returns mixed but should not return anything\\.$#',
-	'identifier' => 'return.void',
->>>>>>> 29f7b470
+	'identifier' => 'staticClassAccess.privateMethod',
 	'count' => 1,
 	'path' => __DIR__ . '/src/CommonGLPI.php',
 ];
 $ignoreErrors[] = [
-<<<<<<< HEAD
-	// identifier: smallerOrEqual.alwaysFalse
 	'message' => '#^Comparison operation "\\<\\=" between int\\<1, max\\> and 0 is always false\\.$#',
-=======
-	'message' => '#^Method CommonITILActor\\:\\:showSupplierNotificationForm\\(\\) with return type void returns false but should not return anything\\.$#',
-	'identifier' => 'return.void',
-	'count' => 1,
-	'path' => __DIR__ . '/src/CommonITILActor.php',
-];
-$ignoreErrors[] = [
-	'message' => '#^Method CommonITILActor\\:\\:showUserNotificationForm\\(\\) with return type void returns false but should not return anything\\.$#',
-	'identifier' => 'return.void',
->>>>>>> 29f7b470
+	'identifier' => 'smallerOrEqual.alwaysFalse',
 	'count' => 1,
 	'path' => __DIR__ . '/src/CommonITILActor.php',
 ];
@@ -1828,10 +968,12 @@
 	'path' => __DIR__ . '/src/CommonITILActor.php',
 ];
 $ignoreErrors[] = [
-<<<<<<< HEAD
-	// identifier: parameter.defaultValue
 	'message' => '#^Default value of the parameter \\#2 \\$withtemplate \\(int\\) of method CommonITILCost\\:\\:showForObject\\(\\) is incompatible with type bool\\.$#',
-=======
+	'identifier' => 'parameter.defaultValue',
+	'count' => 1,
+	'path' => __DIR__ . '/src/CommonITILCost.php',
+];
+$ignoreErrors[] = [
 	'message' => '#^Call to function is_array\\(\\) with array will always evaluate to true\\.$#',
 	'identifier' => 'function.alreadyNarrowedType',
 	'count' => 6,
@@ -1844,71 +986,38 @@
 	'path' => __DIR__ . '/src/CommonITILObject.php',
 ];
 $ignoreErrors[] = [
-	'message' => '#^Call to function is_null\\(\\) with int\\|string will always evaluate to false\\.$#',
-	'identifier' => 'function.impossibleType',
+	'message' => '#^Call to function method_exists\\(\\) with CommonDBTM and \'showForm\' will always evaluate to true\\.$#',
+	'identifier' => 'function.alreadyNarrowedType',
 	'count' => 1,
 	'path' => __DIR__ . '/src/CommonITILObject.php',
 ];
 $ignoreErrors[] = [
-	'message' => '#^Call to function method_exists\\(\\) with CommonDBTM and \'showForm\' will always evaluate to true\\.$#',
+	'message' => '#^Call to function method_exists\\(\\) with class\\-string\\<static\\(CommonITILObject\\)\\> and \'getFormUrl\' will always evaluate to true\\.$#',
 	'identifier' => 'function.alreadyNarrowedType',
 	'count' => 1,
 	'path' => __DIR__ . '/src/CommonITILObject.php',
 ];
 $ignoreErrors[] = [
-	'message' => '#^Call to function method_exists\\(\\) with class\\-string\\<static\\(CommonITILObject\\)\\> and \'getFormUrl\' will always evaluate to true\\.$#',
-	'identifier' => 'function.alreadyNarrowedType',
->>>>>>> 29f7b470
-	'count' => 1,
-	'path' => __DIR__ . '/src/CommonITILCost.php',
-];
-$ignoreErrors[] = [
-<<<<<<< HEAD
-	// identifier: parameter.defaultValue
 	'message' => '#^Default value of the parameter \\#1 \\$params \\(array\\{\\}\\) of method CommonITILObject\\:\\:getCommonDatatableColumns\\(\\) is incompatible with type array\\{ticket_stats\\: bool\\}\\.$#',
-=======
+	'identifier' => 'parameter.defaultValue',
+	'count' => 1,
+	'path' => __DIR__ . '/src/CommonITILObject.php',
+];
+$ignoreErrors[] = [
+	'message' => '#^Default value of the parameter \\#2 \\$params \\(array\\{\\}\\) of method CommonITILObject\\:\\:getDatatableEntries\\(\\) is incompatible with type array\\{ticket_stats\\: bool\\}\\.$#',
+	'identifier' => 'parameter.defaultValue',
+	'count' => 1,
+	'path' => __DIR__ . '/src/CommonITILObject.php',
+];
+$ignoreErrors[] = [
 	'message' => '#^Expression on left side of \\?\\? is not nullable\\.$#',
 	'identifier' => 'nullCoalesce.expr',
->>>>>>> 29f7b470
 	'count' => 1,
 	'path' => __DIR__ . '/src/CommonITILObject.php',
 ];
 $ignoreErrors[] = [
-<<<<<<< HEAD
-	// identifier: parameter.defaultValue
-	'message' => '#^Default value of the parameter \\#2 \\$params \\(array\\{\\}\\) of method CommonITILObject\\:\\:getDatatableEntries\\(\\) is incompatible with type array\\{ticket_stats\\: bool\\}\\.$#',
-=======
 	'message' => '#^Method CommonITILObject\\:\\:computePriority\\(\\) should return int but returns float\\.$#',
 	'identifier' => 'return.type',
->>>>>>> 29f7b470
-	'count' => 1,
-	'path' => __DIR__ . '/src/CommonITILObject.php',
-];
-$ignoreErrors[] = [
-<<<<<<< HEAD
-	// identifier: nullCoalesce.expr
-	'message' => '#^Expression on left side of \\?\\? is not nullable\\.$#',
-=======
-	'message' => '#^Method CommonITILObject\\:\\:getDefaultActor\\(\\) should return bool but returns int\\.$#',
-	'identifier' => 'return.type',
->>>>>>> 29f7b470
-	'count' => 1,
-	'path' => __DIR__ . '/src/CommonITILObject.php',
-];
-$ignoreErrors[] = [
-<<<<<<< HEAD
-	// identifier: return.type
-	'message' => '#^Method CommonITILObject\\:\\:computePriority\\(\\) should return int but returns float\\.$#',
-=======
-	'message' => '#^Method CommonITILObject\\:\\:getDefaultActorRightSearch\\(\\) should return bool but returns string\\.$#',
-	'identifier' => 'return.type',
-	'count' => 2,
-	'path' => __DIR__ . '/src/CommonITILObject.php',
-];
-$ignoreErrors[] = [
-	'message' => '#^Method CommonITILObject\\:\\:prepareInputForAdd\\(\\) should return array\\|false but returns string\\.$#',
-	'identifier' => 'return.type',
->>>>>>> 29f7b470
 	'count' => 1,
 	'path' => __DIR__ . '/src/CommonITILObject.php',
 ];
@@ -1921,23 +1030,6 @@
 $ignoreErrors[] = [
 	'message' => '#^Negated boolean expression is always true\\.$#',
 	'identifier' => 'booleanNot.alwaysTrue',
-	'count' => 1,
-	'path' => __DIR__ . '/src/CommonITILObject.php',
-];
-$ignoreErrors[] = [
-<<<<<<< HEAD
-	// identifier: booleanAnd.rightAlwaysTrue
-	'message' => '#^Right side of && is always true\\.$#',
-	'count' => 1,
-=======
-	'message' => '#^Offset \'_auto_import\' on string in isset\\(\\) does not exist\\.$#',
-	'identifier' => 'isset.offset',
-	'count' => 1,
-	'path' => __DIR__ . '/src/CommonITILObject.php',
-];
-$ignoreErrors[] = [
-	'message' => '#^Offset string on string in isset\\(\\) does not exist\\.$#',
-	'identifier' => 'isset.offset',
 	'count' => 1,
 	'path' => __DIR__ . '/src/CommonITILObject.php',
 ];
@@ -1954,16 +1046,9 @@
 	'path' => __DIR__ . '/src/CommonITILObject.php',
 ];
 $ignoreErrors[] = [
-	'message' => '#^Result of && is always false\\.$#',
-	'identifier' => 'booleanAnd.alwaysFalse',
-	'count' => 1,
-	'path' => __DIR__ . '/src/CommonITILObject.php',
-];
-$ignoreErrors[] = [
 	'message' => '#^Right side of && is always true\\.$#',
 	'identifier' => 'booleanAnd.rightAlwaysTrue',
-	'count' => 2,
->>>>>>> 29f7b470
+	'count' => 1,
 	'path' => __DIR__ . '/src/CommonITILObject.php',
 ];
 $ignoreErrors[] = [
@@ -1973,55 +1058,46 @@
 	'path' => __DIR__ . '/src/CommonITILObject.php',
 ];
 $ignoreErrors[] = [
-<<<<<<< HEAD
-	// identifier: identical.alwaysFalse
 	'message' => '#^Strict comparison using \\=\\=\\= between false and int\\|string\\|null will always evaluate to false\\.$#',
-=======
+	'identifier' => 'identical.alwaysFalse',
+	'count' => 1,
+	'path' => __DIR__ . '/src/CommonITILObject.php',
+];
+$ignoreErrors[] = [
 	'message' => '#^Strict comparison using \\=\\=\\= between mixed and null will always evaluate to false\\.$#',
 	'identifier' => 'identical.alwaysFalse',
->>>>>>> 29f7b470
 	'count' => 1,
 	'path' => __DIR__ . '/src/CommonITILObject.php',
 ];
 $ignoreErrors[] = [
-<<<<<<< HEAD
-	// identifier: identical.alwaysFalse
-	'message' => '#^Strict comparison using \\=\\=\\= between mixed and null will always evaluate to false\\.$#',
-	'count' => 1,
-	'path' => __DIR__ . '/src/CommonITILObject.php',
-];
-$ignoreErrors[] = [
-	// identifier: staticMethod.notFound
 	'message' => '#^Call to an undefined static method CommonDBRelation\\:\\:getLinkedTo\\(\\)\\.$#',
-=======
-	'message' => '#^Unreachable statement \\- code above always terminates\\.$#',
-	'identifier' => 'deadCode.unreachable',
-	'count' => 4,
-	'path' => __DIR__ . '/src/CommonITILObject.php',
-];
-$ignoreErrors[] = [
-	'message' => '#^Method CommonITILRecurrent\\:\\:getTabNameForItem\\(\\) should return string but returns array\\<int, string\\>\\.$#',
-	'identifier' => 'return.type',
->>>>>>> 29f7b470
+	'identifier' => 'staticMethod.notFound',
 	'count' => 1,
 	'path' => __DIR__ . '/src/CommonITILObject_CommonITILObject.php',
-];
-$ignoreErrors[] = [
-<<<<<<< HEAD
-	// identifier: function.impossibleType
-	'message' => '#^Call to function is_null\\(\\) with int will always evaluate to false\\.$#',
-=======
-	'message' => '#^Unreachable statement \\- code above always terminates\\.$#',
-	'identifier' => 'deadCode.unreachable',
->>>>>>> 29f7b470
-	'count' => 1,
-	'path' => __DIR__ . '/src/CommonITILSatisfaction.php',
 ];
 $ignoreErrors[] = [
 	'message' => '#^PHPDoc tag @var with type CommonITILRecurrent is not subtype of native type RecurrentChange\\|TicketRecurrent\\.$#',
 	'identifier' => 'varTag.nativeType',
 	'count' => 1,
 	'path' => __DIR__ . '/src/CommonITILRecurrentCron.php',
+];
+$ignoreErrors[] = [
+	'message' => '#^Call to function is_null\\(\\) with int will always evaluate to false\\.$#',
+	'identifier' => 'function.impossibleType',
+	'count' => 1,
+	'path' => __DIR__ . '/src/CommonITILSatisfaction.php',
+];
+$ignoreErrors[] = [
+	'message' => '#^PHPDoc tag @var with type CommonDBTM is not subtype of native type string\\.$#',
+	'identifier' => 'varTag.nativeType',
+	'count' => 3,
+	'path' => __DIR__ . '/src/CommonITILSatisfaction.php',
+];
+$ignoreErrors[] = [
+	'message' => '#^PHPDoc tag @var with type CommonITILObject is not subtype of native type string\\.$#',
+	'identifier' => 'varTag.nativeType',
+	'count' => 3,
+	'path' => __DIR__ . '/src/CommonITILSatisfaction.php',
 ];
 $ignoreErrors[] = [
 	'message' => '#^Call to an undefined method Sabre\\\\VObject\\\\Document\\:\\:getBaseComponent\\(\\)\\.$#',
@@ -2078,10 +1154,6 @@
 	'path' => __DIR__ . '/src/CommonITILTask.php',
 ];
 $ignoreErrors[] = [
-<<<<<<< HEAD
-	// identifier: if.alwaysTrue
-	'message' => '#^If condition is always true\\.$#',
-=======
 	'message' => '#^Offset \'plan\' on non\\-empty\\-array in isset\\(\\) always exists and is not nullable\\.$#',
 	'identifier' => 'isset.offset',
 	'count' => 2,
@@ -2094,147 +1166,104 @@
 	'path' => __DIR__ . '/src/CommonITILValidation.php',
 ];
 $ignoreErrors[] = [
-	'message' => '#^Method CommonITILValidation\\:\\:dropdownValidator\\(\\) with return type void returns mixed but should not return anything\\.$#',
+	'message' => '#^If condition is always true\\.$#',
+	'identifier' => 'if.alwaysTrue',
+	'count' => 1,
+	'path' => __DIR__ . '/src/CommonITILValidation.php',
+];
+$ignoreErrors[] = [
+	'message' => '#^Method CommonITILValidation\\:\\:getItilObjectItemType\\(\\) invoked with 1 parameter, 0 required\\.$#',
+	'identifier' => 'arguments.count',
+	'count' => 1,
+	'path' => __DIR__ . '/src/CommonITILValidationCron.php',
+];
+$ignoreErrors[] = [
+	'message' => '#^Call to an undefined method CommonDBTM\\:\\:getClosedStatusArray\\(\\)\\.$#',
+	'identifier' => 'method.notFound',
+	'count' => 1,
+	'path' => __DIR__ . '/src/CommonItilObject_Item.php',
+];
+$ignoreErrors[] = [
+	'message' => '#^Call to an undefined method CommonGLPI\\:\\:getID\\(\\)\\.$#',
+	'identifier' => 'method.notFound',
+	'count' => 1,
+	'path' => __DIR__ . '/src/CommonItilObject_Item.php',
+];
+$ignoreErrors[] = [
+	'message' => '#^Call to function is_array\\(\\) with array will always evaluate to true\\.$#',
+	'identifier' => 'function.alreadyNarrowedType',
+	'count' => 1,
+	'path' => __DIR__ . '/src/CommonItilObject_Item.php',
+];
+$ignoreErrors[] = [
+	'message' => '#^Comparison operation "\\>" between 0 and 0 is always false\\.$#',
+	'identifier' => 'greater.alwaysFalse',
+	'count' => 1,
+	'path' => __DIR__ . '/src/CommonItilObject_Item.php',
+];
+$ignoreErrors[] = [
+	'message' => '#^Default value of the parameter \\#3 \\$itemtype \\(int\\) of method CommonItilObject_Item\\:\\:dropdownMyDevices\\(\\) is incompatible with type string\\.$#',
+	'identifier' => 'parameter.defaultValue',
+	'count' => 1,
+	'path' => __DIR__ . '/src/CommonItilObject_Item.php',
+];
+$ignoreErrors[] = [
+	'message' => '#^Method CommonItilObject_Item\\:\\:displayItemAddForm\\(\\) with return type void returns false but should not return anything\\.$#',
 	'identifier' => 'return.void',
->>>>>>> 29f7b470
-	'count' => 1,
-	'path' => __DIR__ . '/src/CommonITILValidation.php',
-];
-$ignoreErrors[] = [
-<<<<<<< HEAD
-	// identifier: arguments.count
-	'message' => '#^Method CommonITILValidation\\:\\:getItilObjectItemType\\(\\) invoked with 1 parameter, 0 required\\.$#',
-=======
-	'message' => '#^Method CommonITILValidation\\:\\:dropdownValidator\\(\\) with return type void returns string but should not return anything\\.$#',
-	'identifier' => 'return.void',
->>>>>>> 29f7b470
-	'count' => 1,
-	'path' => __DIR__ . '/src/CommonITILValidationCron.php',
-];
-$ignoreErrors[] = [
-<<<<<<< HEAD
-	// identifier: method.notFound
-	'message' => '#^Call to an undefined method CommonDBTM\\:\\:getClosedStatusArray\\(\\)\\.$#',
-=======
-	'message' => '#^Offset \'comment\' does not exist on string\\.$#',
-	'identifier' => 'offsetAccess.notFound',
->>>>>>> 29f7b470
-	'count' => 1,
+	'count' => 2,
 	'path' => __DIR__ . '/src/CommonItilObject_Item.php',
 ];
 $ignoreErrors[] = [
-<<<<<<< HEAD
-	// identifier: method.notFound
-	'message' => '#^Call to an undefined method CommonGLPI\\:\\:getID\\(\\)\\.$#',
-=======
-	'message' => '#^Offset \'name\' does not exist on string\\.$#',
-	'identifier' => 'offsetAccess.notFound',
->>>>>>> 29f7b470
+	'message' => '#^Method CommonItilObject_Item\\:\\:dropdown\\(\\) should return int\\|string\\|false but empty return statement found\\.$#',
+	'identifier' => 'return.empty',
 	'count' => 1,
 	'path' => __DIR__ . '/src/CommonItilObject_Item.php',
 ];
 $ignoreErrors[] = [
-<<<<<<< HEAD
-	// identifier: greater.alwaysFalse
-	'message' => '#^Comparison operation "\\>" between 0 and 0 is always false\\.$#',
-=======
-	'message' => '#^Unreachable statement \\- code above always terminates\\.$#',
-	'identifier' => 'deadCode.unreachable',
->>>>>>> 29f7b470
+	'message' => '#^PHPDoc tag @param has invalid value \\(integer type \\$obj_id ITIL object on which the used item are attached\\)\\: Unexpected token "type", expected variable at offset 76 on line 4$#',
+	'identifier' => 'phpDoc.parseError',
 	'count' => 1,
 	'path' => __DIR__ . '/src/CommonItilObject_Item.php',
 ];
 $ignoreErrors[] = [
-<<<<<<< HEAD
-	// identifier: parameter.defaultValue
-	'message' => '#^Default value of the parameter \\#3 \\$itemtype \\(int\\) of method CommonItilObject_Item\\:\\:dropdownMyDevices\\(\\) is incompatible with type string\\.$#',
-=======
-	'message' => '#^Comparison operation "\\>" between int\\<1, max\\> and 0 is always true\\.$#',
-	'identifier' => 'greater.alwaysTrue',
->>>>>>> 29f7b470
-	'count' => 1,
-	'path' => __DIR__ . '/src/CommonItilObject_Item.php',
-];
-$ignoreErrors[] = [
-<<<<<<< HEAD
-	// identifier: return.void
-	'message' => '#^Method CommonItilObject_Item\\:\\:displayItemAddForm\\(\\) with return type void returns false but should not return anything\\.$#',
-=======
-	'message' => '#^Method Computer\\:\\:getDcBreadcrumbSpecificValueToDisplay\\(\\) should return array but returns string\\.$#',
-	'identifier' => 'return.type',
->>>>>>> 29f7b470
-	'count' => 2,
-	'path' => __DIR__ . '/src/CommonItilObject_Item.php',
-];
-$ignoreErrors[] = [
-<<<<<<< HEAD
-	// identifier: return.empty
-	'message' => '#^Method CommonItilObject_Item\\:\\:dropdown\\(\\) should return int\\|string\\|false but empty return statement found\\.$#',
-=======
-	'message' => '#^Method Computer\\:\\:isEnclosurePart\\(\\) should return Enclosure\\|false but returns array\\|bool\\.$#',
-	'identifier' => 'return.type',
->>>>>>> 29f7b470
-	'count' => 1,
-	'path' => __DIR__ . '/src/CommonItilObject_Item.php',
-];
-$ignoreErrors[] = [
-<<<<<<< HEAD
-	// identifier: phpDoc.parseError
-	'message' => '#^PHPDoc tag @param has invalid value \\(integer type \\$obj_id ITIL object on which the used item are attached\\)\\: Unexpected token "type", expected variable at offset 76$#',
-	'count' => 1,
-	'path' => __DIR__ . '/src/CommonItilObject_Item.php',
-];
-$ignoreErrors[] = [
-	// identifier: instanceof.alwaysFalse
+	'message' => '#^Call to function method_exists\\(\\) with \\$this\\(Computer\\) and \'prepareGroupFields\' will always evaluate to true\\.$#',
+	'identifier' => 'function.alreadyNarrowedType',
+	'count' => 1,
+	'path' => __DIR__ . '/src/Computer.php',
+];
+$ignoreErrors[] = [
+	'message' => '#^Call to function method_exists\\(\\) with \\$this\\(Computer\\) and \'updateGroupFields\' will always evaluate to true\\.$#',
+	'identifier' => 'function.alreadyNarrowedType',
+	'count' => 1,
+	'path' => __DIR__ . '/src/Computer.php',
+];
+$ignoreErrors[] = [
 	'message' => '#^Instanceof between static\\(Computer\\) and PDU will always evaluate to false\\.$#',
-=======
-	'message' => '#^Method Computer\\:\\:isRackPart\\(\\) should return Rack\\|false but returns array\\|bool\\.$#',
-	'identifier' => 'return.type',
->>>>>>> 29f7b470
+	'identifier' => 'instanceof.alwaysFalse',
 	'count' => 1,
 	'path' => __DIR__ . '/src/Computer.php',
 ];
 $ignoreErrors[] = [
-<<<<<<< HEAD
-	// identifier: isset.offset
 	'message' => '#^Offset \'contact\' on array\\{\\}\\|array\\{states_id\\?\\: mixed, locations_id\\?\\: mixed\\} in isset\\(\\) does not exist\\.$#',
-=======
-	'message' => '#^Offset \'contact\' on array\\{\\}\\|array\\{states_id\\?\\: string, locations_id\\?\\: string\\} in isset\\(\\) does not exist\\.$#',
 	'identifier' => 'isset.offset',
->>>>>>> 29f7b470
 	'count' => 1,
 	'path' => __DIR__ . '/src/Computer.php',
 ];
 $ignoreErrors[] = [
-<<<<<<< HEAD
-	// identifier: isset.offset
 	'message' => '#^Offset \'contact_num\' on array\\{\\}\\|array\\{states_id\\?\\: mixed, locations_id\\?\\: mixed\\} in isset\\(\\) does not exist\\.$#',
-=======
-	'message' => '#^Offset \'contact_num\' on array\\{\\}\\|array\\{states_id\\?\\: string, locations_id\\?\\: string\\} in isset\\(\\) does not exist\\.$#',
 	'identifier' => 'isset.offset',
->>>>>>> 29f7b470
 	'count' => 1,
 	'path' => __DIR__ . '/src/Computer.php',
 ];
 $ignoreErrors[] = [
-<<<<<<< HEAD
-	// identifier: isset.offset
 	'message' => '#^Offset \'groups_id\' on array\\{\\}\\|array\\{states_id\\?\\: mixed, locations_id\\?\\: mixed\\} in isset\\(\\) does not exist\\.$#',
-=======
-	'message' => '#^Offset \'groups_id\' on array\\{\\}\\|array\\{states_id\\?\\: string, locations_id\\?\\: string\\} in isset\\(\\) does not exist\\.$#',
 	'identifier' => 'isset.offset',
->>>>>>> 29f7b470
 	'count' => 1,
 	'path' => __DIR__ . '/src/Computer.php',
 ];
 $ignoreErrors[] = [
-<<<<<<< HEAD
-	// identifier: isset.offset
 	'message' => '#^Offset \'users_id\' on array\\{\\}\\|array\\{states_id\\?\\: mixed, locations_id\\?\\: mixed\\} in isset\\(\\) does not exist\\.$#',
-=======
-	'message' => '#^Offset \'users_id\' on array\\{\\}\\|array\\{states_id\\?\\: string, locations_id\\?\\: string\\} in isset\\(\\) does not exist\\.$#',
 	'identifier' => 'isset.offset',
->>>>>>> 29f7b470
 	'count' => 1,
 	'path' => __DIR__ . '/src/Computer.php',
 ];
@@ -2251,864 +1280,524 @@
 	'path' => __DIR__ . '/src/Computer.php',
 ];
 $ignoreErrors[] = [
-<<<<<<< HEAD
-	// identifier: identical.alwaysFalse
 	'message' => '#^Strict comparison using \\=\\=\\= between array and false will always evaluate to false\\.$#',
-=======
-	'message' => '#^PHPDoc tag @return has invalid value \\(integer\\: count\\)\\: Unexpected token "\\:", expected TOKEN_HORIZONTAL_WS at offset 199 on line 9$#',
+	'identifier' => 'identical.alwaysFalse',
+	'count' => 1,
+	'path' => __DIR__ . '/src/Computer.php',
+];
+$ignoreErrors[] = [
+	'message' => '#^Instanceof between DBmysql and DBmysql will always evaluate to true\\.$#',
+	'identifier' => 'instanceof.alwaysTrue',
+	'count' => 1,
+	'path' => __DIR__ . '/src/Config.php',
+];
+$ignoreErrors[] = [
+	'message' => '#^PHPDoc tag @phpstan\\-return has invalid value \\(\\$expanded_info \\? array\\<string, \\{name\\: string, dark\\: boolean\\}\\> \\: array\\<string, string\\>\\)\\: Unexpected token "\\$expanded_info", expected type at offset 154 on line 6$#',
 	'identifier' => 'phpDoc.parseError',
 	'count' => 1,
-	'path' => __DIR__ . '/src/Computer_Item.php',
+	'path' => __DIR__ . '/src/Config.php',
+];
+$ignoreErrors[] = [
+	'message' => '#^Default value of the parameter \\#3 \\$is_deleted \\(int\\) of method Consumable\\:\\:getMassiveActionsForItemtype\\(\\) is incompatible with type bool\\.$#',
+	'identifier' => 'parameter.defaultValue',
+	'count' => 1,
+	'path' => __DIR__ . '/src/Consumable.php',
+];
+$ignoreErrors[] = [
+	'message' => '#^Call to function method_exists\\(\\) with \\$this\\(ConsumableItem\\) and \'prepareGroupFields\' will always evaluate to true\\.$#',
+	'identifier' => 'function.alreadyNarrowedType',
+	'count' => 1,
+	'path' => __DIR__ . '/src/ConsumableItem.php',
+];
+$ignoreErrors[] = [
+	'message' => '#^Call to function method_exists\\(\\) with \\$this\\(ConsumableItem\\) and \'updateGroupFields\' will always evaluate to true\\.$#',
+	'identifier' => 'function.alreadyNarrowedType',
+	'count' => 1,
+	'path' => __DIR__ . '/src/ConsumableItem.php',
+];
+$ignoreErrors[] = [
+	'message' => '#^Call to function is_array\\(\\) with array will always evaluate to true\\.$#',
+	'identifier' => 'function.alreadyNarrowedType',
+	'count' => 1,
+	'path' => __DIR__ . '/src/Contract.php',
+];
+$ignoreErrors[] = [
+	'message' => '#^Return type \\(void\\) of method ContractCost\\:\\:showForm\\(\\) should be compatible with return type \\(bool\\) of method CommonDBTM\\:\\:showForm\\(\\)$#',
+	'identifier' => 'method.childReturnType',
+	'count' => 1,
+	'path' => __DIR__ . '/src/ContractCost.php',
+];
+$ignoreErrors[] = [
+	'message' => '#^Default value of the parameter \\#4 \\$options \\(array\\{\\}\\) of method CronTask\\:\\:register\\(\\) is incompatible with type array\\{state\\: 0\\|1\\|2, mode\\: 1\\|2, allowmode\\: int, hourmin\\: int, hourmax\\: int, logs_lifetime\\: int, param\\: int, comment\\: string\\}\\.$#',
+	'identifier' => 'parameter.defaultValue',
+	'count' => 1,
+	'path' => __DIR__ . '/src/CronTask.php',
+];
+$ignoreErrors[] = [
+	'message' => '#^Match arm comparison between 0 and 0 is always true\\.$#',
+	'identifier' => 'match.alwaysTrue',
+	'count' => 1,
+	'path' => __DIR__ . '/src/CronTask.php',
+];
+$ignoreErrors[] = [
+	'message' => '#^Match arm comparison between 2 and 2 is always true\\.$#',
+	'identifier' => 'match.alwaysTrue',
+	'count' => 1,
+	'path' => __DIR__ . '/src/CronTask.php',
+];
+$ignoreErrors[] = [
+	'message' => '#^Offset \'allowmode\'\\|\'comment\'\\|\'hourmax\'\\|\'hourmin\'\\|\'logs_lifetime\'\\|\'mode\'\\|\'param\'\\|\'state\' on array\\{state\\: 0\\|1\\|2, mode\\: 1\\|2, allowmode\\: int, hourmin\\: int, hourmax\\: int, logs_lifetime\\: int, param\\: int, comment\\: string\\} in isset\\(\\) always exists and is not nullable\\.$#',
+	'identifier' => 'isset.offset',
+	'count' => 1,
+	'path' => __DIR__ . '/src/CronTask.php',
+];
+$ignoreErrors[] = [
+	'message' => '#^Access to property \\$connected on an unknown class DB\\.$#',
+	'identifier' => 'class.notFound',
+	'count' => 2,
+	'path' => __DIR__ . '/src/DBConnection.php',
+];
+$ignoreErrors[] = [
+	'message' => '#^Access to property \\$connected on an unknown class DBSlave\\.$#',
+	'identifier' => 'class.notFound',
+	'count' => 3,
+	'path' => __DIR__ . '/src/DBConnection.php',
+];
+$ignoreErrors[] = [
+	'message' => '#^Access to property \\$dbhost on an unknown class DBSlave\\.$#',
+	'identifier' => 'class.notFound',
+	'count' => 3,
+	'path' => __DIR__ . '/src/DBConnection.php',
+];
+$ignoreErrors[] = [
+	'message' => '#^Call to method doQuery\\(\\) on an unknown class DB\\.$#',
+	'identifier' => 'class.notFound',
+	'count' => 1,
+	'path' => __DIR__ . '/src/DBConnection.php',
+];
+$ignoreErrors[] = [
+	'message' => '#^Call to method doQuery\\(\\) on an unknown class DBSlave\\.$#',
+	'identifier' => 'class.notFound',
+	'count' => 1,
+	'path' => __DIR__ . '/src/DBConnection.php',
+];
+$ignoreErrors[] = [
+	'message' => '#^Call to method error\\(\\) on an unknown class DB\\.$#',
+	'identifier' => 'class.notFound',
+	'count' => 2,
+	'path' => __DIR__ . '/src/DBConnection.php',
+];
+$ignoreErrors[] = [
+	'message' => '#^Call to method error\\(\\) on an unknown class DBSlave\\.$#',
+	'identifier' => 'class.notFound',
+	'count' => 2,
+	'path' => __DIR__ . '/src/DBConnection.php',
+];
+$ignoreErrors[] = [
+	'message' => '#^Call to method getGlobalVariables\\(\\) on an unknown class DB\\.$#',
+	'identifier' => 'class.notFound',
+	'count' => 2,
+	'path' => __DIR__ . '/src/DBConnection.php',
+];
+$ignoreErrors[] = [
+	'message' => '#^Call to method numrows\\(\\) on an unknown class DB\\.$#',
+	'identifier' => 'class.notFound',
+	'count' => 1,
+	'path' => __DIR__ . '/src/DBConnection.php',
+];
+$ignoreErrors[] = [
+	'message' => '#^Call to method numrows\\(\\) on an unknown class DBSlave\\.$#',
+	'identifier' => 'class.notFound',
+	'count' => 1,
+	'path' => __DIR__ . '/src/DBConnection.php',
+];
+$ignoreErrors[] = [
+	'message' => '#^Call to method request\\(\\) on an unknown class DBSlave\\.$#',
+	'identifier' => 'class.notFound',
+	'count' => 2,
+	'path' => __DIR__ . '/src/DBConnection.php',
+];
+$ignoreErrors[] = [
+	'message' => '#^Call to method result\\(\\) on an unknown class DB\\.$#',
+	'identifier' => 'class.notFound',
+	'count' => 1,
+	'path' => __DIR__ . '/src/DBConnection.php',
+];
+$ignoreErrors[] = [
+	'message' => '#^Call to method result\\(\\) on an unknown class DBSlave\\.$#',
+	'identifier' => 'class.notFound',
+	'count' => 1,
+	'path' => __DIR__ . '/src/DBConnection.php',
+];
+$ignoreErrors[] = [
+	'message' => '#^Cannot access property \\$first_connection on null\\.$#',
+	'identifier' => 'property.nonObject',
+	'count' => 1,
+	'path' => __DIR__ . '/src/DBConnection.php',
+];
+$ignoreErrors[] = [
+	'message' => '#^Default value of the parameter \\#10 \\$config_dir \\(null\\) of method DBConnection\\:\\:createMainConfig\\(\\) is incompatible with type string\\.$#',
+	'identifier' => 'parameter.defaultValue',
+	'count' => 1,
+	'path' => __DIR__ . '/src/DBConnection.php',
+];
+$ignoreErrors[] = [
+	'message' => '#^Default value of the parameter \\#10 \\$config_dir \\(null\\) of method DBConnection\\:\\:createSlaveConnectionFile\\(\\) is incompatible with type string\\.$#',
+	'identifier' => 'parameter.defaultValue',
+	'count' => 1,
+	'path' => __DIR__ . '/src/DBConnection.php',
+];
+$ignoreErrors[] = [
+	'message' => '#^Default value of the parameter \\#3 \\$config_dir \\(null\\) of method DBConnection\\:\\:updateConfigProperties\\(\\) is incompatible with type string\\.$#',
+	'identifier' => 'parameter.defaultValue',
+	'count' => 1,
+	'path' => __DIR__ . '/src/DBConnection.php',
+];
+$ignoreErrors[] = [
+	'message' => '#^Default value of the parameter \\#4 \\$config_dir \\(null\\) of method DBConnection\\:\\:updateConfigProperty\\(\\) is incompatible with type string\\.$#',
+	'identifier' => 'parameter.defaultValue',
+	'count' => 1,
+	'path' => __DIR__ . '/src/DBConnection.php',
+];
+$ignoreErrors[] = [
+	'message' => '#^Instanceof between DBmysql and DBmysql will always evaluate to true\\.$#',
+	'identifier' => 'instanceof.alwaysTrue',
+	'count' => 5,
+	'path' => __DIR__ . '/src/DBConnection.php',
+];
+$ignoreErrors[] = [
+	'message' => '#^Method DBConnection\\:\\:getDBSlaveConf\\(\\) should return DBmysql\\|void but returns DBSlave\\.$#',
+	'identifier' => 'return.type',
+	'count' => 1,
+	'path' => __DIR__ . '/src/DBConnection.php',
+];
+$ignoreErrors[] = [
+	'message' => '#^Method DBConnection\\:\\:getReadConnection\\(\\) should return DBmysql but returns DBSlave\\.$#',
+	'identifier' => 'return.type',
+	'count' => 5,
+	'path' => __DIR__ . '/src/DBConnection.php',
+];
+$ignoreErrors[] = [
+	'message' => '#^Method DBConnection\\:\\:showAllReplicateDelay\\(\\) should return string\\|null but return statement is missing\\.$#',
+	'identifier' => 'return.missing',
+	'count' => 1,
+	'path' => __DIR__ . '/src/DBConnection.php',
+];
+$ignoreErrors[] = [
+	'message' => '#^PHPDoc tag @phpstan\\-return has invalid value \\(\\$no_display \\? string \\: null\\)\\: Unexpected token "\\$no_display", expected type at offset 236 on line 6$#',
+	'identifier' => 'phpDoc.parseError',
+	'count' => 1,
+	'path' => __DIR__ . '/src/DBConnection.php',
+];
+$ignoreErrors[] = [
+	'message' => '#^Path in include_once\\(\\) "/config_db\\.php" is not a file or it does not exist\\.$#',
+	'identifier' => 'includeOnce.fileNotFound',
+	'count' => 1,
+	'path' => __DIR__ . '/src/DBConnection.php',
+];
+$ignoreErrors[] = [
+	'message' => '#^Path in include_once\\(\\) "/config_db_slave\\.php" is not a file or it does not exist\\.$#',
+	'identifier' => 'includeOnce.fileNotFound',
+	'count' => 5,
+	'path' => __DIR__ . '/src/DBConnection.php',
+];
+$ignoreErrors[] = [
+	'message' => '#^Call to function is_string\\(\\) with string will always evaluate to true\\.$#',
+	'identifier' => 'function.alreadyNarrowedType',
+	'count' => 1,
+	'path' => __DIR__ . '/src/DBmysql.php',
+];
+$ignoreErrors[] = [
+	'message' => '#^Instanceof between DBmysql and DBmysql will always evaluate to true\\.$#',
+	'identifier' => 'instanceof.alwaysTrue',
+	'count' => 1,
+	'path' => __DIR__ . '/src/DBmysql.php',
+];
+$ignoreErrors[] = [
+	'message' => '#^Instanceof between string and Glpi\\\\DBAL\\\\QueryExpression will always evaluate to false\\.$#',
+	'identifier' => 'instanceof.alwaysFalse',
+	'count' => 1,
+	'path' => __DIR__ . '/src/DBmysql.php',
+];
+$ignoreErrors[] = [
+	'message' => '#^Left side of && is always true\\.$#',
+	'identifier' => 'booleanAnd.leftAlwaysTrue',
+	'count' => 1,
+	'path' => __DIR__ . '/src/DBmysql.php',
 ];
 $ignoreErrors[] = [
 	'message' => '#^Right side of && is always true\\.$#',
 	'identifier' => 'booleanAnd.rightAlwaysTrue',
->>>>>>> 29f7b470
-	'count' => 1,
-	'path' => __DIR__ . '/src/Computer.php',
-];
-$ignoreErrors[] = [
-<<<<<<< HEAD
-	// identifier: phpDoc.parseError
-	'message' => '#^PHPDoc tag @phpstan\\-return has invalid value \\(\\$expanded_info \\? array\\<string, \\{name\\: string, dark\\: boolean\\}\\> \\: array\\<string, string\\>\\)\\: Unexpected token "\\$expanded_info", expected type at offset 154$#',
-=======
-	'message' => '#^Instanceof between DBmysql and DBmysql will always evaluate to true\\.$#',
-	'identifier' => 'instanceof.alwaysTrue',
-	'count' => 1,
-	'path' => __DIR__ . '/src/Config.php',
-];
-$ignoreErrors[] = [
-	'message' => '#^Method Config\\:\\:getTabNameForItem\\(\\) should return string but returns array\\<int, string\\>\\.$#',
-	'identifier' => 'return.type',
->>>>>>> 29f7b470
-	'count' => 1,
-	'path' => __DIR__ . '/src/Config.php',
-];
-$ignoreErrors[] = [
-<<<<<<< HEAD
-	// identifier: parameter.defaultValue
-	'message' => '#^Default value of the parameter \\#3 \\$is_deleted \\(int\\) of method Consumable\\:\\:getMassiveActionsForItemtype\\(\\) is incompatible with type bool\\.$#',
-=======
-	'message' => '#^Negated boolean expression is always true\\.$#',
-	'identifier' => 'booleanNot.alwaysTrue',
->>>>>>> 29f7b470
-	'count' => 1,
-	'path' => __DIR__ . '/src/Consumable.php',
-];
-$ignoreErrors[] = [
-<<<<<<< HEAD
-	// identifier: method.childReturnType
-	'message' => '#^Return type \\(void\\) of method ContractCost\\:\\:showForm\\(\\) should be compatible with return type \\(bool\\) of method CommonDBTM\\:\\:showForm\\(\\)$#',
-=======
-	'message' => '#^Result of \\|\\| is always true\\.$#',
-	'identifier' => 'booleanOr.alwaysTrue',
->>>>>>> 29f7b470
-	'count' => 1,
-	'path' => __DIR__ . '/src/ContractCost.php',
-];
-$ignoreErrors[] = [
-<<<<<<< HEAD
-	// identifier: parameter.defaultValue
-	'message' => '#^Default value of the parameter \\#4 \\$options \\(array\\{\\}\\) of method CronTask\\:\\:register\\(\\) is incompatible with type array\\{state\\: 0\\|1\\|2, mode\\: 1\\|2, allowmode\\: int, hourmin\\: int, hourmax\\: int, logs_lifetime\\: int, param\\: int, comment\\: string\\}\\.$#',
-=======
-	'message' => '#^Call to function property_exists\\(\\) with \\$this\\(Glpi\\\\Console\\\\AbstractCommand\\) and \'db\' will always evaluate to true\\.$#',
-	'identifier' => 'function.alreadyNarrowedType',
-	'count' => 1,
-	'path' => __DIR__ . '/src/Console/AbstractCommand.php',
-];
-$ignoreErrors[] = [
-	'message' => '#^Instanceof between DBmysql and DBmysql will always evaluate to true\\.$#',
-	'identifier' => 'instanceof.alwaysTrue',
-	'count' => 1,
-	'path' => __DIR__ . '/src/Console/AbstractCommand.php',
-];
-$ignoreErrors[] = [
-	'message' => '#^Property Glpi\\\\Console\\\\AbstractCommand\\:\\:\\$progress_bar \\(Symfony\\\\Component\\\\Console\\\\Helper\\\\ProgressBar\\) does not accept null\\.$#',
-	'identifier' => 'assign.propertyType',
->>>>>>> 29f7b470
-	'count' => 1,
-	'path' => __DIR__ . '/src/CronTask.php',
-];
-$ignoreErrors[] = [
-<<<<<<< HEAD
-	// identifier: match.unreachable
-	'message' => '#^Match arm is unreachable because previous comparison is always true\\.$#',
-	'count' => 2,
-	'path' => __DIR__ . '/src/CronTask.php',
-];
-$ignoreErrors[] = [
-	// identifier: isset.offset
-	'message' => '#^Offset \'allowmode\'\\|\'comment\'\\|\'hourmax\'\\|\'hourmin\'\\|\'logs_lifetime\'\\|\'mode\'\\|\'param\'\\|\'state\' on array\\{state\\: 0\\|1\\|2, mode\\: 1\\|2, allowmode\\: int, hourmin\\: int, hourmax\\: int, logs_lifetime\\: int, param\\: int, comment\\: string\\} in isset\\(\\) always exists and is not nullable\\.$#',
-=======
-	'message' => '#^Call to function is_array\\(\\) with array will always evaluate to true\\.$#',
-	'identifier' => 'function.alreadyNarrowedType',
-	'count' => 1,
-	'path' => __DIR__ . '/src/Console/Application.php',
-];
-$ignoreErrors[] = [
-	'message' => '#^Call to function property_exists\\(\\) with \\$this\\(Glpi\\\\Console\\\\Application\\) and \'db\' will always evaluate to true\\.$#',
-	'identifier' => 'function.alreadyNarrowedType',
-	'count' => 1,
-	'path' => __DIR__ . '/src/Console/Application.php',
-];
-$ignoreErrors[] = [
-	'message' => '#^Instanceof between DBmysql and DBmysql will always evaluate to true\\.$#',
-	'identifier' => 'instanceof.alwaysTrue',
-	'count' => 2,
-	'path' => __DIR__ . '/src/Console/Application.php',
-];
-$ignoreErrors[] = [
-	'message' => '#^Property Glpi\\\\Console\\\\Application\\:\\:\\$db \\(DBmysql\\) does not accept DB\\.$#',
-	'identifier' => 'assign.propertyType',
-	'count' => 1,
-	'path' => __DIR__ . '/src/Console/Application.php',
-];
-$ignoreErrors[] = [
-	'message' => '#^PHPDoc tag @var with type SplFileInfo is not subtype of native type DirectoryIterator\\.$#',
-	'identifier' => 'varTag.nativeType',
-	'count' => 1,
-	'path' => __DIR__ . '/src/Console/CommandLoader.php',
-];
-$ignoreErrors[] = [
-	'message' => '#^Method Glpi\\\\Console\\\\Database\\\\InstallCommand\\:\\:shouldSetDBConfig\\(\\) is unused\\.$#',
-	'identifier' => 'method.unused',
->>>>>>> 29f7b470
-	'count' => 1,
-	'path' => __DIR__ . '/src/CronTask.php',
-];
-$ignoreErrors[] = [
-<<<<<<< HEAD
-	// identifier: class.notFound
-	'message' => '#^Access to property \\$connected on an unknown class DB\\.$#',
-	'count' => 2,
-	'path' => __DIR__ . '/src/DBConnection.php',
-];
-$ignoreErrors[] = [
-	// identifier: class.notFound
-	'message' => '#^Access to property \\$connected on an unknown class DBSlave\\.$#',
-	'count' => 3,
-	'path' => __DIR__ . '/src/DBConnection.php',
-];
-$ignoreErrors[] = [
-	// identifier: class.notFound
-	'message' => '#^Access to property \\$dbhost on an unknown class DBSlave\\.$#',
-	'count' => 3,
-	'path' => __DIR__ . '/src/DBConnection.php',
-];
-$ignoreErrors[] = [
-	// identifier: class.notFound
-	'message' => '#^Call to method doQuery\\(\\) on an unknown class DB\\.$#',
-=======
-	'message' => '#^Method Glpi\\\\Console\\\\Migration\\\\RacksPluginToCoreCommand\\:\\:getFallbackRoomId\\(\\) never returns float so it can be removed from the return type\\.$#',
-	'identifier' => 'return.unusedType',
-	'count' => 1,
-	'path' => __DIR__ . '/src/Console/Migration/RacksPluginToCoreCommand.php',
-];
-$ignoreErrors[] = [
-	'message' => '#^Method Glpi\\\\Console\\\\Migration\\\\RacksPluginToCoreCommand\\:\\:getImportErrorsVerbosity\\(\\) is unused\\.$#',
-	'identifier' => 'method.unused',
-	'count' => 1,
-	'path' => __DIR__ . '/src/Console/Migration/RacksPluginToCoreCommand.php',
-];
-$ignoreErrors[] = [
-	'message' => '#^Method Glpi\\\\Console\\\\Migration\\\\RacksPluginToCoreCommand\\:\\:getImportErrorsVerbosity\\(\\) never returns float so it can be removed from the return type\\.$#',
-	'identifier' => 'return.unusedType',
-	'count' => 1,
-	'path' => __DIR__ . '/src/Console/Migration/RacksPluginToCoreCommand.php',
-];
-$ignoreErrors[] = [
-	'message' => '#^Method Glpi\\\\Console\\\\Plugin\\\\InstallCommand\\:\\:isAlreadyInstalled\\(\\) should return array but returns bool\\.$#',
-	'identifier' => 'return.type',
->>>>>>> 29f7b470
-	'count' => 1,
-	'path' => __DIR__ . '/src/DBConnection.php',
-];
-$ignoreErrors[] = [
-<<<<<<< HEAD
-	// identifier: class.notFound
-	'message' => '#^Call to method doQuery\\(\\) on an unknown class DBSlave\\.$#',
-=======
-	'message' => '#^Property Auth\\:\\:\\$auth_succeded \\(int\\) does not accept true\\.$#',
-	'identifier' => 'assign.propertyType',
->>>>>>> 29f7b470
-	'count' => 1,
-	'path' => __DIR__ . '/src/DBConnection.php',
-];
-$ignoreErrors[] = [
-<<<<<<< HEAD
-	// identifier: class.notFound
-	'message' => '#^Call to method error\\(\\) on an unknown class DB\\.$#',
-	'count' => 2,
-	'path' => __DIR__ . '/src/DBConnection.php',
-];
-$ignoreErrors[] = [
-	// identifier: class.notFound
-	'message' => '#^Call to method error\\(\\) on an unknown class DBSlave\\.$#',
-	'count' => 2,
-	'path' => __DIR__ . '/src/DBConnection.php',
-];
-$ignoreErrors[] = [
-	// identifier: class.notFound
-	'message' => '#^Call to method getGlobalVariables\\(\\) on an unknown class DB\\.$#',
-	'count' => 2,
-	'path' => __DIR__ . '/src/DBConnection.php',
-];
-$ignoreErrors[] = [
-	// identifier: class.notFound
-	'message' => '#^Call to method numrows\\(\\) on an unknown class DB\\.$#',
-=======
-	'message' => '#^Instanceof between DBmysql and DBmysql will always evaluate to true\\.$#',
-	'identifier' => 'instanceof.alwaysTrue',
-	'count' => 1,
-	'path' => __DIR__ . '/src/Console/System/CheckRequirementsCommand.php',
-];
-$ignoreErrors[] = [
-	'message' => '#^Call to function is_array\\(\\) with array will always evaluate to true\\.$#',
-	'identifier' => 'function.alreadyNarrowedType',
-	'count' => 1,
-	'path' => __DIR__ . '/src/Contract.php',
-];
-$ignoreErrors[] = [
-	'message' => '#^Method Contract\\:\\:dropdown\\(\\) should return int\\|string but empty return statement found\\.$#',
-	'identifier' => 'return.empty',
-	'count' => 1,
-	'path' => __DIR__ . '/src/Contract.php',
-];
-$ignoreErrors[] = [
-	'message' => '#^Offset \'comment\' does not exist on string\\.$#',
-	'identifier' => 'offsetAccess.notFound',
-	'count' => 1,
-	'path' => __DIR__ . '/src/Contract_Item.php',
-];
-$ignoreErrors[] = [
-	'message' => '#^Offset \'name\' does not exist on string\\.$#',
-	'identifier' => 'offsetAccess.notFound',
->>>>>>> 29f7b470
-	'count' => 1,
-	'path' => __DIR__ . '/src/DBConnection.php',
-];
-$ignoreErrors[] = [
-<<<<<<< HEAD
-	// identifier: class.notFound
-	'message' => '#^Call to method numrows\\(\\) on an unknown class DBSlave\\.$#',
-=======
-	'message' => '#^Call to function sprintf\\(\\) on a separate line has no effect\\.$#',
-	'identifier' => 'function.resultUnused',
->>>>>>> 29f7b470
-	'count' => 1,
-	'path' => __DIR__ . '/src/DBConnection.php',
-];
-$ignoreErrors[] = [
-<<<<<<< HEAD
-	// identifier: class.notFound
-	'message' => '#^Call to method request\\(\\) on an unknown class DBSlave\\.$#',
-	'count' => 2,
-	'path' => __DIR__ . '/src/DBConnection.php',
-];
-$ignoreErrors[] = [
-	// identifier: class.notFound
-	'message' => '#^Call to method result\\(\\) on an unknown class DB\\.$#',
-=======
-	'message' => '#^Method CronTaskLog\\:\\:getTabNameForItem\\(\\) should return string but returns array\\<int, string\\>\\.$#',
-	'identifier' => 'return.type',
->>>>>>> 29f7b470
-	'count' => 1,
-	'path' => __DIR__ . '/src/DBConnection.php',
-];
-$ignoreErrors[] = [
-<<<<<<< HEAD
-	// identifier: class.notFound
-	'message' => '#^Call to method result\\(\\) on an unknown class DBSlave\\.$#',
-=======
-	'message' => '#^Negated boolean expression is always false\\.$#',
-	'identifier' => 'booleanNot.alwaysFalse',
->>>>>>> 29f7b470
-	'count' => 1,
-	'path' => __DIR__ . '/src/DBConnection.php',
-];
-$ignoreErrors[] = [
-<<<<<<< HEAD
-	// identifier: property.nonObject
-	'message' => '#^Cannot access property \\$first_connection on null\\.$#',
-=======
+	'count' => 1,
+	'path' => __DIR__ . '/src/DBmysql.php',
+];
+$ignoreErrors[] = [
+	'message' => '#^Call to function is_array\\(\\) with array\\<string\\> will always evaluate to true\\.$#',
+	'identifier' => 'function.alreadyNarrowedType',
+	'count' => 1,
+	'path' => __DIR__ . '/src/DBmysqlIterator.php',
+];
+$ignoreErrors[] = [
+	'message' => '#^Call to function is_numeric\\(\\) with int will always evaluate to true\\.$#',
+	'identifier' => 'function.alreadyNarrowedType',
+	'count' => 1,
+	'path' => __DIR__ . '/src/DBmysqlIterator.php',
+];
+$ignoreErrors[] = [
+	'message' => '#^Instanceof between array\\|string and AbstractQuery will always evaluate to false\\.$#',
+	'identifier' => 'instanceof.alwaysFalse',
+	'count' => 1,
+	'path' => __DIR__ . '/src/DBmysqlIterator.php',
+];
+$ignoreErrors[] = [
+	'message' => '#^Instanceof between array\\|string and Glpi\\\\DBAL\\\\QueryExpression will always evaluate to false\\.$#',
+	'identifier' => 'instanceof.alwaysFalse',
+	'count' => 1,
+	'path' => __DIR__ . '/src/DBmysqlIterator.php',
+];
+$ignoreErrors[] = [
+	'message' => '#^Instanceof between string and Glpi\\\\DBAL\\\\QueryExpression will always evaluate to false\\.$#',
+	'identifier' => 'instanceof.alwaysFalse',
+	'count' => 1,
+	'path' => __DIR__ . '/src/DBmysqlIterator.php',
+];
+$ignoreErrors[] = [
+	'message' => '#^Instanceof between string and Glpi\\\\DBAL\\\\QuerySubQuery will always evaluate to false\\.$#',
+	'identifier' => 'instanceof.alwaysFalse',
+	'count' => 1,
+	'path' => __DIR__ . '/src/DBmysqlIterator.php',
+];
+$ignoreErrors[] = [
+	'message' => '#^Left side of && is always true\\.$#',
+	'identifier' => 'booleanAnd.leftAlwaysTrue',
+	'count' => 1,
+	'path' => __DIR__ . '/src/DBmysqlIterator.php',
+];
+$ignoreErrors[] = [
+	'message' => '#^Loose comparison using \\=\\= between null and true will always evaluate to false\\.$#',
+	'identifier' => 'equal.alwaysFalse',
+	'count' => 1,
+	'path' => __DIR__ . '/src/DBmysqlIterator.php',
+];
+$ignoreErrors[] = [
 	'message' => '#^Result of && is always false\\.$#',
 	'identifier' => 'booleanAnd.alwaysFalse',
->>>>>>> 29f7b470
-	'count' => 1,
-	'path' => __DIR__ . '/src/DBConnection.php',
-];
-$ignoreErrors[] = [
-<<<<<<< HEAD
-	// identifier: parameter.defaultValue
-	'message' => '#^Default value of the parameter \\#10 \\$config_dir \\(null\\) of method DBConnection\\:\\:createMainConfig\\(\\) is incompatible with type string\\.$#',
-=======
-	'message' => '#^Access to property \\$connected on an unknown class DB\\.$#',
-	'identifier' => 'class.notFound',
->>>>>>> 29f7b470
-	'count' => 1,
-	'path' => __DIR__ . '/src/DBConnection.php',
-];
-$ignoreErrors[] = [
-<<<<<<< HEAD
-	// identifier: parameter.defaultValue
-	'message' => '#^Default value of the parameter \\#10 \\$config_dir \\(null\\) of method DBConnection\\:\\:createSlaveConnectionFile\\(\\) is incompatible with type string\\.$#',
-	'count' => 1,
-	'path' => __DIR__ . '/src/DBConnection.php',
-];
-$ignoreErrors[] = [
-	// identifier: parameter.defaultValue
-	'message' => '#^Default value of the parameter \\#3 \\$config_dir \\(null\\) of method DBConnection\\:\\:updateConfigProperties\\(\\) is incompatible with type string\\.$#',
-	'count' => 1,
-	'path' => __DIR__ . '/src/DBConnection.php',
-];
-$ignoreErrors[] = [
-	// identifier: parameter.defaultValue
-	'message' => '#^Default value of the parameter \\#4 \\$config_dir \\(null\\) of method DBConnection\\:\\:updateConfigProperty\\(\\) is incompatible with type string\\.$#',
-=======
-	'message' => '#^Access to property \\$connected on an unknown class DBSlave\\.$#',
-	'identifier' => 'class.notFound',
-	'count' => 2,
-	'path' => __DIR__ . '/src/DBConnection.php',
-];
-$ignoreErrors[] = [
-	'message' => '#^Call to method request\\(\\) on an unknown class DBSlave\\.$#',
-	'identifier' => 'class.notFound',
-	'count' => 2,
-	'path' => __DIR__ . '/src/DBConnection.php',
-];
-$ignoreErrors[] = [
-	'message' => '#^Cannot access property \\$first_connection on null\\.$#',
-	'identifier' => 'property.nonObject',
->>>>>>> 29f7b470
-	'count' => 1,
-	'path' => __DIR__ . '/src/DBConnection.php',
-];
-$ignoreErrors[] = [
-	'message' => '#^Instanceof between DBmysql and DBmysql will always evaluate to true\\.$#',
+	'count' => 1,
+	'path' => __DIR__ . '/src/DBmysqlIterator.php',
+];
+$ignoreErrors[] = [
+	'message' => '#^Instanceof between static\\(DCRoom\\) and PDU will always evaluate to false\\.$#',
+	'identifier' => 'instanceof.alwaysFalse',
+	'count' => 1,
+	'path' => __DIR__ . '/src/DCRoom.php',
+];
+$ignoreErrors[] = [
+	'message' => '#^Call to function method_exists\\(\\) with \\$this\\(DatabaseInstance\\) and \'prepareGroupFields\' will always evaluate to true\\.$#',
+	'identifier' => 'function.alreadyNarrowedType',
+	'count' => 1,
+	'path' => __DIR__ . '/src/DatabaseInstance.php',
+];
+$ignoreErrors[] = [
+	'message' => '#^Call to function method_exists\\(\\) with \\$this\\(DatabaseInstance\\) and \'updateGroupFields\' will always evaluate to true\\.$#',
+	'identifier' => 'function.alreadyNarrowedType',
+	'count' => 1,
+	'path' => __DIR__ . '/src/DatabaseInstance.php',
+];
+$ignoreErrors[] = [
+	'message' => '#^Strict comparison using \\=\\=\\= between array and false will always evaluate to false\\.$#',
+	'identifier' => 'identical.alwaysFalse',
+	'count' => 1,
+	'path' => __DIR__ . '/src/DatabaseInstance.php',
+];
+$ignoreErrors[] = [
+	'message' => '#^Call to function is_int\\(\\) with int will always evaluate to true\\.$#',
+	'identifier' => 'function.alreadyNarrowedType',
+	'count' => 1,
+	'path' => __DIR__ . '/src/DbUtils.php',
+];
+$ignoreErrors[] = [
+	'message' => '#^Call to function is_string\\(\\) with string will always evaluate to true\\.$#',
+	'identifier' => 'function.alreadyNarrowedType',
+	'count' => 2,
+	'path' => __DIR__ . '/src/DbUtils.php',
+];
+$ignoreErrors[] = [
+	'message' => '#^Cannot use array destructuring on string\\.$#',
+	'identifier' => 'offsetAccess.nonArray',
+	'count' => 1,
+	'path' => __DIR__ . '/src/DbUtils.php',
+];
+$ignoreErrors[] = [
+	'message' => '#^Method DbUtils\\:\\:getHourFromSql\\(\\) should return array but returns string\\.$#',
+	'identifier' => 'return.type',
+	'count' => 1,
+	'path' => __DIR__ . '/src/DbUtils.php',
+];
+$ignoreErrors[] = [
+	'message' => '#^Method DbUtils\\:\\:getTreeLeafValueName\\(\\) should return string but returns array\\<string, mixed\\>\\.$#',
+	'identifier' => 'return.type',
+	'count' => 1,
+	'path' => __DIR__ . '/src/DbUtils.php',
+];
+$ignoreErrors[] = [
+	'message' => '#^Method DbUtils\\:\\:getTreeValueCompleteName\\(\\) should return string but returns array\\<string, mixed\\>\\.$#',
+	'identifier' => 'return.type',
+	'count' => 1,
+	'path' => __DIR__ . '/src/DbUtils.php',
+];
+$ignoreErrors[] = [
+	'message' => '#^Method DbUtils\\:\\:getTreeValueName\\(\\) should return string but returns array\\<int, int\\|string\\>\\.$#',
+	'identifier' => 'return.type',
+	'count' => 1,
+	'path' => __DIR__ . '/src/DbUtils.php',
+];
+$ignoreErrors[] = [
+	'message' => '#^Result of && is always false\\.$#',
+	'identifier' => 'booleanAnd.alwaysFalse',
+	'count' => 2,
+	'path' => __DIR__ . '/src/DbUtils.php',
+];
+$ignoreErrors[] = [
+	'message' => '#^Strict comparison using \\!\\=\\= between string and null will always evaluate to true\\.$#',
+	'identifier' => 'notIdentical.alwaysTrue',
+	'count' => 2,
+	'path' => __DIR__ . '/src/DbUtils.php',
+];
+$ignoreErrors[] = [
+	'message' => '#^Strict comparison using \\=\\=\\= between \'\\.php\' and bool will always evaluate to false\\.$#',
+	'identifier' => 'identical.alwaysFalse',
+	'count' => 1,
+	'path' => __DIR__ . '/src/DbUtils.php',
+];
+$ignoreErrors[] = [
+	'message' => '#^Strict comparison using \\=\\=\\= between bool and \'auto\' will always evaluate to false\\.$#',
+	'identifier' => 'identical.alwaysFalse',
+	'count' => 1,
+	'path' => __DIR__ . '/src/DbUtils.php',
+];
+$ignoreErrors[] = [
+	'message' => '#^Strict comparison using \\=\\=\\= between int\\<1, max\\> and 0 will always evaluate to false\\.$#',
+	'identifier' => 'identical.alwaysFalse',
+	'count' => 1,
+	'path' => __DIR__ . '/src/DbUtils.php',
+];
+$ignoreErrors[] = [
+	'message' => '#^Strict comparison using \\=\\=\\= between non\\-empty\\-array\\<int\\>\\|int\\|numeric\\-string and null will always evaluate to false\\.$#',
+	'identifier' => 'identical.alwaysFalse',
+	'count' => 1,
+	'path' => __DIR__ . '/src/DbUtils.php',
+];
+$ignoreErrors[] = [
+	'message' => '#^Strict comparison using \\=\\=\\= between string and null will always evaluate to false\\.$#',
+	'identifier' => 'identical.alwaysFalse',
+	'count' => 1,
+	'path' => __DIR__ . '/src/DbUtils.php',
+];
+$ignoreErrors[] = [
+	'message' => '#^Call to function is_array\\(\\) with array will always evaluate to true\\.$#',
+	'identifier' => 'function.alreadyNarrowedType',
+	'count' => 1,
+	'path' => __DIR__ . '/src/DisplayPreference.php',
+];
+$ignoreErrors[] = [
+	'message' => '#^PHPDoc tag @return with type array\\|null is incompatible with native type bool\\.$#',
+	'identifier' => 'return.phpDocType',
+	'count' => 1,
+	'path' => __DIR__ . '/src/DisplayPreference.php',
+];
+$ignoreErrors[] = [
+	'message' => '#^Call to function is_array\\(\\) with array will always evaluate to true\\.$#',
+	'identifier' => 'function.alreadyNarrowedType',
+	'count' => 1,
+	'path' => __DIR__ . '/src/Document.php',
+];
+$ignoreErrors[] = [
+	'message' => '#^Call to function is_string\\(\\) with CommonDBTM\\|null will always evaluate to false\\.$#',
+	'identifier' => 'function.impossibleType',
+	'count' => 1,
+	'path' => __DIR__ . '/src/Document.php',
+];
+$ignoreErrors[] = [
+	'message' => '#^Instanceof between CommonDBTM and CommonDBTM will always evaluate to true\\.$#',
 	'identifier' => 'instanceof.alwaysTrue',
-	'count' => 4,
-	'path' => __DIR__ . '/src/DBConnection.php',
-];
-$ignoreErrors[] = [
-	'message' => '#^Method DBConnection\\:\\:getDBSlaveConf\\(\\) should return DBmysql\\|void but returns DBSlave\\.$#',
-	'identifier' => 'return.type',
-	'count' => 1,
-	'path' => __DIR__ . '/src/DBConnection.php',
-];
-$ignoreErrors[] = [
-	'message' => '#^Method DBConnection\\:\\:getReadConnection\\(\\) should return DBmysql but returns DBSlave\\.$#',
-	'identifier' => 'return.type',
-	'count' => 5,
-	'path' => __DIR__ . '/src/DBConnection.php',
-];
-$ignoreErrors[] = [
-<<<<<<< HEAD
-	// identifier: return.missing
-	'message' => '#^Method DBConnection\\:\\:showAllReplicateDelay\\(\\) should return string\\|null but return statement is missing\\.$#',
-	'count' => 1,
-	'path' => __DIR__ . '/src/DBConnection.php',
-];
-$ignoreErrors[] = [
-	// identifier: phpDoc.parseError
-	'message' => '#^PHPDoc tag @phpstan\\-return has invalid value \\(\\$no_display \\? string \\: null\\)\\: Unexpected token "\\$no_display", expected type at offset 236$#',
-=======
-	'message' => '#^Path in include_once\\(\\) "/var/www/glpi/config/config_db_slave\\.php" is not a file or it does not exist\\.$#',
-	'identifier' => 'includeOnce.fileNotFound',
-	'count' => 4,
-	'path' => __DIR__ . '/src/DBConnection.php',
-];
-$ignoreErrors[] = [
-	'message' => '#^Unreachable statement \\- code above always terminates\\.$#',
-	'identifier' => 'deadCode.unreachable',
->>>>>>> 29f7b470
-	'count' => 1,
-	'path' => __DIR__ . '/src/DBConnection.php',
-];
-$ignoreErrors[] = [
-<<<<<<< HEAD
-	// identifier: instanceof.alwaysFalse
-	'message' => '#^Instanceof between string and Glpi\\\\DBAL\\\\QueryExpression will always evaluate to false\\.$#',
-=======
-	'message' => '#^Call to function is_string\\(\\) with string will always evaluate to true\\.$#',
-	'identifier' => 'function.alreadyNarrowedType',
-	'count' => 1,
-	'path' => __DIR__ . '/src/DBmysql.php',
-];
-$ignoreErrors[] = [
-	'message' => '#^Instanceof between DBmysql and DBmysql will always evaluate to true\\.$#',
-	'identifier' => 'instanceof.alwaysTrue',
-	'count' => 1,
-	'path' => __DIR__ . '/src/DBmysql.php',
-];
-$ignoreErrors[] = [
-	'message' => '#^Instanceof between string and QueryExpression will always evaluate to false\\.$#',
-	'identifier' => 'instanceof.alwaysFalse',
->>>>>>> 29f7b470
-	'count' => 1,
-	'path' => __DIR__ . '/src/DBmysql.php',
+	'count' => 1,
+	'path' => __DIR__ . '/src/Document.php',
 ];
 $ignoreErrors[] = [
 	'message' => '#^Left side of && is always true\\.$#',
 	'identifier' => 'booleanAnd.leftAlwaysTrue',
 	'count' => 1,
-	'path' => __DIR__ . '/src/DBmysql.php',
+	'path' => __DIR__ . '/src/Document.php',
+];
+$ignoreErrors[] = [
+	'message' => '#^PHPDoc tag @phpstan\\-return has invalid value \\(\\$return_response \\? Response \\: void\\)\\: Unexpected token "\\$return_response", expected type at offset 137 on line 6$#',
+	'identifier' => 'phpDoc.parseError',
+	'count' => 1,
+	'path' => __DIR__ . '/src/Document.php',
+];
+$ignoreErrors[] = [
+	'message' => '#^Result of && is always false\\.$#',
+	'identifier' => 'booleanAnd.alwaysFalse',
+	'count' => 1,
+	'path' => __DIR__ . '/src/Document.php',
+];
+$ignoreErrors[] = [
+	'message' => '#^Return type \\(void\\) of method Document\\:\\:showForm\\(\\) should be compatible with return type \\(bool\\) of method CommonDBTM\\:\\:showForm\\(\\)$#',
+	'identifier' => 'method.childReturnType',
+	'count' => 1,
+	'path' => __DIR__ . '/src/Document.php',
+];
+$ignoreErrors[] = [
+	'message' => '#^Method Document_Item\\:\\:showForDocument\\(\\) with return type void returns false but should not return anything\\.$#',
+	'identifier' => 'return.void',
+	'count' => 1,
+	'path' => __DIR__ . '/src/Document_Item.php',
+];
+$ignoreErrors[] = [
+	'message' => '#^Offset \'users_id\' on non\\-empty\\-array in isset\\(\\) always exists and is not nullable\\.$#',
+	'identifier' => 'isset.offset',
+	'count' => 1,
+	'path' => __DIR__ . '/src/Document_Item.php',
+];
+$ignoreErrors[] = [
+	'message' => '#^Call to function method_exists\\(\\) with \\$this\\(Domain\\) and \'prepareGroupFields\' will always evaluate to true\\.$#',
+	'identifier' => 'function.alreadyNarrowedType',
+	'count' => 1,
+	'path' => __DIR__ . '/src/Domain.php',
+];
+$ignoreErrors[] = [
+	'message' => '#^Call to function method_exists\\(\\) with \\$this\\(Domain\\) and \'updateGroupFields\' will always evaluate to true\\.$#',
+	'identifier' => 'function.alreadyNarrowedType',
+	'count' => 1,
+	'path' => __DIR__ . '/src/Domain.php',
+];
+$ignoreErrors[] = [
+	'message' => '#^Method Domain\\:\\:dropdownDomains\\(\\) with return type void returns int\\<0, max\\> but should not return anything\\.$#',
+	'identifier' => 'return.void',
+	'count' => 1,
+	'path' => __DIR__ . '/src/Domain.php',
+];
+$ignoreErrors[] = [
+	'message' => '#^Method Domain\\:\\:dropdownDomains\\(\\) with return type void returns int\\|string but should not return anything\\.$#',
+	'identifier' => 'return.void',
+	'count' => 1,
+	'path' => __DIR__ . '/src/Domain.php',
+];
+$ignoreErrors[] = [
+	'message' => '#^Method DomainRecord\\:\\:canCreateItem\\(\\) should return bool but returns int\\<0, max\\>\\.$#',
+	'identifier' => 'return.type',
+	'count' => 1,
+	'path' => __DIR__ . '/src/DomainRecord.php',
+];
+$ignoreErrors[] = [
+	'message' => '#^Call to function is_string\\(\\) with string will always evaluate to true\\.$#',
+	'identifier' => 'function.alreadyNarrowedType',
+	'count' => 1,
+	'path' => __DIR__ . '/src/DomainRecordType.php',
 ];
 $ignoreErrors[] = [
 	'message' => '#^Right side of && is always true\\.$#',
 	'identifier' => 'booleanAnd.rightAlwaysTrue',
-	'count' => 1,
-	'path' => __DIR__ . '/src/DBmysql.php',
-];
-$ignoreErrors[] = [
-	'message' => '#^Call to function is_array\\(\\) with array\\<string\\> will always evaluate to true\\.$#',
-	'identifier' => 'function.alreadyNarrowedType',
-	'count' => 1,
-	'path' => __DIR__ . '/src/DBmysqlIterator.php',
-];
-$ignoreErrors[] = [
-	'message' => '#^Call to function is_numeric\\(\\) with int will always evaluate to true\\.$#',
-	'identifier' => 'function.alreadyNarrowedType',
-	'count' => 1,
-	'path' => __DIR__ . '/src/DBmysqlIterator.php',
-];
-$ignoreErrors[] = [
-	'message' => '#^Instanceof between array\\|string and AbstractQuery will always evaluate to false\\.$#',
-	'identifier' => 'instanceof.alwaysFalse',
-	'count' => 1,
-	'path' => __DIR__ . '/src/DBmysqlIterator.php',
-];
-$ignoreErrors[] = [
-<<<<<<< HEAD
-	// identifier: instanceof.alwaysFalse
-	'message' => '#^Instanceof between array\\|string and Glpi\\\\DBAL\\\\QueryExpression will always evaluate to false\\.$#',
-=======
-	'message' => '#^Instanceof between array\\|string and QueryExpression will always evaluate to false\\.$#',
-	'identifier' => 'instanceof.alwaysFalse',
->>>>>>> 29f7b470
-	'count' => 1,
-	'path' => __DIR__ . '/src/DBmysqlIterator.php',
-];
-$ignoreErrors[] = [
-<<<<<<< HEAD
-	// identifier: instanceof.alwaysFalse
-	'message' => '#^Instanceof between string and Glpi\\\\DBAL\\\\QueryExpression will always evaluate to false\\.$#',
-=======
-	'message' => '#^Instanceof between string and QueryExpression will always evaluate to false\\.$#',
-	'identifier' => 'instanceof.alwaysFalse',
->>>>>>> 29f7b470
-	'count' => 1,
-	'path' => __DIR__ . '/src/DBmysqlIterator.php',
-];
-$ignoreErrors[] = [
-<<<<<<< HEAD
-	// identifier: instanceof.alwaysFalse
-	'message' => '#^Instanceof between string and Glpi\\\\DBAL\\\\QuerySubQuery will always evaluate to false\\.$#',
-=======
-	'message' => '#^Instanceof between string and QuerySubQuery will always evaluate to false\\.$#',
-	'identifier' => 'instanceof.alwaysFalse',
->>>>>>> 29f7b470
-	'count' => 1,
-	'path' => __DIR__ . '/src/DBmysqlIterator.php',
-];
-$ignoreErrors[] = [
-	'message' => '#^Left side of && is always true\\.$#',
-	'identifier' => 'booleanAnd.leftAlwaysTrue',
-	'count' => 1,
-	'path' => __DIR__ . '/src/DBmysqlIterator.php',
-];
-$ignoreErrors[] = [
-<<<<<<< HEAD
-	// identifier: booleanAnd.rightAlwaysFalse
-	'message' => '#^Right side of && is always false\\.$#',
-=======
-	'message' => '#^Ternary operator condition is always true\\.$#',
-	'identifier' => 'ternary.alwaysTrue',
->>>>>>> 29f7b470
-	'count' => 1,
-	'path' => __DIR__ . '/src/DBmysqlIterator.php',
-];
-$ignoreErrors[] = [
-<<<<<<< HEAD
-	// identifier: instanceof.alwaysFalse
-	'message' => '#^Instanceof between static\\(DCRoom\\) and PDU will always evaluate to false\\.$#',
-=======
-	'message' => '#^Unreachable statement \\- code above always terminates\\.$#',
-	'identifier' => 'deadCode.unreachable',
-	'count' => 4,
-	'path' => __DIR__ . '/src/DBmysqlIterator.php',
-];
-$ignoreErrors[] = [
-	'message' => '#^Method DCRoom\\:\\:getDcBreadcrumbSpecificValueToDisplay\\(\\) should return array but returns string\\.$#',
-	'identifier' => 'return.type',
-	'count' => 2,
-	'path' => __DIR__ . '/src/DCRoom.php',
-];
-$ignoreErrors[] = [
-	'message' => '#^Method DCRoom\\:\\:isEnclosurePart\\(\\) should return Enclosure\\|false but returns array\\|bool\\.$#',
-	'identifier' => 'return.type',
-	'count' => 1,
-	'path' => __DIR__ . '/src/DCRoom.php',
-];
-$ignoreErrors[] = [
-	'message' => '#^Method DCRoom\\:\\:isRackPart\\(\\) should return Rack\\|false but returns array\\|bool\\.$#',
-	'identifier' => 'return.type',
->>>>>>> 29f7b470
-	'count' => 1,
-	'path' => __DIR__ . '/src/DCRoom.php',
-];
-$ignoreErrors[] = [
-<<<<<<< HEAD
-	// identifier: identical.alwaysFalse
-	'message' => '#^Strict comparison using \\=\\=\\= between array and false will always evaluate to false\\.$#',
-=======
-	'message' => '#^Call to function is_array\\(\\) with array\\<mixed\\> will always evaluate to true\\.$#',
-	'identifier' => 'function.alreadyNarrowedType',
-	'count' => 1,
-	'path' => __DIR__ . '/src/Dashboard/Filters/DatesModFilter.php',
-];
-$ignoreErrors[] = [
-	'message' => '#^Call to an undefined static method CommonDBVisible\\:\\:getVisibilityCriteria\\(\\)\\.$#',
-	'identifier' => 'staticMethod.notFound',
-	'count' => 1,
-	'path' => __DIR__ . '/src/Dashboard/Provider.php',
-];
-$ignoreErrors[] = [
-	'message' => '#^Comparison operation "\\<" between 0 and 1 is always true\\.$#',
-	'identifier' => 'smaller.alwaysTrue',
-	'count' => 2,
-	'path' => __DIR__ . '/src/Dashboard/Provider.php',
-];
-$ignoreErrors[] = [
-	'message' => '#^Comparison operation "\\>" between int\\<1, max\\> and 0 is always true\\.$#',
-	'identifier' => 'greater.alwaysTrue',
->>>>>>> 29f7b470
-	'count' => 1,
-	'path' => __DIR__ . '/src/DatabaseInstance.php',
-];
-$ignoreErrors[] = [
-	'message' => '#^Call to function is_string\\(\\) with string will always evaluate to true\\.$#',
-	'identifier' => 'function.alreadyNarrowedType',
-	'count' => 2,
-	'path' => __DIR__ . '/src/DbUtils.php',
-];
-$ignoreErrors[] = [
-	'message' => '#^Call to function method_exists\\(\\) with DBmysql and \'close\' will always evaluate to true\\.$#',
-	'identifier' => 'function.alreadyNarrowedType',
-	'count' => 1,
-	'path' => __DIR__ . '/src/DbUtils.php',
-];
-$ignoreErrors[] = [
-	'message' => '#^Cannot use array destructuring on string\\.$#',
-<<<<<<< HEAD
-	'count' => 1,
-=======
-	'identifier' => 'offsetAccess.nonArray',
-	'count' => 2,
->>>>>>> 29f7b470
-	'path' => __DIR__ . '/src/DbUtils.php',
-];
-$ignoreErrors[] = [
-	'message' => '#^Method DbUtils\\:\\:getHourFromSql\\(\\) should return array but returns string\\.$#',
-	'identifier' => 'return.type',
-	'count' => 1,
-	'path' => __DIR__ . '/src/DbUtils.php',
-];
-$ignoreErrors[] = [
-	'message' => '#^Method DbUtils\\:\\:getTreeLeafValueName\\(\\) should return string but returns array\\<string, mixed\\>\\.$#',
-	'identifier' => 'return.type',
-	'count' => 1,
-	'path' => __DIR__ . '/src/DbUtils.php',
-];
-$ignoreErrors[] = [
-<<<<<<< HEAD
-	// identifier: return.type
-	'message' => '#^Method DbUtils\\:\\:getTreeValueCompleteName\\(\\) should return string but returns array\\<string, mixed\\>\\.$#',
-=======
-	'message' => '#^Method DbUtils\\:\\:getTreeValueCompleteName\\(\\) should return string but returns array\\<string, string\\>\\.$#',
-	'identifier' => 'return.type',
->>>>>>> 29f7b470
-	'count' => 1,
-	'path' => __DIR__ . '/src/DbUtils.php',
-];
-$ignoreErrors[] = [
-	'message' => '#^Method DbUtils\\:\\:getTreeValueName\\(\\) should return string but returns array\\<int, int\\|string\\>\\.$#',
-	'identifier' => 'return.type',
-	'count' => 1,
-	'path' => __DIR__ . '/src/DbUtils.php',
-];
-$ignoreErrors[] = [
-	'message' => '#^Result of && is always false\\.$#',
-	'identifier' => 'booleanAnd.alwaysFalse',
-	'count' => 2,
-	'path' => __DIR__ . '/src/DbUtils.php',
-];
-$ignoreErrors[] = [
-	'message' => '#^Strict comparison using \\!\\=\\= between DBmysql and null will always evaluate to true\\.$#',
-	'identifier' => 'notIdentical.alwaysTrue',
-	'count' => 1,
-	'path' => __DIR__ . '/src/DbUtils.php',
-];
-$ignoreErrors[] = [
-	'message' => '#^Strict comparison using \\!\\=\\= between string and null will always evaluate to true\\.$#',
-	'identifier' => 'notIdentical.alwaysTrue',
-	'count' => 2,
-	'path' => __DIR__ . '/src/DbUtils.php',
-];
-$ignoreErrors[] = [
-	'message' => '#^Strict comparison using \\=\\=\\= between \'\\.php\' and bool will always evaluate to false\\.$#',
-	'identifier' => 'identical.alwaysFalse',
-	'count' => 1,
-	'path' => __DIR__ . '/src/DbUtils.php',
-];
-$ignoreErrors[] = [
-<<<<<<< HEAD
-	// identifier: identical.alwaysFalse
-	'message' => '#^Strict comparison using \\=\\=\\= between bool and \'auto\' will always evaluate to false\\.$#',
-=======
-	'message' => '#^Strict comparison using \\=\\=\\= between array\\|string and null will always evaluate to false\\.$#',
-	'identifier' => 'identical.alwaysFalse',
->>>>>>> 29f7b470
-	'count' => 1,
-	'path' => __DIR__ . '/src/DbUtils.php',
-];
-$ignoreErrors[] = [
-<<<<<<< HEAD
-	// identifier: identical.alwaysFalse
-	'message' => '#^Strict comparison using \\=\\=\\= between int\\<1, max\\> and 0 will always evaluate to false\\.$#',
-=======
-	'message' => '#^Strict comparison using \\=\\=\\= between bool and \'auto\' will always evaluate to false\\.$#',
-	'identifier' => 'identical.alwaysFalse',
->>>>>>> 29f7b470
-	'count' => 1,
-	'path' => __DIR__ . '/src/DbUtils.php',
-];
-$ignoreErrors[] = [
-<<<<<<< HEAD
-	// identifier: identical.alwaysFalse
-	'message' => '#^Strict comparison using \\=\\=\\= between non\\-empty\\-array\\<int\\>\\|int\\|numeric\\-string and null will always evaluate to false\\.$#',
-=======
-	'message' => '#^Strict comparison using \\=\\=\\= between string and null will always evaluate to false\\.$#',
-	'identifier' => 'identical.alwaysFalse',
->>>>>>> 29f7b470
-	'count' => 1,
-	'path' => __DIR__ . '/src/DbUtils.php',
-];
-$ignoreErrors[] = [
-<<<<<<< HEAD
-	// identifier: identical.alwaysFalse
-	'message' => '#^Strict comparison using \\=\\=\\= between string and null will always evaluate to false\\.$#',
-=======
-	'message' => '#^Strict comparison using \\!\\=\\= between int and null will always evaluate to true\\.$#',
-	'identifier' => 'notIdentical.alwaysTrue',
-	'count' => 1,
-	'path' => __DIR__ . '/src/Debug/ProfilerSection.php',
-];
-$ignoreErrors[] = [
-	'message' => '#^Method DeviceGraphicCard\\:\\:prepareInputForAdd\\(\\) should return array\\|false but returns float\\|int\\.$#',
-	'identifier' => 'return.type',
-	'count' => 1,
-	'path' => __DIR__ . '/src/DeviceGraphicCard.php',
-];
-$ignoreErrors[] = [
-	'message' => '#^Method DeviceGraphicCard\\:\\:prepareInputForUpdate\\(\\) should return array\\|false but returns float\\|int\\.$#',
-	'identifier' => 'return.type',
-	'count' => 1,
-	'path' => __DIR__ . '/src/DeviceGraphicCard.php',
-];
-$ignoreErrors[] = [
-	'message' => '#^Method DeviceHardDrive\\:\\:prepareInputForAdd\\(\\) should return array\\|false but returns float\\|int\\.$#',
-	'identifier' => 'return.type',
-	'count' => 1,
-	'path' => __DIR__ . '/src/DeviceHardDrive.php',
-];
-$ignoreErrors[] = [
-	'message' => '#^Method DeviceHardDrive\\:\\:prepareInputForUpdate\\(\\) should return array\\|false but returns float\\|int\\.$#',
-	'identifier' => 'return.type',
-	'count' => 1,
-	'path' => __DIR__ . '/src/DeviceHardDrive.php',
-];
-$ignoreErrors[] = [
-	'message' => '#^Method DeviceMemory\\:\\:prepareInputForAdd\\(\\) should return array\\|false but returns float\\|int\\.$#',
-	'identifier' => 'return.type',
-	'count' => 1,
-	'path' => __DIR__ . '/src/DeviceMemory.php',
-];
-$ignoreErrors[] = [
-	'message' => '#^Method DeviceMemory\\:\\:prepareInputForUpdate\\(\\) should return array\\|false but returns float\\|int\\.$#',
-	'identifier' => 'return.type',
-	'count' => 1,
-	'path' => __DIR__ . '/src/DeviceMemory.php',
-];
-$ignoreErrors[] = [
-	'message' => '#^Method DeviceProcessor\\:\\:prepareInputForAdd\\(\\) should return array\\|false but returns float\\|int\\.$#',
-	'identifier' => 'return.type',
-	'count' => 1,
-	'path' => __DIR__ . '/src/DeviceProcessor.php',
-];
-$ignoreErrors[] = [
-	'message' => '#^Method DeviceProcessor\\:\\:prepareInputForUpdate\\(\\) should return array\\|false but returns float\\|int\\.$#',
-	'identifier' => 'return.type',
->>>>>>> 29f7b470
-	'count' => 1,
-	'path' => __DIR__ . '/src/DbUtils.php',
-];
-$ignoreErrors[] = [
-<<<<<<< HEAD
-	// identifier: return.unusedType
-	'message' => '#^Method DisplayPreference\\:\\:showConfigForm\\(\\) never returns void so it can be removed from the return type\\.$#',
-=======
-	'message' => '#^Call to function is_array\\(\\) with array will always evaluate to true\\.$#',
-	'identifier' => 'function.alreadyNarrowedType',
-	'count' => 2,
-	'path' => __DIR__ . '/src/DisplayPreference.php',
-];
-$ignoreErrors[] = [
-	'message' => '#^If condition is always true\\.$#',
-	'identifier' => 'if.alwaysTrue',
->>>>>>> 29f7b470
-	'count' => 1,
-	'path' => __DIR__ . '/src/DisplayPreference.php',
-];
-$ignoreErrors[] = [
-<<<<<<< HEAD
-	// identifier: return.phpDocType
-	'message' => '#^PHPDoc tag @return with type array\\|null is incompatible with native type bool\\.$#',
-=======
-	'message' => '#^Method DisplayPreference\\:\\:getTabNameForItem\\(\\) should return string but returns array\\<int, string\\>\\.$#',
-	'identifier' => 'return.type',
->>>>>>> 29f7b470
-	'count' => 1,
-	'path' => __DIR__ . '/src/DisplayPreference.php',
-];
-$ignoreErrors[] = [
-	'message' => '#^Call to function is_array\\(\\) with array will always evaluate to true\\.$#',
-	'identifier' => 'function.alreadyNarrowedType',
-	'count' => 1,
-	'path' => __DIR__ . '/src/Document.php',
-];
-$ignoreErrors[] = [
-	'message' => '#^Call to function is_string\\(\\) with CommonDBTM\\|null will always evaluate to false\\.$#',
-	'identifier' => 'function.impossibleType',
-	'count' => 1,
-	'path' => __DIR__ . '/src/Document.php',
-];
-$ignoreErrors[] = [
-	'message' => '#^Instanceof between CommonDBTM and CommonDBTM will always evaluate to true\\.$#',
-	'identifier' => 'instanceof.alwaysTrue',
-	'count' => 1,
-	'path' => __DIR__ . '/src/Document.php',
-];
-$ignoreErrors[] = [
-	'message' => '#^Left side of && is always true\\.$#',
-	'identifier' => 'booleanAnd.leftAlwaysTrue',
-	'count' => 1,
-	'path' => __DIR__ . '/src/Document.php',
-];
-$ignoreErrors[] = [
-<<<<<<< HEAD
-	// identifier: phpDoc.parseError
-	'message' => '#^PHPDoc tag @phpstan\\-return has invalid value \\(\\$return_response \\? Response \\: void\\)\\: Unexpected token "\\$return_response", expected type at offset 137$#',
-=======
-	'message' => '#^Method Document\\:\\:dropdown\\(\\) should return int\\|string but empty return statement found\\.$#',
-	'identifier' => 'return.empty',
-	'count' => 1,
-	'path' => __DIR__ . '/src/Document.php',
-];
-$ignoreErrors[] = [
-	'message' => '#^Method Document\\:\\:showForm\\(\\) with return type void returns true but should not return anything\\.$#',
-	'identifier' => 'return.void',
->>>>>>> 29f7b470
-	'count' => 1,
-	'path' => __DIR__ . '/src/Document.php',
-];
-$ignoreErrors[] = [
-	'message' => '#^Result of && is always false\\.$#',
-	'identifier' => 'booleanAnd.alwaysFalse',
-	'count' => 1,
-	'path' => __DIR__ . '/src/Document.php',
-];
-$ignoreErrors[] = [
-	'message' => '#^Return type \\(void\\) of method Document\\:\\:showForm\\(\\) should be compatible with return type \\(bool\\) of method CommonDBTM\\:\\:showForm\\(\\)$#',
-	'identifier' => 'method.childReturnType',
-	'count' => 1,
-	'path' => __DIR__ . '/src/Document.php',
-];
-$ignoreErrors[] = [
-<<<<<<< HEAD
-	// identifier: return.void
-=======
-	'message' => '#^Method Document_Item\\:\\:getTabNameForItem\\(\\) should return string but returns array\\<int, string\\>\\.$#',
-	'identifier' => 'return.type',
-	'count' => 1,
-	'path' => __DIR__ . '/src/Document_Item.php',
-];
-$ignoreErrors[] = [
-	'message' => '#^Method Document_Item\\:\\:getTypeItemsQueryParams\\(\\) should return DBmysqlIterator but returns array\\.$#',
-	'identifier' => 'return.type',
-	'count' => 1,
-	'path' => __DIR__ . '/src/Document_Item.php',
-];
-$ignoreErrors[] = [
->>>>>>> 29f7b470
-	'message' => '#^Method Document_Item\\:\\:showForDocument\\(\\) with return type void returns false but should not return anything\\.$#',
-	'identifier' => 'return.void',
-	'count' => 1,
-	'path' => __DIR__ . '/src/Document_Item.php',
-];
-$ignoreErrors[] = [
-	'message' => '#^Offset \'users_id\' on non\\-empty\\-array in isset\\(\\) always exists and is not nullable\\.$#',
-	'identifier' => 'isset.offset',
-	'count' => 1,
-	'path' => __DIR__ . '/src/Document_Item.php',
-];
-$ignoreErrors[] = [
-	'message' => '#^Method Domain\\:\\:dropdownDomains\\(\\) with return type void returns int\\<0, max\\> but should not return anything\\.$#',
-	'identifier' => 'return.void',
-	'count' => 1,
-	'path' => __DIR__ . '/src/Domain.php',
-];
-$ignoreErrors[] = [
-	'message' => '#^Method Domain\\:\\:dropdownDomains\\(\\) with return type void returns int\\|string but should not return anything\\.$#',
-	'identifier' => 'return.void',
-	'count' => 1,
-	'path' => __DIR__ . '/src/Domain.php',
-];
-$ignoreErrors[] = [
-<<<<<<< HEAD
-	// identifier: return.type
-=======
-	'message' => '#^Unreachable statement \\- code above always terminates\\.$#',
-	'identifier' => 'deadCode.unreachable',
-	'count' => 3,
-	'path' => __DIR__ . '/src/Domain.php',
-];
-$ignoreErrors[] = [
->>>>>>> 29f7b470
-	'message' => '#^Method DomainRecord\\:\\:canCreateItem\\(\\) should return bool but returns int\\<0, max\\>\\.$#',
-	'identifier' => 'return.type',
-	'count' => 1,
-	'path' => __DIR__ . '/src/DomainRecord.php',
-];
-$ignoreErrors[] = [
-<<<<<<< HEAD
-	// identifier: booleanAnd.rightAlwaysTrue
-	'message' => '#^Right side of && is always true\\.$#',
-=======
-	'message' => '#^Call to function is_string\\(\\) with string will always evaluate to true\\.$#',
-	'identifier' => 'function.alreadyNarrowedType',
-	'count' => 1,
-	'path' => __DIR__ . '/src/DomainRecordType.php',
-];
-$ignoreErrors[] = [
-	'message' => '#^Left side of && is always true\\.$#',
-	'identifier' => 'booleanAnd.leftAlwaysTrue',
-	'count' => 1,
-	'path' => __DIR__ . '/src/Domain_Item.php',
-];
-$ignoreErrors[] = [
-	'message' => '#^Ternary operator condition is always true\\.$#',
-	'identifier' => 'ternary.alwaysTrue',
->>>>>>> 29f7b470
 	'count' => 1,
 	'path' => __DIR__ . '/src/Domain_Item.php',
 ];
@@ -3137,16 +1826,6 @@
 	'path' => __DIR__ . '/src/Dropdown.php',
 ];
 $ignoreErrors[] = [
-<<<<<<< HEAD
-	// identifier: return.empty
-=======
-	'message' => '#^Method Dropdown\\:\\:getDropdownName\\(\\) should return string but returns array\\<string, mixed\\>\\.$#',
-	'identifier' => 'return.type',
-	'count' => 1,
-	'path' => __DIR__ . '/src/Dropdown.php',
-];
-$ignoreErrors[] = [
->>>>>>> 29f7b470
 	'message' => '#^Method Dropdown\\:\\:getDropdownUsers\\(\\) should return array\\|string but empty return statement found\\.$#',
 	'identifier' => 'return.empty',
 	'count' => 1,
@@ -3171,19 +1850,8 @@
 	'path' => __DIR__ . '/src/Dropdown.php',
 ];
 $ignoreErrors[] = [
-<<<<<<< HEAD
-	// identifier: isset.offset
-	'message' => '#^Offset \'max\' on array in isset\\(\\) always exists and is not nullable\\.$#',
-=======
-	'message' => '#^Offset \'comment\' does not exist on string\\.$#',
-	'identifier' => 'offsetAccess.notFound',
-	'count' => 1,
-	'path' => __DIR__ . '/src/Dropdown.php',
-];
-$ignoreErrors[] = [
 	'message' => '#^Offset \'max\' on non\\-empty\\-array in isset\\(\\) always exists and is not nullable\\.$#',
 	'identifier' => 'isset.offset',
->>>>>>> 29f7b470
 	'count' => 1,
 	'path' => __DIR__ . '/src/Dropdown.php',
 ];
@@ -3194,16 +1862,6 @@
 	'path' => __DIR__ . '/src/Dropdown.php',
 ];
 $ignoreErrors[] = [
-<<<<<<< HEAD
-	// identifier: booleanOr.rightAlwaysFalse
-=======
-	'message' => '#^Offset \'name\' does not exist on string\\.$#',
-	'identifier' => 'offsetAccess.notFound',
-	'count' => 2,
-	'path' => __DIR__ . '/src/Dropdown.php',
-];
-$ignoreErrors[] = [
->>>>>>> 29f7b470
 	'message' => '#^Right side of \\|\\| is always false\\.$#',
 	'identifier' => 'booleanOr.rightAlwaysFalse',
 	'count' => 1,
@@ -3216,1504 +1874,2157 @@
 	'path' => __DIR__ . '/src/Dropdown.php',
 ];
 $ignoreErrors[] = [
-<<<<<<< HEAD
-	// identifier: method.notFound
 	'message' => '#^Call to an undefined method CommonDBTM\\:\\:getAdditionalField\\(\\)\\.$#',
-=======
-	'message' => '#^Argument of an invalid type string supplied for foreach, only iterables are supported\\.$#',
-	'identifier' => 'foreach.nonIterable',
->>>>>>> 29f7b470
+	'identifier' => 'method.notFound',
 	'count' => 1,
 	'path' => __DIR__ . '/src/DropdownTranslation.php',
 ];
 $ignoreErrors[] = [
-<<<<<<< HEAD
-	// identifier: return.void
 	'message' => '#^Method DropdownTranslation\\:\\:post_purgeItem\\(\\) with return type void returns true but should not return anything\\.$#',
-=======
-	'message' => '#^Cannot access offset \'field\' on bool\\.$#',
-	'identifier' => 'offsetAccess.nonOffsetAccessible',
->>>>>>> 29f7b470
+	'identifier' => 'return.void',
 	'count' => 1,
 	'path' => __DIR__ . '/src/DropdownTranslation.php',
 ];
 $ignoreErrors[] = [
-<<<<<<< HEAD
-	// identifier: instanceof.alwaysFalse
+	'message' => '#^Call to function method_exists\\(\\) with \\$this\\(Enclosure\\) and \'prepareGroupFields\' will always evaluate to true\\.$#',
+	'identifier' => 'function.alreadyNarrowedType',
+	'count' => 1,
+	'path' => __DIR__ . '/src/Enclosure.php',
+];
+$ignoreErrors[] = [
+	'message' => '#^Call to function method_exists\\(\\) with \\$this\\(Enclosure\\) and \'updateGroupFields\' will always evaluate to true\\.$#',
+	'identifier' => 'function.alreadyNarrowedType',
+	'count' => 1,
+	'path' => __DIR__ . '/src/Enclosure.php',
+];
+$ignoreErrors[] = [
 	'message' => '#^Instanceof between static\\(Enclosure\\) and PDU will always evaluate to false\\.$#',
-=======
-	'message' => '#^Cannot access offset \'items_id\' on bool\\.$#',
-	'identifier' => 'offsetAccess.nonOffsetAccessible',
->>>>>>> 29f7b470
+	'identifier' => 'instanceof.alwaysFalse',
 	'count' => 1,
 	'path' => __DIR__ . '/src/Enclosure.php',
 ];
 $ignoreErrors[] = [
-<<<<<<< HEAD
-	// identifier: identical.alwaysFalse
 	'message' => '#^Strict comparison using \\=\\=\\= between array and false will always evaluate to false\\.$#',
-=======
-	'message' => '#^Cannot access offset \'itemtype\' on bool\\.$#',
-	'identifier' => 'offsetAccess.nonOffsetAccessible',
->>>>>>> 29f7b470
+	'identifier' => 'identical.alwaysFalse',
 	'count' => 1,
 	'path' => __DIR__ . '/src/Enclosure.php',
 ];
 $ignoreErrors[] = [
-<<<<<<< HEAD
-	// identifier: booleanAnd.leftAlwaysTrue
 	'message' => '#^Left side of && is always true\\.$#',
-=======
-	'message' => '#^Cannot access offset \'language\' on bool\\.$#',
-	'identifier' => 'offsetAccess.nonOffsetAccessible',
->>>>>>> 29f7b470
+	'identifier' => 'booleanAnd.leftAlwaysTrue',
 	'count' => 1,
 	'path' => __DIR__ . '/src/Entity.php',
 ];
 $ignoreErrors[] = [
-	// identifier: return.void
 	'message' => '#^Method Entity\\:\\:showUiCustomizationOptions\\(\\) with return type void returns false but should not return anything\\.$#',
+	'identifier' => 'return.void',
 	'count' => 1,
 	'path' => __DIR__ . '/src/Entity.php',
 ];
 $ignoreErrors[] = [
-	// identifier: phpDoc.parseError
-	'message' => '#^PHPDoc tag @phpstan\\-return has invalid value \\(\\$val \\=\\=\\= null \\? array\\<int\\|string, string\\> \\: string\\)\\: Unexpected token "\\$val", expected type at offset 275$#',
+	'message' => '#^PHPDoc tag @phpstan\\-return has invalid value \\(\\$val \\=\\=\\= null \\? array\\<int\\|string, string\\> \\: string\\)\\: Unexpected token "\\$val", expected type at offset 275 on line 9$#',
+	'identifier' => 'phpDoc.parseError',
 	'count' => 1,
 	'path' => __DIR__ . '/src/Entity.php',
 ];
 $ignoreErrors[] = [
-	// identifier: identical.alwaysFalse
 	'message' => '#^Strict comparison using \\=\\=\\= between int\\<0, max\\> and \'\' will always evaluate to false\\.$#',
+	'identifier' => 'identical.alwaysFalse',
 	'count' => 1,
 	'path' => __DIR__ . '/src/Entity.php',
 ];
 $ignoreErrors[] = [
-<<<<<<< HEAD
-	// identifier: return.type
+	'message' => '#^Call to function is_array\\(\\) with array will always evaluate to true\\.$#',
+	'identifier' => 'function.alreadyNarrowedType',
+	'count' => 1,
+	'path' => __DIR__ . '/src/FieldUnicity.php',
+];
+$ignoreErrors[] = [
+	'message' => '#^Call to function is_array\\(\\) with array will always evaluate to true\\.$#',
+	'identifier' => 'function.alreadyNarrowedType',
+	'count' => 1,
+	'path' => __DIR__ . '/src/Fieldblacklist.php',
+];
+$ignoreErrors[] = [
 	'message' => '#^Method Fieldblacklist\\:\\:isFieldBlacklisted\\(\\) should return true but returns bool\\.$#',
-=======
-	'message' => '#^Method DropdownTranslation\\:\\:getTranslationsForAnItem\\(\\) should return string but returns array\\.$#',
-	'identifier' => 'return.type',
->>>>>>> 29f7b470
+	'identifier' => 'return.type',
 	'count' => 1,
 	'path' => __DIR__ . '/src/Fieldblacklist.php',
 ];
 $ignoreErrors[] = [
-	// identifier: property.unused
 	'message' => '#^Property GLPI\\:\\:\\$error_handler is unused\\.$#',
+	'identifier' => 'property.unused',
 	'count' => 1,
 	'path' => __DIR__ . '/src/GLPI.php',
 ];
 $ignoreErrors[] = [
-	// identifier: parameter.defaultValue
 	'message' => '#^Default value of the parameter \\#1 \\$config_dir \\(null\\) of method GLPIKey\\:\\:__construct\\(\\) is incompatible with type string\\.$#',
+	'identifier' => 'parameter.defaultValue',
 	'count' => 1,
 	'path' => __DIR__ . '/src/GLPIKey.php',
 ];
 $ignoreErrors[] = [
-<<<<<<< HEAD
-	// identifier: return.type
 	'message' => '#^Method GLPIKey\\:\\:keyExists\\(\\) should return string but returns bool\\.$#',
-=======
-	'message' => '#^Method DropdownTranslation\\:\\:hasItemtypeATranslation\\(\\) should return bool but returns int\\.$#',
-	'identifier' => 'return.type',
->>>>>>> 29f7b470
+	'identifier' => 'return.type',
 	'count' => 1,
 	'path' => __DIR__ . '/src/GLPIKey.php',
 ];
 $ignoreErrors[] = [
-	// identifier: method.notFound
 	'message' => '#^Call to an undefined method Symfony\\\\Component\\\\Mime\\\\Header\\\\HeaderInterface\\:\\:getAddresses\\(\\)\\.$#',
+	'identifier' => 'method.notFound',
 	'count' => 4,
 	'path' => __DIR__ . '/src/GLPIMailer.php',
-];
-$ignoreErrors[] = [
-	// identifier: nullCoalesce.expr
-	'message' => '#^Expression on left side of \\?\\? is not nullable\\.$#',
-	'count' => 3,
-	'path' => __DIR__ . '/src/GLPIMailer.php',
-];
-$ignoreErrors[] = [
-	// identifier: cast.string
-	'message' => '#^Cannot cast array\\<int, string\\>\\|null to string\\.$#',
-	'count' => 1,
-	'path' => __DIR__ . '/src/GLPINetwork.php',
-];
-$ignoreErrors[] = [
-	// identifier: empty.expr
-	'message' => '#^Expression in empty\\(\\) is always falsy\\.$#',
-	'count' => 1,
-	'path' => __DIR__ . '/src/GLPINetwork.php',
-];
-$ignoreErrors[] = [
-	// identifier: property.notFound
-	'message' => '#^Access to an undefined property object\\:\\:\\$display\\.$#',
-	'count' => 3,
-	'path' => __DIR__ . '/src/GLPIUploadHandler.php',
-];
-$ignoreErrors[] = [
-	// identifier: property.notFound
-	'message' => '#^Access to an undefined property object\\:\\:\\$filesize\\.$#',
-	'count' => 1,
-	'path' => __DIR__ . '/src/GLPIUploadHandler.php',
-];
-$ignoreErrors[] = [
-	// identifier: property.notFound
-	'message' => '#^Access to an undefined property object\\:\\:\\$name\\.$#',
-	'count' => 2,
-	'path' => __DIR__ . '/src/GLPIUploadHandler.php',
-];
-$ignoreErrors[] = [
-	// identifier: property.notFound
-	'message' => '#^Access to an undefined property object\\:\\:\\$prefix\\.$#',
-	'count' => 1,
-	'path' => __DIR__ . '/src/GLPIUploadHandler.php',
-];
-$ignoreErrors[] = [
-	// identifier: ternary.elseUnreachable
-	'message' => '#^Else branch is unreachable because ternary operator condition is always true\\.$#',
-	'count' => 1,
-	'path' => __DIR__ . '/src/Glpi/Agent/Communication/AbstractRequest.php',
-];
-$ignoreErrors[] = [
-	// identifier: assign.propertyType
-	'message' => '#^Property Glpi\\\\Agent\\\\Communication\\\\AbstractRequest\\:\\:\\$response \\(DOMDocument\\) does not accept array\\.$#',
-	'count' => 1,
-	'path' => __DIR__ . '/src/Glpi/Agent/Communication/AbstractRequest.php',
-];
-$ignoreErrors[] = [
-	// identifier: catch.neverThrown
-	'message' => '#^Dead catch \\- Glpi\\\\Exception\\\\PasswordTooWeakException is never thrown in the try block\\.$#',
-	'count' => 1,
-	'path' => __DIR__ . '/src/Glpi/Api/API.php',
-];
-$ignoreErrors[] = [
-<<<<<<< HEAD
-	// identifier: return.void
-	'message' => '#^Method Glpi\\\\Api\\\\API\\:\\:applyMassiveAction\\(\\) with return type void returns array\\|null but should not return anything\\.$#',
-=======
-	'message' => '#^Method DropdownTranslation\\:\\:post_purgeItem\\(\\) with return type void returns true but should not return anything\\.$#',
-	'identifier' => 'return.void',
-	'count' => 1,
-	'path' => __DIR__ . '/src/DropdownTranslation.php',
-];
-$ignoreErrors[] = [
-	'message' => '#^PHPDoc tag @return has invalid value \\(true;\\)\\: Unexpected token ";", expected TOKEN_HORIZONTAL_WS at offset 140 on line 6$#',
-	'identifier' => 'phpDoc.parseError',
->>>>>>> 29f7b470
-	'count' => 1,
-	'path' => __DIR__ . '/src/Glpi/Api/API.php',
-];
-$ignoreErrors[] = [
-<<<<<<< HEAD
-	// identifier: return.type
-	'message' => '#^Method Glpi\\\\Api\\\\API\\:\\:deleteItems\\(\\) should return array\\<bool\\>\\|bool\\|void but returns array\\<int\\<0, max\\>, array\\<int\\|string, mixed\\>\\>\\.$#',
-=======
-	'message' => '#^Method Enclosure\\:\\:getDcBreadcrumbSpecificValueToDisplay\\(\\) should return array but returns string\\.$#',
-	'identifier' => 'return.type',
->>>>>>> 29f7b470
-	'count' => 2,
-	'path' => __DIR__ . '/src/Glpi/Api/API.php',
-];
-$ignoreErrors[] = [
-<<<<<<< HEAD
-	// identifier: return.type
-	'message' => '#^Method Glpi\\\\Api\\\\API\\:\\:getActiveProfile\\(\\) should return int but returns array\\<string, mixed\\>\\.$#',
-=======
-	'message' => '#^Method Enclosure\\:\\:isEnclosurePart\\(\\) should return Enclosure\\|false but returns array\\|bool\\.$#',
-	'identifier' => 'return.type',
->>>>>>> 29f7b470
-	'count' => 1,
-	'path' => __DIR__ . '/src/Glpi/Api/API.php',
-];
-$ignoreErrors[] = [
-<<<<<<< HEAD
-	// identifier: return.type
-	'message' => '#^Method Glpi\\\\Api\\\\APIRest\\:\\:getItemtype\\(\\) should return bool but returns string\\.$#',
-	'count' => 2,
-	'path' => __DIR__ . '/src/Glpi/Api/APIRest.php',
-];
-$ignoreErrors[] = [
-	// identifier: return.void
-	'message' => '#^Method Glpi\\\\Api\\\\APIRest\\:\\:parseIncomingParams\\(\\) with return type void returns string but should not return anything\\.$#',
-=======
-	'message' => '#^Method Enclosure\\:\\:isRackPart\\(\\) should return Rack\\|false but returns array\\|bool\\.$#',
-	'identifier' => 'return.type',
->>>>>>> 29f7b470
-	'count' => 1,
-	'path' => __DIR__ . '/src/Glpi/Api/APIRest.php',
-];
-$ignoreErrors[] = [
-<<<<<<< HEAD
-	// identifier: method.childReturnType
-	'message' => '#^Return type \\(void\\) of method Glpi\\\\Api\\\\APIRest\\:\\:parseIncomingParams\\(\\) should be compatible with return type \\(string\\) of method Glpi\\\\Api\\\\API\\:\\:parseIncomingParams\\(\\)$#',
-=======
-	'message' => '#^Left side of && is always true\\.$#',
-	'identifier' => 'booleanAnd.leftAlwaysTrue',
->>>>>>> 29f7b470
-	'count' => 1,
-	'path' => __DIR__ . '/src/Glpi/Api/APIRest.php',
-];
-$ignoreErrors[] = [
-<<<<<<< HEAD
-	// identifier: return.type
-	'message' => '#^Method Glpi\\\\Api\\\\HL\\\\Controller\\\\AbstractController\\:\\:getKnownSchema\\(\\) should return array\\|null but returns Glpi\\\\Api\\\\HL\\\\Doc\\\\Schema\\|null\\.$#',
-=======
-	'message' => '#^Method Entity\\:\\:getTabNameForItem\\(\\) should return string but returns array\\<int, string\\>\\.$#',
-	'identifier' => 'return.type',
->>>>>>> 29f7b470
-	'count' => 1,
-	'path' => __DIR__ . '/src/Glpi/Api/HL/Controller/AbstractController.php',
-];
-$ignoreErrors[] = [
-<<<<<<< HEAD
-	// identifier: return.type
-	'message' => '#^Method Glpi\\\\Api\\\\HL\\\\Controller\\\\AdministrationController\\:\\:getRawKnownSchemas\\(\\) should return array\\<string, Glpi\\\\Api\\\\HL\\\\Doc\\\\Schema\\> but returns array\\<string, array\\<string, array\\<string, array\\|\\(Closure\\)\\>\\|string\\>\\>\\.$#',
-=======
-	'message' => '#^Method Entity\\:\\:isRecursive\\(\\) should return int but returns true\\.$#',
-	'identifier' => 'return.type',
->>>>>>> 29f7b470
-	'count' => 1,
-	'path' => __DIR__ . '/src/Glpi/Api/HL/Controller/AdministrationController.php',
-];
-$ignoreErrors[] = [
-<<<<<<< HEAD
-	// identifier: return.type
-	'message' => '#^Method Glpi\\\\Api\\\\HL\\\\Controller\\\\ComponentController\\:\\:getRawKnownSchemas\\(\\) should return array\\<string, Glpi\\\\Api\\\\HL\\\\Doc\\\\Schema\\> but returns array\\<string, array\\<string, array\\<string, array\\>\\|string\\>\\>\\.$#',
-=======
-	'message' => '#^Method Entity\\:\\:showUiCustomizationOptions\\(\\) with return type void returns false but should not return anything\\.$#',
-	'identifier' => 'return.void',
->>>>>>> 29f7b470
-	'count' => 1,
-	'path' => __DIR__ . '/src/Glpi/Api/HL/Controller/ComponentController.php',
-];
-$ignoreErrors[] = [
-<<<<<<< HEAD
-	// identifier: return.type
-	'message' => '#^Method Glpi\\\\Api\\\\HL\\\\Controller\\\\CoreController\\:\\:authorize\\(\\) should return Glpi\\\\Http\\\\Response but returns Psr\\\\Http\\\\Message\\\\ResponseInterface\\.$#',
-=======
-	'message' => '#^Negated boolean expression is always false\\.$#',
-	'identifier' => 'booleanNot.alwaysFalse',
->>>>>>> 29f7b470
-	'count' => 1,
-	'path' => __DIR__ . '/src/Glpi/Api/HL/Controller/CoreController.php',
-];
-$ignoreErrors[] = [
-<<<<<<< HEAD
-	// identifier: return.type
-	'message' => '#^Method Glpi\\\\Api\\\\HL\\\\Controller\\\\CoreController\\:\\:getRawKnownSchemas\\(\\) should return array\\<string, Glpi\\\\Api\\\\HL\\\\Doc\\\\Schema\\> but returns array\\<string, array\\<string, array\\<string, array\\<string, array\\<string, array\\<string, string\\>\\|string\\>\\|string\\>\\>\\|string\\>\\>\\.$#',
-=======
-	'message' => '#^Return type \\(int\\) of method Entity\\:\\:isRecursive\\(\\) should be compatible with return type \\(bool\\) of method CommonDBTM\\:\\:isRecursive\\(\\)$#',
-	'identifier' => 'method.childReturnType',
->>>>>>> 29f7b470
-	'count' => 1,
-	'path' => __DIR__ . '/src/Glpi/Api/HL/Controller/CoreController.php',
-];
-$ignoreErrors[] = [
-<<<<<<< HEAD
-	// identifier: return.type
-	'message' => '#^Method Glpi\\\\Api\\\\HL\\\\Controller\\\\CoreController\\:\\:token\\(\\) should return Glpi\\\\Http\\\\Response but returns Psr\\\\Http\\\\Message\\\\ResponseInterface\\.$#',
-=======
-	'message' => '#^Unreachable statement \\- code above always terminates\\.$#',
-	'identifier' => 'deadCode.unreachable',
->>>>>>> 29f7b470
-	'count' => 1,
-	'path' => __DIR__ . '/src/Glpi/Api/HL/Controller/CoreController.php',
-];
-$ignoreErrors[] = [
-<<<<<<< HEAD
-	// identifier: phpDoc.parseError
-	'message' => '#^PHPDoc tag @var has invalid value \\(\\{name\\: string, default\\: mixed\\}\\[\\] \\$allowed_keys_mapping\\)\\: Unexpected token "\\{", expected type at offset 9$#',
-=======
-	'message' => '#^Call to function is_array\\(\\) with array will always evaluate to true\\.$#',
-	'identifier' => 'function.alreadyNarrowedType',
->>>>>>> 29f7b470
-	'count' => 1,
-	'path' => __DIR__ . '/src/Glpi/Api/HL/Controller/CoreController.php',
-];
-$ignoreErrors[] = [
-<<<<<<< HEAD
-	// identifier: return.type
-	'message' => '#^Method Glpi\\\\Api\\\\HL\\\\Controller\\\\DropdownController\\:\\:getRawKnownSchemas\\(\\) should return array\\<string, Glpi\\\\Api\\\\HL\\\\Doc\\\\Schema\\> but returns array\\<string, array\\<string, array\\<string, array\\>\\|string\\>\\>\\.$#',
-=======
-	'message' => '#^Comparison operation "\\>" between int\\<1, max\\> and 0 is always true\\.$#',
-	'identifier' => 'greater.alwaysTrue',
->>>>>>> 29f7b470
-	'count' => 1,
-	'path' => __DIR__ . '/src/Glpi/Api/HL/Controller/DropdownController.php',
-];
-$ignoreErrors[] = [
-<<<<<<< HEAD
-	// identifier: return.type
-	'message' => '#^Method Glpi\\\\Api\\\\HL\\\\Controller\\\\ITILController\\:\\:getRawKnownSchemas\\(\\) should return array\\<string, Glpi\\\\Api\\\\HL\\\\Doc\\\\Schema\\> but returns array\\<string, array\\<string, array\\<int\\|string, array\\|\\(Closure\\)\\>\\|string\\>\\>\\.$#',
-=======
-	'message' => '#^Call to function is_array\\(\\) with array will always evaluate to true\\.$#',
-	'identifier' => 'function.alreadyNarrowedType',
-	'count' => 1,
-	'path' => __DIR__ . '/src/Fieldblacklist.php',
-];
-$ignoreErrors[] = [
-	'message' => '#^Method Fieldblacklist\\:\\:isFieldBlacklisted\\(\\) should return true but returns bool\\.$#',
-	'identifier' => 'return.type',
->>>>>>> 29f7b470
-	'count' => 1,
-	'path' => __DIR__ . '/src/Glpi/Api/HL/Controller/ITILController.php',
-];
-$ignoreErrors[] = [
-<<<<<<< HEAD
-	// identifier: method.unused
-	'message' => '#^Method Glpi\\\\Api\\\\HL\\\\Controller\\\\ITILController\\:\\:getSubitemLinkFields\\(\\) is unused\\.$#',
-=======
-	'message' => '#^Instanceof between DBmysql and DBmysql will always evaluate to true\\.$#',
-	'identifier' => 'instanceof.alwaysTrue',
-	'count' => 2,
-	'path' => __DIR__ . '/src/GLPIKey.php',
-];
-$ignoreErrors[] = [
-	'message' => '#^Method GLPIKey\\:\\:keyExists\\(\\) should return string but returns bool\\.$#',
-	'identifier' => 'return.type',
->>>>>>> 29f7b470
-	'count' => 1,
-	'path' => __DIR__ . '/src/Glpi/Api/HL/Controller/ITILController.php',
-];
-$ignoreErrors[] = [
-<<<<<<< HEAD
-	// identifier: method.unused
-	'message' => '#^Method Glpi\\\\Api\\\\HL\\\\Controller\\\\ITILController\\:\\:getSubitemSchemaFor\\(\\) is unused\\.$#',
-=======
-	'message' => '#^Cannot cast list\\<string\\>\\|null to string\\.$#',
-	'identifier' => 'cast.string',
->>>>>>> 29f7b470
-	'count' => 1,
-	'path' => __DIR__ . '/src/Glpi/Api/HL/Controller/ITILController.php',
-];
-$ignoreErrors[] = [
-<<<<<<< HEAD
-	// identifier: class.notFound
-	'message' => '#^Call to method getModelClass\\(\\) on an unknown class Glpi\\\\Api\\\\HL\\\\Controller\\\\CommonDBTM\\.$#',
-=======
-	'message' => '#^Expression in empty\\(\\) is always falsy\\.$#',
-	'identifier' => 'empty.expr',
->>>>>>> 29f7b470
-	'count' => 1,
-	'path' => __DIR__ . '/src/Glpi/Api/HL/Controller/ManagementController.php',
-];
-$ignoreErrors[] = [
-<<<<<<< HEAD
-	// identifier: class.notFound
-	'message' => '#^Call to method getTypeClass\\(\\) on an unknown class Glpi\\\\Api\\\\HL\\\\Controller\\\\CommonDBTM\\.$#',
-=======
-	'message' => '#^Expression on left side of \\?\\? is not nullable\\.$#',
-	'identifier' => 'nullCoalesce.expr',
->>>>>>> 29f7b470
-	'count' => 1,
-	'path' => __DIR__ . '/src/Glpi/Api/HL/Controller/ManagementController.php',
-];
-$ignoreErrors[] = [
-<<<<<<< HEAD
-	// identifier: class.notFound
-	'message' => '#^Call to method isEntityAssign\\(\\) on an unknown class Glpi\\\\Api\\\\HL\\\\Controller\\\\CommonDBTM\\.$#',
-=======
-	'message' => '#^Strict comparison using \\=\\=\\= between null and null will always evaluate to true\\.$#',
-	'identifier' => 'identical.alwaysTrue',
->>>>>>> 29f7b470
-	'count' => 1,
-	'path' => __DIR__ . '/src/Glpi/Api/HL/Controller/ManagementController.php',
-];
-$ignoreErrors[] = [
-<<<<<<< HEAD
-	// identifier: class.notFound
-	'message' => '#^Call to method isField\\(\\) on an unknown class Glpi\\\\Api\\\\HL\\\\Controller\\\\CommonDBTM\\.$#',
-	'count' => 9,
-	'path' => __DIR__ . '/src/Glpi/Api/HL/Controller/ManagementController.php',
-];
-$ignoreErrors[] = [
-	// identifier: class.notFound
-	'message' => '#^Call to method maybeDeleted\\(\\) on an unknown class Glpi\\\\Api\\\\HL\\\\Controller\\\\CommonDBTM\\.$#',
-	'count' => 1,
-	'path' => __DIR__ . '/src/Glpi/Api/HL/Controller/ManagementController.php',
-];
-$ignoreErrors[] = [
-	// identifier: class.notFound
-	'message' => '#^Method Glpi\\\\Api\\\\HL\\\\Controller\\\\ManagementController\\:\\:getManagementTypes\\(\\) has invalid return type Glpi\\\\Api\\\\HL\\\\Controller\\\\CommonDBTM\\.$#',
-	'count' => 1,
-	'path' => __DIR__ . '/src/Glpi/Api/HL/Controller/ManagementController.php',
-];
-$ignoreErrors[] = [
-	// identifier: return.type
-	'message' => '#^Method Glpi\\\\Api\\\\HL\\\\Controller\\\\ManagementController\\:\\:getRawKnownSchemas\\(\\) should return array\\<string, Glpi\\\\Api\\\\HL\\\\Doc\\\\Schema\\> but returns array\\<int\\|string, array\\<string, mixed\\>\\>\\.$#',
-	'count' => 1,
-	'path' => __DIR__ . '/src/Glpi/Api/HL/Controller/ManagementController.php',
-];
-$ignoreErrors[] = [
-	// identifier: offsetAccess.notFound
-	'message' => '#^Offset \'label\' does not exist on string\\.$#',
-	'count' => 1,
-	'path' => __DIR__ . '/src/Glpi/Api/HL/Controller/ManagementController.php',
-];
-$ignoreErrors[] = [
-	// identifier: offsetAccess.notFound
-	'message' => '#^Offset \'schema_name\' does not exist on string\\.$#',
-	'count' => 2,
-	'path' => __DIR__ . '/src/Glpi/Api/HL/Controller/ManagementController.php',
-];
-$ignoreErrors[] = [
-	// identifier: offsetAccess.notFound
-	'message' => '#^Offset \'version_introduced\' does not exist on string\\.$#',
-	'count' => 1,
-	'path' => __DIR__ . '/src/Glpi/Api/HL/Controller/ManagementController.php',
-];
-$ignoreErrors[] = [
-	// identifier: return.type
-	'message' => '#^Method Glpi\\\\Api\\\\HL\\\\Controller\\\\ProjectController\\:\\:getRawKnownSchemas\\(\\) should return array\\<string, Glpi\\\\Api\\\\HL\\\\Doc\\\\Schema\\> but returns array\\<string, array\\<string, array\\<string, array\\|\\(Closure\\)\\>\\|string\\>\\>\\.$#',
-	'count' => 1,
-	'path' => __DIR__ . '/src/Glpi/Api/HL/Controller/ProjectController.php',
-];
-$ignoreErrors[] = [
-	// identifier: return.type
-	'message' => '#^Method Glpi\\\\Api\\\\HL\\\\Controller\\\\ReportController\\:\\:getRawKnownSchemas\\(\\) should return array\\<string, Glpi\\\\Api\\\\HL\\\\Doc\\\\Schema\\> but returns array\\<string, array\\<string, array\\<string, array\\<string, array\\<string, array\\|string\\>\\|string\\>\\>\\|string\\>\\>\\.$#',
-=======
-	'message' => '#^Unreachable statement \\- code above always terminates\\.$#',
-	'identifier' => 'deadCode.unreachable',
-	'count' => 1,
-	'path' => __DIR__ . '/src/GLPIPDF.php',
-];
-$ignoreErrors[] = [
-	'message' => '#^Method Group\\:\\:getTabNameForItem\\(\\) should return string but returns array\\<int, string\\>\\.$#',
-	'identifier' => 'return.type',
-	'count' => 1,
-	'path' => __DIR__ . '/src/Group.php',
-];
-$ignoreErrors[] = [
-	'message' => '#^Instanceof between HTMLTableHeader and HTMLTableHeader will always evaluate to true\\.$#',
-	'identifier' => 'instanceof.alwaysTrue',
-	'count' => 1,
-	'path' => __DIR__ . '/src/HTMLTableBase.php',
-];
-$ignoreErrors[] = [
-	'message' => '#^Call to function is_string\\(\\) with string will always evaluate to true\\.$#',
-	'identifier' => 'function.alreadyNarrowedType',
->>>>>>> 29f7b470
-	'count' => 1,
-	'path' => __DIR__ . '/src/Glpi/Api/HL/Controller/ReportController.php',
-];
-$ignoreErrors[] = [
-<<<<<<< HEAD
-	// identifier: return.type
-	'message' => '#^Method Glpi\\\\Api\\\\HL\\\\Controller\\\\RuleController\\:\\:getRawKnownSchemas\\(\\) should return array\\<string, Glpi\\\\Api\\\\HL\\\\Doc\\\\Schema\\> but returns array\\<string, array\\<string, array\\<string, array\\>\\|string\\>\\>\\.$#',
-=======
-	'message' => '#^Property HTMLTableGroup\\:\\:\\$new_headers is never read, only written\\.$#',
-	'identifier' => 'property.onlyWritten',
->>>>>>> 29f7b470
-	'count' => 1,
-	'path' => __DIR__ . '/src/Glpi/Api/HL/Controller/RuleController.php',
-];
-$ignoreErrors[] = [
-<<<<<<< HEAD
-	// identifier: nullCoalesce.offset
-	'message' => '#^Offset \'fields\' on string on left side of \\?\\? does not exist\\.$#',
-=======
-	'message' => '#^Call to an undefined method HTMLTableHeader\\:\\:getCompositeName\\(\\)\\.$#',
-	'identifier' => 'method.notFound',
->>>>>>> 29f7b470
-	'count' => 1,
-	'path' => __DIR__ . '/src/Glpi/Api/HL/Controller/RuleController.php',
-];
-$ignoreErrors[] = [
-<<<<<<< HEAD
-	// identifier: function.impossibleType
-	'message' => '#^Call to function array_key_exists\\(\\) with \'x\\-itemtype\' and Glpi\\\\Api\\\\HL\\\\Doc\\\\Schema will always evaluate to false\\.$#',
-=======
-	'message' => '#^Property HTMLTableSuperHeader\\:\\:\\$headerSets is never read, only written\\.$#',
-	'identifier' => 'property.onlyWritten',
->>>>>>> 29f7b470
-	'count' => 1,
-	'path' => __DIR__ . '/src/Glpi/Api/HL/Doc/Schema.php',
-];
-$ignoreErrors[] = [
-<<<<<<< HEAD
-	// identifier: return.type
-	'message' => '#^Method Glpi\\\\Api\\\\HL\\\\Doc\\\\Schema\\:\\:getUnionSchema\\(\\) should return array\\{x\\-subtypes\\: array\\{schema_name\\: string, itemtype\\: string\\}, type\\: \'object\', properties\\: array\\} but returns array\\{x\\-subtypes\\: non\\-empty\\-array\\<int\\<0, max\\>, array\\{schema_name\\: string, itemtype\\: mixed\\}\\>, type\\: \'object\', properties\\: mixed\\}\\.$#',
-=======
-	'message' => '#^Call to function is_array\\(\\) with array will always evaluate to true\\.$#',
-	'identifier' => 'function.alreadyNarrowedType',
-	'count' => 7,
-	'path' => __DIR__ . '/src/Html.php',
-];
-$ignoreErrors[] = [
-	'message' => '#^Call to function is_array\\(\\) with bool will always evaluate to false\\.$#',
-	'identifier' => 'function.impossibleType',
->>>>>>> 29f7b470
-	'count' => 1,
-	'path' => __DIR__ . '/src/Glpi/Api/HL/Doc/Schema.php',
-];
-$ignoreErrors[] = [
-<<<<<<< HEAD
-	// identifier: return.type
-	'message' => '#^Method Glpi\\\\Api\\\\HL\\\\Doc\\\\Schema\\:\\:validateTypeAndFormat\\(\\) should return bool but returns string\\.$#',
-	'count' => 1,
-	'path' => __DIR__ . '/src/Glpi/Api/HL/Doc/Schema.php',
-];
-$ignoreErrors[] = [
-	// identifier: booleanAnd.alwaysFalse
-	'message' => '#^Result of && is always false\\.$#',
-	'count' => 1,
-	'path' => __DIR__ . '/src/Glpi/Api/HL/Doc/Schema.php',
-];
-$ignoreErrors[] = [
-	// identifier: booleanAnd.rightAlwaysFalse
-	'message' => '#^Right side of && is always false\\.$#',
-	'count' => 1,
-	'path' => __DIR__ . '/src/Glpi/Api/HL/Middleware/DebugRequestMiddleware.php',
-];
-$ignoreErrors[] = [
-	// identifier: nullCoalesce.offset
-	'message' => '#^Offset \'parameters\' on array\\{tags\\: array\\<string\\>, responses\\: array, description\\?\\: string, parameters\\: non\\-empty\\-array\\<string, array\\{name\\: \'Accept\\-Language\', in\\: \'header\', description\\: \'The language to use…\', schema\\: array\\{type\\: \'string\'\\}, examples\\: array\\{English_GB\\: array\\{value\\: \'en_GB\', summary\\: \'English \\(United…\'\\}, French_FR\\: array\\{value\\: \'fr_FR\', summary\\: \'French \\(France\\)\'\\}, Portuguese_BR\\: array\\{value\\: \'pt_BR\', summary\\: \'Portuguese \\(Brazil\\)\'\\}\\}\\}\\|array\\{name\\: string, in\\: string, description\\: string, required\\?\\: \'true\'\\|bool, schema\\?\\: mixed\\}\\>, requestBody\\?\\: array\\{content\\: array\\{application/json\\: array\\{schema\\: array\\{type\\: string, format\\?\\: string, pattern\\?\\: string, properties\\?\\: array\\<string, array\\{type\\: string, format\\?\\: string\\}\\>\\}\\}\\}\\}, security\\: array\\<array\\<string, array\\<string, mixed\\>\\>\\>\\} on left side of \\?\\? always exists and is not nullable\\.$#',
-	'count' => 1,
-	'path' => __DIR__ . '/src/Glpi/Api/HL/OpenAPIGenerator.php',
-];
-$ignoreErrors[] = [
-	// identifier: smaller.alwaysFalse
-	'message' => '#^Comparison operation "\\<" between 0 and 0 is always false\\.$#',
-	'count' => 1,
-	'path' => __DIR__ . '/src/Glpi/Api/HL/RSQL/Lexer.php',
-];
-$ignoreErrors[] = [
-	// identifier: phpDoc.parseError
-	'message' => '#^PHPDoc tag @phpstan\\-type RoutePathCacheHint has invalid value\\: Unexpected token "\\{", expected type at offset 40$#',
-	'count' => 1,
-	'path' => __DIR__ . '/src/Glpi/Api/HL/RoutePath.php',
-];
-$ignoreErrors[] = [
-	// identifier: return.phpDocType
-	'message' => '#^PHPDoc tag @return with type mixed is not subtype of native type array\\.$#',
-	'count' => 1,
-	'path' => __DIR__ . '/src/Glpi/Api/HL/RoutePath.php',
-];
-$ignoreErrors[] = [
-	// identifier: return.unusedType
-	'message' => '#^Method Glpi\\\\Api\\\\HL\\\\Router\\:\\:doRequestMiddleware\\(\\) never returns Glpi\\\\Http\\\\Response so it can be removed from the return type\\.$#',
-	'count' => 1,
-	'path' => __DIR__ . '/src/Glpi/Api/HL/Router.php',
-];
-$ignoreErrors[] = [
-	// identifier: method.unused
-	'message' => '#^Method Glpi\\\\Api\\\\HL\\\\Router\\:\\:resumeSession\\(\\) is unused\\.$#',
-	'count' => 1,
-	'path' => __DIR__ . '/src/Glpi/Api/HL/Router.php',
-];
-$ignoreErrors[] = [
-	// identifier: assign.propertyType
-	'message' => '#^Property Auth\\:\\:\\$auth_succeded \\(int\\) does not accept true\\.$#',
-	'count' => 1,
-	'path' => __DIR__ . '/src/Glpi/Api/HL/Router.php',
-];
-$ignoreErrors[] = [
-	// identifier: offsetAccess.notFound
-	'message' => '#^Offset 0 does not exist on array\\<class\\-string\\<Glpi\\\\Api\\\\HL\\\\Controller\\\\AbstractController\\>, string\\>\\.$#',
-	'count' => 1,
-	'path' => __DIR__ . '/src/Glpi/Api/HL/Search.php',
-];
-$ignoreErrors[] = [
-	// identifier: offsetAccess.notFound
-	'message' => '#^Offset 1 does not exist on array\\<class\\-string\\<Glpi\\\\Api\\\\HL\\\\Controller\\\\AbstractController\\>, string\\>\\.$#',
-	'count' => 1,
-	'path' => __DIR__ . '/src/Glpi/Api/HL/Search.php',
-];
-$ignoreErrors[] = [
-	// identifier: nullCoalesce.offset
-	'message' => '#^Offset \'GLPI_AJAX_DASHBOARD\'\\|\'GLPI_ALLOW_IFRAME…\'\\|\'GLPI_CACHE_DIR\'\\|\'GLPI_CALDAV_IMPORT…\'\\|\'GLPI_CENTRAL…\'\\|\'GLPI_CONFIG_DIR\'\\|\'GLPI_CRON_DIR\'\\|\'GLPI_DISABLE_ONLY…\'\\|\'GLPI_DOC_DIR\'\\|\'GLPI_DOCUMENTATION…\'\\|\'GLPI_DUMP_DIR\'\\|\'GLPI_ENVIRONMENT…\'\\|\'GLPI_GRAPH_DIR\'\\|\'GLPI_INSTALL_MODE\'\\|\'GLPI_INVENTORY_DIR\'\\|\'GLPI_LOCAL_I18N_DIR\'\\|\'GLPI_LOCK_DIR\'\\|\'GLPI_LOG_DIR\'\\|\'GLPI_MARKETPLACE…\'\\|\'GLPI_MARKETPLACE_DIR\'\\|\'GLPI_NETWORK_MAIL\'\\|\'GLPI_NETWORK…\'\\|\'GLPI_PICTURE_DIR\'\\|\'GLPI_PLUGIN_DOC_DIR\'\\|\'GLPI_RSS_DIR\'\\|\'GLPI_SERVERSIDE_URL…\'\\|\'GLPI_SESSION_DIR\'\\|\'GLPI_TELEMETRY_URI\'\\|\'GLPI_TEXT_MAXSIZE\'\\|\'GLPI_THEMES_DIR\'\\|\'GLPI_TMP_DIR\'\\|\'GLPI_UPLOAD_DIR\'\\|\'GLPI_USER_AGENT…\'\\|\'GLPI_VAR_DIR\'\\|\'PLUGINS_DIRECTORIES\' on array\\{\\} on left side of \\?\\? does not exist\\.$#',
-	'count' => 2,
-	'path' => __DIR__ . '/src/Glpi/Application/ConfigurationConstants.php',
-];
-$ignoreErrors[] = [
-	// identifier: parameter.defaultValue
-	'message' => '#^Default value of the parameter \\#2 \\$env \\(null\\) of method Glpi\\\\Application\\\\ErrorHandler\\:\\:__construct\\(\\) is incompatible with type string\\.$#',
-	'count' => 1,
-	'path' => __DIR__ . '/src/Glpi/Application/ErrorHandler.php',
-];
-$ignoreErrors[] = [
-	// identifier: offsetAccess.notFound
-	'message' => '#^Offset \'Code\' does not exist on string\\.$#',
-	'count' => 1,
-	'path' => __DIR__ . '/src/Glpi/Application/ErrorHandler.php',
-];
-$ignoreErrors[] = [
-	// identifier: offsetAccess.notFound
-	'message' => '#^Offset \'Message\' does not exist on string\\.$#',
-	'count' => 1,
-	'path' => __DIR__ . '/src/Glpi/Application/ErrorHandler.php',
-];
-$ignoreErrors[] = [
-	// identifier: property.onlyWritten
-	'message' => '#^Property Glpi\\\\Application\\\\ErrorHandler\\:\\:\\$exit_code is never read, only written\\.$#',
-	'count' => 1,
-	'path' => __DIR__ . '/src/Glpi/Application/ErrorHandler.php',
-];
-$ignoreErrors[] = [
-	// identifier: parameter.defaultValue
-	'message' => '#^Default value of the parameter \\#2 \\$cachedir \\(null\\) of method Glpi\\\\Application\\\\View\\\\TemplateRenderer\\:\\:__construct\\(\\) is incompatible with type string\\.$#',
-	'count' => 1,
-	'path' => __DIR__ . '/src/Glpi/Application/View/TemplateRenderer.php',
-];
-$ignoreErrors[] = [
-	// identifier: identical.alwaysFalse
-	'message' => '#^Strict comparison using \\=\\=\\= between null and 2 will always evaluate to false\\.$#',
-	'count' => 1,
-	'path' => __DIR__ . '/src/Glpi/Application/View/TemplateRenderer.php',
-];
-$ignoreErrors[] = [
-	// identifier: return.type
-	'message' => '#^Method Glpi\\\\Asset\\\\Asset\\:\\:getById\\(\\) should return static\\(Glpi\\\\Asset\\\\Asset\\)\\|false but returns object\\.$#',
-	'count' => 1,
-	'path' => __DIR__ . '/src/Glpi/Asset/Asset.php',
-];
-$ignoreErrors[] = [
-	// identifier: return.type
-	'message' => '#^Method Glpi\\\\Asset\\\\AssetModel\\:\\:getById\\(\\) should return static\\(Glpi\\\\Asset\\\\AssetModel\\)\\|false but returns Glpi\\\\Asset\\\\AssetModel\\.$#',
-	'count' => 1,
-	'path' => __DIR__ . '/src/Glpi/Asset/AssetModel.php',
-];
-$ignoreErrors[] = [
-	// identifier: return.type
-	'message' => '#^Method Glpi\\\\Asset\\\\AssetType\\:\\:getById\\(\\) should return static\\(Glpi\\\\Asset\\\\AssetType\\)\\|false but returns Glpi\\\\Asset\\\\AssetType\\.$#',
-	'count' => 1,
-	'path' => __DIR__ . '/src/Glpi/Asset/AssetType.php',
-];
-$ignoreErrors[] = [
-	// identifier: parameter.notFound
-	'message' => '#^PHPDoc tag @param references unknown parameter\\: \\$source_itemtype$#',
-	'count' => 1,
-	'path' => __DIR__ . '/src/Glpi/Asset/Capacity/AbstractCapacity.php',
-];
-$ignoreErrors[] = [
-	// identifier: parameter.notFound
-	'message' => '#^PHPDoc tag @param references unknown parameter\\: \\$classname$#',
-	'count' => 1,
-	'path' => __DIR__ . '/src/Glpi/Asset/Capacity/CapacityInterface.php',
-];
-$ignoreErrors[] = [
-	// identifier: parameter.defaultValue
-	'message' => '#^Default value of the parameter \\#1 \\$config_dir \\(null\\) of method Glpi\\\\Cache\\\\CacheManager\\:\\:__construct\\(\\) is incompatible with type string\\.$#',
-	'count' => 1,
-	'path' => __DIR__ . '/src/Glpi/Cache/CacheManager.php',
-];
-$ignoreErrors[] = [
-	// identifier: parameter.defaultValue
-	'message' => '#^Default value of the parameter \\#2 \\$cache_dir \\(null\\) of method Glpi\\\\Cache\\\\CacheManager\\:\\:__construct\\(\\) is incompatible with type string\\.$#',
-	'count' => 1,
-	'path' => __DIR__ . '/src/Glpi/Cache/CacheManager.php',
-];
-$ignoreErrors[] = [
-	// identifier: booleanNot.alwaysFalse
-	'message' => '#^Negated boolean expression is always false\\.$#',
-	'count' => 1,
-	'path' => __DIR__ . '/src/Glpi/Cache/CacheManager.php',
-];
-$ignoreErrors[] = [
-	// identifier: identical.alwaysFalse
-	'message' => '#^Strict comparison using \\=\\=\\= between array and false will always evaluate to false\\.$#',
-	'count' => 1,
-	'path' => __DIR__ . '/src/Glpi/Cache/CacheManager.php',
-];
-$ignoreErrors[] = [
-	// identifier: property.notFound
-	'message' => '#^Access to an undefined property Glpi\\\\CalDAV\\\\Contracts\\\\CalDAVCompatibleItemInterface\\:\\:\\$fields\\.$#',
-	'count' => 5,
-	'path' => __DIR__ . '/src/Glpi/CalDAV/Backend/Calendar.php',
-];
-$ignoreErrors[] = [
-	// identifier: method.notFound
-	'message' => '#^Call to an undefined method Glpi\\\\CalDAV\\\\Contracts\\\\CalDAVCompatibleItemInterface\\:\\:add\\(\\)\\.$#',
-	'count' => 1,
-	'path' => __DIR__ . '/src/Glpi/CalDAV/Backend/Calendar.php',
-];
-$ignoreErrors[] = [
-	// identifier: method.notFound
-	'message' => '#^Call to an undefined method Glpi\\\\CalDAV\\\\Contracts\\\\CalDAVCompatibleItemInterface\\:\\:can\\(\\)\\.$#',
-	'count' => 3,
-	'path' => __DIR__ . '/src/Glpi/CalDAV/Backend/Calendar.php',
-];
-$ignoreErrors[] = [
-	// identifier: method.notFound
-	'message' => '#^Call to an undefined method Glpi\\\\CalDAV\\\\Contracts\\\\CalDAVCompatibleItemInterface\\:\\:delete\\(\\)\\.$#',
-	'count' => 1,
-	'path' => __DIR__ . '/src/Glpi/CalDAV/Backend/Calendar.php',
-];
-$ignoreErrors[] = [
-	// identifier: method.notFound
-	'message' => '#^Call to an undefined method Glpi\\\\CalDAV\\\\Contracts\\\\CalDAVCompatibleItemInterface\\:\\:getFromDB\\(\\)\\.$#',
-	'count' => 1,
-	'path' => __DIR__ . '/src/Glpi/CalDAV/Backend/Calendar.php',
-];
-$ignoreErrors[] = [
-	// identifier: method.notFound
-	'message' => '#^Call to an undefined method Glpi\\\\CalDAV\\\\Contracts\\\\CalDAVCompatibleItemInterface\\:\\:getType\\(\\)\\.$#',
-	'count' => 2,
-	'path' => __DIR__ . '/src/Glpi/CalDAV/Backend/Calendar.php',
-];
-$ignoreErrors[] = [
-	// identifier: method.notFound
-	'message' => '#^Call to an undefined method Glpi\\\\CalDAV\\\\Contracts\\\\CalDAVCompatibleItemInterface\\:\\:isField\\(\\)\\.$#',
-	'count' => 1,
-	'path' => __DIR__ . '/src/Glpi/CalDAV/Backend/Calendar.php',
-];
-$ignoreErrors[] = [
-	// identifier: method.notFound
-	'message' => '#^Call to an undefined method Glpi\\\\CalDAV\\\\Contracts\\\\CalDAVCompatibleItemInterface\\:\\:isNewItem\\(\\)\\.$#',
-	'count' => 1,
-	'path' => __DIR__ . '/src/Glpi/CalDAV/Backend/Calendar.php',
-];
-$ignoreErrors[] = [
-	// identifier: method.notFound
-	'message' => '#^Call to an undefined method Glpi\\\\CalDAV\\\\Contracts\\\\CalDAVCompatibleItemInterface\\:\\:update\\(\\)\\.$#',
-	'count' => 1,
-	'path' => __DIR__ . '/src/Glpi/CalDAV/Backend/Calendar.php',
-];
-$ignoreErrors[] = [
-	// identifier: method.notFound
-	'message' => '#^Call to an undefined method Sabre\\\\VObject\\\\Document\\:\\:getBaseComponent\\(\\)\\.$#',
-	'count' => 1,
-	'path' => __DIR__ . '/src/Glpi/CalDAV/Backend/Calendar.php',
-];
-$ignoreErrors[] = [
-	// identifier: method.notFound
-	'message' => '#^Call to an undefined method Glpi\\\\CalDAV\\\\Contracts\\\\CalDAVCompatibleItemInterface\\:\\:getFromDB\\(\\)\\.$#',
-	'count' => 1,
-	'path' => __DIR__ . '/src/Glpi/CalDAV/Backend/Principal.php',
-];
-$ignoreErrors[] = [
-	// identifier: return.empty
-	'message' => '#^Method Glpi\\\\CalDAV\\\\Backend\\\\Principal\\:\\:getPrincipalByPath\\(\\) should return array but empty return statement found\\.$#',
-	'count' => 1,
-	'path' => __DIR__ . '/src/Glpi/CalDAV/Backend/Principal.php',
-];
-$ignoreErrors[] = [
-	// identifier: method.notFound
-	'message' => '#^Call to an undefined method Glpi\\\\CalDAV\\\\Contracts\\\\CalDAVCompatibleItemInterface\\:\\:getFromDB\\(\\)\\.$#',
-	'count' => 1,
-	'path' => __DIR__ . '/src/Glpi/CalDAV/Plugin/Acl.php',
-];
-$ignoreErrors[] = [
-	// identifier: method.notFound
-	'message' => '#^Call to an undefined method Glpi\\\\CalDAV\\\\Contracts\\\\CalDAVCompatibleItemInterface\\:\\:getFromDB\\(\\)\\.$#',
-	'count' => 1,
-	'path' => __DIR__ . '/src/Glpi/CalDAV/Plugin/Browser.php',
-];
-$ignoreErrors[] = [
-	// identifier: return.empty
-	'message' => '#^Method Glpi\\\\CalDAV\\\\Plugin\\\\Browser\\:\\:httpGet\\(\\) should return bool but empty return statement found\\.$#',
-	'count' => 1,
-	'path' => __DIR__ . '/src/Glpi/CalDAV/Plugin/Browser.php',
-];
-$ignoreErrors[] = [
-	// identifier: identical.alwaysFalse
-	'message' => '#^Strict comparison using \\=\\=\\= between null and \'development\' will always evaluate to false\\.$#',
-	'count' => 1,
-	'path' => __DIR__ . '/src/Glpi/CalDAV/Plugin/Browser.php',
-];
-$ignoreErrors[] = [
-	// identifier: method.notFound
-	'message' => '#^Call to an undefined method Glpi\\\\CalDAV\\\\Contracts\\\\CalDAVCompatibleItemInterface\\:\\:getFromDB\\(\\)\\.$#',
-	'count' => 1,
-	'path' => __DIR__ . '/src/Glpi/CalDAV/Plugin/CalDAV.php',
-];
-$ignoreErrors[] = [
-	// identifier: method.notFound
-	'message' => '#^Call to an undefined method Symfony\\\\Component\\\\Console\\\\Helper\\\\HelperInterface\\:\\:ask\\(\\)\\.$#',
-	'count' => 1,
-	'path' => __DIR__ . '/src/Glpi/Console/AbstractCommand.php',
-];
-$ignoreErrors[] = [
-	// identifier: assign.propertyType
-	'message' => '#^Property Glpi\\\\Console\\\\AbstractCommand\\:\\:\\$progress_bar \\(Symfony\\\\Component\\\\Console\\\\Helper\\\\ProgressBar\\) does not accept null\\.$#',
-	'count' => 1,
-	'path' => __DIR__ . '/src/Glpi/Console/AbstractCommand.php',
-];
-$ignoreErrors[] = [
-	// identifier: assign.propertyType
-	'message' => '#^Property Glpi\\\\Console\\\\Application\\:\\:\\$db \\(DBmysql\\) does not accept DB\\.$#',
-	'count' => 1,
-	'path' => __DIR__ . '/src/Glpi/Console/Application.php',
-];
-$ignoreErrors[] = [
-	// identifier: property.unused
-	'message' => '#^Property Glpi\\\\Console\\\\Application\\:\\:\\$error_handler is unused\\.$#',
-	'count' => 1,
-	'path' => __DIR__ . '/src/Glpi/Console/Application.php',
-];
-$ignoreErrors[] = [
-	// identifier: method.unused
-	'message' => '#^Method Glpi\\\\Console\\\\Database\\\\InstallCommand\\:\\:shouldSetDBConfig\\(\\) is unused\\.$#',
-	'count' => 1,
-	'path' => __DIR__ . '/src/Glpi/Console/Database/InstallCommand.php',
-];
-$ignoreErrors[] = [
-	// identifier: method.notFound
-	'message' => '#^Call to an undefined method Symfony\\\\Component\\\\Console\\\\Helper\\\\HelperInterface\\:\\:ask\\(\\)\\.$#',
-	'count' => 1,
-	'path' => __DIR__ . '/src/Glpi/Console/Diagnostic/CheckHtmlEncodingCommand.php',
-];
-$ignoreErrors[] = [
-	// identifier: method.notFound
-	'message' => '#^Call to an undefined method Symfony\\\\Component\\\\Console\\\\Helper\\\\HelperInterface\\:\\:ask\\(\\)\\.$#',
-	'count' => 1,
-	'path' => __DIR__ . '/src/Glpi/Console/Diagnostic/CheckSourceCodeIntegrityCommand.php',
-];
-$ignoreErrors[] = [
-	// identifier: match.unhandled
-	'message' => '#^Match expression does not handle remaining value\\: mixed$#',
-	'count' => 1,
-	'path' => __DIR__ . '/src/Glpi/Console/Diagnostic/CheckSourceCodeIntegrityCommand.php',
-];
-$ignoreErrors[] = [
-	// identifier: return.unusedType
-	'message' => '#^Method Glpi\\\\Console\\\\Migration\\\\RacksPluginToCoreCommand\\:\\:getFallbackRoomId\\(\\) never returns float so it can be removed from the return type\\.$#',
-	'count' => 1,
-	'path' => __DIR__ . '/src/Glpi/Console/Migration/RacksPluginToCoreCommand.php',
-];
-$ignoreErrors[] = [
-	// identifier: method.unused
-	'message' => '#^Method Glpi\\\\Console\\\\Migration\\\\RacksPluginToCoreCommand\\:\\:getImportErrorsVerbosity\\(\\) is unused\\.$#',
-	'count' => 1,
-	'path' => __DIR__ . '/src/Glpi/Console/Migration/RacksPluginToCoreCommand.php',
-];
-$ignoreErrors[] = [
-	// identifier: return.unusedType
-	'message' => '#^Method Glpi\\\\Console\\\\Migration\\\\RacksPluginToCoreCommand\\:\\:getImportErrorsVerbosity\\(\\) never returns float so it can be removed from the return type\\.$#',
-	'count' => 1,
-	'path' => __DIR__ . '/src/Glpi/Console/Migration/RacksPluginToCoreCommand.php',
-];
-$ignoreErrors[] = [
-	// identifier: return.type
-	'message' => '#^Method Glpi\\\\Console\\\\Plugin\\\\InstallCommand\\:\\:isAlreadyInstalled\\(\\) should return array but returns bool\\.$#',
-	'count' => 1,
-	'path' => __DIR__ . '/src/Glpi/Console/Plugin/InstallCommand.php',
-];
-$ignoreErrors[] = [
-	// identifier: assign.propertyType
-	'message' => '#^Property Auth\\:\\:\\$auth_succeded \\(int\\) does not accept true\\.$#',
-	'count' => 1,
-	'path' => __DIR__ . '/src/Glpi/Console/Plugin/InstallCommand.php',
-];
-$ignoreErrors[] = [
-	// identifier: method.notFound
-	'message' => '#^Call to an undefined method Symfony\\\\Component\\\\Console\\\\Helper\\\\HelperInterface\\:\\:ask\\(\\)\\.$#',
-	'count' => 1,
-	'path' => __DIR__ . '/src/Glpi/Console/Security/DisableTFACommand.php',
-];
-$ignoreErrors[] = [
-	// identifier: method.notFound
-	'message' => '#^Call to an undefined method Symfony\\\\Component\\\\Console\\\\Helper\\\\HelperInterface\\:\\:ask\\(\\)\\.$#',
-	'count' => 2,
-	'path' => __DIR__ . '/src/Glpi/Console/User/AbstractUserCommand.php',
-];
-$ignoreErrors[] = [
-	// identifier: method.notFound
-	'message' => '#^Call to an undefined method Symfony\\\\Component\\\\Console\\\\Helper\\\\HelperInterface\\:\\:ask\\(\\)\\.$#',
-	'count' => 1,
-	'path' => __DIR__ . '/src/Glpi/Console/User/GrantCommand.php',
-];
-$ignoreErrors[] = [
-	// identifier: nullCoalesce.expr
-	'message' => '#^Expression on left side of \\?\\? is not nullable\\.$#',
-	'count' => 2,
-	'path' => __DIR__ . '/src/Glpi/Controller/ApiController.php',
-];
-$ignoreErrors[] = [
-	// identifier: identical.alwaysFalse
-	'message' => '#^Strict comparison using \\=\\=\\= between null and \'development\' will always evaluate to false\\.$#',
-	'count' => 1,
-	'path' => __DIR__ . '/src/Glpi/Controller/ErrorController.php',
-];
-$ignoreErrors[] = [
-	// identifier: return.unusedType
-	'message' => '#^Method Glpi\\\\Controller\\\\LegacyFileLoadController\\:\\:getRequest\\(\\) never returns null so it can be removed from the return type\\.$#',
-	'count' => 1,
-	'path' => __DIR__ . '/src/Glpi/Controller/LegacyFileLoadController.php',
-];
-$ignoreErrors[] = [
-	// identifier: nullCoalesce.expr
-	'message' => '#^Expression on left side of \\?\\? is not nullable\\.$#',
-	'count' => 1,
-	'path' => __DIR__ . '/src/Glpi/Controller/StatusController.php',
-];
-$ignoreErrors[] = [
-	// identifier: booleanNot.alwaysFalse
-	'message' => '#^Negated boolean expression is always false\\.$#',
-	'count' => 1,
-	'path' => __DIR__ . '/src/Glpi/Csv/StatCsvExport.php',
-];
-$ignoreErrors[] = [
-	// identifier: booleanAnd.alwaysFalse
-	'message' => '#^Result of && is always false\\.$#',
-	'count' => 1,
-	'path' => __DIR__ . '/src/Glpi/Csv/StatCsvExport.php',
-];
-$ignoreErrors[] = [
-	// identifier: identical.alwaysFalse
-	'message' => '#^Strict comparison using \\=\\=\\= between string and null will always evaluate to false\\.$#',
-	'count' => 1,
-	'path' => __DIR__ . '/src/Glpi/DBAL/QueryExpression.php',
-];
-$ignoreErrors[] = [
-	// identifier: parameter.phpDocType
-	'message' => '#^PHPDoc tag @param for parameter \\$interval_unit with type Glpi\\\\DBAL\\\\QueryExpression\\|int\\|string is not subtype of native type string\\.$#',
-	'count' => 1,
-	'path' => __DIR__ . '/src/Glpi/DBAL/QueryFunction.php',
-];
-$ignoreErrors[] = [
-	// identifier: match.unhandled
-	'message' => '#^Match expression does not handle remaining value\\: string$#',
-	'count' => 2,
-	'path' => __DIR__ . '/src/Glpi/Dashboard/FakeProvider.php',
-];
-$ignoreErrors[] = [
-	// identifier: staticMethod.notFound
-	'message' => '#^Call to an undefined static method CommonDBVisible\\:\\:getVisibilityCriteria\\(\\)\\.$#',
-	'count' => 1,
-	'path' => __DIR__ . '/src/Glpi/Dashboard/Provider.php',
-];
-$ignoreErrors[] = [
-	// identifier: smaller.alwaysTrue
-	'message' => '#^Comparison operation "\\<" between 0 and 1 is always true\\.$#',
-	'count' => 2,
-	'path' => __DIR__ . '/src/Glpi/Dashboard/Provider.php',
-];
-$ignoreErrors[] = [
-	// identifier: method.unused
-	'message' => '#^Static method Glpi\\\\Dashboard\\\\Provider\\:\\:getSearchOptionID\\(\\) is unused\\.$#',
-	'count' => 1,
-	'path' => __DIR__ . '/src/Glpi/Dashboard/Provider.php',
-];
-$ignoreErrors[] = [
-	// identifier: return.type
-	'message' => '#^Method Glpi\\\\Dropdown\\\\Dropdown\\:\\:getById\\(\\) should return static\\(Glpi\\\\Dropdown\\\\Dropdown\\)\\|false but returns object\\.$#',
-	'count' => 1,
-	'path' => __DIR__ . '/src/Glpi/Dropdown/Dropdown.php',
-];
-$ignoreErrors[] = [
-	// identifier: method.nonObject
-	'message' => '#^Cannot call method getItem\\(\\) on CommonDBTM\\|false\\.$#',
-	'count' => 1,
-	'path' => __DIR__ . '/src/Glpi/Form/Comment.php',
-];
-$ignoreErrors[] = [
-	// identifier: staticMethod.notFound
-	'message' => '#^Call to an undefined static method class\\-string\\<Glpi\\\\Form\\\\Destination\\\\AbstractFormDestinationType\\>\\|Glpi\\\\Form\\\\Destination\\\\AbstractFormDestinationType\\:\\:getById\\(\\)\\.$#',
-	'count' => 1,
-	'path' => __DIR__ . '/src/Glpi/Form/Destination/FormDestination.php',
-];
-$ignoreErrors[] = [
-	// identifier: parameter.defaultValue
-	'message' => '#^Default value of the parameter \\#1 \\$history \\(int\\) of method Glpi\\\\Form\\\\Form\\:\\:post_updateItem\\(\\) is incompatible with type bool\\.$#',
-	'count' => 1,
-	'path' => __DIR__ . '/src/Glpi/Form/Form.php',
-];
-$ignoreErrors[] = [
-	// identifier: method.childReturnType
-	'message' => '#^Return type \\(array\\<Glpi\\\\Form\\\\Comment\\>\\) of method Glpi\\\\Form\\\\Form\\:\\:getComments\\(\\) should be compatible with return type \\(string\\) of method CommonDBTM\\:\\:getComments\\(\\)$#',
-	'count' => 1,
-	'path' => __DIR__ . '/src/Glpi/Form/Form.php',
-];
-$ignoreErrors[] = [
-	// identifier: method.nonObject
-	'message' => '#^Cannot call method getItem\\(\\) on CommonDBTM\\|false\\.$#',
-	'count' => 1,
-	'path' => __DIR__ . '/src/Glpi/Form/Question.php',
-];
-$ignoreErrors[] = [
-	// identifier: return.phpDocType
-	'message' => '#^PHPDoc tag @return with type int is incompatible with native type array\\.$#',
-	'count' => 1,
-	'path' => __DIR__ . '/src/Glpi/Form/QuestionType/AbstractQuestionTypeActors.php',
-];
-$ignoreErrors[] = [
-	// identifier: method.childReturnType
-	'message' => '#^Return type \\(array\\<Glpi\\\\Form\\\\Comment\\>\\) of method Glpi\\\\Form\\\\Section\\:\\:getComments\\(\\) should be compatible with return type \\(string\\) of method CommonDBTM\\:\\:getComments\\(\\)$#',
-	'count' => 1,
-	'path' => __DIR__ . '/src/Glpi/Form/Section.php',
-];
-$ignoreErrors[] = [
-	// identifier: booleanNot.alwaysFalse
-	'message' => '#^Negated boolean expression is always false\\.$#',
-	'count' => 1,
-	'path' => __DIR__ . '/src/Glpi/Inventory/Asset/Cartridge.php',
-];
-$ignoreErrors[] = [
-	// identifier: booleanNot.alwaysFalse
-	'message' => '#^Negated boolean expression is always false\\.$#',
-	'count' => 1,
-	'path' => __DIR__ . '/src/Glpi/Inventory/Asset/Environment.php',
-];
-$ignoreErrors[] = [
-	// identifier: property.onlyWritten
-	'message' => '#^Property Glpi\\\\Inventory\\\\Asset\\\\Environment\\:\\:\\$conf is never read, only written\\.$#',
-	'count' => 1,
-	'path' => __DIR__ . '/src/Glpi/Inventory/Asset/Environment.php',
-];
-$ignoreErrors[] = [
-	// identifier: foreach.nonIterable
-	'message' => '#^Argument of an invalid type stdClass supplied for foreach, only iterables are supported\\.$#',
-	'count' => 1,
-	'path' => __DIR__ . '/src/Glpi/Inventory/Asset/InventoryAsset.php',
-];
-$ignoreErrors[] = [
-	// identifier: assign.propertyType
-	'message' => '#^Property Glpi\\\\Inventory\\\\Asset\\\\InventoryAsset\\:\\:\\$main_asset \\(Glpi\\\\Inventory\\\\Asset\\\\MainAsset\\) does not accept Glpi\\\\Inventory\\\\Asset\\\\InventoryAsset\\.$#',
-	'count' => 1,
-	'path' => __DIR__ . '/src/Glpi/Inventory/Asset/InventoryAsset.php',
-];
-$ignoreErrors[] = [
-	// identifier: foreach.nonIterable
-	'message' => '#^Argument of an invalid type stdClass supplied for foreach, only iterables are supported\\.$#',
-	'count' => 2,
-	'path' => __DIR__ . '/src/Glpi/Inventory/Asset/MainAsset.php',
-];
-$ignoreErrors[] = [
-	// identifier: assign.propertyType
-	'message' => '#^Property Glpi\\\\Inventory\\\\Asset\\\\InventoryAsset\\:\\:\\$itemtype \\(string\\) does not accept null\\.$#',
-	'count' => 1,
-	'path' => __DIR__ . '/src/Glpi/Inventory/Asset/MainAsset.php',
-];
-$ignoreErrors[] = [
-	// identifier: nullCoalesce.property
-	'message' => '#^Property Glpi\\\\Inventory\\\\Asset\\\\InventoryAsset\\:\\:\\$request_query \\(string\\) on left side of \\?\\? is not nullable\\.$#',
-	'count' => 1,
-	'path' => __DIR__ . '/src/Glpi/Inventory/Asset/MainAsset.php',
-];
-$ignoreErrors[] = [
-	// identifier: nullCoalesce.property
-	'message' => '#^Property Glpi\\\\Inventory\\\\Asset\\\\MainAsset\\:\\:\\$states_id_default \\(int\\) on left side of \\?\\? is not nullable\\.$#',
-	'count' => 1,
-	'path' => __DIR__ . '/src/Glpi/Inventory/Asset/MainAsset.php',
-];
-$ignoreErrors[] = [
-	// identifier: property.notFound
-	'message' => '#^Access to an undefined property object\\:\\:\\$instantiation_type\\.$#',
-	'count' => 1,
-	'path' => __DIR__ . '/src/Glpi/Inventory/Asset/NetworkCard.php',
-];
-$ignoreErrors[] = [
-	// identifier: isset.property
-	'message' => '#^Property Glpi\\\\Inventory\\\\Asset\\\\InventoryAsset\\:\\:\\$main_asset \\(Glpi\\\\Inventory\\\\Asset\\\\MainAsset\\) in isset\\(\\) is not nullable\\.$#',
-	'count' => 1,
-	'path' => __DIR__ . '/src/Glpi/Inventory/Asset/NetworkCard.php',
-];
-$ignoreErrors[] = [
-	// identifier: property.notFound
-	'message' => '#^Access to an undefined property object\\:\\:\\$index\\.$#',
-	'count' => 1,
-	'path' => __DIR__ . '/src/Glpi/Inventory/Asset/NetworkEquipment.php',
-];
-$ignoreErrors[] = [
-	// identifier: foreach.nonIterable
-	'message' => '#^Argument of an invalid type stdClass supplied for foreach, only iterables are supported\\.$#',
-	'count' => 1,
-	'path' => __DIR__ . '/src/Glpi/Inventory/Asset/NetworkEquipment.php',
-];
-$ignoreErrors[] = [
-	// identifier: nullCoalesce.expr
-	'message' => '#^Expression on left side of \\?\\? is not nullable\\.$#',
-	'count' => 1,
-	'path' => __DIR__ . '/src/Glpi/Inventory/Asset/NetworkEquipment.php',
-];
-$ignoreErrors[] = [
-	// identifier: property.notFound
-	'message' => '#^Access to an undefined property object\\:\\:\\$instantiation_type\\.$#',
-	'count' => 1,
-	'path' => __DIR__ . '/src/Glpi/Inventory/Asset/NetworkPort.php',
-];
-$ignoreErrors[] = [
-	// identifier: greater.alwaysFalse
-	'message' => '#^Comparison operation "\\>" between 0 and 1 is always false\\.$#',
-	'count' => 2,
-	'path' => __DIR__ . '/src/Glpi/Inventory/Asset/NetworkPort.php',
-];
-$ignoreErrors[] = [
-	// identifier: foreach.emptyArray
-	'message' => '#^Empty array passed to foreach\\.$#',
-	'count' => 1,
-	'path' => __DIR__ . '/src/Glpi/Inventory/Asset/NetworkPort.php',
-];
-$ignoreErrors[] = [
-	// identifier: if.alwaysFalse
-	'message' => '#^If condition is always false\\.$#',
-	'count' => 1,
-	'path' => __DIR__ . '/src/Glpi/Inventory/Asset/NetworkPort.php',
-];
-$ignoreErrors[] = [
-	// identifier: if.alwaysTrue
-	'message' => '#^If condition is always true\\.$#',
-	'count' => 1,
-	'path' => __DIR__ . '/src/Glpi/Inventory/Asset/NetworkPort.php',
-];
-$ignoreErrors[] = [
-	// identifier: booleanNot.alwaysFalse
-	'message' => '#^Negated boolean expression is always false\\.$#',
-	'count' => 1,
-	'path' => __DIR__ . '/src/Glpi/Inventory/Asset/NetworkPort.php',
-];
-$ignoreErrors[] = [
-	// identifier: isset.offset
-	'message' => '#^Offset \'Computer\' on array\\{\\} in isset\\(\\) does not exist\\.$#',
-	'count' => 1,
-	'path' => __DIR__ . '/src/Glpi/Inventory/Asset/NetworkPort.php',
-];
-$ignoreErrors[] = [
-	// identifier: isset.offset
-	'message' => '#^Offset \'NetworkEquipment\' on array\\{\\} in isset\\(\\) does not exist\\.$#',
-	'count' => 1,
-	'path' => __DIR__ . '/src/Glpi/Inventory/Asset/NetworkPort.php',
-];
-$ignoreErrors[] = [
-	// identifier: isset.offset
-	'message' => '#^Offset \'Phone\' on array\\{\\} in isset\\(\\) does not exist\\.$#',
-	'count' => 1,
-	'path' => __DIR__ . '/src/Glpi/Inventory/Asset/NetworkPort.php',
-];
-$ignoreErrors[] = [
-	// identifier: assign.propertyType
-	'message' => '#^Property Glpi\\\\Inventory\\\\Asset\\\\InventoryAsset\\:\\:\\$itemtype \\(string\\) does not accept null\\.$#',
-	'count' => 1,
-	'path' => __DIR__ . '/src/Glpi/Inventory/Asset/NetworkPort.php',
-];
-$ignoreErrors[] = [
-	// identifier: isset.property
-	'message' => '#^Property Glpi\\\\Inventory\\\\Asset\\\\InventoryAsset\\:\\:\\$main_asset \\(Glpi\\\\Inventory\\\\Asset\\\\MainAsset\\) in isset\\(\\) is not nullable\\.$#',
-	'count' => 1,
-	'path' => __DIR__ . '/src/Glpi/Inventory/Asset/NetworkPort.php',
-];
-$ignoreErrors[] = [
-	// identifier: booleanAnd.alwaysFalse
-	'message' => '#^Result of && is always false\\.$#',
-	'count' => 2,
-	'path' => __DIR__ . '/src/Glpi/Inventory/Asset/NetworkPort.php',
-];
-$ignoreErrors[] = [
-	// identifier: booleanAnd.rightAlwaysFalse
-	'message' => '#^Right side of && is always false\\.$#',
-	'count' => 1,
-	'path' => __DIR__ . '/src/Glpi/Inventory/Asset/NetworkPort.php',
-];
-$ignoreErrors[] = [
-	// identifier: deadCode.unreachable
-	'message' => '#^Unreachable statement \\- code above always terminates\\.$#',
-	'count' => 2,
-	'path' => __DIR__ . '/src/Glpi/Inventory/Asset/NetworkPort.php',
-];
-$ignoreErrors[] = [
-	// identifier: booleanNot.alwaysFalse
-	'message' => '#^Negated boolean expression is always false\\.$#',
-	'count' => 1,
-	'path' => __DIR__ . '/src/Glpi/Inventory/Asset/OperatingSystem.php',
-];
-$ignoreErrors[] = [
-	// identifier: booleanNot.alwaysFalse
-	'message' => '#^Negated boolean expression is always false\\.$#',
-	'count' => 1,
-	'path' => __DIR__ . '/src/Glpi/Inventory/Asset/Peripheral.php',
-];
-$ignoreErrors[] = [
-	// identifier: booleanNot.alwaysFalse
-	'message' => '#^Negated boolean expression is always false\\.$#',
-	'count' => 1,
-	'path' => __DIR__ . '/src/Glpi/Inventory/Asset/Process.php',
-];
-$ignoreErrors[] = [
-	// identifier: booleanNot.alwaysFalse
-	'message' => '#^Negated boolean expression is always false\\.$#',
-	'count' => 1,
-	'path' => __DIR__ . '/src/Glpi/Inventory/Asset/RemoteManagement.php',
-];
-$ignoreErrors[] = [
-	// identifier: booleanAnd.leftAlwaysTrue
-	'message' => '#^Left side of && is always true\\.$#',
-	'count' => 1,
-	'path' => __DIR__ . '/src/Glpi/Inventory/Asset/Software.php',
-];
-$ignoreErrors[] = [
-	// identifier: booleanNot.alwaysFalse
-	'message' => '#^Negated boolean expression is always false\\.$#',
-	'count' => 2,
-	'path' => __DIR__ . '/src/Glpi/Inventory/Asset/Software.php',
-];
-$ignoreErrors[] = [
-	// identifier: isset.property
-	'message' => '#^Property Glpi\\\\Inventory\\\\Asset\\\\InventoryAsset\\:\\:\\$main_asset \\(Glpi\\\\Inventory\\\\Asset\\\\MainAsset\\) in isset\\(\\) is not nullable\\.$#',
-	'count' => 1,
-	'path' => __DIR__ . '/src/Glpi/Inventory/Asset/Software.php',
-];
-$ignoreErrors[] = [
-	// identifier: foreach.nonIterable
-	'message' => '#^Argument of an invalid type stdClass supplied for foreach, only iterables are supported\\.$#',
-	'count' => 1,
-	'path' => __DIR__ . '/src/Glpi/Inventory/Asset/Unmanaged.php',
-];
-$ignoreErrors[] = [
-	// identifier: method.childParameterType
-	'message' => '#^Parameter \\#4 \\$ports_id \\(array\\) of method Glpi\\\\Inventory\\\\Asset\\\\Unmanaged\\:\\:rulepassed\\(\\) should be compatible with parameter \\$ports_id \\(int\\) of method Glpi\\\\Inventory\\\\Asset\\\\MainAsset\\:\\:rulepassed\\(\\)$#',
-	'count' => 1,
-	'path' => __DIR__ . '/src/Glpi/Inventory/Asset/Unmanaged.php',
-];
-$ignoreErrors[] = [
-	// identifier: nullCoalesce.property
-	'message' => '#^Property Glpi\\\\Inventory\\\\Asset\\\\InventoryAsset\\:\\:\\$request_query \\(string\\) on left side of \\?\\? is not nullable\\.$#',
-	'count' => 1,
-	'path' => __DIR__ . '/src/Glpi/Inventory/Asset/Unmanaged.php',
-];
-$ignoreErrors[] = [
-	// identifier: nullCoalesce.property
-	'message' => '#^Property Glpi\\\\Inventory\\\\Asset\\\\MainAsset\\:\\:\\$states_id_default \\(int\\) on left side of \\?\\? is not nullable\\.$#',
-	'count' => 1,
-	'path' => __DIR__ . '/src/Glpi/Inventory/Asset/Unmanaged.php',
-];
-$ignoreErrors[] = [
-	// identifier: booleanNot.alwaysFalse
-	'message' => '#^Negated boolean expression is always false\\.$#',
-	'count' => 1,
-	'path' => __DIR__ . '/src/Glpi/Inventory/Asset/VirtualMachine.php',
-];
-$ignoreErrors[] = [
-	// identifier: assign.propertyType
-	'message' => '#^Property Glpi\\\\Inventory\\\\Asset\\\\InventoryAsset\\:\\:\\$itemtype \\(string\\) does not accept null\\.$#',
-	'count' => 1,
-	'path' => __DIR__ . '/src/Glpi/Inventory/Asset/VirtualMachine.php',
-];
-$ignoreErrors[] = [
-	// identifier: isset.property
-	'message' => '#^Property Glpi\\\\Inventory\\\\Asset\\\\InventoryAsset\\:\\:\\$main_asset \\(Glpi\\\\Inventory\\\\Asset\\\\MainAsset\\) in isset\\(\\) is not nullable\\.$#',
-	'count' => 1,
-	'path' => __DIR__ . '/src/Glpi/Inventory/Asset/VirtualMachine.php',
-];
-$ignoreErrors[] = [
-	// identifier: property.notFound
-	'message' => '#^Access to an undefined property object\\:\\:\\$name\\.$#',
-	'count' => 1,
-	'path' => __DIR__ . '/src/Glpi/Inventory/Asset/Volume.php',
-];
-$ignoreErrors[] = [
-	// identifier: booleanNot.alwaysFalse
-	'message' => '#^Negated boolean expression is always false\\.$#',
-	'count' => 1,
-	'path' => __DIR__ . '/src/Glpi/Inventory/Asset/Volume.php',
-];
-$ignoreErrors[] = [
-	// identifier: property.notFound
-	'message' => '#^Access to an undefined property CommonGLPI\\:\\:\\$enabled_inventory\\.$#',
-	'count' => 1,
-	'path' => __DIR__ . '/src/Glpi/Inventory/Conf.php',
-];
-$ignoreErrors[] = [
-	// identifier: property.notFound
-	'message' => '#^Access to an undefined property Glpi\\\\Inventory\\\\Conf\\:\\:\\$enabled_inventory\\.$#',
-	'count' => 1,
-	'path' => __DIR__ . '/src/Glpi/Inventory/Conf.php',
-];
-$ignoreErrors[] = [
-	// identifier: nullCoalesce.offset
-	'message' => '#^Offset \'label\' on array\\{label\\: string, item_action\\: bool, render_callback\\: callable\\(\\)\\: mixed, action_callback\\: callable\\(\\)\\: mixed\\} on left side of \\?\\? always exists and is not nullable\\.$#',
-	'count' => 1,
-	'path' => __DIR__ . '/src/Glpi/Inventory/Conf.php',
-];
-$ignoreErrors[] = [
-	// identifier: nullCoalesce.offset
-	'message' => '#^Offset \'render_callback\' on array\\{label\\: string, item_action\\: bool, render_callback\\: callable\\(\\)\\: mixed, action_callback\\: callable\\(\\)\\: mixed\\} on left side of \\?\\? always exists and is not nullable\\.$#',
-	'count' => 1,
-	'path' => __DIR__ . '/src/Glpi/Inventory/Conf.php',
-];
-$ignoreErrors[] = [
-	// identifier: identical.alwaysFalse
-	'message' => '#^Strict comparison using \\=\\=\\= between string and null will always evaluate to false\\.$#',
-	'count' => 1,
-	'path' => __DIR__ . '/src/Glpi/Inventory/Conf.php',
-];
-$ignoreErrors[] = [
-	// identifier: if.alwaysTrue
-	'message' => '#^If condition is always true\\.$#',
-	'count' => 2,
-	'path' => __DIR__ . '/src/Glpi/Inventory/Inventory.php',
-];
-$ignoreErrors[] = [
-	// identifier: return.void
-	'message' => '#^Method Glpi\\\\Inventory\\\\Inventory\\:\\:cronCleanorphans\\(\\) with return type void returns int but should not return anything\\.$#',
-	'count' => 1,
-	'path' => __DIR__ . '/src/Glpi/Inventory/Inventory.php',
-];
-$ignoreErrors[] = [
-	// identifier: return.void
-	'message' => '#^Method Glpi\\\\Inventory\\\\Inventory\\:\\:cronCleantemp\\(\\) with return type void returns int but should not return anything\\.$#',
-	'count' => 1,
-	'path' => __DIR__ . '/src/Glpi/Inventory/Inventory.php',
-];
-$ignoreErrors[] = [
-	// identifier: isset.property
-	'message' => '#^Property Glpi\\\\Inventory\\\\Inventory\\:\\:\\$inventory_content \\(string\\) in isset\\(\\) is not nullable\\.$#',
-	'count' => 1,
-	'path' => __DIR__ . '/src/Glpi/Inventory/Inventory.php',
-];
-$ignoreErrors[] = [
-	// identifier: isset.property
-	'message' => '#^Property Glpi\\\\Inventory\\\\Inventory\\:\\:\\$mainasset \\(Glpi\\\\Inventory\\\\Asset\\\\MainAsset\\) in isset\\(\\) is not nullable\\.$#',
-=======
-	'message' => '#^Call to function is_array\\(\\) with string will always evaluate to false\\.$#',
-	'identifier' => 'function.impossibleType',
-	'count' => 3,
-	'path' => __DIR__ . '/src/Html.php',
-];
-$ignoreErrors[] = [
-	'message' => '#^Call to function is_null\\(\\) with string will always evaluate to false\\.$#',
-	'identifier' => 'function.impossibleType',
-	'count' => 2,
-	'path' => __DIR__ . '/src/Html.php',
-];
-$ignoreErrors[] = [
-	'message' => '#^Call to function is_string\\(\\) with string will always evaluate to true\\.$#',
-	'identifier' => 'function.alreadyNarrowedType',
-	'count' => 3,
-	'path' => __DIR__ . '/src/Html.php',
 ];
 $ignoreErrors[] = [
 	'message' => '#^Expression on left side of \\?\\? is not nullable\\.$#',
 	'identifier' => 'nullCoalesce.expr',
 	'count' => 3,
-	'path' => __DIR__ . '/src/Html.php',
+	'path' => __DIR__ . '/src/GLPIMailer.php',
+];
+$ignoreErrors[] = [
+	'message' => '#^Strict comparison using \\!\\=\\= between string and null will always evaluate to true\\.$#',
+	'identifier' => 'notIdentical.alwaysTrue',
+	'count' => 1,
+	'path' => __DIR__ . '/src/GLPIMailer.php',
+];
+$ignoreErrors[] = [
+	'message' => '#^Cannot cast list\\<string\\>\\|null to string\\.$#',
+	'identifier' => 'cast.string',
+	'count' => 1,
+	'path' => __DIR__ . '/src/GLPINetwork.php',
+];
+$ignoreErrors[] = [
+	'message' => '#^Expression in empty\\(\\) is always falsy\\.$#',
+	'identifier' => 'empty.expr',
+	'count' => 1,
+	'path' => __DIR__ . '/src/GLPINetwork.php',
+];
+$ignoreErrors[] = [
+	'message' => '#^Call to function is_string\\(\\) with string will always evaluate to true\\.$#',
+	'identifier' => 'function.alreadyNarrowedType',
+	'count' => 1,
+	'path' => __DIR__ . '/src/Glpi/Agent/Communication/AbstractRequest.php',
+];
+$ignoreErrors[] = [
+	'message' => '#^Property Glpi\\\\Agent\\\\Communication\\\\AbstractRequest\\:\\:\\$response \\(DOMDocument\\) does not accept array\\.$#',
+	'identifier' => 'assign.propertyType',
+	'count' => 1,
+	'path' => __DIR__ . '/src/Glpi/Agent/Communication/AbstractRequest.php',
+];
+$ignoreErrors[] = [
+	'message' => '#^Dead catch \\- Glpi\\\\Exception\\\\PasswordTooWeakException is never thrown in the try block\\.$#',
+	'identifier' => 'catch.neverThrown',
+	'count' => 1,
+	'path' => __DIR__ . '/src/Glpi/Api/API.php',
+];
+$ignoreErrors[] = [
+	'message' => '#^Method Glpi\\\\Api\\\\API\\:\\:applyMassiveAction\\(\\) with return type void returns array\\|null but should not return anything\\.$#',
+	'identifier' => 'return.void',
+	'count' => 1,
+	'path' => __DIR__ . '/src/Glpi/Api/API.php',
+];
+$ignoreErrors[] = [
+	'message' => '#^Method Glpi\\\\Api\\\\API\\:\\:deleteItems\\(\\) should return array\\<bool\\>\\|bool\\|void but returns list\\<array\\<int\\|string, mixed\\>\\>\\.$#',
+	'identifier' => 'return.type',
+	'count' => 2,
+	'path' => __DIR__ . '/src/Glpi/Api/API.php',
+];
+$ignoreErrors[] = [
+	'message' => '#^Method Glpi\\\\Api\\\\API\\:\\:getActiveProfile\\(\\) should return int but returns array\\<string, mixed\\>\\.$#',
+	'identifier' => 'return.type',
+	'count' => 1,
+	'path' => __DIR__ . '/src/Glpi/Api/API.php',
+];
+$ignoreErrors[] = [
+	'message' => '#^Path in include_once\\(\\) "/var/www/glpi/inc/downstream\\.php" is not a file or it does not exist\\.$#',
+	'identifier' => 'includeOnce.fileNotFound',
+	'count' => 1,
+	'path' => __DIR__ . '/src/Glpi/Api/API.php',
+];
+$ignoreErrors[] = [
+	'message' => '#^Method Glpi\\\\Api\\\\APIRest\\:\\:getItemtype\\(\\) should return bool but returns string\\.$#',
+	'identifier' => 'return.type',
+	'count' => 2,
+	'path' => __DIR__ . '/src/Glpi/Api/APIRest.php',
+];
+$ignoreErrors[] = [
+	'message' => '#^Method Glpi\\\\Api\\\\APIRest\\:\\:parseIncomingParams\\(\\) with return type void returns string but should not return anything\\.$#',
+	'identifier' => 'return.void',
+	'count' => 1,
+	'path' => __DIR__ . '/src/Glpi/Api/APIRest.php',
+];
+$ignoreErrors[] = [
+	'message' => '#^PHPDoc tag @var with type array is not subtype of native type array\\<int\\|string, array\\<mixed\\>\\|string\\>\\.$#',
+	'identifier' => 'varTag.nativeType',
+	'count' => 1,
+	'path' => __DIR__ . '/src/Glpi/Api/APIRest.php',
+];
+$ignoreErrors[] = [
+	'message' => '#^Return type \\(void\\) of method Glpi\\\\Api\\\\APIRest\\:\\:parseIncomingParams\\(\\) should be compatible with return type \\(string\\) of method Glpi\\\\Api\\\\API\\:\\:parseIncomingParams\\(\\)$#',
+	'identifier' => 'method.childReturnType',
+	'count' => 1,
+	'path' => __DIR__ . '/src/Glpi/Api/APIRest.php',
+];
+$ignoreErrors[] = [
+	'message' => '#^Strict comparison using \\!\\=\\= between false and array will always evaluate to true\\.$#',
+	'identifier' => 'notIdentical.alwaysTrue',
+	'count' => 1,
+	'path' => __DIR__ . '/src/Glpi/Api/APIRest.php',
+];
+$ignoreErrors[] = [
+	'message' => '#^Call to function is_array\\(\\) with array will always evaluate to true\\.$#',
+	'identifier' => 'function.alreadyNarrowedType',
+	'count' => 3,
+	'path' => __DIR__ . '/src/Glpi/Api/Deprecated/ComputerAntivirus.php',
+];
+$ignoreErrors[] = [
+	'message' => '#^Call to function is_array\\(\\) with array will always evaluate to true\\.$#',
+	'identifier' => 'function.alreadyNarrowedType',
+	'count' => 3,
+	'path' => __DIR__ . '/src/Glpi/Api/Deprecated/ComputerVirtualMachine.php',
+];
+$ignoreErrors[] = [
+	'message' => '#^Call to function is_array\\(\\) with array will always evaluate to true\\.$#',
+	'identifier' => 'function.alreadyNarrowedType',
+	'count' => 3,
+	'path' => __DIR__ . '/src/Glpi/Api/Deprecated/Computer_Item.php',
+];
+$ignoreErrors[] = [
+	'message' => '#^Call to function is_array\\(\\) with array will always evaluate to true\\.$#',
+	'identifier' => 'function.alreadyNarrowedType',
+	'count' => 3,
+	'path' => __DIR__ . '/src/Glpi/Api/Deprecated/Computer_SoftwareLicense.php',
+];
+$ignoreErrors[] = [
+	'message' => '#^Call to function is_array\\(\\) with array will always evaluate to true\\.$#',
+	'identifier' => 'function.alreadyNarrowedType',
+	'count' => 3,
+	'path' => __DIR__ . '/src/Glpi/Api/Deprecated/Computer_SoftwareVersion.php',
+];
+$ignoreErrors[] = [
+	'message' => '#^Call to function is_array\\(\\) with array will always evaluate to true\\.$#',
+	'identifier' => 'function.alreadyNarrowedType',
+	'count' => 3,
+	'path' => __DIR__ . '/src/Glpi/Api/Deprecated/Netpoint.php',
+];
+$ignoreErrors[] = [
+	'message' => '#^Call to function is_array\\(\\) with array will always evaluate to true\\.$#',
+	'identifier' => 'function.alreadyNarrowedType',
+	'count' => 3,
+	'path' => __DIR__ . '/src/Glpi/Api/Deprecated/Pdu_Plug.php',
+];
+$ignoreErrors[] = [
+	'message' => '#^Call to function is_array\\(\\) with array will always evaluate to true\\.$#',
+	'identifier' => 'function.alreadyNarrowedType',
+	'count' => 3,
+	'path' => __DIR__ . '/src/Glpi/Api/Deprecated/TicketFollowup.php',
+];
+$ignoreErrors[] = [
+	'message' => '#^Method Glpi\\\\Api\\\\HL\\\\Controller\\\\AbstractController\\:\\:getKnownSchema\\(\\) should return array\\|null but returns Glpi\\\\Api\\\\HL\\\\Doc\\\\Schema\\|null\\.$#',
+	'identifier' => 'return.type',
+	'count' => 1,
+	'path' => __DIR__ . '/src/Glpi/Api/HL/Controller/AbstractController.php',
+];
+$ignoreErrors[] = [
+	'message' => '#^Method Glpi\\\\Api\\\\HL\\\\Controller\\\\AdministrationController\\:\\:getRawKnownSchemas\\(\\) should return array\\<string, Glpi\\\\Api\\\\HL\\\\Doc\\\\Schema\\> but returns array\\<string, array\\<string, array\\<string, array\\|\\(Closure\\)\\>\\|string\\>\\>\\.$#',
+	'identifier' => 'return.type',
+	'count' => 1,
+	'path' => __DIR__ . '/src/Glpi/Api/HL/Controller/AdministrationController.php',
+];
+$ignoreErrors[] = [
+	'message' => '#^Method Glpi\\\\Api\\\\HL\\\\Controller\\\\ComponentController\\:\\:getRawKnownSchemas\\(\\) should return array\\<string, Glpi\\\\Api\\\\HL\\\\Doc\\\\Schema\\> but returns array\\<string, array\\<string, array\\<string, array\\>\\|string\\>\\>\\.$#',
+	'identifier' => 'return.type',
+	'count' => 1,
+	'path' => __DIR__ . '/src/Glpi/Api/HL/Controller/ComponentController.php',
+];
+$ignoreErrors[] = [
+	'message' => '#^Method Glpi\\\\Api\\\\HL\\\\Controller\\\\CoreController\\:\\:authorize\\(\\) should return Glpi\\\\Http\\\\Response but returns Psr\\\\Http\\\\Message\\\\ResponseInterface\\.$#',
+	'identifier' => 'return.type',
+	'count' => 1,
+	'path' => __DIR__ . '/src/Glpi/Api/HL/Controller/CoreController.php',
+];
+$ignoreErrors[] = [
+	'message' => '#^Method Glpi\\\\Api\\\\HL\\\\Controller\\\\CoreController\\:\\:getRawKnownSchemas\\(\\) should return array\\<string, Glpi\\\\Api\\\\HL\\\\Doc\\\\Schema\\> but returns array\\<string, array\\<string, array\\<string, array\\<string, array\\<string, array\\<string, string\\>\\|string\\>\\|string\\>\\>\\|string\\>\\>\\.$#',
+	'identifier' => 'return.type',
+	'count' => 1,
+	'path' => __DIR__ . '/src/Glpi/Api/HL/Controller/CoreController.php',
+];
+$ignoreErrors[] = [
+	'message' => '#^Method Glpi\\\\Api\\\\HL\\\\Controller\\\\CoreController\\:\\:token\\(\\) should return Glpi\\\\Http\\\\Response but returns Psr\\\\Http\\\\Message\\\\ResponseInterface\\.$#',
+	'identifier' => 'return.type',
+	'count' => 1,
+	'path' => __DIR__ . '/src/Glpi/Api/HL/Controller/CoreController.php',
+];
+$ignoreErrors[] = [
+	'message' => '#^PHPDoc tag @var has invalid value \\(\\{name\\: string, default\\: mixed\\}\\[\\] \\$allowed_keys_mapping\\)\\: Unexpected token "\\{", expected type at offset 9 on line 1$#',
+	'identifier' => 'phpDoc.parseError',
+	'count' => 1,
+	'path' => __DIR__ . '/src/Glpi/Api/HL/Controller/CoreController.php',
+];
+$ignoreErrors[] = [
+	'message' => '#^Method Glpi\\\\Api\\\\HL\\\\Controller\\\\DropdownController\\:\\:getRawKnownSchemas\\(\\) should return array\\<string, Glpi\\\\Api\\\\HL\\\\Doc\\\\Schema\\> but returns array\\<string, array\\<string, array\\<string, array\\>\\|string\\>\\>\\.$#',
+	'identifier' => 'return.type',
+	'count' => 1,
+	'path' => __DIR__ . '/src/Glpi/Api/HL/Controller/DropdownController.php',
+];
+$ignoreErrors[] = [
+	'message' => '#^Method Glpi\\\\Api\\\\HL\\\\Controller\\\\ITILController\\:\\:getRawKnownSchemas\\(\\) should return array\\<string, Glpi\\\\Api\\\\HL\\\\Doc\\\\Schema\\> but returns array\\<string, array\\<string, array\\<int\\|string, array\\|\\(Closure\\)\\>\\|string\\>\\>\\.$#',
+	'identifier' => 'return.type',
+	'count' => 1,
+	'path' => __DIR__ . '/src/Glpi/Api/HL/Controller/ITILController.php',
+];
+$ignoreErrors[] = [
+	'message' => '#^Method Glpi\\\\Api\\\\HL\\\\Controller\\\\ITILController\\:\\:getSubitemLinkFields\\(\\) is unused\\.$#',
+	'identifier' => 'method.unused',
+	'count' => 1,
+	'path' => __DIR__ . '/src/Glpi/Api/HL/Controller/ITILController.php',
+];
+$ignoreErrors[] = [
+	'message' => '#^Method Glpi\\\\Api\\\\HL\\\\Controller\\\\ITILController\\:\\:getSubitemSchemaFor\\(\\) is unused\\.$#',
+	'identifier' => 'method.unused',
+	'count' => 1,
+	'path' => __DIR__ . '/src/Glpi/Api/HL/Controller/ITILController.php',
+];
+$ignoreErrors[] = [
+	'message' => '#^Strict comparison using \\=\\=\\= between 0 and 0 will always evaluate to true\\.$#',
+	'identifier' => 'identical.alwaysTrue',
+	'count' => 1,
+	'path' => __DIR__ . '/src/Glpi/Api/HL/Controller/ITILController.php',
+];
+$ignoreErrors[] = [
+	'message' => '#^Call to method getModelClass\\(\\) on an unknown class Glpi\\\\Api\\\\HL\\\\Controller\\\\CommonDBTM\\.$#',
+	'identifier' => 'class.notFound',
+	'count' => 1,
+	'path' => __DIR__ . '/src/Glpi/Api/HL/Controller/ManagementController.php',
+];
+$ignoreErrors[] = [
+	'message' => '#^Call to method getTypeClass\\(\\) on an unknown class Glpi\\\\Api\\\\HL\\\\Controller\\\\CommonDBTM\\.$#',
+	'identifier' => 'class.notFound',
+	'count' => 1,
+	'path' => __DIR__ . '/src/Glpi/Api/HL/Controller/ManagementController.php',
+];
+$ignoreErrors[] = [
+	'message' => '#^Call to method isEntityAssign\\(\\) on an unknown class Glpi\\\\Api\\\\HL\\\\Controller\\\\CommonDBTM\\.$#',
+	'identifier' => 'class.notFound',
+	'count' => 1,
+	'path' => __DIR__ . '/src/Glpi/Api/HL/Controller/ManagementController.php',
+];
+$ignoreErrors[] = [
+	'message' => '#^Call to method isField\\(\\) on an unknown class Glpi\\\\Api\\\\HL\\\\Controller\\\\CommonDBTM\\.$#',
+	'identifier' => 'class.notFound',
+	'count' => 9,
+	'path' => __DIR__ . '/src/Glpi/Api/HL/Controller/ManagementController.php',
+];
+$ignoreErrors[] = [
+	'message' => '#^Call to method maybeDeleted\\(\\) on an unknown class Glpi\\\\Api\\\\HL\\\\Controller\\\\CommonDBTM\\.$#',
+	'identifier' => 'class.notFound',
+	'count' => 1,
+	'path' => __DIR__ . '/src/Glpi/Api/HL/Controller/ManagementController.php',
+];
+$ignoreErrors[] = [
+	'message' => '#^Method Glpi\\\\Api\\\\HL\\\\Controller\\\\ManagementController\\:\\:getManagementTypes\\(\\) has invalid return type Glpi\\\\Api\\\\HL\\\\Controller\\\\CommonDBTM\\.$#',
+	'identifier' => 'class.notFound',
+	'count' => 1,
+	'path' => __DIR__ . '/src/Glpi/Api/HL/Controller/ManagementController.php',
+];
+$ignoreErrors[] = [
+	'message' => '#^Method Glpi\\\\Api\\\\HL\\\\Controller\\\\ManagementController\\:\\:getRawKnownSchemas\\(\\) should return array\\<string, Glpi\\\\Api\\\\HL\\\\Doc\\\\Schema\\> but returns array\\<int\\|string, array\\<string, mixed\\>\\>\\.$#',
+	'identifier' => 'return.type',
+	'count' => 1,
+	'path' => __DIR__ . '/src/Glpi/Api/HL/Controller/ManagementController.php',
+];
+$ignoreErrors[] = [
+	'message' => '#^Offset \'label\' does not exist on string\\.$#',
+	'identifier' => 'offsetAccess.notFound',
+	'count' => 1,
+	'path' => __DIR__ . '/src/Glpi/Api/HL/Controller/ManagementController.php',
+];
+$ignoreErrors[] = [
+	'message' => '#^Offset \'schema_name\' does not exist on string\\.$#',
+	'identifier' => 'offsetAccess.notFound',
+	'count' => 2,
+	'path' => __DIR__ . '/src/Glpi/Api/HL/Controller/ManagementController.php',
+];
+$ignoreErrors[] = [
+	'message' => '#^Offset \'version_introduced\' does not exist on string\\.$#',
+	'identifier' => 'offsetAccess.notFound',
+	'count' => 1,
+	'path' => __DIR__ . '/src/Glpi/Api/HL/Controller/ManagementController.php',
+];
+$ignoreErrors[] = [
+	'message' => '#^Method Glpi\\\\Api\\\\HL\\\\Controller\\\\ProjectController\\:\\:getRawKnownSchemas\\(\\) should return array\\<string, Glpi\\\\Api\\\\HL\\\\Doc\\\\Schema\\> but returns array\\<string, array\\<string, array\\<string, array\\|\\(Closure\\)\\>\\|string\\>\\>\\.$#',
+	'identifier' => 'return.type',
+	'count' => 1,
+	'path' => __DIR__ . '/src/Glpi/Api/HL/Controller/ProjectController.php',
+];
+$ignoreErrors[] = [
+	'message' => '#^Method Glpi\\\\Api\\\\HL\\\\Controller\\\\ReportController\\:\\:getRawKnownSchemas\\(\\) should return array\\<string, Glpi\\\\Api\\\\HL\\\\Doc\\\\Schema\\> but returns array\\<string, array\\<string, array\\<string, array\\<string, array\\<string, array\\|string\\>\\|string\\>\\>\\|string\\>\\>\\.$#',
+	'identifier' => 'return.type',
+	'count' => 1,
+	'path' => __DIR__ . '/src/Glpi/Api/HL/Controller/ReportController.php',
+];
+$ignoreErrors[] = [
+	'message' => '#^Method Glpi\\\\Api\\\\HL\\\\Controller\\\\RuleController\\:\\:getRawKnownSchemas\\(\\) should return array\\<string, Glpi\\\\Api\\\\HL\\\\Doc\\\\Schema\\> but returns array\\<string, array\\<string, array\\<string, array\\>\\|string\\>\\>\\.$#',
+	'identifier' => 'return.type',
+	'count' => 1,
+	'path' => __DIR__ . '/src/Glpi/Api/HL/Controller/RuleController.php',
+];
+$ignoreErrors[] = [
+	'message' => '#^Offset \'fields\' on string on left side of \\?\\? does not exist\\.$#',
+	'identifier' => 'nullCoalesce.offset',
+	'count' => 1,
+	'path' => __DIR__ . '/src/Glpi/Api/HL/Controller/RuleController.php',
+];
+$ignoreErrors[] = [
+	'message' => '#^Call to function array_key_exists\\(\\) with \'x\\-itemtype\' and Glpi\\\\Api\\\\HL\\\\Doc\\\\Schema will always evaluate to false\\.$#',
+	'identifier' => 'function.impossibleType',
+	'count' => 1,
+	'path' => __DIR__ . '/src/Glpi/Api/HL/Doc/Schema.php',
+];
+$ignoreErrors[] = [
+	'message' => '#^Method Glpi\\\\Api\\\\HL\\\\Doc\\\\Schema\\:\\:getUnionSchema\\(\\) should return array\\{x\\-subtypes\\: array\\{schema_name\\: string, itemtype\\: string\\}, type\\: \'object\', properties\\: array\\} but returns array\\{x\\-subtypes\\: non\\-empty\\-list\\<array\\{schema_name\\: string, itemtype\\: mixed\\}\\>, type\\: \'object\', properties\\: mixed\\}\\.$#',
+	'identifier' => 'return.type',
+	'count' => 1,
+	'path' => __DIR__ . '/src/Glpi/Api/HL/Doc/Schema.php',
+];
+$ignoreErrors[] = [
+	'message' => '#^Method Glpi\\\\Api\\\\HL\\\\Doc\\\\Schema\\:\\:validateTypeAndFormat\\(\\) should return bool but returns string\\.$#',
+	'identifier' => 'return.type',
+	'count' => 1,
+	'path' => __DIR__ . '/src/Glpi/Api/HL/Doc/Schema.php',
+];
+$ignoreErrors[] = [
+	'message' => '#^PHPDoc tag @var with type string is not subtype of native type bool\\.$#',
+	'identifier' => 'varTag.nativeType',
+	'count' => 1,
+	'path' => __DIR__ . '/src/Glpi/Api/HL/Doc/Schema.php',
+];
+$ignoreErrors[] = [
+	'message' => '#^Result of && is always false\\.$#',
+	'identifier' => 'booleanAnd.alwaysFalse',
+	'count' => 1,
+	'path' => __DIR__ . '/src/Glpi/Api/HL/Doc/Schema.php',
+];
+$ignoreErrors[] = [
+	'message' => '#^Strict comparison using \\!\\=\\= between mixed and null will always evaluate to true\\.$#',
+	'identifier' => 'notIdentical.alwaysTrue',
+	'count' => 1,
+	'path' => __DIR__ . '/src/Glpi/Api/HL/Doc/Schema.php',
+];
+$ignoreErrors[] = [
+	'message' => '#^Strict comparison using \\!\\=\\= between array and null will always evaluate to true\\.$#',
+	'identifier' => 'notIdentical.alwaysTrue',
+	'count' => 1,
+	'path' => __DIR__ . '/src/Glpi/Api/HL/Doc/SchemaReference.php',
+];
+$ignoreErrors[] = [
+	'message' => '#^Right side of && is always false\\.$#',
+	'identifier' => 'booleanAnd.rightAlwaysFalse',
+	'count' => 1,
+	'path' => __DIR__ . '/src/Glpi/Api/HL/Middleware/DebugRequestMiddleware.php',
+];
+$ignoreErrors[] = [
+	'message' => '#^Offset \'parameters\' on array\\{tags\\: array\\<string\\>, responses\\: array, description\\?\\: string, parameters\\: non\\-empty\\-array\\<string, array\\{name\\: \'Accept\\-Language\', in\\: \'header\', description\\: \'The language to use…\', schema\\: array\\{type\\: \'string\'\\}, examples\\: array\\{English_GB\\: array\\{value\\: \'en_GB\', summary\\: \'English \\(United…\'\\}, French_FR\\: array\\{value\\: \'fr_FR\', summary\\: \'French \\(France\\)\'\\}, Portuguese_BR\\: array\\{value\\: \'pt_BR\', summary\\: \'Portuguese \\(Brazil\\)\'\\}\\}\\}\\|array\\{name\\: string, in\\: string, description\\: string, required\\?\\: \'true\'\\|bool, schema\\?\\: mixed\\}\\>, requestBody\\?\\: array\\{content\\: array\\{application/json\\: array\\{schema\\: array\\{type\\: string, format\\?\\: string, pattern\\?\\: string, properties\\?\\: array\\<string, array\\{type\\: string, format\\?\\: string\\}\\>\\}\\}\\}\\}, security\\: array\\<array\\<string, array\\<string, mixed\\>\\>\\>\\} on left side of \\?\\? always exists and is not nullable\\.$#',
+	'identifier' => 'nullCoalesce.offset',
+	'count' => 1,
+	'path' => __DIR__ . '/src/Glpi/Api/HL/OpenAPIGenerator.php',
+];
+$ignoreErrors[] = [
+	'message' => '#^PHPDoc tag @var with type array\\{type\\: string, format\\?\\: string, pattern\\?\\: string, properties\\?\\: array\\<string, array\\{type\\: string, format\\?\\: string\\}\\>\\} is not subtype of native type array\\{type\\: \'integer\', pattern\\: \'\\\\\\\\d\\+\'\\}\\|array\\{type\\: \'string\', pattern\\: mixed\\}\\.$#',
+	'identifier' => 'varTag.nativeType',
+	'count' => 1,
+	'path' => __DIR__ . '/src/Glpi/Api/HL/OpenAPIGenerator.php',
+];
+$ignoreErrors[] = [
+	'message' => '#^Comparison operation "\\<" between 0 and 0 is always false\\.$#',
+	'identifier' => 'smaller.alwaysFalse',
+	'count' => 1,
+	'path' => __DIR__ . '/src/Glpi/Api/HL/RSQL/Lexer.php',
+];
+$ignoreErrors[] = [
+	'message' => '#^PHPDoc tag @phpstan\\-type RoutePathCacheHint has invalid value\\: Unexpected token "\\{", expected type at offset 40 on line 2$#',
+	'identifier' => 'phpDoc.parseError',
+	'count' => 1,
+	'path' => __DIR__ . '/src/Glpi/Api/HL/RoutePath.php',
+];
+$ignoreErrors[] = [
+	'message' => '#^PHPDoc tag @return with type mixed is not subtype of native type array\\.$#',
+	'identifier' => 'return.phpDocType',
+	'count' => 1,
+	'path' => __DIR__ . '/src/Glpi/Api/HL/RoutePath.php',
+];
+$ignoreErrors[] = [
+	'message' => '#^Strict comparison using \\!\\=\\= between Glpi\\\\Api\\\\HL\\\\Doc\\\\Route and null will always evaluate to true\\.$#',
+	'identifier' => 'notIdentical.alwaysTrue',
+	'count' => 1,
+	'path' => __DIR__ . '/src/Glpi/Api/HL/RoutePath.php',
+];
+$ignoreErrors[] = [
+	'message' => '#^Expression "\\$action\\(\\$input\\)" on a separate line does not do anything\\.$#',
+	'identifier' => 'expr.resultUnused',
+	'count' => 2,
+	'path' => __DIR__ . '/src/Glpi/Api/HL/Router.php',
+];
+$ignoreErrors[] = [
+	'message' => '#^Method Glpi\\\\Api\\\\HL\\\\Router\\:\\:doRequestMiddleware\\(\\) never returns Glpi\\\\Http\\\\Response so it can be removed from the return type\\.$#',
+	'identifier' => 'return.unusedType',
+	'count' => 1,
+	'path' => __DIR__ . '/src/Glpi/Api/HL/Router.php',
+];
+$ignoreErrors[] = [
+	'message' => '#^Method Glpi\\\\Api\\\\HL\\\\Router\\:\\:resumeSession\\(\\) is unused\\.$#',
+	'identifier' => 'method.unused',
+	'count' => 1,
+	'path' => __DIR__ . '/src/Glpi/Api/HL/Router.php',
+];
+$ignoreErrors[] = [
+	'message' => '#^Path in include_once\\(\\) "/var/www/glpi/inc/downstream\\.php" is not a file or it does not exist\\.$#',
+	'identifier' => 'includeOnce.fileNotFound',
+	'count' => 1,
+	'path' => __DIR__ . '/src/Glpi/Api/HL/Router.php',
+];
+$ignoreErrors[] = [
+	'message' => '#^Property Auth\\:\\:\\$auth_succeded \\(int\\) does not accept true\\.$#',
+	'identifier' => 'assign.propertyType',
+	'count' => 1,
+	'path' => __DIR__ . '/src/Glpi/Api/HL/Router.php',
+];
+$ignoreErrors[] = [
+	'message' => '#^Property Glpi\\\\Api\\\\HL\\\\Router\\:\\:\\$final_request \\(Glpi\\\\Http\\\\Request\\|null\\) is never assigned null so it can be removed from the property type\\.$#',
+	'identifier' => 'property.unusedType',
+	'count' => 1,
+	'path' => __DIR__ . '/src/Glpi/Api/HL/Router.php',
+];
+$ignoreErrors[] = [
+	'message' => '#^Property Glpi\\\\Api\\\\HL\\\\Router\\:\\:\\$original_request \\(Glpi\\\\Http\\\\Request\\|null\\) is never assigned null so it can be removed from the property type\\.$#',
+	'identifier' => 'property.unusedType',
+	'count' => 1,
+	'path' => __DIR__ . '/src/Glpi/Api/HL/Router.php',
+];
+$ignoreErrors[] = [
+	'message' => '#^Offset 0 does not exist on array\\<class\\-string\\<Glpi\\\\Api\\\\HL\\\\Controller\\\\AbstractController\\>, string\\>\\.$#',
+	'identifier' => 'offsetAccess.notFound',
+	'count' => 1,
+	'path' => __DIR__ . '/src/Glpi/Api/HL/Search.php',
+];
+$ignoreErrors[] = [
+	'message' => '#^Offset 1 does not exist on array\\<class\\-string\\<Glpi\\\\Api\\\\HL\\\\Controller\\\\AbstractController\\>, string\\>\\.$#',
+	'identifier' => 'offsetAccess.notFound',
+	'count' => 1,
+	'path' => __DIR__ . '/src/Glpi/Api/HL/Search.php',
+];
+$ignoreErrors[] = [
+	'message' => '#^Offset \'GLPI_AJAX_DASHBOARD\'\\|\'GLPI_ALLOW_IFRAME…\'\\|\'GLPI_CACHE_DIR\'\\|\'GLPI_CALDAV_IMPORT…\'\\|\'GLPI_CENTRAL…\'\\|\'GLPI_CONFIG_DIR\'\\|\'GLPI_CRON_DIR\'\\|\'GLPI_DISABLE_ONLY…\'\\|\'GLPI_DOC_DIR\'\\|\'GLPI_DOCUMENTATION…\'\\|\'GLPI_DUMP_DIR\'\\|\'GLPI_ENVIRONMENT…\'\\|\'GLPI_GRAPH_DIR\'\\|\'GLPI_INSTALL_MODE\'\\|\'GLPI_INVENTORY_DIR\'\\|\'GLPI_LOCAL_I18N_DIR\'\\|\'GLPI_LOCK_DIR\'\\|\'GLPI_LOG_DIR\'\\|\'GLPI_MARKETPLACE…\'\\|\'GLPI_MARKETPLACE_DIR\'\\|\'GLPI_NETWORK_MAIL\'\\|\'GLPI_NETWORK…\'\\|\'GLPI_PICTURE_DIR\'\\|\'GLPI_PLUGIN_DOC_DIR\'\\|\'GLPI_RSS_DIR\'\\|\'GLPI_SERVERSIDE_URL…\'\\|\'GLPI_SESSION_DIR\'\\|\'GLPI_TELEMETRY_URI\'\\|\'GLPI_TEXT_MAXSIZE\'\\|\'GLPI_THEMES_DIR\'\\|\'GLPI_TMP_DIR\'\\|\'GLPI_UPLOAD_DIR\'\\|\'GLPI_USER_AGENT…\'\\|\'GLPI_VAR_DIR\'\\|\'PLUGINS_DIRECTORIES\' on array\\{\\} on left side of \\?\\? does not exist\\.$#',
+	'identifier' => 'nullCoalesce.offset',
+	'count' => 2,
+	'path' => __DIR__ . '/src/Glpi/Application/ConfigurationConstants.php',
+];
+$ignoreErrors[] = [
+	'message' => '#^Default value of the parameter \\#2 \\$env \\(null\\) of method Glpi\\\\Application\\\\ErrorHandler\\:\\:__construct\\(\\) is incompatible with type string\\.$#',
+	'identifier' => 'parameter.defaultValue',
+	'count' => 1,
+	'path' => __DIR__ . '/src/Glpi/Application/ErrorHandler.php',
+];
+$ignoreErrors[] = [
+	'message' => '#^Instanceof between Psr\\\\Log\\\\LoggerInterface and Psr\\\\Log\\\\LoggerInterface will always evaluate to true\\.$#',
+	'identifier' => 'instanceof.alwaysTrue',
+	'count' => 1,
+	'path' => __DIR__ . '/src/Glpi/Application/ErrorHandler.php',
+];
+$ignoreErrors[] = [
+	'message' => '#^Offset \'Code\' does not exist on string\\.$#',
+	'identifier' => 'offsetAccess.notFound',
+	'count' => 1,
+	'path' => __DIR__ . '/src/Glpi/Application/ErrorHandler.php',
+];
+$ignoreErrors[] = [
+	'message' => '#^Offset \'Message\' does not exist on string\\.$#',
+	'identifier' => 'offsetAccess.notFound',
+	'count' => 1,
+	'path' => __DIR__ . '/src/Glpi/Application/ErrorHandler.php',
+];
+$ignoreErrors[] = [
+	'message' => '#^Property Glpi\\\\Application\\\\ErrorHandler\\:\\:\\$exit_code is never read, only written\\.$#',
+	'identifier' => 'property.onlyWritten',
+	'count' => 1,
+	'path' => __DIR__ . '/src/Glpi/Application/ErrorHandler.php',
+];
+$ignoreErrors[] = [
+	'message' => '#^Strict comparison using \\!\\=\\= between null and \'comment\'\\|\'error\' will always evaluate to true\\.$#',
+	'identifier' => 'notIdentical.alwaysTrue',
+	'count' => 1,
+	'path' => __DIR__ . '/src/Glpi/Application/ErrorHandler.php',
+];
+$ignoreErrors[] = [
+	'message' => '#^Instanceof between DBmysql and DBmysql will always evaluate to true\\.$#',
+	'identifier' => 'instanceof.alwaysTrue',
+	'count' => 1,
+	'path' => __DIR__ . '/src/Glpi/Application/View/Extension/FrontEndAssetsExtension.php',
+];
+$ignoreErrors[] = [
+	'message' => '#^Default value of the parameter \\#2 \\$cachedir \\(null\\) of method Glpi\\\\Application\\\\View\\\\TemplateRenderer\\:\\:__construct\\(\\) is incompatible with type string\\.$#',
+	'identifier' => 'parameter.defaultValue',
+	'count' => 1,
+	'path' => __DIR__ . '/src/Glpi/Application/View/TemplateRenderer.php',
+];
+$ignoreErrors[] = [
+	'message' => '#^Strict comparison using \\!\\=\\= between null and \'production\' will always evaluate to true\\.$#',
+	'identifier' => 'notIdentical.alwaysTrue',
+	'count' => 1,
+	'path' => __DIR__ . '/src/Glpi/Application/View/TemplateRenderer.php',
+];
+$ignoreErrors[] = [
+	'message' => '#^Strict comparison using \\=\\=\\= between null and 2 will always evaluate to false\\.$#',
+	'identifier' => 'identical.alwaysFalse',
+	'count' => 1,
+	'path' => __DIR__ . '/src/Glpi/Application/View/TemplateRenderer.php',
+];
+$ignoreErrors[] = [
+	'message' => '#^Call to function method_exists\\(\\) with \\$this\\(Glpi\\\\Asset\\\\Asset\\) and \'prepareGroupFields\' will always evaluate to true\\.$#',
+	'identifier' => 'function.alreadyNarrowedType',
+	'count' => 1,
+	'path' => __DIR__ . '/src/Glpi/Asset/Asset.php',
+];
+$ignoreErrors[] = [
+	'message' => '#^Call to function method_exists\\(\\) with \\$this\\(Glpi\\\\Asset\\\\Asset\\) and \'updateGroupFields\' will always evaluate to true\\.$#',
+	'identifier' => 'function.alreadyNarrowedType',
+	'count' => 1,
+	'path' => __DIR__ . '/src/Glpi/Asset/Asset.php',
+];
+$ignoreErrors[] = [
+	'message' => '#^Instanceof between Glpi\\\\Asset\\\\AssetDefinition and Glpi\\\\Asset\\\\AssetDefinition will always evaluate to true\\.$#',
+	'identifier' => 'instanceof.alwaysTrue',
+	'count' => 1,
+	'path' => __DIR__ . '/src/Glpi/Asset/Asset.php',
+];
+$ignoreErrors[] = [
+	'message' => '#^Method Glpi\\\\Asset\\\\Asset\\:\\:getById\\(\\) should return static\\(Glpi\\\\Asset\\\\Asset\\)\\|false but returns object\\.$#',
+	'identifier' => 'return.type',
+	'count' => 1,
+	'path' => __DIR__ . '/src/Glpi/Asset/Asset.php',
+];
+$ignoreErrors[] = [
+	'message' => '#^PHPDoc tag @var with type Glpi\\\\Asset\\\\AssetModel is not subtype of native type string\\.$#',
+	'identifier' => 'varTag.nativeType',
+	'count' => 1,
+	'path' => __DIR__ . '/src/Glpi/Asset/Asset.php',
+];
+$ignoreErrors[] = [
+	'message' => '#^PHPDoc tag @var with type Glpi\\\\Asset\\\\AssetType is not subtype of native type string\\.$#',
+	'identifier' => 'varTag.nativeType',
+	'count' => 1,
+	'path' => __DIR__ . '/src/Glpi/Asset/Asset.php',
+];
+$ignoreErrors[] = [
+	'message' => '#^PHPDoc tag @var with type SplFileObject is not subtype of native type DirectoryIterator\\.$#',
+	'identifier' => 'varTag.nativeType',
+	'count' => 2,
+	'path' => __DIR__ . '/src/Glpi/Asset/AssetDefinitionManager.php',
+];
+$ignoreErrors[] = [
+	'message' => '#^Instanceof between Glpi\\\\Asset\\\\AssetDefinition and Glpi\\\\Asset\\\\AssetDefinition will always evaluate to true\\.$#',
+	'identifier' => 'instanceof.alwaysTrue',
+	'count' => 1,
+	'path' => __DIR__ . '/src/Glpi/Asset/AssetModel.php',
+];
+$ignoreErrors[] = [
+	'message' => '#^Method Glpi\\\\Asset\\\\AssetModel\\:\\:getById\\(\\) should return static\\(Glpi\\\\Asset\\\\AssetModel\\)\\|false but returns Glpi\\\\Asset\\\\AssetModel\\.$#',
+	'identifier' => 'return.type',
+	'count' => 1,
+	'path' => __DIR__ . '/src/Glpi/Asset/AssetModel.php',
+];
+$ignoreErrors[] = [
+	'message' => '#^Instanceof between Glpi\\\\Asset\\\\AssetDefinition and Glpi\\\\Asset\\\\AssetDefinition will always evaluate to true\\.$#',
+	'identifier' => 'instanceof.alwaysTrue',
+	'count' => 1,
+	'path' => __DIR__ . '/src/Glpi/Asset/AssetType.php',
+];
+$ignoreErrors[] = [
+	'message' => '#^Method Glpi\\\\Asset\\\\AssetType\\:\\:getById\\(\\) should return static\\(Glpi\\\\Asset\\\\AssetType\\)\\|false but returns Glpi\\\\Asset\\\\AssetType\\.$#',
+	'identifier' => 'return.type',
+	'count' => 1,
+	'path' => __DIR__ . '/src/Glpi/Asset/AssetType.php',
+];
+$ignoreErrors[] = [
+	'message' => '#^Method Glpi\\\\Asset\\\\Asset_PeripheralAsset\\:\\:getTabNameForItem\\(\\) never returns array\\<string\\> so it can be removed from the return type\\.$#',
+	'identifier' => 'return.unusedType',
+	'count' => 1,
+	'path' => __DIR__ . '/src/Glpi/Asset/Asset_PeripheralAsset.php',
+];
+$ignoreErrors[] = [
+	'message' => '#^PHPDoc tag @param references unknown parameter\\: \\$source_itemtype$#',
+	'identifier' => 'parameter.notFound',
+	'count' => 1,
+	'path' => __DIR__ . '/src/Glpi/Asset/Capacity/AbstractCapacity.php',
+];
+$ignoreErrors[] = [
+	'message' => '#^PHPDoc tag @param references unknown parameter\\: \\$classname$#',
+	'identifier' => 'parameter.notFound',
+	'count' => 1,
+	'path' => __DIR__ . '/src/Glpi/Asset/Capacity/CapacityInterface.php',
+];
+$ignoreErrors[] = [
+	'message' => '#^Instanceof between Glpi\\\\Asset\\\\AssetDefinition and Glpi\\\\Asset\\\\AssetDefinition will always evaluate to true\\.$#',
+	'identifier' => 'instanceof.alwaysTrue',
+	'count' => 1,
+	'path' => __DIR__ . '/src/Glpi/Asset/RuleDictionaryModel.php',
+];
+$ignoreErrors[] = [
+	'message' => '#^Instanceof between Glpi\\\\Asset\\\\AssetDefinition and Glpi\\\\Asset\\\\AssetDefinition will always evaluate to true\\.$#',
+	'identifier' => 'instanceof.alwaysTrue',
+	'count' => 1,
+	'path' => __DIR__ . '/src/Glpi/Asset/RuleDictionaryModelCollection.php',
+];
+$ignoreErrors[] = [
+	'message' => '#^Instanceof between Glpi\\\\Asset\\\\AssetDefinition and Glpi\\\\Asset\\\\AssetDefinition will always evaluate to true\\.$#',
+	'identifier' => 'instanceof.alwaysTrue',
+	'count' => 1,
+	'path' => __DIR__ . '/src/Glpi/Asset/RuleDictionaryType.php',
+];
+$ignoreErrors[] = [
+	'message' => '#^Instanceof between Glpi\\\\Asset\\\\AssetDefinition and Glpi\\\\Asset\\\\AssetDefinition will always evaluate to true\\.$#',
+	'identifier' => 'instanceof.alwaysTrue',
+	'count' => 1,
+	'path' => __DIR__ . '/src/Glpi/Asset/RuleDictionaryTypeCollection.php',
+];
+$ignoreErrors[] = [
+	'message' => '#^Call to function is_string\\(\\) with string will always evaluate to true\\.$#',
+	'identifier' => 'function.alreadyNarrowedType',
+	'count' => 1,
+	'path' => __DIR__ . '/src/Glpi/Cache/CacheManager.php',
+];
+$ignoreErrors[] = [
+	'message' => '#^Default value of the parameter \\#1 \\$config_dir \\(null\\) of method Glpi\\\\Cache\\\\CacheManager\\:\\:__construct\\(\\) is incompatible with type string\\.$#',
+	'identifier' => 'parameter.defaultValue',
+	'count' => 1,
+	'path' => __DIR__ . '/src/Glpi/Cache/CacheManager.php',
+];
+$ignoreErrors[] = [
+	'message' => '#^Default value of the parameter \\#2 \\$cache_dir \\(null\\) of method Glpi\\\\Cache\\\\CacheManager\\:\\:__construct\\(\\) is incompatible with type string\\.$#',
+	'identifier' => 'parameter.defaultValue',
+	'count' => 1,
+	'path' => __DIR__ . '/src/Glpi/Cache/CacheManager.php',
+];
+$ignoreErrors[] = [
+	'message' => '#^Negated boolean expression is always false\\.$#',
+	'identifier' => 'booleanNot.alwaysFalse',
+	'count' => 1,
+	'path' => __DIR__ . '/src/Glpi/Cache/CacheManager.php',
+];
+$ignoreErrors[] = [
+	'message' => '#^Strict comparison using \\=\\=\\= between array and false will always evaluate to false\\.$#',
+	'identifier' => 'identical.alwaysFalse',
+	'count' => 1,
+	'path' => __DIR__ . '/src/Glpi/Cache/CacheManager.php',
+];
+$ignoreErrors[] = [
+	'message' => '#^Access to an undefined property Glpi\\\\CalDAV\\\\Contracts\\\\CalDAVCompatibleItemInterface\\:\\:\\$fields\\.$#',
+	'identifier' => 'property.notFound',
+	'count' => 5,
+	'path' => __DIR__ . '/src/Glpi/CalDAV/Backend/Calendar.php',
+];
+$ignoreErrors[] = [
+	'message' => '#^Call to an undefined method Glpi\\\\CalDAV\\\\Contracts\\\\CalDAVCompatibleItemInterface\\:\\:add\\(\\)\\.$#',
+	'identifier' => 'method.notFound',
+	'count' => 1,
+	'path' => __DIR__ . '/src/Glpi/CalDAV/Backend/Calendar.php',
+];
+$ignoreErrors[] = [
+	'message' => '#^Call to an undefined method Glpi\\\\CalDAV\\\\Contracts\\\\CalDAVCompatibleItemInterface\\:\\:can\\(\\)\\.$#',
+	'identifier' => 'method.notFound',
+	'count' => 3,
+	'path' => __DIR__ . '/src/Glpi/CalDAV/Backend/Calendar.php',
+];
+$ignoreErrors[] = [
+	'message' => '#^Call to an undefined method Glpi\\\\CalDAV\\\\Contracts\\\\CalDAVCompatibleItemInterface\\:\\:delete\\(\\)\\.$#',
+	'identifier' => 'method.notFound',
+	'count' => 1,
+	'path' => __DIR__ . '/src/Glpi/CalDAV/Backend/Calendar.php',
+];
+$ignoreErrors[] = [
+	'message' => '#^Call to an undefined method Glpi\\\\CalDAV\\\\Contracts\\\\CalDAVCompatibleItemInterface\\:\\:getFromDB\\(\\)\\.$#',
+	'identifier' => 'method.notFound',
+	'count' => 1,
+	'path' => __DIR__ . '/src/Glpi/CalDAV/Backend/Calendar.php',
+];
+$ignoreErrors[] = [
+	'message' => '#^Call to an undefined method Glpi\\\\CalDAV\\\\Contracts\\\\CalDAVCompatibleItemInterface\\:\\:getType\\(\\)\\.$#',
+	'identifier' => 'method.notFound',
+	'count' => 2,
+	'path' => __DIR__ . '/src/Glpi/CalDAV/Backend/Calendar.php',
+];
+$ignoreErrors[] = [
+	'message' => '#^Call to an undefined method Glpi\\\\CalDAV\\\\Contracts\\\\CalDAVCompatibleItemInterface\\:\\:isField\\(\\)\\.$#',
+	'identifier' => 'method.notFound',
+	'count' => 1,
+	'path' => __DIR__ . '/src/Glpi/CalDAV/Backend/Calendar.php',
+];
+$ignoreErrors[] = [
+	'message' => '#^Call to an undefined method Glpi\\\\CalDAV\\\\Contracts\\\\CalDAVCompatibleItemInterface\\:\\:isNewItem\\(\\)\\.$#',
+	'identifier' => 'method.notFound',
+	'count' => 1,
+	'path' => __DIR__ . '/src/Glpi/CalDAV/Backend/Calendar.php',
+];
+$ignoreErrors[] = [
+	'message' => '#^Call to an undefined method Glpi\\\\CalDAV\\\\Contracts\\\\CalDAVCompatibleItemInterface\\:\\:update\\(\\)\\.$#',
+	'identifier' => 'method.notFound',
+	'count' => 1,
+	'path' => __DIR__ . '/src/Glpi/CalDAV/Backend/Calendar.php',
+];
+$ignoreErrors[] = [
+	'message' => '#^Call to an undefined method Sabre\\\\VObject\\\\Document\\:\\:getBaseComponent\\(\\)\\.$#',
+	'identifier' => 'method.notFound',
+	'count' => 1,
+	'path' => __DIR__ . '/src/Glpi/CalDAV/Backend/Calendar.php',
+];
+$ignoreErrors[] = [
+	'message' => '#^Call to function is_array\\(\\) with array will always evaluate to true\\.$#',
+	'identifier' => 'function.alreadyNarrowedType',
+	'count' => 1,
+	'path' => __DIR__ . '/src/Glpi/CalDAV/Backend/Calendar.php',
+];
+$ignoreErrors[] = [
+	'message' => '#^Call to an undefined method Glpi\\\\CalDAV\\\\Contracts\\\\CalDAVCompatibleItemInterface\\:\\:getFromDB\\(\\)\\.$#',
+	'identifier' => 'method.notFound',
+	'count' => 1,
+	'path' => __DIR__ . '/src/Glpi/CalDAV/Backend/Principal.php',
+];
+$ignoreErrors[] = [
+	'message' => '#^Method Glpi\\\\CalDAV\\\\Backend\\\\Principal\\:\\:getPrincipalByPath\\(\\) should return array but empty return statement found\\.$#',
+	'identifier' => 'return.empty',
+	'count' => 1,
+	'path' => __DIR__ . '/src/Glpi/CalDAV/Backend/Principal.php',
+];
+$ignoreErrors[] = [
+	'message' => '#^Call to an undefined method Glpi\\\\CalDAV\\\\Contracts\\\\CalDAVCompatibleItemInterface\\:\\:getFromDB\\(\\)\\.$#',
+	'identifier' => 'method.notFound',
+	'count' => 1,
+	'path' => __DIR__ . '/src/Glpi/CalDAV/Plugin/Acl.php',
+];
+$ignoreErrors[] = [
+	'message' => '#^Call to an undefined method Glpi\\\\CalDAV\\\\Contracts\\\\CalDAVCompatibleItemInterface\\:\\:getFromDB\\(\\)\\.$#',
+	'identifier' => 'method.notFound',
+	'count' => 1,
+	'path' => __DIR__ . '/src/Glpi/CalDAV/Plugin/Browser.php',
+];
+$ignoreErrors[] = [
+	'message' => '#^Method Glpi\\\\CalDAV\\\\Plugin\\\\Browser\\:\\:httpGet\\(\\) should return bool but empty return statement found\\.$#',
+	'identifier' => 'return.empty',
+	'count' => 1,
+	'path' => __DIR__ . '/src/Glpi/CalDAV/Plugin/Browser.php',
+];
+$ignoreErrors[] = [
+	'message' => '#^Strict comparison using \\=\\=\\= between null and \'development\' will always evaluate to false\\.$#',
+	'identifier' => 'identical.alwaysFalse',
+	'count' => 1,
+	'path' => __DIR__ . '/src/Glpi/CalDAV/Plugin/Browser.php',
+];
+$ignoreErrors[] = [
+	'message' => '#^Call to an undefined method Glpi\\\\CalDAV\\\\Contracts\\\\CalDAVCompatibleItemInterface\\:\\:getFromDB\\(\\)\\.$#',
+	'identifier' => 'method.notFound',
+	'count' => 1,
+	'path' => __DIR__ . '/src/Glpi/CalDAV/Plugin/CalDAV.php',
+];
+$ignoreErrors[] = [
+	'message' => '#^Path in include_once\\(\\) "/config_db\\.php" is not a file or it does not exist\\.$#',
+	'identifier' => 'includeOnce.fileNotFound',
+	'count' => 1,
+	'path' => __DIR__ . '/src/Glpi/Config/LegacyConfigurators/StandardIncludes.php',
+];
+$ignoreErrors[] = [
+	'message' => '#^Call to an undefined method Symfony\\\\Component\\\\Console\\\\Helper\\\\HelperInterface\\:\\:ask\\(\\)\\.$#',
+	'identifier' => 'method.notFound',
+	'count' => 1,
+	'path' => __DIR__ . '/src/Glpi/Console/AbstractCommand.php',
+];
+$ignoreErrors[] = [
+	'message' => '#^Call to function property_exists\\(\\) with \\$this\\(Glpi\\\\Console\\\\AbstractCommand\\) and \'db\' will always evaluate to true\\.$#',
+	'identifier' => 'function.alreadyNarrowedType',
+	'count' => 1,
+	'path' => __DIR__ . '/src/Glpi/Console/AbstractCommand.php',
+];
+$ignoreErrors[] = [
+	'message' => '#^Instanceof between DBmysql and DBmysql will always evaluate to true\\.$#',
+	'identifier' => 'instanceof.alwaysTrue',
+	'count' => 1,
+	'path' => __DIR__ . '/src/Glpi/Console/AbstractCommand.php',
+];
+$ignoreErrors[] = [
+	'message' => '#^Property Glpi\\\\Console\\\\AbstractCommand\\:\\:\\$progress_bar \\(Symfony\\\\Component\\\\Console\\\\Helper\\\\ProgressBar\\) does not accept null\\.$#',
+	'identifier' => 'assign.propertyType',
+	'count' => 1,
+	'path' => __DIR__ . '/src/Glpi/Console/AbstractCommand.php',
+];
+$ignoreErrors[] = [
+	'message' => '#^Call to function is_array\\(\\) with array will always evaluate to true\\.$#',
+	'identifier' => 'function.alreadyNarrowedType',
+	'count' => 1,
+	'path' => __DIR__ . '/src/Glpi/Console/Application.php',
+];
+$ignoreErrors[] = [
+	'message' => '#^Call to function property_exists\\(\\) with \\$this\\(Glpi\\\\Console\\\\Application\\) and \'db\' will always evaluate to true\\.$#',
+	'identifier' => 'function.alreadyNarrowedType',
+	'count' => 1,
+	'path' => __DIR__ . '/src/Glpi/Console/Application.php',
+];
+$ignoreErrors[] = [
+	'message' => '#^Instanceof between DBmysql and DBmysql will always evaluate to true\\.$#',
+	'identifier' => 'instanceof.alwaysTrue',
+	'count' => 3,
+	'path' => __DIR__ . '/src/Glpi/Console/Application.php',
+];
+$ignoreErrors[] = [
+	'message' => '#^Property Glpi\\\\Console\\\\Application\\:\\:\\$db \\(DBmysql\\) does not accept DB\\.$#',
+	'identifier' => 'assign.propertyType',
+	'count' => 1,
+	'path' => __DIR__ . '/src/Glpi/Console/Application.php',
+];
+$ignoreErrors[] = [
+	'message' => '#^Property Glpi\\\\Console\\\\Application\\:\\:\\$error_handler is unused\\.$#',
+	'identifier' => 'property.unused',
+	'count' => 1,
+	'path' => __DIR__ . '/src/Glpi/Console/Application.php',
+];
+$ignoreErrors[] = [
+	'message' => '#^Strict comparison using \\!\\=\\= between null and \'development\' will always evaluate to true\\.$#',
+	'identifier' => 'notIdentical.alwaysTrue',
+	'count' => 1,
+	'path' => __DIR__ . '/src/Glpi/Console/Build/GenerateCodeManifestCommand.php',
+];
+$ignoreErrors[] = [
+	'message' => '#^PHPDoc tag @var with type SplFileInfo is not subtype of native type DirectoryIterator\\.$#',
+	'identifier' => 'varTag.nativeType',
+	'count' => 1,
+	'path' => __DIR__ . '/src/Glpi/Console/CommandLoader.php',
+];
+$ignoreErrors[] = [
+	'message' => '#^Method Glpi\\\\Console\\\\Database\\\\InstallCommand\\:\\:shouldSetDBConfig\\(\\) is unused\\.$#',
+	'identifier' => 'method.unused',
+	'count' => 1,
+	'path' => __DIR__ . '/src/Glpi/Console/Database/InstallCommand.php',
+];
+$ignoreErrors[] = [
+	'message' => '#^Instanceof between DBmysql and DBmysql will always evaluate to true\\.$#',
+	'identifier' => 'instanceof.alwaysTrue',
+	'count' => 1,
+	'path' => __DIR__ . '/src/Glpi/Console/Database/UpdateCommand.php',
+];
+$ignoreErrors[] = [
+	'message' => '#^Call to an undefined method Symfony\\\\Component\\\\Console\\\\Helper\\\\HelperInterface\\:\\:ask\\(\\)\\.$#',
+	'identifier' => 'method.notFound',
+	'count' => 1,
+	'path' => __DIR__ . '/src/Glpi/Console/Diagnostic/CheckHtmlEncodingCommand.php',
+];
+$ignoreErrors[] = [
+	'message' => '#^Call to an undefined method Symfony\\\\Component\\\\Console\\\\Helper\\\\HelperInterface\\:\\:ask\\(\\)\\.$#',
+	'identifier' => 'method.notFound',
+	'count' => 1,
+	'path' => __DIR__ . '/src/Glpi/Console/Diagnostic/CheckSourceCodeIntegrityCommand.php',
+];
+$ignoreErrors[] = [
+	'message' => '#^Match expression does not handle remaining value\\: mixed$#',
+	'identifier' => 'match.unhandled',
+	'count' => 1,
+	'path' => __DIR__ . '/src/Glpi/Console/Diagnostic/CheckSourceCodeIntegrityCommand.php',
+];
+$ignoreErrors[] = [
+	'message' => '#^Method Glpi\\\\Console\\\\Migration\\\\RacksPluginToCoreCommand\\:\\:getFallbackRoomId\\(\\) never returns float so it can be removed from the return type\\.$#',
+	'identifier' => 'return.unusedType',
+	'count' => 1,
+	'path' => __DIR__ . '/src/Glpi/Console/Migration/RacksPluginToCoreCommand.php',
+];
+$ignoreErrors[] = [
+	'message' => '#^Method Glpi\\\\Console\\\\Migration\\\\RacksPluginToCoreCommand\\:\\:getImportErrorsVerbosity\\(\\) is unused\\.$#',
+	'identifier' => 'method.unused',
+	'count' => 1,
+	'path' => __DIR__ . '/src/Glpi/Console/Migration/RacksPluginToCoreCommand.php',
+];
+$ignoreErrors[] = [
+	'message' => '#^Method Glpi\\\\Console\\\\Migration\\\\RacksPluginToCoreCommand\\:\\:getImportErrorsVerbosity\\(\\) never returns float so it can be removed from the return type\\.$#',
+	'identifier' => 'return.unusedType',
+	'count' => 1,
+	'path' => __DIR__ . '/src/Glpi/Console/Migration/RacksPluginToCoreCommand.php',
+];
+$ignoreErrors[] = [
+	'message' => '#^Method Glpi\\\\Console\\\\Plugin\\\\InstallCommand\\:\\:isAlreadyInstalled\\(\\) should return array but returns bool\\.$#',
+	'identifier' => 'return.type',
+	'count' => 1,
+	'path' => __DIR__ . '/src/Glpi/Console/Plugin/InstallCommand.php',
+];
+$ignoreErrors[] = [
+	'message' => '#^Property Auth\\:\\:\\$auth_succeded \\(int\\) does not accept true\\.$#',
+	'identifier' => 'assign.propertyType',
+	'count' => 1,
+	'path' => __DIR__ . '/src/Glpi/Console/Plugin/InstallCommand.php',
+];
+$ignoreErrors[] = [
+	'message' => '#^Call to an undefined method Symfony\\\\Component\\\\Console\\\\Helper\\\\HelperInterface\\:\\:ask\\(\\)\\.$#',
+	'identifier' => 'method.notFound',
+	'count' => 1,
+	'path' => __DIR__ . '/src/Glpi/Console/Security/DisableTFACommand.php',
+];
+$ignoreErrors[] = [
+	'message' => '#^Instanceof between DBmysql and DBmysql will always evaluate to true\\.$#',
+	'identifier' => 'instanceof.alwaysTrue',
+	'count' => 1,
+	'path' => __DIR__ . '/src/Glpi/Console/System/CheckRequirementsCommand.php',
+];
+$ignoreErrors[] = [
+	'message' => '#^Call to an undefined method Symfony\\\\Component\\\\Console\\\\Helper\\\\HelperInterface\\:\\:ask\\(\\)\\.$#',
+	'identifier' => 'method.notFound',
+	'count' => 2,
+	'path' => __DIR__ . '/src/Glpi/Console/User/AbstractUserCommand.php',
+];
+$ignoreErrors[] = [
+	'message' => '#^Call to an undefined method Symfony\\\\Component\\\\Console\\\\Helper\\\\HelperInterface\\:\\:ask\\(\\)\\.$#',
+	'identifier' => 'method.notFound',
+	'count' => 1,
+	'path' => __DIR__ . '/src/Glpi/Console/User/GrantCommand.php',
+];
+$ignoreErrors[] = [
+	'message' => '#^Expression on left side of \\?\\? is not nullable\\.$#',
+	'identifier' => 'nullCoalesce.expr',
+	'count' => 2,
+	'path' => __DIR__ . '/src/Glpi/Controller/ApiController.php',
+];
+$ignoreErrors[] = [
+	'message' => '#^Strict comparison using \\=\\=\\= between null and \'development\' will always evaluate to false\\.$#',
+	'identifier' => 'identical.alwaysFalse',
+	'count' => 1,
+	'path' => __DIR__ . '/src/Glpi/Controller/ErrorController.php',
+];
+$ignoreErrors[] = [
+	'message' => '#^Method Glpi\\\\Controller\\\\LegacyFileLoadController\\:\\:getRequest\\(\\) never returns null so it can be removed from the return type\\.$#',
+	'identifier' => 'return.unusedType',
+	'count' => 1,
+	'path' => __DIR__ . '/src/Glpi/Controller/LegacyFileLoadController.php',
+];
+$ignoreErrors[] = [
+	'message' => '#^Expression on left side of \\?\\? is not nullable\\.$#',
+	'identifier' => 'nullCoalesce.expr',
+	'count' => 1,
+	'path' => __DIR__ . '/src/Glpi/Controller/StatusController.php',
+];
+$ignoreErrors[] = [
+	'message' => '#^Negated boolean expression is always false\\.$#',
+	'identifier' => 'booleanNot.alwaysFalse',
+	'count' => 1,
+	'path' => __DIR__ . '/src/Glpi/Csv/StatCsvExport.php',
+];
+$ignoreErrors[] = [
+	'message' => '#^Result of && is always false\\.$#',
+	'identifier' => 'booleanAnd.alwaysFalse',
+	'count' => 1,
+	'path' => __DIR__ . '/src/Glpi/Csv/StatCsvExport.php',
+];
+$ignoreErrors[] = [
+	'message' => '#^Strict comparison using \\=\\=\\= between string and null will always evaluate to false\\.$#',
+	'identifier' => 'identical.alwaysFalse',
+	'count' => 1,
+	'path' => __DIR__ . '/src/Glpi/DBAL/QueryExpression.php',
+];
+$ignoreErrors[] = [
+	'message' => '#^PHPDoc tag @param for parameter \\$interval_unit with type Glpi\\\\DBAL\\\\QueryExpression\\|int\\|string is not subtype of native type string\\.$#',
+	'identifier' => 'parameter.phpDocType',
+	'count' => 1,
+	'path' => __DIR__ . '/src/Glpi/DBAL/QueryFunction.php',
+];
+$ignoreErrors[] = [
+	'message' => '#^Match expression does not handle remaining value\\: string$#',
+	'identifier' => 'match.unhandled',
+	'count' => 2,
+	'path' => __DIR__ . '/src/Glpi/Dashboard/FakeProvider.php',
+];
+$ignoreErrors[] = [
+	'message' => '#^Call to function is_array\\(\\) with array\\<mixed\\> will always evaluate to true\\.$#',
+	'identifier' => 'function.alreadyNarrowedType',
+	'count' => 1,
+	'path' => __DIR__ . '/src/Glpi/Dashboard/Filters/DatesModFilter.php',
+];
+$ignoreErrors[] = [
+	'message' => '#^Strict comparison using \\!\\=\\= between null and \'development\' will always evaluate to true\\.$#',
+	'identifier' => 'notIdentical.alwaysTrue',
+	'count' => 2,
+	'path' => __DIR__ . '/src/Glpi/Dashboard/Grid.php',
+];
+$ignoreErrors[] = [
+	'message' => '#^Call to an undefined static method CommonDBVisible\\:\\:getVisibilityCriteria\\(\\)\\.$#',
+	'identifier' => 'staticMethod.notFound',
+	'count' => 1,
+	'path' => __DIR__ . '/src/Glpi/Dashboard/Provider.php',
+];
+$ignoreErrors[] = [
+	'message' => '#^Comparison operation "\\<" between 0 and 1 is always true\\.$#',
+	'identifier' => 'smaller.alwaysTrue',
+	'count' => 2,
+	'path' => __DIR__ . '/src/Glpi/Dashboard/Provider.php',
+];
+$ignoreErrors[] = [
+	'message' => '#^Static method Glpi\\\\Dashboard\\\\Provider\\:\\:getSearchOptionID\\(\\) is unused\\.$#',
+	'identifier' => 'method.unused',
+	'count' => 1,
+	'path' => __DIR__ . '/src/Glpi/Dashboard/Provider.php',
+];
+$ignoreErrors[] = [
+	'message' => '#^Strict comparison using \\!\\=\\= between int and null will always evaluate to true\\.$#',
+	'identifier' => 'notIdentical.alwaysTrue',
+	'count' => 1,
+	'path' => __DIR__ . '/src/Glpi/Debug/ProfilerSection.php',
+];
+$ignoreErrors[] = [
+	'message' => '#^Instanceof between Glpi\\\\Dropdown\\\\DropdownDefinition and Glpi\\\\Dropdown\\\\DropdownDefinition will always evaluate to true\\.$#',
+	'identifier' => 'instanceof.alwaysTrue',
+	'count' => 1,
+	'path' => __DIR__ . '/src/Glpi/Dropdown/Dropdown.php',
+];
+$ignoreErrors[] = [
+	'message' => '#^Method Glpi\\\\Dropdown\\\\Dropdown\\:\\:getById\\(\\) should return static\\(Glpi\\\\Dropdown\\\\Dropdown\\)\\|false but returns object\\.$#',
+	'identifier' => 'return.type',
+	'count' => 1,
+	'path' => __DIR__ . '/src/Glpi/Dropdown/Dropdown.php',
+];
+$ignoreErrors[] = [
+	'message' => '#^Method Glpi\\\\Form\\\\AccessControl\\\\FormAccessControl\\:\\:getTabNameForItem\\(\\) never returns array\\<string\\> so it can be removed from the return type\\.$#',
+	'identifier' => 'return.unusedType',
+	'count' => 1,
+	'path' => __DIR__ . '/src/Glpi/Form/AccessControl/FormAccessControl.php',
+];
+$ignoreErrors[] = [
+	'message' => '#^Method Glpi\\\\Form\\\\AccessControl\\\\FormAccessControl\\:\\:prepareConfigInput\\(\\) never returns false so it can be removed from the return type\\.$#',
+	'identifier' => 'return.unusedType',
+	'count' => 1,
+	'path' => __DIR__ . '/src/Glpi/Form/AccessControl/FormAccessControl.php',
+];
+$ignoreErrors[] = [
+	'message' => '#^Method Glpi\\\\Form\\\\AccessControl\\\\FormAccessControl\\:\\:prepareInputForUpdate\\(\\) never returns false so it can be removed from the return type\\.$#',
+	'identifier' => 'return.unusedType',
+	'count' => 1,
+	'path' => __DIR__ . '/src/Glpi/Form/AccessControl/FormAccessControl.php',
+];
+$ignoreErrors[] = [
+	'message' => '#^Instanceof between CommonDBTM and CommonDBTM will always evaluate to true\\.$#',
+	'identifier' => 'instanceof.alwaysTrue',
+	'count' => 1,
+	'path' => __DIR__ . '/src/Glpi/Form/AnswersHandler/AnswersHandler.php',
+];
+$ignoreErrors[] = [
+	'message' => '#^Method Glpi\\\\Form\\\\AnswersSet\\:\\:getTabNameForItem\\(\\) never returns array\\<string\\> so it can be removed from the return type\\.$#',
+	'identifier' => 'return.unusedType',
+	'count' => 1,
+	'path' => __DIR__ . '/src/Glpi/Form/AnswersSet.php',
+];
+$ignoreErrors[] = [
+	'message' => '#^Call to function is_array\\(\\) with array will always evaluate to true\\.$#',
+	'identifier' => 'function.alreadyNarrowedType',
+	'count' => 1,
+	'path' => __DIR__ . '/src/Glpi/Form/Comment.php',
+];
+$ignoreErrors[] = [
+	'message' => '#^Cannot call method getItem\\(\\) on CommonDBTM\\|false\\.$#',
+	'identifier' => 'method.nonObject',
+	'count' => 1,
+	'path' => __DIR__ . '/src/Glpi/Form/Comment.php',
+];
+$ignoreErrors[] = [
+	'message' => '#^Method Glpi\\\\Form\\\\Destination\\\\AbstractFormDestinationType\\:\\:getTabNameForItem\\(\\) never returns array\\<string\\> so it can be removed from the return type\\.$#',
+	'identifier' => 'return.unusedType',
+	'count' => 1,
+	'path' => __DIR__ . '/src/Glpi/Form/Destination/AbstractFormDestinationType.php',
+];
+$ignoreErrors[] = [
+	'message' => '#^Method Glpi\\\\Form\\\\Destination\\\\CommonITILField\\\\LocationFieldConfig\\:\\:getSpecificLocationID\\(\\) never returns null so it can be removed from the return type\\.$#',
+	'identifier' => 'return.unusedType',
+	'count' => 1,
+	'path' => __DIR__ . '/src/Glpi/Form/Destination/CommonITILField/LocationFieldConfig.php',
+];
+$ignoreErrors[] = [
+	'message' => '#^Call to an undefined static method class\\-string\\<Glpi\\\\Form\\\\Destination\\\\AbstractFormDestinationType\\>\\|Glpi\\\\Form\\\\Destination\\\\AbstractFormDestinationType\\:\\:getById\\(\\)\\.$#',
+	'identifier' => 'staticMethod.notFound',
+	'count' => 1,
+	'path' => __DIR__ . '/src/Glpi/Form/Destination/FormDestination.php',
+];
+$ignoreErrors[] = [
+	'message' => '#^Method Glpi\\\\Form\\\\Destination\\\\FormDestination\\:\\:getTabNameForItem\\(\\) never returns array\\<string\\> so it can be removed from the return type\\.$#',
+	'identifier' => 'return.unusedType',
+	'count' => 1,
+	'path' => __DIR__ . '/src/Glpi/Form/Destination/FormDestination.php',
+];
+$ignoreErrors[] = [
+	'message' => '#^Method Glpi\\\\Form\\\\Destination\\\\FormDestination\\:\\:prepareInputForAdd\\(\\) never returns false so it can be removed from the return type\\.$#',
+	'identifier' => 'return.unusedType',
+	'count' => 1,
+	'path' => __DIR__ . '/src/Glpi/Form/Destination/FormDestination.php',
+];
+$ignoreErrors[] = [
+	'message' => '#^Method Glpi\\\\Form\\\\Destination\\\\FormDestination\\:\\:prepareInputForUpdate\\(\\) never returns false so it can be removed from the return type\\.$#',
+	'identifier' => 'return.unusedType',
+	'count' => 1,
+	'path' => __DIR__ . '/src/Glpi/Form/Destination/FormDestination.php',
+];
+$ignoreErrors[] = [
+	'message' => '#^Default value of the parameter \\#1 \\$history \\(int\\) of method Glpi\\\\Form\\\\Form\\:\\:post_updateItem\\(\\) is incompatible with type bool\\.$#',
+	'identifier' => 'parameter.defaultValue',
+	'count' => 1,
+	'path' => __DIR__ . '/src/Glpi/Form/Form.php',
+];
+$ignoreErrors[] = [
+	'message' => '#^Method Glpi\\\\Form\\\\Form\\:\\:prepareInputForUpdate\\(\\) never returns false so it can be removed from the return type\\.$#',
+	'identifier' => 'return.unusedType',
+	'count' => 1,
+	'path' => __DIR__ . '/src/Glpi/Form/Form.php',
+];
+$ignoreErrors[] = [
+	'message' => '#^Return type \\(array\\<Glpi\\\\Form\\\\Comment\\>\\) of method Glpi\\\\Form\\\\Form\\:\\:getComments\\(\\) should be compatible with return type \\(string\\) of method CommonDBTM\\:\\:getComments\\(\\)$#',
+	'identifier' => 'method.childReturnType',
+	'count' => 1,
+	'path' => __DIR__ . '/src/Glpi/Form/Form.php',
+];
+$ignoreErrors[] = [
+	'message' => '#^Call to function is_array\\(\\) with array will always evaluate to true\\.$#',
+	'identifier' => 'function.alreadyNarrowedType',
+	'count' => 1,
+	'path' => __DIR__ . '/src/Glpi/Form/Question.php',
+];
+$ignoreErrors[] = [
+	'message' => '#^Cannot call method getItem\\(\\) on CommonDBTM\\|false\\.$#',
+	'identifier' => 'method.nonObject',
+	'count' => 1,
+	'path' => __DIR__ . '/src/Glpi/Form/Question.php',
+];
+$ignoreErrors[] = [
+	'message' => '#^Call to function is_array\\(\\) with array\\<mixed\\> will always evaluate to true\\.$#',
+	'identifier' => 'function.alreadyNarrowedType',
+	'count' => 1,
+	'path' => __DIR__ . '/src/Glpi/Form/QuestionType/AbstractQuestionTypeActors.php',
+];
+$ignoreErrors[] = [
+	'message' => '#^PHPDoc tag @return with type int is incompatible with native type array\\.$#',
+	'identifier' => 'return.phpDocType',
+	'count' => 1,
+	'path' => __DIR__ . '/src/Glpi/Form/QuestionType/AbstractQuestionTypeActors.php',
+];
+$ignoreErrors[] = [
+	'message' => '#^Method Glpi\\\\Form\\\\QuestionType\\\\QuestionTypeDropdown\\:\\:getExtraDataConfigClass\\(\\) never returns null so it can be removed from the return type\\.$#',
+	'identifier' => 'return.unusedType',
+	'count' => 1,
+	'path' => __DIR__ . '/src/Glpi/Form/QuestionType/QuestionTypeDropdown.php',
+];
+$ignoreErrors[] = [
+	'message' => '#^Call to function is_array\\(\\) with array\\<mixed\\> will always evaluate to true\\.$#',
+	'identifier' => 'function.alreadyNarrowedType',
+	'count' => 1,
+	'path' => __DIR__ . '/src/Glpi/Form/QuestionType/QuestionTypeUserDevice.php',
+];
+$ignoreErrors[] = [
+	'message' => '#^Method Glpi\\\\Form\\\\QuestionType\\\\QuestionTypeUserDevice\\:\\:getExtraDataConfigClass\\(\\) never returns null so it can be removed from the return type\\.$#',
+	'identifier' => 'return.unusedType',
+	'count' => 1,
+	'path' => __DIR__ . '/src/Glpi/Form/QuestionType/QuestionTypeUserDevice.php',
+];
+$ignoreErrors[] = [
+	'message' => '#^PHPDoc tag @var with type SplFileObject is not subtype of native type DirectoryIterator\\.$#',
+	'identifier' => 'varTag.nativeType',
+	'count' => 1,
+	'path' => __DIR__ . '/src/Glpi/Form/QuestionType/QuestionTypesManager.php',
+];
+$ignoreErrors[] = [
+	'message' => '#^Return type \\(array\\<Glpi\\\\Form\\\\Comment\\>\\) of method Glpi\\\\Form\\\\Section\\:\\:getComments\\(\\) should be compatible with return type \\(string\\) of method CommonDBTM\\:\\:getComments\\(\\)$#',
+	'identifier' => 'method.childReturnType',
+	'count' => 1,
+	'path' => __DIR__ . '/src/Glpi/Form/Section.php',
+];
+$ignoreErrors[] = [
+	'message' => '#^Method Glpi\\\\Form\\\\ServiceCatalog\\\\ServiceCatalog\\:\\:getTabNameForItem\\(\\) never returns array\\<string\\> so it can be removed from the return type\\.$#',
+	'identifier' => 'return.unusedType',
+	'count' => 1,
+	'path' => __DIR__ . '/src/Glpi/Form/ServiceCatalog/ServiceCatalog.php',
+];
+$ignoreErrors[] = [
+	'message' => '#^Negated boolean expression is always false\\.$#',
+	'identifier' => 'booleanNot.alwaysFalse',
+	'count' => 1,
+	'path' => __DIR__ . '/src/Glpi/Inventory/Asset/Cartridge.php',
+];
+$ignoreErrors[] = [
+	'message' => '#^PHPDoc tag @var with type Item_Devices is not subtype of native type string\\.$#',
+	'identifier' => 'varTag.nativeType',
+	'count' => 1,
+	'path' => __DIR__ . '/src/Glpi/Inventory/Asset/Device.php',
+];
+$ignoreErrors[] = [
+	'message' => '#^Negated boolean expression is always false\\.$#',
+	'identifier' => 'booleanNot.alwaysFalse',
+	'count' => 1,
+	'path' => __DIR__ . '/src/Glpi/Inventory/Asset/Environment.php',
+];
+$ignoreErrors[] = [
+	'message' => '#^Property Glpi\\\\Inventory\\\\Asset\\\\Environment\\:\\:\\$conf is never read, only written\\.$#',
+	'identifier' => 'property.onlyWritten',
+	'count' => 1,
+	'path' => __DIR__ . '/src/Glpi/Inventory/Asset/Environment.php',
+];
+$ignoreErrors[] = [
+	'message' => '#^Argument of an invalid type stdClass supplied for foreach, only iterables are supported\\.$#',
+	'identifier' => 'foreach.nonIterable',
+	'count' => 1,
+	'path' => __DIR__ . '/src/Glpi/Inventory/Asset/InventoryAsset.php',
+];
+$ignoreErrors[] = [
+	'message' => '#^Property Glpi\\\\Inventory\\\\Asset\\\\InventoryAsset\\:\\:\\$main_asset \\(Glpi\\\\Inventory\\\\Asset\\\\MainAsset\\) does not accept Glpi\\\\Inventory\\\\Asset\\\\InventoryAsset\\.$#',
+	'identifier' => 'assign.propertyType',
+	'count' => 1,
+	'path' => __DIR__ . '/src/Glpi/Inventory/Asset/InventoryAsset.php',
+];
+$ignoreErrors[] = [
+	'message' => '#^Argument of an invalid type stdClass supplied for foreach, only iterables are supported\\.$#',
+	'identifier' => 'foreach.nonIterable',
+	'count' => 2,
+	'path' => __DIR__ . '/src/Glpi/Inventory/Asset/MainAsset.php',
+];
+$ignoreErrors[] = [
+	'message' => '#^Property Glpi\\\\Inventory\\\\Asset\\\\InventoryAsset\\:\\:\\$itemtype \\(string\\) does not accept null\\.$#',
+	'identifier' => 'assign.propertyType',
+	'count' => 1,
+	'path' => __DIR__ . '/src/Glpi/Inventory/Asset/MainAsset.php',
+];
+$ignoreErrors[] = [
+	'message' => '#^Property Glpi\\\\Inventory\\\\Asset\\\\InventoryAsset\\:\\:\\$request_query \\(string\\) on left side of \\?\\? is not nullable\\.$#',
+	'identifier' => 'nullCoalesce.property',
+	'count' => 1,
+	'path' => __DIR__ . '/src/Glpi/Inventory/Asset/MainAsset.php',
+];
+$ignoreErrors[] = [
+	'message' => '#^Property Glpi\\\\Inventory\\\\Asset\\\\MainAsset\\:\\:\\$states_id_default \\(int\\) on left side of \\?\\? is not nullable\\.$#',
+	'identifier' => 'nullCoalesce.property',
+	'count' => 1,
+	'path' => __DIR__ . '/src/Glpi/Inventory/Asset/MainAsset.php',
+];
+$ignoreErrors[] = [
+	'message' => '#^Call to function method_exists\\(\\) with Glpi\\\\Inventory\\\\Asset\\\\MainAsset and \'isPartial\' will always evaluate to true\\.$#',
+	'identifier' => 'function.alreadyNarrowedType',
+	'count' => 1,
+	'path' => __DIR__ . '/src/Glpi/Inventory/Asset/NetworkCard.php',
+];
+$ignoreErrors[] = [
+	'message' => '#^Property Glpi\\\\Inventory\\\\Asset\\\\InventoryAsset\\:\\:\\$main_asset \\(Glpi\\\\Inventory\\\\Asset\\\\MainAsset\\) in isset\\(\\) is not nullable\\.$#',
+	'identifier' => 'isset.property',
+	'count' => 1,
+	'path' => __DIR__ . '/src/Glpi/Inventory/Asset/NetworkCard.php',
+];
+$ignoreErrors[] = [
+	'message' => '#^Argument of an invalid type stdClass supplied for foreach, only iterables are supported\\.$#',
+	'identifier' => 'foreach.nonIterable',
+	'count' => 1,
+	'path' => __DIR__ . '/src/Glpi/Inventory/Asset/NetworkEquipment.php',
+];
+$ignoreErrors[] = [
+	'message' => '#^Call to function method_exists\\(\\) with \\$this\\(Glpi\\\\Inventory\\\\Asset\\\\NetworkEquipment\\) and \'getManagementPorts\' will always evaluate to true\\.$#',
+	'identifier' => 'function.alreadyNarrowedType',
+	'count' => 1,
+	'path' => __DIR__ . '/src/Glpi/Inventory/Asset/NetworkEquipment.php',
+];
+$ignoreErrors[] = [
+	'message' => '#^Expression on left side of \\?\\? is not nullable\\.$#',
+	'identifier' => 'nullCoalesce.expr',
+	'count' => 1,
+	'path' => __DIR__ . '/src/Glpi/Inventory/Asset/NetworkEquipment.php',
+];
+$ignoreErrors[] = [
+	'message' => '#^Call to function is_array\\(\\) with array will always evaluate to true\\.$#',
+	'identifier' => 'function.alreadyNarrowedType',
+	'count' => 1,
+	'path' => __DIR__ . '/src/Glpi/Inventory/Asset/NetworkPort.php',
+];
+$ignoreErrors[] = [
+	'message' => '#^Call to function method_exists\\(\\) with \\$this\\(Glpi\\\\Inventory\\\\Asset\\\\NetworkPort\\) and \'handleAggregations\' will always evaluate to true\\.$#',
+	'identifier' => 'function.alreadyNarrowedType',
+	'count' => 1,
+	'path' => __DIR__ . '/src/Glpi/Inventory/Asset/NetworkPort.php',
+];
+$ignoreErrors[] = [
+	'message' => '#^Call to function method_exists\\(\\) with Glpi\\\\Inventory\\\\Asset\\\\MainAsset and \'isPartial\' will always evaluate to true\\.$#',
+	'identifier' => 'function.alreadyNarrowedType',
+	'count' => 1,
+	'path' => __DIR__ . '/src/Glpi/Inventory/Asset/NetworkPort.php',
+];
+$ignoreErrors[] = [
+	'message' => '#^Comparison operation "\\>" between 0 and 1 is always false\\.$#',
+	'identifier' => 'greater.alwaysFalse',
+	'count' => 2,
+	'path' => __DIR__ . '/src/Glpi/Inventory/Asset/NetworkPort.php',
+];
+$ignoreErrors[] = [
+	'message' => '#^Empty array passed to foreach\\.$#',
+	'identifier' => 'foreach.emptyArray',
+	'count' => 1,
+	'path' => __DIR__ . '/src/Glpi/Inventory/Asset/NetworkPort.php',
+];
+$ignoreErrors[] = [
+	'message' => '#^If condition is always false\\.$#',
+	'identifier' => 'if.alwaysFalse',
+	'count' => 1,
+	'path' => __DIR__ . '/src/Glpi/Inventory/Asset/NetworkPort.php',
+];
+$ignoreErrors[] = [
+	'message' => '#^Loose comparison using \\!\\= between 0 and 1 will always evaluate to true\\.$#',
+	'identifier' => 'notEqual.alwaysTrue',
+	'count' => 1,
+	'path' => __DIR__ . '/src/Glpi/Inventory/Asset/NetworkPort.php',
+];
+$ignoreErrors[] = [
+	'message' => '#^Loose comparison using \\=\\= between 0 and 2 will always evaluate to false\\.$#',
+	'identifier' => 'equal.alwaysFalse',
+	'count' => 1,
+	'path' => __DIR__ . '/src/Glpi/Inventory/Asset/NetworkPort.php',
+];
+$ignoreErrors[] = [
+	'message' => '#^Negated boolean expression is always false\\.$#',
+	'identifier' => 'booleanNot.alwaysFalse',
+	'count' => 1,
+	'path' => __DIR__ . '/src/Glpi/Inventory/Asset/NetworkPort.php',
+];
+$ignoreErrors[] = [
+	'message' => '#^Offset \'Computer\' on array\\{\\} in isset\\(\\) does not exist\\.$#',
+	'identifier' => 'isset.offset',
+	'count' => 1,
+	'path' => __DIR__ . '/src/Glpi/Inventory/Asset/NetworkPort.php',
+];
+$ignoreErrors[] = [
+	'message' => '#^Offset \'NetworkEquipment\' on array\\{\\} in isset\\(\\) does not exist\\.$#',
+	'identifier' => 'isset.offset',
+	'count' => 1,
+	'path' => __DIR__ . '/src/Glpi/Inventory/Asset/NetworkPort.php',
+];
+$ignoreErrors[] = [
+	'message' => '#^Offset \'Phone\' on array\\{\\} in isset\\(\\) does not exist\\.$#',
+	'identifier' => 'isset.offset',
+	'count' => 1,
+	'path' => __DIR__ . '/src/Glpi/Inventory/Asset/NetworkPort.php',
+];
+$ignoreErrors[] = [
+	'message' => '#^Property Glpi\\\\Inventory\\\\Asset\\\\InventoryAsset\\:\\:\\$itemtype \\(string\\) does not accept null\\.$#',
+	'identifier' => 'assign.propertyType',
+	'count' => 1,
+	'path' => __DIR__ . '/src/Glpi/Inventory/Asset/NetworkPort.php',
+];
+$ignoreErrors[] = [
+	'message' => '#^Property Glpi\\\\Inventory\\\\Asset\\\\InventoryAsset\\:\\:\\$main_asset \\(Glpi\\\\Inventory\\\\Asset\\\\MainAsset\\) in isset\\(\\) is not nullable\\.$#',
+	'identifier' => 'isset.property',
+	'count' => 1,
+	'path' => __DIR__ . '/src/Glpi/Inventory/Asset/NetworkPort.php',
+];
+$ignoreErrors[] = [
+	'message' => '#^Result of && is always false\\.$#',
+	'identifier' => 'booleanAnd.alwaysFalse',
+	'count' => 3,
+	'path' => __DIR__ . '/src/Glpi/Inventory/Asset/NetworkPort.php',
+];
+$ignoreErrors[] = [
+	'message' => '#^Strict comparison using \\!\\=\\= between string and true will always evaluate to true\\.$#',
+	'identifier' => 'notIdentical.alwaysTrue',
+	'count' => 1,
+	'path' => __DIR__ . '/src/Glpi/Inventory/Asset/NetworkPort.php',
+];
+$ignoreErrors[] = [
+	'message' => '#^Unreachable statement \\- code above always terminates\\.$#',
+	'identifier' => 'deadCode.unreachable',
+	'count' => 2,
+	'path' => __DIR__ . '/src/Glpi/Inventory/Asset/NetworkPort.php',
+];
+$ignoreErrors[] = [
+	'message' => '#^Negated boolean expression is always false\\.$#',
+	'identifier' => 'booleanNot.alwaysFalse',
+	'count' => 1,
+	'path' => __DIR__ . '/src/Glpi/Inventory/Asset/OperatingSystem.php',
+];
+$ignoreErrors[] = [
+	'message' => '#^Negated boolean expression is always false\\.$#',
+	'identifier' => 'booleanNot.alwaysFalse',
+	'count' => 1,
+	'path' => __DIR__ . '/src/Glpi/Inventory/Asset/Peripheral.php',
+];
+$ignoreErrors[] = [
+	'message' => '#^Negated boolean expression is always false\\.$#',
+	'identifier' => 'booleanNot.alwaysFalse',
+	'count' => 1,
+	'path' => __DIR__ . '/src/Glpi/Inventory/Asset/Process.php',
+];
+$ignoreErrors[] = [
+	'message' => '#^Negated boolean expression is always false\\.$#',
+	'identifier' => 'booleanNot.alwaysFalse',
+	'count' => 1,
+	'path' => __DIR__ . '/src/Glpi/Inventory/Asset/RemoteManagement.php',
+];
+$ignoreErrors[] = [
+	'message' => '#^Left side of && is always true\\.$#',
+	'identifier' => 'booleanAnd.leftAlwaysTrue',
+	'count' => 1,
+	'path' => __DIR__ . '/src/Glpi/Inventory/Asset/Software.php',
+];
+$ignoreErrors[] = [
+	'message' => '#^Negated boolean expression is always false\\.$#',
+	'identifier' => 'booleanNot.alwaysFalse',
+	'count' => 2,
+	'path' => __DIR__ . '/src/Glpi/Inventory/Asset/Software.php',
+];
+$ignoreErrors[] = [
+	'message' => '#^Property Glpi\\\\Inventory\\\\Asset\\\\InventoryAsset\\:\\:\\$main_asset \\(Glpi\\\\Inventory\\\\Asset\\\\MainAsset\\) in isset\\(\\) is not nullable\\.$#',
+	'identifier' => 'isset.property',
+	'count' => 1,
+	'path' => __DIR__ . '/src/Glpi/Inventory/Asset/Software.php',
+];
+$ignoreErrors[] = [
+	'message' => '#^Argument of an invalid type stdClass supplied for foreach, only iterables are supported\\.$#',
+	'identifier' => 'foreach.nonIterable',
+	'count' => 1,
+	'path' => __DIR__ . '/src/Glpi/Inventory/Asset/Unmanaged.php',
+];
+$ignoreErrors[] = [
+	'message' => '#^Parameter \\#4 \\$ports_id \\(array\\) of method Glpi\\\\Inventory\\\\Asset\\\\Unmanaged\\:\\:rulepassed\\(\\) should be compatible with parameter \\$ports_id \\(int\\) of method Glpi\\\\Inventory\\\\Asset\\\\MainAsset\\:\\:rulepassed\\(\\)$#',
+	'identifier' => 'method.childParameterType',
+	'count' => 1,
+	'path' => __DIR__ . '/src/Glpi/Inventory/Asset/Unmanaged.php',
+];
+$ignoreErrors[] = [
+	'message' => '#^Property Glpi\\\\Inventory\\\\Asset\\\\InventoryAsset\\:\\:\\$request_query \\(string\\) on left side of \\?\\? is not nullable\\.$#',
+	'identifier' => 'nullCoalesce.property',
+	'count' => 1,
+	'path' => __DIR__ . '/src/Glpi/Inventory/Asset/Unmanaged.php',
+];
+$ignoreErrors[] = [
+	'message' => '#^Property Glpi\\\\Inventory\\\\Asset\\\\MainAsset\\:\\:\\$states_id_default \\(int\\) on left side of \\?\\? is not nullable\\.$#',
+	'identifier' => 'nullCoalesce.property',
+	'count' => 1,
+	'path' => __DIR__ . '/src/Glpi/Inventory/Asset/Unmanaged.php',
+];
+$ignoreErrors[] = [
+	'message' => '#^Call to function method_exists\\(\\) with Glpi\\\\Inventory\\\\Asset\\\\MainAsset and \'isPartial\' will always evaluate to true\\.$#',
+	'identifier' => 'function.alreadyNarrowedType',
+	'count' => 1,
+	'path' => __DIR__ . '/src/Glpi/Inventory/Asset/VirtualMachine.php',
+];
+$ignoreErrors[] = [
+	'message' => '#^Negated boolean expression is always false\\.$#',
+	'identifier' => 'booleanNot.alwaysFalse',
+	'count' => 1,
+	'path' => __DIR__ . '/src/Glpi/Inventory/Asset/VirtualMachine.php',
+];
+$ignoreErrors[] = [
+	'message' => '#^Property Glpi\\\\Inventory\\\\Asset\\\\InventoryAsset\\:\\:\\$itemtype \\(string\\) does not accept null\\.$#',
+	'identifier' => 'assign.propertyType',
+	'count' => 1,
+	'path' => __DIR__ . '/src/Glpi/Inventory/Asset/VirtualMachine.php',
+];
+$ignoreErrors[] = [
+	'message' => '#^Property Glpi\\\\Inventory\\\\Asset\\\\InventoryAsset\\:\\:\\$main_asset \\(Glpi\\\\Inventory\\\\Asset\\\\MainAsset\\) in isset\\(\\) is not nullable\\.$#',
+	'identifier' => 'isset.property',
+	'count' => 1,
+	'path' => __DIR__ . '/src/Glpi/Inventory/Asset/VirtualMachine.php',
+];
+$ignoreErrors[] = [
+	'message' => '#^Negated boolean expression is always false\\.$#',
+	'identifier' => 'booleanNot.alwaysFalse',
+	'count' => 1,
+	'path' => __DIR__ . '/src/Glpi/Inventory/Asset/Volume.php',
+];
+$ignoreErrors[] = [
+	'message' => '#^Access to an undefined property CommonGLPI\\:\\:\\$enabled_inventory\\.$#',
+	'identifier' => 'property.notFound',
+	'count' => 1,
+	'path' => __DIR__ . '/src/Glpi/Inventory/Conf.php',
+];
+$ignoreErrors[] = [
+	'message' => '#^Access to an undefined property Glpi\\\\Inventory\\\\Conf\\:\\:\\$enabled_inventory\\.$#',
+	'identifier' => 'property.notFound',
+	'count' => 1,
+	'path' => __DIR__ . '/src/Glpi/Inventory/Conf.php',
+];
+$ignoreErrors[] = [
+	'message' => '#^Call to function is_array\\(\\) with array\\<array\\{label\\: string, item_action\\: bool, render_callback\\: callable\\(\\)\\: mixed, action_callback\\: callable\\(\\)\\: mixed\\}\\> will always evaluate to true\\.$#',
+	'identifier' => 'function.alreadyNarrowedType',
+	'count' => 1,
+	'path' => __DIR__ . '/src/Glpi/Inventory/Conf.php',
+];
+$ignoreErrors[] = [
+	'message' => '#^Call to function is_callable\\(\\) with callable\\(\\)\\: mixed will always evaluate to true\\.$#',
+	'identifier' => 'function.alreadyNarrowedType',
+	'count' => 1,
+	'path' => __DIR__ . '/src/Glpi/Inventory/Conf.php',
+];
+$ignoreErrors[] = [
+	'message' => '#^Offset \'label\' on array\\{label\\: string, item_action\\: bool, render_callback\\: callable\\(\\)\\: mixed, action_callback\\: callable\\(\\)\\: mixed\\} on left side of \\?\\? always exists and is not nullable\\.$#',
+	'identifier' => 'nullCoalesce.offset',
+	'count' => 1,
+	'path' => __DIR__ . '/src/Glpi/Inventory/Conf.php',
+];
+$ignoreErrors[] = [
+	'message' => '#^Offset \'render_callback\' on array\\{label\\: string, item_action\\: bool, render_callback\\: callable\\(\\)\\: mixed, action_callback\\: callable\\(\\)\\: mixed\\} on left side of \\?\\? always exists and is not nullable\\.$#',
+	'identifier' => 'nullCoalesce.offset',
+	'count' => 1,
+	'path' => __DIR__ . '/src/Glpi/Inventory/Conf.php',
+];
+$ignoreErrors[] = [
+	'message' => '#^Strict comparison using \\=\\=\\= between string and null will always evaluate to false\\.$#',
+	'identifier' => 'identical.alwaysFalse',
+	'count' => 1,
+	'path' => __DIR__ . '/src/Glpi/Inventory/Conf.php',
 ];
 $ignoreErrors[] = [
 	'message' => '#^If condition is always true\\.$#',
 	'identifier' => 'if.alwaysTrue',
->>>>>>> 29f7b470
 	'count' => 2,
 	'path' => __DIR__ . '/src/Glpi/Inventory/Inventory.php',
 ];
 $ignoreErrors[] = [
-<<<<<<< HEAD
-	// identifier: function.impossibleType
+	'message' => '#^Method Glpi\\\\Inventory\\\\Inventory\\:\\:cronCleanorphans\\(\\) with return type void returns int but should not return anything\\.$#',
+	'identifier' => 'return.void',
+	'count' => 1,
+	'path' => __DIR__ . '/src/Glpi/Inventory/Inventory.php',
+];
+$ignoreErrors[] = [
+	'message' => '#^Method Glpi\\\\Inventory\\\\Inventory\\:\\:cronCleantemp\\(\\) with return type void returns int but should not return anything\\.$#',
+	'identifier' => 'return.void',
+	'count' => 1,
+	'path' => __DIR__ . '/src/Glpi/Inventory/Inventory.php',
+];
+$ignoreErrors[] = [
+	'message' => '#^PHPDoc tag @return has invalid value \\(void;\\)\\: Unexpected token ";", expected TOKEN_HORIZONTAL_WS at offset 73 on line 4$#',
+	'identifier' => 'phpDoc.parseError',
+	'count' => 1,
+	'path' => __DIR__ . '/src/Glpi/Inventory/Inventory.php',
+];
+$ignoreErrors[] = [
+	'message' => '#^Property Glpi\\\\Inventory\\\\Inventory\\:\\:\\$inventory_content \\(string\\) in isset\\(\\) is not nullable\\.$#',
+	'identifier' => 'isset.property',
+	'count' => 1,
+	'path' => __DIR__ . '/src/Glpi/Inventory/Inventory.php',
+];
+$ignoreErrors[] = [
+	'message' => '#^Property Glpi\\\\Inventory\\\\Inventory\\:\\:\\$mainasset \\(Glpi\\\\Inventory\\\\Asset\\\\MainAsset\\) in isset\\(\\) is not nullable\\.$#',
+	'identifier' => 'isset.property',
+	'count' => 2,
+	'path' => __DIR__ . '/src/Glpi/Inventory/Inventory.php',
+];
+$ignoreErrors[] = [
+	'message' => '#^Call to function is_array\\(\\) with array will always evaluate to true\\.$#',
+	'identifier' => 'function.alreadyNarrowedType',
+	'count' => 1,
+	'path' => __DIR__ . '/src/Glpi/Inventory/Request.php',
+];
+$ignoreErrors[] = [
 	'message' => '#^Call to function in_array\\(\\) with arguments null, array\\{\'development\', \'testing\'\\} and true will always evaluate to false\\.$#',
-=======
+	'identifier' => 'function.impossibleType',
+	'count' => 1,
+	'path' => __DIR__ . '/src/Glpi/Kernel/Kernel.php',
+];
+$ignoreErrors[] = [
+	'message' => '#^Method Glpi\\\\Kernel\\\\Kernel\\:\\:getLogDir\\(\\) should return string but returns null\\.$#',
+	'identifier' => 'return.type',
+	'count' => 1,
+	'path' => __DIR__ . '/src/Glpi/Kernel/Kernel.php',
+];
+$ignoreErrors[] = [
+	'message' => '#^Negated boolean expression is always true\\.$#',
+	'identifier' => 'booleanNot.alwaysTrue',
+	'count' => 1,
+	'path' => __DIR__ . '/src/Glpi/Marketplace/Api/Plugins.php',
+];
+$ignoreErrors[] = [
+	'message' => '#^Left side of && is always false\\.$#',
+	'identifier' => 'booleanAnd.leftAlwaysFalse',
+	'count' => 1,
+	'path' => __DIR__ . '/src/Glpi/Marketplace/Controller.php',
+];
+$ignoreErrors[] = [
+	'message' => '#^Result of && is always false\\.$#',
+	'identifier' => 'booleanAnd.alwaysFalse',
+	'count' => 1,
+	'path' => __DIR__ . '/src/Glpi/Marketplace/Controller.php',
+];
+$ignoreErrors[] = [
+	'message' => '#^Strict comparison using \\!\\=\\= between int and false will always evaluate to true\\.$#',
+	'identifier' => 'notIdentical.alwaysTrue',
+	'count' => 1,
+	'path' => __DIR__ . '/src/Glpi/Marketplace/Controller.php',
+];
+$ignoreErrors[] = [
+	'message' => '#^Strict comparison using \\=\\=\\= between 0 and 1 will always evaluate to false\\.$#',
+	'identifier' => 'identical.alwaysFalse',
+	'count' => 1,
+	'path' => __DIR__ . '/src/Glpi/Marketplace/Controller.php',
+];
+$ignoreErrors[] = [
+	'message' => '#^Strict comparison using \\=\\=\\= between 0 and 2 will always evaluate to false\\.$#',
+	'identifier' => 'identical.alwaysFalse',
+	'count' => 1,
+	'path' => __DIR__ . '/src/Glpi/Marketplace/Controller.php',
+];
+$ignoreErrors[] = [
+	'message' => '#^Right side of && is always false\\.$#',
+	'identifier' => 'booleanAnd.rightAlwaysFalse',
+	'count' => 1,
+	'path' => __DIR__ . '/src/Glpi/Marketplace/View.php',
+];
+$ignoreErrors[] = [
+	'message' => '#^Strict comparison using \\!\\=\\= between null and \'CLOUD\' will always evaluate to true\\.$#',
+	'identifier' => 'notIdentical.alwaysTrue',
+	'count' => 1,
+	'path' => __DIR__ . '/src/Glpi/Marketplace/View.php',
+];
+$ignoreErrors[] = [
+	'message' => '#^PHPDoc tag @phpstan\\-return has invalid value \\(\\{client_id\\: string, user_id\\: string, scopes\\: string\\[\\]\\}\\)\\: Unexpected token "\\{", expected type at offset 79 on line 4$#',
+	'identifier' => 'phpDoc.parseError',
+	'count' => 1,
+	'path' => __DIR__ . '/src/Glpi/OAuth/Server.php',
+];
+$ignoreErrors[] = [
+	'message' => '#^Call to function is_array\\(\\) with array will always evaluate to true\\.$#',
+	'identifier' => 'function.alreadyNarrowedType',
+	'count' => 1,
+	'path' => __DIR__ . '/src/Glpi/RichText/RichText.php',
+];
+$ignoreErrors[] = [
+	'message' => '#^If condition is always false\\.$#',
+	'identifier' => 'if.alwaysFalse',
+	'count' => 1,
+	'path' => __DIR__ . '/src/Glpi/RichText/RichText.php',
+];
+$ignoreErrors[] = [
+	'message' => '#^Method Glpi\\\\Search\\\\CriteriaFilter\\:\\:getTabNameForItem\\(\\) never returns array\\<string\\> so it can be removed from the return type\\.$#',
+	'identifier' => 'return.unusedType',
+	'count' => 1,
+	'path' => __DIR__ . '/src/Glpi/Search/CriteriaFilter.php',
+];
+$ignoreErrors[] = [
+	'message' => '#^Default value of the parameter \\#1 \\$itemtype \\(string\\) of method Glpi\\\\Search\\\\Input\\\\QueryBuilder\\:\\:findCriteriaInSession\\(\\) is incompatible with type class\\-string\\<CommonDBTM\\>\\.$#',
+	'identifier' => 'parameter.defaultValue',
+	'count' => 1,
+	'path' => __DIR__ . '/src/Glpi/Search/Input/QueryBuilder.php',
+];
+$ignoreErrors[] = [
+	'message' => '#^Default value of the parameter \\#1 \\$itemtype \\(string\\) of method Glpi\\\\Search\\\\Input\\\\QueryBuilder\\:\\:getDefaultCriteria\\(\\) is incompatible with type class\\-string\\<CommonDBTM\\>\\.$#',
+	'identifier' => 'parameter.defaultValue',
+	'count' => 1,
+	'path' => __DIR__ . '/src/Glpi/Search/Input/QueryBuilder.php',
+];
+$ignoreErrors[] = [
+	'message' => '#^Negated boolean expression is always true\\.$#',
+	'identifier' => 'booleanNot.alwaysTrue',
+	'count' => 2,
+	'path' => __DIR__ . '/src/Glpi/Search/Input/QueryBuilder.php',
+];
+$ignoreErrors[] = [
+	'message' => '#^Call to an undefined method PhpOffice\\\\PhpSpreadsheet\\\\Writer\\\\IWriter\\:\\:setOrientation\\(\\)\\.$#',
+	'identifier' => 'method.notFound',
+	'count' => 1,
+	'path' => __DIR__ . '/src/Glpi/Search/Output/Pdf.php',
+];
+$ignoreErrors[] = [
+	'message' => '#^Property Glpi\\\\Search\\\\Output\\\\Spreadsheet\\:\\:\\$writer \\(PhpOffice\\\\PhpSpreadsheet\\\\Writer\\\\BaseWriter\\) does not accept PhpOffice\\\\PhpSpreadsheet\\\\Writer\\\\IWriter\\.$#',
+	'identifier' => 'assign.propertyType',
+	'count' => 1,
+	'path' => __DIR__ . '/src/Glpi/Search/Output/Pdf.php',
+];
+$ignoreErrors[] = [
+	'message' => '#^Negated boolean expression is always true\\.$#',
+	'identifier' => 'booleanNot.alwaysTrue',
+	'count' => 1,
+	'path' => __DIR__ . '/src/Glpi/Search/Output/Spreadsheet.php',
+];
+$ignoreErrors[] = [
+	'message' => '#^Call to function is_string\\(\\) with string will always evaluate to true\\.$#',
+	'identifier' => 'function.alreadyNarrowedType',
+	'count' => 2,
+	'path' => __DIR__ . '/src/Glpi/Search/Provider/SQLProvider.php',
+];
+$ignoreErrors[] = [
+	'message' => '#^Call to static method getAssignableVisiblityCriteria\\(\\) on an unknown class Glpi\\\\Features\\\\AssignableItem\\.$#',
+	'identifier' => 'class.notFound',
+	'count' => 1,
+	'path' => __DIR__ . '/src/Glpi/Search/Provider/SQLProvider.php',
+];
+$ignoreErrors[] = [
+	'message' => '#^Default value of the parameter \\#4 \\$meta \\(int\\) of method Glpi\\\\Search\\\\Provider\\\\SQLProvider\\:\\:giveItem\\(\\) is incompatible with type bool\\.$#',
+	'identifier' => 'parameter.defaultValue',
+	'count' => 1,
+	'path' => __DIR__ . '/src/Glpi/Search/Provider/SQLProvider.php',
+];
+$ignoreErrors[] = [
+	'message' => '#^Default value of the parameter \\#4 \\$meta_type \\(string\\) of method Glpi\\\\Search\\\\Provider\\\\SQLProvider\\:\\:getSelectCriteria\\(\\) is incompatible with type class\\-string\\<CommonDBTM\\>\\.$#',
+	'identifier' => 'parameter.defaultValue',
+	'count' => 1,
+	'path' => __DIR__ . '/src/Glpi/Search/Provider/SQLProvider.php',
+];
+$ignoreErrors[] = [
+	'message' => '#^Default value of the parameter \\#7 \\$meta_type \\(string\\) of method Glpi\\\\Search\\\\Provider\\\\SQLProvider\\:\\:getLeftJoinCriteria\\(\\) is incompatible with type class\\-string\\<CommonDBTM\\>\\.$#',
+	'identifier' => 'parameter.defaultValue',
+	'count' => 1,
+	'path' => __DIR__ . '/src/Glpi/Search/Provider/SQLProvider.php',
+];
+$ignoreErrors[] = [
+	'message' => '#^Expression on left side of \\?\\? is not nullable\\.$#',
+	'identifier' => 'nullCoalesce.expr',
+	'count' => 1,
+	'path' => __DIR__ . '/src/Glpi/Search/Provider/SQLProvider.php',
+];
+$ignoreErrors[] = [
+	'message' => '#^If condition is always true\\.$#',
+	'identifier' => 'if.alwaysTrue',
+	'count' => 1,
+	'path' => __DIR__ . '/src/Glpi/Search/Provider/SQLProvider.php',
+];
+$ignoreErrors[] = [
+	'message' => '#^Left side of && is always true\\.$#',
+	'identifier' => 'booleanAnd.leftAlwaysTrue',
+	'count' => 4,
+	'path' => __DIR__ . '/src/Glpi/Search/Provider/SQLProvider.php',
+];
+$ignoreErrors[] = [
+	'message' => '#^Loose comparison using \\=\\= between 2 and 2 will always evaluate to true\\.$#',
+	'identifier' => 'equal.alwaysTrue',
+	'count' => 4,
+	'path' => __DIR__ . '/src/Glpi/Search/Provider/SQLProvider.php',
+];
+$ignoreErrors[] = [
+	'message' => '#^Method Glpi\\\\Search\\\\Provider\\\\SQLProvider\\:\\:explodeWithID\\(\\) never returns false so it can be removed from the return type\\.$#',
+	'identifier' => 'return.unusedType',
+	'count' => 1,
+	'path' => __DIR__ . '/src/Glpi/Search/Provider/SQLProvider.php',
+];
+$ignoreErrors[] = [
+	'message' => '#^Method Glpi\\\\Search\\\\Provider\\\\SQLProvider\\:\\:getHavingCriteria\\(\\) should return array but returns false\\.$#',
+	'identifier' => 'return.type',
+	'count' => 1,
+	'path' => __DIR__ . '/src/Glpi/Search/Provider/SQLProvider.php',
+];
+$ignoreErrors[] = [
+	'message' => '#^Method Glpi\\\\Search\\\\Provider\\\\SQLProvider\\:\\:getSelectCriteria\\(\\) should return array but returns Glpi\\\\DBAL\\\\QueryExpression\\.$#',
+	'identifier' => 'return.type',
+	'count' => 1,
+	'path' => __DIR__ . '/src/Glpi/Search/Provider/SQLProvider.php',
+];
+$ignoreErrors[] = [
+	'message' => '#^Method Glpi\\\\Search\\\\Provider\\\\SQLProvider\\:\\:getWhereCriteria\\(\\) should return array\\|null but returns Glpi\\\\DBAL\\\\QueryExpression\\.$#',
+	'identifier' => 'return.type',
+	'count' => 1,
+	'path' => __DIR__ . '/src/Glpi/Search/Provider/SQLProvider.php',
+];
+$ignoreErrors[] = [
+	'message' => '#^Method Glpi\\\\Search\\\\Provider\\\\SQLProvider\\:\\:giveItem\\(\\) should return string but returns int\\.$#',
+	'identifier' => 'return.type',
+	'count' => 1,
+	'path' => __DIR__ . '/src/Glpi/Search/Provider/SQLProvider.php',
+];
+$ignoreErrors[] = [
+	'message' => '#^Offset 2 on array\\{0\\: string, 1\\: string, 2\\: string, 3\\: numeric\\-string, 4\\?\\: string, 5\\?\\: non\\-empty\\-string\\} in isset\\(\\) always exists and is not nullable\\.$#',
+	'identifier' => 'isset.offset',
+	'count' => 1,
+	'path' => __DIR__ . '/src/Glpi/Search/Provider/SQLProvider.php',
+];
+$ignoreErrors[] = [
+	'message' => '#^Offset 2 on array\\{string, string, string\\} in isset\\(\\) always exists and is not nullable\\.$#',
+	'identifier' => 'isset.offset',
+	'count' => 1,
+	'path' => __DIR__ . '/src/Glpi/Search/Provider/SQLProvider.php',
+];
+$ignoreErrors[] = [
+	'message' => '#^PHPDoc tag @param for parameter \\$NOT with type string is incompatible with native type bool\\.$#',
+	'identifier' => 'parameter.phpDocType',
+	'count' => 1,
+	'path' => __DIR__ . '/src/Glpi/Search/Provider/SQLProvider.php',
+];
+$ignoreErrors[] = [
+	'message' => '#^PHPDoc tag @return with type string is incompatible with native type array\\.$#',
+	'identifier' => 'return.phpDocType',
+	'count' => 1,
+	'path' => __DIR__ . '/src/Glpi/Search/Provider/SQLProvider.php',
+];
+$ignoreErrors[] = [
+	'message' => '#^PHPDoc tag @var for variable \\$itemtype has invalid type Glpi\\\\Features\\\\AssignableItem\\.$#',
+	'identifier' => 'varTag.trait',
+	'count' => 1,
+	'path' => __DIR__ . '/src/Glpi/Search/Provider/SQLProvider.php',
+];
+$ignoreErrors[] = [
+	'message' => '#^PHPDoc tag @var with type Glpi\\\\Features\\\\AssignableItem is not subtype of native type string\\.$#',
+	'identifier' => 'varTag.nativeType',
+	'count' => 1,
+	'path' => __DIR__ . '/src/Glpi/Search/Provider/SQLProvider.php',
+];
+$ignoreErrors[] = [
+	'message' => '#^Strict comparison using \\!\\=\\= between 100\\|float\\|string and null will always evaluate to true\\.$#',
+	'identifier' => 'notIdentical.alwaysTrue',
+	'count' => 1,
+	'path' => __DIR__ . '/src/Glpi/Search/Provider/SQLProvider.php',
+];
+$ignoreErrors[] = [
+	'message' => '#^Strict comparison using \\!\\=\\= between CommonDBTM\\|false and null will always evaluate to true\\.$#',
+	'identifier' => 'notIdentical.alwaysTrue',
+	'count' => 2,
+	'path' => __DIR__ . '/src/Glpi/Search/Provider/SQLProvider.php',
+];
+$ignoreErrors[] = [
+	'message' => '#^Strict comparison using \\!\\=\\= between int\\|string and null will always evaluate to true\\.$#',
+	'identifier' => 'notIdentical.alwaysTrue',
+	'count' => 2,
+	'path' => __DIR__ . '/src/Glpi/Search/Provider/SQLProvider.php',
+];
+$ignoreErrors[] = [
+	'message' => '#^Strict comparison using \\=\\=\\= between \'Problem\' and \'Problem\' will always evaluate to true\\.$#',
+	'identifier' => 'identical.alwaysTrue',
+	'count' => 2,
+	'path' => __DIR__ . '/src/Glpi/Search/Provider/SQLProvider.php',
+];
+$ignoreErrors[] = [
+	'message' => '#^Strict comparison using \\=\\=\\= between 2 and 2 will always evaluate to true\\.$#',
+	'identifier' => 'identical.alwaysTrue',
+	'count' => 2,
+	'path' => __DIR__ . '/src/Glpi/Search/Provider/SQLProvider.php',
+];
+$ignoreErrors[] = [
+	'message' => '#^Strict comparison using \\=\\=\\= between class\\-string\\<CommonDBTM\\> and \'AllAssets\' will always evaluate to false\\.$#',
+	'identifier' => 'identical.alwaysFalse',
+	'count' => 1,
+	'path' => __DIR__ . '/src/Glpi/Search/Provider/SQLProvider.php',
+];
+$ignoreErrors[] = [
+	'message' => '#^Call to an undefined static method CommonGLPI\\:\\:showBrowseView\\(\\)\\.$#',
+	'identifier' => 'staticMethod.notFound',
+	'count' => 1,
+	'path' => __DIR__ . '/src/Glpi/Search/SearchEngine.php',
+];
+$ignoreErrors[] = [
+	'message' => '#^Call to an undefined static method Glpi\\\\Search\\\\Input\\\\SearchInputInterface\\:\\:cleanParams\\(\\)\\.$#',
+	'identifier' => 'staticMethod.notFound',
+	'count' => 1,
+	'path' => __DIR__ . '/src/Glpi/Search/SearchEngine.php',
+];
+$ignoreErrors[] = [
+	'message' => '#^Call to an undefined static method Glpi\\\\Search\\\\Input\\\\SearchInputInterface\\:\\:manageParams\\(\\)\\.$#',
+	'identifier' => 'staticMethod.notFound',
+	'count' => 1,
+	'path' => __DIR__ . '/src/Glpi/Search/SearchEngine.php',
+];
+$ignoreErrors[] = [
+	'message' => '#^Call to an undefined static method Glpi\\\\Search\\\\Input\\\\SearchInputInterface\\:\\:showGenericSearch\\(\\)\\.$#',
+	'identifier' => 'staticMethod.notFound',
+	'count' => 1,
+	'path' => __DIR__ . '/src/Glpi/Search/SearchEngine.php',
+];
+$ignoreErrors[] = [
+	'message' => '#^Call to an undefined static method Glpi\\\\Search\\\\Provider\\\\SearchProviderInterface\\:\\:constructData\\(\\)\\.$#',
+	'identifier' => 'staticMethod.notFound',
+	'count' => 1,
+	'path' => __DIR__ . '/src/Glpi/Search/SearchEngine.php',
+];
+$ignoreErrors[] = [
+	'message' => '#^Call to an undefined static method Glpi\\\\Search\\\\Provider\\\\SearchProviderInterface\\:\\:constructSQL\\(\\)\\.$#',
+	'identifier' => 'staticMethod.notFound',
+	'count' => 1,
+	'path' => __DIR__ . '/src/Glpi/Search/SearchEngine.php',
+];
+$ignoreErrors[] = [
+	'message' => '#^Call to function is_array\\(\\) with array will always evaluate to true\\.$#',
+	'identifier' => 'function.alreadyNarrowedType',
+	'count' => 1,
+	'path' => __DIR__ . '/src/Glpi/Search/SearchEngine.php',
+];
+$ignoreErrors[] = [
+	'message' => '#^PHPDoc tag @var with type Glpi\\\\Search\\\\Input\\\\SearchInputInterface is not subtype of native type string\\.$#',
+	'identifier' => 'varTag.nativeType',
+	'count' => 2,
+	'path' => __DIR__ . '/src/Glpi/Search/SearchEngine.php',
+];
+$ignoreErrors[] = [
+	'message' => '#^Call to function is_array\\(\\) with array will always evaluate to true\\.$#',
+	'identifier' => 'function.alreadyNarrowedType',
+	'count' => 1,
+	'path' => __DIR__ . '/src/Glpi/Socket.php',
+];
+$ignoreErrors[] = [
+	'message' => '#^Method Glpi\\\\Socket\\:\\:showListForItem\\(\\) with return type void returns false but should not return anything\\.$#',
+	'identifier' => 'return.void',
+	'count' => 2,
+	'path' => __DIR__ . '/src/Glpi/Socket.php',
+];
+$ignoreErrors[] = [
+	'message' => '#^Method Glpi\\\\System\\\\Diagnostic\\\\SourceCodeIntegrityChecker\\:\\:getBaselineManifest\\(\\) never returns null so it can be removed from the return type\\.$#',
+	'identifier' => 'return.unusedType',
+	'count' => 1,
+	'path' => __DIR__ . '/src/Glpi/System/Diagnostic/SourceCodeIntegrityChecker.php',
+];
+$ignoreErrors[] = [
+	'message' => '#^Default value of the parameter \\#1 \\$directory \\(null\\) of method Glpi\\\\System\\\\Log\\\\LogParser\\:\\:__construct\\(\\) is incompatible with type string\\.$#',
+	'identifier' => 'parameter.defaultValue',
+	'count' => 1,
+	'path' => __DIR__ . '/src/Glpi/System/Log/LogParser.php',
+];
+$ignoreErrors[] = [
+	'message' => '#^Method Glpi\\\\System\\\\Log\\\\LogViewer\\:\\:getMenuContent\\(\\) never returns false so it can be removed from the return type\\.$#',
+	'identifier' => 'return.unusedType',
+	'count' => 1,
+	'path' => __DIR__ . '/src/Glpi/System/Log/LogViewer.php',
+];
+$ignoreErrors[] = [
+	'message' => '#^Instanceof between DBmysql and DBmysql will always evaluate to true\\.$#',
+	'identifier' => 'instanceof.alwaysTrue',
+	'count' => 1,
+	'path' => __DIR__ . '/src/Glpi/System/Requirement/InstallationNotOverriden.php',
+];
+$ignoreErrors[] = [
+	'message' => '#^Strict comparison using \\!\\=\\= between string and null will always evaluate to true\\.$#',
+	'identifier' => 'notIdentical.alwaysTrue',
+	'count' => 1,
+	'path' => __DIR__ . '/src/Glpi/System/RequirementsManager.php',
+];
+$ignoreErrors[] = [
+	'message' => '#^PHPDoc tag @var with type SplFileInfo is not subtype of native type DirectoryIterator\\.$#',
+	'identifier' => 'varTag.nativeType',
+	'count' => 1,
+	'path' => __DIR__ . '/src/Glpi/UI/IllustrationManager.php',
+];
+$ignoreErrors[] = [
+	'message' => '#^Method Glpi\\\\UI\\\\ThemeManager\\:\\:getCustomThemesDirectory\\(\\) should return string but returns null\\.$#',
+	'identifier' => 'return.type',
+	'count' => 1,
+	'path' => __DIR__ . '/src/Glpi/UI/ThemeManager.php',
+];
+$ignoreErrors[] = [
+	'message' => '#^Default value of the parameter \\#1 \\$history \\(int\\) of method Group\\:\\:post_updateItem\\(\\) is incompatible with type bool\\.$#',
+	'identifier' => 'parameter.defaultValue',
+	'count' => 1,
+	'path' => __DIR__ . '/src/Group.php',
+];
+$ignoreErrors[] = [
+	'message' => '#^Left side of && is always false\\.$#',
+	'identifier' => 'booleanAnd.leftAlwaysFalse',
+	'count' => 1,
+	'path' => __DIR__ . '/src/Group.php',
+];
+$ignoreErrors[] = [
+	'message' => '#^Return type \\(void\\) of method Group\\:\\:showForm\\(\\) should be compatible with return type \\(bool\\) of method CommonDropdown\\:\\:showForm\\(\\)$#',
+	'identifier' => 'method.childReturnType',
+	'count' => 1,
+	'path' => __DIR__ . '/src/Group.php',
+];
+$ignoreErrors[] = [
+	'message' => '#^Call to function is_string\\(\\) with string will always evaluate to true\\.$#',
+	'identifier' => 'function.alreadyNarrowedType',
+	'count' => 1,
+	'path' => __DIR__ . '/src/HTMLTableCell.php',
+];
+$ignoreErrors[] = [
+	'message' => '#^Property HTMLTableGroup\\:\\:\\$new_headers is never read, only written\\.$#',
+	'identifier' => 'property.onlyWritten',
+	'count' => 1,
+	'path' => __DIR__ . '/src/HTMLTableGroup.php',
+];
+$ignoreErrors[] = [
+	'message' => '#^Call to an undefined method HTMLTableHeader\\:\\:getCompositeName\\(\\)\\.$#',
+	'identifier' => 'method.notFound',
+	'count' => 1,
+	'path' => __DIR__ . '/src/HTMLTableRow.php',
+];
+$ignoreErrors[] = [
+	'message' => '#^Property HTMLTableSuperHeader\\:\\:\\$headerSets is never read, only written\\.$#',
+	'identifier' => 'property.onlyWritten',
+	'count' => 1,
+	'path' => __DIR__ . '/src/HTMLTableSuperHeader.php',
+];
+$ignoreErrors[] = [
+	'message' => '#^Call to function is_array\\(\\) with array will always evaluate to true\\.$#',
+	'identifier' => 'function.alreadyNarrowedType',
+	'count' => 9,
+	'path' => __DIR__ . '/src/Html.php',
+];
+$ignoreErrors[] = [
+	'message' => '#^Call to function is_array\\(\\) with bool will always evaluate to false\\.$#',
+	'identifier' => 'function.impossibleType',
+	'count' => 1,
+	'path' => __DIR__ . '/src/Html.php',
+];
+$ignoreErrors[] = [
+	'message' => '#^Call to function is_array\\(\\) with string will always evaluate to false\\.$#',
+	'identifier' => 'function.impossibleType',
+	'count' => 4,
+	'path' => __DIR__ . '/src/Html.php',
+];
+$ignoreErrors[] = [
+	'message' => '#^Call to function is_null\\(\\) with string will always evaluate to false\\.$#',
+	'identifier' => 'function.impossibleType',
+	'count' => 2,
+	'path' => __DIR__ . '/src/Html.php',
+];
+$ignoreErrors[] = [
+	'message' => '#^Call to function is_string\\(\\) with array will always evaluate to false\\.$#',
+	'identifier' => 'function.impossibleType',
+	'count' => 1,
+	'path' => __DIR__ . '/src/Html.php',
+];
+$ignoreErrors[] = [
+	'message' => '#^Call to function is_string\\(\\) with string will always evaluate to true\\.$#',
+	'identifier' => 'function.alreadyNarrowedType',
+	'count' => 3,
+	'path' => __DIR__ . '/src/Html.php',
+];
+$ignoreErrors[] = [
+	'message' => '#^Default value of the parameter \\#2 \\$http_response_code \\(int\\) of method Html\\:\\:redirect\\(\\) is incompatible with type string\\.$#',
+	'identifier' => 'parameter.defaultValue',
+	'count' => 1,
+	'path' => __DIR__ . '/src/Html.php',
+];
+$ignoreErrors[] = [
 	'message' => '#^Instanceof between Glpi\\\\Console\\\\Application and Glpi\\\\Console\\\\Application will always evaluate to true\\.$#',
 	'identifier' => 'instanceof.alwaysTrue',
 	'count' => 1,
 	'path' => __DIR__ . '/src/Html.php',
 ];
 $ignoreErrors[] = [
-	'message' => '#^Method Html\\:\\:cleanPostForTextArea\\(\\) should return string but returns array\\<string\\>\\.$#',
-	'identifier' => 'return.type',
->>>>>>> 29f7b470
-	'count' => 1,
-	'path' => __DIR__ . '/src/Glpi/Kernel/Kernel.php',
-];
-$ignoreErrors[] = [
-<<<<<<< HEAD
-	// identifier: return.type
-	'message' => '#^Method Glpi\\\\Kernel\\\\Kernel\\:\\:getLogDir\\(\\) should return string but returns null\\.$#',
-=======
-	'message' => '#^Method Html\\:\\:closeForm\\(\\) should return string but returns true\\.$#',
-	'identifier' => 'return.type',
->>>>>>> 29f7b470
-	'count' => 1,
-	'path' => __DIR__ . '/src/Glpi/Kernel/Kernel.php',
-];
-$ignoreErrors[] = [
-<<<<<<< HEAD
-	// identifier: booleanNot.alwaysTrue
-	'message' => '#^Negated boolean expression is always true\\.$#',
-=======
-	'message' => '#^Method Html\\:\\:getScssCompilePath\\(\\) should return array but returns string\\.$#',
-	'identifier' => 'return.type',
->>>>>>> 29f7b470
-	'count' => 1,
-	'path' => __DIR__ . '/src/Glpi/Marketplace/Api/Plugins.php',
-];
-$ignoreErrors[] = [
-<<<<<<< HEAD
-	// identifier: booleanAnd.leftAlwaysFalse
-	'message' => '#^Left side of && is always false\\.$#',
-=======
-	'message' => '#^Method Html\\:\\:showTimeField\\(\\) with return type void returns mixed but should not return anything\\.$#',
-	'identifier' => 'return.void',
->>>>>>> 29f7b470
-	'count' => 1,
-	'path' => __DIR__ . '/src/Glpi/Marketplace/Controller.php',
-];
-$ignoreErrors[] = [
-<<<<<<< HEAD
-	// identifier: booleanAnd.alwaysFalse
-	'message' => '#^Result of && is always false\\.$#',
-=======
-	'message' => '#^Method Html\\:\\:showTimeField\\(\\) with return type void returns string but should not return anything\\.$#',
-	'identifier' => 'return.void',
->>>>>>> 29f7b470
-	'count' => 1,
-	'path' => __DIR__ . '/src/Glpi/Marketplace/Controller.php',
-];
-$ignoreErrors[] = [
-<<<<<<< HEAD
-	// identifier: identical.alwaysFalse
-	'message' => '#^Strict comparison using \\=\\=\\= between 0 and 1 will always evaluate to false\\.$#',
-=======
-	'message' => '#^Method Html\\:\\:uploadedFiles\\(\\) never returns void so it can be removed from the return type\\.$#',
-	'identifier' => 'return.unusedType',
->>>>>>> 29f7b470
-	'count' => 1,
-	'path' => __DIR__ . '/src/Glpi/Marketplace/Controller.php',
-];
-$ignoreErrors[] = [
-<<<<<<< HEAD
-	// identifier: identical.alwaysFalse
-	'message' => '#^Strict comparison using \\=\\=\\= between 0 and 2 will always evaluate to false\\.$#',
-=======
-	'message' => '#^Method Html\\:\\:uploadedFiles\\(\\) should return string\\|void but returns true\\.$#',
-	'identifier' => 'return.type',
->>>>>>> 29f7b470
-	'count' => 1,
-	'path' => __DIR__ . '/src/Glpi/Marketplace/Controller.php',
-];
-$ignoreErrors[] = [
-<<<<<<< HEAD
-	// identifier: booleanAnd.rightAlwaysFalse
-	'message' => '#^Right side of && is always false\\.$#',
-	'count' => 1,
-	'path' => __DIR__ . '/src/Glpi/Marketplace/View.php',
-];
-$ignoreErrors[] = [
-	// identifier: phpDoc.parseError
-	'message' => '#^PHPDoc tag @phpstan\\-return has invalid value \\(\\{client_id\\: string, user_id\\: string, scopes\\: string\\[\\]\\}\\)\\: Unexpected token "\\{", expected type at offset 79$#',
-	'count' => 1,
-	'path' => __DIR__ . '/src/Glpi/OAuth/Server.php',
-];
-$ignoreErrors[] = [
-	// identifier: if.alwaysFalse
-	'message' => '#^If condition is always false\\.$#',
-	'count' => 1,
-	'path' => __DIR__ . '/src/Glpi/RichText/RichText.php',
-];
-$ignoreErrors[] = [
-	// identifier: parameter.defaultValue
-	'message' => '#^Default value of the parameter \\#1 \\$itemtype \\(string\\) of method Glpi\\\\Search\\\\Input\\\\QueryBuilder\\:\\:findCriteriaInSession\\(\\) is incompatible with type class\\-string\\<CommonDBTM\\>\\.$#',
-	'count' => 1,
-	'path' => __DIR__ . '/src/Glpi/Search/Input/QueryBuilder.php',
-];
-$ignoreErrors[] = [
-	// identifier: parameter.defaultValue
-	'message' => '#^Default value of the parameter \\#1 \\$itemtype \\(string\\) of method Glpi\\\\Search\\\\Input\\\\QueryBuilder\\:\\:getDefaultCriteria\\(\\) is incompatible with type class\\-string\\<CommonDBTM\\>\\.$#',
-=======
+	'message' => '#^Method Html\\:\\:getMenuFuzzySearchList\\(\\) should return array\\{url\\: string, title\\: string\\} but returns list\\<array\\{url\\: mixed, title\\: mixed\\}\\>\\.$#',
+	'identifier' => 'return.type',
+	'count' => 1,
+	'path' => __DIR__ . '/src/Html.php',
+];
+$ignoreErrors[] = [
 	'message' => '#^Negated boolean expression is always true\\.$#',
 	'identifier' => 'booleanNot.alwaysTrue',
 	'count' => 2,
 	'path' => __DIR__ . '/src/Html.php',
 ];
 $ignoreErrors[] = [
-	'message' => '#^Unreachable statement \\- code above always terminates\\.$#',
-	'identifier' => 'deadCode.unreachable',
-	'count' => 3,
+	'message' => '#^PHPDoc tag @phpstan\\-return has invalid value \\(\\$display \\? void \\: string\\)\\: Unexpected token "\\$display", expected type at offset 656 on line 13$#',
+	'identifier' => 'phpDoc.parseError',
+	'count' => 1,
 	'path' => __DIR__ . '/src/Html.php',
 ];
 $ignoreErrors[] = [
+	'message' => '#^PHPDoc tag @phpstan\\-return has invalid value \\(\\$display is true \\? true \\: string\\)\\: Unexpected token "\\$display", expected type at offset 219 on line 9$#',
+	'identifier' => 'phpDoc.parseError',
+	'count' => 1,
+	'path' => __DIR__ . '/src/Html.php',
+];
+$ignoreErrors[] = [
+	'message' => '#^Strict comparison using \\=\\=\\= between float and \'\' will always evaluate to false\\.$#',
+	'identifier' => 'identical.alwaysFalse',
+	'count' => 1,
+	'path' => __DIR__ . '/src/Html.php',
+];
+$ignoreErrors[] = [
+	'message' => '#^Strict comparison using \\=\\=\\= between float and \'\\-\' will always evaluate to false\\.$#',
+	'identifier' => 'identical.alwaysFalse',
+	'count' => 1,
+	'path' => __DIR__ . '/src/Html.php',
+];
+$ignoreErrors[] = [
+	'message' => '#^Strict comparison using \\=\\=\\= between null and \'development\' will always evaluate to false\\.$#',
+	'identifier' => 'identical.alwaysFalse',
+	'count' => 1,
+	'path' => __DIR__ . '/src/Html.php',
+];
+$ignoreErrors[] = [
 	'message' => '#^Call to function is_array\\(\\) with array\\<int\\> will always evaluate to true\\.$#',
 	'identifier' => 'function.alreadyNarrowedType',
-	'count' => 4,
+	'count' => 5,
 	'path' => __DIR__ . '/src/IPAddress.php',
 ];
 $ignoreErrors[] = [
@@ -4735,206 +4046,90 @@
 	'path' => __DIR__ . '/src/IPAddress.php',
 ];
 $ignoreErrors[] = [
-	'message' => '#^Method IPNetmask\\:\\:setNetmaskFromString\\(\\) should return false but returns true\\.$#',
-	'identifier' => 'return.type',
->>>>>>> 29f7b470
-	'count' => 1,
-	'path' => __DIR__ . '/src/Glpi/Search/Input/QueryBuilder.php',
-];
-$ignoreErrors[] = [
-	'message' => '#^Negated boolean expression is always true\\.$#',
-<<<<<<< HEAD
-	'count' => 2,
-	'path' => __DIR__ . '/src/Glpi/Search/Input/QueryBuilder.php',
-];
-$ignoreErrors[] = [
-	// identifier: method.notFound
-	'message' => '#^Call to an undefined method PhpOffice\\\\PhpSpreadsheet\\\\Writer\\\\IWriter\\:\\:setOrientation\\(\\)\\.$#',
-=======
-	'identifier' => 'booleanNot.alwaysTrue',
+	'message' => '#^Property IPAddress\\:\\:\\$binary \\(array\\<int\\>\\) does not accept string\\.$#',
+	'identifier' => 'assign.propertyType',
+	'count' => 1,
+	'path' => __DIR__ . '/src/IPAddress.php',
+];
+$ignoreErrors[] = [
+	'message' => '#^Strict comparison using \\!\\=\\= between array\\<int\\> and \'\' will always evaluate to true\\.$#',
+	'identifier' => 'notIdentical.alwaysTrue',
+	'count' => 1,
+	'path' => __DIR__ . '/src/IPAddress.php',
+];
+$ignoreErrors[] = [
+	'message' => '#^Comparison operation "\\>" between int\\<1, max\\> and 0 is always true\\.$#',
+	'identifier' => 'greater.alwaysTrue',
 	'count' => 1,
 	'path' => __DIR__ . '/src/IPNetwork.php',
 ];
 $ignoreErrors[] = [
 	'message' => '#^Property IPNetwork\\:\\:\\$address \\(IPAddress\\) does not accept null\\.$#',
 	'identifier' => 'assign.propertyType',
->>>>>>> 29f7b470
-	'count' => 1,
-	'path' => __DIR__ . '/src/Glpi/Search/Output/Pdf.php',
-];
-$ignoreErrors[] = [
-<<<<<<< HEAD
-	// identifier: assign.propertyType
-	'message' => '#^Property Glpi\\\\Search\\\\Output\\\\Spreadsheet\\:\\:\\$writer \\(PhpOffice\\\\PhpSpreadsheet\\\\Writer\\\\BaseWriter\\) does not accept PhpOffice\\\\PhpSpreadsheet\\\\Writer\\\\IWriter\\.$#',
-=======
+	'count' => 1,
+	'path' => __DIR__ . '/src/IPNetwork.php',
+];
+$ignoreErrors[] = [
 	'message' => '#^Property IPNetwork\\:\\:\\$data_for_implicit_update \\(array\\) does not accept null\\.$#',
 	'identifier' => 'assign.propertyType',
->>>>>>> 29f7b470
-	'count' => 1,
-	'path' => __DIR__ . '/src/Glpi/Search/Output/Pdf.php',
-];
-$ignoreErrors[] = [
-<<<<<<< HEAD
-	// identifier: booleanNot.alwaysTrue
-	'message' => '#^Negated boolean expression is always true\\.$#',
-=======
+	'count' => 1,
+	'path' => __DIR__ . '/src/IPNetwork.php',
+];
+$ignoreErrors[] = [
 	'message' => '#^Property IPNetwork\\:\\:\\$gateway \\(IPAddress\\) does not accept null\\.$#',
 	'identifier' => 'assign.propertyType',
->>>>>>> 29f7b470
-	'count' => 1,
-	'path' => __DIR__ . '/src/Glpi/Search/Output/Spreadsheet.php',
-];
-$ignoreErrors[] = [
-<<<<<<< HEAD
-	// identifier: class.notFound
-	'message' => '#^Call to static method getAssignableVisiblityCriteria\\(\\) on an unknown class Glpi\\\\Features\\\\AssignableItem\\.$#',
-=======
+	'count' => 1,
+	'path' => __DIR__ . '/src/IPNetwork.php',
+];
+$ignoreErrors[] = [
 	'message' => '#^Property IPNetwork\\:\\:\\$netmask \\(IPNetmask\\) does not accept null\\.$#',
 	'identifier' => 'assign.propertyType',
->>>>>>> 29f7b470
-	'count' => 1,
-	'path' => __DIR__ . '/src/Glpi/Search/Provider/SQLProvider.php',
-];
-$ignoreErrors[] = [
-<<<<<<< HEAD
-	// identifier: parameter.defaultValue
-	'message' => '#^Default value of the parameter \\#4 \\$meta \\(int\\) of method Glpi\\\\Search\\\\Provider\\\\SQLProvider\\:\\:giveItem\\(\\) is incompatible with type bool\\.$#',
-=======
+	'count' => 1,
+	'path' => __DIR__ . '/src/IPNetwork.php',
+];
+$ignoreErrors[] = [
 	'message' => '#^Property IPNetwork\\:\\:\\$networkUpdate \\(bool\\) does not accept null\\.$#',
 	'identifier' => 'assign.propertyType',
->>>>>>> 29f7b470
-	'count' => 1,
-	'path' => __DIR__ . '/src/Glpi/Search/Provider/SQLProvider.php',
-];
-$ignoreErrors[] = [
-<<<<<<< HEAD
-	// identifier: parameter.defaultValue
-	'message' => '#^Default value of the parameter \\#4 \\$meta_type \\(string\\) of method Glpi\\\\Search\\\\Provider\\\\SQLProvider\\:\\:getSelectCriteria\\(\\) is incompatible with type class\\-string\\<CommonDBTM\\>\\.$#',
-=======
-	'message' => '#^Right side of \\|\\| is always false\\.$#',
-	'identifier' => 'booleanOr.rightAlwaysFalse',
->>>>>>> 29f7b470
-	'count' => 1,
-	'path' => __DIR__ . '/src/Glpi/Search/Provider/SQLProvider.php',
-];
-$ignoreErrors[] = [
-<<<<<<< HEAD
-	// identifier: parameter.defaultValue
-	'message' => '#^Default value of the parameter \\#7 \\$meta_type \\(string\\) of method Glpi\\\\Search\\\\Provider\\\\SQLProvider\\:\\:getLeftJoinCriteria\\(\\) is incompatible with type class\\-string\\<CommonDBTM\\>\\.$#',
-=======
-	'message' => '#^Unreachable statement \\- code above always terminates\\.$#',
-	'identifier' => 'deadCode.unreachable',
->>>>>>> 29f7b470
-	'count' => 1,
-	'path' => __DIR__ . '/src/Glpi/Search/Provider/SQLProvider.php',
-];
-$ignoreErrors[] = [
-<<<<<<< HEAD
-	// identifier: nullCoalesce.expr
-	'message' => '#^Expression on left side of \\?\\? is not nullable\\.$#',
-=======
-	'message' => '#^Method ITILCategory\\:\\:getTabNameForItem\\(\\) should return string but returns array\\<int, string\\>\\.$#',
-	'identifier' => 'return.type',
->>>>>>> 29f7b470
-	'count' => 1,
-	'path' => __DIR__ . '/src/Glpi/Search/Provider/SQLProvider.php',
-];
-$ignoreErrors[] = [
-<<<<<<< HEAD
-	// identifier: if.alwaysTrue
-	'message' => '#^If condition is always true\\.$#',
-	'count' => 5,
-	'path' => __DIR__ . '/src/Glpi/Search/Provider/SQLProvider.php',
-];
-$ignoreErrors[] = [
-	// identifier: booleanAnd.leftAlwaysTrue
-	'message' => '#^Left side of && is always true\\.$#',
-	'count' => 4,
-	'path' => __DIR__ . '/src/Glpi/Search/Provider/SQLProvider.php',
-];
-$ignoreErrors[] = [
-	// identifier: return.type
-	'message' => '#^Method Glpi\\\\Search\\\\Provider\\\\SQLProvider\\:\\:getHavingCriteria\\(\\) should return array but returns false\\.$#',
-	'count' => 1,
-	'path' => __DIR__ . '/src/Glpi/Search/Provider/SQLProvider.php',
-];
-$ignoreErrors[] = [
-	// identifier: return.type
-	'message' => '#^Method Glpi\\\\Search\\\\Provider\\\\SQLProvider\\:\\:getSelectCriteria\\(\\) should return array but returns Glpi\\\\DBAL\\\\QueryExpression\\.$#',
-=======
+	'count' => 1,
+	'path' => __DIR__ . '/src/IPNetwork.php',
+];
+$ignoreErrors[] = [
 	'message' => '#^Left side of && is always true\\.$#',
 	'identifier' => 'booleanAnd.leftAlwaysTrue',
 	'count' => 1,
 	'path' => __DIR__ . '/src/ITILFollowup.php',
 ];
 $ignoreErrors[] = [
-	'message' => '#^Unreachable statement \\- code above always terminates\\.$#',
-	'identifier' => 'deadCode.unreachable',
-	'count' => 2,
-	'path' => __DIR__ . '/src/ITILSolution.php',
-];
-$ignoreErrors[] = [
-	'message' => '#^Method ITILTemplate\\:\\:getTabNameForItem\\(\\) should return string but returns array\\<int, string\\>\\.$#',
-	'identifier' => 'return.type',
-	'count' => 2,
-	'path' => __DIR__ . '/src/ITILTemplate.php',
-];
-$ignoreErrors[] = [
 	'message' => '#^Method ITILTemplate\\:\\:showCentralPreview\\(\\) with return type void returns false but should not return anything\\.$#',
 	'identifier' => 'return.void',
->>>>>>> 29f7b470
-	'count' => 1,
-	'path' => __DIR__ . '/src/Glpi/Search/Provider/SQLProvider.php',
-];
-$ignoreErrors[] = [
-<<<<<<< HEAD
-	// identifier: return.type
-	'message' => '#^Method Glpi\\\\Search\\\\Provider\\\\SQLProvider\\:\\:getWhereCriteria\\(\\) should return array\\|null but returns Glpi\\\\DBAL\\\\QueryExpression\\.$#',
-=======
-	'message' => '#^Method ITILTemplateHiddenField\\:\\:showForITILTemplate\\(\\) with return type void returns false but should not return anything\\.$#',
+	'count' => 1,
+	'path' => __DIR__ . '/src/ITILTemplate.php',
+];
+$ignoreErrors[] = [
+	'message' => '#^PHPDoc tag @var with type CommonITILObject is not subtype of native type string\\.$#',
+	'identifier' => 'varTag.nativeType',
+	'count' => 3,
+	'path' => __DIR__ . '/src/ITILTemplate.php',
+];
+$ignoreErrors[] = [
+	'message' => '#^Method ITILTemplateField\\:\\:showForITILTemplate\\(\\) with return type void returns false but should not return anything\\.$#',
 	'identifier' => 'return.void',
->>>>>>> 29f7b470
-	'count' => 1,
-	'path' => __DIR__ . '/src/Glpi/Search/Provider/SQLProvider.php',
-];
-$ignoreErrors[] = [
-<<<<<<< HEAD
-	// identifier: return.type
-	'message' => '#^Method Glpi\\\\Search\\\\Provider\\\\SQLProvider\\:\\:giveItem\\(\\) should return string but returns int\\.$#',
-=======
-	'message' => '#^Method ITILTemplateMandatoryField\\:\\:showForITILTemplate\\(\\) with return type void returns false but should not return anything\\.$#',
-	'identifier' => 'return.void',
->>>>>>> 29f7b470
-	'count' => 1,
-	'path' => __DIR__ . '/src/Glpi/Search/Provider/SQLProvider.php',
-];
-$ignoreErrors[] = [
-<<<<<<< HEAD
-	// identifier: isset.offset
-	'message' => '#^Offset 2 on array\\{0\\: string, 1\\: string, 2\\: string, 3\\: numeric\\-string, 4\\?\\: string, 5\\?\\: non\\-empty\\-string\\} in isset\\(\\) always exists and is not nullable\\.$#',
-=======
-	'message' => '#^Method ITILTemplatePredefinedField\\:\\:showForITILTemplate\\(\\) with return type void returns false but should not return anything\\.$#',
-	'identifier' => 'return.void',
->>>>>>> 29f7b470
-	'count' => 1,
-	'path' => __DIR__ . '/src/Glpi/Search/Provider/SQLProvider.php',
-];
-$ignoreErrors[] = [
-<<<<<<< HEAD
-	// identifier: isset.offset
-	'message' => '#^Offset 2 on array\\{string, string, string\\} in isset\\(\\) always exists and is not nullable\\.$#',
-=======
+	'count' => 1,
+	'path' => __DIR__ . '/src/ITILTemplateField.php',
+];
+$ignoreErrors[] = [
+	'message' => '#^Default value of the parameter \\#1 \\$history \\(int\\) of method ITILValidationTemplate\\:\\:post_updateItem\\(\\) is incompatible with type bool\\.$#',
+	'identifier' => 'parameter.defaultValue',
+	'count' => 1,
+	'path' => __DIR__ . '/src/ITILValidationTemplate.php',
+];
+$ignoreErrors[] = [
 	'message' => '#^If condition is always true\\.$#',
 	'identifier' => 'if.alwaysTrue',
->>>>>>> 29f7b470
-	'count' => 1,
-	'path' => __DIR__ . '/src/Glpi/Search/Provider/SQLProvider.php',
-];
-$ignoreErrors[] = [
-<<<<<<< HEAD
-	// identifier: parameter.phpDocType
-	'message' => '#^PHPDoc tag @param for parameter \\$NOT with type string is incompatible with native type bool\\.$#',
-=======
+	'count' => 1,
+	'path' => __DIR__ . '/src/Impact.php',
+];
+$ignoreErrors[] = [
 	'message' => '#^PHPDoc tag @var with type class\\-string is not subtype of native type TKey of int\\|string\\.$#',
 	'identifier' => 'varTag.nativeType',
 	'count' => 2,
@@ -4943,42 +4138,14 @@
 $ignoreErrors[] = [
 	'message' => '#^Right side of \\|\\| is always true\\.$#',
 	'identifier' => 'booleanOr.rightAlwaysTrue',
->>>>>>> 29f7b470
-	'count' => 1,
-	'path' => __DIR__ . '/src/Glpi/Search/Provider/SQLProvider.php',
-];
-$ignoreErrors[] = [
-<<<<<<< HEAD
-	// identifier: return.phpDocType
-	'message' => '#^PHPDoc tag @return with type string is incompatible with native type array\\.$#',
-=======
+	'count' => 1,
+	'path' => __DIR__ . '/src/Impact.php',
+];
+$ignoreErrors[] = [
 	'message' => '#^Negated boolean expression is always true\\.$#',
 	'identifier' => 'booleanNot.alwaysTrue',
->>>>>>> 29f7b470
-	'count' => 1,
-	'path' => __DIR__ . '/src/Glpi/Search/Provider/SQLProvider.php',
-];
-$ignoreErrors[] = [
-<<<<<<< HEAD
-	// identifier: varTag.trait
-	'message' => '#^PHPDoc tag @var for variable \\$itemtype has invalid type Glpi\\\\Features\\\\AssignableItem\\.$#',
-	'count' => 1,
-	'path' => __DIR__ . '/src/Glpi/Search/Provider/SQLProvider.php',
-];
-$ignoreErrors[] = [
-	// identifier: method.staticCall
-	'message' => '#^Static call to instance method stdClass\\:\\:addWhere\\(\\)\\.$#',
-	'count' => 1,
-	'path' => __DIR__ . '/src/Glpi/Search/Provider/SQLProvider.php',
-];
-$ignoreErrors[] = [
-	// identifier: identical.alwaysFalse
-	'message' => '#^Strict comparison using \\=\\=\\= between class\\-string\\<CommonDBTM\\> and \'AllAssets\' will always evaluate to false\\.$#',
-=======
-	'message' => '#^Method Infocom\\:\\:Amort\\(\\) should return array\\|float but returns string\\.$#',
-	'identifier' => 'return.type',
-	'count' => 3,
-	'path' => __DIR__ . '/src/Infocom.php',
+	'count' => 1,
+	'path' => __DIR__ . '/src/ImpactItem.php',
 ];
 $ignoreErrors[] = [
 	'message' => '#^Method Infocom\\:\\:showTco\\(\\) should return float but returns string\\.$#',
@@ -4989,695 +4156,66 @@
 $ignoreErrors[] = [
 	'message' => '#^Negated boolean expression is always false\\.$#',
 	'identifier' => 'booleanNot.alwaysFalse',
->>>>>>> 29f7b470
-	'count' => 1,
-	'path' => __DIR__ . '/src/Glpi/Search/Provider/SQLProvider.php',
-];
-$ignoreErrors[] = [
-<<<<<<< HEAD
-	// identifier: staticMethod.notFound
-	'message' => '#^Call to an undefined static method CommonGLPI\\:\\:showBrowseView\\(\\)\\.$#',
-=======
-	'message' => '#^Negated boolean expression is always false\\.$#',
-	'identifier' => 'booleanNot.alwaysFalse',
->>>>>>> 29f7b470
-	'count' => 1,
-	'path' => __DIR__ . '/src/Glpi/Search/SearchEngine.php',
-];
-$ignoreErrors[] = [
-<<<<<<< HEAD
-	// identifier: staticMethod.notFound
-	'message' => '#^Call to an undefined static method Glpi\\\\Search\\\\Input\\\\SearchInputInterface\\:\\:cleanParams\\(\\)\\.$#',
-=======
-	'message' => '#^Argument of an invalid type stdClass supplied for foreach, only iterables are supported\\.$#',
-	'identifier' => 'foreach.nonIterable',
->>>>>>> 29f7b470
-	'count' => 1,
-	'path' => __DIR__ . '/src/Glpi/Search/SearchEngine.php',
-];
-$ignoreErrors[] = [
-<<<<<<< HEAD
-	// identifier: staticMethod.notFound
-	'message' => '#^Call to an undefined static method Glpi\\\\Search\\\\Input\\\\SearchInputInterface\\:\\:manageParams\\(\\)\\.$#',
-=======
-	'message' => '#^Property Glpi\\\\Inventory\\\\Asset\\\\InventoryAsset\\:\\:\\$main_asset \\(Glpi\\\\Inventory\\\\Asset\\\\MainAsset\\) does not accept Glpi\\\\Inventory\\\\Asset\\\\InventoryAsset\\.$#',
-	'identifier' => 'assign.propertyType',
->>>>>>> 29f7b470
-	'count' => 1,
-	'path' => __DIR__ . '/src/Glpi/Search/SearchEngine.php',
-];
-$ignoreErrors[] = [
-<<<<<<< HEAD
-	// identifier: staticMethod.notFound
-	'message' => '#^Call to an undefined static method Glpi\\\\Search\\\\Input\\\\SearchInputInterface\\:\\:showGenericSearch\\(\\)\\.$#',
-	'count' => 1,
-	'path' => __DIR__ . '/src/Glpi/Search/SearchEngine.php',
-];
-$ignoreErrors[] = [
-	// identifier: staticMethod.notFound
-	'message' => '#^Call to an undefined static method Glpi\\\\Search\\\\Provider\\\\SearchProviderInterface\\:\\:constructData\\(\\)\\.$#',
-=======
-	'message' => '#^Argument of an invalid type stdClass supplied for foreach, only iterables are supported\\.$#',
-	'identifier' => 'foreach.nonIterable',
-	'count' => 2,
-	'path' => __DIR__ . '/src/Inventory/Asset/MainAsset.php',
-];
-$ignoreErrors[] = [
-	'message' => '#^Property Glpi\\\\Inventory\\\\Asset\\\\InventoryAsset\\:\\:\\$itemtype \\(string\\) does not accept null\\.$#',
-	'identifier' => 'assign.propertyType',
->>>>>>> 29f7b470
-	'count' => 1,
-	'path' => __DIR__ . '/src/Glpi/Search/SearchEngine.php',
-];
-$ignoreErrors[] = [
-<<<<<<< HEAD
-	// identifier: staticMethod.notFound
-	'message' => '#^Call to an undefined static method Glpi\\\\Search\\\\Provider\\\\SearchProviderInterface\\:\\:constructSQL\\(\\)\\.$#',
-=======
-	'message' => '#^Property Glpi\\\\Inventory\\\\Asset\\\\InventoryAsset\\:\\:\\$request_query \\(string\\) on left side of \\?\\? is not nullable\\.$#',
-	'identifier' => 'nullCoalesce.property',
->>>>>>> 29f7b470
-	'count' => 1,
-	'path' => __DIR__ . '/src/Glpi/Search/SearchEngine.php',
-];
-$ignoreErrors[] = [
-<<<<<<< HEAD
-	// identifier: return.void
-	'message' => '#^Method Glpi\\\\Socket\\:\\:showListForItem\\(\\) with return type void returns false but should not return anything\\.$#',
-	'count' => 2,
-	'path' => __DIR__ . '/src/Glpi/Socket.php',
-];
-$ignoreErrors[] = [
-	// identifier: return.unusedType
-	'message' => '#^Method Glpi\\\\System\\\\Diagnostic\\\\SourceCodeIntegrityChecker\\:\\:getBaselineManifest\\(\\) never returns null so it can be removed from the return type\\.$#',
-=======
-	'message' => '#^Property Glpi\\\\Inventory\\\\Asset\\\\MainAsset\\:\\:\\$states_id_default \\(int\\) on left side of \\?\\? is not nullable\\.$#',
-	'identifier' => 'nullCoalesce.property',
-	'count' => 1,
-	'path' => __DIR__ . '/src/Inventory/Asset/MainAsset.php',
-];
-$ignoreErrors[] = [
-	'message' => '#^Call to function method_exists\\(\\) with Glpi\\\\Inventory\\\\Asset\\\\MainAsset and \'isPartial\' will always evaluate to true\\.$#',
-	'identifier' => 'function.alreadyNarrowedType',
->>>>>>> 29f7b470
-	'count' => 1,
-	'path' => __DIR__ . '/src/Glpi/System/Diagnostic/SourceCodeIntegrityChecker.php',
-];
-$ignoreErrors[] = [
-<<<<<<< HEAD
-	// identifier: parameter.defaultValue
-	'message' => '#^Default value of the parameter \\#1 \\$directory \\(null\\) of method Glpi\\\\System\\\\Log\\\\LogParser\\:\\:__construct\\(\\) is incompatible with type string\\.$#',
-=======
-	'message' => '#^Property Glpi\\\\Inventory\\\\Asset\\\\InventoryAsset\\:\\:\\$main_asset \\(Glpi\\\\Inventory\\\\Asset\\\\MainAsset\\) in isset\\(\\) is not nullable\\.$#',
-	'identifier' => 'isset.property',
->>>>>>> 29f7b470
-	'count' => 1,
-	'path' => __DIR__ . '/src/Glpi/System/Log/LogParser.php',
-];
-$ignoreErrors[] = [
-<<<<<<< HEAD
-	// identifier: return.type
-	'message' => '#^Method Glpi\\\\UI\\\\ThemeManager\\:\\:getCustomThemesDirectory\\(\\) should return string but returns null\\.$#',
-=======
-	'message' => '#^Argument of an invalid type stdClass supplied for foreach, only iterables are supported\\.$#',
-	'identifier' => 'foreach.nonIterable',
->>>>>>> 29f7b470
-	'count' => 1,
-	'path' => __DIR__ . '/src/Glpi/UI/ThemeManager.php',
-];
-$ignoreErrors[] = [
-<<<<<<< HEAD
-	// identifier: parameter.defaultValue
-	'message' => '#^Default value of the parameter \\#1 \\$history \\(int\\) of method Group\\:\\:post_updateItem\\(\\) is incompatible with type bool\\.$#',
-=======
-	'message' => '#^Call to function method_exists\\(\\) with \\$this\\(Glpi\\\\Inventory\\\\Asset\\\\NetworkEquipment\\) and \'getManagementPorts\' will always evaluate to true\\.$#',
-	'identifier' => 'function.alreadyNarrowedType',
->>>>>>> 29f7b470
-	'count' => 1,
-	'path' => __DIR__ . '/src/Group.php',
-];
-$ignoreErrors[] = [
-<<<<<<< HEAD
-	// identifier: booleanAnd.leftAlwaysFalse
-	'message' => '#^Left side of && is always false\\.$#',
-=======
+	'count' => 1,
+	'path' => __DIR__ . '/src/Infocom.php',
+];
+$ignoreErrors[] = [
+	'message' => '#^PHPDoc tag @phpstan\\-return has invalid value \\(\\$display \\? void \\: string\\)\\: Unexpected token "\\$display", expected type at offset 264 on line 9$#',
+	'identifier' => 'phpDoc.parseError',
+	'count' => 1,
+	'path' => __DIR__ . '/src/Infocom.php',
+];
+$ignoreErrors[] = [
+	'message' => '#^Call to an undefined method CommonGLPI\\:\\:getID\\(\\)\\.$#',
+	'identifier' => 'method.notFound',
+	'count' => 1,
+	'path' => __DIR__ . '/src/ItemAntivirus.php',
+];
+$ignoreErrors[] = [
+	'message' => '#^Call to an undefined method CommonGLPI\\:\\:getID\\(\\)\\.$#',
+	'identifier' => 'method.notFound',
+	'count' => 1,
+	'path' => __DIR__ . '/src/ItemVirtualMachine.php',
+];
+$ignoreErrors[] = [
+	'message' => '#^Method Item_Cluster\\:\\:showItems\\(\\) with return type void returns false but should not return anything\\.$#',
+	'identifier' => 'return.void',
+	'count' => 1,
+	'path' => __DIR__ . '/src/Item_Cluster.php',
+];
+$ignoreErrors[] = [
+	'message' => '#^Method Item_DeviceCamera_ImageFormat\\:\\:showItems\\(\\) with return type void returns false but should not return anything\\.$#',
+	'identifier' => 'return.void',
+	'count' => 1,
+	'path' => __DIR__ . '/src/Item_DeviceCamera_ImageFormat.php',
+];
+$ignoreErrors[] = [
+	'message' => '#^Method Item_DeviceCamera_ImageResolution\\:\\:showItems\\(\\) with return type void returns false but should not return anything\\.$#',
+	'identifier' => 'return.void',
+	'count' => 1,
+	'path' => __DIR__ . '/src/Item_DeviceCamera_ImageResolution.php',
+];
+$ignoreErrors[] = [
+	'message' => '#^Strict comparison using \\=\\=\\= between array and false will always evaluate to false\\.$#',
+	'identifier' => 'identical.alwaysFalse',
+	'count' => 2,
+	'path' => __DIR__ . '/src/Item_DeviceSimcard.php',
+];
+$ignoreErrors[] = [
 	'message' => '#^Expression on left side of \\?\\? is not nullable\\.$#',
 	'identifier' => 'nullCoalesce.expr',
->>>>>>> 29f7b470
-	'count' => 1,
-	'path' => __DIR__ . '/src/Group.php',
-];
-$ignoreErrors[] = [
-<<<<<<< HEAD
-	// identifier: method.childReturnType
-	'message' => '#^Return type \\(void\\) of method Group\\:\\:showForm\\(\\) should be compatible with return type \\(bool\\) of method CommonDropdown\\:\\:showForm\\(\\)$#',
-=======
-	'message' => '#^Call to function is_array\\(\\) with array will always evaluate to true\\.$#',
-	'identifier' => 'function.alreadyNarrowedType',
-	'count' => 1,
-	'path' => __DIR__ . '/src/Inventory/Asset/NetworkPort.php',
-];
-$ignoreErrors[] = [
-	'message' => '#^Call to function method_exists\\(\\) with \\$this\\(Glpi\\\\Inventory\\\\Asset\\\\NetworkPort\\) and \'handleAggregations\' will always evaluate to true\\.$#',
-	'identifier' => 'function.alreadyNarrowedType',
-	'count' => 1,
-	'path' => __DIR__ . '/src/Inventory/Asset/NetworkPort.php',
-];
-$ignoreErrors[] = [
-	'message' => '#^Call to function method_exists\\(\\) with Glpi\\\\Inventory\\\\Asset\\\\MainAsset and \'isPartial\' will always evaluate to true\\.$#',
-	'identifier' => 'function.alreadyNarrowedType',
->>>>>>> 29f7b470
-	'count' => 1,
-	'path' => __DIR__ . '/src/Group.php',
-];
-$ignoreErrors[] = [
-<<<<<<< HEAD
-	// identifier: else.unreachable
-	'message' => '#^Else branch is unreachable because previous condition is always true\\.$#',
-	'count' => 1,
-	'path' => __DIR__ . '/src/HTMLTableCell.php',
-];
-$ignoreErrors[] = [
-	// identifier: property.onlyWritten
-	'message' => '#^Property HTMLTableGroup\\:\\:\\$new_headers is never read, only written\\.$#',
-=======
-	'message' => '#^Comparison operation "\\>" between 0 and 1 is always false\\.$#',
-	'identifier' => 'greater.alwaysFalse',
-	'count' => 2,
-	'path' => __DIR__ . '/src/Inventory/Asset/NetworkPort.php',
-];
-$ignoreErrors[] = [
-	'message' => '#^Empty array passed to foreach\\.$#',
-	'identifier' => 'foreach.emptyArray',
->>>>>>> 29f7b470
-	'count' => 1,
-	'path' => __DIR__ . '/src/HTMLTableGroup.php',
-];
-$ignoreErrors[] = [
-<<<<<<< HEAD
-	// identifier: method.notFound
-	'message' => '#^Call to an undefined method HTMLTableHeader\\:\\:getCompositeName\\(\\)\\.$#',
-=======
-	'message' => '#^If condition is always false\\.$#',
-	'identifier' => 'if.alwaysFalse',
->>>>>>> 29f7b470
-	'count' => 1,
-	'path' => __DIR__ . '/src/HTMLTableRow.php',
-];
-$ignoreErrors[] = [
-<<<<<<< HEAD
-	// identifier: property.onlyWritten
-	'message' => '#^Property HTMLTableSuperHeader\\:\\:\\$headerSets is never read, only written\\.$#',
-=======
-	'message' => '#^Loose comparison using \\!\\= between 0 and 1 will always evaluate to true\\.$#',
-	'identifier' => 'notEqual.alwaysTrue',
-	'count' => 1,
-	'path' => __DIR__ . '/src/Inventory/Asset/NetworkPort.php',
-];
-$ignoreErrors[] = [
-	'message' => '#^Loose comparison using \\=\\= between 0 and 2 will always evaluate to false\\.$#',
-	'identifier' => 'equal.alwaysFalse',
->>>>>>> 29f7b470
-	'count' => 1,
-	'path' => __DIR__ . '/src/HTMLTableSuperHeader.php',
-];
-$ignoreErrors[] = [
-<<<<<<< HEAD
-	// identifier: function.impossibleType
-	'message' => '#^Call to function is_array\\(\\) with bool will always evaluate to false\\.$#',
-=======
-	'message' => '#^Negated boolean expression is always false\\.$#',
-	'identifier' => 'booleanNot.alwaysFalse',
->>>>>>> 29f7b470
-	'count' => 1,
-	'path' => __DIR__ . '/src/Html.php',
-];
-$ignoreErrors[] = [
-<<<<<<< HEAD
-	// identifier: function.impossibleType
-	'message' => '#^Call to function is_array\\(\\) with string will always evaluate to false\\.$#',
-	'count' => 4,
-	'path' => __DIR__ . '/src/Html.php',
-];
-$ignoreErrors[] = [
-	// identifier: function.impossibleType
-	'message' => '#^Call to function is_null\\(\\) with string will always evaluate to false\\.$#',
-	'count' => 2,
-	'path' => __DIR__ . '/src/Html.php',
-];
-$ignoreErrors[] = [
-	// identifier: function.impossibleType
-	'message' => '#^Call to function is_string\\(\\) with array will always evaluate to false\\.$#',
-=======
-	'message' => '#^Offset \'Computer\' on array\\{\\} in isset\\(\\) does not exist\\.$#',
-	'identifier' => 'isset.offset',
-	'count' => 1,
-	'path' => __DIR__ . '/src/Inventory/Asset/NetworkPort.php',
-];
-$ignoreErrors[] = [
-	'message' => '#^Offset \'NetworkEquipment\' on array\\{\\} in isset\\(\\) does not exist\\.$#',
-	'identifier' => 'isset.offset',
-	'count' => 1,
-	'path' => __DIR__ . '/src/Inventory/Asset/NetworkPort.php',
-];
-$ignoreErrors[] = [
-	'message' => '#^Offset \'Phone\' on array\\{\\} in isset\\(\\) does not exist\\.$#',
-	'identifier' => 'isset.offset',
->>>>>>> 29f7b470
-	'count' => 1,
-	'path' => __DIR__ . '/src/Html.php',
-];
-$ignoreErrors[] = [
-<<<<<<< HEAD
-	// identifier: parameter.defaultValue
-	'message' => '#^Default value of the parameter \\#2 \\$http_response_code \\(int\\) of method Html\\:\\:redirect\\(\\) is incompatible with type string\\.$#',
-=======
-	'message' => '#^Property Glpi\\\\Inventory\\\\Asset\\\\InventoryAsset\\:\\:\\$itemtype \\(string\\) does not accept null\\.$#',
-	'identifier' => 'assign.propertyType',
->>>>>>> 29f7b470
-	'count' => 1,
-	'path' => __DIR__ . '/src/Html.php',
-];
-$ignoreErrors[] = [
-<<<<<<< HEAD
-	// identifier: return.type
-	'message' => '#^Method Html\\:\\:getMenuFuzzySearchList\\(\\) should return array\\{url\\: string, title\\: string\\} but returns array\\<int\\<0, max\\>, array\\{url\\: mixed, title\\: mixed\\}\\>\\.$#',
-=======
-	'message' => '#^Property Glpi\\\\Inventory\\\\Asset\\\\InventoryAsset\\:\\:\\$main_asset \\(Glpi\\\\Inventory\\\\Asset\\\\MainAsset\\) in isset\\(\\) is not nullable\\.$#',
-	'identifier' => 'isset.property',
->>>>>>> 29f7b470
-	'count' => 1,
-	'path' => __DIR__ . '/src/Html.php',
-];
-$ignoreErrors[] = [
-<<<<<<< HEAD
-	// identifier: booleanNot.alwaysTrue
-	'message' => '#^Negated boolean expression is always true\\.$#',
-	'count' => 2,
-	'path' => __DIR__ . '/src/Html.php',
-];
-$ignoreErrors[] = [
-	// identifier: phpDoc.parseError
-	'message' => '#^PHPDoc tag @phpstan\\-return has invalid value \\(\\$display \\? void \\: string\\)\\: Unexpected token "\\$display", expected type at offset 656$#',
-=======
-	'message' => '#^Result of && is always false\\.$#',
-	'identifier' => 'booleanAnd.alwaysFalse',
-	'count' => 3,
-	'path' => __DIR__ . '/src/Inventory/Asset/NetworkPort.php',
-];
-$ignoreErrors[] = [
-	'message' => '#^Strict comparison using \\!\\=\\= between string and true will always evaluate to true\\.$#',
-	'identifier' => 'notIdentical.alwaysTrue',
->>>>>>> 29f7b470
-	'count' => 1,
-	'path' => __DIR__ . '/src/Html.php',
-];
-$ignoreErrors[] = [
-<<<<<<< HEAD
-	// identifier: phpDoc.parseError
-	'message' => '#^PHPDoc tag @phpstan\\-return has invalid value \\(\\$display is true \\? true \\: string\\)\\: Unexpected token "\\$display", expected type at offset 219$#',
-	'count' => 1,
-	'path' => __DIR__ . '/src/Html.php',
-];
-$ignoreErrors[] = [
-	// identifier: identical.alwaysFalse
-	'message' => '#^Strict comparison using \\=\\=\\= between float and \'\' will always evaluate to false\\.$#',
-=======
-	'message' => '#^Unreachable statement \\- code above always terminates\\.$#',
-	'identifier' => 'deadCode.unreachable',
-	'count' => 2,
-	'path' => __DIR__ . '/src/Inventory/Asset/NetworkPort.php',
-];
-$ignoreErrors[] = [
-	'message' => '#^Negated boolean expression is always false\\.$#',
-	'identifier' => 'booleanNot.alwaysFalse',
->>>>>>> 29f7b470
-	'count' => 1,
-	'path' => __DIR__ . '/src/Html.php',
-];
-$ignoreErrors[] = [
-<<<<<<< HEAD
-	// identifier: identical.alwaysFalse
-	'message' => '#^Strict comparison using \\=\\=\\= between float and \'\\-\' will always evaluate to false\\.$#',
-=======
-	'message' => '#^Negated boolean expression is always false\\.$#',
-	'identifier' => 'booleanNot.alwaysFalse',
->>>>>>> 29f7b470
-	'count' => 1,
-	'path' => __DIR__ . '/src/Html.php',
-];
-$ignoreErrors[] = [
-<<<<<<< HEAD
-	// identifier: identical.alwaysFalse
-	'message' => '#^Strict comparison using \\=\\=\\= between null and \'development\' will always evaluate to false\\.$#',
-=======
-	'message' => '#^Negated boolean expression is always false\\.$#',
-	'identifier' => 'booleanNot.alwaysFalse',
->>>>>>> 29f7b470
-	'count' => 1,
-	'path' => __DIR__ . '/src/Html.php',
-];
-$ignoreErrors[] = [
-<<<<<<< HEAD
-	// identifier: ternary.elseUnreachable
-	'message' => '#^Else branch is unreachable because ternary operator condition is always true\\.$#',
-=======
-	'message' => '#^Left side of && is always true\\.$#',
-	'identifier' => 'booleanAnd.leftAlwaysTrue',
->>>>>>> 29f7b470
-	'count' => 1,
-	'path' => __DIR__ . '/src/IPAddress.php',
-];
-$ignoreErrors[] = [
-	'message' => '#^Negated boolean expression is always false\\.$#',
-<<<<<<< HEAD
-	'count' => 3,
-	'path' => __DIR__ . '/src/IPAddress.php',
-];
-$ignoreErrors[] = [
-	// identifier: assign.propertyType
-	'message' => '#^Property IPAddress\\:\\:\\$binary \\(array\\<int\\>\\) does not accept string\\.$#',
-=======
-	'identifier' => 'booleanNot.alwaysFalse',
-	'count' => 2,
-	'path' => __DIR__ . '/src/Inventory/Asset/Software.php',
-];
-$ignoreErrors[] = [
-	'message' => '#^Property Glpi\\\\Inventory\\\\Asset\\\\InventoryAsset\\:\\:\\$main_asset \\(Glpi\\\\Inventory\\\\Asset\\\\MainAsset\\) in isset\\(\\) is not nullable\\.$#',
-	'identifier' => 'isset.property',
->>>>>>> 29f7b470
-	'count' => 1,
-	'path' => __DIR__ . '/src/IPAddress.php',
-];
-$ignoreErrors[] = [
-<<<<<<< HEAD
-	// identifier: greater.alwaysTrue
-	'message' => '#^Comparison operation "\\>" between int\\<1, max\\> and 0 is always true\\.$#',
-=======
-	'message' => '#^Argument of an invalid type stdClass supplied for foreach, only iterables are supported\\.$#',
-	'identifier' => 'foreach.nonIterable',
->>>>>>> 29f7b470
-	'count' => 1,
-	'path' => __DIR__ . '/src/IPNetwork.php',
-];
-$ignoreErrors[] = [
-<<<<<<< HEAD
-	// identifier: assign.propertyType
-	'message' => '#^Property IPNetwork\\:\\:\\$address \\(IPAddress\\) does not accept null\\.$#',
-=======
-	'message' => '#^Parameter \\#4 \\$ports_id \\(array\\) of method Glpi\\\\Inventory\\\\Asset\\\\Unmanaged\\:\\:rulepassed\\(\\) should be compatible with parameter \\$ports_id \\(int\\) of method Glpi\\\\Inventory\\\\Asset\\\\MainAsset\\:\\:rulepassed\\(\\)$#',
-	'identifier' => 'method.childParameterType',
->>>>>>> 29f7b470
-	'count' => 1,
-	'path' => __DIR__ . '/src/IPNetwork.php',
-];
-$ignoreErrors[] = [
-<<<<<<< HEAD
-	// identifier: assign.propertyType
-	'message' => '#^Property IPNetwork\\:\\:\\$data_for_implicit_update \\(array\\) does not accept null\\.$#',
-=======
-	'message' => '#^Property Glpi\\\\Inventory\\\\Asset\\\\InventoryAsset\\:\\:\\$request_query \\(string\\) on left side of \\?\\? is not nullable\\.$#',
-	'identifier' => 'nullCoalesce.property',
->>>>>>> 29f7b470
-	'count' => 1,
-	'path' => __DIR__ . '/src/IPNetwork.php',
-];
-$ignoreErrors[] = [
-<<<<<<< HEAD
-	// identifier: assign.propertyType
-	'message' => '#^Property IPNetwork\\:\\:\\$gateway \\(IPAddress\\) does not accept null\\.$#',
-=======
-	'message' => '#^Property Glpi\\\\Inventory\\\\Asset\\\\MainAsset\\:\\:\\$states_id_default \\(int\\) on left side of \\?\\? is not nullable\\.$#',
-	'identifier' => 'nullCoalesce.property',
->>>>>>> 29f7b470
-	'count' => 1,
-	'path' => __DIR__ . '/src/IPNetwork.php',
-];
-$ignoreErrors[] = [
-<<<<<<< HEAD
-	// identifier: assign.propertyType
-	'message' => '#^Property IPNetwork\\:\\:\\$netmask \\(IPNetmask\\) does not accept null\\.$#',
-=======
-	'message' => '#^Call to function method_exists\\(\\) with Glpi\\\\Inventory\\\\Asset\\\\MainAsset and \'isPartial\' will always evaluate to true\\.$#',
-	'identifier' => 'function.alreadyNarrowedType',
->>>>>>> 29f7b470
-	'count' => 1,
-	'path' => __DIR__ . '/src/IPNetwork.php',
-];
-$ignoreErrors[] = [
-<<<<<<< HEAD
-	// identifier: assign.propertyType
-	'message' => '#^Property IPNetwork\\:\\:\\$networkUpdate \\(bool\\) does not accept null\\.$#',
-=======
-	'message' => '#^Negated boolean expression is always false\\.$#',
-	'identifier' => 'booleanNot.alwaysFalse',
->>>>>>> 29f7b470
-	'count' => 1,
-	'path' => __DIR__ . '/src/IPNetwork.php',
-];
-$ignoreErrors[] = [
-<<<<<<< HEAD
-	// identifier: booleanAnd.leftAlwaysTrue
-	'message' => '#^Left side of && is always true\\.$#',
-=======
-	'message' => '#^Property Glpi\\\\Inventory\\\\Asset\\\\InventoryAsset\\:\\:\\$itemtype \\(string\\) does not accept null\\.$#',
-	'identifier' => 'assign.propertyType',
->>>>>>> 29f7b470
-	'count' => 1,
-	'path' => __DIR__ . '/src/ITILFollowup.php',
-];
-$ignoreErrors[] = [
-<<<<<<< HEAD
-	// identifier: return.void
-	'message' => '#^Method ITILTemplate\\:\\:showCentralPreview\\(\\) with return type void returns false but should not return anything\\.$#',
-	'count' => 1,
-	'path' => __DIR__ . '/src/ITILTemplate.php',
-];
-$ignoreErrors[] = [
-	// identifier: return.void
-	'message' => '#^Method ITILTemplateField\\:\\:showForITILTemplate\\(\\) with return type void returns false but should not return anything\\.$#',
-=======
-	'message' => '#^Property Glpi\\\\Inventory\\\\Asset\\\\InventoryAsset\\:\\:\\$main_asset \\(Glpi\\\\Inventory\\\\Asset\\\\MainAsset\\) in isset\\(\\) is not nullable\\.$#',
-	'identifier' => 'isset.property',
-	'count' => 1,
-	'path' => __DIR__ . '/src/Inventory/Asset/VirtualMachine.php',
-];
-$ignoreErrors[] = [
-	'message' => '#^Negated boolean expression is always false\\.$#',
-	'identifier' => 'booleanNot.alwaysFalse',
->>>>>>> 29f7b470
-	'count' => 1,
-	'path' => __DIR__ . '/src/ITILTemplateField.php',
-];
-$ignoreErrors[] = [
-<<<<<<< HEAD
-	// identifier: parameter.defaultValue
-	'message' => '#^Default value of the parameter \\#1 \\$history \\(int\\) of method ITILValidationTemplate\\:\\:post_updateItem\\(\\) is incompatible with type bool\\.$#',
-=======
-	'message' => '#^Access to an undefined property CommonGLPI\\:\\:\\$enabled_inventory\\.$#',
-	'identifier' => 'property.notFound',
->>>>>>> 29f7b470
-	'count' => 1,
-	'path' => __DIR__ . '/src/ITILValidationTemplate.php',
-];
-$ignoreErrors[] = [
-<<<<<<< HEAD
-	// identifier: if.alwaysTrue
-	'message' => '#^If condition is always true\\.$#',
-=======
-	'message' => '#^Access to an undefined property Glpi\\\\Inventory\\\\Conf\\:\\:\\$enabled_inventory\\.$#',
-	'identifier' => 'property.notFound',
-	'count' => 1,
-	'path' => __DIR__ . '/src/Inventory/Conf.php',
-];
-$ignoreErrors[] = [
-	'message' => '#^Call to function is_array\\(\\) with array\\<array\\{label\\: string, item_action\\: bool, render_callback\\: callable\\(\\)\\: mixed, action_callback\\: callable\\(\\)\\: mixed\\}\\> will always evaluate to true\\.$#',
-	'identifier' => 'function.alreadyNarrowedType',
-	'count' => 1,
-	'path' => __DIR__ . '/src/Inventory/Conf.php',
-];
-$ignoreErrors[] = [
-	'message' => '#^Call to function is_callable\\(\\) with callable\\(\\)\\: mixed will always evaluate to true\\.$#',
-	'identifier' => 'function.alreadyNarrowedType',
->>>>>>> 29f7b470
-	'count' => 1,
-	'path' => __DIR__ . '/src/Impact.php',
-];
-$ignoreErrors[] = [
-<<<<<<< HEAD
-	// identifier: booleanOr.rightAlwaysTrue
-	'message' => '#^Right side of \\|\\| is always true\\.$#',
-=======
-	'message' => '#^Method Glpi\\\\Inventory\\\\Conf\\:\\:getTabNameForItem\\(\\) should return string but returns array\\<int, string\\>\\.$#',
-	'identifier' => 'return.type',
->>>>>>> 29f7b470
-	'count' => 1,
-	'path' => __DIR__ . '/src/Impact.php',
-];
-$ignoreErrors[] = [
-<<<<<<< HEAD
-	// identifier: booleanNot.alwaysTrue
-	'message' => '#^Negated boolean expression is always true\\.$#',
-=======
-	'message' => '#^Offset \'label\' on array\\{label\\: string, item_action\\: bool, render_callback\\: callable\\(\\)\\: mixed, action_callback\\: callable\\(\\)\\: mixed\\} on left side of \\?\\? always exists and is not nullable\\.$#',
-	'identifier' => 'nullCoalesce.offset',
->>>>>>> 29f7b470
-	'count' => 1,
-	'path' => __DIR__ . '/src/ImpactItem.php',
-];
-$ignoreErrors[] = [
-<<<<<<< HEAD
-	// identifier: return.type
-	'message' => '#^Method Infocom\\:\\:showTco\\(\\) should return float but returns string\\.$#',
-	'count' => 4,
-	'path' => __DIR__ . '/src/Infocom.php',
-];
-$ignoreErrors[] = [
-	// identifier: booleanNot.alwaysFalse
-	'message' => '#^Negated boolean expression is always false\\.$#',
-	'count' => 1,
-	'path' => __DIR__ . '/src/Infocom.php',
-];
-$ignoreErrors[] = [
-	// identifier: phpDoc.parseError
-	'message' => '#^PHPDoc tag @phpstan\\-return has invalid value \\(\\$display \\? void \\: string\\)\\: Unexpected token "\\$display", expected type at offset 264$#',
-=======
-	'message' => '#^Offset \'render_callback\' on array\\{label\\: string, item_action\\: bool, render_callback\\: callable\\(\\)\\: mixed, action_callback\\: callable\\(\\)\\: mixed\\} on left side of \\?\\? always exists and is not nullable\\.$#',
-	'identifier' => 'nullCoalesce.offset',
-	'count' => 1,
-	'path' => __DIR__ . '/src/Inventory/Conf.php',
-];
-$ignoreErrors[] = [
-	'message' => '#^Strict comparison using \\=\\=\\= between string and null will always evaluate to false\\.$#',
-	'identifier' => 'identical.alwaysFalse',
-	'count' => 1,
-	'path' => __DIR__ . '/src/Inventory/Conf.php',
-];
-$ignoreErrors[] = [
-	'message' => '#^If condition is always true\\.$#',
-	'identifier' => 'if.alwaysTrue',
-	'count' => 2,
-	'path' => __DIR__ . '/src/Inventory/Inventory.php',
-];
-$ignoreErrors[] = [
-	'message' => '#^Method Glpi\\\\Inventory\\\\Inventory\\:\\:cronCleanorphans\\(\\) with return type void returns int but should not return anything\\.$#',
-	'identifier' => 'return.void',
->>>>>>> 29f7b470
-	'count' => 1,
-	'path' => __DIR__ . '/src/Infocom.php',
-];
-$ignoreErrors[] = [
-<<<<<<< HEAD
-	// identifier: method.notFound
-	'message' => '#^Call to an undefined method CommonGLPI\\:\\:getID\\(\\)\\.$#',
-=======
-	'message' => '#^Method Glpi\\\\Inventory\\\\Inventory\\:\\:cronCleantemp\\(\\) with return type void returns int but should not return anything\\.$#',
-	'identifier' => 'return.void',
-	'count' => 1,
-	'path' => __DIR__ . '/src/Inventory/Inventory.php',
-];
-$ignoreErrors[] = [
-	'message' => '#^PHPDoc tag @return has invalid value \\(void;\\)\\: Unexpected token ";", expected TOKEN_HORIZONTAL_WS at offset 73 on line 4$#',
-	'identifier' => 'phpDoc.parseError',
->>>>>>> 29f7b470
-	'count' => 1,
-	'path' => __DIR__ . '/src/ItemAntivirus.php',
-];
-$ignoreErrors[] = [
-<<<<<<< HEAD
-	// identifier: method.notFound
-	'message' => '#^Call to an undefined method CommonGLPI\\:\\:getID\\(\\)\\.$#',
-	'count' => 1,
-	'path' => __DIR__ . '/src/ItemVirtualMachine.php',
-=======
-	'message' => '#^Property Glpi\\\\Inventory\\\\Inventory\\:\\:\\$inventory_content \\(string\\) in isset\\(\\) is not nullable\\.$#',
-	'identifier' => 'isset.property',
-	'count' => 1,
-	'path' => __DIR__ . '/src/Inventory/Inventory.php',
-];
-$ignoreErrors[] = [
-	'message' => '#^Property Glpi\\\\Inventory\\\\Inventory\\:\\:\\$mainasset \\(Glpi\\\\Inventory\\\\Asset\\\\MainAsset\\) in isset\\(\\) is not nullable\\.$#',
-	'identifier' => 'isset.property',
-	'count' => 2,
-	'path' => __DIR__ . '/src/Inventory/Inventory.php',
->>>>>>> 29f7b470
-];
-$ignoreErrors[] = [
-	'message' => '#^Call to function is_array\\(\\) with array will always evaluate to true\\.$#',
-	'identifier' => 'function.alreadyNarrowedType',
-	'count' => 1,
-	'path' => __DIR__ . '/src/Inventory/Request.php',
-];
-$ignoreErrors[] = [
-	'message' => '#^Method Item_Cluster\\:\\:showItems\\(\\) with return type void returns false but should not return anything\\.$#',
-	'identifier' => 'return.void',
-	'count' => 1,
-	'path' => __DIR__ . '/src/Item_Cluster.php',
-];
-$ignoreErrors[] = [
-<<<<<<< HEAD
-	// identifier: return.void
-=======
-	'message' => '#^Right side of && is always true\\.$#',
-	'identifier' => 'booleanAnd.rightAlwaysTrue',
-	'count' => 1,
-	'path' => __DIR__ . '/src/Item_Cluster.php',
-];
-$ignoreErrors[] = [
->>>>>>> 29f7b470
-	'message' => '#^Method Item_DeviceCamera_ImageFormat\\:\\:showItems\\(\\) with return type void returns false but should not return anything\\.$#',
-	'identifier' => 'return.void',
-	'count' => 1,
-	'path' => __DIR__ . '/src/Item_DeviceCamera_ImageFormat.php',
-];
-$ignoreErrors[] = [
-	'message' => '#^Method Item_DeviceCamera_ImageResolution\\:\\:showItems\\(\\) with return type void returns false but should not return anything\\.$#',
-	'identifier' => 'return.void',
-	'count' => 1,
-	'path' => __DIR__ . '/src/Item_DeviceCamera_ImageResolution.php',
-];
-$ignoreErrors[] = [
-<<<<<<< HEAD
-	// identifier: identical.alwaysFalse
-	'message' => '#^Strict comparison using \\=\\=\\= between array and false will always evaluate to false\\.$#',
-	'count' => 2,
-	'path' => __DIR__ . '/src/Item_DeviceSimcard.php',
-];
-$ignoreErrors[] = [
-	// identifier: nullCoalesce.expr
-	'message' => '#^Expression on left side of \\?\\? is not nullable\\.$#',
-=======
-	'message' => '#^Expression on left side of \\?\\? is not nullable\\.$#',
-	'identifier' => 'nullCoalesce.expr',
 	'count' => 1,
 	'path' => __DIR__ . '/src/Item_Devices.php',
 ];
 $ignoreErrors[] = [
-	'message' => '#^Offset \'comment\' does not exist on string\\.$#',
-	'identifier' => 'offsetAccess.notFound',
->>>>>>> 29f7b470
-	'count' => 1,
-	'path' => __DIR__ . '/src/Item_Devices.php',
-];
-$ignoreErrors[] = [
-<<<<<<< HEAD
-	// identifier: return.void
-	'message' => '#^Method Item_Disk\\:\\:showForItem\\(\\) with return type void returns false but should not return anything\\.$#',
-=======
-	'message' => '#^Offset \'name\' does not exist on string\\.$#',
-	'identifier' => 'offsetAccess.notFound',
->>>>>>> 29f7b470
-	'count' => 1,
-	'path' => __DIR__ . '/src/Item_Disk.php',
-];
-$ignoreErrors[] = [
-<<<<<<< HEAD
-	// identifier: identical.alwaysFalse
-	'message' => '#^Strict comparison using \\=\\=\\= between 0\\|1\\|2 and \'\' will always evaluate to false\\.$#',
-=======
 	'message' => '#^Method Item_Disk\\:\\:showForItem\\(\\) with return type void returns false but should not return anything\\.$#',
 	'identifier' => 'return.void',
->>>>>>> 29f7b470
+	'count' => 1,
+	'path' => __DIR__ . '/src/Item_Disk.php',
+];
+$ignoreErrors[] = [
+	'message' => '#^Strict comparison using \\=\\=\\= between 0\\|1\\|2 and \'\' will always evaluate to false\\.$#',
+	'identifier' => 'identical.alwaysFalse',
 	'count' => 1,
 	'path' => __DIR__ . '/src/Item_Disk.php',
 ];
@@ -5688,25 +4226,26 @@
 	'path' => __DIR__ . '/src/Item_Enclosure.php',
 ];
 $ignoreErrors[] = [
-<<<<<<< HEAD
-	// identifier: method.notFound
 	'message' => '#^Call to an undefined method CommonGLPI\\:\\:getID\\(\\)\\.$#',
-=======
-	'message' => '#^Right side of && is always true\\.$#',
-	'identifier' => 'booleanAnd.rightAlwaysTrue',
->>>>>>> 29f7b470
+	'identifier' => 'method.notFound',
 	'count' => 1,
 	'path' => __DIR__ . '/src/Item_Environment.php',
 ];
 $ignoreErrors[] = [
-	// identifier: class.notFound
+	'message' => '#^Method Item_Environment\\:\\:getTabNameForItem\\(\\) never returns array\\<string\\> so it can be removed from the return type\\.$#',
+	'identifier' => 'return.unusedType',
+	'count' => 1,
+	'path' => __DIR__ . '/src/Item_Environment.php',
+];
+$ignoreErrors[] = [
 	'message' => '#^Call to method forceGlobalState\\(\\) on an unknown class Glpi\\\\Features\\\\Kanban\\.$#',
+	'identifier' => 'class.notFound',
 	'count' => 2,
 	'path' => __DIR__ . '/src/Item_Kanban.php',
 ];
 $ignoreErrors[] = [
-	// identifier: class.notFound
 	'message' => '#^Call to method getFromDB\\(\\) on an unknown class Glpi\\\\Features\\\\Kanban\\.$#',
+	'identifier' => 'class.notFound',
 	'count' => 2,
 	'path' => __DIR__ . '/src/Item_Kanban.php',
 ];
@@ -5717,22 +4256,18 @@
 	'path' => __DIR__ . '/src/Item_Kanban.php',
 ];
 $ignoreErrors[] = [
-<<<<<<< HEAD
-	// identifier: varTag.trait
 	'message' => '#^PHPDoc tag @var for variable \\$item has invalid type Glpi\\\\Features\\\\Kanban\\.$#',
+	'identifier' => 'varTag.trait',
 	'count' => 2,
 	'path' => __DIR__ . '/src/Item_Kanban.php',
 ];
 $ignoreErrors[] = [
-	// identifier: return.type
 	'message' => '#^Method Item_Line\\:\\:prepareInput\\(\\) should return array but returns false\\.$#',
+	'identifier' => 'return.type',
 	'count' => 1,
 	'path' => __DIR__ . '/src/Item_Line.php',
 ];
 $ignoreErrors[] = [
-	// identifier: if.alwaysTrue
-=======
->>>>>>> 29f7b470
 	'message' => '#^If condition is always true\\.$#',
 	'identifier' => 'if.alwaysTrue',
 	'count' => 1,
@@ -5745,30 +4280,20 @@
 	'path' => __DIR__ . '/src/Item_OperatingSystem.php',
 ];
 $ignoreErrors[] = [
-<<<<<<< HEAD
-	// identifier: method.notFound
 	'message' => '#^Call to an undefined method CommonGLPI\\:\\:getID\\(\\)\\.$#',
-=======
-	'message' => '#^Unreachable statement \\- code above always terminates\\.$#',
-	'identifier' => 'deadCode.unreachable',
->>>>>>> 29f7b470
+	'identifier' => 'method.notFound',
 	'count' => 1,
 	'path' => __DIR__ . '/src/Item_Plug.php',
 ];
 $ignoreErrors[] = [
-<<<<<<< HEAD
-	// identifier: return.void
 	'message' => '#^Method Item_Plug\\:\\:showItems\\(\\) with return type void returns false but should not return anything\\.$#',
+	'identifier' => 'return.void',
 	'count' => 1,
 	'path' => __DIR__ . '/src/Item_Plug.php',
 ];
 $ignoreErrors[] = [
-	// identifier: method.notFound
 	'message' => '#^Call to an undefined method CommonGLPI\\:\\:getID\\(\\)\\.$#',
-=======
-	'message' => '#^Method Item_Problem\\:\\:showForProblem\\(\\) with return type void returns false but should not return anything\\.$#',
-	'identifier' => 'return.void',
->>>>>>> 29f7b470
+	'identifier' => 'method.notFound',
 	'count' => 1,
 	'path' => __DIR__ . '/src/Item_Process.php',
 ];
@@ -5797,28 +4322,6 @@
 	'path' => __DIR__ . '/src/Item_Rack.php',
 ];
 $ignoreErrors[] = [
-<<<<<<< HEAD
-	// identifier: return.void
-=======
-	'message' => '#^Right side of && is always true\\.$#',
-	'identifier' => 'booleanAnd.rightAlwaysTrue',
-	'count' => 1,
-	'path' => __DIR__ . '/src/Item_Rack.php',
-];
-$ignoreErrors[] = [
-	'message' => '#^Method Item_RemoteManagement\\:\\:showForItem\\(\\) with return type void returns false but should not return anything\\.$#',
-	'identifier' => 'return.void',
-	'count' => 1,
-	'path' => __DIR__ . '/src/Item_RemoteManagement.php',
-];
-$ignoreErrors[] = [
-	'message' => '#^Method Item_SoftwareLicense\\:\\:getTabNameForItem\\(\\) should return string but returns array\\<int, string\\>\\.$#',
-	'identifier' => 'return.type',
-	'count' => 1,
-	'path' => __DIR__ . '/src/Item_SoftwareLicense.php',
-];
-$ignoreErrors[] = [
->>>>>>> 29f7b470
 	'message' => '#^Method Item_SoftwareLicense\\:\\:showForLicense\\(\\) with return type void returns false but should not return anything\\.$#',
 	'identifier' => 'return.void',
 	'count' => 1,
@@ -5831,37 +4334,8 @@
 	'path' => __DIR__ . '/src/Item_SoftwareLicense.php',
 ];
 $ignoreErrors[] = [
-<<<<<<< HEAD
-	// identifier: return.type
 	'message' => '#^Method Item_Ticket\\:\\:displayTabContentForItem\\(\\) should return bool but returns string\\.$#',
-=======
-	'message' => '#^Method Item_SoftwareVersion\\:\\:getTabNameForItem\\(\\) should return string but returns array\\<int, string\\>\\.$#',
-	'identifier' => 'return.type',
-	'count' => 1,
-	'path' => __DIR__ . '/src/Item_SoftwareVersion.php',
-];
-$ignoreErrors[] = [
-	'message' => '#^Call to function is_array\\(\\) with array will always evaluate to true\\.$#',
-	'identifier' => 'function.alreadyNarrowedType',
-	'count' => 1,
-	'path' => __DIR__ . '/src/Item_Ticket.php',
-];
-$ignoreErrors[] = [
-	'message' => '#^Method Item_Ticket\\:\\:dropdown\\(\\) should return int\\|string\\|false but empty return statement found\\.$#',
-	'identifier' => 'return.empty',
-	'count' => 1,
-	'path' => __DIR__ . '/src/Item_Ticket.php',
-];
-$ignoreErrors[] = [
-	'message' => '#^Method Item_Ticket\\:\\:itemAddForm\\(\\) with return type void returns false but should not return anything\\.$#',
-	'identifier' => 'return.void',
-	'count' => 1,
-	'path' => __DIR__ . '/src/Item_Ticket.php',
-];
-$ignoreErrors[] = [
-	'message' => '#^Method Item_Ticket\\:\\:showForTicket\\(\\) with return type void returns false but should not return anything\\.$#',
-	'identifier' => 'return.void',
->>>>>>> 29f7b470
+	'identifier' => 'return.type',
 	'count' => 1,
 	'path' => __DIR__ . '/src/Item_Ticket.php',
 ];
@@ -5878,183 +4352,117 @@
 	'path' => __DIR__ . '/src/Itil_Project.php',
 ];
 $ignoreErrors[] = [
-<<<<<<< HEAD
-	// identifier: method.childReturnType
-	'message' => '#^Return type \\(void\\) of method KnowbaseItem\\:\\:showForm\\(\\) should be compatible with return type \\(bool\\) of method CommonDBTM\\:\\:showForm\\(\\)$#',
-=======
-	'message' => '#^Method Knowbase\\:\\:getTabNameForItem\\(\\) should return string but returns array\\<int, string\\>\\.$#',
-	'identifier' => 'return.type',
->>>>>>> 29f7b470
+	'message' => '#^Call to function is_array\\(\\) with array will always evaluate to true\\.$#',
+	'identifier' => 'function.alreadyNarrowedType',
 	'count' => 1,
 	'path' => __DIR__ . '/src/KnowbaseItem.php',
 ];
 $ignoreErrors[] = [
-<<<<<<< HEAD
-	// identifier: return.type
-	'message' => '#^Method KnowbaseItem_Item\\:\\:dropdownAllTypes\\(\\) should return string but returns int\\.$#',
-=======
-	'message' => '#^Loose comparison using \\=\\= between \'ASC\' and \'ASC\' will always evaluate to true\\.$#',
-	'identifier' => 'equal.alwaysTrue',
-	'count' => 1,
-	'path' => __DIR__ . '/src/KnowbaseItem.php',
-];
-$ignoreErrors[] = [
-	'message' => '#^Method KnowbaseItem\\:\\:getTabNameForItem\\(\\) should return string but returns array\\<int, string\\>\\.$#',
-	'identifier' => 'return.type',
->>>>>>> 29f7b470
-	'count' => 1,
-	'path' => __DIR__ . '/src/KnowbaseItem_Item.php',
-];
-$ignoreErrors[] = [
-<<<<<<< HEAD
-	// identifier: method.notFound
-	'message' => '#^Call to an undefined method CommonDBTM\\:\\:getFromDBForTicket\\(\\)\\.$#',
-=======
-	'message' => '#^Method KnowbaseItem\\:\\:searchForm\\(\\) with return type void returns false but should not return anything\\.$#',
-	'identifier' => 'return.void',
->>>>>>> 29f7b470
-	'count' => 1,
-	'path' => __DIR__ . '/src/LevelAgreement.php',
-];
-$ignoreErrors[] = [
-<<<<<<< HEAD
-	// identifier: return.type
-	'message' => '#^Method LevelAgreement\\:\\:getNextActionForTicket\\(\\) should return OlaLevel_Ticket\\|SlaLevel_Ticket\\|false but returns CommonDBTM\\.$#',
-=======
-	'message' => '#^Method KnowbaseItem\\:\\:showBrowseForm\\(\\) with return type void returns false but should not return anything\\.$#',
-	'identifier' => 'return.void',
->>>>>>> 29f7b470
-	'count' => 1,
-	'path' => __DIR__ . '/src/LevelAgreement.php',
-];
-$ignoreErrors[] = [
-<<<<<<< HEAD
-	// identifier: property.defaultValue
-	'message' => '#^Static property LevelAgreement\\:\\:\\$levelclass \\(class\\-string\\<LevelAgreementLevel\\>\\) does not accept default value of type string\\.$#',
-=======
-	'message' => '#^Method KnowbaseItem\\:\\:showForm\\(\\) with return type void returns false but should not return anything\\.$#',
-	'identifier' => 'return.void',
->>>>>>> 29f7b470
-	'count' => 1,
-	'path' => __DIR__ . '/src/LevelAgreement.php',
-];
-$ignoreErrors[] = [
-<<<<<<< HEAD
-	// identifier: property.defaultValue
-	'message' => '#^Static property LevelAgreement\\:\\:\\$levelticketclass \\(class\\-string\\<CommonDBTM\\>\\) does not accept default value of type string\\.$#',
-=======
-	'message' => '#^Method KnowbaseItem\\:\\:showForm\\(\\) with return type void returns true but should not return anything\\.$#',
-	'identifier' => 'return.void',
->>>>>>> 29f7b470
-	'count' => 1,
-	'path' => __DIR__ . '/src/LevelAgreement.php',
-];
-$ignoreErrors[] = [
-<<<<<<< HEAD
-	// identifier: parameter.defaultValue
-	'message' => '#^Default value of the parameter \\#3 \\$is_deleted \\(int\\) of method Line\\:\\:getMassiveActionsForItemtype\\(\\) is incompatible with type bool\\.$#',
-=======
-	'message' => '#^Method KnowbaseItem\\:\\:showManageForm\\(\\) with return type void returns false but should not return anything\\.$#',
-	'identifier' => 'return.void',
->>>>>>> 29f7b470
-	'count' => 1,
-	'path' => __DIR__ . '/src/Line.php',
-];
-$ignoreErrors[] = [
-<<<<<<< HEAD
-	// identifier: identical.alwaysFalse
-	'message' => '#^Strict comparison using \\=\\=\\= between array and false will always evaluate to false\\.$#',
-	'count' => 2,
-	'path' => __DIR__ . '/src/Line.php',
-];
-$ignoreErrors[] = [
-	// identifier: parameter.defaultValue
-	'message' => '#^Default value of the parameter \\#2 \\$params \\(array\\{\\}\\) of method Link\\:\\:getAllLinksFor\\(\\) is incompatible with type array\\{id\\: int, name\\: string, link\\: string, data\\: string, open_window\\: bool\\|null\\}\\.$#',
-	'count' => 1,
-	'path' => __DIR__ . '/src/Link.php',
-];
-$ignoreErrors[] = [
-	// identifier: isset.offset
-	'message' => '#^Offset \'data\' on array\\{id\\: int, name\\: string, link\\: string, data\\: string, open_window\\: bool\\|null\\} in isset\\(\\) always exists and is not nullable\\.$#',
-=======
 	'message' => '#^Return type \\(void\\) of method KnowbaseItem\\:\\:showForm\\(\\) should be compatible with return type \\(bool\\) of method CommonDBTM\\:\\:showForm\\(\\)$#',
 	'identifier' => 'method.childReturnType',
 	'count' => 1,
 	'path' => __DIR__ . '/src/KnowbaseItem.php',
 ];
 $ignoreErrors[] = [
-	'message' => '#^Call to an undefined method KnowbaseItemTranslation\\:\\:showVisibility\\(\\)\\.$#',
+	'message' => '#^PHPDoc tag @return has invalid value \\(true;\\)\\: Unexpected token ";", expected TOKEN_HORIZONTAL_WS at offset 126 on line 6$#',
+	'identifier' => 'phpDoc.parseError',
+	'count' => 1,
+	'path' => __DIR__ . '/src/KnowbaseItemTranslation.php',
+];
+$ignoreErrors[] = [
+	'message' => '#^Method KnowbaseItem_Item\\:\\:dropdownAllTypes\\(\\) should return string but returns int\\.$#',
+	'identifier' => 'return.type',
+	'count' => 1,
+	'path' => __DIR__ . '/src/KnowbaseItem_Item.php',
+];
+$ignoreErrors[] = [
+	'message' => '#^Call to an undefined method CommonDBTM\\:\\:getFromDBForTicket\\(\\)\\.$#',
 	'identifier' => 'method.notFound',
->>>>>>> 29f7b470
-	'count' => 1,
-	'path' => __DIR__ . '/src/Link.php',
-];
-$ignoreErrors[] = [
-<<<<<<< HEAD
-	// identifier: isset.offset
-	'message' => '#^Offset \'id\' on array\\{id\\: int, name\\: string, link\\: string, data\\: string, open_window\\: bool\\|null\\} in isset\\(\\) always exists and is not nullable\\.$#',
-=======
-	'message' => '#^Method KnowbaseItemTranslation\\:\\:getTabNameForItem\\(\\) should return string but returns array\\<int, string\\>\\.$#',
-	'identifier' => 'return.type',
->>>>>>> 29f7b470
-	'count' => 1,
-	'path' => __DIR__ . '/src/Link.php',
-];
-$ignoreErrors[] = [
-<<<<<<< HEAD
-	// identifier: isset.offset
-	'message' => '#^Offset \'link\' on array\\{id\\: int, name\\: string, link\\: string, data\\: string, open_window\\: bool\\|null\\} in isset\\(\\) always exists and is not nullable\\.$#',
-=======
-	'message' => '#^Method KnowbaseItemTranslation\\:\\:showFull\\(\\) with return type void returns false but should not return anything\\.$#',
-	'identifier' => 'return.void',
->>>>>>> 29f7b470
-	'count' => 1,
-	'path' => __DIR__ . '/src/Link.php',
-];
-$ignoreErrors[] = [
-<<<<<<< HEAD
-	// identifier: isset.offset
-	'message' => '#^Offset \'name\' on array\\{id\\: int, name\\: string, link\\: string, data\\: string, open_window\\: bool\\|null\\} in isset\\(\\) always exists and is not nullable\\.$#',
-=======
-	'message' => '#^Method KnowbaseItemTranslation\\:\\:showFull\\(\\) with return type void returns true but should not return anything\\.$#',
-	'identifier' => 'return.void',
-	'count' => 1,
-	'path' => __DIR__ . '/src/KnowbaseItemTranslation.php',
-];
-$ignoreErrors[] = [
-	'message' => '#^PHPDoc tag @return has invalid value \\(true;\\)\\: Unexpected token ";", expected TOKEN_HORIZONTAL_WS at offset 133 on line 6$#',
-	'identifier' => 'phpDoc.parseError',
->>>>>>> 29f7b470
-	'count' => 1,
-	'path' => __DIR__ . '/src/Link.php',
-];
-$ignoreErrors[] = [
-<<<<<<< HEAD
-	// identifier: phpDoc.parseError
-	'message' => '#^PHPDoc tag @phpstan\\-return has invalid value \\(array\\<int, \\{name\\: string, type\\: string\\}\\>\\)\\: Unexpected token "\\{", expected type at offset 119$#',
-=======
-	'message' => '#^Method KnowbaseItem_Item\\:\\:dropdownAllTypes\\(\\) should return string but returns int\\.$#',
-	'identifier' => 'return.type',
->>>>>>> 29f7b470
-	'count' => 1,
-	'path' => __DIR__ . '/src/Link.php',
-];
-$ignoreErrors[] = [
-<<<<<<< HEAD
-	// identifier: booleanOr.alwaysFalse
-	'message' => '#^Result of \\|\\| is always false\\.$#',
-	'count' => 3,
-=======
+	'count' => 1,
+	'path' => __DIR__ . '/src/LevelAgreement.php',
+];
+$ignoreErrors[] = [
+	'message' => '#^Method LevelAgreement\\:\\:getNextActionForTicket\\(\\) should return OlaLevel_Ticket\\|SlaLevel_Ticket\\|false but returns CommonDBTM\\.$#',
+	'identifier' => 'return.type',
+	'count' => 1,
+	'path' => __DIR__ . '/src/LevelAgreement.php',
+];
+$ignoreErrors[] = [
+	'message' => '#^Static property LevelAgreement\\:\\:\\$levelclass \\(class\\-string\\<LevelAgreementLevel\\>\\) does not accept default value of type string\\.$#',
+	'identifier' => 'property.defaultValue',
+	'count' => 1,
+	'path' => __DIR__ . '/src/LevelAgreement.php',
+];
+$ignoreErrors[] = [
+	'message' => '#^Static property LevelAgreement\\:\\:\\$levelticketclass \\(class\\-string\\<CommonDBTM\\>\\) does not accept default value of type string\\.$#',
+	'identifier' => 'property.defaultValue',
+	'count' => 1,
+	'path' => __DIR__ . '/src/LevelAgreement.php',
+];
+$ignoreErrors[] = [
+	'message' => '#^Call to function is_array\\(\\) with array will always evaluate to true\\.$#',
+	'identifier' => 'function.alreadyNarrowedType',
+	'count' => 1,
+	'path' => __DIR__ . '/src/LevelAgreementLevel.php',
+];
+$ignoreErrors[] = [
 	'message' => '#^PHPDoc tag @var with type OlaLevel\\|SlaLevel is not subtype of native type static\\(LevelAgreementLevel\\)\\.$#',
 	'identifier' => 'varTag.nativeType',
 	'count' => 1,
 	'path' => __DIR__ . '/src/LevelAgreementLevel.php',
 ];
 $ignoreErrors[] = [
-	'message' => '#^Method Link\\:\\:showForm\\(\\) with return type void returns true but should not return anything\\.$#',
-	'identifier' => 'return.void',
-	'count' => 1,
->>>>>>> 29f7b470
+	'message' => '#^Default value of the parameter \\#3 \\$is_deleted \\(int\\) of method Line\\:\\:getMassiveActionsForItemtype\\(\\) is incompatible with type bool\\.$#',
+	'identifier' => 'parameter.defaultValue',
+	'count' => 1,
+	'path' => __DIR__ . '/src/Line.php',
+];
+$ignoreErrors[] = [
+	'message' => '#^Strict comparison using \\=\\=\\= between array and false will always evaluate to false\\.$#',
+	'identifier' => 'identical.alwaysFalse',
+	'count' => 2,
+	'path' => __DIR__ . '/src/Line.php',
+];
+$ignoreErrors[] = [
+	'message' => '#^Default value of the parameter \\#2 \\$params \\(array\\{\\}\\) of method Link\\:\\:getAllLinksFor\\(\\) is incompatible with type array\\{id\\: int, name\\: string, link\\: string, data\\: string, open_window\\: bool\\|null\\}\\.$#',
+	'identifier' => 'parameter.defaultValue',
+	'count' => 1,
+	'path' => __DIR__ . '/src/Link.php',
+];
+$ignoreErrors[] = [
+	'message' => '#^Offset \'data\' on array\\{id\\: int, name\\: string, link\\: string, data\\: string, open_window\\: bool\\|null\\} in isset\\(\\) always exists and is not nullable\\.$#',
+	'identifier' => 'isset.offset',
+	'count' => 1,
+	'path' => __DIR__ . '/src/Link.php',
+];
+$ignoreErrors[] = [
+	'message' => '#^Offset \'id\' on array\\{id\\: int, name\\: string, link\\: string, data\\: string, open_window\\: bool\\|null\\} in isset\\(\\) always exists and is not nullable\\.$#',
+	'identifier' => 'isset.offset',
+	'count' => 1,
+	'path' => __DIR__ . '/src/Link.php',
+];
+$ignoreErrors[] = [
+	'message' => '#^Offset \'link\' on array\\{id\\: int, name\\: string, link\\: string, data\\: string, open_window\\: bool\\|null\\} in isset\\(\\) always exists and is not nullable\\.$#',
+	'identifier' => 'isset.offset',
+	'count' => 1,
+	'path' => __DIR__ . '/src/Link.php',
+];
+$ignoreErrors[] = [
+	'message' => '#^Offset \'name\' on array\\{id\\: int, name\\: string, link\\: string, data\\: string, open_window\\: bool\\|null\\} in isset\\(\\) always exists and is not nullable\\.$#',
+	'identifier' => 'isset.offset',
+	'count' => 1,
+	'path' => __DIR__ . '/src/Link.php',
+];
+$ignoreErrors[] = [
+	'message' => '#^PHPDoc tag @phpstan\\-return has invalid value \\(array\\<int, \\{name\\: string, type\\: string\\}\\>\\)\\: Unexpected token "\\{", expected type at offset 119 on line 5$#',
+	'identifier' => 'phpDoc.parseError',
+	'count' => 1,
+	'path' => __DIR__ . '/src/Link.php',
+];
+$ignoreErrors[] = [
+	'message' => '#^Result of \\|\\| is always false\\.$#',
+	'identifier' => 'booleanOr.alwaysFalse',
+	'count' => 3,
 	'path' => __DIR__ . '/src/Link.php',
 ];
 $ignoreErrors[] = [
@@ -6064,37 +4472,15 @@
 	'path' => __DIR__ . '/src/Link.php',
 ];
 $ignoreErrors[] = [
-<<<<<<< HEAD
-	// identifier: return.void
-=======
-	'message' => '#^Method Link_Itemtype\\:\\:showForLink\\(\\) with return type void returns false but should not return anything\\.$#',
-	'identifier' => 'return.void',
-	'count' => 1,
-	'path' => __DIR__ . '/src/Link_Itemtype.php',
-];
-$ignoreErrors[] = [
-	'message' => '#^Method Location\\:\\:getTabNameForItem\\(\\) should return string but returns array\\<int, string\\>\\.$#',
-	'identifier' => 'return.type',
-	'count' => 1,
-	'path' => __DIR__ . '/src/Location.php',
-];
-$ignoreErrors[] = [
->>>>>>> 29f7b470
 	'message' => '#^Method Location\\:\\:showItems\\(\\) with return type void returns false but should not return anything\\.$#',
 	'identifier' => 'return.void',
 	'count' => 1,
 	'path' => __DIR__ . '/src/Location.php',
 ];
 $ignoreErrors[] = [
-<<<<<<< HEAD
-	// identifier: identical.alwaysFalse
 	'message' => '#^Strict comparison using \\=\\=\\= between CommonDBTM and false will always evaluate to false\\.$#',
-	'count' => 1,
-=======
-	'message' => '#^Unreachable statement \\- code above always terminates\\.$#',
-	'identifier' => 'deadCode.unreachable',
-	'count' => 2,
->>>>>>> 29f7b470
+	'identifier' => 'identical.alwaysFalse',
+	'count' => 1,
 	'path' => __DIR__ . '/src/Lock.php',
 ];
 $ignoreErrors[] = [
@@ -6126,12 +4512,6 @@
 	'identifier' => 'identical.alwaysFalse',
 	'count' => 1,
 	'path' => __DIR__ . '/src/Log.php',
-];
-$ignoreErrors[] = [
-	'message' => '#^Method Glpi\\\\Mail\\\\SMTP\\\\OAuthTokenProvider\\:\\:getOauthToken\\(\\) never returns null so it can be removed from the return type\\.$#',
-	'identifier' => 'return.unusedType',
-	'count' => 1,
-	'path' => __DIR__ . '/src/Mail/SMTP/OAuthTokenProvider.php',
 ];
 $ignoreErrors[] = [
 	'message' => '#^Access to an undefined property Laminas\\\\Mail\\\\Storage\\\\Message\\:\\:\\$date\\.$#',
@@ -6206,68 +4586,15 @@
 	'path' => __DIR__ . '/src/MailCollector.php',
 ];
 $ignoreErrors[] = [
-<<<<<<< HEAD
-	// identifier: else.unreachable
-	'message' => '#^Else branch is unreachable because previous condition is always true\\.$#',
-=======
-	'message' => '#^Unreachable statement \\- code above always terminates\\.$#',
-	'identifier' => 'deadCode.unreachable',
-	'count' => 1,
-	'path' => __DIR__ . '/src/ManualLink.php',
-];
-$ignoreErrors[] = [
-	'message' => '#^Left side of && is always true\\.$#',
-	'identifier' => 'booleanAnd.leftAlwaysTrue',
-	'count' => 1,
-	'path' => __DIR__ . '/src/Marketplace/Controller.php',
-];
-$ignoreErrors[] = [
-	'message' => '#^Strict comparison using \\!\\=\\= between int and false will always evaluate to true\\.$#',
-	'identifier' => 'notIdentical.alwaysTrue',
-	'count' => 1,
-	'path' => __DIR__ . '/src/Marketplace/Controller.php',
-];
-$ignoreErrors[] = [
-	'message' => '#^Method Glpi\\\\Marketplace\\\\View\\:\\:getTabNameForItem\\(\\) should return string but returns array\\<int, string\\>\\.$#',
-	'identifier' => 'return.type',
-	'count' => 1,
-	'path' => __DIR__ . '/src/Marketplace/View.php',
-];
-$ignoreErrors[] = [
-	'message' => '#^Right side of && is always true\\.$#',
-	'identifier' => 'booleanAnd.rightAlwaysTrue',
-	'count' => 1,
-	'path' => __DIR__ . '/src/Marketplace/View.php',
-];
-$ignoreErrors[] = [
-	'message' => '#^Strict comparison using \\!\\=\\= between \'GIT\' and \'CLOUD\' will always evaluate to true\\.$#',
-	'identifier' => 'notIdentical.alwaysTrue',
-	'count' => 1,
-	'path' => __DIR__ . '/src/Marketplace/View.php',
-];
-$ignoreErrors[] = [
 	'message' => '#^Call to function is_array\\(\\) with array\\<int\\|string, mixed\\> will always evaluate to true\\.$#',
 	'identifier' => 'function.alreadyNarrowedType',
 	'count' => 1,
 	'path' => __DIR__ . '/src/MassiveAction.php',
 ];
 $ignoreErrors[] = [
-	'message' => '#^Call to function is_array\\(\\) with int will always evaluate to false\\.$#',
-	'identifier' => 'function.impossibleType',
-	'count' => 1,
-	'path' => __DIR__ . '/src/MassiveAction.php',
-];
-$ignoreErrors[] = [
 	'message' => '#^Call to function is_countable\\(\\) with array\\<int\\|string, array\\<int\\|string, mixed\\>\\> will always evaluate to true\\.$#',
 	'identifier' => 'function.alreadyNarrowedType',
->>>>>>> 29f7b470
-	'count' => 1,
-	'path' => __DIR__ . '/src/MassiveAction.php',
-];
-$ignoreErrors[] = [
-	'message' => '#^Cannot call method getTime\\(\\) on int\\.$#',
-	'identifier' => 'method.nonObject',
-	'count' => 2,
+	'count' => 1,
 	'path' => __DIR__ . '/src/MassiveAction.php',
 ];
 $ignoreErrors[] = [
@@ -6289,38 +4616,18 @@
 	'path' => __DIR__ . '/src/MassiveAction.php',
 ];
 $ignoreErrors[] = [
-<<<<<<< HEAD
-	// identifier: function.impossibleType
-=======
-	'message' => '#^Property MassiveAction\\:\\:\\$timer \\(int\\) does not accept Timer\\.$#',
-	'identifier' => 'assign.propertyType',
-	'count' => 1,
-	'path' => __DIR__ . '/src/MassiveAction.php',
-];
-$ignoreErrors[] = [
-	'message' => '#^Unreachable statement \\- code above always terminates\\.$#',
-	'identifier' => 'deadCode.unreachable',
-	'count' => 1,
-	'path' => __DIR__ . '/src/MassiveAction.php',
-];
-$ignoreErrors[] = [
 	'message' => '#^Call to function is_array\\(\\) with array will always evaluate to true\\.$#',
 	'identifier' => 'function.alreadyNarrowedType',
 	'count' => 3,
 	'path' => __DIR__ . '/src/Migration.php',
 ];
 $ignoreErrors[] = [
->>>>>>> 29f7b470
 	'message' => '#^Call to function is_null\\(\\) with string will always evaluate to false\\.$#',
 	'identifier' => 'function.impossibleType',
 	'count' => 8,
 	'path' => __DIR__ . '/src/Migration.php',
 ];
 $ignoreErrors[] = [
-<<<<<<< HEAD
-	// identifier: instanceof.alwaysFalse
-	'message' => '#^Instanceof between static\\(Monitor\\) and PDU will always evaluate to false\\.$#',
-=======
 	'message' => '#^Instanceof between Glpi\\\\Console\\\\Application and Glpi\\\\Console\\\\Application will always evaluate to true\\.$#',
 	'identifier' => 'instanceof.alwaysTrue',
 	'count' => 1,
@@ -6333,1664 +4640,1032 @@
 	'path' => __DIR__ . '/src/Migration.php',
 ];
 $ignoreErrors[] = [
+	'message' => '#^Call to function method_exists\\(\\) with \\$this\\(Monitor\\) and \'prepareGroupFields\' will always evaluate to true\\.$#',
+	'identifier' => 'function.alreadyNarrowedType',
+	'count' => 1,
+	'path' => __DIR__ . '/src/Monitor.php',
+];
+$ignoreErrors[] = [
+	'message' => '#^Call to function method_exists\\(\\) with \\$this\\(Monitor\\) and \'updateGroupFields\' will always evaluate to true\\.$#',
+	'identifier' => 'function.alreadyNarrowedType',
+	'count' => 1,
+	'path' => __DIR__ . '/src/Monitor.php',
+];
+$ignoreErrors[] = [
+	'message' => '#^Instanceof between static\\(Monitor\\) and PDU will always evaluate to false\\.$#',
+	'identifier' => 'instanceof.alwaysFalse',
+	'count' => 1,
+	'path' => __DIR__ . '/src/Monitor.php',
+];
+$ignoreErrors[] = [
+	'message' => '#^Strict comparison using \\=\\=\\= between array and false will always evaluate to false\\.$#',
+	'identifier' => 'identical.alwaysFalse',
+	'count' => 1,
+	'path' => __DIR__ . '/src/Monitor.php',
+];
+$ignoreErrors[] = [
+	'message' => '#^Call to function method_exists\\(\\) with \\$this\\(NetworkEquipment\\) and \'prepareGroupFields\' will always evaluate to true\\.$#',
+	'identifier' => 'function.alreadyNarrowedType',
+	'count' => 1,
+	'path' => __DIR__ . '/src/NetworkEquipment.php',
+];
+$ignoreErrors[] = [
+	'message' => '#^Call to function method_exists\\(\\) with \\$this\\(NetworkEquipment\\) and \'updateGroupFields\' will always evaluate to true\\.$#',
+	'identifier' => 'function.alreadyNarrowedType',
+	'count' => 1,
+	'path' => __DIR__ . '/src/NetworkEquipment.php',
+];
+$ignoreErrors[] = [
+	'message' => '#^If condition is always true\\.$#',
+	'identifier' => 'if.alwaysTrue',
+	'count' => 1,
+	'path' => __DIR__ . '/src/NetworkEquipment.php',
+];
+$ignoreErrors[] = [
+	'message' => '#^Instanceof between static\\(NetworkEquipment\\) and PDU will always evaluate to false\\.$#',
+	'identifier' => 'instanceof.alwaysFalse',
+	'count' => 1,
+	'path' => __DIR__ . '/src/NetworkEquipment.php',
+];
+$ignoreErrors[] = [
+	'message' => '#^Strict comparison using \\=\\=\\= between array and false will always evaluate to false\\.$#',
+	'identifier' => 'identical.alwaysFalse',
+	'count' => 1,
+	'path' => __DIR__ . '/src/NetworkEquipment.php',
+];
+$ignoreErrors[] = [
+	'message' => '#^Return type \\(void\\) of method NetworkName\\:\\:showForm\\(\\) should be compatible with return type \\(bool\\) of method CommonDBTM\\:\\:showForm\\(\\)$#',
+	'identifier' => 'method.childReturnType',
+	'count' => 1,
+	'path' => __DIR__ . '/src/NetworkName.php',
+];
+$ignoreErrors[] = [
+	'message' => '#^Call to an undefined method CommonGLPI\\:\\:isDynamic\\(\\)\\.$#',
+	'identifier' => 'method.notFound',
+	'count' => 1,
+	'path' => __DIR__ . '/src/NetworkPort.php',
+];
+$ignoreErrors[] = [
+	'message' => '#^PHPDoc tag @var with type CommonDBTM is not subtype of native type class\\-string\\.$#',
+	'identifier' => 'varTag.nativeType',
+	'count' => 1,
+	'path' => __DIR__ . '/src/NetworkPort.php',
+];
+$ignoreErrors[] = [
+	'message' => '#^PHPDoc tag @phpstan\\-return has invalid value \\(\\$val \\!\\=\\= null \\? string \\: array\\)\\: Unexpected token "\\$val", expected type at offset 218 on line 7$#',
+	'identifier' => 'phpDoc.parseError',
+	'count' => 1,
+	'path' => __DIR__ . '/src/NetworkPortEthernet.php',
+];
+$ignoreErrors[] = [
+	'message' => '#^PHPDoc tag @phpstan\\-return has invalid value \\(\\$val \\!\\=\\= null \\? string \\: array\\)\\: Unexpected token "\\$val", expected type at offset 220 on line 7$#',
+	'identifier' => 'phpDoc.parseError',
+	'count' => 1,
+	'path' => __DIR__ . '/src/NetworkPortEthernet.php',
+];
+$ignoreErrors[] = [
+	'message' => '#^Call to function is_array\\(\\) with array will always evaluate to true\\.$#',
+	'identifier' => 'function.alreadyNarrowedType',
+	'count' => 1,
+	'path' => __DIR__ . '/src/NetworkPortInstantiation.php',
+];
+$ignoreErrors[] = [
+	'message' => '#^Instanceof between NetworkPort and CommonDBChild will always evaluate to true\\.$#',
+	'identifier' => 'instanceof.alwaysTrue',
+	'count' => 1,
+	'path' => __DIR__ . '/src/NetworkPortInstantiation.php',
+];
+$ignoreErrors[] = [
+	'message' => '#^Strict comparison using \\=\\=\\= between mixed~\'NetworkEquipment\' and \'NetworkEquipment\' will always evaluate to false\\.$#',
+	'identifier' => 'identical.alwaysFalse',
+	'count' => 1,
+	'path' => __DIR__ . '/src/NetworkPort_NetworkPort.php',
+];
+$ignoreErrors[] = [
+	'message' => '#^Right side of && is always true\\.$#',
+	'identifier' => 'booleanAnd.rightAlwaysTrue',
+	'count' => 1,
+	'path' => __DIR__ . '/src/Notepad.php',
+];
+$ignoreErrors[] = [
+	'message' => '#^Call to function is_array\\(\\) with array will always evaluate to true\\.$#',
+	'identifier' => 'function.alreadyNarrowedType',
+	'count' => 1,
+	'path' => __DIR__ . '/src/NotificationEvent.php',
+];
+$ignoreErrors[] = [
+	'message' => '#^Call to function is_array\\(\\) with array will always evaluate to true\\.$#',
+	'identifier' => 'function.alreadyNarrowedType',
+	'count' => 1,
+	'path' => __DIR__ . '/src/NotificationEventMailing.php',
+];
+$ignoreErrors[] = [
+	'message' => '#^If condition is always true\\.$#',
+	'identifier' => 'if.alwaysTrue',
+	'count' => 1,
+	'path' => __DIR__ . '/src/NotificationEventMailing.php',
+];
+$ignoreErrors[] = [
+	'message' => '#^Offset 2 on array\\{list\\<string\\>, list\\<\'"\'\\|\'\\\\\'\'\\>, list\\<numeric\\-string\\>, list\\<\'"\'\\|\'\\\\\'\'\\>\\} in isset\\(\\) always exists and is not nullable\\.$#',
+	'identifier' => 'isset.offset',
+	'count' => 1,
+	'path' => __DIR__ . '/src/NotificationEventMailing.php',
+];
+$ignoreErrors[] = [
+	'message' => '#^Static property NotificationEventMailing\\:\\:\\$mailer \\(GLPIMailer\\) on left side of \\?\\? is not nullable\\.$#',
+	'identifier' => 'nullCoalesce.property',
+	'count' => 1,
+	'path' => __DIR__ . '/src/NotificationEventMailing.php',
+];
+$ignoreErrors[] = [
+	'message' => '#^Method NotificationTarget\\:\\:showForGroup\\(\\) with return type void returns false but should not return anything\\.$#',
+	'identifier' => 'return.void',
+	'count' => 1,
+	'path' => __DIR__ . '/src/NotificationTarget.php',
+];
+$ignoreErrors[] = [
+	'message' => '#^Left side of && is always true\\.$#',
+	'identifier' => 'booleanAnd.leftAlwaysTrue',
+	'count' => 1,
+	'path' => __DIR__ . '/src/NotificationTargetCommonITILObject.php',
+];
+$ignoreErrors[] = [
+	'message' => '#^Method NotificationTargetCommonITILObject\\:\\:addAdditionnalUserInfo\\(\\) should return 0\\|0\\.0\\|\'\'\\|\'0\'\\|array\\{\\}\\|false\\|null but returns array\\{show_private\\: mixed, is_self_service\\: mixed\\}\\.$#',
+	'identifier' => 'return.type',
+	'count' => 1,
+	'path' => __DIR__ . '/src/NotificationTargetCommonITILObject.php',
+];
+$ignoreErrors[] = [
+	'message' => '#^Method NotificationTemplate\\:\\:getTemplateByLanguage\\(\\) should return int\\|false but returns non\\-falsy\\-string\\.$#',
+	'identifier' => 'return.type',
+	'count' => 1,
+	'path' => __DIR__ . '/src/NotificationTemplate.php',
+];
+$ignoreErrors[] = [
+	'message' => '#^Negated boolean expression is always true\\.$#',
+	'identifier' => 'booleanNot.alwaysTrue',
+	'count' => 1,
+	'path' => __DIR__ . '/src/NotificationTemplate.php',
+];
+$ignoreErrors[] = [
+	'message' => '#^Call to function is_array\\(\\) with array will always evaluate to true\\.$#',
+	'identifier' => 'function.alreadyNarrowedType',
+	'count' => 1,
+	'path' => __DIR__ . '/src/Notification_NotificationTemplate.php',
+];
+$ignoreErrors[] = [
+	'message' => '#^Method Notification_NotificationTemplate\\:\\:getName\\(\\) should return string but returns int\\.$#',
+	'identifier' => 'return.type',
+	'count' => 1,
+	'path' => __DIR__ . '/src/Notification_NotificationTemplate.php',
+];
+$ignoreErrors[] = [
+	'message' => '#^Method Notification_NotificationTemplate\\:\\:showForNotification\\(\\) with return type void returns false but should not return anything\\.$#',
+	'identifier' => 'return.void',
+	'count' => 1,
+	'path' => __DIR__ . '/src/Notification_NotificationTemplate.php',
+];
+$ignoreErrors[] = [
+	'message' => '#^Method Notification_NotificationTemplate\\:\\:showForNotificationTemplate\\(\\) with return type void returns false but should not return anything\\.$#',
+	'identifier' => 'return.void',
+	'count' => 1,
+	'path' => __DIR__ . '/src/Notification_NotificationTemplate.php',
+];
+$ignoreErrors[] = [
+	'message' => '#^PHPDoc tag @return has invalid value \\(array\\: empty array if itemtype is not lockable; else returns UNLOCK right\\)\\: Unexpected token "\\:", expected TOKEN_HORIZONTAL_WS at offset 96 on line 5$#',
+	'identifier' => 'phpDoc.parseError',
+	'count' => 1,
+	'path' => __DIR__ . '/src/ObjectLock.php',
+];
+$ignoreErrors[] = [
+	'message' => '#^PHPDoc tag @return has invalid value \\(bool\\|ObjectLock\\: returns ObjectLock if locked, else false\\)\\: Unexpected token "\\:", expected TOKEN_HORIZONTAL_WS at offset 104 on line 5$#',
+	'identifier' => 'phpDoc.parseError',
+	'count' => 1,
+	'path' => __DIR__ . '/src/ObjectLock.php',
+];
+$ignoreErrors[] = [
+	'message' => '#^PHPDoc tag @param references unknown parameter\\: \\$type$#',
+	'identifier' => 'parameter.notFound',
+	'count' => 1,
+	'path' => __DIR__ . '/src/OlaLevel_Ticket.php',
+];
+$ignoreErrors[] = [
+	'message' => '#^Call to function method_exists\\(\\) with \\$this\\(PDU\\) and \'prepareGroupFields\' will always evaluate to true\\.$#',
+	'identifier' => 'function.alreadyNarrowedType',
+	'count' => 1,
+	'path' => __DIR__ . '/src/PDU.php',
+];
+$ignoreErrors[] = [
+	'message' => '#^Call to function method_exists\\(\\) with \\$this\\(PDU\\) and \'updateGroupFields\' will always evaluate to true\\.$#',
+	'identifier' => 'function.alreadyNarrowedType',
+	'count' => 1,
+	'path' => __DIR__ . '/src/PDU.php',
+];
+$ignoreErrors[] = [
+	'message' => '#^Instanceof between static\\(PDU\\) and PDU will always evaluate to true\\.$#',
+	'identifier' => 'instanceof.alwaysTrue',
+	'count' => 1,
+	'path' => __DIR__ . '/src/PDU.php',
+];
+$ignoreErrors[] = [
+	'message' => '#^Strict comparison using \\=\\=\\= between array and false will always evaluate to false\\.$#',
+	'identifier' => 'identical.alwaysFalse',
+	'count' => 1,
+	'path' => __DIR__ . '/src/PDU.php',
+];
+$ignoreErrors[] = [
+	'message' => '#^Call to function method_exists\\(\\) with \\$this\\(PassiveDCEquipment\\) and \'prepareGroupFields\' will always evaluate to true\\.$#',
+	'identifier' => 'function.alreadyNarrowedType',
+	'count' => 1,
+	'path' => __DIR__ . '/src/PassiveDCEquipment.php',
+];
+$ignoreErrors[] = [
+	'message' => '#^Call to function method_exists\\(\\) with \\$this\\(PassiveDCEquipment\\) and \'updateGroupFields\' will always evaluate to true\\.$#',
+	'identifier' => 'function.alreadyNarrowedType',
+	'count' => 1,
+	'path' => __DIR__ . '/src/PassiveDCEquipment.php',
+];
+$ignoreErrors[] = [
+	'message' => '#^Instanceof between static\\(PassiveDCEquipment\\) and PDU will always evaluate to false\\.$#',
+	'identifier' => 'instanceof.alwaysFalse',
+	'count' => 1,
+	'path' => __DIR__ . '/src/PassiveDCEquipment.php',
+];
+$ignoreErrors[] = [
+	'message' => '#^Strict comparison using \\=\\=\\= between array and false will always evaluate to false\\.$#',
+	'identifier' => 'identical.alwaysFalse',
+	'count' => 2,
+	'path' => __DIR__ . '/src/PassiveDCEquipment.php',
+];
+$ignoreErrors[] = [
+	'message' => '#^Expression on left side of \\?\\? is not nullable\\.$#',
+	'identifier' => 'nullCoalesce.expr',
+	'count' => 1,
+	'path' => __DIR__ . '/src/PendingReason_Item.php',
+];
+$ignoreErrors[] = [
+	'message' => '#^Left side of && is always false\\.$#',
+	'identifier' => 'booleanAnd.leftAlwaysFalse',
+	'count' => 1,
+	'path' => __DIR__ . '/src/PendingReason_Item.php',
+];
+$ignoreErrors[] = [
+	'message' => '#^Result of && is always false\\.$#',
+	'identifier' => 'booleanAnd.alwaysFalse',
+	'count' => 1,
+	'path' => __DIR__ . '/src/PendingReason_Item.php',
+];
+$ignoreErrors[] = [
+	'message' => '#^Call to function method_exists\\(\\) with \\$this\\(Peripheral\\) and \'prepareGroupFields\' will always evaluate to true\\.$#',
+	'identifier' => 'function.alreadyNarrowedType',
+	'count' => 1,
+	'path' => __DIR__ . '/src/Peripheral.php',
+];
+$ignoreErrors[] = [
+	'message' => '#^Call to function method_exists\\(\\) with \\$this\\(Peripheral\\) and \'updateGroupFields\' will always evaluate to true\\.$#',
+	'identifier' => 'function.alreadyNarrowedType',
+	'count' => 1,
+	'path' => __DIR__ . '/src/Peripheral.php',
+];
+$ignoreErrors[] = [
+	'message' => '#^Instanceof between static\\(Peripheral\\) and PDU will always evaluate to false\\.$#',
+	'identifier' => 'instanceof.alwaysFalse',
+	'count' => 1,
+	'path' => __DIR__ . '/src/Peripheral.php',
+];
+$ignoreErrors[] = [
+	'message' => '#^Strict comparison using \\=\\=\\= between array and false will always evaluate to false\\.$#',
+	'identifier' => 'identical.alwaysFalse',
+	'count' => 1,
+	'path' => __DIR__ . '/src/Peripheral.php',
+];
+$ignoreErrors[] = [
+	'message' => '#^Call to function method_exists\\(\\) with \\$this\\(Phone\\) and \'prepareGroupFields\' will always evaluate to true\\.$#',
+	'identifier' => 'function.alreadyNarrowedType',
+	'count' => 1,
+	'path' => __DIR__ . '/src/Phone.php',
+];
+$ignoreErrors[] = [
+	'message' => '#^Call to function method_exists\\(\\) with \\$this\\(Phone\\) and \'updateGroupFields\' will always evaluate to true\\.$#',
+	'identifier' => 'function.alreadyNarrowedType',
+	'count' => 1,
+	'path' => __DIR__ . '/src/Phone.php',
+];
+$ignoreErrors[] = [
+	'message' => '#^Strict comparison using \\=\\=\\= between array and false will always evaluate to false\\.$#',
+	'identifier' => 'identical.alwaysFalse',
+	'count' => 1,
+	'path' => __DIR__ . '/src/Phone.php',
+];
+$ignoreErrors[] = [
+	'message' => '#^Call to function is_array\\(\\) with array will always evaluate to true\\.$#',
+	'identifier' => 'function.alreadyNarrowedType',
+	'count' => 1,
+	'path' => __DIR__ . '/src/Planning.php',
+];
+$ignoreErrors[] = [
+	'message' => '#^If condition is always true\\.$#',
+	'identifier' => 'if.alwaysTrue',
+	'count' => 1,
+	'path' => __DIR__ . '/src/Planning.php',
+];
+$ignoreErrors[] = [
+	'message' => '#^Method Planning\\:\\:updateEventTimes\\(\\) should return bool but empty return statement found\\.$#',
+	'identifier' => 'return.empty',
+	'count' => 1,
+	'path' => __DIR__ . '/src/Planning.php',
+];
+$ignoreErrors[] = [
+	'message' => '#^Negated boolean expression is always true\\.$#',
+	'identifier' => 'booleanNot.alwaysTrue',
+	'count' => 1,
+	'path' => __DIR__ . '/src/Planning.php',
+];
+$ignoreErrors[] = [
+	'message' => '#^Offset \'itemtype\' does not exist on class\\-string\\.$#',
+	'identifier' => 'offsetAccess.notFound',
+	'count' => 1,
+	'path' => __DIR__ . '/src/Planning.php',
+];
+$ignoreErrors[] = [
+	'message' => '#^Offset \'planning_type\' does not exist on class\\-string\\.$#',
+	'identifier' => 'offsetAccess.notFound',
+	'count' => 1,
+	'path' => __DIR__ . '/src/Planning.php',
+];
+$ignoreErrors[] = [
+	'message' => '#^PHPDoc tag @var with type class\\-string is not subtype of native type array\\.$#',
+	'identifier' => 'varTag.nativeType',
+	'count' => 1,
+	'path' => __DIR__ . '/src/Planning.php',
+];
+$ignoreErrors[] = [
+	'message' => '#^Call to an undefined method Sabre\\\\VObject\\\\Document\\:\\:getBaseComponent\\(\\)\\.$#',
+	'identifier' => 'method.notFound',
+	'count' => 1,
+	'path' => __DIR__ . '/src/PlanningExternalEvent.php',
+];
+$ignoreErrors[] = [
+	'message' => '#^Call to an undefined method Sabre\\\\VObject\\\\Node\\:\\:add\\(\\)\\.$#',
+	'identifier' => 'method.notFound',
+	'count' => 1,
+	'path' => __DIR__ . '/src/PlanningExternalEvent.php',
+];
+$ignoreErrors[] = [
 	'message' => '#^Comparison operation "\\>" between int\\<1, max\\> and 0 is always true\\.$#',
 	'identifier' => 'greater.alwaysTrue',
 	'count' => 1,
-	'path' => __DIR__ . '/src/Monitor.php',
-];
-$ignoreErrors[] = [
-	'message' => '#^Method Monitor\\:\\:getDcBreadcrumbSpecificValueToDisplay\\(\\) should return array but returns string\\.$#',
-	'identifier' => 'return.type',
-	'count' => 2,
-	'path' => __DIR__ . '/src/Monitor.php',
-];
-$ignoreErrors[] = [
-	'message' => '#^Method Monitor\\:\\:isEnclosurePart\\(\\) should return Enclosure\\|false but returns array\\|bool\\.$#',
-	'identifier' => 'return.type',
->>>>>>> 29f7b470
-	'count' => 1,
-	'path' => __DIR__ . '/src/Monitor.php',
-];
-$ignoreErrors[] = [
-<<<<<<< HEAD
-	// identifier: identical.alwaysFalse
-	'message' => '#^Strict comparison using \\=\\=\\= between array and false will always evaluate to false\\.$#',
-=======
-	'message' => '#^Method Monitor\\:\\:isRackPart\\(\\) should return Rack\\|false but returns array\\|bool\\.$#',
-	'identifier' => 'return.type',
->>>>>>> 29f7b470
-	'count' => 1,
-	'path' => __DIR__ . '/src/Monitor.php',
-];
-$ignoreErrors[] = [
-<<<<<<< HEAD
-	// identifier: if.alwaysTrue
-=======
-	'message' => '#^Method NetworkAlias\\:\\:showForm\\(\\) with return type void returns false but should not return anything\\.$#',
+	'path' => __DIR__ . '/src/PlanningExternalEvent.php',
+];
+$ignoreErrors[] = [
+	'message' => '#^Method PlanningExternalEvent\\:\\:displayPlanningItem\\(\\) with return type void returns string but should not return anything\\.$#',
 	'identifier' => 'return.void',
 	'count' => 1,
-	'path' => __DIR__ . '/src/NetworkAlias.php',
-];
-$ignoreErrors[] = [
-	'message' => '#^Method NetworkAlias\\:\\:showForm\\(\\) with return type void returns true but should not return anything\\.$#',
-	'identifier' => 'return.void',
-	'count' => 1,
-	'path' => __DIR__ . '/src/NetworkAlias.php',
-];
-$ignoreErrors[] = [
-	'message' => '#^Return type \\(void\\) of method NetworkAlias\\:\\:showForm\\(\\) should be compatible with return type \\(bool\\) of method CommonDBTM\\:\\:showForm\\(\\)$#',
-	'identifier' => 'method.childReturnType',
-	'count' => 1,
-	'path' => __DIR__ . '/src/NetworkAlias.php',
+	'path' => __DIR__ . '/src/PlanningExternalEvent.php',
+];
+$ignoreErrors[] = [
+	'message' => '#^Offset \'plan\' on non\\-empty\\-array in isset\\(\\) always exists and is not nullable\\.$#',
+	'identifier' => 'isset.offset',
+	'count' => 2,
+	'path' => __DIR__ . '/src/PlanningExternalEvent.php',
 ];
 $ignoreErrors[] = [
 	'message' => '#^Comparison operation "\\>" between int\\<1, max\\> and 0 is always true\\.$#',
 	'identifier' => 'greater.alwaysTrue',
 	'count' => 1,
-	'path' => __DIR__ . '/src/NetworkEquipment.php',
-];
-$ignoreErrors[] = [
->>>>>>> 29f7b470
+	'path' => __DIR__ . '/src/PlanningExternalEventTemplate.php',
+];
+$ignoreErrors[] = [
+	'message' => '#^Method PlanningExternalEventTemplate\\:\\:displayPlanningItem\\(\\) with return type void returns string but should not return anything\\.$#',
+	'identifier' => 'return.void',
+	'count' => 1,
+	'path' => __DIR__ . '/src/PlanningExternalEventTemplate.php',
+];
+$ignoreErrors[] = [
+	'message' => '#^Offset \'plan\' on non\\-empty\\-array in isset\\(\\) always exists and is not nullable\\.$#',
+	'identifier' => 'isset.offset',
+	'count' => 2,
+	'path' => __DIR__ . '/src/PlanningExternalEventTemplate.php',
+];
+$ignoreErrors[] = [
+	'message' => '#^Call to function is_array\\(\\) with array will always evaluate to true\\.$#',
+	'identifier' => 'function.alreadyNarrowedType',
+	'count' => 1,
+	'path' => __DIR__ . '/src/PlanningRecall.php',
+];
+$ignoreErrors[] = [
+	'message' => '#^Left side of && is always true\\.$#',
+	'identifier' => 'booleanAnd.leftAlwaysTrue',
+	'count' => 1,
+	'path' => __DIR__ . '/src/PlanningRecall.php',
+];
+$ignoreErrors[] = [
+	'message' => '#^If condition is always false\\.$#',
+	'identifier' => 'if.alwaysFalse',
+	'count' => 1,
+	'path' => __DIR__ . '/src/Plugin.php',
+];
+$ignoreErrors[] = [
+	'message' => '#^Instanceof between DBmysql and DBmysql will always evaluate to true\\.$#',
+	'identifier' => 'instanceof.alwaysTrue',
+	'count' => 1,
+	'path' => __DIR__ . '/src/Plugin.php',
+];
+$ignoreErrors[] = [
+	'message' => '#^Left side of && is always true\\.$#',
+	'identifier' => 'booleanAnd.leftAlwaysTrue',
+	'count' => 1,
+	'path' => __DIR__ . '/src/Plugin.php',
+];
+$ignoreErrors[] = [
+	'message' => '#^Negated boolean expression is always false\\.$#',
+	'identifier' => 'booleanNot.alwaysFalse',
+	'count' => 2,
+	'path' => __DIR__ . '/src/Plugin.php',
+];
+$ignoreErrors[] = [
+	'message' => '#^Negated boolean expression is always true\\.$#',
+	'identifier' => 'booleanNot.alwaysTrue',
+	'count' => 2,
+	'path' => __DIR__ . '/src/Plugin.php',
+];
+$ignoreErrors[] = [
+	'message' => '#^Call to function method_exists\\(\\) with \\$this\\(Printer\\) and \'prepareGroupFields\' will always evaluate to true\\.$#',
+	'identifier' => 'function.alreadyNarrowedType',
+	'count' => 1,
+	'path' => __DIR__ . '/src/Printer.php',
+];
+$ignoreErrors[] = [
+	'message' => '#^Call to function method_exists\\(\\) with \\$this\\(Printer\\) and \'updateGroupFields\' will always evaluate to true\\.$#',
+	'identifier' => 'function.alreadyNarrowedType',
+	'count' => 1,
+	'path' => __DIR__ . '/src/Printer.php',
+];
+$ignoreErrors[] = [
+	'message' => '#^PHPDoc tag @param references unknown parameter\\: \\$printer$#',
+	'identifier' => 'parameter.notFound',
+	'count' => 1,
+	'path' => __DIR__ . '/src/PrinterLog.php',
+];
+$ignoreErrors[] = [
+	'message' => '#^Call to function is_array\\(\\) with non\\-empty\\-array will always evaluate to true\\.$#',
+	'identifier' => 'function.alreadyNarrowedType',
+	'count' => 1,
+	'path' => __DIR__ . '/src/Printer_CartridgeInfo.php',
+];
+$ignoreErrors[] = [
+	'message' => '#^Loose comparison using \\!\\= between \'\' and \'\' will always evaluate to false\\.$#',
+	'identifier' => 'notEqual.alwaysFalse',
+	'count' => 1,
+	'path' => __DIR__ . '/src/Problem.php',
+];
+$ignoreErrors[] = [
+	'message' => '#^PHPDoc tag @var with type CommonDBTM is not subtype of native type Group\\.$#',
+	'identifier' => 'varTag.nativeType',
+	'count' => 1,
+	'path' => __DIR__ . '/src/Problem.php',
+];
+$ignoreErrors[] = [
+	'message' => '#^Call to function is_array\\(\\) with array will always evaluate to true\\.$#',
+	'identifier' => 'function.alreadyNarrowedType',
+	'count' => 6,
+	'path' => __DIR__ . '/src/Profile.php',
+];
+$ignoreErrors[] = [
+	'message' => '#^If condition is always false\\.$#',
+	'identifier' => 'if.alwaysFalse',
+	'count' => 1,
+	'path' => __DIR__ . '/src/Profile.php',
+];
+$ignoreErrors[] = [
+	'message' => '#^Method Profile\\:\\:showFormSetupHelpdesk\\(\\) with return type void returns false but should not return anything\\.$#',
+	'identifier' => 'return.void',
+	'count' => 1,
+	'path' => __DIR__ . '/src/Profile.php',
+];
+$ignoreErrors[] = [
+	'message' => '#^PHPDoc tag @phpstan\\-return has invalid value \\(\\$interface \\=\\= \'all\' \\? array\\<string, array\\<string, array\\<string, RightDefinition\\[\\]\\>\\>\\> \\: \\(\\$form \\=\\= \'all\' \\? array\\<string, array\\<string, RightDefinition\\[\\]\\>\\> \\: \\(\\$group \\=\\= \'all\' \\? array\\<string, RightDefinition\\[\\]\\> \\: RightDefinition\\[\\]\\)\\)\\)\\: Unexpected token "\\$interface", expected type at offset 517 on line 12$#',
+	'identifier' => 'phpDoc.parseError',
+	'count' => 1,
+	'path' => __DIR__ . '/src/Profile.php',
+];
+$ignoreErrors[] = [
+	'message' => '#^Property Profile\\:\\:\\$profileRight \\(array\\) does not accept null\\.$#',
+	'identifier' => 'assign.propertyType',
+	'count' => 2,
+	'path' => __DIR__ . '/src/Profile.php',
+];
+$ignoreErrors[] = [
+	'message' => '#^Call to an undefined method CommonGLPI\\:\\:getID\\(\\)\\.$#',
+	'identifier' => 'method.notFound',
+	'count' => 1,
+	'path' => __DIR__ . '/src/Project.php',
+];
+$ignoreErrors[] = [
+	'message' => '#^Call to function method_exists\\(\\) with class\\-string\\<static\\(Project\\)\\> and \'getFormUrl\' will always evaluate to true\\.$#',
+	'identifier' => 'function.alreadyNarrowedType',
+	'count' => 1,
+	'path' => __DIR__ . '/src/Project.php',
+];
+$ignoreErrors[] = [
+	'message' => '#^Method Project\\:\\:showForm\\(\\) with return type void returns true but should not return anything\\.$#',
+	'identifier' => 'return.void',
+	'count' => 1,
+	'path' => __DIR__ . '/src/Project.php',
+];
+$ignoreErrors[] = [
+	'message' => '#^Return type \\(void\\) of method Project\\:\\:showForm\\(\\) should be compatible with return type \\(bool\\) of method CommonDBTM\\:\\:showForm\\(\\)$#',
+	'identifier' => 'method.childReturnType',
+	'count' => 1,
+	'path' => __DIR__ . '/src/Project.php',
+];
+$ignoreErrors[] = [
+	'message' => '#^Strict comparison using \\=\\=\\= between false and int\\|string\\|null will always evaluate to false\\.$#',
+	'identifier' => 'identical.alwaysFalse',
+	'count' => 1,
+	'path' => __DIR__ . '/src/Project.php',
+];
+$ignoreErrors[] = [
+	'message' => '#^Default value of the parameter \\#2 \\$withtemplate \\(int\\) of method ProjectCost\\:\\:showForProject\\(\\) is incompatible with type bool\\.$#',
+	'identifier' => 'parameter.defaultValue',
+	'count' => 1,
+	'path' => __DIR__ . '/src/ProjectCost.php',
+];
+$ignoreErrors[] = [
+	'message' => '#^Method ProjectCost\\:\\:showForProject\\(\\) with return type void returns false but should not return anything\\.$#',
+	'identifier' => 'return.void',
+	'count' => 1,
+	'path' => __DIR__ . '/src/ProjectCost.php',
+];
+$ignoreErrors[] = [
+	'message' => '#^Call to an undefined method Sabre\\\\VObject\\\\Document\\:\\:getBaseComponent\\(\\)\\.$#',
+	'identifier' => 'method.notFound',
+	'count' => 1,
+	'path' => __DIR__ . '/src/ProjectTask.php',
+];
+$ignoreErrors[] = [
+	'message' => '#^Call to an undefined method Sabre\\\\VObject\\\\Node\\:\\:add\\(\\)\\.$#',
+	'identifier' => 'method.notFound',
+	'count' => 1,
+	'path' => __DIR__ . '/src/ProjectTask.php',
+];
+$ignoreErrors[] = [
+	'message' => '#^Comparison operation "\\>" between int\\<1, max\\> and 0 is always true\\.$#',
+	'identifier' => 'greater.alwaysTrue',
+	'count' => 1,
+	'path' => __DIR__ . '/src/ProjectTask.php',
+];
+$ignoreErrors[] = [
 	'message' => '#^If condition is always true\\.$#',
 	'identifier' => 'if.alwaysTrue',
 	'count' => 1,
-	'path' => __DIR__ . '/src/NetworkEquipment.php',
-];
-$ignoreErrors[] = [
-<<<<<<< HEAD
-	// identifier: instanceof.alwaysFalse
-	'message' => '#^Instanceof between static\\(NetworkEquipment\\) and PDU will always evaluate to false\\.$#',
-=======
-	'message' => '#^Method NetworkEquipment\\:\\:getDcBreadcrumbSpecificValueToDisplay\\(\\) should return array but returns string\\.$#',
-	'identifier' => 'return.type',
-	'count' => 2,
-	'path' => __DIR__ . '/src/NetworkEquipment.php',
-];
-$ignoreErrors[] = [
-	'message' => '#^Method NetworkEquipment\\:\\:isEnclosurePart\\(\\) should return Enclosure\\|false but returns array\\|bool\\.$#',
-	'identifier' => 'return.type',
->>>>>>> 29f7b470
-	'count' => 1,
-	'path' => __DIR__ . '/src/NetworkEquipment.php',
-];
-$ignoreErrors[] = [
-<<<<<<< HEAD
-	// identifier: identical.alwaysFalse
+	'path' => __DIR__ . '/src/ProjectTask.php',
+];
+$ignoreErrors[] = [
+	'message' => '#^Call to an undefined method CommonDBTM\\:\\:setVolume\\(\\)\\.$#',
+	'identifier' => 'method.notFound',
+	'count' => 1,
+	'path' => __DIR__ . '/src/QueuedNotification.php',
+];
+$ignoreErrors[] = [
+	'message' => '#^Call to function is_array\\(\\) with array will always evaluate to true\\.$#',
+	'identifier' => 'function.alreadyNarrowedType',
+	'count' => 1,
+	'path' => __DIR__ . '/src/QueuedNotification.php',
+];
+$ignoreErrors[] = [
 	'message' => '#^Strict comparison using \\=\\=\\= between array and false will always evaluate to false\\.$#',
-=======
-	'message' => '#^Method NetworkEquipment\\:\\:isRackPart\\(\\) should return Rack\\|false but returns array\\|bool\\.$#',
-	'identifier' => 'return.type',
->>>>>>> 29f7b470
-	'count' => 1,
-	'path' => __DIR__ . '/src/NetworkEquipment.php',
-];
-$ignoreErrors[] = [
-<<<<<<< HEAD
-	// identifier: method.childReturnType
-=======
-	'message' => '#^Method NetworkName\\:\\:showForm\\(\\) with return type void returns true but should not return anything\\.$#',
+	'identifier' => 'identical.alwaysFalse',
+	'count' => 1,
+	'path' => __DIR__ . '/src/QueuedWebhook.php',
+];
+$ignoreErrors[] = [
+	'message' => '#^If condition is always true\\.$#',
+	'identifier' => 'if.alwaysTrue',
+	'count' => 1,
+	'path' => __DIR__ . '/src/RSSFeed.php',
+];
+$ignoreErrors[] = [
+	'message' => '#^Call to function is_array\\(\\) with non\\-empty\\-list\\<string\\> will always evaluate to true\\.$#',
+	'identifier' => 'function.alreadyNarrowedType',
+	'count' => 1,
+	'path' => __DIR__ . '/src/Rack.php',
+];
+$ignoreErrors[] = [
+	'message' => '#^Instanceof between static\\(Rack\\) and PDU will always evaluate to false\\.$#',
+	'identifier' => 'instanceof.alwaysFalse',
+	'count' => 1,
+	'path' => __DIR__ . '/src/Rack.php',
+];
+$ignoreErrors[] = [
+	'message' => '#^Method Rack\\:\\:showForRoom\\(\\) with return type void returns false but should not return anything\\.$#',
 	'identifier' => 'return.void',
 	'count' => 1,
-	'path' => __DIR__ . '/src/NetworkName.php',
-];
-$ignoreErrors[] = [
->>>>>>> 29f7b470
-	'message' => '#^Return type \\(void\\) of method NetworkName\\:\\:showForm\\(\\) should be compatible with return type \\(bool\\) of method CommonDBTM\\:\\:showForm\\(\\)$#',
-	'identifier' => 'method.childReturnType',
-	'count' => 1,
-	'path' => __DIR__ . '/src/NetworkName.php',
-];
-$ignoreErrors[] = [
-<<<<<<< HEAD
-	// identifier: method.notFound
-	'message' => '#^Call to an undefined method CommonGLPI\\:\\:isDynamic\\(\\)\\.$#',
-=======
-	'message' => '#^Call to function is_array\\(\\) with array will always evaluate to true\\.$#',
-	'identifier' => 'function.alreadyNarrowedType',
-	'count' => 3,
-	'path' => __DIR__ . '/src/NetworkPort.php',
-];
-$ignoreErrors[] = [
-	'message' => '#^Method NetworkPort\\:\\:switchInstantiationType\\(\\) should return bool but returns NetworkPortInstantiation\\.$#',
-	'identifier' => 'return.type',
-	'count' => 2,
-	'path' => __DIR__ . '/src/NetworkPort.php',
-];
-$ignoreErrors[] = [
-	'message' => '#^Property NetworkPort\\:\\:\\$input_for_NetworkName \\(array\\) does not accept null\\.$#',
-	'identifier' => 'assign.propertyType',
-	'count' => 1,
-	'path' => __DIR__ . '/src/NetworkPort.php',
-];
-$ignoreErrors[] = [
-	'message' => '#^Property NetworkPort\\:\\:\\$input_for_NetworkPortConnect \\(array\\) does not accept null\\.$#',
-	'identifier' => 'assign.propertyType',
-	'count' => 1,
-	'path' => __DIR__ . '/src/NetworkPort.php',
-];
-$ignoreErrors[] = [
-	'message' => '#^Property NetworkPort\\:\\:\\$input_for_instantiation \\(array\\) does not accept null\\.$#',
-	'identifier' => 'assign.propertyType',
->>>>>>> 29f7b470
-	'count' => 1,
-	'path' => __DIR__ . '/src/NetworkPort.php',
-];
-$ignoreErrors[] = [
-<<<<<<< HEAD
-	// identifier: phpDoc.parseError
-	'message' => '#^PHPDoc tag @phpstan\\-return has invalid value \\(\\$val \\!\\=\\= null \\? string \\: array\\)\\: Unexpected token "\\$val", expected type at offset 218$#',
-=======
-	'message' => '#^Method NetworkPortDialup\\:\\:getInstantiationHTMLTable\\(\\) should return null but returns HTMLTableCell\\.$#',
-	'identifier' => 'return.type',
-	'count' => 1,
-	'path' => __DIR__ . '/src/NetworkPortDialup.php',
-];
-$ignoreErrors[] = [
-	'message' => '#^Method NetworkPortEthernet\\:\\:getInstantiationHTMLTable\\(\\) should return null but returns HTMLTableCell\\.$#',
-	'identifier' => 'return.type',
->>>>>>> 29f7b470
-	'count' => 1,
-	'path' => __DIR__ . '/src/NetworkPortEthernet.php',
-];
-$ignoreErrors[] = [
-<<<<<<< HEAD
-	// identifier: phpDoc.parseError
-	'message' => '#^PHPDoc tag @phpstan\\-return has invalid value \\(\\$val \\!\\=\\= null \\? string \\: array\\)\\: Unexpected token "\\$val", expected type at offset 220$#',
-=======
-	'message' => '#^Method NetworkPortEthernet\\:\\:getInstantiationHTMLTableHeaders\\(\\) should return null but returns HTMLTableHeader\\.$#',
-	'identifier' => 'return.type',
->>>>>>> 29f7b470
-	'count' => 1,
-	'path' => __DIR__ . '/src/NetworkPortEthernet.php',
-];
-$ignoreErrors[] = [
-<<<<<<< HEAD
-	// identifier: else.unreachable
-	'message' => '#^Else branch is unreachable because previous condition is always true\\.$#',
-=======
-	'message' => '#^Method NetworkPortFiberchannel\\:\\:getInstantiationHTMLTable\\(\\) should return null but returns HTMLTableCell\\.$#',
-	'identifier' => 'return.type',
-	'count' => 1,
-	'path' => __DIR__ . '/src/NetworkPortFiberchannel.php',
-];
-$ignoreErrors[] = [
-	'message' => '#^Method NetworkPortFiberchannel\\:\\:getInstantiationHTMLTableHeaders\\(\\) should return null but returns HTMLTableHeader\\.$#',
-	'identifier' => 'return.type',
-	'count' => 1,
-	'path' => __DIR__ . '/src/NetworkPortFiberchannel.php',
-];
-$ignoreErrors[] = [
-	'message' => '#^Call to function is_array\\(\\) with array will always evaluate to true\\.$#',
-	'identifier' => 'function.alreadyNarrowedType',
-	'count' => 1,
-	'path' => __DIR__ . '/src/NetworkPortInstantiation.php',
+	'path' => __DIR__ . '/src/Rack.php',
+];
+$ignoreErrors[] = [
+	'message' => '#^Right side of && is always true\\.$#',
+	'identifier' => 'booleanAnd.rightAlwaysTrue',
+	'count' => 1,
+	'path' => __DIR__ . '/src/Rack.php',
+];
+$ignoreErrors[] = [
+	'message' => '#^Call to an undefined method Sabre\\\\VObject\\\\Document\\:\\:getBaseComponent\\(\\)\\.$#',
+	'identifier' => 'method.notFound',
+	'count' => 1,
+	'path' => __DIR__ . '/src/Reminder.php',
+];
+$ignoreErrors[] = [
+	'message' => '#^Call to an undefined method Sabre\\\\VObject\\\\Node\\:\\:add\\(\\)\\.$#',
+	'identifier' => 'method.notFound',
+	'count' => 1,
+	'path' => __DIR__ . '/src/Reminder.php',
 ];
 $ignoreErrors[] = [
 	'message' => '#^Comparison operation "\\>" between int\\<1, max\\> and 0 is always true\\.$#',
 	'identifier' => 'greater.alwaysTrue',
 	'count' => 1,
-	'path' => __DIR__ . '/src/NetworkPortInstantiation.php',
-];
-$ignoreErrors[] = [
-	'message' => '#^Instanceof between NetworkPort and CommonDBChild will always evaluate to true\\.$#',
+	'path' => __DIR__ . '/src/Reminder.php',
+];
+$ignoreErrors[] = [
+	'message' => '#^Instanceof between static\\(Reminder\\) and ExtraVisibilityCriteria will always evaluate to true\\.$#',
 	'identifier' => 'instanceof.alwaysTrue',
 	'count' => 1,
-	'path' => __DIR__ . '/src/NetworkPortInstantiation.php',
-];
-$ignoreErrors[] = [
-	'message' => '#^Unreachable statement \\- code above always terminates\\.$#',
-	'identifier' => 'deadCode.unreachable',
->>>>>>> 29f7b470
-	'count' => 1,
-	'path' => __DIR__ . '/src/NetworkPortInstantiation.php',
-];
-$ignoreErrors[] = [
-<<<<<<< HEAD
-	// identifier: identical.alwaysFalse
-	'message' => '#^Strict comparison using \\=\\=\\= between mixed~\'NetworkEquipment\' and \'NetworkEquipment\' will always evaluate to false\\.$#',
-	'count' => 1,
-	'path' => __DIR__ . '/src/NetworkPort_NetworkPort.php',
-];
-$ignoreErrors[] = [
-	// identifier: booleanAnd.rightAlwaysTrue
-	'message' => '#^Right side of && is always true\\.$#',
-=======
+	'path' => __DIR__ . '/src/Reminder.php',
+];
+$ignoreErrors[] = [
+	'message' => '#^Offset \'plan\' on non\\-empty\\-array in isset\\(\\) always exists and is not nullable\\.$#',
+	'identifier' => 'isset.offset',
+	'count' => 2,
+	'path' => __DIR__ . '/src/Reminder.php',
+];
+$ignoreErrors[] = [
+	'message' => '#^PHPDoc tag @phpstan\\-return has invalid value \\(\\$display \\? void \\: string\\)\\: Unexpected token "\\$display", expected type at offset 219 on line 8$#',
+	'identifier' => 'phpDoc.parseError',
+	'count' => 1,
+	'path' => __DIR__ . '/src/Reminder.php',
+];
+$ignoreErrors[] = [
+	'message' => '#^Cannot call static method getSystemSQLCriteria\\(\\) on \\(int\\|string\\)\\.$#',
+	'identifier' => 'staticMethod.nonObject',
+	'count' => 1,
+	'path' => __DIR__ . '/src/Report.php',
+];
+$ignoreErrors[] = [
+	'message' => '#^Cannot call static method getTypeName\\(\\) on \\(int\\|string\\)\\.$#',
+	'identifier' => 'staticMethod.nonObject',
+	'count' => 1,
+	'path' => __DIR__ . '/src/Report.php',
+];
+$ignoreErrors[] = [
+	'message' => '#^Cannot call static method getTypeName\\(\\) on int\\|string\\.$#',
+	'identifier' => 'staticMethod.nonObject',
+	'count' => 4,
+	'path' => __DIR__ . '/src/Report.php',
+];
+$ignoreErrors[] = [
+	'message' => '#^Comparison operation "\\>" between int\\<1, max\\> and 0 is always true\\.$#',
+	'identifier' => 'greater.alwaysTrue',
+	'count' => 4,
+	'path' => __DIR__ . '/src/Report.php',
+];
+$ignoreErrors[] = [
+	'message' => '#^Match expression does not handle remaining value\\: string$#',
+	'identifier' => 'match.unhandled',
+	'count' => 2,
+	'path' => __DIR__ . '/src/Report.php',
+];
+$ignoreErrors[] = [
+	'message' => '#^Method Report\\:\\:getAssetCounts\\(\\) should return array\\<class\\-string\\<CommonDBTM\\>, array\\<string, array\\>\\> but returns array\\<int\\|string, array\\<string, mixed\\>\\>\\.$#',
+	'identifier' => 'return.type',
+	'count' => 1,
+	'path' => __DIR__ . '/src/Report.php',
+];
+$ignoreErrors[] = [
+	'message' => '#^Method Report\\:\\:getOSInstallCounts\\(\\) should return array\\<string, array\\<int, array\\>\\> but returns array\\<int\\|string, array\\<string, mixed\\>\\>\\.$#',
+	'identifier' => 'return.type',
+	'count' => 1,
+	'path' => __DIR__ . '/src/Report.php',
+];
+$ignoreErrors[] = [
+	'message' => '#^PHPDoc tag @param for parameter \\$by_itemtype contains unresolvable type\\.$#',
+	'identifier' => 'parameter.unresolvableType',
+	'count' => 1,
+	'path' => __DIR__ . '/src/Report.php',
+];
+$ignoreErrors[] = [
+	'message' => '#^PHPDoc tag @return has invalid value \\(array\\<class\\-string\\<CommonDBTM\\>, array\\<int, array\\>\\)\\: Unexpected token "\\*/", expected \'\\>\' at offset 74 on line 3$#',
+	'identifier' => 'phpDoc.parseError',
+	'count' => 1,
+	'path' => __DIR__ . '/src/Report.php',
+];
+$ignoreErrors[] = [
+	'message' => '#^Default value of the parameter \\#1 \\$event \\(array\\{\\}\\) of method Reservation\\:\\:updateEvent\\(\\) is incompatible with type array\\{id\\: int, start\\: string, end\\: string\\}\\.$#',
+	'identifier' => 'parameter.defaultValue',
+	'count' => 1,
+	'path' => __DIR__ . '/src/Reservation.php',
+];
+$ignoreErrors[] = [
+	'message' => '#^Default value of the parameter \\#2 \\$options \\(array\\{\\}\\) of method Reservation\\:\\:showForm\\(\\) is incompatible with type array\\{item\\: array\\<int, int\\>, start\\: string, end\\: string\\}\\.$#',
+	'identifier' => 'parameter.defaultValue',
+	'count' => 1,
+	'path' => __DIR__ . '/src/Reservation.php',
+];
+$ignoreErrors[] = [
+	'message' => '#^Default value of the parameter \\#3 \\$is_deleted \\(int\\) of method Reservation\\:\\:getMassiveActionsForItemtype\\(\\) is incompatible with type bool\\.$#',
+	'identifier' => 'parameter.defaultValue',
+	'count' => 1,
+	'path' => __DIR__ . '/src/Reservation.php',
+];
+$ignoreErrors[] = [
+	'message' => '#^Default value of the parameter \\#3 \\$options \\(array\\{\\}\\) of method Reservation\\:\\:computePeriodicities\\(\\) is incompatible with type array\\{type\\: \'day\'\\|\'month\'\\|\'week\', end\\: string, subtype\\?\\: string, days\\?\\: int\\}\\.$#',
+	'identifier' => 'parameter.defaultValue',
+	'count' => 1,
+	'path' => __DIR__ . '/src/Reservation.php',
+];
+$ignoreErrors[] = [
+	'message' => '#^If condition is always false\\.$#',
+	'identifier' => 'if.alwaysFalse',
+	'count' => 1,
+	'path' => __DIR__ . '/src/Reservation.php',
+];
+$ignoreErrors[] = [
+	'message' => '#^Method Reservation\\:\\:processMassiveActionsForOneItemtype\\(\\) with return type void returns false but should not return anything\\.$#',
+	'identifier' => 'return.void',
+	'count' => 1,
+	'path' => __DIR__ . '/src/Reservation.php',
+];
+$ignoreErrors[] = [
+	'message' => '#^Offset \'end\' on array\\{type\\: \'day\'\\|\'month\'\\|\'week\', end\\: string, subtype\\?\\: string, days\\?\\: int\\} in isset\\(\\) always exists and is not nullable\\.$#',
+	'identifier' => 'isset.offset',
+	'count' => 1,
+	'path' => __DIR__ . '/src/Reservation.php',
+];
+$ignoreErrors[] = [
+	'message' => '#^Offset \'item\' on array\\{item\\: array\\<int, int\\>, start\\: string, end\\: string\\} in isset\\(\\) always exists and is not nullable\\.$#',
+	'identifier' => 'isset.offset',
+	'count' => 1,
+	'path' => __DIR__ . '/src/Reservation.php',
+];
+$ignoreErrors[] = [
+	'message' => '#^Offset \'type\' on array\\{type\\: \'day\'\\|\'month\'\\|\'week\', end\\: string, subtype\\?\\: string, days\\?\\: int\\} in isset\\(\\) always exists and is not nullable\\.$#',
+	'identifier' => 'isset.offset',
+	'count' => 1,
+	'path' => __DIR__ . '/src/Reservation.php',
+];
+$ignoreErrors[] = [
+	'message' => '#^Strict comparison using \\=\\=\\= between ReservationItem and false will always evaluate to false\\.$#',
+	'identifier' => 'identical.alwaysFalse',
+	'count' => 1,
+	'path' => __DIR__ . '/src/Reservation.php',
+];
+$ignoreErrors[] = [
+	'message' => '#^Strict comparison using \\=\\=\\= between float and 0 will always evaluate to false\\.$#',
+	'identifier' => 'identical.alwaysFalse',
+	'count' => 1,
+	'path' => __DIR__ . '/src/Reservation.php',
+];
+$ignoreErrors[] = [
+	'message' => '#^Binary operation "\\*" between string and 3600 results in an error\\.$#',
+	'identifier' => 'binaryOp.invalid',
+	'count' => 1,
+	'path' => __DIR__ . '/src/ReservationItem.php',
+];
+$ignoreErrors[] = [
+	'message' => '#^Call to function is_array\\(\\) with array will always evaluate to true\\.$#',
+	'identifier' => 'function.alreadyNarrowedType',
+	'count' => 5,
+	'path' => __DIR__ . '/src/Rule.php',
+];
+$ignoreErrors[] = [
 	'message' => '#^Negated boolean expression is always true\\.$#',
 	'identifier' => 'booleanNot.alwaysTrue',
-	'count' => 1,
-	'path' => __DIR__ . '/src/NetworkPortMigration.php',
-];
-$ignoreErrors[] = [
-	'message' => '#^Result of \\|\\| is always true\\.$#',
-	'identifier' => 'booleanOr.alwaysTrue',
-	'count' => 2,
-	'path' => __DIR__ . '/src/NetworkPortMigration.php',
-];
-$ignoreErrors[] = [
-	'message' => '#^Strict comparison using \\!\\=\\= between null and null will always evaluate to false\\.$#',
-	'identifier' => 'notIdentical.alwaysFalse',
-	'count' => 2,
-	'path' => __DIR__ . '/src/NetworkPortMigration.php',
-];
-$ignoreErrors[] = [
-	'message' => '#^Strict comparison using \\=\\=\\= between null and null will always evaluate to true\\.$#',
-	'identifier' => 'identical.alwaysTrue',
-	'count' => 2,
-	'path' => __DIR__ . '/src/NetworkPortMigration.php',
-];
-$ignoreErrors[] = [
-	'message' => '#^Unreachable statement \\- code above always terminates\\.$#',
-	'identifier' => 'deadCode.unreachable',
->>>>>>> 29f7b470
-	'count' => 1,
-	'path' => __DIR__ . '/src/Notepad.php',
-];
-$ignoreErrors[] = [
-<<<<<<< HEAD
-	// identifier: if.alwaysTrue
-	'message' => '#^If condition is always true\\.$#',
-=======
+	'count' => 2,
+	'path' => __DIR__ . '/src/Rule.php',
+];
+$ignoreErrors[] = [
+	'message' => '#^Return type \\(void\\) of method Rule\\:\\:showForm\\(\\) should be compatible with return type \\(bool\\) of method CommonDBTM\\:\\:showForm\\(\\)$#',
+	'identifier' => 'method.childReturnType',
+	'count' => 1,
+	'path' => __DIR__ . '/src/Rule.php',
+];
+$ignoreErrors[] = [
+	'message' => '#^Strict comparison using \\=\\=\\= between non\\-falsy\\-string and null will always evaluate to false\\.$#',
+	'identifier' => 'identical.alwaysFalse',
+	'count' => 1,
+	'path' => __DIR__ . '/src/Rule.php',
+];
+$ignoreErrors[] = [
+	'message' => '#^Call to function is_subclass_of\\(\\) with \'Rule\' and mixed will always evaluate to true\\.$#',
+	'identifier' => 'function.alreadyNarrowedType',
+	'count' => 1,
+	'path' => __DIR__ . '/src/RuleAction.php',
+];
+$ignoreErrors[] = [
+	'message' => '#^Default value of the parameter \\#1 \\$options \\(array\\{\\}\\) of method RuleAction\\:\\:dropdownActions\\(\\) is incompatible with type array\\{subtype\\: string, name\\: string, field\\: string, value\\?\\: string, alreadyused\\?\\: bool, display\\?\\: bool\\}\\.$#',
+	'identifier' => 'parameter.defaultValue',
+	'count' => 1,
+	'path' => __DIR__ . '/src/RuleAction.php',
+];
+$ignoreErrors[] = [
+	'message' => '#^Default value of the parameter \\#2 \\$options \\(array\\{\\}\\) of method RuleAction\\:\\:showForm\\(\\) is incompatible with type array\\{parent\\: Rule\\}\\.$#',
+	'identifier' => 'parameter.defaultValue',
+	'count' => 1,
+	'path' => __DIR__ . '/src/RuleAction.php',
+];
+$ignoreErrors[] = [
+	'message' => '#^Method RuleAction\\:\\:dropdownActions\\(\\) should return int\\|string but returns false\\.$#',
+	'identifier' => 'return.type',
+	'count' => 1,
+	'path' => __DIR__ . '/src/RuleAction.php',
+];
+$ignoreErrors[] = [
 	'message' => '#^Call to function is_array\\(\\) with array will always evaluate to true\\.$#',
 	'identifier' => 'function.alreadyNarrowedType',
 	'count' => 1,
-	'path' => __DIR__ . '/src/NotificationEvent.php',
-];
-$ignoreErrors[] = [
-	'message' => '#^Offset \'label\' does not exist on string\\.$#',
-	'identifier' => 'offsetAccess.notFound',
->>>>>>> 29f7b470
-	'count' => 1,
-	'path' => __DIR__ . '/src/NotificationEventMailing.php',
+	'path' => __DIR__ . '/src/RuleCollection.php',
+];
+$ignoreErrors[] = [
+	'message' => '#^Method RuleCollection\\:\\:exportRulesToXML\\(\\) with return type void returns false but should not return anything\\.$#',
+	'identifier' => 'return.void',
+	'count' => 1,
+	'path' => __DIR__ . '/src/RuleCollection.php',
+];
+$ignoreErrors[] = [
+	'message' => '#^Offset \'entity\' on non\\-empty\\-array\\{0\\?\\: array\\{entity\\: mixed\\}, criteria\\?\\: non\\-empty\\-list\\<array\\{id\\: mixed, name\\: mixed, label\\: string, pattern\\: mixed\\}\\>, actions\\?\\: non\\-empty\\-list\\<array\\{id\\: mixed, name\\: mixed, label\\: string, value\\: mixed\\}\\>\\} in isset\\(\\) does not exist\\.$#',
+	'identifier' => 'isset.offset',
+	'count' => 1,
+	'path' => __DIR__ . '/src/RuleCollection.php',
+];
+$ignoreErrors[] = [
+	'message' => '#^PHPDoc tag @var with type CommonITILObject is not subtype of native type string\\.$#',
+	'identifier' => 'varTag.nativeType',
+	'count' => 2,
+	'path' => __DIR__ . '/src/RuleCommonITILObject.php',
+];
+$ignoreErrors[] = [
+	'message' => '#^PHPDoc tag @var with type CommonITILObject is not subtype of native type string\\.$#',
+	'identifier' => 'varTag.nativeType',
+	'count' => 1,
+	'path' => __DIR__ . '/src/RuleCommonITILObjectCollection.php',
+];
+$ignoreErrors[] = [
+	'message' => '#^Call to function is_array\\(\\) with string will always evaluate to false\\.$#',
+	'identifier' => 'function.impossibleType',
+	'count' => 2,
+	'path' => __DIR__ . '/src/RuleCriteria.php',
+];
+$ignoreErrors[] = [
+	'message' => '#^Comparison operation "\\>\\=" between int\\<0, max\\> and 0 is always true\\.$#',
+	'identifier' => 'greaterOrEqual.alwaysTrue',
+	'count' => 1,
+	'path' => __DIR__ . '/src/RuleCriteria.php',
+];
+$ignoreErrors[] = [
+	'message' => '#^Default value of the parameter \\#2 \\$options \\(array\\{\\}\\) of method RuleCriteria\\:\\:showForm\\(\\) is incompatible with type array\\{parent\\: Rule\\}\\.$#',
+	'identifier' => 'parameter.defaultValue',
+	'count' => 1,
+	'path' => __DIR__ . '/src/RuleCriteria.php',
+];
+$ignoreErrors[] = [
+	'message' => '#^Offset \'allow_conditions\' on non\\-empty\\-array in empty\\(\\) always exists and is not falsy\\.$#',
+	'identifier' => 'empty.offset',
+	'count' => 1,
+	'path' => __DIR__ . '/src/RuleCriteria.php',
+];
+$ignoreErrors[] = [
+	'message' => '#^Method RuleDictionnarySoftwareCollection\\:\\:replayRulesOnExistingDB\\(\\) should return int\\|false but returns true\\.$#',
+	'identifier' => 'return.type',
+	'count' => 1,
+	'path' => __DIR__ . '/src/RuleDictionnarySoftwareCollection.php',
 ];
 $ignoreErrors[] = [
 	'message' => '#^Call to function is_array\\(\\) with array will always evaluate to true\\.$#',
 	'identifier' => 'function.alreadyNarrowedType',
 	'count' => 1,
-	'path' => __DIR__ . '/src/NotificationEventMailing.php',
-];
-$ignoreErrors[] = [
-	'message' => '#^Offset 2 on array\\{list\\<string\\>, list\\<\'"\'\\|\'\\\\\'\'\\>, list\\<numeric\\-string\\>, list\\<\'"\'\\|\'\\\\\'\'\\>\\} in isset\\(\\) always exists and is not nullable\\.$#',
-	'identifier' => 'isset.offset',
-	'count' => 1,
-	'path' => __DIR__ . '/src/NotificationEventMailing.php',
-];
-$ignoreErrors[] = [
-<<<<<<< HEAD
-	// identifier: nullCoalesce.property
-	'message' => '#^Static property NotificationEventMailing\\:\\:\\$mailer \\(GLPIMailer\\) on left side of \\?\\? is not nullable\\.$#',
-=======
-	'message' => '#^Method NotificationSetting\\:\\:getTabNameForItem\\(\\) should return string but returns array\\<int, string\\>\\.$#',
-	'identifier' => 'return.type',
->>>>>>> 29f7b470
-	'count' => 1,
-	'path' => __DIR__ . '/src/NotificationEventMailing.php',
-];
-$ignoreErrors[] = [
-	'message' => '#^Method NotificationTarget\\:\\:showForGroup\\(\\) with return type void returns false but should not return anything\\.$#',
+	'path' => __DIR__ . '/src/RuleImportAsset.php',
+];
+$ignoreErrors[] = [
+	'message' => '#^Method RuleImportAsset\\:\\:displayAdditionalRuleCondition\\(\\) should return false but returns true\\.$#',
+	'identifier' => 'return.type',
+	'count' => 3,
+	'path' => __DIR__ . '/src/RuleImportAsset.php',
+];
+$ignoreErrors[] = [
+	'message' => '#^Property RuleImportAsset\\:\\:\\$restrict_entity is never read, only written\\.$#',
+	'identifier' => 'property.onlyWritten',
+	'count' => 1,
+	'path' => __DIR__ . '/src/RuleImportAsset.php',
+];
+$ignoreErrors[] = [
+	'message' => '#^Method RuleImportEntity\\:\\:displayAdditionalRuleCondition\\(\\) should return false but returns true\\.$#',
+	'identifier' => 'return.type',
+	'count' => 4,
+	'path' => __DIR__ . '/src/RuleImportEntity.php',
+];
+$ignoreErrors[] = [
+	'message' => '#^Strict comparison using \\!\\=\\= between string and null will always evaluate to true\\.$#',
+	'identifier' => 'notIdentical.alwaysTrue',
+	'count' => 1,
+	'path' => __DIR__ . '/src/RuleMailCollector.php',
+];
+$ignoreErrors[] = [
+	'message' => '#^Method RuleRight\\:\\:displayAdditionalRuleCondition\\(\\) should return false but returns true\\.$#',
+	'identifier' => 'return.type',
+	'count' => 1,
+	'path' => __DIR__ . '/src/RuleRight.php',
+];
+$ignoreErrors[] = [
+	'message' => '#^Strict comparison using \\!\\=\\= between string and null will always evaluate to true\\.$#',
+	'identifier' => 'notIdentical.alwaysTrue',
+	'count' => 1,
+	'path' => __DIR__ . '/src/RuleRight.php',
+];
+$ignoreErrors[] = [
+	'message' => '#^Call to function is_array\\(\\) with array will always evaluate to true\\.$#',
+	'identifier' => 'function.alreadyNarrowedType',
+	'count' => 1,
+	'path' => __DIR__ . '/src/RuleRightCollection.php',
+];
+$ignoreErrors[] = [
+	'message' => '#^Call to function is_array\\(\\) with array will always evaluate to true\\.$#',
+	'identifier' => 'function.alreadyNarrowedType',
+	'count' => 2,
+	'path' => __DIR__ . '/src/SavedSearch.php',
+];
+$ignoreErrors[] = [
+	'message' => '#^Method SavedSearch\\:\\:croncountAll\\(\\) with return type void returns int but should not return anything\\.$#',
 	'identifier' => 'return.void',
 	'count' => 1,
-	'path' => __DIR__ . '/src/NotificationTarget.php',
-];
-$ignoreErrors[] = [
-<<<<<<< HEAD
-	// identifier: booleanAnd.leftAlwaysTrue
-	'message' => '#^Left side of && is always true\\.$#',
-=======
-	'message' => '#^Method NotificationTargetCommonITILObject\\:\\:addAdditionnalUserInfo\\(\\) should return 0\\|0\\.0\\|\'\'\\|\'0\'\\|array\\{\\}\\|false\\|null but returns array\\{show_private\\: mixed, is_self_service\\: mixed\\}\\.$#',
-	'identifier' => 'return.type',
-	'count' => 1,
-	'path' => __DIR__ . '/src/NotificationTargetCommonITILObject.php',
-];
-$ignoreErrors[] = [
-	'message' => '#^Offset \'comment\' does not exist on string\\.$#',
-	'identifier' => 'offsetAccess.notFound',
->>>>>>> 29f7b470
-	'count' => 1,
-	'path' => __DIR__ . '/src/NotificationTargetCommonITILObject.php',
-];
-$ignoreErrors[] = [
-<<<<<<< HEAD
-	// identifier: return.type
-	'message' => '#^Method NotificationTargetCommonITILObject\\:\\:addAdditionnalUserInfo\\(\\) should return 0\\|0\\.0\\|\'\'\\|\'0\'\\|array\\{\\}\\|false\\|null but returns array\\{show_private\\: mixed, is_self_service\\: mixed\\}\\.$#',
-=======
-	'message' => '#^Offset \'name\' does not exist on string\\.$#',
-	'identifier' => 'offsetAccess.notFound',
->>>>>>> 29f7b470
-	'count' => 1,
-	'path' => __DIR__ . '/src/NotificationTargetCommonITILObject.php',
-];
-$ignoreErrors[] = [
-	'message' => '#^Method NotificationTemplate\\:\\:getTemplateByLanguage\\(\\) should return int\\|false but returns non\\-falsy\\-string\\.$#',
-	'identifier' => 'return.type',
-	'count' => 1,
-	'path' => __DIR__ . '/src/NotificationTemplate.php',
-];
-$ignoreErrors[] = [
-	'message' => '#^Negated boolean expression is always true\\.$#',
-	'identifier' => 'booleanNot.alwaysTrue',
-	'count' => 1,
-	'path' => __DIR__ . '/src/NotificationTemplate.php',
-];
-$ignoreErrors[] = [
-<<<<<<< HEAD
-	// identifier: return.type
-=======
-	'message' => '#^Unreachable statement \\- code above always terminates\\.$#',
-	'identifier' => 'deadCode.unreachable',
-	'count' => 1,
-	'path' => __DIR__ . '/src/NotificationTemplateTranslation.php',
+	'path' => __DIR__ . '/src/SavedSearch.php',
+];
+$ignoreErrors[] = [
+	'message' => '#^Return type \\(void\\) of method SavedSearch\\:\\:showForm\\(\\) should be compatible with return type \\(bool\\) of method CommonDBTM\\:\\:showForm\\(\\)$#',
+	'identifier' => 'method.childReturnType',
+	'count' => 1,
+	'path' => __DIR__ . '/src/SavedSearch.php',
+];
+$ignoreErrors[] = [
+	'message' => '#^Method SavedSearch_Alert\\:\\:showForSavedSearch\\(\\) with return type void returns false but should not return anything\\.$#',
+	'identifier' => 'return.void',
+	'count' => 1,
+	'path' => __DIR__ . '/src/SavedSearch_Alert.php',
+];
+$ignoreErrors[] = [
+	'message' => '#^Property Auth\\:\\:\\$auth_succeded \\(int\\) does not accept true\\.$#',
+	'identifier' => 'assign.propertyType',
+	'count' => 1,
+	'path' => __DIR__ . '/src/SavedSearch_Alert.php',
+];
+$ignoreErrors[] = [
+	'message' => '#^Method Search\\:\\:displayData\\(\\) with return type void returns false\\|null but should not return anything\\.$#',
+	'identifier' => 'return.void',
+	'count' => 1,
+	'path' => __DIR__ . '/src/Search.php',
+];
+$ignoreErrors[] = [
+	'message' => '#^Strict comparison using \\=\\=\\= between string and 0 will always evaluate to false\\.$#',
+	'identifier' => 'identical.alwaysFalse',
+	'count' => 1,
+	'path' => __DIR__ . '/src/Search.php',
+];
+$ignoreErrors[] = [
+	'message' => '#^Strict comparison using \\=\\=\\= between string and null will always evaluate to false\\.$#',
+	'identifier' => 'identical.alwaysFalse',
+	'count' => 1,
+	'path' => __DIR__ . '/src/Search.php',
+];
+$ignoreErrors[] = [
+	'message' => '#^Call to function ctype_digit\\(\\) with \\*NEVER\\* will always evaluate to true\\.$#',
+	'identifier' => 'function.alreadyNarrowedType',
+	'count' => 2,
+	'path' => __DIR__ . '/src/Session.php',
 ];
 $ignoreErrors[] = [
 	'message' => '#^Call to function is_array\\(\\) with array will always evaluate to true\\.$#',
 	'identifier' => 'function.alreadyNarrowedType',
-	'count' => 1,
-	'path' => __DIR__ . '/src/Notification_NotificationTemplate.php',
-];
-$ignoreErrors[] = [
->>>>>>> 29f7b470
-	'message' => '#^Method Notification_NotificationTemplate\\:\\:getName\\(\\) should return string but returns int\\.$#',
-	'identifier' => 'return.type',
-	'count' => 1,
-	'path' => __DIR__ . '/src/Notification_NotificationTemplate.php',
-];
-$ignoreErrors[] = [
-	'message' => '#^Method Notification_NotificationTemplate\\:\\:showForNotification\\(\\) with return type void returns false but should not return anything\\.$#',
-	'identifier' => 'return.void',
-	'count' => 1,
-	'path' => __DIR__ . '/src/Notification_NotificationTemplate.php',
-];
-$ignoreErrors[] = [
-	'message' => '#^Method Notification_NotificationTemplate\\:\\:showForNotificationTemplate\\(\\) with return type void returns false but should not return anything\\.$#',
-	'identifier' => 'return.void',
-	'count' => 1,
-	'path' => __DIR__ . '/src/Notification_NotificationTemplate.php',
-];
-$ignoreErrors[] = [
-<<<<<<< HEAD
-	// identifier: parameter.notFound
-	'message' => '#^PHPDoc tag @param references unknown parameter\\: \\$type$#',
-=======
-	'message' => '#^Offset \'from\' does not exist on string\\.$#',
-	'identifier' => 'offsetAccess.notFound',
-	'count' => 2,
-	'path' => __DIR__ . '/src/Notification_NotificationTemplate.php',
-];
-$ignoreErrors[] = [
-	'message' => '#^Offset \'label\' does not exist on string\\.$#',
-	'identifier' => 'offsetAccess.notFound',
-	'count' => 3,
-	'path' => __DIR__ . '/src/Notification_NotificationTemplate.php',
-];
-$ignoreErrors[] = [
-	'message' => '#^PHPDoc tag @return has invalid value \\(array\\: empty array if itemtype is not lockable; else returns UNLOCK right\\)\\: Unexpected token "\\:", expected TOKEN_HORIZONTAL_WS at offset 144 on line 7$#',
-	'identifier' => 'phpDoc.parseError',
-	'count' => 1,
-	'path' => __DIR__ . '/src/ObjectLock.php',
-];
-$ignoreErrors[] = [
-	'message' => '#^PHPDoc tag @return has invalid value \\(bool\\: true if locked\\)\\: Unexpected token "\\:", expected TOKEN_HORIZONTAL_WS at offset 290 on line 6$#',
-	'identifier' => 'phpDoc.parseError',
-	'count' => 1,
-	'path' => __DIR__ . '/src/ObjectLock.php',
-];
-$ignoreErrors[] = [
-	'message' => '#^PHPDoc tag @return has invalid value \\(bool\\: true if object is locked, and \\$this is filled with record from DB\\)\\: Unexpected token "\\:", expected TOKEN_HORIZONTAL_WS at offset 68 on line 4$#',
-	'identifier' => 'phpDoc.parseError',
-	'count' => 1,
-	'path' => __DIR__ . '/src/ObjectLock.php',
-];
-$ignoreErrors[] = [
-	'message' => '#^PHPDoc tag @return has invalid value \\(bool\\: true if read\\-only profile lock has been set\\)\\: Unexpected token "\\:", expected TOKEN_HORIZONTAL_WS at offset 90 on line 5$#',
-	'identifier' => 'phpDoc.parseError',
-	'count' => 1,
-	'path' => __DIR__ . '/src/ObjectLock.php',
-];
-$ignoreErrors[] = [
-	'message' => '#^PHPDoc tag @return has invalid value \\(bool\\|ObjectLock\\: returns ObjectLock if locked, else false\\)\\: Unexpected token "\\:", expected TOKEN_HORIZONTAL_WS at offset 123 on line 7$#',
-	'identifier' => 'phpDoc.parseError',
-	'count' => 1,
-	'path' => __DIR__ . '/src/ObjectLock.php',
-];
-$ignoreErrors[] = [
-	'message' => '#^Method PDU\\:\\:getDcBreadcrumbSpecificValueToDisplay\\(\\) should return array but returns string\\.$#',
-	'identifier' => 'return.type',
-	'count' => 2,
-	'path' => __DIR__ . '/src/PDU.php',
-];
-$ignoreErrors[] = [
-	'message' => '#^Method PDU\\:\\:isEnclosurePart\\(\\) should return Enclosure\\|false but returns array\\|bool\\.$#',
-	'identifier' => 'return.type',
->>>>>>> 29f7b470
-	'count' => 1,
-	'path' => __DIR__ . '/src/OlaLevel_Ticket.php',
-];
-$ignoreErrors[] = [
-<<<<<<< HEAD
-	// identifier: identical.alwaysFalse
-	'message' => '#^Strict comparison using \\=\\=\\= between array and false will always evaluate to false\\.$#',
-=======
-	'message' => '#^Method PDU\\:\\:isRackPart\\(\\) should return Rack\\|false but returns array\\|bool\\.$#',
-	'identifier' => 'return.type',
->>>>>>> 29f7b470
-	'count' => 1,
-	'path' => __DIR__ . '/src/PDU.php',
-];
-$ignoreErrors[] = [
-<<<<<<< HEAD
-	// identifier: instanceof.alwaysFalse
-	'message' => '#^Instanceof between static\\(PassiveDCEquipment\\) and PDU will always evaluate to false\\.$#',
-=======
-	'message' => '#^Method PassiveDCEquipment\\:\\:getDcBreadcrumbSpecificValueToDisplay\\(\\) should return array but returns string\\.$#',
-	'identifier' => 'return.type',
-	'count' => 2,
-	'path' => __DIR__ . '/src/PassiveDCEquipment.php',
-];
-$ignoreErrors[] = [
-	'message' => '#^Method PassiveDCEquipment\\:\\:isEnclosurePart\\(\\) should return Enclosure\\|false but returns array\\|bool\\.$#',
-	'identifier' => 'return.type',
->>>>>>> 29f7b470
-	'count' => 1,
-	'path' => __DIR__ . '/src/PassiveDCEquipment.php',
-];
-$ignoreErrors[] = [
-<<<<<<< HEAD
-	// identifier: identical.alwaysFalse
-	'message' => '#^Strict comparison using \\=\\=\\= between array and false will always evaluate to false\\.$#',
-	'count' => 2,
-	'path' => __DIR__ . '/src/PassiveDCEquipment.php',
-];
-$ignoreErrors[] = [
-	// identifier: nullCoalesce.expr
-=======
-	'message' => '#^Method PassiveDCEquipment\\:\\:isRackPart\\(\\) should return Rack\\|false but returns array\\|bool\\.$#',
-	'identifier' => 'return.type',
-	'count' => 1,
-	'path' => __DIR__ . '/src/PassiveDCEquipment.php',
-];
-$ignoreErrors[] = [
-	'message' => '#^Method Pdu_Plug\\:\\:showItems\\(\\) with return type void returns false but should not return anything\\.$#',
-	'identifier' => 'return.void',
-	'count' => 1,
-	'path' => __DIR__ . '/src/Pdu_Plug.php',
-];
-$ignoreErrors[] = [
-	'message' => '#^Right side of && is always true\\.$#',
-	'identifier' => 'booleanAnd.rightAlwaysTrue',
-	'count' => 1,
-	'path' => __DIR__ . '/src/Pdu_Plug.php',
-];
-$ignoreErrors[] = [
->>>>>>> 29f7b470
+	'count' => 2,
+	'path' => __DIR__ . '/src/Session.php',
+];
+$ignoreErrors[] = [
+	'message' => '#^Call to function is_int\\(\\) with int will always evaluate to true\\.$#',
+	'identifier' => 'function.alreadyNarrowedType',
+	'count' => 2,
+	'path' => __DIR__ . '/src/Session.php',
+];
+$ignoreErrors[] = [
+	'message' => '#^Call to function is_string\\(\\) with \\*NEVER\\* will always evaluate to true\\.$#',
+	'identifier' => 'function.alreadyNarrowedType',
+	'count' => 2,
+	'path' => __DIR__ . '/src/Session.php',
+];
+$ignoreErrors[] = [
 	'message' => '#^Expression on left side of \\?\\? is not nullable\\.$#',
 	'identifier' => 'nullCoalesce.expr',
 	'count' => 1,
-	'path' => __DIR__ . '/src/PendingReason_Item.php',
-];
-$ignoreErrors[] = [
-	'message' => '#^Left side of && is always false\\.$#',
-	'identifier' => 'booleanAnd.leftAlwaysFalse',
-	'count' => 1,
-	'path' => __DIR__ . '/src/PendingReason_Item.php',
-];
-$ignoreErrors[] = [
-	'message' => '#^Result of && is always false\\.$#',
-	'identifier' => 'booleanAnd.alwaysFalse',
-	'count' => 1,
-	'path' => __DIR__ . '/src/PendingReason_Item.php',
-];
-$ignoreErrors[] = [
-<<<<<<< HEAD
-	// identifier: instanceof.alwaysFalse
-	'message' => '#^Instanceof between static\\(Peripheral\\) and PDU will always evaluate to false\\.$#',
-=======
-	'message' => '#^Comparison operation "\\>" between int\\<1, max\\> and 0 is always true\\.$#',
-	'identifier' => 'greater.alwaysTrue',
-	'count' => 1,
-	'path' => __DIR__ . '/src/Peripheral.php',
-];
-$ignoreErrors[] = [
-	'message' => '#^Method Peripheral\\:\\:getDcBreadcrumbSpecificValueToDisplay\\(\\) should return array but returns string\\.$#',
-	'identifier' => 'return.type',
-	'count' => 2,
-	'path' => __DIR__ . '/src/Peripheral.php',
-];
-$ignoreErrors[] = [
-	'message' => '#^Method Peripheral\\:\\:isEnclosurePart\\(\\) should return Enclosure\\|false but returns array\\|bool\\.$#',
-	'identifier' => 'return.type',
-	'count' => 1,
-	'path' => __DIR__ . '/src/Peripheral.php',
-];
-$ignoreErrors[] = [
-	'message' => '#^Method Peripheral\\:\\:isRackPart\\(\\) should return Rack\\|false but returns array\\|bool\\.$#',
-	'identifier' => 'return.type',
->>>>>>> 29f7b470
-	'count' => 1,
-	'path' => __DIR__ . '/src/Peripheral.php',
-];
-$ignoreErrors[] = [
-<<<<<<< HEAD
-	// identifier: identical.alwaysFalse
-	'message' => '#^Strict comparison using \\=\\=\\= between array and false will always evaluate to false\\.$#',
-=======
-	'message' => '#^Comparison operation "\\>" between int\\<1, max\\> and 0 is always true\\.$#',
-	'identifier' => 'greater.alwaysTrue',
-	'count' => 1,
-	'path' => __DIR__ . '/src/Phone.php',
-];
-$ignoreErrors[] = [
-	'message' => '#^Call to function is_array\\(\\) with array will always evaluate to true\\.$#',
-	'identifier' => 'function.alreadyNarrowedType',
-	'count' => 1,
-	'path' => __DIR__ . '/src/Planning.php',
-];
-$ignoreErrors[] = [
-	'message' => '#^If condition is always true\\.$#',
-	'identifier' => 'if.alwaysTrue',
-	'count' => 3,
-	'path' => __DIR__ . '/src/Planning.php',
-];
-$ignoreErrors[] = [
-	'message' => '#^Method Planning\\:\\:checkAvailability\\(\\) with return type void returns false but should not return anything\\.$#',
-	'identifier' => 'return.void',
-	'count' => 3,
-	'path' => __DIR__ . '/src/Planning.php',
-];
-$ignoreErrors[] = [
-	'message' => '#^Method Planning\\:\\:getTabNameForItem\\(\\) should return string but returns array\\<int, string\\>\\.$#',
-	'identifier' => 'return.type',
-	'count' => 1,
-	'path' => __DIR__ . '/src/Planning.php',
-];
-$ignoreErrors[] = [
-	'message' => '#^Method Planning\\:\\:showCentral\\(\\) with return type void returns false but should not return anything\\.$#',
-	'identifier' => 'return.void',
->>>>>>> 29f7b470
-	'count' => 1,
-	'path' => __DIR__ . '/src/Peripheral.php',
-];
-$ignoreErrors[] = [
-<<<<<<< HEAD
-	// identifier: identical.alwaysFalse
-	'message' => '#^Strict comparison using \\=\\=\\= between array and false will always evaluate to false\\.$#',
-=======
-	'message' => '#^Method Planning\\:\\:showPlanning\\(\\) with return type void returns false but should not return anything\\.$#',
-	'identifier' => 'return.void',
->>>>>>> 29f7b470
-	'count' => 1,
-	'path' => __DIR__ . '/src/Phone.php',
-];
-$ignoreErrors[] = [
-<<<<<<< HEAD
-	// identifier: if.alwaysTrue
-	'message' => '#^If condition is always true\\.$#',
-	'count' => 1,
-=======
-	'message' => '#^Method Planning\\:\\:showSingleLinePlanningFilter\\(\\) with return type void returns false but should not return anything\\.$#',
-	'identifier' => 'return.void',
-	'count' => 2,
->>>>>>> 29f7b470
-	'path' => __DIR__ . '/src/Planning.php',
-];
-$ignoreErrors[] = [
-	'message' => '#^Method Planning\\:\\:updateEventTimes\\(\\) should return bool but empty return statement found\\.$#',
-	'identifier' => 'return.empty',
-	'count' => 1,
-	'path' => __DIR__ . '/src/Planning.php',
-];
-$ignoreErrors[] = [
-	'message' => '#^Negated boolean expression is always true\\.$#',
-	'identifier' => 'booleanNot.alwaysTrue',
-	'count' => 1,
-	'path' => __DIR__ . '/src/Planning.php',
-];
-$ignoreErrors[] = [
-	'message' => '#^Offset \'itemtype\' does not exist on class\\-string\\.$#',
-	'identifier' => 'offsetAccess.notFound',
-	'count' => 1,
-	'path' => __DIR__ . '/src/Planning.php',
-];
-$ignoreErrors[] = [
-	'message' => '#^Offset \'planning_type\' does not exist on class\\-string\\.$#',
-	'identifier' => 'offsetAccess.notFound',
-	'count' => 1,
-	'path' => __DIR__ . '/src/Planning.php',
-];
-$ignoreErrors[] = [
-	'message' => '#^PHPDoc tag @var with type class\\-string is not subtype of native type array\\.$#',
-	'identifier' => 'varTag.nativeType',
-	'count' => 1,
-	'path' => __DIR__ . '/src/Planning.php',
-];
-$ignoreErrors[] = [
-<<<<<<< HEAD
-	// identifier: method.notFound
-=======
-	'message' => '#^Unreachable statement \\- code above always terminates\\.$#',
-	'identifier' => 'deadCode.unreachable',
-	'count' => 1,
-	'path' => __DIR__ . '/src/Planning.php',
-];
-$ignoreErrors[] = [
->>>>>>> 29f7b470
-	'message' => '#^Call to an undefined method Sabre\\\\VObject\\\\Document\\:\\:getBaseComponent\\(\\)\\.$#',
-	'identifier' => 'method.notFound',
-	'count' => 1,
-	'path' => __DIR__ . '/src/PlanningExternalEvent.php',
-];
-$ignoreErrors[] = [
-	'message' => '#^Call to an undefined method Sabre\\\\VObject\\\\Node\\:\\:add\\(\\)\\.$#',
-	'identifier' => 'method.notFound',
-	'count' => 1,
-	'path' => __DIR__ . '/src/PlanningExternalEvent.php',
-];
-$ignoreErrors[] = [
-	'message' => '#^Comparison operation "\\>" between int\\<1, max\\> and 0 is always true\\.$#',
-	'identifier' => 'greater.alwaysTrue',
-	'count' => 1,
-	'path' => __DIR__ . '/src/PlanningExternalEvent.php',
-];
-$ignoreErrors[] = [
-	'message' => '#^Method PlanningExternalEvent\\:\\:displayPlanningItem\\(\\) with return type void returns string but should not return anything\\.$#',
-	'identifier' => 'return.void',
-	'count' => 1,
-	'path' => __DIR__ . '/src/PlanningExternalEvent.php',
-];
-$ignoreErrors[] = [
-	'message' => '#^Offset \'plan\' on non\\-empty\\-array in isset\\(\\) always exists and is not nullable\\.$#',
-	'identifier' => 'isset.offset',
-	'count' => 2,
-	'path' => __DIR__ . '/src/PlanningExternalEvent.php',
-];
-$ignoreErrors[] = [
-	'message' => '#^Comparison operation "\\>" between int\\<1, max\\> and 0 is always true\\.$#',
-	'identifier' => 'greater.alwaysTrue',
-	'count' => 1,
-	'path' => __DIR__ . '/src/PlanningExternalEventTemplate.php',
-];
-$ignoreErrors[] = [
-	'message' => '#^Method PlanningExternalEventTemplate\\:\\:displayPlanningItem\\(\\) with return type void returns string but should not return anything\\.$#',
-	'identifier' => 'return.void',
-	'count' => 1,
-	'path' => __DIR__ . '/src/PlanningExternalEventTemplate.php',
-];
-$ignoreErrors[] = [
-	'message' => '#^Offset \'plan\' on non\\-empty\\-array in isset\\(\\) always exists and is not nullable\\.$#',
-	'identifier' => 'isset.offset',
-	'count' => 2,
-	'path' => __DIR__ . '/src/PlanningExternalEventTemplate.php',
-];
-$ignoreErrors[] = [
-	'message' => '#^Call to function is_array\\(\\) with array will always evaluate to true\\.$#',
-	'identifier' => 'function.alreadyNarrowedType',
-	'count' => 1,
-	'path' => __DIR__ . '/src/PlanningRecall.php',
-];
-$ignoreErrors[] = [
-	'message' => '#^Left side of && is always true\\.$#',
-	'identifier' => 'booleanAnd.leftAlwaysTrue',
-	'count' => 1,
-	'path' => __DIR__ . '/src/PlanningRecall.php',
-];
-$ignoreErrors[] = [
-	'message' => '#^If condition is always false\\.$#',
-	'identifier' => 'if.alwaysFalse',
-	'count' => 1,
-	'path' => __DIR__ . '/src/Plugin.php',
-];
-$ignoreErrors[] = [
-	'message' => '#^Instanceof between DBmysql and DBmysql will always evaluate to true\\.$#',
-	'identifier' => 'instanceof.alwaysTrue',
-	'count' => 1,
-	'path' => __DIR__ . '/src/Plugin.php',
-];
-$ignoreErrors[] = [
-	'message' => '#^Left side of && is always true\\.$#',
-	'identifier' => 'booleanAnd.leftAlwaysTrue',
-	'count' => 1,
-	'path' => __DIR__ . '/src/Plugin.php',
-];
-$ignoreErrors[] = [
-	'message' => '#^Negated boolean expression is always false\\.$#',
-	'identifier' => 'booleanNot.alwaysFalse',
-	'count' => 2,
-	'path' => __DIR__ . '/src/Plugin.php',
-];
-$ignoreErrors[] = [
-	'message' => '#^Negated boolean expression is always true\\.$#',
-	'identifier' => 'booleanNot.alwaysTrue',
-	'count' => 2,
-	'path' => __DIR__ . '/src/Plugin.php',
-];
-$ignoreErrors[] = [
-<<<<<<< HEAD
-	// identifier: parameter.notFound
-	'message' => '#^PHPDoc tag @param references unknown parameter\\: \\$printer$#',
-=======
-	'message' => '#^Unreachable statement \\- code above always terminates\\.$#',
-	'identifier' => 'deadCode.unreachable',
-	'count' => 11,
-	'path' => __DIR__ . '/src/Plugin.php',
-];
-$ignoreErrors[] = [
-	'message' => '#^Comparison operation "\\>" between int\\<1, max\\> and 0 is always true\\.$#',
-	'identifier' => 'greater.alwaysTrue',
->>>>>>> 29f7b470
-	'count' => 1,
-	'path' => __DIR__ . '/src/PrinterLog.php',
-];
-$ignoreErrors[] = [
-	'message' => '#^Loose comparison using \\!\\= between \'\' and \'\' will always evaluate to false\\.$#',
-	'identifier' => 'notEqual.alwaysFalse',
-	'count' => 1,
-	'path' => __DIR__ . '/src/Problem.php',
-];
-$ignoreErrors[] = [
-<<<<<<< HEAD
-	// identifier: if.alwaysFalse
-=======
-	'message' => '#^Method Problem\\:\\:getTabNameForItem\\(\\) should return string but returns array\\<int, string\\>\\.$#',
-	'identifier' => 'return.type',
-	'count' => 1,
-	'path' => __DIR__ . '/src/Problem.php',
-];
-$ignoreErrors[] = [
-	'message' => '#^Method Problem\\:\\:showListForItem\\(\\) with return type void returns false but should not return anything\\.$#',
-	'identifier' => 'return.void',
-	'count' => 2,
-	'path' => __DIR__ . '/src/Problem.php',
-];
-$ignoreErrors[] = [
-	'message' => '#^Call to function is_array\\(\\) with array will always evaluate to true\\.$#',
-	'identifier' => 'function.alreadyNarrowedType',
-	'count' => 2,
-	'path' => __DIR__ . '/src/Profile.php',
-];
-$ignoreErrors[] = [
->>>>>>> 29f7b470
-	'message' => '#^If condition is always false\\.$#',
-	'identifier' => 'if.alwaysFalse',
-	'count' => 1,
-	'path' => __DIR__ . '/src/Profile.php',
-];
-$ignoreErrors[] = [
-	'message' => '#^Loose comparison using \\=\\= between 2 and 2 will always evaluate to true\\.$#',
-	'identifier' => 'equal.alwaysTrue',
-	'count' => 1,
-	'path' => __DIR__ . '/src/Profile.php',
-];
-$ignoreErrors[] = [
-<<<<<<< HEAD
-	// identifier: return.void
-=======
-	'message' => '#^Method Profile\\:\\:getTabNameForItem\\(\\) should return string but returns array\\<int, string\\>\\.$#',
-	'identifier' => 'return.type',
-	'count' => 1,
-	'path' => __DIR__ . '/src/Profile.php',
-];
-$ignoreErrors[] = [
->>>>>>> 29f7b470
-	'message' => '#^Method Profile\\:\\:showFormSetupHelpdesk\\(\\) with return type void returns false but should not return anything\\.$#',
-	'identifier' => 'return.void',
-	'count' => 1,
-	'path' => __DIR__ . '/src/Profile.php',
-];
-$ignoreErrors[] = [
-	'message' => '#^PHPDoc tag @phpstan\\-return has invalid value \\(\\$interface \\=\\= \'all\' \\? array\\<string, array\\<string, array\\<string, RightDefinition\\[\\]\\>\\>\\> \\: \\(\\$form \\=\\= \'all\' \\? array\\<string, array\\<string, RightDefinition\\[\\]\\>\\> \\: \\(\\$group \\=\\= \'all\' \\? array\\<string, RightDefinition\\[\\]\\> \\: RightDefinition\\[\\]\\)\\)\\)\\: Unexpected token "\\$interface", expected type at offset 517 on line 12$#',
-	'identifier' => 'phpDoc.parseError',
-	'count' => 1,
-	'path' => __DIR__ . '/src/Profile.php',
-];
-$ignoreErrors[] = [
-	'message' => '#^Property Profile\\:\\:\\$profileRight \\(array\\) does not accept null\\.$#',
-	'identifier' => 'assign.propertyType',
-	'count' => 2,
-	'path' => __DIR__ . '/src/Profile.php',
-];
-$ignoreErrors[] = [
-<<<<<<< HEAD
-	// identifier: method.notFound
-	'message' => '#^Call to an undefined method CommonGLPI\\:\\:getID\\(\\)\\.$#',
-=======
-	'message' => '#^Right side of && is always true\\.$#',
-	'identifier' => 'booleanAnd.rightAlwaysTrue',
-	'count' => 1,
-	'path' => __DIR__ . '/src/Profile_User.php',
-];
-$ignoreErrors[] = [
-	'message' => '#^Call to function is_null\\(\\) with int\\|string will always evaluate to false\\.$#',
-	'identifier' => 'function.impossibleType',
-	'count' => 1,
-	'path' => __DIR__ . '/src/Project.php',
-];
-$ignoreErrors[] = [
-	'message' => '#^Call to function method_exists\\(\\) with class\\-string\\<static\\(Project\\)\\> and \'getFormUrl\' will always evaluate to true\\.$#',
-	'identifier' => 'function.alreadyNarrowedType',
-	'count' => 1,
-	'path' => __DIR__ . '/src/Project.php',
-];
-$ignoreErrors[] = [
-	'message' => '#^Method Project\\:\\:getTabNameForItem\\(\\) should return string but returns array\\<int, string\\>\\.$#',
-	'identifier' => 'return.type',
->>>>>>> 29f7b470
-	'count' => 1,
-	'path' => __DIR__ . '/src/Project.php',
-];
-$ignoreErrors[] = [
-	'message' => '#^Method Project\\:\\:showForm\\(\\) with return type void returns true but should not return anything\\.$#',
-	'identifier' => 'return.void',
-	'count' => 1,
-	'path' => __DIR__ . '/src/Project.php',
-];
-$ignoreErrors[] = [
-	'message' => '#^Return type \\(void\\) of method Project\\:\\:showForm\\(\\) should be compatible with return type \\(bool\\) of method CommonDBTM\\:\\:showForm\\(\\)$#',
-	'identifier' => 'method.childReturnType',
-	'count' => 1,
-	'path' => __DIR__ . '/src/Project.php',
-];
-$ignoreErrors[] = [
-<<<<<<< HEAD
-	// identifier: identical.alwaysFalse
-	'message' => '#^Strict comparison using \\=\\=\\= between false and int\\|string\\|null will always evaluate to false\\.$#',
-=======
-	'message' => '#^Unreachable statement \\- code above always terminates\\.$#',
-	'identifier' => 'deadCode.unreachable',
->>>>>>> 29f7b470
-	'count' => 1,
-	'path' => __DIR__ . '/src/Project.php',
-];
-$ignoreErrors[] = [
-<<<<<<< HEAD
-	// identifier: parameter.defaultValue
-	'message' => '#^Default value of the parameter \\#2 \\$withtemplate \\(int\\) of method ProjectCost\\:\\:showForProject\\(\\) is incompatible with type bool\\.$#',
-	'count' => 1,
-	'path' => __DIR__ . '/src/ProjectCost.php',
-];
-$ignoreErrors[] = [
-	// identifier: return.void
-=======
->>>>>>> 29f7b470
-	'message' => '#^Method ProjectCost\\:\\:showForProject\\(\\) with return type void returns false but should not return anything\\.$#',
-	'identifier' => 'return.void',
-	'count' => 1,
-	'path' => __DIR__ . '/src/ProjectCost.php',
-];
-$ignoreErrors[] = [
-	'message' => '#^Call to an undefined method Sabre\\\\VObject\\\\Document\\:\\:getBaseComponent\\(\\)\\.$#',
-	'identifier' => 'method.notFound',
-	'count' => 1,
-	'path' => __DIR__ . '/src/ProjectTask.php',
-];
-$ignoreErrors[] = [
-	'message' => '#^Call to an undefined method Sabre\\\\VObject\\\\Node\\:\\:add\\(\\)\\.$#',
-	'identifier' => 'method.notFound',
-	'count' => 1,
-	'path' => __DIR__ . '/src/ProjectTask.php',
-];
-$ignoreErrors[] = [
-	'message' => '#^Comparison operation "\\>" between int\\<1, max\\> and 0 is always true\\.$#',
-	'identifier' => 'greater.alwaysTrue',
-	'count' => 1,
-	'path' => __DIR__ . '/src/ProjectTask.php',
-];
-$ignoreErrors[] = [
-	'message' => '#^If condition is always true\\.$#',
-	'identifier' => 'if.alwaysTrue',
-	'count' => 1,
-	'path' => __DIR__ . '/src/ProjectTask.php',
-];
-$ignoreErrors[] = [
-<<<<<<< HEAD
-	// identifier: method.notFound
-	'message' => '#^Call to an undefined method CommonDBTM\\:\\:setVolume\\(\\)\\.$#',
-=======
-	'message' => '#^Method ProjectTask\\:\\:showFor\\(\\) with return type void returns false but should not return anything\\.$#',
-	'identifier' => 'return.void',
-	'count' => 1,
-	'path' => __DIR__ . '/src/ProjectTask.php',
-];
-$ignoreErrors[] = [
-	'message' => '#^Call to function is_array\\(\\) with array will always evaluate to true\\.$#',
-	'identifier' => 'function.alreadyNarrowedType',
-	'count' => 1,
-	'path' => __DIR__ . '/src/QueuedNotification.php',
-];
-$ignoreErrors[] = [
-	'message' => '#^Offset \'from\' does not exist on string\\.$#',
-	'identifier' => 'offsetAccess.notFound',
-	'count' => 4,
-	'path' => __DIR__ . '/src/QueuedNotification.php',
-];
-$ignoreErrors[] = [
-	'message' => '#^Offset \'items_id\' on non\\-empty\\-array in isset\\(\\) always exists and is not nullable\\.$#',
-	'identifier' => 'isset.offset',
->>>>>>> 29f7b470
-	'count' => 1,
-	'path' => __DIR__ . '/src/QueuedNotification.php',
-];
-$ignoreErrors[] = [
-<<<<<<< HEAD
-	// identifier: identical.alwaysFalse
-	'message' => '#^Strict comparison using \\=\\=\\= between array and false will always evaluate to false\\.$#',
-	'count' => 1,
-	'path' => __DIR__ . '/src/QueuedWebhook.php',
-=======
-	'message' => '#^Offset \'label\' does not exist on string\\.$#',
-	'identifier' => 'offsetAccess.notFound',
-	'count' => 1,
-	'path' => __DIR__ . '/src/QueuedNotification.php',
-];
-$ignoreErrors[] = [
-	'message' => '#^Unreachable statement \\- code above always terminates\\.$#',
-	'identifier' => 'deadCode.unreachable',
-	'count' => 2,
-	'path' => __DIR__ . '/src/QueuedNotification.php',
->>>>>>> 29f7b470
-];
-$ignoreErrors[] = [
-	'message' => '#^If condition is always true\\.$#',
-	'identifier' => 'if.alwaysTrue',
-	'count' => 1,
-	'path' => __DIR__ . '/src/RSSFeed.php',
-];
-$ignoreErrors[] = [
-<<<<<<< HEAD
-	// identifier: instanceof.alwaysFalse
-	'message' => '#^Instanceof between static\\(Rack\\) and PDU will always evaluate to false\\.$#',
-=======
-	'message' => '#^Method RSSFeed\\:\\:getTabNameForItem\\(\\) should return string but returns array\\<int, string\\>\\.$#',
-	'identifier' => 'return.type',
-	'count' => 1,
-	'path' => __DIR__ . '/src/RSSFeed.php',
-];
-$ignoreErrors[] = [
-	'message' => '#^Call to function is_array\\(\\) with non\\-empty\\-list\\<string\\> will always evaluate to true\\.$#',
-	'identifier' => 'function.alreadyNarrowedType',
-	'count' => 1,
-	'path' => __DIR__ . '/src/Rack.php',
-];
-$ignoreErrors[] = [
-	'message' => '#^Method Rack\\:\\:getDcBreadcrumbSpecificValueToDisplay\\(\\) should return array but returns string\\.$#',
-	'identifier' => 'return.type',
-	'count' => 2,
-	'path' => __DIR__ . '/src/Rack.php',
-];
-$ignoreErrors[] = [
-	'message' => '#^Method Rack\\:\\:isEnclosurePart\\(\\) should return Enclosure\\|false but returns array\\|bool\\.$#',
-	'identifier' => 'return.type',
-	'count' => 1,
-	'path' => __DIR__ . '/src/Rack.php',
-];
-$ignoreErrors[] = [
-	'message' => '#^Method Rack\\:\\:isRackPart\\(\\) should return Rack\\|false but returns array\\|bool\\.$#',
-	'identifier' => 'return.type',
->>>>>>> 29f7b470
-	'count' => 1,
-	'path' => __DIR__ . '/src/Rack.php',
-];
-$ignoreErrors[] = [
-	'message' => '#^Method Rack\\:\\:showForRoom\\(\\) with return type void returns false but should not return anything\\.$#',
-	'identifier' => 'return.void',
-	'count' => 1,
-	'path' => __DIR__ . '/src/Rack.php',
-];
-$ignoreErrors[] = [
-	'message' => '#^Right side of && is always true\\.$#',
-	'identifier' => 'booleanAnd.rightAlwaysTrue',
-	'count' => 1,
-	'path' => __DIR__ . '/src/Rack.php',
-];
-$ignoreErrors[] = [
-<<<<<<< HEAD
-	// identifier: method.notFound
-=======
-	'message' => '#^Unreachable statement \\- code above always terminates\\.$#',
-	'identifier' => 'deadCode.unreachable',
-	'count' => 1,
-	'path' => __DIR__ . '/src/Rack.php',
-];
-$ignoreErrors[] = [
-	'message' => '#^Comparison operation "\\>" between int\\<1, max\\> and 0 is always true\\.$#',
-	'identifier' => 'greater.alwaysTrue',
-	'count' => 1,
-	'path' => __DIR__ . '/src/RefusedEquipment.php',
-];
-$ignoreErrors[] = [
->>>>>>> 29f7b470
-	'message' => '#^Call to an undefined method Sabre\\\\VObject\\\\Document\\:\\:getBaseComponent\\(\\)\\.$#',
-	'identifier' => 'method.notFound',
-	'count' => 1,
-	'path' => __DIR__ . '/src/Reminder.php',
-];
-$ignoreErrors[] = [
-	'message' => '#^Call to an undefined method Sabre\\\\VObject\\\\Node\\:\\:add\\(\\)\\.$#',
-	'identifier' => 'method.notFound',
-	'count' => 1,
-	'path' => __DIR__ . '/src/Reminder.php',
-];
-$ignoreErrors[] = [
-	'message' => '#^Comparison operation "\\>" between int\\<1, max\\> and 0 is always true\\.$#',
-	'identifier' => 'greater.alwaysTrue',
-	'count' => 1,
-	'path' => __DIR__ . '/src/Reminder.php',
-];
-$ignoreErrors[] = [
-	'message' => '#^Instanceof between static\\(Reminder\\) and ExtraVisibilityCriteria will always evaluate to true\\.$#',
-	'identifier' => 'instanceof.alwaysTrue',
-	'count' => 1,
-	'path' => __DIR__ . '/src/Reminder.php',
-];
-$ignoreErrors[] = [
-<<<<<<< HEAD
-	// identifier: phpDoc.parseError
-	'message' => '#^PHPDoc tag @phpstan\\-return has invalid value \\(\\$display \\? void \\: string\\)\\: Unexpected token "\\$display", expected type at offset 219$#',
-=======
-	'message' => '#^Method Reminder\\:\\:getTabNameForItem\\(\\) should return string but returns array\\<int, string\\>\\.$#',
-	'identifier' => 'return.type',
->>>>>>> 29f7b470
-	'count' => 1,
-	'path' => __DIR__ . '/src/Reminder.php',
-];
-$ignoreErrors[] = [
-<<<<<<< HEAD
-	// identifier: staticMethod.nonObject
-	'message' => '#^Cannot call static method getSystemSQLCriteria\\(\\) on \\(int\\|string\\)\\.$#',
-=======
-	'message' => '#^Offset \'plan\' on non\\-empty\\-array in isset\\(\\) always exists and is not nullable\\.$#',
-	'identifier' => 'isset.offset',
-	'count' => 2,
-	'path' => __DIR__ . '/src/Reminder.php',
-];
-$ignoreErrors[] = [
-	'message' => '#^PHPDoc tag @return has invalid value \\(true;\\)\\: Unexpected token ";", expected TOKEN_HORIZONTAL_WS at offset 125 on line 6$#',
-	'identifier' => 'phpDoc.parseError',
-	'count' => 1,
-	'path' => __DIR__ . '/src/ReminderTranslation.php',
-];
-$ignoreErrors[] = [
-	'message' => '#^Strict comparison using \\=\\=\\= between ReservationItem and false will always evaluate to false\\.$#',
-	'identifier' => 'identical.alwaysFalse',
->>>>>>> 29f7b470
-	'count' => 1,
-	'path' => __DIR__ . '/src/Report.php',
-];
-$ignoreErrors[] = [
-<<<<<<< HEAD
-	// identifier: staticMethod.nonObject
-	'message' => '#^Cannot call static method getTypeName\\(\\) on \\(int\\|string\\)\\.$#',
-=======
-	'message' => '#^Method ReservationItem\\:\\:getTabNameForItem\\(\\) should return string but returns array\\<int, string\\>\\.$#',
-	'identifier' => 'return.type',
->>>>>>> 29f7b470
-	'count' => 1,
-	'path' => __DIR__ . '/src/Report.php',
-];
-$ignoreErrors[] = [
-	// identifier: staticMethod.nonObject
-	'message' => '#^Cannot call static method getTypeName\\(\\) on int\\|string\\.$#',
-	'count' => 4,
-	'path' => __DIR__ . '/src/Report.php',
-];
-$ignoreErrors[] = [
-	// identifier: greater.alwaysTrue
-	'message' => '#^Comparison operation "\\>" between int\\<1, max\\> and 0 is always true\\.$#',
-	'count' => 4,
-	'path' => __DIR__ . '/src/Report.php',
-];
-$ignoreErrors[] = [
-	// identifier: match.unhandled
-	'message' => '#^Match expression does not handle remaining value\\: string$#',
-	'count' => 2,
-	'path' => __DIR__ . '/src/Report.php',
-];
-$ignoreErrors[] = [
-<<<<<<< HEAD
-	// identifier: return.type
-	'message' => '#^Method Report\\:\\:getOSInstallCounts\\(\\) should return array\\<string, array\\<int, array\\>\\> but returns array\\<int\\|string, array\\<string, mixed\\>\\>\\.$#',
-=======
-	'message' => '#^Call to function is_array\\(\\) with array will always evaluate to true\\.$#',
-	'identifier' => 'function.alreadyNarrowedType',
-	'count' => 1,
-	'path' => __DIR__ . '/src/RichText/RichText.php',
-];
-$ignoreErrors[] = [
-	'message' => '#^Call to function is_array\\(\\) with array will always evaluate to true\\.$#',
-	'identifier' => 'function.alreadyNarrowedType',
-	'count' => 8,
-	'path' => __DIR__ . '/src/Rule.php',
-];
-$ignoreErrors[] = [
-	'message' => '#^Method Rule\\:\\:getTabNameForItem\\(\\) should return string but returns array\\<int, string\\>\\.$#',
-	'identifier' => 'return.type',
->>>>>>> 29f7b470
-	'count' => 1,
-	'path' => __DIR__ . '/src/Report.php',
-];
-$ignoreErrors[] = [
-<<<<<<< HEAD
-	// identifier: parameter.unresolvableType
-	'message' => '#^PHPDoc tag @param for parameter \\$by_itemtype contains unresolvable type\\.$#',
-=======
-	'message' => '#^Method Rule\\:\\:showForm\\(\\) with return type void returns true but should not return anything\\.$#',
-	'identifier' => 'return.void',
->>>>>>> 29f7b470
-	'count' => 1,
-	'path' => __DIR__ . '/src/Report.php',
-];
-$ignoreErrors[] = [
-<<<<<<< HEAD
-	// identifier: phpDoc.parseError
-	'message' => '#^PHPDoc tag @return has invalid value \\(array\\<class\\-string\\<CommonDBTM\\>, array\\<int, array\\>\\)\\: Unexpected token "\\*/", expected \'\\>\' at offset 74$#',
-	'count' => 1,
-	'path' => __DIR__ . '/src/Report.php',
-];
-$ignoreErrors[] = [
-	// identifier: parameter.defaultValue
-	'message' => '#^Default value of the parameter \\#1 \\$event \\(array\\{\\}\\) of method Reservation\\:\\:updateEvent\\(\\) is incompatible with type array\\{id\\: int, start\\: string, end\\: string\\}\\.$#',
-=======
-	'message' => '#^Negated boolean expression is always true\\.$#',
-	'identifier' => 'booleanNot.alwaysTrue',
-	'count' => 2,
-	'path' => __DIR__ . '/src/Rule.php',
-];
-$ignoreErrors[] = [
-	'message' => '#^Return type \\(void\\) of method Rule\\:\\:showForm\\(\\) should be compatible with return type \\(bool\\) of method CommonDBTM\\:\\:showForm\\(\\)$#',
-	'identifier' => 'method.childReturnType',
->>>>>>> 29f7b470
-	'count' => 1,
-	'path' => __DIR__ . '/src/Reservation.php',
-];
-$ignoreErrors[] = [
-<<<<<<< HEAD
-	// identifier: parameter.defaultValue
-	'message' => '#^Default value of the parameter \\#2 \\$options \\(array\\{\\}\\) of method Reservation\\:\\:showForm\\(\\) is incompatible with type array\\{item\\: array\\<int, int\\>, start\\: string, end\\: string\\}\\.$#',
-=======
-	'message' => '#^Strict comparison using \\=\\=\\= between non\\-falsy\\-string and null will always evaluate to false\\.$#',
-	'identifier' => 'identical.alwaysFalse',
->>>>>>> 29f7b470
-	'count' => 1,
-	'path' => __DIR__ . '/src/Reservation.php',
-];
-$ignoreErrors[] = [
-<<<<<<< HEAD
-	// identifier: parameter.defaultValue
-	'message' => '#^Default value of the parameter \\#3 \\$is_deleted \\(int\\) of method Reservation\\:\\:getMassiveActionsForItemtype\\(\\) is incompatible with type bool\\.$#',
-=======
-	'message' => '#^Unreachable statement \\- code above always terminates\\.$#',
-	'identifier' => 'deadCode.unreachable',
->>>>>>> 29f7b470
-	'count' => 1,
-	'path' => __DIR__ . '/src/Reservation.php',
-];
-$ignoreErrors[] = [
-<<<<<<< HEAD
-	// identifier: parameter.defaultValue
-	'message' => '#^Default value of the parameter \\#3 \\$options \\(array\\{\\}\\) of method Reservation\\:\\:computePeriodicities\\(\\) is incompatible with type array\\{type\\: \'day\'\\|\'month\'\\|\'week\', end\\: string, subtype\\?\\: string, days\\?\\: int\\}\\.$#',
-=======
-	'message' => '#^Call to function is_subclass_of\\(\\) with \'Rule\' and mixed will always evaluate to true\\.$#',
-	'identifier' => 'function.alreadyNarrowedType',
-	'count' => 1,
-	'path' => __DIR__ . '/src/RuleAction.php',
-];
-$ignoreErrors[] = [
-	'message' => '#^Call to function is_array\\(\\) with array will always evaluate to true\\.$#',
-	'identifier' => 'function.alreadyNarrowedType',
-	'count' => 1,
-	'path' => __DIR__ . '/src/RuleCollection.php',
-];
-$ignoreErrors[] = [
-	'message' => '#^If condition is always false\\.$#',
-	'identifier' => 'if.alwaysFalse',
->>>>>>> 29f7b470
-	'count' => 1,
-	'path' => __DIR__ . '/src/Reservation.php',
-];
-$ignoreErrors[] = [
-<<<<<<< HEAD
-	// identifier: if.alwaysFalse
-	'message' => '#^If condition is always false\\.$#',
-=======
-	'message' => '#^Left side of && is always false\\.$#',
-	'identifier' => 'booleanAnd.leftAlwaysFalse',
->>>>>>> 29f7b470
-	'count' => 1,
-	'path' => __DIR__ . '/src/Reservation.php',
-];
-$ignoreErrors[] = [
-<<<<<<< HEAD
-	// identifier: return.void
-	'message' => '#^Method Reservation\\:\\:processMassiveActionsForOneItemtype\\(\\) with return type void returns false but should not return anything\\.$#',
-=======
-	'message' => '#^Method RuleCollection\\:\\:exportRulesToXML\\(\\) with return type void returns false but should not return anything\\.$#',
-	'identifier' => 'return.void',
->>>>>>> 29f7b470
-	'count' => 1,
-	'path' => __DIR__ . '/src/Reservation.php',
-];
-$ignoreErrors[] = [
-<<<<<<< HEAD
-	// identifier: isset.offset
-	'message' => '#^Offset \'end\' on array\\{type\\: \'day\'\\|\'month\'\\|\'week\', end\\: string, subtype\\?\\: string, days\\?\\: int\\} in isset\\(\\) always exists and is not nullable\\.$#',
-=======
-	'message' => '#^Method RuleCollection\\:\\:getTabNameForItem\\(\\) should return string but returns array\\<int, string\\>\\.$#',
-	'identifier' => 'return.type',
->>>>>>> 29f7b470
-	'count' => 1,
-	'path' => __DIR__ . '/src/Reservation.php',
-];
-$ignoreErrors[] = [
-<<<<<<< HEAD
-	// identifier: isset.offset
-	'message' => '#^Offset \'item\' on array\\{item\\: array\\<int, int\\>, start\\: string, end\\: string\\} in isset\\(\\) always exists and is not nullable\\.$#',
-=======
-	'message' => '#^Offset \'entity\' on array\\{entity\\: true, criterias\\?\\: non\\-empty\\-list\\<mixed\\>, actions\\?\\: non\\-empty\\-list\\<mixed\\>\\} in isset\\(\\) always exists and is not nullable\\.$#',
-	'identifier' => 'isset.offset',
->>>>>>> 29f7b470
-	'count' => 1,
-	'path' => __DIR__ . '/src/Reservation.php',
-];
-$ignoreErrors[] = [
-<<<<<<< HEAD
-	// identifier: isset.offset
-	'message' => '#^Offset \'type\' on array\\{type\\: \'day\'\\|\'month\'\\|\'week\', end\\: string, subtype\\?\\: string, days\\?\\: int\\} in isset\\(\\) always exists and is not nullable\\.$#',
-=======
-	'message' => '#^Comparison operation "\\>\\=" between int\\<0, max\\> and 0 is always true\\.$#',
-	'identifier' => 'greaterOrEqual.alwaysTrue',
->>>>>>> 29f7b470
-	'count' => 1,
-	'path' => __DIR__ . '/src/Reservation.php',
-];
-$ignoreErrors[] = [
-<<<<<<< HEAD
-	// identifier: identical.alwaysFalse
-	'message' => '#^Strict comparison using \\=\\=\\= between ReservationItem and false will always evaluate to false\\.$#',
-=======
-	'message' => '#^Offset \'allow_conditions\' on non\\-empty\\-array in empty\\(\\) always exists and is not falsy\\.$#',
-	'identifier' => 'empty.offset',
->>>>>>> 29f7b470
-	'count' => 1,
-	'path' => __DIR__ . '/src/Reservation.php',
-];
-$ignoreErrors[] = [
-<<<<<<< HEAD
-	// identifier: identical.alwaysFalse
-	'message' => '#^Strict comparison using \\=\\=\\= between float and 0 will always evaluate to false\\.$#',
-=======
-	'message' => '#^Method RuleDictionnarySoftwareCollection\\:\\:replayRulesOnExistingDB\\(\\) should return int\\|false but returns true\\.$#',
-	'identifier' => 'return.type',
->>>>>>> 29f7b470
-	'count' => 1,
-	'path' => __DIR__ . '/src/Reservation.php',
-];
-$ignoreErrors[] = [
-<<<<<<< HEAD
-	// identifier: binaryOp.invalid
-	'message' => '#^Binary operation "\\*" between string and 3600 results in an error\\.$#',
-=======
-	'message' => '#^Call to function is_array\\(\\) with array will always evaluate to true\\.$#',
-	'identifier' => 'function.alreadyNarrowedType',
-	'count' => 1,
-	'path' => __DIR__ . '/src/RuleImportAsset.php',
-];
-$ignoreErrors[] = [
-	'message' => '#^Property RuleImportAsset\\:\\:\\$restrict_entity is never read, only written\\.$#',
-	'identifier' => 'property.onlyWritten',
->>>>>>> 29f7b470
-	'count' => 1,
-	'path' => __DIR__ . '/src/ReservationItem.php',
-];
-$ignoreErrors[] = [
-<<<<<<< HEAD
-	// identifier: booleanNot.alwaysTrue
-	'message' => '#^Negated boolean expression is always true\\.$#',
-	'count' => 2,
-	'path' => __DIR__ . '/src/Rule.php',
-];
-$ignoreErrors[] = [
-	// identifier: method.childReturnType
-	'message' => '#^Return type \\(void\\) of method Rule\\:\\:showForm\\(\\) should be compatible with return type \\(bool\\) of method CommonDBTM\\:\\:showForm\\(\\)$#',
-=======
-	'message' => '#^Method RuleImportAssetCollection\\:\\:getTabNameForItem\\(\\) should return string but returns array\\<string, mixed\\>\\.$#',
-	'identifier' => 'return.type',
-	'count' => 1,
-	'path' => __DIR__ . '/src/RuleImportAssetCollection.php',
-];
-$ignoreErrors[] = [
-	'message' => '#^Offset \\(list\\<string\\>\\|string\\) on string in isset\\(\\) does not exist\\.$#',
-	'identifier' => 'isset.offset',
->>>>>>> 29f7b470
-	'count' => 1,
-	'path' => __DIR__ . '/src/Rule.php',
-];
-$ignoreErrors[] = [
-<<<<<<< HEAD
-	// identifier: identical.alwaysFalse
-	'message' => '#^Strict comparison using \\=\\=\\= between non\\-falsy\\-string and null will always evaluate to false\\.$#',
-=======
-	'message' => '#^Unreachable statement \\- code above always terminates\\.$#',
-	'identifier' => 'deadCode.unreachable',
->>>>>>> 29f7b470
-	'count' => 1,
-	'path' => __DIR__ . '/src/Rule.php',
-];
-$ignoreErrors[] = [
-<<<<<<< HEAD
-	// identifier: parameter.defaultValue
-	'message' => '#^Default value of the parameter \\#1 \\$options \\(array\\{\\}\\) of method RuleAction\\:\\:dropdownActions\\(\\) is incompatible with type array\\{subtype\\: string, name\\: string, field\\: string, value\\?\\: string, alreadyused\\?\\: bool, display\\?\\: bool\\}\\.$#',
-=======
-	'message' => '#^Call to function is_array\\(\\) with array will always evaluate to true\\.$#',
-	'identifier' => 'function.alreadyNarrowedType',
-	'count' => 1,
-	'path' => __DIR__ . '/src/RuleRightCollection.php',
-];
-$ignoreErrors[] = [
-	'message' => '#^Unreachable statement \\- code above always terminates\\.$#',
-	'identifier' => 'deadCode.unreachable',
->>>>>>> 29f7b470
-	'count' => 1,
-	'path' => __DIR__ . '/src/RuleAction.php',
-];
-$ignoreErrors[] = [
-<<<<<<< HEAD
-	// identifier: parameter.defaultValue
-	'message' => '#^Default value of the parameter \\#2 \\$options \\(array\\{\\}\\) of method RuleAction\\:\\:showForm\\(\\) is incompatible with type array\\{parent\\: Rule\\}\\.$#',
-=======
-	'message' => '#^Call to function is_array\\(\\) with array will always evaluate to true\\.$#',
-	'identifier' => 'function.alreadyNarrowedType',
-	'count' => 2,
-	'path' => __DIR__ . '/src/SavedSearch.php',
-];
-$ignoreErrors[] = [
-	'message' => '#^Method SavedSearch\\:\\:croncountAll\\(\\) with return type void returns int but should not return anything\\.$#',
-	'identifier' => 'return.void',
->>>>>>> 29f7b470
-	'count' => 1,
-	'path' => __DIR__ . '/src/RuleAction.php',
-];
-$ignoreErrors[] = [
-<<<<<<< HEAD
-	// identifier: return.type
-	'message' => '#^Method RuleAction\\:\\:dropdownActions\\(\\) should return int\\|string but returns false\\.$#',
-=======
-	'message' => '#^Return type \\(void\\) of method SavedSearch\\:\\:showForm\\(\\) should be compatible with return type \\(bool\\) of method CommonDBTM\\:\\:showForm\\(\\)$#',
-	'identifier' => 'method.childReturnType',
->>>>>>> 29f7b470
-	'count' => 1,
-	'path' => __DIR__ . '/src/RuleAction.php',
-];
-$ignoreErrors[] = [
-<<<<<<< HEAD
-	// identifier: return.void
-	'message' => '#^Method RuleCollection\\:\\:exportRulesToXML\\(\\) with return type void returns false but should not return anything\\.$#',
-=======
-	'message' => '#^Unreachable statement \\- code above always terminates\\.$#',
-	'identifier' => 'deadCode.unreachable',
->>>>>>> 29f7b470
-	'count' => 1,
-	'path' => __DIR__ . '/src/RuleCollection.php',
-];
-$ignoreErrors[] = [
-<<<<<<< HEAD
-	// identifier: isset.offset
-	'message' => '#^Offset \'entity\' on array\\{0\\?\\: array\\{entity\\: mixed\\}, criteria\\?\\: non\\-empty\\-array\\<int\\<0, max\\>, array\\{id\\: mixed, name\\: mixed, label\\: string, pattern\\: mixed\\}\\>, actions\\?\\: non\\-empty\\-array\\<int\\<0, max\\>, array\\{id\\: mixed, name\\: mixed, label\\: string, value\\: mixed\\}\\>\\}&non\\-empty\\-array in isset\\(\\) does not exist\\.$#',
-=======
-	'message' => '#^Method SavedSearch_Alert\\:\\:showForSavedSearch\\(\\) with return type void returns false but should not return anything\\.$#',
-	'identifier' => 'return.void',
->>>>>>> 29f7b470
-	'count' => 1,
-	'path' => __DIR__ . '/src/RuleCollection.php',
-];
-$ignoreErrors[] = [
-<<<<<<< HEAD
-	// identifier: function.impossibleType
-	'message' => '#^Call to function is_array\\(\\) with string will always evaluate to false\\.$#',
-	'count' => 2,
-	'path' => __DIR__ . '/src/RuleCriteria.php',
-];
-$ignoreErrors[] = [
-	// identifier: greaterOrEqual.alwaysTrue
-	'message' => '#^Comparison operation "\\>\\=" between int\\<0, max\\> and 0 is always true\\.$#',
-=======
-	'message' => '#^Property Auth\\:\\:\\$auth_succeded \\(int\\) does not accept true\\.$#',
-	'identifier' => 'assign.propertyType',
->>>>>>> 29f7b470
-	'count' => 1,
-	'path' => __DIR__ . '/src/RuleCriteria.php',
-];
-$ignoreErrors[] = [
-<<<<<<< HEAD
-	// identifier: parameter.defaultValue
-	'message' => '#^Default value of the parameter \\#2 \\$options \\(array\\{\\}\\) of method RuleCriteria\\:\\:showForm\\(\\) is incompatible with type array\\{parent\\: Rule\\}\\.$#',
-=======
-	'message' => '#^Unreachable statement \\- code above always terminates\\.$#',
-	'identifier' => 'deadCode.unreachable',
->>>>>>> 29f7b470
-	'count' => 1,
-	'path' => __DIR__ . '/src/RuleCriteria.php',
-];
-$ignoreErrors[] = [
-<<<<<<< HEAD
-	// identifier: empty.offset
-	'message' => '#^Offset \'allow_conditions\' on non\\-empty\\-array in empty\\(\\) always exists and is not falsy\\.$#',
-	'count' => 1,
-	'path' => __DIR__ . '/src/RuleCriteria.php',
-];
-$ignoreErrors[] = [
-	// identifier: return.type
-	'message' => '#^Method RuleDictionnarySoftwareCollection\\:\\:replayRulesOnExistingDB\\(\\) should return int\\|false but returns true\\.$#',
-	'count' => 1,
-	'path' => __DIR__ . '/src/RuleDictionnarySoftwareCollection.php',
-];
-$ignoreErrors[] = [
-	// identifier: return.type
-	'message' => '#^Method RuleImportAsset\\:\\:displayAdditionalRuleCondition\\(\\) should return false but returns true\\.$#',
-	'count' => 3,
-	'path' => __DIR__ . '/src/RuleImportAsset.php',
-];
-$ignoreErrors[] = [
-	// identifier: property.onlyWritten
-	'message' => '#^Property RuleImportAsset\\:\\:\\$restrict_entity is never read, only written\\.$#',
-=======
-	'message' => '#^Call to function is_array\\(\\) with array will always evaluate to true\\.$#',
-	'identifier' => 'function.alreadyNarrowedType',
-	'count' => 2,
-	'path' => __DIR__ . '/src/Search.php',
-];
-$ignoreErrors[] = [
-	'message' => '#^Call to function is_string\\(\\) with string will always evaluate to true\\.$#',
-	'identifier' => 'function.alreadyNarrowedType',
-	'count' => 2,
-	'path' => __DIR__ . '/src/Search.php',
-];
-$ignoreErrors[] = [
-	'message' => '#^If condition is always true\\.$#',
-	'identifier' => 'if.alwaysTrue',
-	'count' => 1,
-	'path' => __DIR__ . '/src/Search.php',
-];
-$ignoreErrors[] = [
-	'message' => '#^Left side of && is always true\\.$#',
-	'identifier' => 'booleanAnd.leftAlwaysTrue',
-	'count' => 4,
-	'path' => __DIR__ . '/src/Search.php',
-];
-$ignoreErrors[] = [
-	'message' => '#^Loose comparison using \\=\\= between \'Problem\' and \'Problem\' will always evaluate to true\\.$#',
-	'identifier' => 'equal.alwaysTrue',
-	'count' => 2,
-	'path' => __DIR__ . '/src/Search.php',
-];
-$ignoreErrors[] = [
-	'message' => '#^Loose comparison using \\=\\= between 2 and 2 will always evaluate to true\\.$#',
-	'identifier' => 'equal.alwaysTrue',
-	'count' => 6,
-	'path' => __DIR__ . '/src/Search.php',
-];
-$ignoreErrors[] = [
-	'message' => '#^Method Search\\:\\:displayData\\(\\) with return type void returns false but should not return anything\\.$#',
-	'identifier' => 'return.void',
-	'count' => 1,
-	'path' => __DIR__ . '/src/Search.php',
-];
-$ignoreErrors[] = [
-	'message' => '#^Method Search\\:\\:displayMetaCriteria\\(\\) with return type void returns string but should not return anything\\.$#',
-	'identifier' => 'return.void',
->>>>>>> 29f7b470
-	'count' => 1,
-	'path' => __DIR__ . '/src/RuleImportAsset.php',
-];
-$ignoreErrors[] = [
-<<<<<<< HEAD
-	// identifier: return.type
-	'message' => '#^Method RuleImportEntity\\:\\:displayAdditionalRuleCondition\\(\\) should return false but returns true\\.$#',
-	'count' => 4,
-	'path' => __DIR__ . '/src/RuleImportEntity.php',
-];
-$ignoreErrors[] = [
-	// identifier: return.type
-	'message' => '#^Method RuleRight\\:\\:displayAdditionalRuleCondition\\(\\) should return false but returns true\\.$#',
-=======
-	'message' => '#^Method Search\\:\\:displaySearchoption\\(\\) with return type void returns string but should not return anything\\.$#',
-	'identifier' => 'return.void',
->>>>>>> 29f7b470
-	'count' => 1,
-	'path' => __DIR__ . '/src/RuleRight.php',
-];
-$ignoreErrors[] = [
-<<<<<<< HEAD
-	// identifier: return.void
-	'message' => '#^Method SavedSearch\\:\\:croncountAll\\(\\) with return type void returns int but should not return anything\\.$#',
-=======
-	'message' => '#^Method Search\\:\\:displaySearchoptionValue\\(\\) with return type void returns string but should not return anything\\.$#',
-	'identifier' => 'return.void',
->>>>>>> 29f7b470
-	'count' => 1,
-	'path' => __DIR__ . '/src/SavedSearch.php',
-];
-$ignoreErrors[] = [
-<<<<<<< HEAD
-	// identifier: method.childReturnType
-	'message' => '#^Return type \\(void\\) of method SavedSearch\\:\\:showForm\\(\\) should be compatible with return type \\(bool\\) of method CommonDBTM\\:\\:showForm\\(\\)$#',
-=======
-	'message' => '#^Method Search\\:\\:giveItem\\(\\) should return string but returns int\\.$#',
-	'identifier' => 'return.type',
->>>>>>> 29f7b470
-	'count' => 1,
-	'path' => __DIR__ . '/src/SavedSearch.php',
-];
-$ignoreErrors[] = [
-<<<<<<< HEAD
-	// identifier: return.void
-	'message' => '#^Method SavedSearch_Alert\\:\\:showForSavedSearch\\(\\) with return type void returns false but should not return anything\\.$#',
-=======
-	'message' => '#^Method Search\\:\\:outputData\\(\\) with return type void returns false but should not return anything\\.$#',
-	'identifier' => 'return.void',
->>>>>>> 29f7b470
-	'count' => 1,
-	'path' => __DIR__ . '/src/SavedSearch_Alert.php',
-];
-$ignoreErrors[] = [
-<<<<<<< HEAD
-	// identifier: assign.propertyType
-	'message' => '#^Property Auth\\:\\:\\$auth_succeded \\(int\\) does not accept true\\.$#',
-	'count' => 1,
-	'path' => __DIR__ . '/src/SavedSearch_Alert.php',
-];
-$ignoreErrors[] = [
-	// identifier: return.void
-	'message' => '#^Method Search\\:\\:displayData\\(\\) with return type void returns false\\|null but should not return anything\\.$#',
-=======
-	'message' => '#^Negated boolean expression is always true\\.$#',
-	'identifier' => 'booleanNot.alwaysTrue',
-	'count' => 3,
-	'path' => __DIR__ . '/src/Search.php',
-];
-$ignoreErrors[] = [
-	'message' => '#^Offset 2 on array\\{0\\: string, 1\\: string, 2\\: string, 3\\: numeric\\-string, 4\\?\\: string, 5\\?\\: non\\-empty\\-string\\} in isset\\(\\) always exists and is not nullable\\.$#',
-	'identifier' => 'isset.offset',
->>>>>>> 29f7b470
-	'count' => 1,
-	'path' => __DIR__ . '/src/Search.php',
-];
-$ignoreErrors[] = [
-<<<<<<< HEAD
-	// identifier: identical.alwaysFalse
-	'message' => '#^Strict comparison using \\=\\=\\= between string and 0 will always evaluate to false\\.$#',
-=======
-	'message' => '#^Offset 2 on array\\{string, string, string\\} in isset\\(\\) always exists and is not nullable\\.$#',
-	'identifier' => 'isset.offset',
->>>>>>> 29f7b470
-	'count' => 1,
-	'path' => __DIR__ . '/src/Search.php',
-];
-$ignoreErrors[] = [
-	'message' => '#^Strict comparison using \\!\\=\\= between 100\\|float\\|string and null will always evaluate to true\\.$#',
-	'identifier' => 'notIdentical.alwaysTrue',
-	'count' => 1,
-	'path' => __DIR__ . '/src/Search.php',
-];
-$ignoreErrors[] = [
-	'message' => '#^Strict comparison using \\!\\=\\= between int\\|string and null will always evaluate to true\\.$#',
-	'identifier' => 'notIdentical.alwaysTrue',
-	'count' => 2,
-	'path' => __DIR__ . '/src/Search.php',
-];
-$ignoreErrors[] = [
-	'message' => '#^Strict comparison using \\=\\=\\= between string and null will always evaluate to false\\.$#',
-	'identifier' => 'identical.alwaysFalse',
-	'count' => 1,
-	'path' => __DIR__ . '/src/Search.php',
-];
-$ignoreErrors[] = [
-<<<<<<< HEAD
-	// identifier: nullCoalesce.expr
-=======
-	'message' => '#^Unreachable statement \\- code above always terminates\\.$#',
-	'identifier' => 'deadCode.unreachable',
-	'count' => 2,
-	'path' => __DIR__ . '/src/Search.php',
-];
-$ignoreErrors[] = [
-	'message' => '#^Call to function ctype_digit\\(\\) with \\*NEVER\\* will always evaluate to true\\.$#',
-	'identifier' => 'function.alreadyNarrowedType',
-	'count' => 2,
 	'path' => __DIR__ . '/src/Session.php',
 ];
 $ignoreErrors[] = [
-	'message' => '#^Call to function is_array\\(\\) with array will always evaluate to true\\.$#',
-	'identifier' => 'function.alreadyNarrowedType',
-	'count' => 2,
-	'path' => __DIR__ . '/src/Session.php',
-];
-$ignoreErrors[] = [
-	'message' => '#^Call to function is_int\\(\\) with int will always evaluate to true\\.$#',
-	'identifier' => 'function.alreadyNarrowedType',
-	'count' => 2,
-	'path' => __DIR__ . '/src/Session.php',
-];
-$ignoreErrors[] = [
-	'message' => '#^Call to function is_string\\(\\) with \\*NEVER\\* will always evaluate to true\\.$#',
-	'identifier' => 'function.alreadyNarrowedType',
-	'count' => 2,
-	'path' => __DIR__ . '/src/Session.php',
-];
-$ignoreErrors[] = [
->>>>>>> 29f7b470
-	'message' => '#^Expression on left side of \\?\\? is not nullable\\.$#',
-	'identifier' => 'nullCoalesce.expr',
-	'count' => 1,
-	'path' => __DIR__ . '/src/Session.php',
-];
-$ignoreErrors[] = [
-<<<<<<< HEAD
-	// identifier: return.void
-=======
-	'message' => '#^Left side of && is always true\\.$#',
-	'identifier' => 'booleanAnd.leftAlwaysTrue',
-	'count' => 1,
-	'path' => __DIR__ . '/src/Session.php',
-];
-$ignoreErrors[] = [
->>>>>>> 29f7b470
 	'message' => '#^Method Session\\:\\:loadLanguage\\(\\) with return type void returns mixed but should not return anything\\.$#',
 	'identifier' => 'return.void',
 	'count' => 1,
@@ -8027,35 +5702,22 @@
 	'path' => __DIR__ . '/src/Session.php',
 ];
 $ignoreErrors[] = [
-<<<<<<< HEAD
-	// identifier: parameter.defaultValue
+	'message' => '#^Call to function method_exists\\(\\) with \\$this\\(Software\\) and \'prepareGroupFields\' will always evaluate to true\\.$#',
+	'identifier' => 'function.alreadyNarrowedType',
+	'count' => 1,
+	'path' => __DIR__ . '/src/Software.php',
+];
+$ignoreErrors[] = [
+	'message' => '#^Call to function method_exists\\(\\) with \\$this\\(Software\\) and \'updateGroupFields\' will always evaluate to true\\.$#',
+	'identifier' => 'function.alreadyNarrowedType',
+	'count' => 1,
+	'path' => __DIR__ . '/src/Software.php',
+];
+$ignoreErrors[] = [
 	'message' => '#^Default value of the parameter \\#2 \\$comment \\(string\\) of method Software\\:\\:putInTrash\\(\\) is incompatible with type comment\\.$#',
+	'identifier' => 'parameter.defaultValue',
 	'count' => 1,
 	'path' => __DIR__ . '/src/Software.php',
-=======
-	'message' => '#^Argument of an invalid type CommonDBTM supplied for foreach, only iterables are supported\\.$#',
-	'identifier' => 'foreach.nonIterable',
-	'count' => 1,
-	'path' => __DIR__ . '/src/Socket.php',
-];
-$ignoreErrors[] = [
-	'message' => '#^Call to function is_array\\(\\) with array will always evaluate to true\\.$#',
-	'identifier' => 'function.alreadyNarrowedType',
-	'count' => 1,
-	'path' => __DIR__ . '/src/Socket.php',
-];
-$ignoreErrors[] = [
-	'message' => '#^Method Glpi\\\\Socket\\:\\:showListForItem\\(\\) with return type void returns false but should not return anything\\.$#',
-	'identifier' => 'return.void',
-	'count' => 2,
-	'path' => __DIR__ . '/src/Socket.php',
-];
-$ignoreErrors[] = [
-	'message' => '#^Unreachable statement \\- code above always terminates\\.$#',
-	'identifier' => 'deadCode.unreachable',
-	'count' => 3,
-	'path' => __DIR__ . '/src/Socket.php',
->>>>>>> 29f7b470
 ];
 $ignoreErrors[] = [
 	'message' => '#^Offset \'_system_category\' does not exist on array\\{name\\: string, manufacturers_id\\: int, entities_id\\: int, is_recursive\\: 0\\|1, is_helpdesk_visible\\: mixed\\}\\.$#',
@@ -8070,69 +5732,62 @@
 	'path' => __DIR__ . '/src/Software.php',
 ];
 $ignoreErrors[] = [
-<<<<<<< HEAD
-	// identifier: class.notFound
 	'message' => '#^Parameter \\$comment of method Software\\:\\:putInTrash\\(\\) has invalid type comment\\.$#',
-=======
-	'message' => '#^Method SoftwareLicense\\:\\:cronSoftware\\(\\) should return 0 but returns 1\\.$#',
-	'identifier' => 'return.type',
->>>>>>> 29f7b470
+	'identifier' => 'class.notFound',
 	'count' => 1,
 	'path' => __DIR__ . '/src/Software.php',
 ];
 $ignoreErrors[] = [
-<<<<<<< HEAD
-	// identifier: staticMethod.notFound
+	'message' => '#^Call to function method_exists\\(\\) with \\$this\\(SoftwareLicense\\) and \'prepareGroupFields\' will always evaluate to true\\.$#',
+	'identifier' => 'function.alreadyNarrowedType',
+	'count' => 1,
+	'path' => __DIR__ . '/src/SoftwareLicense.php',
+];
+$ignoreErrors[] = [
+	'message' => '#^Call to function method_exists\\(\\) with \\$this\\(SoftwareLicense\\) and \'updateGroupFields\' will always evaluate to true\\.$#',
+	'identifier' => 'function.alreadyNarrowedType',
+	'count' => 1,
+	'path' => __DIR__ . '/src/SoftwareLicense.php',
+];
+$ignoreErrors[] = [
+	'message' => '#^Call to function is_array\\(\\) with array will always evaluate to true\\.$#',
+	'identifier' => 'function.alreadyNarrowedType',
+	'count' => 1,
+	'path' => __DIR__ . '/src/SoftwareVersion.php',
+];
+$ignoreErrors[] = [
 	'message' => '#^Call to an undefined static method CommonGLPI\\:\\:getTypes\\(\\)\\.$#',
-=======
-	'message' => '#^Method SoftwareLicense\\:\\:showForSoftware\\(\\) with return type void returns false but should not return anything\\.$#',
-	'identifier' => 'return.void',
->>>>>>> 29f7b470
+	'identifier' => 'staticMethod.notFound',
 	'count' => 1,
 	'path' => __DIR__ . '/src/Stat.php',
 ];
 $ignoreErrors[] = [
-<<<<<<< HEAD
-	// identifier: parameter.defaultValue
+	'message' => '#^Call to function is_array\\(\\) with array will always evaluate to true\\.$#',
+	'identifier' => 'function.alreadyNarrowedType',
+	'count' => 1,
+	'path' => __DIR__ . '/src/Stat.php',
+];
+$ignoreErrors[] = [
 	'message' => '#^Default value of the parameter \\#6 \\$value \\(string\\) of method Stat\\:\\:constructEntryValues\\(\\) is incompatible with type array\\.$#',
-=======
-	'message' => '#^Method SoftwareVersion\\:\\:showForSoftware\\(\\) with return type void returns false but should not return anything\\.$#',
-	'identifier' => 'return.void',
->>>>>>> 29f7b470
+	'identifier' => 'parameter.defaultValue',
 	'count' => 1,
 	'path' => __DIR__ . '/src/Stat.php',
 ];
 $ignoreErrors[] = [
-<<<<<<< HEAD
-	// identifier: phpDoc.parseError
-	'message' => '#^PHPDoc tag @phpstan\\-return has invalid value \\(\\$display \\? void \\: string\\)\\: Unexpected token "\\$display", expected type at offset 301$#',
+	'message' => '#^PHPDoc tag @phpstan\\-return has invalid value \\(\\$display \\? void \\: string\\)\\: Unexpected token "\\$display", expected type at offset 301 on line 10$#',
+	'identifier' => 'phpDoc.parseError',
 	'count' => 1,
 	'path' => __DIR__ . '/src/Stat.php',
 ];
 $ignoreErrors[] = [
-	// identifier: phpDoc.parseError
-	'message' => '#^PHPDoc tag @phpstan\\-return has invalid value \\(\\$display \\? void \\: string\\)\\: Unexpected token "\\$display", expected type at offset 621$#',
-=======
-	'message' => '#^Call to function is_array\\(\\) with array will always evaluate to true\\.$#',
-	'identifier' => 'function.alreadyNarrowedType',
-	'count' => 3,
+	'message' => '#^PHPDoc tag @phpstan\\-return has invalid value \\(\\$display \\? void \\: string\\)\\: Unexpected token "\\$display", expected type at offset 621 on line 16$#',
+	'identifier' => 'phpDoc.parseError',
+	'count' => 1,
 	'path' => __DIR__ . '/src/Stat.php',
 ];
 $ignoreErrors[] = [
-	'message' => '#^Method Stat\\:\\:displayLineGraph\\(\\) with return type void returns string but should not return anything\\.$#',
-	'identifier' => 'return.void',
->>>>>>> 29f7b470
-	'count' => 1,
-	'path' => __DIR__ . '/src/Stat.php',
-];
-$ignoreErrors[] = [
-<<<<<<< HEAD
-	// identifier: phpDoc.parseError
-	'message' => '#^PHPDoc tag @phpstan\\-return has invalid value \\(\\$display \\? void \\: string\\)\\: Unexpected token "\\$display", expected type at offset 622$#',
-=======
-	'message' => '#^Method Stat\\:\\:displayPieGraph\\(\\) with return type void returns string but should not return anything\\.$#',
-	'identifier' => 'return.void',
->>>>>>> 29f7b470
+	'message' => '#^PHPDoc tag @phpstan\\-return has invalid value \\(\\$display \\? void \\: string\\)\\: Unexpected token "\\$display", expected type at offset 622 on line 16$#',
+	'identifier' => 'phpDoc.parseError',
 	'count' => 1,
 	'path' => __DIR__ . '/src/Stat.php',
 ];
@@ -8143,402 +5798,255 @@
 	'path' => __DIR__ . '/src/Supplier.php',
 ];
 $ignoreErrors[] = [
-<<<<<<< HEAD
-	// identifier: return.void
-=======
-	'message' => '#^Method Supplier\\:\\:showInfocoms\\(\\) with return type void returns false but should not return anything\\.$#',
+	'message' => '#^Method Telemetry\\:\\:cronTelemetry\\(\\) with return type void returns int but should not return anything\\.$#',
 	'identifier' => 'return.void',
 	'count' => 1,
-	'path' => __DIR__ . '/src/Supplier.php',
-];
-$ignoreErrors[] = [
-	'message' => '#^Instanceof between DBmysql and DBmysql will always evaluate to true\\.$#',
-	'identifier' => 'instanceof.alwaysTrue',
-	'count' => 1,
-	'path' => __DIR__ . '/src/System/Requirement/InstallationNotOverriden.php',
+	'path' => __DIR__ . '/src/Telemetry.php',
+];
+$ignoreErrors[] = [
+	'message' => '#^Method Telemetry\\:\\:cronTelemetry\\(\\) with return type void returns null but should not return anything\\.$#',
+	'identifier' => 'return.void',
+	'count' => 1,
+	'path' => __DIR__ . '/src/Telemetry.php',
+];
+$ignoreErrors[] = [
+	'message' => '#^Call to function is_array\\(\\) with array will always evaluate to true\\.$#',
+	'identifier' => 'function.alreadyNarrowedType',
+	'count' => 1,
+	'path' => __DIR__ . '/src/Ticket.php',
+];
+$ignoreErrors[] = [
+	'message' => '#^Comparison operation "\\>" between int\\<1, max\\> and 0 is always true\\.$#',
+	'identifier' => 'greater.alwaysTrue',
+	'count' => 1,
+	'path' => __DIR__ . '/src/Ticket.php',
+];
+$ignoreErrors[] = [
+	'message' => '#^Method Ticket\\:\\:showForm\\(\\) should return bool but empty return statement found\\.$#',
+	'identifier' => 'return.empty',
+	'count' => 1,
+	'path' => __DIR__ . '/src/Ticket.php',
 ];
 $ignoreErrors[] = [
 	'message' => '#^Negated boolean expression is always true\\.$#',
 	'identifier' => 'booleanNot.alwaysTrue',
 	'count' => 1,
-	'path' => __DIR__ . '/src/System/Requirement/MysqliMysqlnd.php',
-];
-$ignoreErrors[] = [
->>>>>>> 29f7b470
-	'message' => '#^Method Telemetry\\:\\:cronTelemetry\\(\\) with return type void returns int but should not return anything\\.$#',
-	'identifier' => 'return.void',
-	'count' => 1,
-	'path' => __DIR__ . '/src/Telemetry.php',
-];
-$ignoreErrors[] = [
-	'message' => '#^Method Telemetry\\:\\:cronTelemetry\\(\\) with return type void returns null but should not return anything\\.$#',
-	'identifier' => 'return.void',
-	'count' => 1,
-	'path' => __DIR__ . '/src/Telemetry.php',
-];
-$ignoreErrors[] = [
-<<<<<<< HEAD
-	// identifier: greater.alwaysTrue
-=======
-	'message' => '#^Call to function array_key_exists\\(\\) with \\(int\\|string\\) and array\\{\\} will always evaluate to false\\.$#',
+	'path' => __DIR__ . '/src/Ticket.php',
+];
+$ignoreErrors[] = [
+	'message' => '#^PHPDoc tag @var with type CommonDBTM is not subtype of native type Group\\.$#',
+	'identifier' => 'varTag.nativeType',
+	'count' => 2,
+	'path' => __DIR__ . '/src/Ticket.php',
+];
+$ignoreErrors[] = [
+	'message' => '#^Static method Ticket\\:\\:getListForItemSearchOptionsCriteria\\(\\) is unused\\.$#',
+	'identifier' => 'method.unused',
+	'count' => 1,
+	'path' => __DIR__ . '/src/Ticket.php',
+];
+$ignoreErrors[] = [
+	'message' => '#^Call to function is_array\\(\\) with non\\-empty\\-array will always evaluate to true\\.$#',
+	'identifier' => 'function.alreadyNarrowedType',
+	'count' => 1,
+	'path' => __DIR__ . '/src/Toolbox.php',
+];
+$ignoreErrors[] = [
+	'message' => '#^Call to function is_null\\(\\) with array\\<string\\>\\|string will always evaluate to false\\.$#',
 	'identifier' => 'function.impossibleType',
 	'count' => 1,
-	'path' => __DIR__ . '/src/Ticket.php',
+	'path' => __DIR__ . '/src/Toolbox.php',
+];
+$ignoreErrors[] = [
+	'message' => '#^Call to function is_null\\(\\) with array\\|string will always evaluate to false\\.$#',
+	'identifier' => 'function.impossibleType',
+	'count' => 1,
+	'path' => __DIR__ . '/src/Toolbox.php',
+];
+$ignoreErrors[] = [
+	'message' => '#^Call to function is_numeric\\(\\) with int will always evaluate to true\\.$#',
+	'identifier' => 'function.alreadyNarrowedType',
+	'count' => 1,
+	'path' => __DIR__ . '/src/Toolbox.php',
+];
+$ignoreErrors[] = [
+	'message' => '#^Call to function is_object\\(\\) with array\\<string\\>\\|string will always evaluate to false\\.$#',
+	'identifier' => 'function.impossibleType',
+	'count' => 1,
+	'path' => __DIR__ . '/src/Toolbox.php',
+];
+$ignoreErrors[] = [
+	'message' => '#^Call to function is_object\\(\\) with array\\|string will always evaluate to false\\.$#',
+	'identifier' => 'function.impossibleType',
+	'count' => 1,
+	'path' => __DIR__ . '/src/Toolbox.php',
+];
+$ignoreErrors[] = [
+	'message' => '#^Call to function is_string\\(\\) with string will always evaluate to true\\.$#',
+	'identifier' => 'function.alreadyNarrowedType',
+	'count' => 1,
+	'path' => __DIR__ . '/src/Toolbox.php',
+];
+$ignoreErrors[] = [
+	'message' => '#^Call to function method_exists\\(\\) with \'Session\' and \'getLoginUserID\' will always evaluate to true\\.$#',
+	'identifier' => 'function.alreadyNarrowedType',
+	'count' => 2,
+	'path' => __DIR__ . '/src/Toolbox.php',
+];
+$ignoreErrors[] = [
+	'message' => '#^Comparison operation "\\>\\=" between 3 and 3 is always true\\.$#',
+	'identifier' => 'greaterOrEqual.alwaysTrue',
+	'count' => 1,
+	'path' => __DIR__ . '/src/Toolbox.php',
+];
+$ignoreErrors[] = [
+	'message' => '#^Default value of the parameter \\#2 \\$level \\(string\\) of method Toolbox\\:\\:log\\(\\) is incompatible with type int\\.$#',
+	'identifier' => 'parameter.defaultValue',
+	'count' => 1,
+	'path' => __DIR__ . '/src/Toolbox.php',
+];
+$ignoreErrors[] = [
+	'message' => '#^Default value of the parameter \\#3 \\$config_dir \\(null\\) of method Toolbox\\:\\:writeConfig\\(\\) is incompatible with type string\\.$#',
+	'identifier' => 'parameter.defaultValue',
+	'count' => 1,
+	'path' => __DIR__ . '/src/Toolbox.php',
+];
+$ignoreErrors[] = [
+	'message' => '#^If condition is always true\\.$#',
+	'identifier' => 'if.alwaysTrue',
+	'count' => 1,
+	'path' => __DIR__ . '/src/Toolbox.php',
+];
+$ignoreErrors[] = [
+	'message' => '#^Instanceof between CommonDBTM and CommonDBTM will always evaluate to true\\.$#',
+	'identifier' => 'instanceof.alwaysTrue',
+	'count' => 1,
+	'path' => __DIR__ . '/src/Toolbox.php',
+];
+$ignoreErrors[] = [
+	'message' => '#^Instanceof between Glpi\\\\Console\\\\Application and Glpi\\\\Console\\\\Application will always evaluate to true\\.$#',
+	'identifier' => 'instanceof.alwaysTrue',
+	'count' => 1,
+	'path' => __DIR__ . '/src/Toolbox.php',
+];
+$ignoreErrors[] = [
+	'message' => '#^Loose comparison using \\=\\= between null and null will always evaluate to true\\.$#',
+	'identifier' => 'equal.alwaysTrue',
+	'count' => 2,
+	'path' => __DIR__ . '/src/Toolbox.php',
+];
+$ignoreErrors[] = [
+	'message' => '#^Offset \'function\' on array\\{function\\: string, line\\?\\: int, file\\?\\: string, class\\?\\: class\\-string, type\\?\\: \'\\-\\>\'\\|\'\\:\\:\', args\\?\\: array\\<mixed\\>, object\\?\\: object\\} in isset\\(\\) always exists and is not nullable\\.$#',
+	'identifier' => 'isset.offset',
+	'count' => 1,
+	'path' => __DIR__ . '/src/Toolbox.php',
+];
+$ignoreErrors[] = [
+	'message' => '#^Offset \'redirect_url\' on \\(array\\{url\\: string, content_type\\: string\\|null, http_code\\: int, header_size\\: int, request_size\\: int, filetime\\: int, ssl_verify_result\\: int, redirect_count\\: int, \\.\\.\\.\\}\\|false\\) on left side of \\?\\? always exists and is not nullable\\.$#',
+	'identifier' => 'nullCoalesce.offset',
+	'count' => 1,
+	'path' => __DIR__ . '/src/Toolbox.php',
+];
+$ignoreErrors[] = [
+	'message' => '#^Offset 0 on non\\-empty\\-list\\<string\\> in empty\\(\\) always exists and is not falsy\\.$#',
+	'identifier' => 'empty.offset',
+	'count' => 1,
+	'path' => __DIR__ . '/src/Toolbox.php',
+];
+$ignoreErrors[] = [
+	'message' => '#^PHPDoc tag @phpstan\\-return has invalid value \\(\\$return_response \\? Response \\: void\\)\\: Unexpected token "\\$return_response", expected type at offset 498 on line 12$#',
+	'identifier' => 'phpDoc.parseError',
+	'count' => 1,
+	'path' => __DIR__ . '/src/Toolbox.php',
+];
+$ignoreErrors[] = [
+	'message' => '#^Parameter &\\$curl_info by\\-ref type of method Toolbox\\:\\:callCurl\\(\\) expects array\\|null, \\(array\\<string, array\\<int, array\\<string, string\\>\\>\\|float\\|int\\|string\\|null\\>\\|false\\) given\\.$#',
+	'identifier' => 'parameterByRef.type',
+	'count' => 1,
+	'path' => __DIR__ . '/src/Toolbox.php',
+];
+$ignoreErrors[] = [
+	'message' => '#^Path in include\\(\\) "/config_db\\.php" is not a file or it does not exist\\.$#',
+	'identifier' => 'include.fileNotFound',
+	'count' => 1,
+	'path' => __DIR__ . '/src/Toolbox.php',
+];
+$ignoreErrors[] = [
+	'message' => '#^Result of && is always false\\.$#',
+	'identifier' => 'booleanAnd.alwaysFalse',
+	'count' => 1,
+	'path' => __DIR__ . '/src/Toolbox.php',
+];
+$ignoreErrors[] = [
+	'message' => '#^Result of \\|\\| is always true\\.$#',
+	'identifier' => 'booleanOr.alwaysTrue',
+	'count' => 1,
+	'path' => __DIR__ . '/src/Toolbox.php',
+];
+$ignoreErrors[] = [
+	'message' => '#^Strict comparison using \\!\\=\\= between null and CommonDBTM will always evaluate to true\\.$#',
+	'identifier' => 'notIdentical.alwaysTrue',
+	'count' => 1,
+	'path' => __DIR__ . '/src/Toolbox.php',
+];
+$ignoreErrors[] = [
+	'message' => '#^Strict comparison using \\=\\=\\= between null and true will always evaluate to false\\.$#',
+	'identifier' => 'identical.alwaysFalse',
+	'count' => 1,
+	'path' => __DIR__ . '/src/Toolbox.php',
+];
+$ignoreErrors[] = [
+	'message' => '#^Strict comparison using \\=\\=\\= between array and false will always evaluate to false\\.$#',
+	'identifier' => 'identical.alwaysFalse',
+	'count' => 2,
+	'path' => __DIR__ . '/src/Unmanaged.php',
+];
+$ignoreErrors[] = [
+	'message' => '#^Property Update\\:\\:\\$dbversion is never read, only written\\.$#',
+	'identifier' => 'property.onlyWritten',
+	'count' => 1,
+	'path' => __DIR__ . '/src/Update.php',
+];
+$ignoreErrors[] = [
+	'message' => '#^Comparison operation "\\>\\=" between 1 and 0 is always true\\.$#',
+	'identifier' => 'greaterOrEqual.alwaysTrue',
+	'count' => 1,
+	'path' => __DIR__ . '/src/UploadHandler.php',
+];
+$ignoreErrors[] = [
+	'message' => '#^Access to an undefined property CommonGLPI\\:\\:\\$fields\\.$#',
+	'identifier' => 'property.notFound',
+	'count' => 1,
+	'path' => __DIR__ . '/src/User.php',
 ];
 $ignoreErrors[] = [
 	'message' => '#^Call to function is_array\\(\\) with array will always evaluate to true\\.$#',
 	'identifier' => 'function.alreadyNarrowedType',
 	'count' => 2,
-	'path' => __DIR__ . '/src/Ticket.php',
-];
-$ignoreErrors[] = [
->>>>>>> 29f7b470
-	'message' => '#^Comparison operation "\\>" between int\\<1, max\\> and 0 is always true\\.$#',
-	'identifier' => 'greater.alwaysTrue',
-	'count' => 1,
-	'path' => __DIR__ . '/src/Ticket.php',
-];
-$ignoreErrors[] = [
-<<<<<<< HEAD
-	// identifier: return.empty
-=======
-	'message' => '#^Method Ticket\\:\\:getDefaultActor\\(\\) should return bool but returns int\\.$#',
-	'identifier' => 'return.type',
-	'count' => 1,
-	'path' => __DIR__ . '/src/Ticket.php',
-];
-$ignoreErrors[] = [
-	'message' => '#^Method Ticket\\:\\:getDefaultActorRightSearch\\(\\) should return bool but returns string\\.$#',
-	'identifier' => 'return.type',
-	'count' => 1,
-	'path' => __DIR__ . '/src/Ticket.php',
-];
-$ignoreErrors[] = [
-	'message' => '#^Method Ticket\\:\\:getTabNameForItem\\(\\) should return string but returns array\\<int, string\\>\\.$#',
-	'identifier' => 'return.type',
-	'count' => 1,
-	'path' => __DIR__ . '/src/Ticket.php',
-];
-$ignoreErrors[] = [
->>>>>>> 29f7b470
-	'message' => '#^Method Ticket\\:\\:showForm\\(\\) should return bool but empty return statement found\\.$#',
-	'identifier' => 'return.empty',
-	'count' => 1,
-	'path' => __DIR__ . '/src/Ticket.php',
-];
-$ignoreErrors[] = [
-<<<<<<< HEAD
-	// identifier: booleanNot.alwaysTrue
-=======
-	'message' => '#^Method Ticket\\:\\:showListForItem\\(\\) with return type void returns false but should not return anything\\.$#',
-	'identifier' => 'return.void',
-	'count' => 2,
-	'path' => __DIR__ . '/src/Ticket.php',
-];
-$ignoreErrors[] = [
->>>>>>> 29f7b470
+	'path' => __DIR__ . '/src/User.php',
+];
+$ignoreErrors[] = [
+	'message' => '#^Call to function is_numeric\\(\\) with int will always evaluate to true\\.$#',
+	'identifier' => 'function.alreadyNarrowedType',
+	'count' => 1,
+	'path' => __DIR__ . '/src/User.php',
+];
+$ignoreErrors[] = [
+	'message' => '#^Call to function is_string\\(\\) with string will always evaluate to true\\.$#',
+	'identifier' => 'function.alreadyNarrowedType',
+	'count' => 1,
+	'path' => __DIR__ . '/src/User.php',
+];
+$ignoreErrors[] = [
+	'message' => '#^Negated boolean expression is always false\\.$#',
+	'identifier' => 'booleanNot.alwaysFalse',
+	'count' => 1,
+	'path' => __DIR__ . '/src/User.php',
+];
+$ignoreErrors[] = [
 	'message' => '#^Negated boolean expression is always true\\.$#',
 	'identifier' => 'booleanNot.alwaysTrue',
 	'count' => 1,
-	'path' => __DIR__ . '/src/Ticket.php',
-];
-$ignoreErrors[] = [
-<<<<<<< HEAD
-	// identifier: method.unused
-	'message' => '#^Static method Ticket\\:\\:getListForItemSearchOptionsCriteria\\(\\) is unused\\.$#',
-=======
-	'message' => '#^Offset \'_users_id_requester\' on string in isset\\(\\) does not exist\\.$#',
-	'identifier' => 'isset.offset',
->>>>>>> 29f7b470
-	'count' => 1,
-	'path' => __DIR__ . '/src/Ticket.php',
-];
-$ignoreErrors[] = [
-<<<<<<< HEAD
-	// identifier: function.impossibleType
-=======
-	'message' => '#^PHPDoc tag @var with type CommonDBTM is not subtype of native type Group\\.$#',
-	'identifier' => 'varTag.nativeType',
-	'count' => 3,
-	'path' => __DIR__ . '/src/Ticket.php',
-];
-$ignoreErrors[] = [
-	'message' => '#^Result of && is always false\\.$#',
-	'identifier' => 'booleanAnd.alwaysFalse',
-	'count' => 3,
-	'path' => __DIR__ . '/src/Ticket.php',
-];
-$ignoreErrors[] = [
-	'message' => '#^Method TicketTemplate\\:\\:showHelpdeskPreview\\(\\) with return type void returns false but should not return anything\\.$#',
-	'identifier' => 'return.void',
-	'count' => 1,
-	'path' => __DIR__ . '/src/TicketTemplate.php',
-];
-$ignoreErrors[] = [
-	'message' => '#^Strict comparison using \\=\\=\\= between false and array will always evaluate to false\\.$#',
-	'identifier' => 'identical.alwaysFalse',
-	'count' => 1,
-	'path' => __DIR__ . '/src/Ticket_Ticket.php',
-];
-$ignoreErrors[] = [
-	'message' => '#^Call to function is_array\\(\\) with non\\-empty\\-array will always evaluate to true\\.$#',
-	'identifier' => 'function.alreadyNarrowedType',
-	'count' => 1,
-	'path' => __DIR__ . '/src/Toolbox.php',
-];
-$ignoreErrors[] = [
->>>>>>> 29f7b470
-	'message' => '#^Call to function is_null\\(\\) with array\\<string\\>\\|string will always evaluate to false\\.$#',
-	'identifier' => 'function.impossibleType',
-	'count' => 1,
-	'path' => __DIR__ . '/src/Toolbox.php',
-];
-$ignoreErrors[] = [
-	'message' => '#^Call to function is_null\\(\\) with array\\|string will always evaluate to false\\.$#',
-	'identifier' => 'function.impossibleType',
-	'count' => 1,
-	'path' => __DIR__ . '/src/Toolbox.php',
-];
-$ignoreErrors[] = [
-	'message' => '#^Call to function is_numeric\\(\\) with int will always evaluate to true\\.$#',
-	'identifier' => 'function.alreadyNarrowedType',
-	'count' => 1,
-	'path' => __DIR__ . '/src/Toolbox.php',
-];
-$ignoreErrors[] = [
-	'message' => '#^Call to function is_object\\(\\) with array\\<string\\>\\|string will always evaluate to false\\.$#',
-	'identifier' => 'function.impossibleType',
-	'count' => 1,
-	'path' => __DIR__ . '/src/Toolbox.php',
-];
-$ignoreErrors[] = [
-	'message' => '#^Call to function is_object\\(\\) with array\\|string will always evaluate to false\\.$#',
-	'identifier' => 'function.impossibleType',
-	'count' => 1,
-	'path' => __DIR__ . '/src/Toolbox.php',
-];
-$ignoreErrors[] = [
-	'message' => '#^Call to function is_string\\(\\) with string will always evaluate to true\\.$#',
-	'identifier' => 'function.alreadyNarrowedType',
-	'count' => 1,
-	'path' => __DIR__ . '/src/Toolbox.php',
-];
-$ignoreErrors[] = [
-<<<<<<< HEAD
-	// identifier: parameter.defaultValue
-	'message' => '#^Default value of the parameter \\#2 \\$level \\(string\\) of method Toolbox\\:\\:log\\(\\) is incompatible with type int\\.$#',
-	'count' => 1,
-	'path' => __DIR__ . '/src/Toolbox.php',
-];
-$ignoreErrors[] = [
-	// identifier: parameter.defaultValue
-	'message' => '#^Default value of the parameter \\#3 \\$config_dir \\(null\\) of method Toolbox\\:\\:writeConfig\\(\\) is incompatible with type string\\.$#',
-	'count' => 1,
-	'path' => __DIR__ . '/src/Toolbox.php',
-];
-$ignoreErrors[] = [
-	// identifier: else.unreachable
-	'message' => '#^Else branch is unreachable because previous condition is always true\\.$#',
-	'count' => 1,
-=======
-	'message' => '#^Call to function method_exists\\(\\) with \'Session\' and \'getLoginUserID\' will always evaluate to true\\.$#',
-	'identifier' => 'function.alreadyNarrowedType',
-	'count' => 2,
->>>>>>> 29f7b470
-	'path' => __DIR__ . '/src/Toolbox.php',
-];
-$ignoreErrors[] = [
-	'message' => '#^Comparison operation "\\>\\=" between 3 and 3 is always true\\.$#',
-	'identifier' => 'greaterOrEqual.alwaysTrue',
-	'count' => 1,
-	'path' => __DIR__ . '/src/Toolbox.php',
-];
-$ignoreErrors[] = [
-	'message' => '#^If condition is always true\\.$#',
-	'identifier' => 'if.alwaysTrue',
-	'count' => 1,
-	'path' => __DIR__ . '/src/Toolbox.php',
-];
-$ignoreErrors[] = [
-	'message' => '#^Instanceof between CommonDBTM and CommonDBTM will always evaluate to true\\.$#',
-	'identifier' => 'instanceof.alwaysTrue',
-	'count' => 1,
-	'path' => __DIR__ . '/src/Toolbox.php',
-];
-$ignoreErrors[] = [
-	'message' => '#^Instanceof between Glpi\\\\Console\\\\Application and Glpi\\\\Console\\\\Application will always evaluate to true\\.$#',
-	'identifier' => 'instanceof.alwaysTrue',
-	'count' => 1,
-	'path' => __DIR__ . '/src/Toolbox.php',
-];
-$ignoreErrors[] = [
-<<<<<<< HEAD
-	// identifier: isset.offset
-	'message' => '#^Offset \'function\' on array\\{function\\: string, line\\?\\: int, file\\?\\: string, class\\?\\: class\\-string, type\\?\\: \'\\-\\>\'\\|\'\\:\\:\', args\\?\\: array, object\\?\\: object\\} in isset\\(\\) always exists and is not nullable\\.$#',
-=======
-	'message' => '#^Loose comparison using \\=\\= between null and null will always evaluate to true\\.$#',
-	'identifier' => 'equal.alwaysTrue',
-	'count' => 2,
-	'path' => __DIR__ . '/src/Toolbox.php',
-];
-$ignoreErrors[] = [
-	'message' => '#^Negated boolean expression is always true\\.$#',
-	'identifier' => 'booleanNot.alwaysTrue',
-	'count' => 1,
-	'path' => __DIR__ . '/src/Toolbox.php',
-];
-$ignoreErrors[] = [
-	'message' => '#^Offset \'function\' on array\\{function\\: string, line\\?\\: int, file\\?\\: string, class\\?\\: class\\-string, type\\?\\: \'\\-\\>\'\\|\'\\:\\:\', args\\?\\: array\\<mixed\\>, object\\?\\: object\\} in isset\\(\\) always exists and is not nullable\\.$#',
-	'identifier' => 'isset.offset',
->>>>>>> 29f7b470
-	'count' => 1,
-	'path' => __DIR__ . '/src/Toolbox.php',
-];
-$ignoreErrors[] = [
-	'message' => '#^Offset \'redirect_url\' on \\(array\\{url\\: string, content_type\\: string\\|null, http_code\\: int, header_size\\: int, request_size\\: int, filetime\\: int, ssl_verify_result\\: int, redirect_count\\: int, \\.\\.\\.\\}\\|false\\) on left side of \\?\\? always exists and is not nullable\\.$#',
-	'identifier' => 'nullCoalesce.offset',
-	'count' => 1,
-	'path' => __DIR__ . '/src/Toolbox.php',
-];
-$ignoreErrors[] = [
-	'message' => '#^Offset 0 on non\\-empty\\-list\\<string\\> in empty\\(\\) always exists and is not falsy\\.$#',
-	'identifier' => 'empty.offset',
-	'count' => 1,
-	'path' => __DIR__ . '/src/Toolbox.php',
-];
-$ignoreErrors[] = [
-<<<<<<< HEAD
-	// identifier: phpDoc.parseError
-	'message' => '#^PHPDoc tag @phpstan\\-return has invalid value \\(\\$return_response \\? Response \\: void\\)\\: Unexpected token "\\$return_response", expected type at offset 498$#',
-=======
-	'message' => '#^Parameter &\\$curl_info by\\-ref type of method Toolbox\\:\\:callCurl\\(\\) expects array\\|null, \\(array\\<string, array\\<int, array\\<string, string\\>\\>\\|float\\|int\\|string\\|null\\>\\|false\\) given\\.$#',
-	'identifier' => 'parameterByRef.type',
->>>>>>> 29f7b470
-	'count' => 1,
-	'path' => __DIR__ . '/src/Toolbox.php',
-];
-$ignoreErrors[] = [
-<<<<<<< HEAD
-	// identifier: booleanAnd.alwaysFalse
-	'message' => '#^Result of && is always false\\.$#',
-=======
-	'message' => '#^Result of \\|\\| is always true\\.$#',
-	'identifier' => 'booleanOr.alwaysTrue',
->>>>>>> 29f7b470
-	'count' => 1,
-	'path' => __DIR__ . '/src/Toolbox.php',
-];
-$ignoreErrors[] = [
-<<<<<<< HEAD
-	// identifier: booleanOr.rightAlwaysTrue
-	'message' => '#^Right side of \\|\\| is always true\\.$#',
-=======
-	'message' => '#^Strict comparison using \\!\\=\\= between null and CommonDBTM will always evaluate to true\\.$#',
-	'identifier' => 'notIdentical.alwaysTrue',
->>>>>>> 29f7b470
-	'count' => 1,
-	'path' => __DIR__ . '/src/Toolbox.php',
-];
-$ignoreErrors[] = [
-<<<<<<< HEAD
-	// identifier: identical.alwaysFalse
-	'message' => '#^Strict comparison using \\=\\=\\= between null and true will always evaluate to false\\.$#',
-=======
-	'message' => '#^Call to function is_array\\(\\) with array will always evaluate to true\\.$#',
-	'identifier' => 'function.alreadyNarrowedType',
-	'count' => 1,
-	'path' => __DIR__ . '/src/Transfer.php',
-];
-$ignoreErrors[] = [
-	'message' => '#^Property Transfer\\:\\:\\$inittype \\(string\\) does not accept default value of type int\\.$#',
-	'identifier' => 'property.defaultValue',
->>>>>>> 29f7b470
-	'count' => 1,
-	'path' => __DIR__ . '/src/Toolbox.php',
-];
-$ignoreErrors[] = [
-<<<<<<< HEAD
-	// identifier: identical.alwaysFalse
-	'message' => '#^Strict comparison using \\=\\=\\= between array and false will always evaluate to false\\.$#',
-	'count' => 2,
-=======
-	'message' => '#^Comparison operation "\\>" between int\\<1, max\\> and 0 is always true\\.$#',
-	'identifier' => 'greater.alwaysTrue',
-	'count' => 1,
->>>>>>> 29f7b470
-	'path' => __DIR__ . '/src/Unmanaged.php',
-];
-$ignoreErrors[] = [
-	'message' => '#^Property Update\\:\\:\\$dbversion is never read, only written\\.$#',
-	'identifier' => 'property.onlyWritten',
-	'count' => 1,
-	'path' => __DIR__ . '/src/Update.php',
-];
-$ignoreErrors[] = [
-<<<<<<< HEAD
-	// identifier: property.notFound
-	'message' => '#^Access to an undefined property CommonGLPI\\:\\:\\$fields\\.$#',
-=======
-	'message' => '#^Unreachable statement \\- code above always terminates\\.$#',
-	'identifier' => 'deadCode.unreachable',
-	'count' => 1,
-	'path' => __DIR__ . '/src/Update.php',
-];
-$ignoreErrors[] = [
-	'message' => '#^Comparison operation "\\>\\=" between 1 and 0 is always true\\.$#',
-	'identifier' => 'greaterOrEqual.alwaysTrue',
-	'count' => 1,
-	'path' => __DIR__ . '/src/UploadHandler.php',
-];
-$ignoreErrors[] = [
-	'message' => '#^Unreachable statement \\- code above always terminates\\.$#',
-	'identifier' => 'deadCode.unreachable',
-	'count' => 18,
-	'path' => __DIR__ . '/src/UploadHandler.php',
-];
-$ignoreErrors[] = [
-	'message' => '#^Call to function is_array\\(\\) with array will always evaluate to true\\.$#',
-	'identifier' => 'function.alreadyNarrowedType',
-	'count' => 2,
-	'path' => __DIR__ . '/src/User.php',
-];
-$ignoreErrors[] = [
-	'message' => '#^Call to function is_numeric\\(\\) with int will always evaluate to true\\.$#',
-	'identifier' => 'function.alreadyNarrowedType',
-	'count' => 1,
-	'path' => __DIR__ . '/src/User.php',
-];
-$ignoreErrors[] = [
-	'message' => '#^Call to function is_string\\(\\) with string will always evaluate to true\\.$#',
-	'identifier' => 'function.alreadyNarrowedType',
-	'count' => 1,
-	'path' => __DIR__ . '/src/User.php',
-];
-$ignoreErrors[] = [
-	'message' => '#^Method User\\:\\:getTabNameForItem\\(\\) should return string but returns array\\<int, string\\>\\.$#',
-	'identifier' => 'return.type',
->>>>>>> 29f7b470
-	'count' => 1,
-	'path' => __DIR__ . '/src/User.php',
-];
-$ignoreErrors[] = [
-	'message' => '#^Negated boolean expression is always false\\.$#',
-	'identifier' => 'booleanNot.alwaysFalse',
-	'count' => 1,
-	'path' => __DIR__ . '/src/User.php',
-];
-$ignoreErrors[] = [
-	'message' => '#^Negated boolean expression is always true\\.$#',
-<<<<<<< HEAD
-	'count' => 1,
-	'path' => __DIR__ . '/src/User.php',
-];
-$ignoreErrors[] = [
-	// identifier: booleanAnd.rightAlwaysTrue
-	'message' => '#^Right side of && is always true\\.$#',
-=======
-	'identifier' => 'booleanNot.alwaysTrue',
-	'count' => 5,
 	'path' => __DIR__ . '/src/User.php',
 ];
 $ignoreErrors[] = [
@@ -8548,107 +6056,112 @@
 	'path' => __DIR__ . '/src/User.php',
 ];
 $ignoreErrors[] = [
-	'message' => '#^Result of && is always false\\.$#',
-	'identifier' => 'booleanAnd.alwaysFalse',
->>>>>>> 29f7b470
+	'message' => '#^Method ValidatorSubstitute\\:\\:getTabNameForItem\\(\\) never returns array\\<string\\> so it can be removed from the return type\\.$#',
+	'identifier' => 'return.unusedType',
 	'count' => 1,
 	'path' => __DIR__ . '/src/ValidatorSubstitute.php',
 ];
 $ignoreErrors[] = [
-<<<<<<< HEAD
-	// identifier: property.notFound
+	'message' => '#^Method ValidatorSubstitute\\:\\:prepareInputForUpdate\\(\\) never returns false so it can be removed from the return type\\.$#',
+	'identifier' => 'return.unusedType',
+	'count' => 1,
+	'path' => __DIR__ . '/src/ValidatorSubstitute.php',
+];
+$ignoreErrors[] = [
+	'message' => '#^Right side of && is always true\\.$#',
+	'identifier' => 'booleanAnd.rightAlwaysTrue',
+	'count' => 1,
+	'path' => __DIR__ . '/src/ValidatorSubstitute.php',
+];
+$ignoreErrors[] = [
 	'message' => '#^Access to an undefined property CommonGLPI\\:\\:\\$fields\\.$#',
-=======
-	'message' => '#^Right side of && is always false\\.$#',
-	'identifier' => 'booleanAnd.rightAlwaysFalse',
->>>>>>> 29f7b470
+	'identifier' => 'property.notFound',
 	'count' => 1,
 	'path' => __DIR__ . '/src/Webhook.php',
 ];
 $ignoreErrors[] = [
-<<<<<<< HEAD
-	// identifier: method.notFound
 	'message' => '#^Call to an undefined method CommonGLPI\\:\\:getSentQueriesSearchParams\\(\\)\\.$#',
+	'identifier' => 'method.notFound',
 	'count' => 1,
 	'path' => __DIR__ . '/src/Webhook.php',
 ];
 $ignoreErrors[] = [
-	// identifier: method.notFound
 	'message' => '#^Call to an undefined method CommonGLPI\\:\\:showCustomHeaders\\(\\)\\.$#',
+	'identifier' => 'method.notFound',
 	'count' => 1,
 	'path' => __DIR__ . '/src/Webhook.php',
 ];
 $ignoreErrors[] = [
-	// identifier: method.notFound
 	'message' => '#^Call to an undefined method CommonGLPI\\:\\:showPayloadEditor\\(\\)\\.$#',
+	'identifier' => 'method.notFound',
 	'count' => 1,
 	'path' => __DIR__ . '/src/Webhook.php',
 ];
 $ignoreErrors[] = [
-	// identifier: method.notFound
 	'message' => '#^Call to an undefined method CommonGLPI\\:\\:showPreviewForm\\(\\)\\.$#',
+	'identifier' => 'method.notFound',
 	'count' => 1,
 	'path' => __DIR__ . '/src/Webhook.php',
 ];
 $ignoreErrors[] = [
-	// identifier: method.notFound
 	'message' => '#^Call to an undefined method CommonGLPI\\:\\:showSecurityForm\\(\\)\\.$#',
+	'identifier' => 'method.notFound',
 	'count' => 1,
 	'path' => __DIR__ . '/src/Webhook.php',
 ];
 $ignoreErrors[] = [
-	// identifier: method.notFound
 	'message' => '#^Call to an undefined method CommonGLPI\\:\\:showSentQueries\\(\\)\\.$#',
+	'identifier' => 'method.notFound',
 	'count' => 1,
 	'path' => __DIR__ . '/src/Webhook.php',
 ];
 $ignoreErrors[] = [
-	// identifier: staticMethod.nonObject
 	'message' => '#^Cannot call static method getKnownSchemas\\(\\) on \\(int\\|string\\)\\.$#',
+	'identifier' => 'staticMethod.nonObject',
 	'count' => 1,
 	'path' => __DIR__ . '/src/Webhook.php',
 ];
 $ignoreErrors[] = [
-	// identifier: staticMethod.nonObject
 	'message' => '#^Cannot call static method getTypeName\\(\\) on int\\|string\\.$#',
+	'identifier' => 'staticMethod.nonObject',
 	'count' => 1,
 	'path' => __DIR__ . '/src/Webhook.php',
 ];
 $ignoreErrors[] = [
-	// identifier: return.phpDocType
 	'message' => '#^PHPDoc tag @return with type bool is incompatible with native type array\\.$#',
+	'identifier' => 'return.phpDocType',
 	'count' => 1,
 	'path' => __DIR__ . '/src/Webhook.php',
 ];
 $ignoreErrors[] = [
-	// identifier: booleanAnd.rightAlwaysTrue
+	'message' => '#^PHPDoc tag @var with type class\\-string\\<Glpi\\\\Api\\\\HL\\\\Controller\\\\AbstractController\\> is not subtype of native type null\\.$#',
+	'identifier' => 'varTag.nativeType',
+	'count' => 1,
+	'path' => __DIR__ . '/src/Webhook.php',
+];
+$ignoreErrors[] = [
 	'message' => '#^Right side of && is always true\\.$#',
+	'identifier' => 'booleanAnd.rightAlwaysTrue',
 	'count' => 1,
 	'path' => __DIR__ . '/src/Webhook.php',
 ];
 $ignoreErrors[] = [
-	// identifier: identical.alwaysFalse
 	'message' => '#^Strict comparison using \\=\\=\\= between \\(int\\|string\\) and null will always evaluate to false\\.$#',
+	'identifier' => 'identical.alwaysFalse',
 	'count' => 1,
 	'path' => __DIR__ . '/src/Webhook.php',
 ];
 $ignoreErrors[] = [
-	// identifier: varTag.differentVariable
 	'message' => '#^Variable \\$controller in PHPDoc tag @var does not match any variable in the foreach loop\\: \\$itemtypes, \\$supported_itemtype, \\$type_data$#',
+	'identifier' => 'varTag.differentVariable',
 	'count' => 1,
 	'path' => __DIR__ . '/src/Webhook.php',
 ];
 $ignoreErrors[] = [
-	// identifier: varTag.differentVariable
 	'message' => '#^Variable \\$list_itemtype in PHPDoc tag @var does not match assigned variable \\$recursive_search\\.$#',
+	'identifier' => 'varTag.differentVariable',
 	'count' => 1,
 	'path' => __DIR__ . '/src/Webhook.php',
-=======
-	'message' => '#^Unreachable statement \\- code above always terminates\\.$#',
-	'identifier' => 'deadCode.unreachable',
-	'count' => 2,
-	'path' => __DIR__ . '/src/User.php',
->>>>>>> 29f7b470
 ];
 $ignoreErrors[] = [
 	'message' => '#^Call to method save_run\\(\\) on an unknown class XHProfRuns_Default\\.$#',
@@ -8657,22 +6170,22 @@
 	'path' => __DIR__ . '/src/XHProf.php',
 ];
 $ignoreErrors[] = [
-	// identifier: return.type
 	'message' => '#^Function getDateCriteria\\(\\) should return string but returns array\\.$#',
+	'identifier' => 'return.type',
 	'count' => 1,
 	'path' => __DIR__ . '/src/autoload/dbutils-aliases.php',
 ];
 $ignoreErrors[] = [
-	// identifier: function.impossibleType
 	'message' => '#^Call to function is_array\\(\\) with string will always evaluate to false\\.$#',
+	'identifier' => 'function.impossibleType',
 	'count' => 1,
 	'path' => __DIR__ . '/src/autoload/i18n.php',
 ];
 $ignoreErrors[] = [
-	// identifier: return.unusedType
-	'message' => '#^Function glpi_autoload\\(\\) never returns void so it can be removed from the return type\\.$#',
-	'count' => 1,
-	'path' => __DIR__ . '/src/autoload/legacy-autoloader.php',
+	'message' => '#^Strict comparison using \\!\\=\\= between Laminas\\\\I18n\\\\Translator\\\\TranslatorInterface and null will always evaluate to true\\.$#',
+	'identifier' => 'notIdentical.alwaysTrue',
+	'count' => 2,
+	'path' => __DIR__ . '/src/autoload/i18n.php',
 ];
 
 return ['parameters' => ['ignoreErrors' => $ignoreErrors]];