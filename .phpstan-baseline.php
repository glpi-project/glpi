<?php declare(strict_types = 1);

$ignoreErrors = [];
$ignoreErrors[] = [
<<<<<<< HEAD
	'message' => '#^Call to function is_array\\(\\) with array\\{value_fieldname\\: \'value\', to_update\\: non\\-falsy\\-string, url\\: non\\-falsy\\-string, moreparams\\: array\\{value\\: \'__VALUE__\', allow_email\\: bool, field\\: non\\-falsy\\-string, typefield\\: \'supplier\', use_notification\\: mixed\\}\\} will always evaluate to true\\.$#',
	'identifier' => 'function.alreadyNarrowedType',
=======
	'message' => '#^Strict comparison using \\=\\=\\= between class\\-string\\<CommonDBTM\\> and \'Planning\' will always evaluate to false\\.$#',
	'identifier' => 'identical.alwaysFalse',
	'count' => 1,
	'path' => __DIR__ . '/ajax/central.php',
];
$ignoreErrors[] = [
	'message' => '#^Call to Html\\:\\:ajaxFooter\\(\\) on a separate line has no effect\\.$#',
	'identifier' => 'staticMethod.resultUnused',
>>>>>>> 7e6d11c4
	'count' => 1,
	'path' => __DIR__ . '/ajax/dropdownItilActors.php',
];
$ignoreErrors[] = [
	'message' => '#^PHPDoc tag @var with type CommonDBTM is not subtype of native type null\\.$#',
	'identifier' => 'varTag.nativeType',
	'count' => 1,
	'path' => __DIR__ . '/ajax/kanban.php',
];
$ignoreErrors[] = [
	'message' => '#^Instanceof between CommonITILCost and CommonITILCost will always evaluate to true\\.$#',
	'identifier' => 'instanceof.alwaysTrue',
	'count' => 1,
	'path' => __DIR__ . '/front/commonitilcost.form.php',
];
$ignoreErrors[] = [
	'message' => '#^Instanceof between CommonDBTM and CommonDBTM will always evaluate to true\\.$#',
	'identifier' => 'instanceof.alwaysTrue',
	'count' => 1,
	'path' => __DIR__ . '/front/commonitilobject_item.form.php',
];
$ignoreErrors[] = [
	'message' => '#^Instanceof between CommonItilObject_Item and CommonItilObject_Item will always evaluate to true\\.$#',
	'identifier' => 'instanceof.alwaysTrue',
	'count' => 1,
	'path' => __DIR__ . '/front/commonitilobject_item.form.php',
];
$ignoreErrors[] = [
	'message' => '#^Result of \\|\\| is always false\\.$#',
	'identifier' => 'booleanOr.alwaysFalse',
	'count' => 1,
	'path' => __DIR__ . '/front/commonitilobject_item.form.php',
];
$ignoreErrors[] = [
	'message' => '#^Instanceof between CommonITILTask and CommonITILTask will always evaluate to true\\.$#',
	'identifier' => 'instanceof.alwaysTrue',
	'count' => 1,
	'path' => __DIR__ . '/front/commonitiltask.form.php',
];
$ignoreErrors[] = [
	'message' => '#^Instanceof between CommonITILValidation and CommonITILValidation will always evaluate to true\\.$#',
	'identifier' => 'instanceof.alwaysTrue',
	'count' => 1,
	'path' => __DIR__ . '/front/commonitilvalidation.form.php',
];
$ignoreErrors[] = [
	'message' => '#^Instanceof between CommonDropdown and CommonDropdown will always evaluate to true\\.$#',
	'identifier' => 'instanceof.alwaysTrue',
	'count' => 1,
	'path' => __DIR__ . '/front/dropdown.common.form.php',
];
$ignoreErrors[] = [
	'message' => '#^Instanceof between Glpi\\\\Controller\\\\LegacyFileLoadController and Glpi\\\\Controller\\\\LegacyFileLoadController will always evaluate to true\\.$#',
	'identifier' => 'instanceof.alwaysTrue',
	'count' => 1,
	'path' => __DIR__ . '/front/dropdown.common.form.php',
];
$ignoreErrors[] = [
	'message' => '#^Result of \\|\\| is always false\\.$#',
	'identifier' => 'booleanOr.alwaysFalse',
	'count' => 1,
	'path' => __DIR__ . '/front/dropdown.common.form.php',
];
$ignoreErrors[] = [
	'message' => '#^Instanceof between CommonDropdown and CommonDropdown will always evaluate to true\\.$#',
	'identifier' => 'instanceof.alwaysTrue',
	'count' => 1,
	'path' => __DIR__ . '/front/dropdown.common.php',
];
$ignoreErrors[] = [
	'message' => '#^Instanceof between Glpi\\\\Controller\\\\LegacyFileLoadController and Glpi\\\\Controller\\\\LegacyFileLoadController will always evaluate to true\\.$#',
	'identifier' => 'instanceof.alwaysTrue',
	'count' => 1,
	'path' => __DIR__ . '/front/dropdown.common.php',
];
$ignoreErrors[] = [
	'message' => '#^Result of \\|\\| is always false\\.$#',
	'identifier' => 'booleanOr.alwaysFalse',
	'count' => 1,
	'path' => __DIR__ . '/front/dropdown.common.php',
];
$ignoreErrors[] = [
	'message' => '#^The overwriting exit point is on this line\\.$#',
	'identifier' => 'finally.exitPoint',
	'count' => 1,
	'path' => __DIR__ . '/front/form/access_control.form.php',
];
$ignoreErrors[] = [
	'message' => '#^This throw is overwritten by a different one in the finally block below\\.$#',
	'identifier' => 'finally.exitPoint',
	'count' => 2,
	'path' => __DIR__ . '/front/form/access_control.form.php',
];
$ignoreErrors[] = [
	'message' => '#^PHPDoc tag @var with type class\\-string is not subtype of native type array\\<mixed\\>\\.$#',
	'identifier' => 'varTag.nativeType',
	'count' => 2,
	'path' => __DIR__ . '/front/item_device.php',
];
$ignoreErrors[] = [
	'message' => '#^Call to an undefined method Glpi\\\\Mail\\\\SMTP\\\\OauthProvider\\\\ProviderInterface\\:\\:getState\\(\\)\\.$#',
	'identifier' => 'method.notFound',
	'count' => 1,
	'path' => __DIR__ . '/front/notificationmailingsetting.form.php',
];
$ignoreErrors[] = [
	'message' => '#^Match expression does not handle remaining value\\: mixed$#',
	'identifier' => 'match.unhandled',
	'count' => 1,
	'path' => __DIR__ . '/front/stat.graph.php',
];
$ignoreErrors[] = [
	'message' => '#^PHPDoc tag @var with type DBmysql is not subtype of native type DB\\.$#',
	'identifier' => 'varTag.nativeType',
	'count' => 1,
	'path' => __DIR__ . '/install/install.php',
];
$ignoreErrors[] = [
	'message' => '#^Strict comparison using \\!\\=\\= between mixed~\'\' and \'\' will always evaluate to true\\.$#',
	'identifier' => 'notIdentical.alwaysTrue',
	'count' => 1,
	'path' => __DIR__ . '/install/install.php',
];
$ignoreErrors[] = [
	'message' => '#^Empty array passed to foreach\\.$#',
	'identifier' => 'foreach.emptyArray',
	'count' => 2,
	'path' => __DIR__ . '/install/migrations/update_0.85.x_to_0.90.0.php',
];
$ignoreErrors[] = [
	'message' => '#^If condition is always false\\.$#',
	'identifier' => 'if.alwaysFalse',
	'count' => 1,
	'path' => __DIR__ . '/install/migrations/update_0.85.x_to_0.90.0.php',
];
$ignoreErrors[] = [
	'message' => '#^Empty array passed to foreach\\.$#',
	'identifier' => 'foreach.emptyArray',
	'count' => 1,
	'path' => __DIR__ . '/install/migrations/update_0.90.0_to_0.90.1.php',
];
$ignoreErrors[] = [
	'message' => '#^If condition is always false\\.$#',
	'identifier' => 'if.alwaysFalse',
	'count' => 1,
	'path' => __DIR__ . '/install/migrations/update_0.90.0_to_0.90.1.php',
];
$ignoreErrors[] = [
	'message' => '#^Empty array passed to foreach\\.$#',
	'identifier' => 'foreach.emptyArray',
	'count' => 1,
	'path' => __DIR__ . '/install/migrations/update_0.90.1_to_0.90.5.php',
];
$ignoreErrors[] = [
	'message' => '#^If condition is always false\\.$#',
	'identifier' => 'if.alwaysFalse',
	'count' => 1,
	'path' => __DIR__ . '/install/migrations/update_0.90.1_to_0.90.5.php',
];
$ignoreErrors[] = [
	'message' => '#^Empty array passed to foreach\\.$#',
	'identifier' => 'foreach.emptyArray',
	'count' => 1,
	'path' => __DIR__ . '/install/migrations/update_0.90.x_to_9.1.0.php',
];
$ignoreErrors[] = [
	'message' => '#^If condition is always false\\.$#',
	'identifier' => 'if.alwaysFalse',
	'count' => 1,
	'path' => __DIR__ . '/install/migrations/update_0.90.x_to_9.1.0.php',
];
$ignoreErrors[] = [
	'message' => '#^Empty array passed to foreach\\.$#',
	'identifier' => 'foreach.emptyArray',
	'count' => 2,
	'path' => __DIR__ . '/install/migrations/update_10.0.0_to_10.0.1.php',
];
$ignoreErrors[] = [
	'message' => '#^Empty array passed to foreach\\.$#',
	'identifier' => 'foreach.emptyArray',
	'count' => 2,
	'path' => __DIR__ . '/install/migrations/update_10.0.1_to_10.0.2.php',
];
$ignoreErrors[] = [
	'message' => '#^Empty array passed to foreach\\.$#',
	'identifier' => 'foreach.emptyArray',
	'count' => 2,
	'path' => __DIR__ . '/install/migrations/update_10.0.2_to_10.0.3.php',
];
$ignoreErrors[] = [
	'message' => '#^Empty array passed to foreach\\.$#',
	'identifier' => 'foreach.emptyArray',
	'count' => 2,
	'path' => __DIR__ . '/install/migrations/update_10.0.3_to_10.0.4.php',
];
$ignoreErrors[] = [
	'message' => '#^Empty array passed to foreach\\.$#',
	'identifier' => 'foreach.emptyArray',
	'count' => 2,
	'path' => __DIR__ . '/install/migrations/update_10.0.4_to_10.0.5.php',
];
$ignoreErrors[] = [
	'message' => '#^Empty array passed to foreach\\.$#',
	'identifier' => 'foreach.emptyArray',
	'count' => 3,
	'path' => __DIR__ . '/install/migrations/update_10.0.x_to_11.0.0.php',
];
$ignoreErrors[] = [
	'message' => '#^Empty array passed to foreach\\.$#',
	'identifier' => 'foreach.emptyArray',
	'count' => 1,
	'path' => __DIR__ . '/install/migrations/update_9.1.0_to_9.1.1.php',
];
$ignoreErrors[] = [
	'message' => '#^If condition is always false\\.$#',
	'identifier' => 'if.alwaysFalse',
	'count' => 1,
	'path' => __DIR__ . '/install/migrations/update_9.1.0_to_9.1.1.php',
];
$ignoreErrors[] = [
	'message' => '#^Empty array passed to foreach\\.$#',
	'identifier' => 'foreach.emptyArray',
	'count' => 1,
	'path' => __DIR__ . '/install/migrations/update_9.1.1_to_9.1.3.php',
];
$ignoreErrors[] = [
	'message' => '#^If condition is always false\\.$#',
	'identifier' => 'if.alwaysFalse',
	'count' => 1,
	'path' => __DIR__ . '/install/migrations/update_9.1.1_to_9.1.3.php',
];
$ignoreErrors[] = [
	'message' => '#^Method Migration\\:\\:addPostQuery\\(\\) invoked with 4 parameters, 1\\-2 required\\.$#',
	'identifier' => 'arguments.count',
	'count' => 1,
	'path' => __DIR__ . '/install/migrations/update_9.1.x_to_9.2.0.php',
];
$ignoreErrors[] = [
	'message' => '#^Right side of && is always true\\.$#',
	'identifier' => 'booleanAnd.rightAlwaysTrue',
	'count' => 4,
	'path' => __DIR__ . '/install/migrations/update_9.1.x_to_9.2.0.php',
];
$ignoreErrors[] = [
	'message' => '#^Offset 1 on array\\{list\\<string\\>, list\\<numeric\\-string\\>\\} in isset\\(\\) always exists and is not nullable\\.$#',
	'identifier' => 'isset.offset',
	'count' => 1,
	'path' => __DIR__ . '/install/migrations/update_9.5.1_to_9.5.2.php',
];
$ignoreErrors[] = [
	'message' => '#^Empty array passed to foreach\\.$#',
	'identifier' => 'foreach.emptyArray',
	'count' => 2,
	'path' => __DIR__ . '/install/migrations/update_9.5.x_to_10.0.0.php',
];
$ignoreErrors[] = [
	'message' => '#^PHPDoc tag @var with type CommonDBTM is not subtype of native type \'PhoneModel\'\\|\'PrinterModel\'\\.$#',
	'identifier' => 'varTag.nativeType',
	'count' => 1,
	'path' => __DIR__ . '/install/migrations/update_9.5.x_to_10.0.0/itemtype_pictures.php',
];
$ignoreErrors[] = [
	'message' => '#^Method APIClient\\:\\:showForm\\(\\) with return type void returns true but should not return anything\\.$#',
	'identifier' => 'return.void',
	'count' => 1,
	'path' => __DIR__ . '/src/APIClient.php',
];
$ignoreErrors[] = [
	'message' => '#^Negated boolean expression is always true\\.$#',
	'identifier' => 'booleanNot.alwaysTrue',
	'count' => 1,
	'path' => __DIR__ . '/src/APIClient.php',
];
$ignoreErrors[] = [
	'message' => '#^Return type \\(void\\) of method APIClient\\:\\:showForm\\(\\) should be compatible with return type \\(bool\\) of method CommonDBTM\\:\\:showForm\\(\\)$#',
	'identifier' => 'method.childReturnType',
	'count' => 1,
	'path' => __DIR__ . '/src/APIClient.php',
];
$ignoreErrors[] = [
	'message' => '#^Call to function is_array\\(\\) with array\\<array\\{label\\: string, item_action\\: bool, render_callback\\: callable\\(\\)\\: mixed, action_callback\\: callable\\(\\)\\: mixed\\}\\> will always evaluate to true\\.$#',
	'identifier' => 'function.alreadyNarrowedType',
	'count' => 1,
	'path' => __DIR__ . '/src/Agent.php',
];
$ignoreErrors[] = [
	'message' => '#^Call to function is_callable\\(\\) with callable\\(\\)\\: mixed will always evaluate to true\\.$#',
	'identifier' => 'function.alreadyNarrowedType',
	'count' => 1,
	'path' => __DIR__ . '/src/Agent.php',
];
$ignoreErrors[] = [
	'message' => '#^Method Agent\\:\\:requestAgent\\(\\) should return GuzzleHttp\\\\Psr7\\\\Response but returns Psr\\\\Http\\\\Message\\\\ResponseInterface\\|null\\.$#',
	'identifier' => 'return.type',
	'count' => 1,
	'path' => __DIR__ . '/src/Agent.php',
];
$ignoreErrors[] = [
	'message' => '#^Offset \'action_callback\' on array\\{label\\: string, item_action\\: bool, render_callback\\: callable\\(\\)\\: mixed, action_callback\\: callable\\(\\)\\: mixed\\} on left side of \\?\\? always exists and is not nullable\\.$#',
	'identifier' => 'nullCoalesce.offset',
	'count' => 1,
	'path' => __DIR__ . '/src/Agent.php',
];
$ignoreErrors[] = [
	'message' => '#^Comparison operation "\\>" between int\\<1, max\\> and 0 is always true\\.$#',
	'identifier' => 'greater.alwaysTrue',
	'count' => 1,
	'path' => __DIR__ . '/src/Ajax.php',
];
$ignoreErrors[] = [
<<<<<<< HEAD
	'message' => '#^Right side of && is always false\\.$#',
	'identifier' => 'booleanAnd.rightAlwaysFalse',
	'count' => 1,
	'path' => __DIR__ . '/src/Ajax.php',
];
$ignoreErrors[] = [
	'message' => '#^Call to function method_exists\\(\\) with \\$this\\(Appliance\\) and \'prepareGroupFields\' will always evaluate to true\\.$#',
	'identifier' => 'function.alreadyNarrowedType',
=======
	'message' => '#^Dead catch \\- Glpi\\\\Exception\\\\PasswordTooWeakException is never thrown in the try block\\.$#',
	'identifier' => 'catch.neverThrown',
>>>>>>> 7e6d11c4
	'count' => 1,
	'path' => __DIR__ . '/src/Appliance.php',
];
$ignoreErrors[] = [
	'message' => '#^Call to function method_exists\\(\\) with \\$this\\(Appliance\\) and \'updateGroupFields\' will always evaluate to true\\.$#',
	'identifier' => 'function.alreadyNarrowedType',
	'count' => 1,
	'path' => __DIR__ . '/src/Appliance.php',
];
$ignoreErrors[] = [
<<<<<<< HEAD
=======
	'message' => '#^Right side of && is always true\\.$#',
	'identifier' => 'booleanAnd.rightAlwaysTrue',
	'count' => 1,
	'path' => __DIR__ . '/src/Appliance_Item.php',
];
$ignoreErrors[] = [
	'message' => '#^Instanceof between Psr\\\\Log\\\\LoggerInterface and Psr\\\\Log\\\\LoggerInterface will always evaluate to true\\.$#',
	'identifier' => 'instanceof.alwaysTrue',
	'count' => 1,
	'path' => __DIR__ . '/src/Application/ErrorHandler.php',
];
$ignoreErrors[] = [
	'message' => '#^Offset \'Code\' does not exist on string\\.$#',
	'identifier' => 'offsetAccess.notFound',
	'count' => 1,
	'path' => __DIR__ . '/src/Application/ErrorHandler.php',
];
$ignoreErrors[] = [
	'message' => '#^Offset \'Message\' does not exist on string\\.$#',
	'identifier' => 'offsetAccess.notFound',
	'count' => 1,
	'path' => __DIR__ . '/src/Application/ErrorHandler.php',
];
$ignoreErrors[] = [
	'message' => '#^Property Glpi\\\\Application\\\\ErrorHandler\\:\\:\\$last_fatal_trace \\(string\\) on left side of \\?\\? is not nullable\\.$#',
	'identifier' => 'nullCoalesce.property',
	'count' => 1,
	'path' => __DIR__ . '/src/Application/ErrorHandler.php',
];
$ignoreErrors[] = [
	'message' => '#^Property Glpi\\\\Application\\\\ErrorHandler\\:\\:\\$reserved_memory \\(string\\) does not accept null\\.$#',
	'identifier' => 'assign.propertyType',
	'count' => 1,
	'path' => __DIR__ . '/src/Application/ErrorHandler.php',
];
$ignoreErrors[] = [
	'message' => '#^Property Glpi\\\\Application\\\\ErrorHandler\\:\\:\\$reserved_memory is never read, only written\\.$#',
	'identifier' => 'property.onlyWritten',
	'count' => 1,
	'path' => __DIR__ . '/src/Application/ErrorHandler.php',
];
$ignoreErrors[] = [
	'message' => '#^Strict comparison using \\!\\=\\= between null and \'comment\'\\|\'error\' will always evaluate to true\\.$#',
	'identifier' => 'notIdentical.alwaysTrue',
	'count' => 1,
	'path' => __DIR__ . '/src/Application/ErrorHandler.php',
];
$ignoreErrors[] = [
	'message' => '#^Instanceof between DBmysql and DBmysql will always evaluate to true\\.$#',
	'identifier' => 'instanceof.alwaysTrue',
	'count' => 1,
	'path' => __DIR__ . '/src/Application/View/Extension/FrontEndAssetsExtension.php',
];
$ignoreErrors[] = [
	'message' => '#^Strict comparison using \\=\\=\\= between null and 2 will always evaluate to false\\.$#',
	'identifier' => 'identical.alwaysFalse',
	'count' => 1,
	'path' => __DIR__ . '/src/Application/View/TemplateRenderer.php',
];
$ignoreErrors[] = [
>>>>>>> 7e6d11c4
	'message' => '#^Call to function is_array\\(\\) with array will always evaluate to true\\.$#',
	'identifier' => 'function.alreadyNarrowedType',
	'count' => 1,
	'path' => __DIR__ . '/src/Auth.php',
];
$ignoreErrors[] = [
	'message' => '#^Expression on left side of \\?\\? is not nullable\\.$#',
	'identifier' => 'nullCoalesce.expr',
	'count' => 1,
	'path' => __DIR__ . '/src/Auth.php',
];
$ignoreErrors[] = [
	'message' => '#^Method Auth\\:\\:connection_ldap\\(\\) never assigns null to &\\$error so it can be removed from the by\\-ref type\\.$#',
	'identifier' => 'parameterByRef.unusedType',
	'count' => 1,
	'path' => __DIR__ . '/src/Auth.php',
];
$ignoreErrors[] = [
	'message' => '#^Method Auth\\:\\:login\\(\\) should return bool but returns int\\.$#',
	'identifier' => 'return.type',
	'count' => 1,
	'path' => __DIR__ . '/src/Auth.php',
];
$ignoreErrors[] = [
	'message' => '#^Method Auth\\:\\:validateLogin\\(\\) should return bool but returns int\\.$#',
	'identifier' => 'return.type',
	'count' => 1,
	'path' => __DIR__ . '/src/Auth.php',
];
$ignoreErrors[] = [
	'message' => '#^Negated boolean expression is always true\\.$#',
	'identifier' => 'booleanNot.alwaysTrue',
	'count' => 1,
	'path' => __DIR__ . '/src/Auth.php',
];
$ignoreErrors[] = [
	'message' => '#^Offset \'auths_id\' on non\\-empty\\-array in isset\\(\\) always exists and is not nullable\\.$#',
	'identifier' => 'isset.offset',
	'count' => 1,
	'path' => __DIR__ . '/src/Auth.php',
];
$ignoreErrors[] = [
	'message' => '#^Property Auth\\:\\:\\$auth_succeded \\(int\\) does not accept bool\\.$#',
	'identifier' => 'assign.propertyType',
	'count' => 1,
	'path' => __DIR__ . '/src/Auth.php',
];
$ignoreErrors[] = [
	'message' => '#^Property Auth\\:\\:\\$auth_succeded \\(int\\) does not accept false\\.$#',
	'identifier' => 'assign.propertyType',
	'count' => 8,
	'path' => __DIR__ . '/src/Auth.php',
];
$ignoreErrors[] = [
	'message' => '#^Property Auth\\:\\:\\$auth_succeded \\(int\\) does not accept true\\.$#',
	'identifier' => 'assign.propertyType',
	'count' => 1,
	'path' => __DIR__ . '/src/Auth.php',
];
$ignoreErrors[] = [
	'message' => '#^Property Auth\\:\\:\\$password_expired \\(int\\) does not accept default value of type false\\.$#',
	'identifier' => 'property.defaultValue',
	'count' => 1,
	'path' => __DIR__ . '/src/Auth.php',
];
$ignoreErrors[] = [
	'message' => '#^Property Auth\\:\\:\\$user_present \\(int\\) does not accept bool\\.$#',
	'identifier' => 'assign.propertyType',
	'count' => 1,
	'path' => __DIR__ . '/src/Auth.php',
];
$ignoreErrors[] = [
	'message' => '#^Strict comparison using \\!\\=\\= between string and null will always evaluate to true\\.$#',
	'identifier' => 'notIdentical.alwaysTrue',
	'count' => 1,
	'path' => __DIR__ . '/src/Auth.php',
];
$ignoreErrors[] = [
	'message' => '#^Strict comparison using \\=\\=\\= between \'external\' and \'external\' will always evaluate to true\\.$#',
	'identifier' => 'identical.alwaysTrue',
	'count' => 1,
	'path' => __DIR__ . '/src/Auth.php',
];
$ignoreErrors[] = [
	'message' => '#^Call to function is_array\\(\\) with array will always evaluate to true\\.$#',
	'identifier' => 'function.alreadyNarrowedType',
	'count' => 3,
	'path' => __DIR__ . '/src/AuthLDAP.php',
];
$ignoreErrors[] = [
	'message' => '#^Cannot access property \\$fields on object\\|false\\.$#',
	'identifier' => 'property.nonObject',
	'count' => 1,
	'path' => __DIR__ . '/src/AuthLDAP.php',
];
$ignoreErrors[] = [
	'message' => '#^Comparison operation "\\>" between array\\|int and 0 results in an error\\.$#',
	'identifier' => 'greater.invalid',
	'count' => 1,
	'path' => __DIR__ . '/src/AuthLDAP.php',
];
$ignoreErrors[] = [
	'message' => '#^Left side of && is always false\\.$#',
	'identifier' => 'booleanAnd.leftAlwaysFalse',
	'count' => 1,
	'path' => __DIR__ . '/src/AuthLDAP.php',
];
$ignoreErrors[] = [
	'message' => '#^Left side of && is always true\\.$#',
	'identifier' => 'booleanAnd.leftAlwaysTrue',
	'count' => 1,
	'path' => __DIR__ . '/src/AuthLDAP.php',
];
$ignoreErrors[] = [
	'message' => '#^Method AuthLDAP\\:\\:ldapStamp2UnixStamp\\(\\) should return int but returns string\\.$#',
	'identifier' => 'return.type',
	'count' => 1,
	'path' => __DIR__ . '/src/AuthLDAP.php',
];
$ignoreErrors[] = [
	'message' => '#^Negated boolean expression is always true\\.$#',
	'identifier' => 'booleanNot.alwaysTrue',
	'count' => 1,
	'path' => __DIR__ . '/src/AuthLDAP.php',
];
$ignoreErrors[] = [
	'message' => '#^Property Auth\\:\\:\\$auth_succeded \\(int\\) does not accept false\\.$#',
	'identifier' => 'assign.propertyType',
	'count' => 1,
	'path' => __DIR__ . '/src/AuthLDAP.php',
];
$ignoreErrors[] = [
	'message' => '#^Property Auth\\:\\:\\$auth_succeded \\(int\\) does not accept true\\.$#',
	'identifier' => 'assign.propertyType',
	'count' => 1,
	'path' => __DIR__ . '/src/AuthLDAP.php',
];
$ignoreErrors[] = [
	'message' => '#^Property Auth\\:\\:\\$user_present \\(int\\) does not accept false\\.$#',
	'identifier' => 'assign.propertyType',
	'count' => 1,
	'path' => __DIR__ . '/src/AuthLDAP.php',
];
$ignoreErrors[] = [
	'message' => '#^Property Auth\\:\\:\\$user_present \\(int\\) does not accept true\\.$#',
	'identifier' => 'assign.propertyType',
	'count' => 2,
	'path' => __DIR__ . '/src/AuthLDAP.php',
];
$ignoreErrors[] = [
	'message' => '#^Strict comparison using \\!\\=\\= between bool and 0 will always evaluate to true\\.$#',
	'identifier' => 'notIdentical.alwaysTrue',
	'count' => 1,
	'path' => __DIR__ . '/src/AuthLDAP.php',
];
$ignoreErrors[] = [
	'message' => '#^Strict comparison using \\!\\=\\= between mixed and null will always evaluate to true\\.$#',
	'identifier' => 'notIdentical.alwaysTrue',
	'count' => 2,
	'path' => __DIR__ . '/src/AuthLDAP.php',
];
$ignoreErrors[] = [
	'message' => '#^Strict comparison using \\=\\=\\= between bool and 0 will always evaluate to false\\.$#',
	'identifier' => 'identical.alwaysFalse',
	'count' => 2,
	'path' => __DIR__ . '/src/AuthLDAP.php',
];
$ignoreErrors[] = [
	'message' => '#^Strict comparison using \\=\\=\\= between string and null will always evaluate to false\\.$#',
	'identifier' => 'identical.alwaysFalse',
	'count' => 1,
	'path' => __DIR__ . '/src/AuthLDAP.php',
];
$ignoreErrors[] = [
	'message' => '#^Offset \'connect_string\' does not exist on string\\.$#',
	'identifier' => 'offsetAccess.notFound',
	'count' => 1,
	'path' => __DIR__ . '/src/AuthMail.php',
];
$ignoreErrors[] = [
	'message' => '#^Offset \'connect_string\' on string in empty\\(\\) does not exist\\.$#',
	'identifier' => 'empty.offset',
	'count' => 1,
	'path' => __DIR__ . '/src/AuthMail.php',
];
$ignoreErrors[] = [
	'message' => '#^Offset \'id\' does not exist on string\\.$#',
	'identifier' => 'offsetAccess.notFound',
	'count' => 1,
	'path' => __DIR__ . '/src/AuthMail.php',
];
$ignoreErrors[] = [
	'message' => '#^Call to function is_array\\(\\) with array will always evaluate to true\\.$#',
	'identifier' => 'function.alreadyNarrowedType',
	'count' => 1,
	'path' => __DIR__ . '/src/Blacklist.php',
];
$ignoreErrors[] = [
	'message' => '#^Property Blacklist\\:\\:\\$blacklists \\(array\\) on left side of \\?\\? is not nullable\\.$#',
	'identifier' => 'nullCoalesce.property',
	'count' => 1,
	'path' => __DIR__ . '/src/Blacklist.php',
];
$ignoreErrors[] = [
	'message' => '#^Instanceof between Change\\|Contract\\|Problem\\|Project\\|Ticket and Item_Devices will always evaluate to false\\.$#',
	'identifier' => 'instanceof.alwaysFalse',
	'count' => 1,
	'path' => __DIR__ . '/src/Budget.php',
];
$ignoreErrors[] = [
	'message' => '#^Method Budget\\:\\:showItems\\(\\) with return type void returns false but should not return anything\\.$#',
	'identifier' => 'return.void',
	'count' => 1,
	'path' => __DIR__ . '/src/Budget.php',
];
$ignoreErrors[] = [
	'message' => '#^Method Budget\\:\\:showValuesByEntity\\(\\) with return type void returns false but should not return anything\\.$#',
	'identifier' => 'return.void',
	'count' => 1,
	'path' => __DIR__ . '/src/Budget.php',
];
$ignoreErrors[] = [
	'message' => '#^Call to function method_exists\\(\\) with \\$this\\(Cable\\) and \'prepareGroupFields\' will always evaluate to true\\.$#',
	'identifier' => 'function.alreadyNarrowedType',
	'count' => 1,
	'path' => __DIR__ . '/src/Cable.php',
];
$ignoreErrors[] = [
	'message' => '#^Call to function method_exists\\(\\) with \\$this\\(Cable\\) and \'updateGroupFields\' will always evaluate to true\\.$#',
	'identifier' => 'function.alreadyNarrowedType',
	'count' => 1,
	'path' => __DIR__ . '/src/Cable.php',
];
$ignoreErrors[] = [
	'message' => '#^Strict comparison using \\=\\=\\= between array and false will always evaluate to false\\.$#',
	'identifier' => 'identical.alwaysFalse',
	'count' => 2,
	'path' => __DIR__ . '/src/Cable.php',
];
$ignoreErrors[] = [
	'message' => '#^Method CableStrand\\:\\:showItems\\(\\) with return type void returns false but should not return anything\\.$#',
	'identifier' => 'return.void',
	'count' => 1,
	'path' => __DIR__ . '/src/CableStrand.php',
];
$ignoreErrors[] = [
	'message' => '#^Call to function method_exists\\(\\) with \\$this\\(CartridgeItem\\) and \'prepareGroupFields\' will always evaluate to true\\.$#',
	'identifier' => 'function.alreadyNarrowedType',
	'count' => 1,
	'path' => __DIR__ . '/src/CartridgeItem.php',
];
$ignoreErrors[] = [
	'message' => '#^Call to function method_exists\\(\\) with \\$this\\(CartridgeItem\\) and \'updateGroupFields\' will always evaluate to true\\.$#',
	'identifier' => 'function.alreadyNarrowedType',
	'count' => 1,
	'path' => __DIR__ . '/src/CartridgeItem.php',
];
$ignoreErrors[] = [
	'message' => '#^Call to function method_exists\\(\\) with \\$this\\(Certificate\\) and \'prepareGroupFields\' will always evaluate to true\\.$#',
	'identifier' => 'function.alreadyNarrowedType',
	'count' => 1,
	'path' => __DIR__ . '/src/Certificate.php',
];
$ignoreErrors[] = [
	'message' => '#^Call to function method_exists\\(\\) with \\$this\\(Certificate\\) and \'updateGroupFields\' will always evaluate to true\\.$#',
	'identifier' => 'function.alreadyNarrowedType',
	'count' => 1,
	'path' => __DIR__ . '/src/Certificate.php',
];
$ignoreErrors[] = [
	'message' => '#^Strict comparison using \\=\\=\\= between array and false will always evaluate to false\\.$#',
	'identifier' => 'identical.alwaysFalse',
	'count' => 1,
	'path' => __DIR__ . '/src/Certificate.php',
];
$ignoreErrors[] = [
	'message' => '#^Access to an undefined property CommonGLPI\\:\\:\\$fields\\.$#',
	'identifier' => 'property.notFound',
	'count' => 1,
	'path' => __DIR__ . '/src/Change.php',
];
$ignoreErrors[] = [
	'message' => '#^Call to an undefined method CommonGLPI\\:\\:getID\\(\\)\\.$#',
	'identifier' => 'method.notFound',
	'count' => 1,
	'path' => __DIR__ . '/src/Change.php',
];
$ignoreErrors[] = [
	'message' => '#^Loose comparison using \\!\\= between \'\' and \'\' will always evaluate to false\\.$#',
	'identifier' => 'notEqual.alwaysFalse',
	'count' => 1,
	'path' => __DIR__ . '/src/Change.php',
];
$ignoreErrors[] = [
	'message' => '#^PHPDoc tag @var with type CommonDBTM is not subtype of native type Group\\.$#',
	'identifier' => 'varTag.nativeType',
	'count' => 1,
	'path' => __DIR__ . '/src/Change.php',
];
$ignoreErrors[] = [
	'message' => '#^Call to function method_exists\\(\\) with \\$this\\(Cluster\\) and \'prepareGroupFields\' will always evaluate to true\\.$#',
	'identifier' => 'function.alreadyNarrowedType',
	'count' => 1,
	'path' => __DIR__ . '/src/Cluster.php',
];
$ignoreErrors[] = [
	'message' => '#^Call to function method_exists\\(\\) with \\$this\\(Cluster\\) and \'updateGroupFields\' will always evaluate to true\\.$#',
	'identifier' => 'function.alreadyNarrowedType',
	'count' => 1,
	'path' => __DIR__ . '/src/Cluster.php',
];
$ignoreErrors[] = [
	'message' => '#^Strict comparison using \\=\\=\\= between array and false will always evaluate to false\\.$#',
	'identifier' => 'identical.alwaysFalse',
	'count' => 2,
	'path' => __DIR__ . '/src/Cluster.php',
];
$ignoreErrors[] = [
	'message' => '#^Call to function is_array\\(\\) with array will always evaluate to true\\.$#',
	'identifier' => 'function.alreadyNarrowedType',
	'count' => 4,
	'path' => __DIR__ . '/src/CommonDBChild.php',
];
$ignoreErrors[] = [
	'message' => '#^Instanceof between CommonDBTM and CommonDBTM will always evaluate to true\\.$#',
	'identifier' => 'instanceof.alwaysTrue',
	'count' => 1,
	'path' => __DIR__ . '/src/CommonDBChild.php',
];
$ignoreErrors[] = [
	'message' => '#^Parameter &\\$item by\\-ref type of method CommonDBConnexity\\:\\:canConnexityItem\\(\\) expects CommonDBTM\\|null, CommonDBTM\\|false given\\.$#',
	'identifier' => 'parameterByRef.type',
	'count' => 1,
	'path' => __DIR__ . '/src/CommonDBConnexity.php',
];
$ignoreErrors[] = [
	'message' => '#^Call to function is_array\\(\\) with array will always evaluate to true\\.$#',
	'identifier' => 'function.alreadyNarrowedType',
	'count' => 3,
	'path' => __DIR__ . '/src/CommonDBRelation.php',
];
$ignoreErrors[] = [
	'message' => '#^Method CommonDBRelation\\:\\:processMassiveActionsForOneItemtype\\(\\) with return type void returns false but should not return anything\\.$#',
	'identifier' => 'return.void',
	'count' => 1,
	'path' => __DIR__ . '/src/CommonDBRelation.php',
];
$ignoreErrors[] = [
	'message' => '#^Property CommonDBRelation\\:\\:\\$_force_log_option \\(int\\) in isset\\(\\) is not nullable\\.$#',
	'identifier' => 'isset.property',
	'count' => 1,
	'path' => __DIR__ . '/src/CommonDBRelation.php',
];
$ignoreErrors[] = [
	'message' => '#^Call to function is_array\\(\\) with array will always evaluate to true\\.$#',
	'identifier' => 'function.alreadyNarrowedType',
	'count' => 6,
	'path' => __DIR__ . '/src/CommonDBTM.php',
];
$ignoreErrors[] = [
	'message' => '#^Call to function is_numeric\\(\\) with int will always evaluate to true\\.$#',
	'identifier' => 'function.alreadyNarrowedType',
	'count' => 1,
	'path' => __DIR__ . '/src/CommonDBTM.php',
];
$ignoreErrors[] = [
	'message' => '#^If condition is always false\\.$#',
	'identifier' => 'if.alwaysFalse',
	'count' => 2,
	'path' => __DIR__ . '/src/CommonDBTM.php',
];
$ignoreErrors[] = [
	'message' => '#^Left side of && is always false\\.$#',
	'identifier' => 'booleanAnd.leftAlwaysFalse',
	'count' => 1,
	'path' => __DIR__ . '/src/CommonDBTM.php',
];
$ignoreErrors[] = [
	'message' => '#^Loose comparison using \\!\\= between non\\-empty\\-string and \'\' will always evaluate to true\\.$#',
	'identifier' => 'notEqual.alwaysTrue',
	'count' => 1,
	'path' => __DIR__ . '/src/CommonDBTM.php',
];
$ignoreErrors[] = [
	'message' => '#^Method CommonDBTM\\:\\:forwardEntityInformations\\(\\) with return type void returns false but should not return anything\\.$#',
	'identifier' => 'return.void',
	'count' => 1,
	'path' => __DIR__ . '/src/CommonDBTM.php',
];
$ignoreErrors[] = [
	'message' => '#^Method CommonDBTM\\:\\:isActive\\(\\) should return bool but returns int\\.$#',
	'identifier' => 'return.type',
	'count' => 1,
	'path' => __DIR__ . '/src/CommonDBTM.php',
];
$ignoreErrors[] = [
	'message' => '#^Method CommonDBTM\\:\\:isDeleted\\(\\) should return bool but returns int\\.$#',
	'identifier' => 'return.type',
	'count' => 1,
	'path' => __DIR__ . '/src/CommonDBTM.php',
];
$ignoreErrors[] = [
	'message' => '#^Method CommonDBTM\\:\\:isRecursive\\(\\) should return bool but returns int\\.$#',
	'identifier' => 'return.type',
	'count' => 1,
	'path' => __DIR__ . '/src/CommonDBTM.php',
];
$ignoreErrors[] = [
	'message' => '#^Method CommonDBTM\\:\\:isTemplate\\(\\) should return bool but returns int\\.$#',
	'identifier' => 'return.type',
	'count' => 1,
	'path' => __DIR__ . '/src/CommonDBTM.php',
];
$ignoreErrors[] = [
	'message' => '#^Negated boolean expression is always false\\.$#',
	'identifier' => 'booleanNot.alwaysFalse',
	'count' => 4,
	'path' => __DIR__ . '/src/CommonDBTM.php',
];
$ignoreErrors[] = [
	'message' => '#^PHPDoc tag @var with type class\\-string is not subtype of native type static\\(CommonDBTM\\)\\.$#',
	'identifier' => 'varTag.nativeType',
	'count' => 1,
	'path' => __DIR__ . '/src/CommonDBTM.php',
];
$ignoreErrors[] = [
	'message' => '#^Property CommonDBTM\\:\\:\\$right \\(int\\) does not accept null\\.$#',
	'identifier' => 'assign.propertyType',
	'count' => 1,
	'path' => __DIR__ . '/src/CommonDBTM.php',
];
$ignoreErrors[] = [
	'message' => '#^Property CommonDBTM\\:\\:\\$searchopt \\(array\\) does not accept default value of type false\\.$#',
	'identifier' => 'property.defaultValue',
	'count' => 1,
	'path' => __DIR__ . '/src/CommonDBTM.php',
];
$ignoreErrors[] = [
	'message' => '#^Result of && is always false\\.$#',
	'identifier' => 'booleanAnd.alwaysFalse',
	'count' => 2,
	'path' => __DIR__ . '/src/CommonDBTM.php',
];
$ignoreErrors[] = [
	'message' => '#^Right side of && is always false\\.$#',
	'identifier' => 'booleanAnd.rightAlwaysFalse',
	'count' => 1,
	'path' => __DIR__ . '/src/CommonDBTM.php',
];
$ignoreErrors[] = [
	'message' => '#^Right side of && is always true\\.$#',
	'identifier' => 'booleanAnd.rightAlwaysTrue',
	'count' => 7,
	'path' => __DIR__ . '/src/CommonDBTM.php',
];
$ignoreErrors[] = [
	'message' => '#^Right side of \\|\\| is always false\\.$#',
	'identifier' => 'booleanOr.rightAlwaysFalse',
	'count' => 1,
	'path' => __DIR__ . '/src/CommonDBTM.php',
];
$ignoreErrors[] = [
	'message' => '#^Strict comparison using \\=\\=\\= between int and \'is_recursive\' will always evaluate to false\\.$#',
	'identifier' => 'identical.alwaysFalse',
	'count' => 1,
	'path' => __DIR__ . '/src/CommonDBTM.php',
];
$ignoreErrors[] = [
	'message' => '#^Strict comparison using \\=\\=\\= between numeric\\-string and \'\' will always evaluate to false\\.$#',
	'identifier' => 'identical.alwaysFalse',
	'count' => 1,
	'path' => __DIR__ . '/src/CommonDBTM.php',
];
$ignoreErrors[] = [
	'message' => '#^Ternary operator condition is always false\\.$#',
	'identifier' => 'ternary.alwaysFalse',
	'count' => 1,
	'path' => __DIR__ . '/src/CommonDBTM.php',
];
$ignoreErrors[] = [
	'message' => '#^Method CommonDBVisible\\:\\:showVisibility\\(\\) with return type void returns true but should not return anything\\.$#',
	'identifier' => 'return.void',
	'count' => 1,
	'path' => __DIR__ . '/src/CommonDBVisible.php',
];
$ignoreErrors[] = [
	'message' => '#^Instanceof between \\$this\\(CommonDropdown\\) and IPAddress will always evaluate to false\\.$#',
	'identifier' => 'instanceof.alwaysFalse',
	'count' => 1,
	'path' => __DIR__ . '/src/CommonDropdown.php',
];
$ignoreErrors[] = [
	'message' => '#^Result of && is always false\\.$#',
	'identifier' => 'booleanAnd.alwaysFalse',
	'count' => 2,
	'path' => __DIR__ . '/src/CommonDropdown.php',
];
$ignoreErrors[] = [
	'message' => '#^Call to function is_array\\(\\) with array will always evaluate to true\\.$#',
	'identifier' => 'function.alreadyNarrowedType',
	'count' => 1,
	'path' => __DIR__ . '/src/CommonGLPI.php',
];
$ignoreErrors[] = [
	'message' => '#^Call to function is_array\\(\\) with array\\<mixed, mixed\\> will always evaluate to true\\.$#',
	'identifier' => 'function.alreadyNarrowedType',
	'count' => 1,
	'path' => __DIR__ . '/src/CommonGLPI.php',
];
$ignoreErrors[] = [
	'message' => '#^Call to function is_integer\\(\\) with string will always evaluate to false\\.$#',
	'identifier' => 'function.impossibleType',
	'count' => 2,
	'path' => __DIR__ . '/src/CommonGLPI.php',
];
$ignoreErrors[] = [
	'message' => '#^Unsafe call to private method CommonGLPI\\:\\:getTabIconClass\\(\\) through static\\:\\:\\.$#',
	'identifier' => 'staticClassAccess.privateMethod',
	'count' => 1,
	'path' => __DIR__ . '/src/CommonGLPI.php',
];
$ignoreErrors[] = [
	'message' => '#^Comparison operation "\\<\\=" between int\\<1, max\\> and 0 is always false\\.$#',
	'identifier' => 'smallerOrEqual.alwaysFalse',
	'count' => 1,
	'path' => __DIR__ . '/src/CommonITILActor.php',
];
$ignoreErrors[] = [
	'message' => '#^Right side of \\|\\| is always false\\.$#',
	'identifier' => 'booleanOr.rightAlwaysFalse',
	'count' => 1,
	'path' => __DIR__ . '/src/CommonITILActor.php',
];
$ignoreErrors[] = [
	'message' => '#^Default value of the parameter \\#2 \\$withtemplate \\(int\\) of method CommonITILCost\\:\\:showForObject\\(\\) is incompatible with type bool\\.$#',
	'identifier' => 'parameter.defaultValue',
	'count' => 1,
	'path' => __DIR__ . '/src/CommonITILCost.php',
];
$ignoreErrors[] = [
	'message' => '#^Call to function is_array\\(\\) with array will always evaluate to true\\.$#',
	'identifier' => 'function.alreadyNarrowedType',
	'count' => 6,
	'path' => __DIR__ . '/src/CommonITILObject.php',
];
$ignoreErrors[] = [
	'message' => '#^Call to function is_array\\(\\) with array\\<mixed, mixed\\> will always evaluate to true\\.$#',
	'identifier' => 'function.alreadyNarrowedType',
	'count' => 1,
	'path' => __DIR__ . '/src/CommonITILObject.php',
];
$ignoreErrors[] = [
	'message' => '#^Call to function method_exists\\(\\) with CommonDBTM and \'showForm\' will always evaluate to true\\.$#',
	'identifier' => 'function.alreadyNarrowedType',
	'count' => 1,
	'path' => __DIR__ . '/src/CommonITILObject.php',
];
$ignoreErrors[] = [
	'message' => '#^Call to function method_exists\\(\\) with class\\-string\\<static\\(CommonITILObject\\)\\> and \'getFormUrl\' will always evaluate to true\\.$#',
	'identifier' => 'function.alreadyNarrowedType',
	'count' => 1,
	'path' => __DIR__ . '/src/CommonITILObject.php',
];
$ignoreErrors[] = [
	'message' => '#^Default value of the parameter \\#1 \\$params \\(array\\{\\}\\) of method CommonITILObject\\:\\:getCommonDatatableColumns\\(\\) is incompatible with type array\\{ticket_stats\\: bool\\}\\.$#',
	'identifier' => 'parameter.defaultValue',
	'count' => 1,
	'path' => __DIR__ . '/src/CommonITILObject.php',
];
$ignoreErrors[] = [
	'message' => '#^Default value of the parameter \\#2 \\$params \\(array\\{\\}\\) of method CommonITILObject\\:\\:getDatatableEntries\\(\\) is incompatible with type array\\{ticket_stats\\: bool\\}\\.$#',
	'identifier' => 'parameter.defaultValue',
	'count' => 1,
	'path' => __DIR__ . '/src/CommonITILObject.php',
];
$ignoreErrors[] = [
	'message' => '#^Expression on left side of \\?\\? is not nullable\\.$#',
	'identifier' => 'nullCoalesce.expr',
	'count' => 1,
	'path' => __DIR__ . '/src/CommonITILObject.php',
];
$ignoreErrors[] = [
	'message' => '#^Method CommonITILObject\\:\\:computePriority\\(\\) should return int but returns float\\.$#',
	'identifier' => 'return.type',
	'count' => 1,
	'path' => __DIR__ . '/src/CommonITILObject.php',
];
$ignoreErrors[] = [
	'message' => '#^Method CommonITILObject\\:\\:showSubForm\\(\\) with return type void returns mixed but should not return anything\\.$#',
	'identifier' => 'return.void',
	'count' => 1,
	'path' => __DIR__ . '/src/CommonITILObject.php',
];
$ignoreErrors[] = [
	'message' => '#^Negated boolean expression is always true\\.$#',
	'identifier' => 'booleanNot.alwaysTrue',
	'count' => 1,
	'path' => __DIR__ . '/src/CommonITILObject.php',
];
$ignoreErrors[] = [
	'message' => '#^PHPDoc tag @var with type CommonDBTM is not subtype of native type null\\.$#',
	'identifier' => 'varTag.nativeType',
	'count' => 3,
	'path' => __DIR__ . '/src/CommonITILObject.php',
];
$ignoreErrors[] = [
	'message' => '#^PHPDoc tag @var with type CommonDBTM is not subtype of native type string\\.$#',
	'identifier' => 'varTag.nativeType',
	'count' => 2,
	'path' => __DIR__ . '/src/CommonITILObject.php',
];
$ignoreErrors[] = [
	'message' => '#^Right side of && is always true\\.$#',
	'identifier' => 'booleanAnd.rightAlwaysTrue',
	'count' => 1,
	'path' => __DIR__ . '/src/CommonITILObject.php',
];
$ignoreErrors[] = [
	'message' => '#^Strict comparison using \\=\\=\\= between CommonDBTM and \'User\' will always evaluate to false\\.$#',
	'identifier' => 'identical.alwaysFalse',
	'count' => 1,
	'path' => __DIR__ . '/src/CommonITILObject.php',
];
$ignoreErrors[] = [
	'message' => '#^Strict comparison using \\=\\=\\= between false and int\\|string\\|null will always evaluate to false\\.$#',
	'identifier' => 'identical.alwaysFalse',
	'count' => 1,
	'path' => __DIR__ . '/src/CommonITILObject.php',
];
$ignoreErrors[] = [
	'message' => '#^Strict comparison using \\=\\=\\= between string and null will always evaluate to false\\.$#',
	'identifier' => 'identical.alwaysFalse',
	'count' => 1,
	'path' => __DIR__ . '/src/CommonITILObject.php',
];
$ignoreErrors[] = [
	'message' => '#^Call to an undefined static method CommonDBRelation\\:\\:getLinkedTo\\(\\)\\.$#',
	'identifier' => 'staticMethod.notFound',
	'count' => 1,
	'path' => __DIR__ . '/src/CommonITILObject_CommonITILObject.php',
];
$ignoreErrors[] = [
	'message' => '#^PHPDoc tag @var with type CommonITILRecurrent is not subtype of native type RecurrentChange\\|TicketRecurrent\\.$#',
	'identifier' => 'varTag.nativeType',
	'count' => 1,
	'path' => __DIR__ . '/src/CommonITILRecurrentCron.php',
];
$ignoreErrors[] = [
	'message' => '#^Call to function is_null\\(\\) with int will always evaluate to false\\.$#',
	'identifier' => 'function.impossibleType',
	'count' => 1,
	'path' => __DIR__ . '/src/CommonITILSatisfaction.php',
];
$ignoreErrors[] = [
	'message' => '#^PHPDoc tag @var with type CommonDBTM is not subtype of native type string\\.$#',
	'identifier' => 'varTag.nativeType',
	'count' => 3,
	'path' => __DIR__ . '/src/CommonITILSatisfaction.php',
];
$ignoreErrors[] = [
	'message' => '#^PHPDoc tag @var with type CommonITILObject is not subtype of native type string\\.$#',
	'identifier' => 'varTag.nativeType',
	'count' => 3,
	'path' => __DIR__ . '/src/CommonITILSatisfaction.php',
];
$ignoreErrors[] = [
	'message' => '#^Call to an undefined method Sabre\\\\VObject\\\\Document\\:\\:getBaseComponent\\(\\)\\.$#',
	'identifier' => 'method.notFound',
	'count' => 1,
	'path' => __DIR__ . '/src/CommonITILTask.php',
];
$ignoreErrors[] = [
	'message' => '#^Call to an undefined method Sabre\\\\VObject\\\\Node\\:\\:add\\(\\)\\.$#',
	'identifier' => 'method.notFound',
	'count' => 1,
	'path' => __DIR__ . '/src/CommonITILTask.php',
];
$ignoreErrors[] = [
	'message' => '#^Comparison operation "\\>" between int\\<1, max\\> and 0 is always true\\.$#',
	'identifier' => 'greater.alwaysTrue',
	'count' => 2,
	'path' => __DIR__ . '/src/CommonITILTask.php',
];
$ignoreErrors[] = [
	'message' => '#^Left side of && is always true\\.$#',
	'identifier' => 'booleanAnd.leftAlwaysTrue',
	'count' => 1,
	'path' => __DIR__ . '/src/CommonITILTask.php',
];
$ignoreErrors[] = [
	'message' => '#^Method CommonITILTask\\:\\:displayPlanningItem\\(\\) with return type void returns string but should not return anything\\.$#',
	'identifier' => 'return.void',
	'count' => 1,
	'path' => __DIR__ . '/src/CommonITILTask.php',
];
$ignoreErrors[] = [
	'message' => '#^Method CommonITILTask\\:\\:genericDisplayPlanningItem\\(\\) should return string but empty return statement found\\.$#',
	'identifier' => 'return.empty',
	'count' => 2,
	'path' => __DIR__ . '/src/CommonITILTask.php',
];
$ignoreErrors[] = [
	'message' => '#^Method CommonITILTask\\:\\:genericPopulatePlanning\\(\\) should return array but empty return statement found\\.$#',
	'identifier' => 'return.empty',
	'count' => 4,
	'path' => __DIR__ . '/src/CommonITILTask.php',
];
$ignoreErrors[] = [
	'message' => '#^Method CommonITILTask\\:\\:getItemsAsVCalendars\\(\\) should return array\\<Sabre\\\\VObject\\\\Component\\\\VCalendar\\> but empty return statement found\\.$#',
	'identifier' => 'return.empty',
	'count' => 1,
	'path' => __DIR__ . '/src/CommonITILTask.php',
];
$ignoreErrors[] = [
	'message' => '#^Method CommonITILTask\\:\\:post_updateItem\\(\\) with return type void returns false but should not return anything\\.$#',
	'identifier' => 'return.void',
	'count' => 1,
	'path' => __DIR__ . '/src/CommonITILTask.php',
];
$ignoreErrors[] = [
	'message' => '#^Offset \'plan\' on non\\-empty\\-array in isset\\(\\) always exists and is not nullable\\.$#',
	'identifier' => 'isset.offset',
	'count' => 2,
	'path' => __DIR__ . '/src/CommonITILTask.php',
];
$ignoreErrors[] = [
	'message' => '#^Call to function is_array\\(\\) with array will always evaluate to true\\.$#',
	'identifier' => 'function.alreadyNarrowedType',
	'count' => 1,
	'path' => __DIR__ . '/src/CommonITILValidation.php',
];
$ignoreErrors[] = [
	'message' => '#^If condition is always true\\.$#',
	'identifier' => 'if.alwaysTrue',
	'count' => 1,
	'path' => __DIR__ . '/src/CommonITILValidation.php',
];
$ignoreErrors[] = [
	'message' => '#^Method CommonITILValidation\\:\\:getItilObjectItemType\\(\\) invoked with 1 parameter, 0 required\\.$#',
	'identifier' => 'arguments.count',
	'count' => 1,
	'path' => __DIR__ . '/src/CommonITILValidationCron.php',
];
$ignoreErrors[] = [
<<<<<<< HEAD
	'message' => '#^Call to an undefined method CommonDBTM\\:\\:getClosedStatusArray\\(\\)\\.$#',
	'identifier' => 'method.notFound',
	'count' => 1,
	'path' => __DIR__ . '/src/CommonItilObject_Item.php',
];
$ignoreErrors[] = [
	'message' => '#^Call to an undefined method CommonGLPI\\:\\:getID\\(\\)\\.$#',
	'identifier' => 'method.notFound',
	'count' => 1,
	'path' => __DIR__ . '/src/CommonItilObject_Item.php',
];
$ignoreErrors[] = [
	'message' => '#^Call to function is_array\\(\\) with array will always evaluate to true\\.$#',
	'identifier' => 'function.alreadyNarrowedType',
=======
	'message' => '#^Unreachable statement \\- code above always terminates\\.$#',
	'identifier' => 'deadCode.unreachable',
>>>>>>> 7e6d11c4
	'count' => 1,
	'path' => __DIR__ . '/src/CommonItilObject_Item.php',
];
$ignoreErrors[] = [
	'message' => '#^Comparison operation "\\>" between 0 and 0 is always false\\.$#',
	'identifier' => 'greater.alwaysFalse',
	'count' => 1,
	'path' => __DIR__ . '/src/CommonItilObject_Item.php',
];
$ignoreErrors[] = [
	'message' => '#^Default value of the parameter \\#3 \\$itemtype \\(int\\) of method CommonItilObject_Item\\:\\:dropdownMyDevices\\(\\) is incompatible with type string\\.$#',
	'identifier' => 'parameter.defaultValue',
	'count' => 1,
	'path' => __DIR__ . '/src/CommonItilObject_Item.php',
];
$ignoreErrors[] = [
	'message' => '#^Method CommonItilObject_Item\\:\\:displayItemAddForm\\(\\) with return type void returns false but should not return anything\\.$#',
	'identifier' => 'return.void',
	'count' => 2,
	'path' => __DIR__ . '/src/CommonItilObject_Item.php',
];
$ignoreErrors[] = [
	'message' => '#^Method CommonItilObject_Item\\:\\:dropdown\\(\\) should return int\\|string\\|false but empty return statement found\\.$#',
	'identifier' => 'return.empty',
	'count' => 1,
	'path' => __DIR__ . '/src/CommonItilObject_Item.php',
];
$ignoreErrors[] = [
	'message' => '#^PHPDoc tag @param has invalid value \\(integer type \\$obj_id ITIL object on which the used item are attached\\)\\: Unexpected token "type", expected variable at offset 76 on line 4$#',
	'identifier' => 'phpDoc.parseError',
	'count' => 1,
	'path' => __DIR__ . '/src/CommonItilObject_Item.php',
];
$ignoreErrors[] = [
	'message' => '#^Call to function method_exists\\(\\) with \\$this\\(Computer\\) and \'prepareGroupFields\' will always evaluate to true\\.$#',
	'identifier' => 'function.alreadyNarrowedType',
	'count' => 1,
	'path' => __DIR__ . '/src/Computer.php',
];
$ignoreErrors[] = [
	'message' => '#^Call to function method_exists\\(\\) with \\$this\\(Computer\\) and \'updateGroupFields\' will always evaluate to true\\.$#',
	'identifier' => 'function.alreadyNarrowedType',
	'count' => 1,
	'path' => __DIR__ . '/src/Computer.php',
];
$ignoreErrors[] = [
	'message' => '#^Instanceof between static\\(Computer\\) and PDU will always evaluate to false\\.$#',
	'identifier' => 'instanceof.alwaysFalse',
	'count' => 1,
	'path' => __DIR__ . '/src/Computer.php',
];
$ignoreErrors[] = [
	'message' => '#^Offset \'contact\' on array\\{\\}\\|array\\{states_id\\?\\: mixed, locations_id\\?\\: mixed\\} in isset\\(\\) does not exist\\.$#',
	'identifier' => 'isset.offset',
	'count' => 1,
	'path' => __DIR__ . '/src/Computer.php',
];
$ignoreErrors[] = [
	'message' => '#^Offset \'contact_num\' on array\\{\\}\\|array\\{states_id\\?\\: mixed, locations_id\\?\\: mixed\\} in isset\\(\\) does not exist\\.$#',
	'identifier' => 'isset.offset',
	'count' => 1,
	'path' => __DIR__ . '/src/Computer.php',
];
$ignoreErrors[] = [
	'message' => '#^Offset \'groups_id\' on array\\{\\}\\|array\\{states_id\\?\\: mixed, locations_id\\?\\: mixed\\} in isset\\(\\) does not exist\\.$#',
	'identifier' => 'isset.offset',
	'count' => 1,
	'path' => __DIR__ . '/src/Computer.php',
];
$ignoreErrors[] = [
	'message' => '#^Offset \'users_id\' on array\\{\\}\\|array\\{states_id\\?\\: mixed, locations_id\\?\\: mixed\\} in isset\\(\\) does not exist\\.$#',
	'identifier' => 'isset.offset',
	'count' => 1,
	'path' => __DIR__ . '/src/Computer.php',
];
$ignoreErrors[] = [
	'message' => '#^Property CommonDBTM\\:\\:\\$updates \\(array\\<mixed\\>\\) on left side of \\?\\? is not nullable\\.$#',
	'identifier' => 'nullCoalesce.property',
	'count' => 1,
	'path' => __DIR__ . '/src/Computer.php',
];
$ignoreErrors[] = [
	'message' => '#^Result of \\|\\| is always false\\.$#',
	'identifier' => 'booleanOr.alwaysFalse',
	'count' => 2,
	'path' => __DIR__ . '/src/Computer.php',
];
$ignoreErrors[] = [
	'message' => '#^Strict comparison using \\=\\=\\= between array and false will always evaluate to false\\.$#',
	'identifier' => 'identical.alwaysFalse',
	'count' => 1,
	'path' => __DIR__ . '/src/Computer.php',
];
$ignoreErrors[] = [
	'message' => '#^PHPDoc tag @phpstan\\-return has invalid value \\(\\$expanded_info \\? array\\<string, \\{name\\: string, dark\\: boolean\\}\\> \\: array\\<string, string\\>\\)\\: Unexpected token "\\$expanded_info", expected type at offset 154 on line 6$#',
	'identifier' => 'phpDoc.parseError',
	'count' => 1,
	'path' => __DIR__ . '/src/Config.php',
];
$ignoreErrors[] = [
	'message' => '#^Default value of the parameter \\#3 \\$is_deleted \\(int\\) of method Consumable\\:\\:getMassiveActionsForItemtype\\(\\) is incompatible with type bool\\.$#',
	'identifier' => 'parameter.defaultValue',
	'count' => 1,
	'path' => __DIR__ . '/src/Consumable.php',
];
$ignoreErrors[] = [
	'message' => '#^Call to function method_exists\\(\\) with \\$this\\(ConsumableItem\\) and \'prepareGroupFields\' will always evaluate to true\\.$#',
	'identifier' => 'function.alreadyNarrowedType',
	'count' => 1,
	'path' => __DIR__ . '/src/ConsumableItem.php',
];
$ignoreErrors[] = [
	'message' => '#^Call to function method_exists\\(\\) with \\$this\\(ConsumableItem\\) and \'updateGroupFields\' will always evaluate to true\\.$#',
	'identifier' => 'function.alreadyNarrowedType',
	'count' => 1,
	'path' => __DIR__ . '/src/ConsumableItem.php',
];
$ignoreErrors[] = [
	'message' => '#^Call to function is_array\\(\\) with array will always evaluate to true\\.$#',
	'identifier' => 'function.alreadyNarrowedType',
	'count' => 1,
	'path' => __DIR__ . '/src/Contract.php',
];
$ignoreErrors[] = [
<<<<<<< HEAD
	'message' => '#^Return type \\(void\\) of method ContractCost\\:\\:showForm\\(\\) should be compatible with return type \\(bool\\) of method CommonDBTM\\:\\:showForm\\(\\)$#',
	'identifier' => 'method.childReturnType',
	'count' => 1,
	'path' => __DIR__ . '/src/ContractCost.php',
];
$ignoreErrors[] = [
	'message' => '#^Default value of the parameter \\#4 \\$options \\(array\\{\\}\\) of method CronTask\\:\\:register\\(\\) is incompatible with type array\\{state\\: 0\\|1\\|2, mode\\: 1\\|2, allowmode\\: int, hourmin\\: int, hourmax\\: int, logs_lifetime\\: int, param\\: int, comment\\: string\\}\\.$#',
	'identifier' => 'parameter.defaultValue',
=======
	'message' => '#^Method Contract\\:\\:dropdown\\(\\) should return int\\|string but empty return statement found\\.$#',
	'identifier' => 'return.empty',
	'count' => 1,
	'path' => __DIR__ . '/src/Contract.php',
];
$ignoreErrors[] = [
	'message' => '#^Call to function sprintf\\(\\) on a separate line has no effect\\.$#',
	'identifier' => 'function.resultUnused',
>>>>>>> 7e6d11c4
	'count' => 1,
	'path' => __DIR__ . '/src/CronTask.php',
];
$ignoreErrors[] = [
	'message' => '#^Match arm comparison between 0 and 0 is always true\\.$#',
	'identifier' => 'match.alwaysTrue',
	'count' => 1,
	'path' => __DIR__ . '/src/CronTask.php',
];
$ignoreErrors[] = [
	'message' => '#^Match arm comparison between 2 and 2 is always true\\.$#',
	'identifier' => 'match.alwaysTrue',
	'count' => 1,
	'path' => __DIR__ . '/src/CronTask.php',
];
$ignoreErrors[] = [
	'message' => '#^Offset \'allowmode\'\\|\'comment\'\\|\'hourmax\'\\|\'hourmin\'\\|\'logs_lifetime\'\\|\'mode\'\\|\'param\'\\|\'state\' on array\\{state\\: 0\\|1\\|2, mode\\: 1\\|2, allowmode\\: int, hourmin\\: int, hourmax\\: int, logs_lifetime\\: int, param\\: int, comment\\: string\\} in isset\\(\\) always exists and is not nullable\\.$#',
	'identifier' => 'isset.offset',
	'count' => 1,
	'path' => __DIR__ . '/src/CronTask.php',
];
$ignoreErrors[] = [
	'message' => '#^Cannot access property \\$first_connection on null\\.$#',
	'identifier' => 'property.nonObject',
	'count' => 1,
	'path' => __DIR__ . '/src/DBConnection.php',
];
$ignoreErrors[] = [
	'message' => '#^Method DBConnection\\:\\:showAllReplicateDelay\\(\\) should return string\\|null but return statement is missing\\.$#',
	'identifier' => 'return.missing',
	'count' => 1,
	'path' => __DIR__ . '/src/DBConnection.php',
];
$ignoreErrors[] = [
	'message' => '#^PHPDoc tag @phpstan\\-return has invalid value \\(\\$no_display \\? string \\: null\\)\\: Unexpected token "\\$no_display", expected type at offset 236 on line 6$#',
	'identifier' => 'phpDoc.parseError',
	'count' => 1,
	'path' => __DIR__ . '/src/DBConnection.php',
];
$ignoreErrors[] = [
	'message' => '#^Call to function is_string\\(\\) with string will always evaluate to true\\.$#',
	'identifier' => 'function.alreadyNarrowedType',
	'count' => 1,
	'path' => __DIR__ . '/src/DBmysql.php',
];
$ignoreErrors[] = [
	'message' => '#^Instanceof between string and Glpi\\\\DBAL\\\\QueryExpression will always evaluate to false\\.$#',
	'identifier' => 'instanceof.alwaysFalse',
	'count' => 1,
	'path' => __DIR__ . '/src/DBmysql.php',
];
$ignoreErrors[] = [
	'message' => '#^Left side of && is always true\\.$#',
	'identifier' => 'booleanAnd.leftAlwaysTrue',
	'count' => 1,
	'path' => __DIR__ . '/src/DBmysql.php',
];
$ignoreErrors[] = [
	'message' => '#^Right side of && is always true\\.$#',
	'identifier' => 'booleanAnd.rightAlwaysTrue',
	'count' => 1,
	'path' => __DIR__ . '/src/DBmysql.php',
];
$ignoreErrors[] = [
	'message' => '#^Call to function is_array\\(\\) with array\\<string\\> will always evaluate to true\\.$#',
	'identifier' => 'function.alreadyNarrowedType',
	'count' => 1,
	'path' => __DIR__ . '/src/DBmysqlIterator.php',
];
$ignoreErrors[] = [
	'message' => '#^Call to function is_numeric\\(\\) with int will always evaluate to true\\.$#',
	'identifier' => 'function.alreadyNarrowedType',
	'count' => 1,
	'path' => __DIR__ . '/src/DBmysqlIterator.php',
];
$ignoreErrors[] = [
	'message' => '#^Instanceof between array\\|string and AbstractQuery will always evaluate to false\\.$#',
	'identifier' => 'instanceof.alwaysFalse',
	'count' => 1,
	'path' => __DIR__ . '/src/DBmysqlIterator.php',
];
$ignoreErrors[] = [
	'message' => '#^Instanceof between array\\|string and Glpi\\\\DBAL\\\\QueryExpression will always evaluate to false\\.$#',
	'identifier' => 'instanceof.alwaysFalse',
	'count' => 1,
	'path' => __DIR__ . '/src/DBmysqlIterator.php',
];
$ignoreErrors[] = [
	'message' => '#^Instanceof between string and Glpi\\\\DBAL\\\\QueryExpression will always evaluate to false\\.$#',
	'identifier' => 'instanceof.alwaysFalse',
	'count' => 1,
	'path' => __DIR__ . '/src/DBmysqlIterator.php',
];
$ignoreErrors[] = [
	'message' => '#^Instanceof between string and Glpi\\\\DBAL\\\\QuerySubQuery will always evaluate to false\\.$#',
	'identifier' => 'instanceof.alwaysFalse',
	'count' => 1,
	'path' => __DIR__ . '/src/DBmysqlIterator.php',
];
$ignoreErrors[] = [
	'message' => '#^Left side of && is always true\\.$#',
	'identifier' => 'booleanAnd.leftAlwaysTrue',
	'count' => 1,
	'path' => __DIR__ . '/src/DBmysqlIterator.php',
];
$ignoreErrors[] = [
	'message' => '#^Instanceof between static\\(DCRoom\\) and PDU will always evaluate to false\\.$#',
	'identifier' => 'instanceof.alwaysFalse',
	'count' => 1,
	'path' => __DIR__ . '/src/DCRoom.php',
];
$ignoreErrors[] = [
	'message' => '#^Call to function method_exists\\(\\) with \\$this\\(DatabaseInstance\\) and \'prepareGroupFields\' will always evaluate to true\\.$#',
	'identifier' => 'function.alreadyNarrowedType',
	'count' => 1,
	'path' => __DIR__ . '/src/DatabaseInstance.php',
];
$ignoreErrors[] = [
	'message' => '#^Call to function method_exists\\(\\) with \\$this\\(DatabaseInstance\\) and \'updateGroupFields\' will always evaluate to true\\.$#',
	'identifier' => 'function.alreadyNarrowedType',
	'count' => 1,
	'path' => __DIR__ . '/src/DatabaseInstance.php',
];
$ignoreErrors[] = [
	'message' => '#^Strict comparison using \\=\\=\\= between array and false will always evaluate to false\\.$#',
	'identifier' => 'identical.alwaysFalse',
	'count' => 1,
	'path' => __DIR__ . '/src/DatabaseInstance.php',
];
$ignoreErrors[] = [
	'message' => '#^Call to function is_int\\(\\) with int will always evaluate to true\\.$#',
	'identifier' => 'function.alreadyNarrowedType',
	'count' => 1,
	'path' => __DIR__ . '/src/DbUtils.php',
];
$ignoreErrors[] = [
	'message' => '#^Call to function is_string\\(\\) with string will always evaluate to true\\.$#',
	'identifier' => 'function.alreadyNarrowedType',
	'count' => 2,
	'path' => __DIR__ . '/src/DbUtils.php',
];
$ignoreErrors[] = [
	'message' => '#^Cannot use array destructuring on string\\.$#',
	'identifier' => 'offsetAccess.nonArray',
	'count' => 1,
	'path' => __DIR__ . '/src/DbUtils.php',
];
$ignoreErrors[] = [
	'message' => '#^Method DbUtils\\:\\:getHourFromSql\\(\\) should return array but returns string\\.$#',
	'identifier' => 'return.type',
	'count' => 1,
	'path' => __DIR__ . '/src/DbUtils.php',
];
$ignoreErrors[] = [
	'message' => '#^Method DbUtils\\:\\:getTreeLeafValueName\\(\\) should return string but returns array\\<string, mixed\\>\\.$#',
	'identifier' => 'return.type',
	'count' => 1,
	'path' => __DIR__ . '/src/DbUtils.php',
];
$ignoreErrors[] = [
	'message' => '#^Method DbUtils\\:\\:getTreeValueCompleteName\\(\\) should return string but returns array\\<string, mixed\\>\\.$#',
	'identifier' => 'return.type',
	'count' => 1,
	'path' => __DIR__ . '/src/DbUtils.php',
];
$ignoreErrors[] = [
	'message' => '#^Method DbUtils\\:\\:getTreeValueName\\(\\) should return string but returns array\\<int, int\\|string\\>\\.$#',
	'identifier' => 'return.type',
	'count' => 1,
	'path' => __DIR__ . '/src/DbUtils.php',
];
$ignoreErrors[] = [
	'message' => '#^Strict comparison using \\!\\=\\= between string and null will always evaluate to true\\.$#',
	'identifier' => 'notIdentical.alwaysTrue',
	'count' => 2,
	'path' => __DIR__ . '/src/DbUtils.php',
];
$ignoreErrors[] = [
	'message' => '#^Strict comparison using \\=\\=\\= between \'\\.php\' and bool will always evaluate to false\\.$#',
	'identifier' => 'identical.alwaysFalse',
	'count' => 1,
	'path' => __DIR__ . '/src/DbUtils.php',
];
$ignoreErrors[] = [
	'message' => '#^Strict comparison using \\=\\=\\= between int\\<1, max\\> and 0 will always evaluate to false\\.$#',
	'identifier' => 'identical.alwaysFalse',
	'count' => 1,
	'path' => __DIR__ . '/src/DbUtils.php',
];
$ignoreErrors[] = [
	'message' => '#^Strict comparison using \\=\\=\\= between non\\-empty\\-array\\<int\\>\\|int\\|numeric\\-string and null will always evaluate to false\\.$#',
	'identifier' => 'identical.alwaysFalse',
	'count' => 1,
	'path' => __DIR__ . '/src/DbUtils.php',
];
$ignoreErrors[] = [
	'message' => '#^Strict comparison using \\=\\=\\= between string and null will always evaluate to false\\.$#',
	'identifier' => 'identical.alwaysFalse',
	'count' => 1,
	'path' => __DIR__ . '/src/DbUtils.php',
];
$ignoreErrors[] = [
	'message' => '#^Call to function is_array\\(\\) with array will always evaluate to true\\.$#',
	'identifier' => 'function.alreadyNarrowedType',
	'count' => 1,
	'path' => __DIR__ . '/src/DisplayPreference.php',
];
$ignoreErrors[] = [
	'message' => '#^PHPDoc tag @return with type array\\|null is incompatible with native type bool\\.$#',
	'identifier' => 'return.phpDocType',
	'count' => 1,
	'path' => __DIR__ . '/src/DisplayPreference.php',
];
$ignoreErrors[] = [
	'message' => '#^Call to function is_array\\(\\) with array will always evaluate to true\\.$#',
	'identifier' => 'function.alreadyNarrowedType',
	'count' => 1,
	'path' => __DIR__ . '/src/Document.php',
];
$ignoreErrors[] = [
	'message' => '#^Call to function is_string\\(\\) with CommonDBTM\\|null will always evaluate to false\\.$#',
	'identifier' => 'function.impossibleType',
	'count' => 1,
	'path' => __DIR__ . '/src/Document.php',
];
$ignoreErrors[] = [
	'message' => '#^Instanceof between CommonDBTM and CommonDBTM will always evaluate to true\\.$#',
	'identifier' => 'instanceof.alwaysTrue',
	'count' => 1,
	'path' => __DIR__ . '/src/Document.php',
];
$ignoreErrors[] = [
	'message' => '#^Left side of && is always true\\.$#',
	'identifier' => 'booleanAnd.leftAlwaysTrue',
	'count' => 1,
	'path' => __DIR__ . '/src/Document.php',
];
$ignoreErrors[] = [
	'message' => '#^PHPDoc tag @phpstan\\-return has invalid value \\(\\$return_response \\? Response \\: void\\)\\: Unexpected token "\\$return_response", expected type at offset 137 on line 6$#',
	'identifier' => 'phpDoc.parseError',
	'count' => 1,
	'path' => __DIR__ . '/src/Document.php',
];
$ignoreErrors[] = [
	'message' => '#^Result of && is always false\\.$#',
	'identifier' => 'booleanAnd.alwaysFalse',
	'count' => 1,
	'path' => __DIR__ . '/src/Document.php',
];
$ignoreErrors[] = [
	'message' => '#^Return type \\(void\\) of method Document\\:\\:showForm\\(\\) should be compatible with return type \\(bool\\) of method CommonDBTM\\:\\:showForm\\(\\)$#',
	'identifier' => 'method.childReturnType',
	'count' => 1,
	'path' => __DIR__ . '/src/Document.php',
];
$ignoreErrors[] = [
	'message' => '#^Method Document_Item\\:\\:showForDocument\\(\\) with return type void returns false but should not return anything\\.$#',
	'identifier' => 'return.void',
	'count' => 1,
	'path' => __DIR__ . '/src/Document_Item.php',
];
$ignoreErrors[] = [
	'message' => '#^Offset \'users_id\' on non\\-empty\\-array in isset\\(\\) always exists and is not nullable\\.$#',
	'identifier' => 'isset.offset',
	'count' => 1,
	'path' => __DIR__ . '/src/Document_Item.php',
];
$ignoreErrors[] = [
	'message' => '#^Call to function method_exists\\(\\) with \\$this\\(Domain\\) and \'prepareGroupFields\' will always evaluate to true\\.$#',
	'identifier' => 'function.alreadyNarrowedType',
	'count' => 1,
	'path' => __DIR__ . '/src/Domain.php',
];
$ignoreErrors[] = [
	'message' => '#^Call to function method_exists\\(\\) with \\$this\\(Domain\\) and \'updateGroupFields\' will always evaluate to true\\.$#',
	'identifier' => 'function.alreadyNarrowedType',
	'count' => 1,
	'path' => __DIR__ . '/src/Domain.php',
];
$ignoreErrors[] = [
	'message' => '#^Method Domain\\:\\:dropdownDomains\\(\\) with return type void returns int\\<0, max\\> but should not return anything\\.$#',
	'identifier' => 'return.void',
	'count' => 1,
	'path' => __DIR__ . '/src/Domain.php',
];
$ignoreErrors[] = [
	'message' => '#^Method Domain\\:\\:dropdownDomains\\(\\) with return type void returns int\\|string but should not return anything\\.$#',
	'identifier' => 'return.void',
	'count' => 1,
	'path' => __DIR__ . '/src/Domain.php',
];
$ignoreErrors[] = [
	'message' => '#^Method DomainRecord\\:\\:canCreateItem\\(\\) should return bool but returns int\\<0, max\\>\\.$#',
	'identifier' => 'return.type',
	'count' => 1,
	'path' => __DIR__ . '/src/DomainRecord.php',
];
$ignoreErrors[] = [
	'message' => '#^Call to function is_string\\(\\) with string will always evaluate to true\\.$#',
	'identifier' => 'function.alreadyNarrowedType',
	'count' => 1,
	'path' => __DIR__ . '/src/DomainRecordType.php',
];
$ignoreErrors[] = [
	'message' => '#^Right side of && is always true\\.$#',
	'identifier' => 'booleanAnd.rightAlwaysTrue',
	'count' => 1,
	'path' => __DIR__ . '/src/Domain_Item.php',
];
$ignoreErrors[] = [
	'message' => '#^Call to function is_array\\(\\) with array will always evaluate to true\\.$#',
	'identifier' => 'function.alreadyNarrowedType',
	'count' => 8,
	'path' => __DIR__ . '/src/Dropdown.php',
];
$ignoreErrors[] = [
	'message' => '#^Call to function is_numeric\\(\\) with int will always evaluate to true\\.$#',
	'identifier' => 'function.alreadyNarrowedType',
	'count' => 1,
	'path' => __DIR__ . '/src/Dropdown.php',
];
$ignoreErrors[] = [
	'message' => '#^Method Dropdown\\:\\:getDropdownConnect\\(\\) should return array\\|string but empty return statement found\\.$#',
	'identifier' => 'return.empty',
	'count' => 3,
	'path' => __DIR__ . '/src/Dropdown.php',
];
$ignoreErrors[] = [
	'message' => '#^Method Dropdown\\:\\:getDropdownFindNum\\(\\) should return array\\|string but empty return statement found\\.$#',
	'identifier' => 'return.empty',
	'count' => 3,
	'path' => __DIR__ . '/src/Dropdown.php',
];
$ignoreErrors[] = [
	'message' => '#^Method Dropdown\\:\\:getDropdownUsers\\(\\) should return array\\|string but empty return statement found\\.$#',
	'identifier' => 'return.empty',
	'count' => 1,
	'path' => __DIR__ . '/src/Dropdown.php',
];
$ignoreErrors[] = [
	'message' => '#^Method Dropdown\\:\\:getDropdownValue\\(\\) should return array\\|string but empty return statement found\\.$#',
	'identifier' => 'return.empty',
	'count' => 2,
	'path' => __DIR__ . '/src/Dropdown.php',
];
$ignoreErrors[] = [
	'message' => '#^Method Dropdown\\:\\:show\\(\\) should return int\\|string\\|false but empty return statement found\\.$#',
	'identifier' => 'return.empty',
	'count' => 1,
	'path' => __DIR__ . '/src/Dropdown.php',
];
$ignoreErrors[] = [
	'message' => '#^Offset \'max\' on non\\-empty\\-array in isset\\(\\) always exists and is not nullable\\.$#',
	'identifier' => 'isset.offset',
	'count' => 1,
	'path' => __DIR__ . '/src/Dropdown.php',
];
$ignoreErrors[] = [
<<<<<<< HEAD
=======
	'message' => '#^Offset \'max\' on non\\-empty\\-array in isset\\(\\) always exists and is not nullable\\.$#',
	'identifier' => 'isset.offset',
	'count' => 1,
	'path' => __DIR__ . '/src/Dropdown.php',
];
$ignoreErrors[] = [
>>>>>>> 7e6d11c4
	'message' => '#^Offset \'min\' on non\\-empty\\-array in isset\\(\\) always exists and is not nullable\\.$#',
	'identifier' => 'isset.offset',
	'count' => 1,
	'path' => __DIR__ . '/src/Dropdown.php',
];
$ignoreErrors[] = [
	'message' => '#^Right side of \\|\\| is always false\\.$#',
	'identifier' => 'booleanOr.rightAlwaysFalse',
	'count' => 1,
	'path' => __DIR__ . '/src/Dropdown.php',
];
$ignoreErrors[] = [
	'message' => '#^Strict comparison using \\=\\=\\= between float and \'0\' will always evaluate to false\\.$#',
	'identifier' => 'identical.alwaysFalse',
	'count' => 1,
	'path' => __DIR__ . '/src/Dropdown.php',
];
$ignoreErrors[] = [
	'message' => '#^Call to an undefined method CommonDBTM\\:\\:getAdditionalField\\(\\)\\.$#',
	'identifier' => 'method.notFound',
	'count' => 1,
	'path' => __DIR__ . '/src/DropdownTranslation.php',
];
$ignoreErrors[] = [
	'message' => '#^Method DropdownTranslation\\:\\:post_purgeItem\\(\\) with return type void returns true but should not return anything\\.$#',
	'identifier' => 'return.void',
	'count' => 1,
	'path' => __DIR__ . '/src/DropdownTranslation.php',
];
$ignoreErrors[] = [
	'message' => '#^Call to function method_exists\\(\\) with \\$this\\(Enclosure\\) and \'prepareGroupFields\' will always evaluate to true\\.$#',
	'identifier' => 'function.alreadyNarrowedType',
	'count' => 1,
	'path' => __DIR__ . '/src/Enclosure.php',
];
$ignoreErrors[] = [
	'message' => '#^Call to function method_exists\\(\\) with \\$this\\(Enclosure\\) and \'updateGroupFields\' will always evaluate to true\\.$#',
	'identifier' => 'function.alreadyNarrowedType',
	'count' => 1,
	'path' => __DIR__ . '/src/Enclosure.php',
];
$ignoreErrors[] = [
	'message' => '#^Instanceof between static\\(Enclosure\\) and PDU will always evaluate to false\\.$#',
	'identifier' => 'instanceof.alwaysFalse',
	'count' => 1,
	'path' => __DIR__ . '/src/Enclosure.php',
];
$ignoreErrors[] = [
	'message' => '#^Strict comparison using \\=\\=\\= between array and false will always evaluate to false\\.$#',
	'identifier' => 'identical.alwaysFalse',
	'count' => 1,
	'path' => __DIR__ . '/src/Enclosure.php',
];
$ignoreErrors[] = [
	'message' => '#^Left side of && is always true\\.$#',
	'identifier' => 'booleanAnd.leftAlwaysTrue',
	'count' => 1,
	'path' => __DIR__ . '/src/Entity.php',
];
$ignoreErrors[] = [
	'message' => '#^Method Entity\\:\\:showUiCustomizationOptions\\(\\) with return type void returns false but should not return anything\\.$#',
	'identifier' => 'return.void',
	'count' => 1,
	'path' => __DIR__ . '/src/Entity.php',
];
$ignoreErrors[] = [
	'message' => '#^PHPDoc tag @phpstan\\-return has invalid value \\(\\$val \\=\\=\\= null \\? array\\<int\\|string, string\\> \\: string\\)\\: Unexpected token "\\$val", expected type at offset 275 on line 9$#',
	'identifier' => 'phpDoc.parseError',
	'count' => 1,
	'path' => __DIR__ . '/src/Entity.php',
];
$ignoreErrors[] = [
	'message' => '#^Strict comparison using \\=\\=\\= between int\\<0, max\\> and \'\' will always evaluate to false\\.$#',
	'identifier' => 'identical.alwaysFalse',
	'count' => 1,
	'path' => __DIR__ . '/src/Entity.php',
];
$ignoreErrors[] = [
	'message' => '#^Call to function is_array\\(\\) with array will always evaluate to true\\.$#',
	'identifier' => 'function.alreadyNarrowedType',
	'count' => 1,
	'path' => __DIR__ . '/src/FieldUnicity.php',
];
$ignoreErrors[] = [
	'message' => '#^Call to function is_array\\(\\) with array will always evaluate to true\\.$#',
	'identifier' => 'function.alreadyNarrowedType',
	'count' => 1,
	'path' => __DIR__ . '/src/Fieldblacklist.php',
];
$ignoreErrors[] = [
	'message' => '#^Method Fieldblacklist\\:\\:isFieldBlacklisted\\(\\) should return true but returns bool\\.$#',
	'identifier' => 'return.type',
	'count' => 1,
	'path' => __DIR__ . '/src/Fieldblacklist.php',
];
$ignoreErrors[] = [
	'message' => '#^Method GLPIKey\\:\\:keyExists\\(\\) should return string but returns bool\\.$#',
	'identifier' => 'return.type',
	'count' => 1,
	'path' => __DIR__ . '/src/GLPIKey.php',
];
$ignoreErrors[] = [
	'message' => '#^Call to an undefined method Symfony\\\\Component\\\\Mime\\\\Header\\\\HeaderInterface\\:\\:getAddresses\\(\\)\\.$#',
	'identifier' => 'method.notFound',
	'count' => 4,
	'path' => __DIR__ . '/src/GLPIMailer.php',
];
$ignoreErrors[] = [
	'message' => '#^Expression on left side of \\?\\? is not nullable\\.$#',
	'identifier' => 'nullCoalesce.expr',
	'count' => 3,
	'path' => __DIR__ . '/src/GLPIMailer.php',
];
$ignoreErrors[] = [
	'message' => '#^Strict comparison using \\!\\=\\= between string and null will always evaluate to true\\.$#',
	'identifier' => 'notIdentical.alwaysTrue',
	'count' => 1,
	'path' => __DIR__ . '/src/GLPIMailer.php',
];
$ignoreErrors[] = [
	'message' => '#^Dead catch \\- Glpi\\\\Exception\\\\PasswordTooWeakException is never thrown in the try block\\.$#',
	'identifier' => 'catch.neverThrown',
	'count' => 1,
	'path' => __DIR__ . '/src/Glpi/Api/API.php',
];
$ignoreErrors[] = [
	'message' => '#^Method Glpi\\\\Api\\\\API\\:\\:applyMassiveAction\\(\\) with return type void returns array\\|null but should not return anything\\.$#',
	'identifier' => 'return.void',
	'count' => 1,
	'path' => __DIR__ . '/src/Glpi/Api/API.php',
];
$ignoreErrors[] = [
	'message' => '#^Method Glpi\\\\Api\\\\API\\:\\:deleteItems\\(\\) should return array\\<bool\\>\\|bool\\|void but returns list\\<array\\<mixed\\>\\>\\.$#',
	'identifier' => 'return.type',
	'count' => 2,
	'path' => __DIR__ . '/src/Glpi/Api/API.php',
];
$ignoreErrors[] = [
	'message' => '#^Method Glpi\\\\Api\\\\API\\:\\:getActiveProfile\\(\\) should return int but returns array\\<string, mixed\\>\\.$#',
	'identifier' => 'return.type',
	'count' => 1,
	'path' => __DIR__ . '/src/Glpi/Api/API.php',
];
$ignoreErrors[] = [
	'message' => '#^Method Glpi\\\\Api\\\\APIRest\\:\\:parseIncomingParams\\(\\) with return type void returns string but should not return anything\\.$#',
	'identifier' => 'return.void',
	'count' => 1,
	'path' => __DIR__ . '/src/Glpi/Api/APIRest.php',
];
$ignoreErrors[] = [
	'message' => '#^PHPDoc tag @var with type array is not subtype of native type array\\<int\\|string, array\\<mixed\\>\\|string\\>\\.$#',
	'identifier' => 'varTag.nativeType',
	'count' => 1,
	'path' => __DIR__ . '/src/Glpi/Api/APIRest.php',
];
$ignoreErrors[] = [
	'message' => '#^Return type \\(void\\) of method Glpi\\\\Api\\\\APIRest\\:\\:parseIncomingParams\\(\\) should be compatible with return type \\(string\\) of method Glpi\\\\Api\\\\API\\:\\:parseIncomingParams\\(\\)$#',
	'identifier' => 'method.childReturnType',
	'count' => 1,
	'path' => __DIR__ . '/src/Glpi/Api/APIRest.php',
];
$ignoreErrors[] = [
	'message' => '#^Strict comparison using \\!\\=\\= between false and array will always evaluate to true\\.$#',
	'identifier' => 'notIdentical.alwaysTrue',
	'count' => 1,
	'path' => __DIR__ . '/src/Glpi/Api/APIRest.php',
];
$ignoreErrors[] = [
	'message' => '#^Call to function is_array\\(\\) with array will always evaluate to true\\.$#',
	'identifier' => 'function.alreadyNarrowedType',
	'count' => 3,
	'path' => __DIR__ . '/src/Glpi/Api/Deprecated/ComputerAntivirus.php',
];
$ignoreErrors[] = [
	'message' => '#^Call to function is_array\\(\\) with array will always evaluate to true\\.$#',
	'identifier' => 'function.alreadyNarrowedType',
	'count' => 3,
	'path' => __DIR__ . '/src/Glpi/Api/Deprecated/ComputerVirtualMachine.php',
];
$ignoreErrors[] = [
	'message' => '#^Call to function is_array\\(\\) with array will always evaluate to true\\.$#',
	'identifier' => 'function.alreadyNarrowedType',
	'count' => 3,
	'path' => __DIR__ . '/src/Glpi/Api/Deprecated/Computer_Item.php',
];
$ignoreErrors[] = [
	'message' => '#^Call to function is_array\\(\\) with array will always evaluate to true\\.$#',
	'identifier' => 'function.alreadyNarrowedType',
	'count' => 3,
	'path' => __DIR__ . '/src/Glpi/Api/Deprecated/Computer_SoftwareLicense.php',
];
$ignoreErrors[] = [
	'message' => '#^Call to function is_array\\(\\) with array will always evaluate to true\\.$#',
	'identifier' => 'function.alreadyNarrowedType',
	'count' => 3,
	'path' => __DIR__ . '/src/Glpi/Api/Deprecated/Computer_SoftwareVersion.php',
];
$ignoreErrors[] = [
	'message' => '#^Call to function is_array\\(\\) with array will always evaluate to true\\.$#',
	'identifier' => 'function.alreadyNarrowedType',
	'count' => 3,
	'path' => __DIR__ . '/src/Glpi/Api/Deprecated/Netpoint.php',
];
$ignoreErrors[] = [
	'message' => '#^Call to function is_array\\(\\) with array will always evaluate to true\\.$#',
	'identifier' => 'function.alreadyNarrowedType',
	'count' => 3,
	'path' => __DIR__ . '/src/Glpi/Api/Deprecated/Pdu_Plug.php',
];
$ignoreErrors[] = [
	'message' => '#^Call to function is_array\\(\\) with array will always evaluate to true\\.$#',
	'identifier' => 'function.alreadyNarrowedType',
	'count' => 3,
	'path' => __DIR__ . '/src/Glpi/Api/Deprecated/TicketFollowup.php',
];
$ignoreErrors[] = [
	'message' => '#^Method Glpi\\\\Api\\\\HL\\\\Controller\\\\CoreController\\:\\:authorize\\(\\) should return Glpi\\\\Http\\\\Response but returns Psr\\\\Http\\\\Message\\\\ResponseInterface\\.$#',
	'identifier' => 'return.type',
	'count' => 1,
	'path' => __DIR__ . '/src/Glpi/Api/HL/Controller/CoreController.php',
];
$ignoreErrors[] = [
	'message' => '#^Method Glpi\\\\Api\\\\HL\\\\Controller\\\\CoreController\\:\\:token\\(\\) should return Glpi\\\\Http\\\\Response but returns Psr\\\\Http\\\\Message\\\\ResponseInterface\\.$#',
	'identifier' => 'return.type',
	'count' => 1,
	'path' => __DIR__ . '/src/Glpi/Api/HL/Controller/CoreController.php',
];
$ignoreErrors[] = [
	'message' => '#^PHPDoc tag @var has invalid value \\(\\{name\\: string, default\\: mixed\\}\\[\\] \\$allowed_keys_mapping\\)\\: Unexpected token "\\{", expected type at offset 9 on line 1$#',
	'identifier' => 'phpDoc.parseError',
	'count' => 1,
	'path' => __DIR__ . '/src/Glpi/Api/HL/Controller/CoreController.php',
];
$ignoreErrors[] = [
	'message' => '#^Method Glpi\\\\Api\\\\HL\\\\Controller\\\\ITILController\\:\\:getSubitemLinkFields\\(\\) is unused\\.$#',
	'identifier' => 'method.unused',
	'count' => 1,
	'path' => __DIR__ . '/src/Glpi/Api/HL/Controller/ITILController.php',
];
$ignoreErrors[] = [
	'message' => '#^Method Glpi\\\\Api\\\\HL\\\\Controller\\\\ITILController\\:\\:getSubitemSchemaFor\\(\\) is unused\\.$#',
	'identifier' => 'method.unused',
	'count' => 1,
	'path' => __DIR__ . '/src/Glpi/Api/HL/Controller/ITILController.php',
];
$ignoreErrors[] = [
	'message' => '#^Strict comparison using \\=\\=\\= between 0 and 0 will always evaluate to true\\.$#',
	'identifier' => 'identical.alwaysTrue',
	'count' => 1,
	'path' => __DIR__ . '/src/Glpi/Api/HL/Controller/ITILController.php',
];
$ignoreErrors[] = [
	'message' => '#^Call to method getModelClass\\(\\) on an unknown class Glpi\\\\Api\\\\HL\\\\Controller\\\\CommonDBTM\\.$#',
	'identifier' => 'class.notFound',
	'count' => 1,
	'path' => __DIR__ . '/src/Glpi/Api/HL/Controller/ManagementController.php',
];
$ignoreErrors[] = [
	'message' => '#^Call to method getTypeClass\\(\\) on an unknown class Glpi\\\\Api\\\\HL\\\\Controller\\\\CommonDBTM\\.$#',
	'identifier' => 'class.notFound',
	'count' => 1,
	'path' => __DIR__ . '/src/Glpi/Api/HL/Controller/ManagementController.php',
];
$ignoreErrors[] = [
	'message' => '#^Call to method isEntityAssign\\(\\) on an unknown class Glpi\\\\Api\\\\HL\\\\Controller\\\\CommonDBTM\\.$#',
	'identifier' => 'class.notFound',
	'count' => 1,
	'path' => __DIR__ . '/src/Glpi/Api/HL/Controller/ManagementController.php',
];
$ignoreErrors[] = [
	'message' => '#^Call to method isField\\(\\) on an unknown class Glpi\\\\Api\\\\HL\\\\Controller\\\\CommonDBTM\\.$#',
	'identifier' => 'class.notFound',
	'count' => 9,
	'path' => __DIR__ . '/src/Glpi/Api/HL/Controller/ManagementController.php',
];
$ignoreErrors[] = [
	'message' => '#^Call to method maybeDeleted\\(\\) on an unknown class Glpi\\\\Api\\\\HL\\\\Controller\\\\CommonDBTM\\.$#',
	'identifier' => 'class.notFound',
	'count' => 1,
	'path' => __DIR__ . '/src/Glpi/Api/HL/Controller/ManagementController.php',
];
$ignoreErrors[] = [
	'message' => '#^Method Glpi\\\\Api\\\\HL\\\\Controller\\\\ManagementController\\:\\:getManagementTypes\\(\\) has invalid return type Glpi\\\\Api\\\\HL\\\\Controller\\\\CommonDBTM\\.$#',
	'identifier' => 'class.notFound',
	'count' => 1,
	'path' => __DIR__ . '/src/Glpi/Api/HL/Controller/ManagementController.php',
];
$ignoreErrors[] = [
	'message' => '#^Offset \'label\' does not exist on string\\.$#',
	'identifier' => 'offsetAccess.notFound',
	'count' => 1,
	'path' => __DIR__ . '/src/Glpi/Api/HL/Controller/ManagementController.php',
];
$ignoreErrors[] = [
	'message' => '#^Offset \'schema_name\' does not exist on string\\.$#',
	'identifier' => 'offsetAccess.notFound',
	'count' => 2,
	'path' => __DIR__ . '/src/Glpi/Api/HL/Controller/ManagementController.php',
];
$ignoreErrors[] = [
	'message' => '#^Offset \'version_introduced\' does not exist on string\\.$#',
	'identifier' => 'offsetAccess.notFound',
	'count' => 1,
	'path' => __DIR__ . '/src/Glpi/Api/HL/Controller/ManagementController.php',
];
$ignoreErrors[] = [
	'message' => '#^Offset \'fields\' on string on left side of \\?\\? does not exist\\.$#',
	'identifier' => 'nullCoalesce.offset',
	'count' => 1,
	'path' => __DIR__ . '/src/Glpi/Api/HL/Controller/RuleController.php',
];
$ignoreErrors[] = [
	'message' => '#^Method Glpi\\\\Api\\\\HL\\\\Doc\\\\Schema\\:\\:getUnionSchema\\(\\) should return array\\{x\\-subtypes\\: array\\{schema_name\\: string, itemtype\\: string\\}, type\\: \'object\', properties\\: array\\} but returns array\\{x\\-subtypes\\: non\\-empty\\-list\\<array\\{schema_name\\: string, itemtype\\: mixed\\}\\>, type\\: \'object\', properties\\: mixed\\}\\.$#',
	'identifier' => 'return.type',
	'count' => 1,
	'path' => __DIR__ . '/src/Glpi/Api/HL/Doc/Schema.php',
];
$ignoreErrors[] = [
	'message' => '#^Method Glpi\\\\Api\\\\HL\\\\Doc\\\\Schema\\:\\:validateTypeAndFormat\\(\\) should return bool but returns string\\.$#',
	'identifier' => 'return.type',
	'count' => 1,
	'path' => __DIR__ . '/src/Glpi/Api/HL/Doc/Schema.php',
];
$ignoreErrors[] = [
	'message' => '#^PHPDoc tag @var with type string is not subtype of native type bool\\.$#',
	'identifier' => 'varTag.nativeType',
	'count' => 1,
	'path' => __DIR__ . '/src/Glpi/Api/HL/Doc/Schema.php',
];
$ignoreErrors[] = [
	'message' => '#^Strict comparison using \\!\\=\\= between mixed and null will always evaluate to true\\.$#',
	'identifier' => 'notIdentical.alwaysTrue',
	'count' => 1,
	'path' => __DIR__ . '/src/Glpi/Api/HL/Doc/Schema.php',
];
$ignoreErrors[] = [
	'message' => '#^Strict comparison using \\!\\=\\= between array and null will always evaluate to true\\.$#',
	'identifier' => 'notIdentical.alwaysTrue',
	'count' => 1,
	'path' => __DIR__ . '/src/Glpi/Api/HL/Doc/SchemaReference.php',
];
$ignoreErrors[] = [
	'message' => '#^Right side of && is always false\\.$#',
	'identifier' => 'booleanAnd.rightAlwaysFalse',
	'count' => 1,
	'path' => __DIR__ . '/src/Glpi/Api/HL/Middleware/DebugRequestMiddleware.php',
];
$ignoreErrors[] = [
	'message' => '#^PHPDoc tag @var with type array\\{type\\: string, format\\?\\: string, pattern\\?\\: string, properties\\?\\: array\\<string, array\\{type\\: string, format\\?\\: string\\}\\>\\} is not subtype of native type array\\{type\\: \'integer\', pattern\\: \'\\\\\\\\d\\+\'\\}\\|array\\{type\\: \'string\', pattern\\: mixed\\}\\.$#',
	'identifier' => 'varTag.nativeType',
	'count' => 1,
	'path' => __DIR__ . '/src/Glpi/Api/HL/OpenAPIGenerator.php',
];
$ignoreErrors[] = [
	'message' => '#^Comparison operation "\\<" between 0 and 0 is always false\\.$#',
	'identifier' => 'smaller.alwaysFalse',
	'count' => 1,
	'path' => __DIR__ . '/src/Glpi/Api/HL/RSQL/Lexer.php',
];
$ignoreErrors[] = [
	'message' => '#^Strict comparison using \\!\\=\\= between Glpi\\\\Api\\\\HL\\\\Doc\\\\Route and null will always evaluate to true\\.$#',
	'identifier' => 'notIdentical.alwaysTrue',
	'count' => 1,
	'path' => __DIR__ . '/src/Glpi/Api/HL/RoutePath.php',
];
$ignoreErrors[] = [
	'message' => '#^Expression "\\$action\\(\\$input\\)" on a separate line does not do anything\\.$#',
	'identifier' => 'expr.resultUnused',
	'count' => 2,
	'path' => __DIR__ . '/src/Glpi/Api/HL/Router.php',
];
$ignoreErrors[] = [
	'message' => '#^Method Glpi\\\\Api\\\\HL\\\\Router\\:\\:doRequestMiddleware\\(\\) never returns Glpi\\\\Http\\\\Response so it can be removed from the return type\\.$#',
	'identifier' => 'return.unusedType',
	'count' => 1,
	'path' => __DIR__ . '/src/Glpi/Api/HL/Router.php',
];
$ignoreErrors[] = [
	'message' => '#^Method Glpi\\\\Api\\\\HL\\\\Router\\:\\:resumeSession\\(\\) is unused\\.$#',
	'identifier' => 'method.unused',
	'count' => 1,
	'path' => __DIR__ . '/src/Glpi/Api/HL/Router.php',
];
$ignoreErrors[] = [
	'message' => '#^Property Auth\\:\\:\\$auth_succeded \\(int\\) does not accept true\\.$#',
	'identifier' => 'assign.propertyType',
	'count' => 1,
	'path' => __DIR__ . '/src/Glpi/Api/HL/Router.php',
];
$ignoreErrors[] = [
	'message' => '#^Property Glpi\\\\Api\\\\HL\\\\Router\\:\\:\\$final_request \\(Glpi\\\\Http\\\\Request\\|null\\) is never assigned null so it can be removed from the property type\\.$#',
	'identifier' => 'property.unusedType',
	'count' => 1,
	'path' => __DIR__ . '/src/Glpi/Api/HL/Router.php',
];
$ignoreErrors[] = [
	'message' => '#^Property Glpi\\\\Api\\\\HL\\\\Router\\:\\:\\$original_request \\(Glpi\\\\Http\\\\Request\\|null\\) is never assigned null so it can be removed from the property type\\.$#',
	'identifier' => 'property.unusedType',
	'count' => 1,
	'path' => __DIR__ . '/src/Glpi/Api/HL/Router.php',
];
$ignoreErrors[] = [
	'message' => '#^Offset 0 does not exist on array\\<class\\-string\\<Glpi\\\\Api\\\\HL\\\\Controller\\\\AbstractController\\>, string\\>\\.$#',
	'identifier' => 'offsetAccess.notFound',
	'count' => 1,
	'path' => __DIR__ . '/src/Glpi/Api/HL/Search.php',
];
$ignoreErrors[] = [
	'message' => '#^Offset 1 does not exist on array\\<class\\-string\\<Glpi\\\\Api\\\\HL\\\\Controller\\\\AbstractController\\>, string\\>\\.$#',
	'identifier' => 'offsetAccess.notFound',
	'count' => 1,
	'path' => __DIR__ . '/src/Glpi/Api/HL/Search.php',
];
$ignoreErrors[] = [
	'message' => '#^Strict comparison using \\=\\=\\= between null and 2 will always evaluate to false\\.$#',
	'identifier' => 'identical.alwaysFalse',
	'count' => 1,
	'path' => __DIR__ . '/src/Glpi/Application/View/TemplateRenderer.php',
];
$ignoreErrors[] = [
	'message' => '#^Call to function method_exists\\(\\) with \\$this\\(Glpi\\\\Asset\\\\Asset\\) and \'prepareGroupFields\' will always evaluate to true\\.$#',
	'identifier' => 'function.alreadyNarrowedType',
	'count' => 1,
	'path' => __DIR__ . '/src/Glpi/Asset/Asset.php',
];
$ignoreErrors[] = [
	'message' => '#^Call to function method_exists\\(\\) with \\$this\\(Glpi\\\\Asset\\\\Asset\\) and \'updateGroupFields\' will always evaluate to true\\.$#',
	'identifier' => 'function.alreadyNarrowedType',
	'count' => 1,
	'path' => __DIR__ . '/src/Glpi/Asset/Asset.php',
];
$ignoreErrors[] = [
	'message' => '#^Method Glpi\\\\Asset\\\\Asset\\:\\:getById\\(\\) should return static\\(Glpi\\\\Asset\\\\Asset\\)\\|false but returns object\\.$#',
	'identifier' => 'return.type',
	'count' => 1,
	'path' => __DIR__ . '/src/Glpi/Asset/Asset.php',
];
$ignoreErrors[] = [
	'message' => '#^PHPDoc tag @var with type Glpi\\\\Asset\\\\AssetModel is not subtype of native type string\\.$#',
	'identifier' => 'varTag.nativeType',
	'count' => 1,
	'path' => __DIR__ . '/src/Glpi/Asset/Asset.php',
];
$ignoreErrors[] = [
	'message' => '#^PHPDoc tag @var with type Glpi\\\\Asset\\\\AssetType is not subtype of native type string\\.$#',
	'identifier' => 'varTag.nativeType',
	'count' => 1,
	'path' => __DIR__ . '/src/Glpi/Asset/Asset.php',
];
$ignoreErrors[] = [
	'message' => '#^PHPDoc tag @var with type SplFileObject is not subtype of native type DirectoryIterator\\.$#',
	'identifier' => 'varTag.nativeType',
	'count' => 2,
	'path' => __DIR__ . '/src/Glpi/Asset/AssetDefinitionManager.php',
];
$ignoreErrors[] = [
	'message' => '#^Method Glpi\\\\Asset\\\\AssetModel\\:\\:getById\\(\\) should return static\\(Glpi\\\\Asset\\\\AssetModel\\)\\|false but returns Glpi\\\\Asset\\\\AssetModel\\.$#',
	'identifier' => 'return.type',
	'count' => 1,
	'path' => __DIR__ . '/src/Glpi/Asset/AssetModel.php',
];
$ignoreErrors[] = [
	'message' => '#^Method Glpi\\\\Asset\\\\AssetType\\:\\:getById\\(\\) should return static\\(Glpi\\\\Asset\\\\AssetType\\)\\|false but returns Glpi\\\\Asset\\\\AssetType\\.$#',
	'identifier' => 'return.type',
	'count' => 1,
	'path' => __DIR__ . '/src/Glpi/Asset/AssetType.php',
];
$ignoreErrors[] = [
	'message' => '#^Method Glpi\\\\Asset\\\\Asset_PeripheralAsset\\:\\:getTabNameForItem\\(\\) never returns array\\<string\\> so it can be removed from the return type\\.$#',
	'identifier' => 'return.unusedType',
	'count' => 1,
	'path' => __DIR__ . '/src/Glpi/Asset/Asset_PeripheralAsset.php',
];
$ignoreErrors[] = [
	'message' => '#^PHPDoc tag @param references unknown parameter\\: \\$source_itemtype$#',
	'identifier' => 'parameter.notFound',
	'count' => 1,
	'path' => __DIR__ . '/src/Glpi/Asset/Capacity/AbstractCapacity.php',
];
$ignoreErrors[] = [
	'message' => '#^PHPDoc tag @param references unknown parameter\\: \\$classname$#',
	'identifier' => 'parameter.notFound',
	'count' => 1,
	'path' => __DIR__ . '/src/Glpi/Asset/Capacity/CapacityInterface.php',
];
$ignoreErrors[] = [
	'message' => '#^Call to function is_string\\(\\) with string will always evaluate to true\\.$#',
	'identifier' => 'function.alreadyNarrowedType',
	'count' => 1,
	'path' => __DIR__ . '/src/Glpi/Cache/CacheManager.php',
];
$ignoreErrors[] = [
	'message' => '#^Negated boolean expression is always false\\.$#',
	'identifier' => 'booleanNot.alwaysFalse',
	'count' => 1,
	'path' => __DIR__ . '/src/Glpi/Cache/CacheManager.php',
];
$ignoreErrors[] = [
	'message' => '#^Strict comparison using \\=\\=\\= between array and false will always evaluate to false\\.$#',
	'identifier' => 'identical.alwaysFalse',
	'count' => 1,
	'path' => __DIR__ . '/src/Glpi/Cache/CacheManager.php',
];
$ignoreErrors[] = [
	'message' => '#^Access to an undefined property Glpi\\\\CalDAV\\\\Contracts\\\\CalDAVCompatibleItemInterface\\:\\:\\$fields\\.$#',
	'identifier' => 'property.notFound',
	'count' => 5,
	'path' => __DIR__ . '/src/Glpi/CalDAV/Backend/Calendar.php',
];
$ignoreErrors[] = [
	'message' => '#^Call to an undefined method Glpi\\\\CalDAV\\\\Contracts\\\\CalDAVCompatibleItemInterface\\:\\:add\\(\\)\\.$#',
	'identifier' => 'method.notFound',
	'count' => 1,
	'path' => __DIR__ . '/src/Glpi/CalDAV/Backend/Calendar.php',
];
$ignoreErrors[] = [
	'message' => '#^Call to an undefined method Glpi\\\\CalDAV\\\\Contracts\\\\CalDAVCompatibleItemInterface\\:\\:can\\(\\)\\.$#',
	'identifier' => 'method.notFound',
	'count' => 3,
	'path' => __DIR__ . '/src/Glpi/CalDAV/Backend/Calendar.php',
];
$ignoreErrors[] = [
	'message' => '#^Call to an undefined method Glpi\\\\CalDAV\\\\Contracts\\\\CalDAVCompatibleItemInterface\\:\\:delete\\(\\)\\.$#',
	'identifier' => 'method.notFound',
	'count' => 1,
	'path' => __DIR__ . '/src/Glpi/CalDAV/Backend/Calendar.php',
];
$ignoreErrors[] = [
	'message' => '#^Call to an undefined method Glpi\\\\CalDAV\\\\Contracts\\\\CalDAVCompatibleItemInterface\\:\\:getFromDB\\(\\)\\.$#',
	'identifier' => 'method.notFound',
	'count' => 1,
	'path' => __DIR__ . '/src/Glpi/CalDAV/Backend/Calendar.php',
];
$ignoreErrors[] = [
	'message' => '#^Call to an undefined method Glpi\\\\CalDAV\\\\Contracts\\\\CalDAVCompatibleItemInterface\\:\\:getType\\(\\)\\.$#',
	'identifier' => 'method.notFound',
	'count' => 2,
	'path' => __DIR__ . '/src/Glpi/CalDAV/Backend/Calendar.php',
];
$ignoreErrors[] = [
	'message' => '#^Call to an undefined method Glpi\\\\CalDAV\\\\Contracts\\\\CalDAVCompatibleItemInterface\\:\\:isField\\(\\)\\.$#',
	'identifier' => 'method.notFound',
	'count' => 1,
	'path' => __DIR__ . '/src/Glpi/CalDAV/Backend/Calendar.php',
];
$ignoreErrors[] = [
	'message' => '#^Call to an undefined method Glpi\\\\CalDAV\\\\Contracts\\\\CalDAVCompatibleItemInterface\\:\\:isNewItem\\(\\)\\.$#',
	'identifier' => 'method.notFound',
	'count' => 1,
	'path' => __DIR__ . '/src/Glpi/CalDAV/Backend/Calendar.php',
];
$ignoreErrors[] = [
	'message' => '#^Call to an undefined method Glpi\\\\CalDAV\\\\Contracts\\\\CalDAVCompatibleItemInterface\\:\\:update\\(\\)\\.$#',
	'identifier' => 'method.notFound',
	'count' => 1,
	'path' => __DIR__ . '/src/Glpi/CalDAV/Backend/Calendar.php',
];
$ignoreErrors[] = [
	'message' => '#^Call to an undefined method Sabre\\\\VObject\\\\Document\\:\\:getBaseComponent\\(\\)\\.$#',
	'identifier' => 'method.notFound',
	'count' => 1,
	'path' => __DIR__ . '/src/Glpi/CalDAV/Backend/Calendar.php',
];
$ignoreErrors[] = [
	'message' => '#^Call to function is_array\\(\\) with array will always evaluate to true\\.$#',
	'identifier' => 'function.alreadyNarrowedType',
	'count' => 1,
	'path' => __DIR__ . '/src/Glpi/CalDAV/Backend/Calendar.php',
];
$ignoreErrors[] = [
	'message' => '#^Call to an undefined method Glpi\\\\CalDAV\\\\Contracts\\\\CalDAVCompatibleItemInterface\\:\\:getFromDB\\(\\)\\.$#',
	'identifier' => 'method.notFound',
	'count' => 1,
	'path' => __DIR__ . '/src/Glpi/CalDAV/Backend/Principal.php',
];
$ignoreErrors[] = [
	'message' => '#^Method Glpi\\\\CalDAV\\\\Backend\\\\Principal\\:\\:getPrincipalByPath\\(\\) should return array but empty return statement found\\.$#',
	'identifier' => 'return.empty',
	'count' => 1,
	'path' => __DIR__ . '/src/Glpi/CalDAV/Backend/Principal.php',
];
$ignoreErrors[] = [
	'message' => '#^Call to an undefined method Glpi\\\\CalDAV\\\\Contracts\\\\CalDAVCompatibleItemInterface\\:\\:getFromDB\\(\\)\\.$#',
	'identifier' => 'method.notFound',
	'count' => 1,
	'path' => __DIR__ . '/src/Glpi/CalDAV/Plugin/Acl.php',
];
$ignoreErrors[] = [
	'message' => '#^Call to an undefined method Glpi\\\\CalDAV\\\\Contracts\\\\CalDAVCompatibleItemInterface\\:\\:getFromDB\\(\\)\\.$#',
	'identifier' => 'method.notFound',
	'count' => 1,
	'path' => __DIR__ . '/src/Glpi/CalDAV/Plugin/Browser.php',
];
$ignoreErrors[] = [
	'message' => '#^Method Glpi\\\\CalDAV\\\\Plugin\\\\Browser\\:\\:httpGet\\(\\) should return bool but empty return statement found\\.$#',
	'identifier' => 'return.empty',
	'count' => 1,
	'path' => __DIR__ . '/src/Glpi/CalDAV/Plugin/Browser.php',
];
$ignoreErrors[] = [
	'message' => '#^Call to an undefined method Glpi\\\\CalDAV\\\\Contracts\\\\CalDAVCompatibleItemInterface\\:\\:getFromDB\\(\\)\\.$#',
	'identifier' => 'method.notFound',
	'count' => 1,
	'path' => __DIR__ . '/src/Glpi/CalDAV/Plugin/CalDAV.php',
];
$ignoreErrors[] = [
	'message' => '#^Call to an undefined method Symfony\\\\Component\\\\Console\\\\Helper\\\\HelperInterface\\:\\:ask\\(\\)\\.$#',
	'identifier' => 'method.notFound',
	'count' => 1,
	'path' => __DIR__ . '/src/Glpi/Console/AbstractCommand.php',
];
$ignoreErrors[] = [
	'message' => '#^Call to function property_exists\\(\\) with \\$this\\(Glpi\\\\Console\\\\AbstractCommand\\) and \'db\' will always evaluate to true\\.$#',
	'identifier' => 'function.alreadyNarrowedType',
	'count' => 1,
	'path' => __DIR__ . '/src/Glpi/Console/AbstractCommand.php',
];
$ignoreErrors[] = [
	'message' => '#^Property Glpi\\\\Console\\\\AbstractCommand\\:\\:\\$progress_bar \\(Symfony\\\\Component\\\\Console\\\\Helper\\\\ProgressBar\\) does not accept null\\.$#',
	'identifier' => 'assign.propertyType',
	'count' => 1,
	'path' => __DIR__ . '/src/Glpi/Console/AbstractCommand.php',
];
$ignoreErrors[] = [
	'message' => '#^Call to function is_array\\(\\) with array will always evaluate to true\\.$#',
	'identifier' => 'function.alreadyNarrowedType',
	'count' => 1,
	'path' => __DIR__ . '/src/Glpi/Console/Application.php',
];
$ignoreErrors[] = [
	'message' => '#^PHPDoc tag @var with type SplFileInfo is not subtype of native type DirectoryIterator\\.$#',
	'identifier' => 'varTag.nativeType',
	'count' => 1,
	'path' => __DIR__ . '/src/Glpi/Console/CommandLoader.php',
];
$ignoreErrors[] = [
	'message' => '#^Method Glpi\\\\Console\\\\Database\\\\InstallCommand\\:\\:shouldSetDBConfig\\(\\) is unused\\.$#',
	'identifier' => 'method.unused',
	'count' => 1,
	'path' => __DIR__ . '/src/Glpi/Console/Database/InstallCommand.php',
];
$ignoreErrors[] = [
	'message' => '#^Call to an undefined method Symfony\\\\Component\\\\Console\\\\Helper\\\\HelperInterface\\:\\:ask\\(\\)\\.$#',
	'identifier' => 'method.notFound',
	'count' => 1,
	'path' => __DIR__ . '/src/Glpi/Console/Diagnostic/CheckHtmlEncodingCommand.php',
];
$ignoreErrors[] = [
	'message' => '#^Call to an undefined method Symfony\\\\Component\\\\Console\\\\Helper\\\\HelperInterface\\:\\:ask\\(\\)\\.$#',
	'identifier' => 'method.notFound',
	'count' => 1,
	'path' => __DIR__ . '/src/Glpi/Console/Diagnostic/CheckSourceCodeIntegrityCommand.php',
];
$ignoreErrors[] = [
	'message' => '#^Match expression does not handle remaining value\\: mixed$#',
	'identifier' => 'match.unhandled',
	'count' => 1,
	'path' => __DIR__ . '/src/Glpi/Console/Diagnostic/CheckSourceCodeIntegrityCommand.php',
];
$ignoreErrors[] = [
	'message' => '#^Method Glpi\\\\Console\\\\Migration\\\\RacksPluginToCoreCommand\\:\\:getFallbackRoomId\\(\\) never returns float so it can be removed from the return type\\.$#',
	'identifier' => 'return.unusedType',
	'count' => 1,
	'path' => __DIR__ . '/src/Glpi/Console/Migration/RacksPluginToCoreCommand.php',
];
$ignoreErrors[] = [
	'message' => '#^Method Glpi\\\\Console\\\\Migration\\\\RacksPluginToCoreCommand\\:\\:getImportErrorsVerbosity\\(\\) is unused\\.$#',
	'identifier' => 'method.unused',
	'count' => 1,
	'path' => __DIR__ . '/src/Glpi/Console/Migration/RacksPluginToCoreCommand.php',
];
$ignoreErrors[] = [
	'message' => '#^Method Glpi\\\\Console\\\\Migration\\\\RacksPluginToCoreCommand\\:\\:getImportErrorsVerbosity\\(\\) never returns float so it can be removed from the return type\\.$#',
	'identifier' => 'return.unusedType',
	'count' => 1,
	'path' => __DIR__ . '/src/Glpi/Console/Migration/RacksPluginToCoreCommand.php',
];
$ignoreErrors[] = [
	'message' => '#^Method Glpi\\\\Console\\\\Plugin\\\\InstallCommand\\:\\:isAlreadyInstalled\\(\\) should return array but returns bool\\.$#',
	'identifier' => 'return.type',
	'count' => 1,
	'path' => __DIR__ . '/src/Glpi/Console/Plugin/InstallCommand.php',
];
$ignoreErrors[] = [
	'message' => '#^Property Auth\\:\\:\\$auth_succeded \\(int\\) does not accept true\\.$#',
	'identifier' => 'assign.propertyType',
	'count' => 1,
	'path' => __DIR__ . '/src/Glpi/Console/Plugin/InstallCommand.php',
];
$ignoreErrors[] = [
	'message' => '#^Call to an undefined method Symfony\\\\Component\\\\Console\\\\Helper\\\\HelperInterface\\:\\:ask\\(\\)\\.$#',
	'identifier' => 'method.notFound',
	'count' => 1,
	'path' => __DIR__ . '/src/Glpi/Console/Security/DisableTFACommand.php',
];
$ignoreErrors[] = [
	'message' => '#^Call to an undefined method Symfony\\\\Component\\\\Console\\\\Helper\\\\HelperInterface\\:\\:ask\\(\\)\\.$#',
	'identifier' => 'method.notFound',
	'count' => 2,
	'path' => __DIR__ . '/src/Glpi/Console/User/AbstractUserCommand.php',
];
$ignoreErrors[] = [
	'message' => '#^Call to an undefined method Symfony\\\\Component\\\\Console\\\\Helper\\\\HelperInterface\\:\\:ask\\(\\)\\.$#',
	'identifier' => 'method.notFound',
	'count' => 1,
	'path' => __DIR__ . '/src/Glpi/Console/User/GrantCommand.php',
];
$ignoreErrors[] = [
	'message' => '#^Expression on left side of \\?\\? is not nullable\\.$#',
	'identifier' => 'nullCoalesce.expr',
	'count' => 2,
	'path' => __DIR__ . '/src/Glpi/Controller/ApiController.php',
];
$ignoreErrors[] = [
	'message' => '#^Expression on left side of \\?\\? is not nullable\\.$#',
	'identifier' => 'nullCoalesce.expr',
	'count' => 1,
	'path' => __DIR__ . '/src/Glpi/Controller/StatusController.php',
];
$ignoreErrors[] = [
	'message' => '#^Negated boolean expression is always false\\.$#',
	'identifier' => 'booleanNot.alwaysFalse',
	'count' => 1,
	'path' => __DIR__ . '/src/Glpi/Csv/StatCsvExport.php',
];
$ignoreErrors[] = [
	'message' => '#^Result of && is always false\\.$#',
	'identifier' => 'booleanAnd.alwaysFalse',
	'count' => 1,
	'path' => __DIR__ . '/src/Glpi/Csv/StatCsvExport.php',
];
$ignoreErrors[] = [
	'message' => '#^Strict comparison using \\=\\=\\= between string and null will always evaluate to false\\.$#',
	'identifier' => 'identical.alwaysFalse',
	'count' => 1,
	'path' => __DIR__ . '/src/Glpi/DBAL/QueryExpression.php',
];
$ignoreErrors[] = [
	'message' => '#^PHPDoc tag @param for parameter \\$interval_unit with type Glpi\\\\DBAL\\\\QueryExpression\\|int\\|string is not subtype of native type string\\.$#',
	'identifier' => 'parameter.phpDocType',
	'count' => 1,
	'path' => __DIR__ . '/src/Glpi/DBAL/QueryFunction.php',
];
$ignoreErrors[] = [
	'message' => '#^Match expression does not handle remaining value\\: string$#',
	'identifier' => 'match.unhandled',
	'count' => 2,
	'path' => __DIR__ . '/src/Glpi/Dashboard/FakeProvider.php',
];
$ignoreErrors[] = [
	'message' => '#^Call to function is_array\\(\\) with array\\<mixed\\> will always evaluate to true\\.$#',
	'identifier' => 'function.alreadyNarrowedType',
	'count' => 1,
	'path' => __DIR__ . '/src/Glpi/Dashboard/Filters/DatesModFilter.php',
];
$ignoreErrors[] = [
	'message' => '#^Call to an undefined static method CommonDBVisible\\:\\:getVisibilityCriteria\\(\\)\\.$#',
	'identifier' => 'staticMethod.notFound',
	'count' => 1,
	'path' => __DIR__ . '/src/Glpi/Dashboard/Provider.php',
];
$ignoreErrors[] = [
	'message' => '#^Comparison operation "\\<" between 0 and 1 is always true\\.$#',
	'identifier' => 'smaller.alwaysTrue',
	'count' => 2,
	'path' => __DIR__ . '/src/Glpi/Dashboard/Provider.php',
];
$ignoreErrors[] = [
	'message' => '#^Static method Glpi\\\\Dashboard\\\\Provider\\:\\:getSearchOptionID\\(\\) is unused\\.$#',
	'identifier' => 'method.unused',
	'count' => 1,
	'path' => __DIR__ . '/src/Glpi/Dashboard/Provider.php',
];
$ignoreErrors[] = [
	'message' => '#^Strict comparison using \\!\\=\\= between int and null will always evaluate to true\\.$#',
	'identifier' => 'notIdentical.alwaysTrue',
	'count' => 1,
	'path' => __DIR__ . '/src/Glpi/Debug/ProfilerSection.php',
];
$ignoreErrors[] = [
	'message' => '#^Method Glpi\\\\Dropdown\\\\Dropdown\\:\\:getById\\(\\) should return static\\(Glpi\\\\Dropdown\\\\Dropdown\\)\\|false but returns object\\.$#',
	'identifier' => 'return.type',
	'count' => 1,
	'path' => __DIR__ . '/src/Glpi/Dropdown/Dropdown.php',
];
$ignoreErrors[] = [
	'message' => '#^Negated boolean expression is always false\\.$#',
	'identifier' => 'booleanNot.alwaysFalse',
	'count' => 1,
	'path' => __DIR__ . '/src/Glpi/Inventory/Asset/Cartridge.php',
];
$ignoreErrors[] = [
	'message' => '#^PHPDoc tag @var with type Item_Devices is not subtype of native type string\\.$#',
	'identifier' => 'varTag.nativeType',
	'count' => 1,
	'path' => __DIR__ . '/src/Glpi/Inventory/Asset/Device.php',
];
$ignoreErrors[] = [
	'message' => '#^Negated boolean expression is always false\\.$#',
	'identifier' => 'booleanNot.alwaysFalse',
	'count' => 1,
	'path' => __DIR__ . '/src/Glpi/Inventory/Asset/Environment.php',
];
$ignoreErrors[] = [
	'message' => '#^Property Glpi\\\\Inventory\\\\Asset\\\\Environment\\:\\:\\$conf is never read, only written\\.$#',
	'identifier' => 'property.onlyWritten',
	'count' => 1,
	'path' => __DIR__ . '/src/Glpi/Inventory/Asset/Environment.php',
];
$ignoreErrors[] = [
	'message' => '#^Argument of an invalid type stdClass supplied for foreach, only iterables are supported\\.$#',
	'identifier' => 'foreach.nonIterable',
	'count' => 1,
	'path' => __DIR__ . '/src/Glpi/Inventory/Asset/InventoryAsset.php',
];
$ignoreErrors[] = [
	'message' => '#^Call to function method_exists\\(\\) with Glpi\\\\Inventory\\\\MainAsset\\\\MainAsset and \'isPartial\' will always evaluate to true\\.$#',
	'identifier' => 'function.alreadyNarrowedType',
	'count' => 1,
	'path' => __DIR__ . '/src/Glpi/Inventory/Asset/NetworkCard.php',
];
$ignoreErrors[] = [
	'message' => '#^Property Glpi\\\\Inventory\\\\Asset\\\\InventoryAsset\\:\\:\\$main_asset \\(Glpi\\\\Inventory\\\\MainAsset\\\\MainAsset\\) in isset\\(\\) is not nullable\\.$#',
	'identifier' => 'isset.property',
	'count' => 1,
	'path' => __DIR__ . '/src/Glpi/Inventory/Asset/NetworkCard.php',
];
$ignoreErrors[] = [
	'message' => '#^Call to function is_array\\(\\) with array will always evaluate to true\\.$#',
	'identifier' => 'function.alreadyNarrowedType',
	'count' => 1,
	'path' => __DIR__ . '/src/Glpi/Inventory/Asset/NetworkPort.php',
];
$ignoreErrors[] = [
	'message' => '#^Call to function method_exists\\(\\) with \\$this\\(Glpi\\\\Inventory\\\\Asset\\\\NetworkPort\\) and \'handleAggregations\' will always evaluate to true\\.$#',
	'identifier' => 'function.alreadyNarrowedType',
	'count' => 1,
	'path' => __DIR__ . '/src/Glpi/Inventory/Asset/NetworkPort.php',
];
$ignoreErrors[] = [
	'message' => '#^Call to function method_exists\\(\\) with Glpi\\\\Inventory\\\\MainAsset\\\\MainAsset and \'isPartial\' will always evaluate to true\\.$#',
	'identifier' => 'function.alreadyNarrowedType',
	'count' => 1,
	'path' => __DIR__ . '/src/Glpi/Inventory/Asset/NetworkPort.php',
];
$ignoreErrors[] = [
	'message' => '#^Comparison operation "\\>" between 0 and 1 is always false\\.$#',
	'identifier' => 'greater.alwaysFalse',
	'count' => 2,
	'path' => __DIR__ . '/src/Glpi/Inventory/Asset/NetworkPort.php',
];
$ignoreErrors[] = [
	'message' => '#^Empty array passed to foreach\\.$#',
	'identifier' => 'foreach.emptyArray',
	'count' => 1,
	'path' => __DIR__ . '/src/Glpi/Inventory/Asset/NetworkPort.php',
];
$ignoreErrors[] = [
	'message' => '#^If condition is always false\\.$#',
	'identifier' => 'if.alwaysFalse',
	'count' => 1,
	'path' => __DIR__ . '/src/Glpi/Inventory/Asset/NetworkPort.php',
];
$ignoreErrors[] = [
	'message' => '#^Loose comparison using \\!\\= between 0 and 1 will always evaluate to true\\.$#',
	'identifier' => 'notEqual.alwaysTrue',
	'count' => 1,
	'path' => __DIR__ . '/src/Glpi/Inventory/Asset/NetworkPort.php',
];
$ignoreErrors[] = [
	'message' => '#^Loose comparison using \\=\\= between 0 and 2 will always evaluate to false\\.$#',
	'identifier' => 'equal.alwaysFalse',
	'count' => 1,
	'path' => __DIR__ . '/src/Glpi/Inventory/Asset/NetworkPort.php',
];
$ignoreErrors[] = [
	'message' => '#^Negated boolean expression is always false\\.$#',
	'identifier' => 'booleanNot.alwaysFalse',
	'count' => 1,
	'path' => __DIR__ . '/src/Glpi/Inventory/Asset/NetworkPort.php',
];
$ignoreErrors[] = [
	'message' => '#^Offset \'Computer\' on array\\{\\} in isset\\(\\) does not exist\\.$#',
	'identifier' => 'isset.offset',
	'count' => 1,
	'path' => __DIR__ . '/src/Glpi/Inventory/Asset/NetworkPort.php',
];
$ignoreErrors[] = [
	'message' => '#^Offset \'NetworkEquipment\' on array\\{\\} in isset\\(\\) does not exist\\.$#',
	'identifier' => 'isset.offset',
	'count' => 1,
	'path' => __DIR__ . '/src/Glpi/Inventory/Asset/NetworkPort.php',
];
$ignoreErrors[] = [
	'message' => '#^Offset \'Phone\' on array\\{\\} in isset\\(\\) does not exist\\.$#',
	'identifier' => 'isset.offset',
	'count' => 1,
	'path' => __DIR__ . '/src/Glpi/Inventory/Asset/NetworkPort.php',
];
$ignoreErrors[] = [
	'message' => '#^Property Glpi\\\\Inventory\\\\Asset\\\\InventoryAsset\\:\\:\\$itemtype \\(string\\) does not accept null\\.$#',
	'identifier' => 'assign.propertyType',
	'count' => 1,
	'path' => __DIR__ . '/src/Glpi/Inventory/Asset/NetworkPort.php',
];
$ignoreErrors[] = [
	'message' => '#^Property Glpi\\\\Inventory\\\\Asset\\\\InventoryAsset\\:\\:\\$main_asset \\(Glpi\\\\Inventory\\\\MainAsset\\\\MainAsset\\) in isset\\(\\) is not nullable\\.$#',
	'identifier' => 'isset.property',
	'count' => 1,
	'path' => __DIR__ . '/src/Glpi/Inventory/Asset/NetworkPort.php',
];
$ignoreErrors[] = [
	'message' => '#^Result of && is always false\\.$#',
	'identifier' => 'booleanAnd.alwaysFalse',
	'count' => 3,
	'path' => __DIR__ . '/src/Glpi/Inventory/Asset/NetworkPort.php',
];
$ignoreErrors[] = [
	'message' => '#^Strict comparison using \\!\\=\\= between string and true will always evaluate to true\\.$#',
	'identifier' => 'notIdentical.alwaysTrue',
	'count' => 1,
	'path' => __DIR__ . '/src/Glpi/Inventory/Asset/NetworkPort.php',
];
$ignoreErrors[] = [
	'message' => '#^Unreachable statement \\- code above always terminates\\.$#',
	'identifier' => 'deadCode.unreachable',
	'count' => 2,
	'path' => __DIR__ . '/src/Glpi/Inventory/Asset/NetworkPort.php',
];
$ignoreErrors[] = [
	'message' => '#^Negated boolean expression is always false\\.$#',
	'identifier' => 'booleanNot.alwaysFalse',
	'count' => 1,
	'path' => __DIR__ . '/src/Glpi/Inventory/Asset/OperatingSystem.php',
];
$ignoreErrors[] = [
	'message' => '#^Negated boolean expression is always false\\.$#',
	'identifier' => 'booleanNot.alwaysFalse',
	'count' => 1,
	'path' => __DIR__ . '/src/Glpi/Inventory/Asset/Peripheral.php',
];
$ignoreErrors[] = [
	'message' => '#^Negated boolean expression is always false\\.$#',
	'identifier' => 'booleanNot.alwaysFalse',
	'count' => 1,
	'path' => __DIR__ . '/src/Glpi/Inventory/Asset/Process.php',
];
$ignoreErrors[] = [
	'message' => '#^Negated boolean expression is always false\\.$#',
	'identifier' => 'booleanNot.alwaysFalse',
	'count' => 1,
	'path' => __DIR__ . '/src/Glpi/Inventory/Asset/RemoteManagement.php',
];
$ignoreErrors[] = [
	'message' => '#^Left side of && is always true\\.$#',
	'identifier' => 'booleanAnd.leftAlwaysTrue',
	'count' => 1,
	'path' => __DIR__ . '/src/Glpi/Inventory/Asset/Software.php',
];
$ignoreErrors[] = [
	'message' => '#^Negated boolean expression is always false\\.$#',
	'identifier' => 'booleanNot.alwaysFalse',
	'count' => 2,
	'path' => __DIR__ . '/src/Glpi/Inventory/Asset/Software.php',
];
$ignoreErrors[] = [
	'message' => '#^Property Glpi\\\\Inventory\\\\Asset\\\\InventoryAsset\\:\\:\\$main_asset \\(Glpi\\\\Inventory\\\\MainAsset\\\\MainAsset\\) in isset\\(\\) is not nullable\\.$#',
	'identifier' => 'isset.property',
	'count' => 1,
	'path' => __DIR__ . '/src/Glpi/Inventory/Asset/Software.php',
];
$ignoreErrors[] = [
	'message' => '#^Call to function method_exists\\(\\) with Glpi\\\\Inventory\\\\MainAsset\\\\MainAsset and \'isPartial\' will always evaluate to true\\.$#',
	'identifier' => 'function.alreadyNarrowedType',
	'count' => 1,
	'path' => __DIR__ . '/src/Glpi/Inventory/Asset/VirtualMachine.php',
];
$ignoreErrors[] = [
	'message' => '#^Negated boolean expression is always false\\.$#',
	'identifier' => 'booleanNot.alwaysFalse',
	'count' => 1,
	'path' => __DIR__ . '/src/Glpi/Inventory/Asset/VirtualMachine.php',
];
$ignoreErrors[] = [
	'message' => '#^Property Glpi\\\\Inventory\\\\Asset\\\\InventoryAsset\\:\\:\\$itemtype \\(string\\) does not accept null\\.$#',
	'identifier' => 'assign.propertyType',
	'count' => 1,
	'path' => __DIR__ . '/src/Glpi/Inventory/Asset/VirtualMachine.php',
];
$ignoreErrors[] = [
	'message' => '#^Property Glpi\\\\Inventory\\\\Asset\\\\InventoryAsset\\:\\:\\$main_asset \\(Glpi\\\\Inventory\\\\MainAsset\\\\MainAsset\\) in isset\\(\\) is not nullable\\.$#',
	'identifier' => 'isset.property',
	'count' => 1,
	'path' => __DIR__ . '/src/Glpi/Inventory/Asset/VirtualMachine.php',
];
$ignoreErrors[] = [
	'message' => '#^Negated boolean expression is always false\\.$#',
	'identifier' => 'booleanNot.alwaysFalse',
	'count' => 1,
	'path' => __DIR__ . '/src/Glpi/Inventory/Asset/Volume.php',
];
$ignoreErrors[] = [
	'message' => '#^Access to an undefined property CommonGLPI\\:\\:\\$enabled_inventory\\.$#',
	'identifier' => 'property.notFound',
	'count' => 1,
	'path' => __DIR__ . '/src/Glpi/Inventory/Conf.php',
];
$ignoreErrors[] = [
	'message' => '#^Call to function is_array\\(\\) with array\\<array\\{label\\: string, item_action\\: bool, render_callback\\: callable\\(\\)\\: mixed, action_callback\\: callable\\(\\)\\: mixed\\}\\> will always evaluate to true\\.$#',
	'identifier' => 'function.alreadyNarrowedType',
	'count' => 1,
	'path' => __DIR__ . '/src/Glpi/Inventory/Conf.php',
];
$ignoreErrors[] = [
	'message' => '#^Call to function is_callable\\(\\) with callable\\(\\)\\: mixed will always evaluate to true\\.$#',
	'identifier' => 'function.alreadyNarrowedType',
	'count' => 1,
	'path' => __DIR__ . '/src/Glpi/Inventory/Conf.php',
];
$ignoreErrors[] = [
	'message' => '#^Offset \'label\' on array\\{label\\: string, item_action\\: bool, render_callback\\: callable\\(\\)\\: mixed, action_callback\\: callable\\(\\)\\: mixed\\} on left side of \\?\\? always exists and is not nullable\\.$#',
	'identifier' => 'nullCoalesce.offset',
	'count' => 1,
	'path' => __DIR__ . '/src/Glpi/Inventory/Conf.php',
];
$ignoreErrors[] = [
	'message' => '#^Offset \'render_callback\' on array\\{label\\: string, item_action\\: bool, render_callback\\: callable\\(\\)\\: mixed, action_callback\\: callable\\(\\)\\: mixed\\} on left side of \\?\\? always exists and is not nullable\\.$#',
	'identifier' => 'nullCoalesce.offset',
	'count' => 1,
	'path' => __DIR__ . '/src/Glpi/Inventory/Conf.php',
];
$ignoreErrors[] = [
	'message' => '#^Strict comparison using \\=\\=\\= between string and null will always evaluate to false\\.$#',
	'identifier' => 'identical.alwaysFalse',
	'count' => 1,
	'path' => __DIR__ . '/src/Glpi/Inventory/Conf.php',
];
$ignoreErrors[] = [
	'message' => '#^If condition is always true\\.$#',
	'identifier' => 'if.alwaysTrue',
	'count' => 2,
	'path' => __DIR__ . '/src/Glpi/Inventory/Inventory.php',
];
$ignoreErrors[] = [
	'message' => '#^Method Glpi\\\\Inventory\\\\Inventory\\:\\:cronCleanorphans\\(\\) with return type void returns int but should not return anything\\.$#',
	'identifier' => 'return.void',
	'count' => 1,
	'path' => __DIR__ . '/src/Glpi/Inventory/Inventory.php',
];
$ignoreErrors[] = [
	'message' => '#^Method Glpi\\\\Inventory\\\\Inventory\\:\\:cronCleantemp\\(\\) with return type void returns int but should not return anything\\.$#',
	'identifier' => 'return.void',
	'count' => 1,
	'path' => __DIR__ . '/src/Glpi/Inventory/Inventory.php',
];
$ignoreErrors[] = [
	'message' => '#^PHPDoc tag @return has invalid value \\(void;\\)\\: Unexpected token ";", expected TOKEN_HORIZONTAL_WS at offset 73 on line 4$#',
	'identifier' => 'phpDoc.parseError',
	'count' => 1,
	'path' => __DIR__ . '/src/Glpi/Inventory/Inventory.php',
];
$ignoreErrors[] = [
	'message' => '#^Property Glpi\\\\Inventory\\\\Inventory\\:\\:\\$inventory_content \\(string\\) in isset\\(\\) is not nullable\\.$#',
	'identifier' => 'isset.property',
	'count' => 1,
	'path' => __DIR__ . '/src/Glpi/Inventory/Inventory.php',
];
$ignoreErrors[] = [
	'message' => '#^Property Glpi\\\\Inventory\\\\Inventory\\:\\:\\$mainasset \\(Glpi\\\\Inventory\\\\MainAsset\\\\MainAsset\\) in isset\\(\\) is not nullable\\.$#',
	'identifier' => 'isset.property',
	'count' => 2,
	'path' => __DIR__ . '/src/Glpi/Inventory/Inventory.php',
];
$ignoreErrors[] = [
	'message' => '#^Argument of an invalid type stdClass supplied for foreach, only iterables are supported\\.$#',
	'identifier' => 'foreach.nonIterable',
	'count' => 2,
	'path' => __DIR__ . '/src/Glpi/Inventory/MainAsset/MainAsset.php',
];
$ignoreErrors[] = [
	'message' => '#^Property Glpi\\\\Inventory\\\\Asset\\\\InventoryAsset\\:\\:\\$itemtype \\(string\\) does not accept null\\.$#',
	'identifier' => 'assign.propertyType',
	'count' => 1,
	'path' => __DIR__ . '/src/Glpi/Inventory/MainAsset/MainAsset.php',
];
$ignoreErrors[] = [
	'message' => '#^Property Glpi\\\\Inventory\\\\Asset\\\\InventoryAsset\\:\\:\\$request_query \\(string\\) on left side of \\?\\? is not nullable\\.$#',
	'identifier' => 'nullCoalesce.property',
	'count' => 1,
	'path' => __DIR__ . '/src/Glpi/Inventory/MainAsset/MainAsset.php',
];
$ignoreErrors[] = [
	'message' => '#^Property Glpi\\\\Inventory\\\\MainAsset\\\\MainAsset\\:\\:\\$states_id_default \\(int\\) on left side of \\?\\? is not nullable\\.$#',
	'identifier' => 'nullCoalesce.property',
	'count' => 1,
	'path' => __DIR__ . '/src/Glpi/Inventory/MainAsset/MainAsset.php',
];
$ignoreErrors[] = [
	'message' => '#^Argument of an invalid type stdClass supplied for foreach, only iterables are supported\\.$#',
	'identifier' => 'foreach.nonIterable',
	'count' => 1,
	'path' => __DIR__ . '/src/Glpi/Inventory/MainAsset/NetworkEquipment.php',
];
$ignoreErrors[] = [
	'message' => '#^Call to function method_exists\\(\\) with \\$this\\(Glpi\\\\Inventory\\\\MainAsset\\\\NetworkEquipment\\) and \'getManagementPorts\' will always evaluate to true\\.$#',
	'identifier' => 'function.alreadyNarrowedType',
	'count' => 1,
	'path' => __DIR__ . '/src/Glpi/Inventory/MainAsset/NetworkEquipment.php',
];
$ignoreErrors[] = [
	'message' => '#^Expression on left side of \\?\\? is not nullable\\.$#',
	'identifier' => 'nullCoalesce.expr',
	'count' => 1,
	'path' => __DIR__ . '/src/Glpi/Inventory/MainAsset/NetworkEquipment.php',
];
$ignoreErrors[] = [
	'message' => '#^Argument of an invalid type stdClass supplied for foreach, only iterables are supported\\.$#',
	'identifier' => 'foreach.nonIterable',
	'count' => 1,
	'path' => __DIR__ . '/src/Glpi/Inventory/MainAsset/Unmanaged.php',
];
$ignoreErrors[] = [
	'message' => '#^Parameter \\#4 \\$ports_id \\(array\\) of method Glpi\\\\Inventory\\\\MainAsset\\\\Unmanaged\\:\\:rulepassed\\(\\) should be compatible with parameter \\$ports_id \\(int\\) of method Glpi\\\\Inventory\\\\MainAsset\\\\MainAsset\\:\\:rulepassed\\(\\)$#',
	'identifier' => 'method.childParameterType',
	'count' => 1,
	'path' => __DIR__ . '/src/Glpi/Inventory/MainAsset/Unmanaged.php',
];
$ignoreErrors[] = [
	'message' => '#^Property Glpi\\\\Inventory\\\\Asset\\\\InventoryAsset\\:\\:\\$request_query \\(string\\) on left side of \\?\\? is not nullable\\.$#',
	'identifier' => 'nullCoalesce.property',
	'count' => 1,
	'path' => __DIR__ . '/src/Glpi/Inventory/MainAsset/Unmanaged.php',
];
$ignoreErrors[] = [
	'message' => '#^Property Glpi\\\\Inventory\\\\MainAsset\\\\MainAsset\\:\\:\\$states_id_default \\(int\\) on left side of \\?\\? is not nullable\\.$#',
	'identifier' => 'nullCoalesce.property',
	'count' => 1,
	'path' => __DIR__ . '/src/Glpi/Inventory/MainAsset/Unmanaged.php',
];
$ignoreErrors[] = [
	'message' => '#^Strict comparison using \\!\\=\\= between int and false will always evaluate to true\\.$#',
	'identifier' => 'notIdentical.alwaysTrue',
	'count' => 1,
	'path' => __DIR__ . '/src/Glpi/Marketplace/Controller.php',
];
$ignoreErrors[] = [
	'message' => '#^PHPDoc tag @phpstan\\-return has invalid value \\(\\{client_id\\: string, user_id\\: string, scopes\\: string\\[\\]\\}\\)\\: Unexpected token "\\{", expected type at offset 79 on line 4$#',
	'identifier' => 'phpDoc.parseError',
	'count' => 1,
	'path' => __DIR__ . '/src/Glpi/OAuth/Server.php',
];
$ignoreErrors[] = [
	'message' => '#^Call to function is_array\\(\\) with array will always evaluate to true\\.$#',
	'identifier' => 'function.alreadyNarrowedType',
	'count' => 1,
	'path' => __DIR__ . '/src/Glpi/RichText/RichText.php',
];
$ignoreErrors[] = [
	'message' => '#^Method Glpi\\\\Search\\\\CriteriaFilter\\:\\:getTabNameForItem\\(\\) never returns array\\<string\\> so it can be removed from the return type\\.$#',
	'identifier' => 'return.unusedType',
	'count' => 1,
	'path' => __DIR__ . '/src/Glpi/Search/CriteriaFilter.php',
];
$ignoreErrors[] = [
	'message' => '#^Default value of the parameter \\#1 \\$itemtype \\(string\\) of method Glpi\\\\Search\\\\Input\\\\QueryBuilder\\:\\:findCriteriaInSession\\(\\) is incompatible with type class\\-string\\<CommonDBTM\\>\\.$#',
	'identifier' => 'parameter.defaultValue',
	'count' => 1,
	'path' => __DIR__ . '/src/Glpi/Search/Input/QueryBuilder.php',
];
$ignoreErrors[] = [
	'message' => '#^Default value of the parameter \\#1 \\$itemtype \\(string\\) of method Glpi\\\\Search\\\\Input\\\\QueryBuilder\\:\\:getDefaultCriteria\\(\\) is incompatible with type class\\-string\\<CommonDBTM\\>\\.$#',
	'identifier' => 'parameter.defaultValue',
	'count' => 1,
	'path' => __DIR__ . '/src/Glpi/Search/Input/QueryBuilder.php',
];
$ignoreErrors[] = [
	'message' => '#^Negated boolean expression is always true\\.$#',
	'identifier' => 'booleanNot.alwaysTrue',
	'count' => 2,
	'path' => __DIR__ . '/src/Glpi/Search/Input/QueryBuilder.php',
];
$ignoreErrors[] = [
	'message' => '#^Call to an undefined method PhpOffice\\\\PhpSpreadsheet\\\\Writer\\\\IWriter\\:\\:setOrientation\\(\\)\\.$#',
	'identifier' => 'method.notFound',
	'count' => 1,
	'path' => __DIR__ . '/src/Glpi/Search/Output/Pdf.php',
];
$ignoreErrors[] = [
	'message' => '#^Property Glpi\\\\Search\\\\Output\\\\Spreadsheet\\:\\:\\$writer \\(PhpOffice\\\\PhpSpreadsheet\\\\Writer\\\\BaseWriter\\) does not accept PhpOffice\\\\PhpSpreadsheet\\\\Writer\\\\IWriter\\.$#',
	'identifier' => 'assign.propertyType',
	'count' => 1,
	'path' => __DIR__ . '/src/Glpi/Search/Output/Pdf.php',
];
$ignoreErrors[] = [
	'message' => '#^Negated boolean expression is always true\\.$#',
	'identifier' => 'booleanNot.alwaysTrue',
	'count' => 1,
	'path' => __DIR__ . '/src/Glpi/Search/Output/Spreadsheet.php',
];
$ignoreErrors[] = [
	'message' => '#^Call to function is_string\\(\\) with string will always evaluate to true\\.$#',
	'identifier' => 'function.alreadyNarrowedType',
	'count' => 2,
	'path' => __DIR__ . '/src/Glpi/Search/Provider/SQLProvider.php',
];
$ignoreErrors[] = [
	'message' => '#^Call to static method getAssignableVisiblityCriteria\\(\\) on an unknown class Glpi\\\\Features\\\\AssignableItem\\.$#',
	'identifier' => 'class.notFound',
	'count' => 1,
	'path' => __DIR__ . '/src/Glpi/Search/Provider/SQLProvider.php',
];
$ignoreErrors[] = [
	'message' => '#^Default value of the parameter \\#4 \\$meta \\(int\\) of method Glpi\\\\Search\\\\Provider\\\\SQLProvider\\:\\:giveItem\\(\\) is incompatible with type bool\\.$#',
	'identifier' => 'parameter.defaultValue',
	'count' => 1,
	'path' => __DIR__ . '/src/Glpi/Search/Provider/SQLProvider.php',
];
$ignoreErrors[] = [
	'message' => '#^Default value of the parameter \\#4 \\$meta_type \\(string\\) of method Glpi\\\\Search\\\\Provider\\\\SQLProvider\\:\\:getSelectCriteria\\(\\) is incompatible with type class\\-string\\<CommonDBTM\\>\\.$#',
	'identifier' => 'parameter.defaultValue',
	'count' => 1,
	'path' => __DIR__ . '/src/Glpi/Search/Provider/SQLProvider.php',
];
$ignoreErrors[] = [
	'message' => '#^Default value of the parameter \\#7 \\$meta_type \\(string\\) of method Glpi\\\\Search\\\\Provider\\\\SQLProvider\\:\\:getLeftJoinCriteria\\(\\) is incompatible with type class\\-string\\<CommonDBTM\\>\\.$#',
	'identifier' => 'parameter.defaultValue',
	'count' => 1,
	'path' => __DIR__ . '/src/Glpi/Search/Provider/SQLProvider.php',
];
$ignoreErrors[] = [
	'message' => '#^Expression on left side of \\?\\? is not nullable\\.$#',
	'identifier' => 'nullCoalesce.expr',
	'count' => 1,
	'path' => __DIR__ . '/src/Glpi/Search/Provider/SQLProvider.php',
];
$ignoreErrors[] = [
	'message' => '#^If condition is always true\\.$#',
	'identifier' => 'if.alwaysTrue',
	'count' => 1,
	'path' => __DIR__ . '/src/Glpi/Search/Provider/SQLProvider.php',
];
$ignoreErrors[] = [
	'message' => '#^Left side of && is always true\\.$#',
	'identifier' => 'booleanAnd.leftAlwaysTrue',
	'count' => 4,
	'path' => __DIR__ . '/src/Glpi/Search/Provider/SQLProvider.php',
];
$ignoreErrors[] = [
	'message' => '#^Loose comparison using \\=\\= between 2 and 2 will always evaluate to true\\.$#',
	'identifier' => 'equal.alwaysTrue',
	'count' => 4,
	'path' => __DIR__ . '/src/Glpi/Search/Provider/SQLProvider.php',
];
$ignoreErrors[] = [
	'message' => '#^Method Glpi\\\\Search\\\\Provider\\\\SQLProvider\\:\\:explodeWithID\\(\\) never returns false so it can be removed from the return type\\.$#',
	'identifier' => 'return.unusedType',
	'count' => 1,
	'path' => __DIR__ . '/src/Glpi/Search/Provider/SQLProvider.php',
];
$ignoreErrors[] = [
	'message' => '#^Method Glpi\\\\Search\\\\Provider\\\\SQLProvider\\:\\:getHavingCriteria\\(\\) should return array but returns false\\.$#',
	'identifier' => 'return.type',
	'count' => 1,
	'path' => __DIR__ . '/src/Glpi/Search/Provider/SQLProvider.php',
];
$ignoreErrors[] = [
	'message' => '#^Method Glpi\\\\Search\\\\Provider\\\\SQLProvider\\:\\:getSelectCriteria\\(\\) should return array but returns Glpi\\\\DBAL\\\\QueryExpression\\.$#',
	'identifier' => 'return.type',
	'count' => 1,
	'path' => __DIR__ . '/src/Glpi/Search/Provider/SQLProvider.php',
];
$ignoreErrors[] = [
	'message' => '#^Method Glpi\\\\Search\\\\Provider\\\\SQLProvider\\:\\:getWhereCriteria\\(\\) should return array\\|null but returns Glpi\\\\DBAL\\\\QueryExpression\\.$#',
	'identifier' => 'return.type',
	'count' => 1,
	'path' => __DIR__ . '/src/Glpi/Search/Provider/SQLProvider.php',
];
$ignoreErrors[] = [
	'message' => '#^Method Glpi\\\\Search\\\\Provider\\\\SQLProvider\\:\\:giveItem\\(\\) should return string but returns int\\.$#',
	'identifier' => 'return.type',
	'count' => 1,
	'path' => __DIR__ . '/src/Glpi/Search/Provider/SQLProvider.php',
];
$ignoreErrors[] = [
	'message' => '#^Offset 2 on array\\{string, string, string\\} in isset\\(\\) always exists and is not nullable\\.$#',
	'identifier' => 'isset.offset',
	'count' => 1,
	'path' => __DIR__ . '/src/Glpi/Search/Provider/SQLProvider.php',
];
$ignoreErrors[] = [
	'message' => '#^PHPDoc tag @param for parameter \\$NOT with type string is incompatible with native type bool\\.$#',
	'identifier' => 'parameter.phpDocType',
	'count' => 1,
	'path' => __DIR__ . '/src/Glpi/Search/Provider/SQLProvider.php',
];
$ignoreErrors[] = [
	'message' => '#^PHPDoc tag @return with type string is incompatible with native type array\\.$#',
	'identifier' => 'return.phpDocType',
	'count' => 1,
	'path' => __DIR__ . '/src/Glpi/Search/Provider/SQLProvider.php',
];
$ignoreErrors[] = [
	'message' => '#^PHPDoc tag @var for variable \\$itemtype has invalid type Glpi\\\\Features\\\\AssignableItem\\.$#',
	'identifier' => 'varTag.trait',
	'count' => 1,
	'path' => __DIR__ . '/src/Glpi/Search/Provider/SQLProvider.php',
];
$ignoreErrors[] = [
	'message' => '#^PHPDoc tag @var with type Glpi\\\\Features\\\\AssignableItem is not subtype of native type string\\.$#',
	'identifier' => 'varTag.nativeType',
	'count' => 1,
	'path' => __DIR__ . '/src/Glpi/Search/Provider/SQLProvider.php',
];
$ignoreErrors[] = [
	'message' => '#^Strict comparison using \\!\\=\\= between 100\\|float\\|string and null will always evaluate to true\\.$#',
	'identifier' => 'notIdentical.alwaysTrue',
	'count' => 1,
	'path' => __DIR__ . '/src/Glpi/Search/Provider/SQLProvider.php',
];
$ignoreErrors[] = [
	'message' => '#^Strict comparison using \\!\\=\\= between CommonDBTM\\|false and null will always evaluate to true\\.$#',
	'identifier' => 'notIdentical.alwaysTrue',
	'count' => 2,
	'path' => __DIR__ . '/src/Glpi/Search/Provider/SQLProvider.php',
];
$ignoreErrors[] = [
	'message' => '#^Strict comparison using \\!\\=\\= between int\\|string and null will always evaluate to true\\.$#',
	'identifier' => 'notIdentical.alwaysTrue',
	'count' => 2,
	'path' => __DIR__ . '/src/Glpi/Search/Provider/SQLProvider.php',
];
$ignoreErrors[] = [
	'message' => '#^Strict comparison using \\=\\=\\= between \'Problem\' and \'Problem\' will always evaluate to true\\.$#',
	'identifier' => 'identical.alwaysTrue',
	'count' => 2,
	'path' => __DIR__ . '/src/Glpi/Search/Provider/SQLProvider.php',
];
$ignoreErrors[] = [
	'message' => '#^Strict comparison using \\=\\=\\= between 2 and 2 will always evaluate to true\\.$#',
	'identifier' => 'identical.alwaysTrue',
	'count' => 2,
	'path' => __DIR__ . '/src/Glpi/Search/Provider/SQLProvider.php',
];
$ignoreErrors[] = [
	'message' => '#^Strict comparison using \\=\\=\\= between class\\-string\\<CommonDBTM\\> and \'AllAssets\' will always evaluate to false\\.$#',
	'identifier' => 'identical.alwaysFalse',
	'count' => 1,
	'path' => __DIR__ . '/src/Glpi/Search/Provider/SQLProvider.php',
];
$ignoreErrors[] = [
	'message' => '#^Call to an undefined static method CommonGLPI\\:\\:showBrowseView\\(\\)\\.$#',
	'identifier' => 'staticMethod.notFound',
	'count' => 1,
	'path' => __DIR__ . '/src/Glpi/Search/SearchEngine.php',
];
$ignoreErrors[] = [
	'message' => '#^Call to an undefined static method Glpi\\\\Search\\\\Input\\\\SearchInputInterface\\:\\:cleanParams\\(\\)\\.$#',
	'identifier' => 'staticMethod.notFound',
	'count' => 1,
	'path' => __DIR__ . '/src/Glpi/Search/SearchEngine.php',
];
$ignoreErrors[] = [
	'message' => '#^Call to an undefined static method Glpi\\\\Search\\\\Input\\\\SearchInputInterface\\:\\:manageParams\\(\\)\\.$#',
	'identifier' => 'staticMethod.notFound',
	'count' => 1,
	'path' => __DIR__ . '/src/Glpi/Search/SearchEngine.php',
];
$ignoreErrors[] = [
	'message' => '#^Call to an undefined static method Glpi\\\\Search\\\\Input\\\\SearchInputInterface\\:\\:showGenericSearch\\(\\)\\.$#',
	'identifier' => 'staticMethod.notFound',
	'count' => 1,
	'path' => __DIR__ . '/src/Glpi/Search/SearchEngine.php',
];
$ignoreErrors[] = [
	'message' => '#^Call to an undefined static method Glpi\\\\Search\\\\Provider\\\\SearchProviderInterface\\:\\:constructData\\(\\)\\.$#',
	'identifier' => 'staticMethod.notFound',
	'count' => 1,
	'path' => __DIR__ . '/src/Glpi/Search/SearchEngine.php',
];
$ignoreErrors[] = [
	'message' => '#^Call to an undefined static method Glpi\\\\Search\\\\Provider\\\\SearchProviderInterface\\:\\:constructSQL\\(\\)\\.$#',
	'identifier' => 'staticMethod.notFound',
	'count' => 1,
	'path' => __DIR__ . '/src/Glpi/Search/SearchEngine.php',
];
$ignoreErrors[] = [
	'message' => '#^Call to function is_array\\(\\) with array will always evaluate to true\\.$#',
	'identifier' => 'function.alreadyNarrowedType',
	'count' => 1,
	'path' => __DIR__ . '/src/Glpi/Search/SearchEngine.php',
];
$ignoreErrors[] = [
	'message' => '#^PHPDoc tag @var with type Glpi\\\\Search\\\\Input\\\\SearchInputInterface is not subtype of native type string\\.$#',
	'identifier' => 'varTag.nativeType',
	'count' => 2,
	'path' => __DIR__ . '/src/Glpi/Search/SearchEngine.php',
];
$ignoreErrors[] = [
	'message' => '#^Call to function is_array\\(\\) with array will always evaluate to true\\.$#',
	'identifier' => 'function.alreadyNarrowedType',
	'count' => 1,
	'path' => __DIR__ . '/src/Glpi/Socket.php',
];
$ignoreErrors[] = [
	'message' => '#^Method Glpi\\\\Socket\\:\\:showListForItem\\(\\) with return type void returns false but should not return anything\\.$#',
	'identifier' => 'return.void',
	'count' => 2,
	'path' => __DIR__ . '/src/Glpi/Socket.php',
];
$ignoreErrors[] = [
	'message' => '#^Method Glpi\\\\System\\\\Diagnostic\\\\SourceCodeIntegrityChecker\\:\\:getBaselineManifest\\(\\) never returns null so it can be removed from the return type\\.$#',
	'identifier' => 'return.unusedType',
	'count' => 1,
	'path' => __DIR__ . '/src/Glpi/System/Diagnostic/SourceCodeIntegrityChecker.php',
];
$ignoreErrors[] = [
	'message' => '#^Method Glpi\\\\System\\\\Log\\\\LogViewer\\:\\:getMenuContent\\(\\) never returns false so it can be removed from the return type\\.$#',
	'identifier' => 'return.unusedType',
	'count' => 1,
	'path' => __DIR__ . '/src/Glpi/System/Log/LogViewer.php',
];
$ignoreErrors[] = [
	'message' => '#^Default value of the parameter \\#1 \\$history \\(int\\) of method Group\\:\\:post_updateItem\\(\\) is incompatible with type bool\\.$#',
	'identifier' => 'parameter.defaultValue',
	'count' => 1,
	'path' => __DIR__ . '/src/Group.php',
];
$ignoreErrors[] = [
	'message' => '#^Left side of && is always false\\.$#',
	'identifier' => 'booleanAnd.leftAlwaysFalse',
	'count' => 1,
	'path' => __DIR__ . '/src/Group.php',
];
$ignoreErrors[] = [
	'message' => '#^Return type \\(void\\) of method Group\\:\\:showForm\\(\\) should be compatible with return type \\(bool\\) of method CommonDropdown\\:\\:showForm\\(\\)$#',
	'identifier' => 'method.childReturnType',
	'count' => 1,
	'path' => __DIR__ . '/src/Group.php',
];
$ignoreErrors[] = [
	'message' => '#^Call to function is_string\\(\\) with string will always evaluate to true\\.$#',
	'identifier' => 'function.alreadyNarrowedType',
	'count' => 1,
	'path' => __DIR__ . '/src/HTMLTableCell.php',
];
$ignoreErrors[] = [
	'message' => '#^Property HTMLTableGroup\\:\\:\\$new_headers is never read, only written\\.$#',
	'identifier' => 'property.onlyWritten',
	'count' => 1,
	'path' => __DIR__ . '/src/HTMLTableGroup.php',
];
$ignoreErrors[] = [
	'message' => '#^Call to an undefined method HTMLTableHeader\\:\\:getCompositeName\\(\\)\\.$#',
	'identifier' => 'method.notFound',
	'count' => 1,
	'path' => __DIR__ . '/src/HTMLTableRow.php',
];
$ignoreErrors[] = [
	'message' => '#^Property HTMLTableSuperHeader\\:\\:\\$headerSets is never read, only written\\.$#',
	'identifier' => 'property.onlyWritten',
	'count' => 1,
	'path' => __DIR__ . '/src/HTMLTableSuperHeader.php',
];
$ignoreErrors[] = [
	'message' => '#^Call to function is_array\\(\\) with array will always evaluate to true\\.$#',
	'identifier' => 'function.alreadyNarrowedType',
	'count' => 8,
	'path' => __DIR__ . '/src/Html.php',
];
$ignoreErrors[] = [
	'message' => '#^Call to function is_array\\(\\) with bool will always evaluate to false\\.$#',
	'identifier' => 'function.impossibleType',
	'count' => 1,
	'path' => __DIR__ . '/src/Html.php',
];
$ignoreErrors[] = [
	'message' => '#^Call to function is_array\\(\\) with string will always evaluate to false\\.$#',
	'identifier' => 'function.impossibleType',
	'count' => 4,
	'path' => __DIR__ . '/src/Html.php',
];
$ignoreErrors[] = [
	'message' => '#^Call to function is_null\\(\\) with string will always evaluate to false\\.$#',
	'identifier' => 'function.impossibleType',
	'count' => 2,
	'path' => __DIR__ . '/src/Html.php',
];
$ignoreErrors[] = [
	'message' => '#^Call to function is_string\\(\\) with string will always evaluate to true\\.$#',
	'identifier' => 'function.alreadyNarrowedType',
	'count' => 3,
	'path' => __DIR__ . '/src/Html.php',
];
$ignoreErrors[] = [
	'message' => '#^Default value of the parameter \\#2 \\$http_response_code \\(int\\) of method Html\\:\\:redirect\\(\\) is incompatible with type string\\.$#',
	'identifier' => 'parameter.defaultValue',
	'count' => 1,
	'path' => __DIR__ . '/src/Html.php',
];
$ignoreErrors[] = [
	'message' => '#^Instanceof between Glpi\\\\Console\\\\Application and Glpi\\\\Console\\\\Application will always evaluate to true\\.$#',
	'identifier' => 'instanceof.alwaysTrue',
	'count' => 1,
	'path' => __DIR__ . '/src/Html.php',
];
$ignoreErrors[] = [
	'message' => '#^Negated boolean expression is always true\\.$#',
	'identifier' => 'booleanNot.alwaysTrue',
	'count' => 1,
	'path' => __DIR__ . '/src/Html.php',
];
$ignoreErrors[] = [
	'message' => '#^PHPDoc tag @phpstan\\-return has invalid value \\(\\$display \\? void \\: string\\)\\: Unexpected token "\\$display", expected type at offset 656 on line 13$#',
	'identifier' => 'phpDoc.parseError',
	'count' => 1,
	'path' => __DIR__ . '/src/Html.php',
];
$ignoreErrors[] = [
	'message' => '#^PHPDoc tag @phpstan\\-return has invalid value \\(\\$display is true \\? true \\: string\\)\\: Unexpected token "\\$display", expected type at offset 219 on line 9$#',
	'identifier' => 'phpDoc.parseError',
	'count' => 1,
	'path' => __DIR__ . '/src/Html.php',
];
$ignoreErrors[] = [
	'message' => '#^Strict comparison using \\=\\=\\= between float and \'\' will always evaluate to false\\.$#',
	'identifier' => 'identical.alwaysFalse',
	'count' => 1,
	'path' => __DIR__ . '/src/Html.php',
];
$ignoreErrors[] = [
	'message' => '#^Strict comparison using \\=\\=\\= between float and \'\\-\' will always evaluate to false\\.$#',
	'identifier' => 'identical.alwaysFalse',
	'count' => 1,
	'path' => __DIR__ . '/src/Html.php',
];
$ignoreErrors[] = [
	'message' => '#^Call to function is_array\\(\\) with array\\<int\\> will always evaluate to true\\.$#',
	'identifier' => 'function.alreadyNarrowedType',
	'count' => 5,
	'path' => __DIR__ . '/src/IPAddress.php',
];
$ignoreErrors[] = [
	'message' => '#^Call to function is_numeric\\(\\) with int will always evaluate to true\\.$#',
	'identifier' => 'function.alreadyNarrowedType',
	'count' => 2,
	'path' => __DIR__ . '/src/IPAddress.php',
];
$ignoreErrors[] = [
	'message' => '#^Call to function is_string\\(\\) with string will always evaluate to true\\.$#',
	'identifier' => 'function.alreadyNarrowedType',
	'count' => 1,
	'path' => __DIR__ . '/src/IPAddress.php',
];
$ignoreErrors[] = [
	'message' => '#^Negated boolean expression is always false\\.$#',
	'identifier' => 'booleanNot.alwaysFalse',
	'count' => 3,
	'path' => __DIR__ . '/src/IPAddress.php',
];
$ignoreErrors[] = [
	'message' => '#^Property IPAddress\\:\\:\\$binary \\(array\\<int\\>\\) does not accept string\\.$#',
	'identifier' => 'assign.propertyType',
	'count' => 1,
	'path' => __DIR__ . '/src/IPAddress.php',
];
$ignoreErrors[] = [
	'message' => '#^Strict comparison using \\!\\=\\= between array\\<int\\> and \'\' will always evaluate to true\\.$#',
	'identifier' => 'notIdentical.alwaysTrue',
	'count' => 1,
	'path' => __DIR__ . '/src/IPAddress.php',
];
$ignoreErrors[] = [
	'message' => '#^Comparison operation "\\>" between int\\<1, max\\> and 0 is always true\\.$#',
	'identifier' => 'greater.alwaysTrue',
	'count' => 1,
	'path' => __DIR__ . '/src/IPNetwork.php',
];
$ignoreErrors[] = [
	'message' => '#^Property IPNetwork\\:\\:\\$address \\(IPAddress\\) does not accept null\\.$#',
	'identifier' => 'assign.propertyType',
	'count' => 1,
	'path' => __DIR__ . '/src/IPNetwork.php',
];
$ignoreErrors[] = [
	'message' => '#^Property IPNetwork\\:\\:\\$data_for_implicit_update \\(array\\) does not accept null\\.$#',
	'identifier' => 'assign.propertyType',
	'count' => 1,
	'path' => __DIR__ . '/src/IPNetwork.php',
];
$ignoreErrors[] = [
	'message' => '#^Property IPNetwork\\:\\:\\$gateway \\(IPAddress\\) does not accept null\\.$#',
	'identifier' => 'assign.propertyType',
	'count' => 1,
	'path' => __DIR__ . '/src/IPNetwork.php',
];
$ignoreErrors[] = [
	'message' => '#^Property IPNetwork\\:\\:\\$netmask \\(IPNetmask\\) does not accept null\\.$#',
	'identifier' => 'assign.propertyType',
	'count' => 1,
	'path' => __DIR__ . '/src/IPNetwork.php',
];
$ignoreErrors[] = [
	'message' => '#^Property IPNetwork\\:\\:\\$networkUpdate \\(bool\\) does not accept null\\.$#',
	'identifier' => 'assign.propertyType',
	'count' => 1,
	'path' => __DIR__ . '/src/IPNetwork.php',
];
$ignoreErrors[] = [
	'message' => '#^Left side of && is always true\\.$#',
	'identifier' => 'booleanAnd.leftAlwaysTrue',
	'count' => 1,
	'path' => __DIR__ . '/src/ITILFollowup.php',
];
$ignoreErrors[] = [
	'message' => '#^Method ITILTemplate\\:\\:showCentralPreview\\(\\) with return type void returns false but should not return anything\\.$#',
	'identifier' => 'return.void',
	'count' => 1,
	'path' => __DIR__ . '/src/ITILTemplate.php',
];
$ignoreErrors[] = [
	'message' => '#^PHPDoc tag @var with type CommonITILObject is not subtype of native type string\\.$#',
	'identifier' => 'varTag.nativeType',
	'count' => 3,
	'path' => __DIR__ . '/src/ITILTemplate.php',
];
$ignoreErrors[] = [
	'message' => '#^Method ITILTemplateField\\:\\:showForITILTemplate\\(\\) with return type void returns false but should not return anything\\.$#',
	'identifier' => 'return.void',
	'count' => 1,
	'path' => __DIR__ . '/src/ITILTemplateField.php',
];
$ignoreErrors[] = [
	'message' => '#^Default value of the parameter \\#1 \\$history \\(int\\) of method ITILValidationTemplate\\:\\:post_updateItem\\(\\) is incompatible with type bool\\.$#',
	'identifier' => 'parameter.defaultValue',
	'count' => 1,
	'path' => __DIR__ . '/src/ITILValidationTemplate.php',
];
$ignoreErrors[] = [
	'message' => '#^If condition is always true\\.$#',
	'identifier' => 'if.alwaysTrue',
	'count' => 1,
	'path' => __DIR__ . '/src/Impact.php',
];
$ignoreErrors[] = [
	'message' => '#^Right side of \\|\\| is always true\\.$#',
	'identifier' => 'booleanOr.rightAlwaysTrue',
	'count' => 1,
	'path' => __DIR__ . '/src/Impact.php',
];
$ignoreErrors[] = [
	'message' => '#^Negated boolean expression is always true\\.$#',
	'identifier' => 'booleanNot.alwaysTrue',
	'count' => 1,
	'path' => __DIR__ . '/src/ImpactItem.php',
];
$ignoreErrors[] = [
	'message' => '#^Method Infocom\\:\\:showTco\\(\\) should return float but returns string\\.$#',
	'identifier' => 'return.type',
	'count' => 4,
	'path' => __DIR__ . '/src/Infocom.php',
];
$ignoreErrors[] = [
	'message' => '#^Negated boolean expression is always false\\.$#',
	'identifier' => 'booleanNot.alwaysFalse',
	'count' => 1,
	'path' => __DIR__ . '/src/Infocom.php',
];
$ignoreErrors[] = [
	'message' => '#^PHPDoc tag @phpstan\\-return has invalid value \\(\\$display \\? void \\: string\\)\\: Unexpected token "\\$display", expected type at offset 264 on line 9$#',
	'identifier' => 'phpDoc.parseError',
	'count' => 1,
	'path' => __DIR__ . '/src/Infocom.php',
];
$ignoreErrors[] = [
	'message' => '#^Call to an undefined method CommonGLPI\\:\\:getID\\(\\)\\.$#',
	'identifier' => 'method.notFound',
	'count' => 1,
	'path' => __DIR__ . '/src/ItemAntivirus.php',
];
$ignoreErrors[] = [
	'message' => '#^Call to an undefined method CommonGLPI\\:\\:getID\\(\\)\\.$#',
	'identifier' => 'method.notFound',
	'count' => 1,
	'path' => __DIR__ . '/src/ItemVirtualMachine.php',
];
$ignoreErrors[] = [
	'message' => '#^Method Item_Cluster\\:\\:showItems\\(\\) with return type void returns false but should not return anything\\.$#',
	'identifier' => 'return.void',
	'count' => 1,
	'path' => __DIR__ . '/src/Item_Cluster.php',
];
$ignoreErrors[] = [
	'message' => '#^Method Item_DeviceCamera_ImageFormat\\:\\:showItems\\(\\) with return type void returns false but should not return anything\\.$#',
	'identifier' => 'return.void',
	'count' => 1,
	'path' => __DIR__ . '/src/Item_DeviceCamera_ImageFormat.php',
];
$ignoreErrors[] = [
	'message' => '#^Method Item_DeviceCamera_ImageResolution\\:\\:showItems\\(\\) with return type void returns false but should not return anything\\.$#',
	'identifier' => 'return.void',
	'count' => 1,
	'path' => __DIR__ . '/src/Item_DeviceCamera_ImageResolution.php',
];
$ignoreErrors[] = [
<<<<<<< HEAD
	'message' => '#^Strict comparison using \\=\\=\\= between array and false will always evaluate to false\\.$#',
	'identifier' => 'identical.alwaysFalse',
	'count' => 2,
	'path' => __DIR__ . '/src/Item_DeviceSimcard.php',
];
$ignoreErrors[] = [
=======
>>>>>>> 7e6d11c4
	'message' => '#^Expression on left side of \\?\\? is not nullable\\.$#',
	'identifier' => 'nullCoalesce.expr',
	'count' => 1,
	'path' => __DIR__ . '/src/Item_Devices.php',
];
$ignoreErrors[] = [
	'message' => '#^Method Item_Disk\\:\\:showForItem\\(\\) with return type void returns false but should not return anything\\.$#',
	'identifier' => 'return.void',
	'count' => 1,
	'path' => __DIR__ . '/src/Item_Disk.php',
];
$ignoreErrors[] = [
	'message' => '#^Strict comparison using \\=\\=\\= between 0\\|1\\|2 and \'\' will always evaluate to false\\.$#',
	'identifier' => 'identical.alwaysFalse',
	'count' => 1,
	'path' => __DIR__ . '/src/Item_Disk.php',
];
$ignoreErrors[] = [
	'message' => '#^Method Item_Enclosure\\:\\:showItems\\(\\) with return type void returns false but should not return anything\\.$#',
	'identifier' => 'return.void',
	'count' => 1,
	'path' => __DIR__ . '/src/Item_Enclosure.php',
];
$ignoreErrors[] = [
	'message' => '#^Call to an undefined method CommonGLPI\\:\\:getID\\(\\)\\.$#',
	'identifier' => 'method.notFound',
	'count' => 1,
	'path' => __DIR__ . '/src/Item_Environment.php',
];
$ignoreErrors[] = [
	'message' => '#^Method Item_Environment\\:\\:getTabNameForItem\\(\\) never returns array\\<string\\> so it can be removed from the return type\\.$#',
	'identifier' => 'return.unusedType',
	'count' => 1,
	'path' => __DIR__ . '/src/Item_Environment.php',
];
$ignoreErrors[] = [
	'message' => '#^Call to method forceGlobalState\\(\\) on an unknown class Glpi\\\\Features\\\\Kanban\\.$#',
	'identifier' => 'class.notFound',
	'count' => 2,
	'path' => __DIR__ . '/src/Item_Kanban.php',
];
$ignoreErrors[] = [
	'message' => '#^Call to method getFromDB\\(\\) on an unknown class Glpi\\\\Features\\\\Kanban\\.$#',
	'identifier' => 'class.notFound',
	'count' => 2,
	'path' => __DIR__ . '/src/Item_Kanban.php',
];
$ignoreErrors[] = [
	'message' => '#^Method Item_Kanban\\:\\:loadStateForItem\\(\\) should return array but returns null\\.$#',
	'identifier' => 'return.type',
	'count' => 1,
	'path' => __DIR__ . '/src/Item_Kanban.php',
];
$ignoreErrors[] = [
	'message' => '#^PHPDoc tag @var for variable \\$item has invalid type Glpi\\\\Features\\\\Kanban\\.$#',
	'identifier' => 'varTag.trait',
	'count' => 2,
	'path' => __DIR__ . '/src/Item_Kanban.php',
];
$ignoreErrors[] = [
	'message' => '#^Method Item_Line\\:\\:prepareInput\\(\\) should return array but returns false\\.$#',
	'identifier' => 'return.type',
	'count' => 1,
	'path' => __DIR__ . '/src/Item_Line.php',
];
$ignoreErrors[] = [
	'message' => '#^If condition is always true\\.$#',
	'identifier' => 'if.alwaysTrue',
	'count' => 1,
	'path' => __DIR__ . '/src/Item_OperatingSystem.php',
];
$ignoreErrors[] = [
	'message' => '#^Right side of && is always true\\.$#',
	'identifier' => 'booleanAnd.rightAlwaysTrue',
	'count' => 3,
	'path' => __DIR__ . '/src/Item_OperatingSystem.php',
];
$ignoreErrors[] = [
	'message' => '#^Call to an undefined method CommonGLPI\\:\\:getID\\(\\)\\.$#',
	'identifier' => 'method.notFound',
	'count' => 1,
	'path' => __DIR__ . '/src/Item_Plug.php',
];
$ignoreErrors[] = [
	'message' => '#^Method Item_Plug\\:\\:showItems\\(\\) with return type void returns false but should not return anything\\.$#',
	'identifier' => 'return.void',
	'count' => 1,
	'path' => __DIR__ . '/src/Item_Plug.php',
];
$ignoreErrors[] = [
	'message' => '#^Call to an undefined method CommonGLPI\\:\\:getID\\(\\)\\.$#',
	'identifier' => 'method.notFound',
	'count' => 1,
	'path' => __DIR__ . '/src/Item_Process.php',
];
$ignoreErrors[] = [
	'message' => '#^Comparison operation "\\>" between int\\<1, max\\> and 0 is always true\\.$#',
	'identifier' => 'greater.alwaysTrue',
	'count' => 1,
	'path' => __DIR__ . '/src/Item_Project.php',
];
$ignoreErrors[] = [
	'message' => '#^Method Item_Project\\:\\:showForProject\\(\\) with return type void returns false but should not return anything\\.$#',
	'identifier' => 'return.void',
	'count' => 1,
	'path' => __DIR__ . '/src/Item_Project.php',
];
$ignoreErrors[] = [
	'message' => '#^Method Item_Rack\\:\\:showItems\\(\\) with return type void returns false but should not return anything\\.$#',
	'identifier' => 'return.void',
	'count' => 1,
	'path' => __DIR__ . '/src/Item_Rack.php',
];
$ignoreErrors[] = [
	'message' => '#^PHPDoc tag @var with type int is not subtype of native type mixed\\.$#',
	'identifier' => 'varTag.nativeType',
	'count' => 1,
	'path' => __DIR__ . '/src/Item_Rack.php',
];
$ignoreErrors[] = [
	'message' => '#^Loose comparison using \\=\\= between \'e\'\\|\'g\'\\|\'i\'\\|\'l\'\\|\'o\'\\|\'s\'\\|\'u\' and \'_\' will always evaluate to false\\.$#',
	'identifier' => 'equal.alwaysFalse',
	'count' => 1,
	'path' => __DIR__ . '/src/Item_SoftwareLicense.php',
];
$ignoreErrors[] = [
	'message' => '#^Method Item_SoftwareLicense\\:\\:showForLicense\\(\\) with return type void returns false but should not return anything\\.$#',
	'identifier' => 'return.void',
	'count' => 1,
	'path' => __DIR__ . '/src/Item_SoftwareLicense.php',
];
$ignoreErrors[] = [
	'message' => '#^Method Item_SoftwareLicense\\:\\:showForLicenseByEntity\\(\\) with return type void returns false but should not return anything\\.$#',
	'identifier' => 'return.void',
	'count' => 1,
	'path' => __DIR__ . '/src/Item_SoftwareLicense.php',
];
$ignoreErrors[] = [
	'message' => '#^Loose comparison using \\=\\= between \'d\'\\|\'e\'\\|\'g\'\\|\'i\'\\|\'l\'\\|\'o\'\\|\'s\'\\|\'u\'\\|\'v\' and \'_\' will always evaluate to false\\.$#',
	'identifier' => 'equal.alwaysFalse',
	'count' => 1,
	'path' => __DIR__ . '/src/Item_SoftwareVersion.php',
];
$ignoreErrors[] = [
	'message' => '#^Method Item_Ticket\\:\\:displayTabContentForItem\\(\\) should return bool but returns string\\.$#',
	'identifier' => 'return.type',
	'count' => 1,
	'path' => __DIR__ . '/src/Item_Ticket.php',
];
$ignoreErrors[] = [
	'message' => '#^Method Itil_Project\\:\\:showForItil\\(\\) with return type void returns false but should not return anything\\.$#',
	'identifier' => 'return.void',
	'count' => 1,
	'path' => __DIR__ . '/src/Itil_Project.php',
];
$ignoreErrors[] = [
	'message' => '#^Method Itil_Project\\:\\:showForProject\\(\\) with return type void returns false but should not return anything\\.$#',
	'identifier' => 'return.void',
	'count' => 1,
	'path' => __DIR__ . '/src/Itil_Project.php',
];
$ignoreErrors[] = [
	'message' => '#^Call to function is_array\\(\\) with array will always evaluate to true\\.$#',
	'identifier' => 'function.alreadyNarrowedType',
	'count' => 1,
	'path' => __DIR__ . '/src/KnowbaseItem.php',
];
$ignoreErrors[] = [
	'message' => '#^Return type \\(void\\) of method KnowbaseItem\\:\\:showForm\\(\\) should be compatible with return type \\(bool\\) of method CommonDBTM\\:\\:showForm\\(\\)$#',
	'identifier' => 'method.childReturnType',
	'count' => 1,
	'path' => __DIR__ . '/src/KnowbaseItem.php',
];
$ignoreErrors[] = [
	'message' => '#^PHPDoc tag @return has invalid value \\(true;\\)\\: Unexpected token ";", expected TOKEN_HORIZONTAL_WS at offset 126 on line 6$#',
	'identifier' => 'phpDoc.parseError',
	'count' => 1,
	'path' => __DIR__ . '/src/KnowbaseItemTranslation.php',
];
$ignoreErrors[] = [
	'message' => '#^Call to an undefined method CommonDBTM\\:\\:getFromDBForTicket\\(\\)\\.$#',
	'identifier' => 'method.notFound',
	'count' => 1,
	'path' => __DIR__ . '/src/LevelAgreement.php',
];
$ignoreErrors[] = [
	'message' => '#^Method LevelAgreement\\:\\:getNextActionForTicket\\(\\) should return OlaLevel_Ticket\\|SlaLevel_Ticket\\|false but returns CommonDBTM\\.$#',
	'identifier' => 'return.type',
	'count' => 1,
	'path' => __DIR__ . '/src/LevelAgreement.php',
];
$ignoreErrors[] = [
	'message' => '#^Static property LevelAgreement\\:\\:\\$levelclass \\(class\\-string\\<LevelAgreementLevel\\>\\) does not accept default value of type string\\.$#',
	'identifier' => 'property.defaultValue',
	'count' => 1,
	'path' => __DIR__ . '/src/LevelAgreement.php',
];
$ignoreErrors[] = [
	'message' => '#^Static property LevelAgreement\\:\\:\\$levelticketclass \\(class\\-string\\<CommonDBTM\\>\\) does not accept default value of type string\\.$#',
	'identifier' => 'property.defaultValue',
	'count' => 1,
	'path' => __DIR__ . '/src/LevelAgreement.php',
];
$ignoreErrors[] = [
	'message' => '#^Call to function is_array\\(\\) with array will always evaluate to true\\.$#',
	'identifier' => 'function.alreadyNarrowedType',
	'count' => 1,
	'path' => __DIR__ . '/src/LevelAgreementLevel.php',
];
$ignoreErrors[] = [
	'message' => '#^PHPDoc tag @var with type OlaLevel\\|SlaLevel is not subtype of native type static\\(LevelAgreementLevel\\)\\.$#',
	'identifier' => 'varTag.nativeType',
	'count' => 1,
	'path' => __DIR__ . '/src/LevelAgreementLevel.php',
];
$ignoreErrors[] = [
	'message' => '#^Default value of the parameter \\#3 \\$is_deleted \\(int\\) of method Line\\:\\:getMassiveActionsForItemtype\\(\\) is incompatible with type bool\\.$#',
	'identifier' => 'parameter.defaultValue',
	'count' => 1,
	'path' => __DIR__ . '/src/Line.php',
];
$ignoreErrors[] = [
	'message' => '#^Strict comparison using \\=\\=\\= between array and false will always evaluate to false\\.$#',
	'identifier' => 'identical.alwaysFalse',
	'count' => 2,
	'path' => __DIR__ . '/src/Line.php',
];
$ignoreErrors[] = [
	'message' => '#^Default value of the parameter \\#2 \\$params \\(array\\{\\}\\) of method Link\\:\\:getAllLinksFor\\(\\) is incompatible with type array\\{id\\: int, name\\: string, link\\: string, data\\: string, open_window\\: bool\\|null\\}\\.$#',
	'identifier' => 'parameter.defaultValue',
	'count' => 1,
	'path' => __DIR__ . '/src/Link.php',
];
$ignoreErrors[] = [
	'message' => '#^Offset \'data\' on array\\{id\\: int, name\\: string, link\\: string, data\\: string, open_window\\: bool\\|null\\} in isset\\(\\) always exists and is not nullable\\.$#',
	'identifier' => 'isset.offset',
	'count' => 1,
	'path' => __DIR__ . '/src/Link.php',
];
$ignoreErrors[] = [
	'message' => '#^Offset \'id\' on array\\{id\\: int, name\\: string, link\\: string, data\\: string, open_window\\: bool\\|null\\} in isset\\(\\) always exists and is not nullable\\.$#',
	'identifier' => 'isset.offset',
	'count' => 1,
	'path' => __DIR__ . '/src/Link.php',
];
$ignoreErrors[] = [
	'message' => '#^Offset \'link\' on array\\{id\\: int, name\\: string, link\\: string, data\\: string, open_window\\: bool\\|null\\} in isset\\(\\) always exists and is not nullable\\.$#',
	'identifier' => 'isset.offset',
	'count' => 1,
	'path' => __DIR__ . '/src/Link.php',
];
$ignoreErrors[] = [
	'message' => '#^Offset \'name\' on array\\{id\\: int, name\\: string, link\\: string, data\\: string, open_window\\: bool\\|null\\} in isset\\(\\) always exists and is not nullable\\.$#',
	'identifier' => 'isset.offset',
	'count' => 1,
	'path' => __DIR__ . '/src/Link.php',
];
$ignoreErrors[] = [
	'message' => '#^PHPDoc tag @phpstan\\-return has invalid value \\(array\\<int, \\{name\\: string, type\\: string\\}\\>\\)\\: Unexpected token "\\{", expected type at offset 119 on line 5$#',
	'identifier' => 'phpDoc.parseError',
	'count' => 1,
	'path' => __DIR__ . '/src/Link.php',
];
$ignoreErrors[] = [
	'message' => '#^Result of \\|\\| is always false\\.$#',
	'identifier' => 'booleanOr.alwaysFalse',
	'count' => 3,
	'path' => __DIR__ . '/src/Link.php',
];
$ignoreErrors[] = [
	'message' => '#^Return type \\(void\\) of method Link\\:\\:showForm\\(\\) should be compatible with return type \\(bool\\) of method CommonDBTM\\:\\:showForm\\(\\)$#',
	'identifier' => 'method.childReturnType',
	'count' => 1,
	'path' => __DIR__ . '/src/Link.php',
];
$ignoreErrors[] = [
	'message' => '#^Method Location\\:\\:showItems\\(\\) with return type void returns false but should not return anything\\.$#',
	'identifier' => 'return.void',
	'count' => 1,
	'path' => __DIR__ . '/src/Location.php',
];
$ignoreErrors[] = [
	'message' => '#^Strict comparison using \\=\\=\\= between CommonDBTM and false will always evaluate to false\\.$#',
	'identifier' => 'identical.alwaysFalse',
	'count' => 1,
	'path' => __DIR__ . '/src/Lock.php',
];
$ignoreErrors[] = [
	'message' => '#^Instanceof between CommonDBTM and CommonDBTM will always evaluate to true\\.$#',
	'identifier' => 'instanceof.alwaysTrue',
	'count' => 1,
	'path' => __DIR__ . '/src/Lockedfield.php',
];
$ignoreErrors[] = [
	'message' => '#^Call to function is_array\\(\\) with array will always evaluate to true\\.$#',
	'identifier' => 'function.alreadyNarrowedType',
	'count' => 1,
	'path' => __DIR__ . '/src/Log.php',
];
$ignoreErrors[] = [
	'message' => '#^If condition is always true\\.$#',
	'identifier' => 'if.alwaysTrue',
	'count' => 1,
	'path' => __DIR__ . '/src/Log.php',
];
$ignoreErrors[] = [
	'message' => '#^Strict comparison using \\!\\=\\= between null and string will always evaluate to true\\.$#',
	'identifier' => 'notIdentical.alwaysTrue',
	'count' => 1,
	'path' => __DIR__ . '/src/Log.php',
];
$ignoreErrors[] = [
	'message' => '#^Strict comparison using \\=\\=\\= between null and string will always evaluate to false\\.$#',
	'identifier' => 'identical.alwaysFalse',
	'count' => 1,
	'path' => __DIR__ . '/src/Log.php',
];
$ignoreErrors[] = [
	'message' => '#^Access to an undefined property Laminas\\\\Mail\\\\Storage\\\\Message\\:\\:\\$date\\.$#',
	'identifier' => 'property.notFound',
	'count' => 1,
	'path' => __DIR__ . '/src/MailCollector.php',
];
$ignoreErrors[] = [
	'message' => '#^Call to an undefined method Laminas\\\\Mail\\\\Storage\\\\AbstractStorage\\:\\:getFolders\\(\\)\\.$#',
	'identifier' => 'method.notFound',
	'count' => 1,
	'path' => __DIR__ . '/src/MailCollector.php',
];
$ignoreErrors[] = [
	'message' => '#^Call to an undefined method Laminas\\\\Mail\\\\Storage\\\\AbstractStorage\\:\\:moveMessage\\(\\)\\.$#',
	'identifier' => 'method.notFound',
	'count' => 1,
	'path' => __DIR__ . '/src/MailCollector.php',
];
$ignoreErrors[] = [
	'message' => '#^Cannot call method getAddressList\\(\\) on array\\|ArrayIterator\\|Laminas\\\\Mail\\\\Header\\\\HeaderInterface\\|string\\.$#',
	'identifier' => 'method.nonObject',
	'count' => 2,
	'path' => __DIR__ . '/src/MailCollector.php',
];
$ignoreErrors[] = [
	'message' => '#^If condition is always true\\.$#',
	'identifier' => 'if.alwaysTrue',
	'count' => 2,
	'path' => __DIR__ . '/src/MailCollector.php',
];
$ignoreErrors[] = [
	'message' => '#^Method MailCollector\\:\\:cronMailgate\\(\\) should return \\-1 but returns 0\\.$#',
	'identifier' => 'return.type',
	'count' => 1,
	'path' => __DIR__ . '/src/MailCollector.php',
];
$ignoreErrors[] = [
	'message' => '#^Method MailCollector\\:\\:cronMailgate\\(\\) should return \\-1 but returns 1\\.$#',
	'identifier' => 'return.type',
	'count' => 1,
	'path' => __DIR__ . '/src/MailCollector.php',
];
$ignoreErrors[] = [
	'message' => '#^Method MailCollector\\:\\:getRecursiveAttached\\(\\) with return type void returns false but should not return anything\\.$#',
	'identifier' => 'return.void',
	'count' => 4,
	'path' => __DIR__ . '/src/MailCollector.php',
];
$ignoreErrors[] = [
	'message' => '#^Property MailCollector\\:\\:\\$body_is_html \\(string\\) does not accept default value of type false\\.$#',
	'identifier' => 'property.defaultValue',
	'count' => 1,
	'path' => __DIR__ . '/src/MailCollector.php',
];
$ignoreErrors[] = [
	'message' => '#^Property MailCollector\\:\\:\\$body_is_html \\(string\\) does not accept false\\.$#',
	'identifier' => 'assign.propertyType',
	'count' => 1,
	'path' => __DIR__ . '/src/MailCollector.php',
];
$ignoreErrors[] = [
	'message' => '#^Property MailCollector\\:\\:\\$body_is_html \\(string\\) does not accept true\\.$#',
	'identifier' => 'assign.propertyType',
	'count' => 1,
	'path' => __DIR__ . '/src/MailCollector.php',
];
$ignoreErrors[] = [
	'message' => '#^Strict comparison using \\!\\=\\= between string and null will always evaluate to true\\.$#',
	'identifier' => 'notIdentical.alwaysTrue',
	'count' => 1,
	'path' => __DIR__ . '/src/MailCollector.php',
];
$ignoreErrors[] = [
	'message' => '#^Call to function is_array\\(\\) with array will always evaluate to true\\.$#',
	'identifier' => 'function.alreadyNarrowedType',
	'count' => 1,
	'path' => __DIR__ . '/src/MassiveAction.php',
];
$ignoreErrors[] = [
	'message' => '#^Call to function is_countable\\(\\) with array\\<array\\> will always evaluate to true\\.$#',
	'identifier' => 'function.alreadyNarrowedType',
	'count' => 1,
	'path' => __DIR__ . '/src/MassiveAction.php',
];
$ignoreErrors[] = [
	'message' => '#^Instanceof between CommonDBTM and CommonDBTM will always evaluate to true\\.$#',
	'identifier' => 'instanceof.alwaysTrue',
	'count' => 1,
	'path' => __DIR__ . '/src/MassiveAction.php',
];
$ignoreErrors[] = [
	'message' => '#^Property MassiveAction\\:\\:\\$remainings \\(array\\) in isset\\(\\) is not nullable\\.$#',
	'identifier' => 'isset.property',
	'count' => 1,
	'path' => __DIR__ . '/src/MassiveAction.php',
];
$ignoreErrors[] = [
	'message' => '#^Property MassiveAction\\:\\:\\$remainings \\(array\\) on left side of \\?\\? is not nullable\\.$#',
	'identifier' => 'nullCoalesce.property',
	'count' => 1,
	'path' => __DIR__ . '/src/MassiveAction.php',
];
$ignoreErrors[] = [
	'message' => '#^Call to function is_array\\(\\) with array will always evaluate to true\\.$#',
	'identifier' => 'function.alreadyNarrowedType',
	'count' => 2,
	'path' => __DIR__ . '/src/Migration.php',
];
$ignoreErrors[] = [
	'message' => '#^Call to function is_null\\(\\) with string will always evaluate to false\\.$#',
	'identifier' => 'function.impossibleType',
	'count' => 8,
	'path' => __DIR__ . '/src/Migration.php',
];
$ignoreErrors[] = [
	'message' => '#^Instanceof between Glpi\\\\Console\\\\Application and Glpi\\\\Console\\\\Application will always evaluate to true\\.$#',
	'identifier' => 'instanceof.alwaysTrue',
	'count' => 1,
	'path' => __DIR__ . '/src/Migration.php',
];
$ignoreErrors[] = [
	'message' => '#^Strict comparison using \\!\\=\\= between null and \'comment\'\\|\'error\'\\|\'info\' will always evaluate to true\\.$#',
	'identifier' => 'notIdentical.alwaysTrue',
	'count' => 1,
	'path' => __DIR__ . '/src/Migration.php',
];
$ignoreErrors[] = [
	'message' => '#^Call to function method_exists\\(\\) with \\$this\\(Monitor\\) and \'prepareGroupFields\' will always evaluate to true\\.$#',
	'identifier' => 'function.alreadyNarrowedType',
	'count' => 1,
	'path' => __DIR__ . '/src/Monitor.php',
];
$ignoreErrors[] = [
	'message' => '#^Call to function method_exists\\(\\) with \\$this\\(Monitor\\) and \'updateGroupFields\' will always evaluate to true\\.$#',
	'identifier' => 'function.alreadyNarrowedType',
	'count' => 1,
	'path' => __DIR__ . '/src/Monitor.php',
];
$ignoreErrors[] = [
	'message' => '#^Instanceof between static\\(Monitor\\) and PDU will always evaluate to false\\.$#',
	'identifier' => 'instanceof.alwaysFalse',
	'count' => 1,
	'path' => __DIR__ . '/src/Monitor.php',
];
$ignoreErrors[] = [
	'message' => '#^Strict comparison using \\=\\=\\= between array and false will always evaluate to false\\.$#',
	'identifier' => 'identical.alwaysFalse',
	'count' => 1,
	'path' => __DIR__ . '/src/Monitor.php',
];
$ignoreErrors[] = [
	'message' => '#^Call to function method_exists\\(\\) with \\$this\\(NetworkEquipment\\) and \'prepareGroupFields\' will always evaluate to true\\.$#',
	'identifier' => 'function.alreadyNarrowedType',
	'count' => 1,
	'path' => __DIR__ . '/src/NetworkEquipment.php',
];
$ignoreErrors[] = [
	'message' => '#^Call to function method_exists\\(\\) with \\$this\\(NetworkEquipment\\) and \'updateGroupFields\' will always evaluate to true\\.$#',
	'identifier' => 'function.alreadyNarrowedType',
	'count' => 1,
	'path' => __DIR__ . '/src/NetworkEquipment.php',
];
$ignoreErrors[] = [
	'message' => '#^If condition is always true\\.$#',
	'identifier' => 'if.alwaysTrue',
	'count' => 1,
	'path' => __DIR__ . '/src/NetworkEquipment.php',
];
$ignoreErrors[] = [
	'message' => '#^Instanceof between static\\(NetworkEquipment\\) and PDU will always evaluate to false\\.$#',
	'identifier' => 'instanceof.alwaysFalse',
	'count' => 1,
	'path' => __DIR__ . '/src/NetworkEquipment.php',
];
$ignoreErrors[] = [
	'message' => '#^Strict comparison using \\=\\=\\= between array and false will always evaluate to false\\.$#',
	'identifier' => 'identical.alwaysFalse',
	'count' => 1,
	'path' => __DIR__ . '/src/NetworkEquipment.php',
];
$ignoreErrors[] = [
	'message' => '#^Return type \\(void\\) of method NetworkName\\:\\:showForm\\(\\) should be compatible with return type \\(bool\\) of method CommonDBTM\\:\\:showForm\\(\\)$#',
	'identifier' => 'method.childReturnType',
	'count' => 1,
	'path' => __DIR__ . '/src/NetworkName.php',
];
$ignoreErrors[] = [
	'message' => '#^Call to an undefined method CommonGLPI\\:\\:isDynamic\\(\\)\\.$#',
	'identifier' => 'method.notFound',
	'count' => 1,
	'path' => __DIR__ . '/src/NetworkPort.php',
];
$ignoreErrors[] = [
	'message' => '#^PHPDoc tag @var with type CommonDBTM is not subtype of native type class\\-string\\.$#',
	'identifier' => 'varTag.nativeType',
	'count' => 1,
	'path' => __DIR__ . '/src/NetworkPort.php',
];
$ignoreErrors[] = [
	'message' => '#^PHPDoc tag @phpstan\\-return has invalid value \\(\\$val \\!\\=\\= null \\? string \\: array\\)\\: Unexpected token "\\$val", expected type at offset 218 on line 7$#',
	'identifier' => 'phpDoc.parseError',
	'count' => 1,
	'path' => __DIR__ . '/src/NetworkPortEthernet.php',
];
$ignoreErrors[] = [
	'message' => '#^PHPDoc tag @phpstan\\-return has invalid value \\(\\$val \\!\\=\\= null \\? string \\: array\\)\\: Unexpected token "\\$val", expected type at offset 220 on line 7$#',
	'identifier' => 'phpDoc.parseError',
	'count' => 1,
	'path' => __DIR__ . '/src/NetworkPortEthernet.php',
];
$ignoreErrors[] = [
	'message' => '#^Call to function is_array\\(\\) with array will always evaluate to true\\.$#',
	'identifier' => 'function.alreadyNarrowedType',
	'count' => 1,
	'path' => __DIR__ . '/src/NetworkPortInstantiation.php',
];
$ignoreErrors[] = [
	'message' => '#^Instanceof between NetworkPort and CommonDBChild will always evaluate to true\\.$#',
	'identifier' => 'instanceof.alwaysTrue',
	'count' => 1,
	'path' => __DIR__ . '/src/NetworkPortInstantiation.php',
];
$ignoreErrors[] = [
	'message' => '#^Strict comparison using \\=\\=\\= between mixed~\'NetworkEquipment\' and \'NetworkEquipment\' will always evaluate to false\\.$#',
	'identifier' => 'identical.alwaysFalse',
	'count' => 1,
	'path' => __DIR__ . '/src/NetworkPort_NetworkPort.php',
];
$ignoreErrors[] = [
	'message' => '#^Right side of && is always true\\.$#',
	'identifier' => 'booleanAnd.rightAlwaysTrue',
	'count' => 1,
	'path' => __DIR__ . '/src/Notepad.php',
];
$ignoreErrors[] = [
	'message' => '#^Call to function is_array\\(\\) with array will always evaluate to true\\.$#',
	'identifier' => 'function.alreadyNarrowedType',
	'count' => 1,
	'path' => __DIR__ . '/src/NotificationEvent.php',
];
$ignoreErrors[] = [
	'message' => '#^Call to function is_array\\(\\) with array will always evaluate to true\\.$#',
	'identifier' => 'function.alreadyNarrowedType',
	'count' => 1,
	'path' => __DIR__ . '/src/NotificationEventMailing.php',
];
$ignoreErrors[] = [
	'message' => '#^If condition is always true\\.$#',
	'identifier' => 'if.alwaysTrue',
	'count' => 1,
	'path' => __DIR__ . '/src/NotificationEventMailing.php',
];
$ignoreErrors[] = [
	'message' => '#^Offset 2 on array\\{list\\<string\\>, list\\<\'"\'\\|\'\\\\\'\'\\>, list\\<numeric\\-string\\>, list\\<\'"\'\\|\'\\\\\'\'\\>\\} in isset\\(\\) always exists and is not nullable\\.$#',
	'identifier' => 'isset.offset',
	'count' => 1,
	'path' => __DIR__ . '/src/NotificationEventMailing.php',
];
$ignoreErrors[] = [
	'message' => '#^Static property NotificationEventMailing\\:\\:\\$mailer \\(GLPIMailer\\) on left side of \\?\\? is not nullable\\.$#',
	'identifier' => 'nullCoalesce.property',
	'count' => 1,
	'path' => __DIR__ . '/src/NotificationEventMailing.php',
];
$ignoreErrors[] = [
	'message' => '#^Method NotificationTarget\\:\\:showForGroup\\(\\) with return type void returns false but should not return anything\\.$#',
	'identifier' => 'return.void',
	'count' => 1,
	'path' => __DIR__ . '/src/NotificationTarget.php',
];
$ignoreErrors[] = [
<<<<<<< HEAD
	'message' => '#^Left side of && is always true\\.$#',
	'identifier' => 'booleanAnd.leftAlwaysTrue',
	'count' => 1,
	'path' => __DIR__ . '/src/NotificationTargetCommonITILObject.php',
];
$ignoreErrors[] = [
	'message' => '#^Method NotificationTargetCommonITILObject\\:\\:addAdditionnalUserInfo\\(\\) should return 0\\|0\\.0\\|\'\'\\|\'0\'\\|array\\{\\}\\|false\\|null but returns array\\{show_private\\: mixed, is_self_service\\: mixed\\}\\.$#',
	'identifier' => 'return.type',
	'count' => 1,
	'path' => __DIR__ . '/src/NotificationTargetCommonITILObject.php',
];
$ignoreErrors[] = [
=======
>>>>>>> 7e6d11c4
	'message' => '#^Method NotificationTemplate\\:\\:getTemplateByLanguage\\(\\) should return int\\|false but returns non\\-falsy\\-string\\.$#',
	'identifier' => 'return.type',
	'count' => 1,
	'path' => __DIR__ . '/src/NotificationTemplate.php',
];
$ignoreErrors[] = [
	'message' => '#^Negated boolean expression is always true\\.$#',
	'identifier' => 'booleanNot.alwaysTrue',
	'count' => 1,
	'path' => __DIR__ . '/src/NotificationTemplate.php',
];
$ignoreErrors[] = [
	'message' => '#^Call to function is_array\\(\\) with array will always evaluate to true\\.$#',
	'identifier' => 'function.alreadyNarrowedType',
	'count' => 1,
	'path' => __DIR__ . '/src/Notification_NotificationTemplate.php',
];
$ignoreErrors[] = [
	'message' => '#^Method Notification_NotificationTemplate\\:\\:getName\\(\\) should return string but returns int\\.$#',
	'identifier' => 'return.type',
	'count' => 1,
	'path' => __DIR__ . '/src/Notification_NotificationTemplate.php',
];
$ignoreErrors[] = [
	'message' => '#^Method Notification_NotificationTemplate\\:\\:showForNotification\\(\\) with return type void returns false but should not return anything\\.$#',
	'identifier' => 'return.void',
	'count' => 1,
	'path' => __DIR__ . '/src/Notification_NotificationTemplate.php',
];
$ignoreErrors[] = [
	'message' => '#^Method Notification_NotificationTemplate\\:\\:showForNotificationTemplate\\(\\) with return type void returns false but should not return anything\\.$#',
	'identifier' => 'return.void',
	'count' => 1,
	'path' => __DIR__ . '/src/Notification_NotificationTemplate.php',
];
$ignoreErrors[] = [
	'message' => '#^PHPDoc tag @return has invalid value \\(array\\: empty array if itemtype is not lockable; else returns UNLOCK right\\)\\: Unexpected token "\\:", expected TOKEN_HORIZONTAL_WS at offset 96 on line 5$#',
	'identifier' => 'phpDoc.parseError',
	'count' => 1,
	'path' => __DIR__ . '/src/ObjectLock.php',
];
$ignoreErrors[] = [
	'message' => '#^PHPDoc tag @return has invalid value \\(bool\\|ObjectLock\\: returns ObjectLock if locked, else false\\)\\: Unexpected token "\\:", expected TOKEN_HORIZONTAL_WS at offset 104 on line 5$#',
	'identifier' => 'phpDoc.parseError',
	'count' => 1,
	'path' => __DIR__ . '/src/ObjectLock.php',
];
$ignoreErrors[] = [
	'message' => '#^PHPDoc tag @param references unknown parameter\\: \\$type$#',
	'identifier' => 'parameter.notFound',
	'count' => 1,
	'path' => __DIR__ . '/src/OlaLevel_Ticket.php',
];
$ignoreErrors[] = [
	'message' => '#^Call to function method_exists\\(\\) with \\$this\\(PDU\\) and \'prepareGroupFields\' will always evaluate to true\\.$#',
	'identifier' => 'function.alreadyNarrowedType',
	'count' => 1,
	'path' => __DIR__ . '/src/PDU.php',
];
$ignoreErrors[] = [
	'message' => '#^Call to function method_exists\\(\\) with \\$this\\(PDU\\) and \'updateGroupFields\' will always evaluate to true\\.$#',
	'identifier' => 'function.alreadyNarrowedType',
	'count' => 1,
	'path' => __DIR__ . '/src/PDU.php',
];
$ignoreErrors[] = [
	'message' => '#^Instanceof between static\\(PDU\\) and PDU will always evaluate to true\\.$#',
	'identifier' => 'instanceof.alwaysTrue',
	'count' => 1,
	'path' => __DIR__ . '/src/PDU.php',
];
$ignoreErrors[] = [
	'message' => '#^Strict comparison using \\=\\=\\= between array and false will always evaluate to false\\.$#',
	'identifier' => 'identical.alwaysFalse',
	'count' => 1,
	'path' => __DIR__ . '/src/PDU.php',
];
$ignoreErrors[] = [
	'message' => '#^Call to function method_exists\\(\\) with \\$this\\(PassiveDCEquipment\\) and \'prepareGroupFields\' will always evaluate to true\\.$#',
	'identifier' => 'function.alreadyNarrowedType',
	'count' => 1,
	'path' => __DIR__ . '/src/PassiveDCEquipment.php',
];
$ignoreErrors[] = [
	'message' => '#^Call to function method_exists\\(\\) with \\$this\\(PassiveDCEquipment\\) and \'updateGroupFields\' will always evaluate to true\\.$#',
	'identifier' => 'function.alreadyNarrowedType',
	'count' => 1,
	'path' => __DIR__ . '/src/PassiveDCEquipment.php',
];
$ignoreErrors[] = [
	'message' => '#^Instanceof between static\\(PassiveDCEquipment\\) and PDU will always evaluate to false\\.$#',
	'identifier' => 'instanceof.alwaysFalse',
	'count' => 1,
	'path' => __DIR__ . '/src/PassiveDCEquipment.php',
];
$ignoreErrors[] = [
	'message' => '#^Strict comparison using \\=\\=\\= between array and false will always evaluate to false\\.$#',
	'identifier' => 'identical.alwaysFalse',
	'count' => 2,
	'path' => __DIR__ . '/src/PassiveDCEquipment.php',
];
$ignoreErrors[] = [
	'message' => '#^Expression on left side of \\?\\? is not nullable\\.$#',
	'identifier' => 'nullCoalesce.expr',
	'count' => 1,
	'path' => __DIR__ . '/src/PendingReason_Item.php',
];
$ignoreErrors[] = [
	'message' => '#^Left side of && is always false\\.$#',
	'identifier' => 'booleanAnd.leftAlwaysFalse',
	'count' => 1,
	'path' => __DIR__ . '/src/PendingReason_Item.php',
];
$ignoreErrors[] = [
	'message' => '#^Result of && is always false\\.$#',
	'identifier' => 'booleanAnd.alwaysFalse',
	'count' => 1,
	'path' => __DIR__ . '/src/PendingReason_Item.php',
];
$ignoreErrors[] = [
	'message' => '#^Call to function method_exists\\(\\) with \\$this\\(Peripheral\\) and \'prepareGroupFields\' will always evaluate to true\\.$#',
	'identifier' => 'function.alreadyNarrowedType',
	'count' => 1,
	'path' => __DIR__ . '/src/Peripheral.php',
];
$ignoreErrors[] = [
	'message' => '#^Call to function method_exists\\(\\) with \\$this\\(Peripheral\\) and \'updateGroupFields\' will always evaluate to true\\.$#',
	'identifier' => 'function.alreadyNarrowedType',
	'count' => 1,
	'path' => __DIR__ . '/src/Peripheral.php',
];
$ignoreErrors[] = [
	'message' => '#^Instanceof between static\\(Peripheral\\) and PDU will always evaluate to false\\.$#',
	'identifier' => 'instanceof.alwaysFalse',
	'count' => 1,
	'path' => __DIR__ . '/src/Peripheral.php',
];
$ignoreErrors[] = [
	'message' => '#^Strict comparison using \\=\\=\\= between array and false will always evaluate to false\\.$#',
	'identifier' => 'identical.alwaysFalse',
	'count' => 1,
	'path' => __DIR__ . '/src/Peripheral.php',
];
$ignoreErrors[] = [
	'message' => '#^Call to function method_exists\\(\\) with \\$this\\(Phone\\) and \'prepareGroupFields\' will always evaluate to true\\.$#',
	'identifier' => 'function.alreadyNarrowedType',
	'count' => 1,
	'path' => __DIR__ . '/src/Phone.php',
];
$ignoreErrors[] = [
	'message' => '#^Call to function method_exists\\(\\) with \\$this\\(Phone\\) and \'updateGroupFields\' will always evaluate to true\\.$#',
	'identifier' => 'function.alreadyNarrowedType',
	'count' => 1,
	'path' => __DIR__ . '/src/Phone.php',
];
$ignoreErrors[] = [
	'message' => '#^Strict comparison using \\=\\=\\= between array and false will always evaluate to false\\.$#',
	'identifier' => 'identical.alwaysFalse',
	'count' => 1,
	'path' => __DIR__ . '/src/Phone.php',
];
$ignoreErrors[] = [
	'message' => '#^Call to function is_array\\(\\) with array will always evaluate to true\\.$#',
	'identifier' => 'function.alreadyNarrowedType',
	'count' => 1,
	'path' => __DIR__ . '/src/Planning.php',
];
$ignoreErrors[] = [
	'message' => '#^If condition is always true\\.$#',
	'identifier' => 'if.alwaysTrue',
	'count' => 1,
	'path' => __DIR__ . '/src/Planning.php',
];
$ignoreErrors[] = [
	'message' => '#^Method Planning\\:\\:updateEventTimes\\(\\) should return bool but empty return statement found\\.$#',
	'identifier' => 'return.empty',
	'count' => 1,
	'path' => __DIR__ . '/src/Planning.php',
];
$ignoreErrors[] = [
	'message' => '#^Negated boolean expression is always true\\.$#',
	'identifier' => 'booleanNot.alwaysTrue',
	'count' => 1,
	'path' => __DIR__ . '/src/Planning.php',
];
$ignoreErrors[] = [
	'message' => '#^Offset \'itemtype\' does not exist on class\\-string\\.$#',
	'identifier' => 'offsetAccess.notFound',
	'count' => 1,
	'path' => __DIR__ . '/src/Planning.php',
];
$ignoreErrors[] = [
	'message' => '#^Offset \'planning_type\' does not exist on class\\-string\\.$#',
	'identifier' => 'offsetAccess.notFound',
	'count' => 1,
	'path' => __DIR__ . '/src/Planning.php',
];
$ignoreErrors[] = [
	'message' => '#^PHPDoc tag @var with type class\\-string is not subtype of native type array\\.$#',
	'identifier' => 'varTag.nativeType',
	'count' => 1,
	'path' => __DIR__ . '/src/Planning.php',
];
$ignoreErrors[] = [
	'message' => '#^Call to an undefined method Sabre\\\\VObject\\\\Document\\:\\:getBaseComponent\\(\\)\\.$#',
	'identifier' => 'method.notFound',
	'count' => 1,
	'path' => __DIR__ . '/src/PlanningExternalEvent.php',
];
$ignoreErrors[] = [
	'message' => '#^Call to an undefined method Sabre\\\\VObject\\\\Node\\:\\:add\\(\\)\\.$#',
	'identifier' => 'method.notFound',
	'count' => 1,
	'path' => __DIR__ . '/src/PlanningExternalEvent.php',
];
$ignoreErrors[] = [
	'message' => '#^Comparison operation "\\>" between int\\<1, max\\> and 0 is always true\\.$#',
	'identifier' => 'greater.alwaysTrue',
	'count' => 1,
	'path' => __DIR__ . '/src/PlanningExternalEvent.php',
];
$ignoreErrors[] = [
	'message' => '#^Method PlanningExternalEvent\\:\\:displayPlanningItem\\(\\) with return type void returns string but should not return anything\\.$#',
	'identifier' => 'return.void',
	'count' => 1,
	'path' => __DIR__ . '/src/PlanningExternalEvent.php',
];
$ignoreErrors[] = [
	'message' => '#^Offset \'plan\' on non\\-empty\\-array in isset\\(\\) always exists and is not nullable\\.$#',
	'identifier' => 'isset.offset',
	'count' => 2,
	'path' => __DIR__ . '/src/PlanningExternalEvent.php',
];
$ignoreErrors[] = [
	'message' => '#^Comparison operation "\\>" between int\\<1, max\\> and 0 is always true\\.$#',
	'identifier' => 'greater.alwaysTrue',
	'count' => 1,
	'path' => __DIR__ . '/src/PlanningExternalEventTemplate.php',
];
$ignoreErrors[] = [
	'message' => '#^Method PlanningExternalEventTemplate\\:\\:displayPlanningItem\\(\\) with return type void returns string but should not return anything\\.$#',
	'identifier' => 'return.void',
	'count' => 1,
	'path' => __DIR__ . '/src/PlanningExternalEventTemplate.php',
];
$ignoreErrors[] = [
	'message' => '#^Offset \'plan\' on non\\-empty\\-array in isset\\(\\) always exists and is not nullable\\.$#',
	'identifier' => 'isset.offset',
	'count' => 2,
	'path' => __DIR__ . '/src/PlanningExternalEventTemplate.php',
];
$ignoreErrors[] = [
	'message' => '#^Call to function is_array\\(\\) with array will always evaluate to true\\.$#',
	'identifier' => 'function.alreadyNarrowedType',
	'count' => 1,
	'path' => __DIR__ . '/src/PlanningRecall.php',
];
$ignoreErrors[] = [
	'message' => '#^Left side of && is always true\\.$#',
	'identifier' => 'booleanAnd.leftAlwaysTrue',
	'count' => 1,
	'path' => __DIR__ . '/src/PlanningRecall.php',
];
$ignoreErrors[] = [
	'message' => '#^If condition is always false\\.$#',
	'identifier' => 'if.alwaysFalse',
	'count' => 1,
	'path' => __DIR__ . '/src/Plugin.php',
];
$ignoreErrors[] = [
	'message' => '#^Left side of && is always true\\.$#',
	'identifier' => 'booleanAnd.leftAlwaysTrue',
	'count' => 1,
	'path' => __DIR__ . '/src/Plugin.php',
];
$ignoreErrors[] = [
	'message' => '#^Negated boolean expression is always false\\.$#',
	'identifier' => 'booleanNot.alwaysFalse',
	'count' => 2,
	'path' => __DIR__ . '/src/Plugin.php',
];
$ignoreErrors[] = [
	'message' => '#^Negated boolean expression is always true\\.$#',
	'identifier' => 'booleanNot.alwaysTrue',
	'count' => 2,
	'path' => __DIR__ . '/src/Plugin.php',
];
$ignoreErrors[] = [
	'message' => '#^Call to function method_exists\\(\\) with \\$this\\(Printer\\) and \'prepareGroupFields\' will always evaluate to true\\.$#',
	'identifier' => 'function.alreadyNarrowedType',
	'count' => 1,
	'path' => __DIR__ . '/src/Printer.php',
];
$ignoreErrors[] = [
	'message' => '#^Call to function method_exists\\(\\) with \\$this\\(Printer\\) and \'updateGroupFields\' will always evaluate to true\\.$#',
	'identifier' => 'function.alreadyNarrowedType',
	'count' => 1,
	'path' => __DIR__ . '/src/Printer.php',
];
$ignoreErrors[] = [
	'message' => '#^PHPDoc tag @param references unknown parameter\\: \\$printer$#',
	'identifier' => 'parameter.notFound',
	'count' => 1,
	'path' => __DIR__ . '/src/PrinterLog.php',
];
$ignoreErrors[] = [
	'message' => '#^Call to function is_array\\(\\) with non\\-empty\\-array will always evaluate to true\\.$#',
	'identifier' => 'function.alreadyNarrowedType',
	'count' => 1,
	'path' => __DIR__ . '/src/Printer_CartridgeInfo.php',
];
$ignoreErrors[] = [
	'message' => '#^Loose comparison using \\!\\= between \'\' and \'\' will always evaluate to false\\.$#',
	'identifier' => 'notEqual.alwaysFalse',
	'count' => 1,
	'path' => __DIR__ . '/src/Problem.php',
];
$ignoreErrors[] = [
	'message' => '#^PHPDoc tag @var with type CommonDBTM is not subtype of native type Group\\.$#',
	'identifier' => 'varTag.nativeType',
	'count' => 1,
	'path' => __DIR__ . '/src/Problem.php',
];
$ignoreErrors[] = [
	'message' => '#^Call to function is_array\\(\\) with array will always evaluate to true\\.$#',
	'identifier' => 'function.alreadyNarrowedType',
	'count' => 6,
	'path' => __DIR__ . '/src/Profile.php',
];
$ignoreErrors[] = [
	'message' => '#^If condition is always false\\.$#',
	'identifier' => 'if.alwaysFalse',
	'count' => 1,
	'path' => __DIR__ . '/src/Profile.php',
];
$ignoreErrors[] = [
	'message' => '#^Method Profile\\:\\:showFormSetupHelpdesk\\(\\) with return type void returns false but should not return anything\\.$#',
	'identifier' => 'return.void',
	'count' => 1,
	'path' => __DIR__ . '/src/Profile.php',
];
$ignoreErrors[] = [
	'message' => '#^PHPDoc tag @phpstan\\-return has invalid value \\(\\$interface \\=\\= \'all\' \\? array\\<string, array\\<string, array\\<string, RightDefinition\\[\\]\\>\\>\\> \\: \\(\\$form \\=\\= \'all\' \\? array\\<string, array\\<string, RightDefinition\\[\\]\\>\\> \\: \\(\\$group \\=\\= \'all\' \\? array\\<string, RightDefinition\\[\\]\\> \\: RightDefinition\\[\\]\\)\\)\\)\\: Unexpected token "\\$interface", expected type at offset 517 on line 12$#',
	'identifier' => 'phpDoc.parseError',
	'count' => 1,
	'path' => __DIR__ . '/src/Profile.php',
];
$ignoreErrors[] = [
	'message' => '#^Property Profile\\:\\:\\$profileRight \\(array\\) does not accept null\\.$#',
	'identifier' => 'assign.propertyType',
	'count' => 2,
	'path' => __DIR__ . '/src/Profile.php',
];
$ignoreErrors[] = [
	'message' => '#^Call to an undefined method CommonGLPI\\:\\:getID\\(\\)\\.$#',
	'identifier' => 'method.notFound',
	'count' => 1,
	'path' => __DIR__ . '/src/Project.php',
];
$ignoreErrors[] = [
	'message' => '#^Call to function method_exists\\(\\) with class\\-string\\<static\\(Project\\)\\> and \'getFormUrl\' will always evaluate to true\\.$#',
	'identifier' => 'function.alreadyNarrowedType',
	'count' => 1,
	'path' => __DIR__ . '/src/Project.php',
];
$ignoreErrors[] = [
	'message' => '#^Strict comparison using \\=\\=\\= between false and int\\|string\\|null will always evaluate to false\\.$#',
	'identifier' => 'identical.alwaysFalse',
	'count' => 1,
	'path' => __DIR__ . '/src/Project.php',
];
$ignoreErrors[] = [
	'message' => '#^Default value of the parameter \\#2 \\$withtemplate \\(int\\) of method ProjectCost\\:\\:showForProject\\(\\) is incompatible with type bool\\.$#',
	'identifier' => 'parameter.defaultValue',
	'count' => 1,
	'path' => __DIR__ . '/src/ProjectCost.php',
];
$ignoreErrors[] = [
	'message' => '#^Method ProjectCost\\:\\:showForProject\\(\\) with return type void returns false but should not return anything\\.$#',
	'identifier' => 'return.void',
	'count' => 1,
	'path' => __DIR__ . '/src/ProjectCost.php',
];
$ignoreErrors[] = [
	'message' => '#^Call to an undefined method Sabre\\\\VObject\\\\Document\\:\\:getBaseComponent\\(\\)\\.$#',
	'identifier' => 'method.notFound',
	'count' => 1,
	'path' => __DIR__ . '/src/ProjectTask.php',
];
$ignoreErrors[] = [
	'message' => '#^Call to an undefined method Sabre\\\\VObject\\\\Node\\:\\:add\\(\\)\\.$#',
	'identifier' => 'method.notFound',
	'count' => 1,
	'path' => __DIR__ . '/src/ProjectTask.php',
];
$ignoreErrors[] = [
	'message' => '#^Comparison operation "\\>" between int\\<1, max\\> and 0 is always true\\.$#',
	'identifier' => 'greater.alwaysTrue',
	'count' => 1,
	'path' => __DIR__ . '/src/ProjectTask.php',
];
$ignoreErrors[] = [
	'message' => '#^Call to an undefined method CommonDBTM\\:\\:setVolume\\(\\)\\.$#',
	'identifier' => 'method.notFound',
	'count' => 1,
	'path' => __DIR__ . '/src/QueuedNotification.php',
];
$ignoreErrors[] = [
	'message' => '#^Call to function is_array\\(\\) with array will always evaluate to true\\.$#',
	'identifier' => 'function.alreadyNarrowedType',
	'count' => 1,
	'path' => __DIR__ . '/src/QueuedNotification.php',
];
$ignoreErrors[] = [
	'message' => '#^Strict comparison using \\=\\=\\= between array and false will always evaluate to false\\.$#',
	'identifier' => 'identical.alwaysFalse',
	'count' => 1,
	'path' => __DIR__ . '/src/QueuedWebhook.php',
];
$ignoreErrors[] = [
	'message' => '#^If condition is always true\\.$#',
	'identifier' => 'if.alwaysTrue',
	'count' => 1,
	'path' => __DIR__ . '/src/RSSFeed.php',
];
$ignoreErrors[] = [
	'message' => '#^Call to function is_array\\(\\) with non\\-empty\\-list\\<string\\> will always evaluate to true\\.$#',
	'identifier' => 'function.alreadyNarrowedType',
	'count' => 1,
	'path' => __DIR__ . '/src/Rack.php',
];
$ignoreErrors[] = [
	'message' => '#^Instanceof between static\\(Rack\\) and PDU will always evaluate to false\\.$#',
	'identifier' => 'instanceof.alwaysFalse',
	'count' => 1,
	'path' => __DIR__ . '/src/Rack.php',
];
$ignoreErrors[] = [
	'message' => '#^Method Rack\\:\\:showForRoom\\(\\) with return type void returns false but should not return anything\\.$#',
	'identifier' => 'return.void',
	'count' => 1,
	'path' => __DIR__ . '/src/Rack.php',
];
$ignoreErrors[] = [
	'message' => '#^Right side of && is always true\\.$#',
	'identifier' => 'booleanAnd.rightAlwaysTrue',
	'count' => 1,
	'path' => __DIR__ . '/src/Rack.php',
];
$ignoreErrors[] = [
	'message' => '#^Call to an undefined method Sabre\\\\VObject\\\\Document\\:\\:getBaseComponent\\(\\)\\.$#',
	'identifier' => 'method.notFound',
	'count' => 1,
	'path' => __DIR__ . '/src/Reminder.php',
];
$ignoreErrors[] = [
	'message' => '#^Call to an undefined method Sabre\\\\VObject\\\\Node\\:\\:add\\(\\)\\.$#',
	'identifier' => 'method.notFound',
	'count' => 1,
	'path' => __DIR__ . '/src/Reminder.php',
];
$ignoreErrors[] = [
	'message' => '#^Comparison operation "\\>" between int\\<1, max\\> and 0 is always true\\.$#',
	'identifier' => 'greater.alwaysTrue',
	'count' => 1,
	'path' => __DIR__ . '/src/Reminder.php',
];
$ignoreErrors[] = [
	'message' => '#^Instanceof between static\\(Reminder\\) and ExtraVisibilityCriteria will always evaluate to true\\.$#',
	'identifier' => 'instanceof.alwaysTrue',
	'count' => 1,
	'path' => __DIR__ . '/src/Reminder.php',
];
$ignoreErrors[] = [
	'message' => '#^Offset \'plan\' on non\\-empty\\-array in isset\\(\\) always exists and is not nullable\\.$#',
	'identifier' => 'isset.offset',
	'count' => 2,
	'path' => __DIR__ . '/src/Reminder.php',
];
$ignoreErrors[] = [
	'message' => '#^PHPDoc tag @phpstan\\-return has invalid value \\(\\$display \\? void \\: string\\)\\: Unexpected token "\\$display", expected type at offset 219 on line 8$#',
	'identifier' => 'phpDoc.parseError',
	'count' => 1,
	'path' => __DIR__ . '/src/Reminder.php',
];
$ignoreErrors[] = [
	'message' => '#^Cannot call static method getSystemSQLCriteria\\(\\) on \\(int\\|string\\)\\.$#',
	'identifier' => 'staticMethod.nonObject',
	'count' => 1,
	'path' => __DIR__ . '/src/Report.php',
];
$ignoreErrors[] = [
	'message' => '#^Cannot call static method getTypeName\\(\\) on \\(int\\|string\\)\\.$#',
	'identifier' => 'staticMethod.nonObject',
	'count' => 5,
	'path' => __DIR__ . '/src/Report.php',
];
$ignoreErrors[] = [
	'message' => '#^Comparison operation "\\>" between int\\<1, max\\> and 0 is always true\\.$#',
	'identifier' => 'greater.alwaysTrue',
	'count' => 4,
	'path' => __DIR__ . '/src/Report.php',
];
$ignoreErrors[] = [
	'message' => '#^Match expression does not handle remaining value\\: string$#',
	'identifier' => 'match.unhandled',
	'count' => 2,
	'path' => __DIR__ . '/src/Report.php',
];
$ignoreErrors[] = [
	'message' => '#^Method Report\\:\\:getAssetCounts\\(\\) should return array\\<class\\-string\\<CommonDBTM\\>, array\\<string, array\\>\\> but returns array\\<array\\<string, mixed\\>\\>\\.$#',
	'identifier' => 'return.type',
	'count' => 1,
	'path' => __DIR__ . '/src/Report.php',
];
$ignoreErrors[] = [
	'message' => '#^Method Report\\:\\:getOSInstallCounts\\(\\) should return array\\<string, array\\<int, array\\>\\> but returns array\\<array\\<string, mixed\\>\\>\\.$#',
	'identifier' => 'return.type',
	'count' => 1,
	'path' => __DIR__ . '/src/Report.php',
];
$ignoreErrors[] = [
	'message' => '#^PHPDoc tag @param for parameter \\$by_itemtype contains unresolvable type\\.$#',
	'identifier' => 'parameter.unresolvableType',
	'count' => 1,
	'path' => __DIR__ . '/src/Report.php',
];
$ignoreErrors[] = [
	'message' => '#^PHPDoc tag @return has invalid value \\(array\\<class\\-string\\<CommonDBTM\\>, array\\<int, array\\>\\)\\: Unexpected token "\\*/", expected \'\\>\' at offset 74 on line 3$#',
	'identifier' => 'phpDoc.parseError',
	'count' => 1,
	'path' => __DIR__ . '/src/Report.php',
];
$ignoreErrors[] = [
	'message' => '#^Default value of the parameter \\#1 \\$event \\(array\\{\\}\\) of method Reservation\\:\\:updateEvent\\(\\) is incompatible with type array\\{id\\: int, start\\: string, end\\: string\\}\\.$#',
	'identifier' => 'parameter.defaultValue',
	'count' => 1,
	'path' => __DIR__ . '/src/Reservation.php',
];
$ignoreErrors[] = [
	'message' => '#^Default value of the parameter \\#2 \\$options \\(array\\{\\}\\) of method Reservation\\:\\:showForm\\(\\) is incompatible with type array\\{item\\: array\\<int, int\\>, begin\\: string, end\\: string\\}\\.$#',
	'identifier' => 'parameter.defaultValue',
	'count' => 1,
	'path' => __DIR__ . '/src/Reservation.php',
];
$ignoreErrors[] = [
	'message' => '#^Default value of the parameter \\#3 \\$is_deleted \\(int\\) of method Reservation\\:\\:getMassiveActionsForItemtype\\(\\) is incompatible with type bool\\.$#',
	'identifier' => 'parameter.defaultValue',
	'count' => 1,
	'path' => __DIR__ . '/src/Reservation.php',
];
$ignoreErrors[] = [
	'message' => '#^Default value of the parameter \\#3 \\$options \\(array\\{\\}\\) of method Reservation\\:\\:computePeriodicities\\(\\) is incompatible with type array\\{type\\: \'day\'\\|\'month\'\\|\'week\', end\\: string, subtype\\?\\: string, days\\?\\: int\\}\\.$#',
	'identifier' => 'parameter.defaultValue',
	'count' => 1,
	'path' => __DIR__ . '/src/Reservation.php',
];
$ignoreErrors[] = [
	'message' => '#^If condition is always false\\.$#',
	'identifier' => 'if.alwaysFalse',
	'count' => 1,
	'path' => __DIR__ . '/src/Reservation.php',
];
$ignoreErrors[] = [
	'message' => '#^Method Reservation\\:\\:processMassiveActionsForOneItemtype\\(\\) with return type void returns false but should not return anything\\.$#',
	'identifier' => 'return.void',
	'count' => 1,
	'path' => __DIR__ . '/src/Reservation.php',
];
$ignoreErrors[] = [
	'message' => '#^Offset \'end\' on array\\{type\\: \'day\'\\|\'month\'\\|\'week\', end\\: string, subtype\\?\\: string, days\\?\\: int\\} in isset\\(\\) always exists and is not nullable\\.$#',
	'identifier' => 'isset.offset',
	'count' => 1,
	'path' => __DIR__ . '/src/Reservation.php',
];
$ignoreErrors[] = [
	'message' => '#^Offset \'item\' on array\\{item\\: array\\<int, int\\>, begin\\: string, end\\: string\\} in isset\\(\\) always exists and is not nullable\\.$#',
	'identifier' => 'isset.offset',
	'count' => 1,
	'path' => __DIR__ . '/src/Reservation.php',
];
$ignoreErrors[] = [
	'message' => '#^Offset \'type\' on array\\{type\\: \'day\'\\|\'month\'\\|\'week\', end\\: string, subtype\\?\\: string, days\\?\\: int\\} in isset\\(\\) always exists and is not nullable\\.$#',
	'identifier' => 'isset.offset',
	'count' => 1,
	'path' => __DIR__ . '/src/Reservation.php',
];
$ignoreErrors[] = [
	'message' => '#^Strict comparison using \\=\\=\\= between ReservationItem and false will always evaluate to false\\.$#',
	'identifier' => 'identical.alwaysFalse',
	'count' => 1,
	'path' => __DIR__ . '/src/Reservation.php',
];
$ignoreErrors[] = [
	'message' => '#^Strict comparison using \\=\\=\\= between float and 0 will always evaluate to false\\.$#',
	'identifier' => 'identical.alwaysFalse',
	'count' => 1,
	'path' => __DIR__ . '/src/Reservation.php',
];
$ignoreErrors[] = [
	'message' => '#^Binary operation "\\*" between string and 3600 results in an error\\.$#',
	'identifier' => 'binaryOp.invalid',
	'count' => 1,
	'path' => __DIR__ . '/src/ReservationItem.php',
];
$ignoreErrors[] = [
	'message' => '#^Call to function is_array\\(\\) with array will always evaluate to true\\.$#',
	'identifier' => 'function.alreadyNarrowedType',
	'count' => 5,
	'path' => __DIR__ . '/src/Rule.php',
];
$ignoreErrors[] = [
	'message' => '#^Negated boolean expression is always true\\.$#',
	'identifier' => 'booleanNot.alwaysTrue',
	'count' => 2,
	'path' => __DIR__ . '/src/Rule.php',
];
$ignoreErrors[] = [
	'message' => '#^Return type \\(void\\) of method Rule\\:\\:showForm\\(\\) should be compatible with return type \\(bool\\) of method CommonDBTM\\:\\:showForm\\(\\)$#',
	'identifier' => 'method.childReturnType',
	'count' => 1,
	'path' => __DIR__ . '/src/Rule.php',
];
$ignoreErrors[] = [
	'message' => '#^Strict comparison using \\=\\=\\= between non\\-falsy\\-string and null will always evaluate to false\\.$#',
	'identifier' => 'identical.alwaysFalse',
	'count' => 1,
	'path' => __DIR__ . '/src/Rule.php',
];
$ignoreErrors[] = [
	'message' => '#^Call to function is_subclass_of\\(\\) with \'Rule\' and mixed will always evaluate to true\\.$#',
	'identifier' => 'function.alreadyNarrowedType',
	'count' => 1,
	'path' => __DIR__ . '/src/RuleAction.php',
];
$ignoreErrors[] = [
	'message' => '#^Default value of the parameter \\#1 \\$options \\(array\\{\\}\\) of method RuleAction\\:\\:dropdownActions\\(\\) is incompatible with type array\\{subtype\\: string, name\\: string, field\\: string, value\\?\\: string, alreadyused\\?\\: bool, display\\?\\: bool\\}\\.$#',
	'identifier' => 'parameter.defaultValue',
	'count' => 1,
	'path' => __DIR__ . '/src/RuleAction.php',
];
$ignoreErrors[] = [
	'message' => '#^Default value of the parameter \\#2 \\$options \\(array\\{\\}\\) of method RuleAction\\:\\:showForm\\(\\) is incompatible with type array\\{parent\\: Rule\\}\\.$#',
	'identifier' => 'parameter.defaultValue',
	'count' => 1,
	'path' => __DIR__ . '/src/RuleAction.php',
];
$ignoreErrors[] = [
<<<<<<< HEAD
	'message' => '#^Method RuleAction\\:\\:dropdownActions\\(\\) should return int\\|string but returns false\\.$#',
	'identifier' => 'return.type',
	'count' => 1,
	'path' => __DIR__ . '/src/RuleAction.php',
];
$ignoreErrors[] = [
	'message' => '#^Call to function is_array\\(\\) with array will always evaluate to true\\.$#',
	'identifier' => 'function.alreadyNarrowedType',
=======
	'message' => '#^Method SavedSearch_Alert\\:\\:showForSavedSearch\\(\\) with return type void returns false but should not return anything\\.$#',
	'identifier' => 'return.void',
>>>>>>> 7e6d11c4
	'count' => 1,
	'path' => __DIR__ . '/src/RuleCollection.php',
];
$ignoreErrors[] = [
	'message' => '#^Method RuleCollection\\:\\:exportRulesToXML\\(\\) with return type void returns false but should not return anything\\.$#',
	'identifier' => 'return.void',
	'count' => 1,
	'path' => __DIR__ . '/src/RuleCollection.php',
];
$ignoreErrors[] = [
	'message' => '#^Offset \'entity\' on non\\-empty\\-array\\{0\\?\\: array\\{entity\\: mixed\\}, criteria\\?\\: non\\-empty\\-list\\<array\\{id\\: mixed, name\\: mixed, label\\: string, pattern\\: mixed\\}\\>, actions\\?\\: non\\-empty\\-list\\<array\\{id\\: mixed, name\\: mixed, label\\: string, value\\: mixed\\}\\>\\} in isset\\(\\) does not exist\\.$#',
	'identifier' => 'isset.offset',
	'count' => 1,
	'path' => __DIR__ . '/src/RuleCollection.php',
];
$ignoreErrors[] = [
	'message' => '#^PHPDoc tag @var with type CommonITILObject is not subtype of native type string\\.$#',
	'identifier' => 'varTag.nativeType',
	'count' => 2,
	'path' => __DIR__ . '/src/RuleCommonITILObject.php',
];
$ignoreErrors[] = [
	'message' => '#^PHPDoc tag @var with type CommonITILObject is not subtype of native type string\\.$#',
	'identifier' => 'varTag.nativeType',
	'count' => 1,
	'path' => __DIR__ . '/src/RuleCommonITILObjectCollection.php',
];
$ignoreErrors[] = [
	'message' => '#^Call to function is_array\\(\\) with string will always evaluate to false\\.$#',
	'identifier' => 'function.impossibleType',
	'count' => 2,
	'path' => __DIR__ . '/src/RuleCriteria.php',
];
$ignoreErrors[] = [
	'message' => '#^Comparison operation "\\>\\=" between int\\<0, max\\> and 0 is always true\\.$#',
	'identifier' => 'greaterOrEqual.alwaysTrue',
	'count' => 1,
	'path' => __DIR__ . '/src/RuleCriteria.php',
];
$ignoreErrors[] = [
	'message' => '#^Default value of the parameter \\#2 \\$options \\(array\\{\\}\\) of method RuleCriteria\\:\\:showForm\\(\\) is incompatible with type array\\{parent\\: Rule\\}\\.$#',
	'identifier' => 'parameter.defaultValue',
	'count' => 1,
	'path' => __DIR__ . '/src/RuleCriteria.php',
];
$ignoreErrors[] = [
	'message' => '#^Offset \'allow_conditions\' on non\\-empty\\-array in empty\\(\\) always exists and is not falsy\\.$#',
	'identifier' => 'empty.offset',
	'count' => 1,
	'path' => __DIR__ . '/src/RuleCriteria.php',
];
$ignoreErrors[] = [
	'message' => '#^Method RuleDictionnarySoftwareCollection\\:\\:replayRulesOnExistingDB\\(\\) should return int\\|false but returns true\\.$#',
	'identifier' => 'return.type',
	'count' => 1,
	'path' => __DIR__ . '/src/RuleDictionnarySoftwareCollection.php',
];
$ignoreErrors[] = [
	'message' => '#^Call to function is_array\\(\\) with array will always evaluate to true\\.$#',
	'identifier' => 'function.alreadyNarrowedType',
	'count' => 1,
	'path' => __DIR__ . '/src/RuleImportAsset.php',
];
$ignoreErrors[] = [
	'message' => '#^Property RuleImportAsset\\:\\:\\$restrict_entity is never read, only written\\.$#',
	'identifier' => 'property.onlyWritten',
	'count' => 1,
	'path' => __DIR__ . '/src/RuleImportAsset.php',
];
$ignoreErrors[] = [
	'message' => '#^Strict comparison using \\!\\=\\= between string and null will always evaluate to true\\.$#',
	'identifier' => 'notIdentical.alwaysTrue',
	'count' => 1,
	'path' => __DIR__ . '/src/RuleMailCollector.php',
];
$ignoreErrors[] = [
	'message' => '#^Strict comparison using \\!\\=\\= between string and null will always evaluate to true\\.$#',
	'identifier' => 'notIdentical.alwaysTrue',
	'count' => 1,
	'path' => __DIR__ . '/src/RuleRight.php',
];
$ignoreErrors[] = [
	'message' => '#^Call to function is_array\\(\\) with array will always evaluate to true\\.$#',
	'identifier' => 'function.alreadyNarrowedType',
	'count' => 1,
	'path' => __DIR__ . '/src/RuleRightCollection.php',
];
$ignoreErrors[] = [
	'message' => '#^Call to function is_array\\(\\) with array will always evaluate to true\\.$#',
	'identifier' => 'function.alreadyNarrowedType',
	'count' => 2,
	'path' => __DIR__ . '/src/SavedSearch.php',
];
$ignoreErrors[] = [
	'message' => '#^Method SavedSearch\\:\\:croncountAll\\(\\) with return type void returns int but should not return anything\\.$#',
	'identifier' => 'return.void',
	'count' => 1,
	'path' => __DIR__ . '/src/SavedSearch.php',
];
$ignoreErrors[] = [
	'message' => '#^Return type \\(void\\) of method SavedSearch\\:\\:showForm\\(\\) should be compatible with return type \\(bool\\) of method CommonDBTM\\:\\:showForm\\(\\)$#',
	'identifier' => 'method.childReturnType',
	'count' => 1,
	'path' => __DIR__ . '/src/SavedSearch.php',
];
$ignoreErrors[] = [
	'message' => '#^Method SavedSearch_Alert\\:\\:showForSavedSearch\\(\\) with return type void returns false but should not return anything\\.$#',
	'identifier' => 'return.void',
	'count' => 1,
	'path' => __DIR__ . '/src/SavedSearch_Alert.php',
];
$ignoreErrors[] = [
	'message' => '#^Property Auth\\:\\:\\$auth_succeded \\(int\\) does not accept true\\.$#',
	'identifier' => 'assign.propertyType',
	'count' => 1,
	'path' => __DIR__ . '/src/SavedSearch_Alert.php',
];
$ignoreErrors[] = [
	'message' => '#^Method Search\\:\\:displayData\\(\\) with return type void returns false\\|null but should not return anything\\.$#',
	'identifier' => 'return.void',
	'count' => 1,
	'path' => __DIR__ . '/src/Search.php',
];
$ignoreErrors[] = [
	'message' => '#^Strict comparison using \\=\\=\\= between string and 0 will always evaluate to false\\.$#',
	'identifier' => 'identical.alwaysFalse',
	'count' => 1,
	'path' => __DIR__ . '/src/Search.php',
];
$ignoreErrors[] = [
	'message' => '#^Strict comparison using \\=\\=\\= between string and null will always evaluate to false\\.$#',
	'identifier' => 'identical.alwaysFalse',
	'count' => 1,
	'path' => __DIR__ . '/src/Search.php',
];
$ignoreErrors[] = [
	'message' => '#^Call to function ctype_digit\\(\\) with \\*NEVER\\* will always evaluate to true\\.$#',
	'identifier' => 'function.alreadyNarrowedType',
	'count' => 2,
	'path' => __DIR__ . '/src/Session.php',
];
$ignoreErrors[] = [
	'message' => '#^Call to function is_array\\(\\) with array will always evaluate to true\\.$#',
	'identifier' => 'function.alreadyNarrowedType',
	'count' => 2,
	'path' => __DIR__ . '/src/Session.php',
];
$ignoreErrors[] = [
	'message' => '#^Call to function is_int\\(\\) with int will always evaluate to true\\.$#',
	'identifier' => 'function.alreadyNarrowedType',
	'count' => 2,
	'path' => __DIR__ . '/src/Session.php',
];
$ignoreErrors[] = [
	'message' => '#^Call to function is_string\\(\\) with \\*NEVER\\* will always evaluate to true\\.$#',
	'identifier' => 'function.alreadyNarrowedType',
	'count' => 2,
	'path' => __DIR__ . '/src/Session.php',
];
$ignoreErrors[] = [
	'message' => '#^Expression on left side of \\?\\? is not nullable\\.$#',
	'identifier' => 'nullCoalesce.expr',
	'count' => 1,
	'path' => __DIR__ . '/src/Session.php',
];
$ignoreErrors[] = [
	'message' => '#^Loose comparison using \\=\\= between non\\-empty\\-string and \'\' will always evaluate to false\\.$#',
	'identifier' => 'equal.alwaysFalse',
	'count' => 2,
	'path' => __DIR__ . '/src/Session.php',
];
$ignoreErrors[] = [
	'message' => '#^Method Session\\:\\:loadLanguage\\(\\) with return type void returns mixed but should not return anything\\.$#',
	'identifier' => 'return.void',
	'count' => 1,
	'path' => __DIR__ . '/src/Session.php',
];
$ignoreErrors[] = [
	'message' => '#^Property Auth\\:\\:\\$auth_succeded \\(int\\) does not accept false\\.$#',
	'identifier' => 'assign.propertyType',
	'count' => 3,
	'path' => __DIR__ . '/src/Session.php',
];
$ignoreErrors[] = [
	'message' => '#^Property Auth\\:\\:\\$auth_succeded \\(int\\) does not accept true\\.$#',
	'identifier' => 'assign.propertyType',
	'count' => 3,
	'path' => __DIR__ . '/src/Session.php',
];
$ignoreErrors[] = [
	'message' => '#^Property Laminas\\\\I18n\\\\Translator\\\\Translator\\:\\:\\$cache \\(Laminas\\\\Cache\\\\Storage\\\\StorageInterface\\|null\\) does not accept Glpi\\\\Cache\\\\I18nCache\\|null\\.$#',
	'identifier' => 'assign.propertyType',
	'count' => 1,
	'path' => __DIR__ . '/src/Session.php',
];
$ignoreErrors[] = [
	'message' => '#^Result of && is always false\\.$#',
	'identifier' => 'booleanAnd.alwaysFalse',
	'count' => 2,
	'path' => __DIR__ . '/src/Session.php',
];
$ignoreErrors[] = [
	'message' => '#^Result of \\|\\| is always true\\.$#',
	'identifier' => 'booleanOr.alwaysTrue',
	'count' => 1,
	'path' => __DIR__ . '/src/Session.php',
];
$ignoreErrors[] = [
	'message' => '#^Call to function method_exists\\(\\) with \\$this\\(Software\\) and \'prepareGroupFields\' will always evaluate to true\\.$#',
	'identifier' => 'function.alreadyNarrowedType',
	'count' => 1,
	'path' => __DIR__ . '/src/Software.php',
];
$ignoreErrors[] = [
	'message' => '#^Call to function method_exists\\(\\) with \\$this\\(Software\\) and \'updateGroupFields\' will always evaluate to true\\.$#',
	'identifier' => 'function.alreadyNarrowedType',
	'count' => 1,
	'path' => __DIR__ . '/src/Software.php',
];
$ignoreErrors[] = [
	'message' => '#^Default value of the parameter \\#2 \\$comment \\(string\\) of method Software\\:\\:putInTrash\\(\\) is incompatible with type comment\\.$#',
	'identifier' => 'parameter.defaultValue',
	'count' => 1,
	'path' => __DIR__ . '/src/Software.php',
];
$ignoreErrors[] = [
	'message' => '#^Offset \'_system_category\' does not exist on array\\{name\\: string, manufacturers_id\\: int, entities_id\\: int, is_recursive\\: 0\\|1, is_helpdesk_visible\\: mixed\\}\\.$#',
	'identifier' => 'offsetAccess.notFound',
	'count' => 1,
	'path' => __DIR__ . '/src/Software.php',
];
$ignoreErrors[] = [
	'message' => '#^Offset \'condition\' on array\\{table\\: \'glpi…\', joinparams\\: array\\{jointype\\: \'child\'\\}\\} on left side of \\?\\? does not exist\\.$#',
	'identifier' => 'nullCoalesce.offset',
	'count' => 1,
	'path' => __DIR__ . '/src/Software.php',
];
$ignoreErrors[] = [
	'message' => '#^Parameter \\$comment of method Software\\:\\:putInTrash\\(\\) has invalid type comment\\.$#',
	'identifier' => 'class.notFound',
	'count' => 1,
	'path' => __DIR__ . '/src/Software.php',
];
$ignoreErrors[] = [
	'message' => '#^Call to function method_exists\\(\\) with \\$this\\(SoftwareLicense\\) and \'prepareGroupFields\' will always evaluate to true\\.$#',
	'identifier' => 'function.alreadyNarrowedType',
	'count' => 1,
	'path' => __DIR__ . '/src/SoftwareLicense.php',
];
$ignoreErrors[] = [
	'message' => '#^Call to function method_exists\\(\\) with \\$this\\(SoftwareLicense\\) and \'updateGroupFields\' will always evaluate to true\\.$#',
	'identifier' => 'function.alreadyNarrowedType',
	'count' => 1,
	'path' => __DIR__ . '/src/SoftwareLicense.php',
];
$ignoreErrors[] = [
	'message' => '#^Call to function is_array\\(\\) with array will always evaluate to true\\.$#',
	'identifier' => 'function.alreadyNarrowedType',
	'count' => 1,
	'path' => __DIR__ . '/src/SoftwareVersion.php',
];
$ignoreErrors[] = [
	'message' => '#^Call to an undefined static method CommonGLPI\\:\\:getTypes\\(\\)\\.$#',
	'identifier' => 'staticMethod.notFound',
	'count' => 1,
	'path' => __DIR__ . '/src/Stat.php',
];
$ignoreErrors[] = [
	'message' => '#^Call to function is_array\\(\\) with array will always evaluate to true\\.$#',
	'identifier' => 'function.alreadyNarrowedType',
	'count' => 1,
	'path' => __DIR__ . '/src/Stat.php',
];
$ignoreErrors[] = [
	'message' => '#^Default value of the parameter \\#6 \\$value \\(string\\) of method Stat\\:\\:constructEntryValues\\(\\) is incompatible with type array\\.$#',
	'identifier' => 'parameter.defaultValue',
	'count' => 1,
	'path' => __DIR__ . '/src/Stat.php',
];
$ignoreErrors[] = [
	'message' => '#^PHPDoc tag @phpstan\\-return has invalid value \\(\\$display \\? void \\: string\\)\\: Unexpected token "\\$display", expected type at offset 301 on line 10$#',
	'identifier' => 'phpDoc.parseError',
	'count' => 1,
	'path' => __DIR__ . '/src/Stat.php',
];
$ignoreErrors[] = [
	'message' => '#^PHPDoc tag @phpstan\\-return has invalid value \\(\\$display \\? void \\: string\\)\\: Unexpected token "\\$display", expected type at offset 621 on line 16$#',
	'identifier' => 'phpDoc.parseError',
	'count' => 1,
	'path' => __DIR__ . '/src/Stat.php',
];
$ignoreErrors[] = [
	'message' => '#^PHPDoc tag @phpstan\\-return has invalid value \\(\\$display \\? void \\: string\\)\\: Unexpected token "\\$display", expected type at offset 622 on line 16$#',
	'identifier' => 'phpDoc.parseError',
	'count' => 1,
	'path' => __DIR__ . '/src/Stat.php',
];
$ignoreErrors[] = [
	'message' => '#^Comparison operation "\\>" between int\\<1, max\\> and 0 is always true\\.$#',
	'identifier' => 'greater.alwaysTrue',
	'count' => 1,
	'path' => __DIR__ . '/src/Supplier.php',
];
$ignoreErrors[] = [
	'message' => '#^Method Telemetry\\:\\:cronTelemetry\\(\\) with return type void returns int but should not return anything\\.$#',
	'identifier' => 'return.void',
	'count' => 1,
	'path' => __DIR__ . '/src/Telemetry.php',
];
$ignoreErrors[] = [
	'message' => '#^Method Telemetry\\:\\:cronTelemetry\\(\\) with return type void returns null but should not return anything\\.$#',
	'identifier' => 'return.void',
	'count' => 1,
	'path' => __DIR__ . '/src/Telemetry.php',
];
$ignoreErrors[] = [
	'message' => '#^Call to function is_array\\(\\) with array will always evaluate to true\\.$#',
	'identifier' => 'function.alreadyNarrowedType',
	'count' => 1,
	'path' => __DIR__ . '/src/Ticket.php',
];
$ignoreErrors[] = [
	'message' => '#^Comparison operation "\\>" between int\\<1, max\\> and 0 is always true\\.$#',
	'identifier' => 'greater.alwaysTrue',
	'count' => 1,
	'path' => __DIR__ . '/src/Ticket.php',
];
$ignoreErrors[] = [
	'message' => '#^Method Ticket\\:\\:showForm\\(\\) should return bool but empty return statement found\\.$#',
	'identifier' => 'return.empty',
	'count' => 1,
	'path' => __DIR__ . '/src/Ticket.php',
];
$ignoreErrors[] = [
	'message' => '#^Negated boolean expression is always true\\.$#',
	'identifier' => 'booleanNot.alwaysTrue',
	'count' => 1,
	'path' => __DIR__ . '/src/Ticket.php',
];
$ignoreErrors[] = [
	'message' => '#^PHPDoc tag @var with type CommonDBTM is not subtype of native type Group\\.$#',
	'identifier' => 'varTag.nativeType',
	'count' => 2,
	'path' => __DIR__ . '/src/Ticket.php',
];
$ignoreErrors[] = [
	'message' => '#^Static method Ticket\\:\\:getListForItemSearchOptionsCriteria\\(\\) is unused\\.$#',
	'identifier' => 'method.unused',
	'count' => 1,
	'path' => __DIR__ . '/src/Ticket.php',
];
$ignoreErrors[] = [
	'message' => '#^Call to function is_array\\(\\) with non\\-empty\\-array will always evaluate to true\\.$#',
	'identifier' => 'function.alreadyNarrowedType',
	'count' => 1,
	'path' => __DIR__ . '/src/Toolbox.php',
];
$ignoreErrors[] = [
	'message' => '#^Call to function is_null\\(\\) with array\\<string\\>\\|string will always evaluate to false\\.$#',
	'identifier' => 'function.impossibleType',
	'count' => 1,
	'path' => __DIR__ . '/src/Toolbox.php',
];
$ignoreErrors[] = [
	'message' => '#^Call to function is_null\\(\\) with array\\|string will always evaluate to false\\.$#',
	'identifier' => 'function.impossibleType',
	'count' => 1,
	'path' => __DIR__ . '/src/Toolbox.php',
];
$ignoreErrors[] = [
	'message' => '#^Call to function is_numeric\\(\\) with int will always evaluate to true\\.$#',
	'identifier' => 'function.alreadyNarrowedType',
	'count' => 1,
	'path' => __DIR__ . '/src/Toolbox.php',
];
$ignoreErrors[] = [
	'message' => '#^Call to function is_object\\(\\) with array\\<string\\>\\|string will always evaluate to false\\.$#',
	'identifier' => 'function.impossibleType',
	'count' => 1,
	'path' => __DIR__ . '/src/Toolbox.php',
];
$ignoreErrors[] = [
	'message' => '#^Call to function is_object\\(\\) with array\\|string will always evaluate to false\\.$#',
	'identifier' => 'function.impossibleType',
	'count' => 1,
	'path' => __DIR__ . '/src/Toolbox.php',
];
$ignoreErrors[] = [
	'message' => '#^Call to function is_string\\(\\) with string will always evaluate to true\\.$#',
	'identifier' => 'function.alreadyNarrowedType',
	'count' => 1,
	'path' => __DIR__ . '/src/Toolbox.php',
];
$ignoreErrors[] = [
	'message' => '#^Call to function method_exists\\(\\) with \'Session\' and \'getLoginUserID\' will always evaluate to true\\.$#',
	'identifier' => 'function.alreadyNarrowedType',
	'count' => 2,
	'path' => __DIR__ . '/src/Toolbox.php',
];
$ignoreErrors[] = [
	'message' => '#^Comparison operation "\\>\\=" between 3 and 3 is always true\\.$#',
	'identifier' => 'greaterOrEqual.alwaysTrue',
	'count' => 1,
	'path' => __DIR__ . '/src/Toolbox.php',
];
$ignoreErrors[] = [
	'message' => '#^If condition is always true\\.$#',
	'identifier' => 'if.alwaysTrue',
	'count' => 1,
	'path' => __DIR__ . '/src/Toolbox.php',
];
$ignoreErrors[] = [
	'message' => '#^Instanceof between CommonDBTM and CommonDBTM will always evaluate to true\\.$#',
	'identifier' => 'instanceof.alwaysTrue',
	'count' => 1,
	'path' => __DIR__ . '/src/Toolbox.php',
];
$ignoreErrors[] = [
	'message' => '#^Instanceof between Glpi\\\\Console\\\\Application and Glpi\\\\Console\\\\Application will always evaluate to true\\.$#',
	'identifier' => 'instanceof.alwaysTrue',
	'count' => 1,
	'path' => __DIR__ . '/src/Toolbox.php',
];
$ignoreErrors[] = [
	'message' => '#^Loose comparison using \\=\\= between null and null will always evaluate to true\\.$#',
	'identifier' => 'equal.alwaysTrue',
	'count' => 2,
	'path' => __DIR__ . '/src/Toolbox.php',
];
$ignoreErrors[] = [
	'message' => '#^Offset \'function\' on array\\{function\\: string, line\\?\\: int, file\\?\\: string, class\\?\\: class\\-string, type\\?\\: \'\\-\\>\'\\|\'\\:\\:\', args\\?\\: array\\<mixed\\>, object\\?\\: object\\} in isset\\(\\) always exists and is not nullable\\.$#',
	'identifier' => 'isset.offset',
	'count' => 1,
	'path' => __DIR__ . '/src/Toolbox.php',
];
$ignoreErrors[] = [
	'message' => '#^Offset \'redirect_url\' on \\(array\\{url\\: string, content_type\\: string\\|null, http_code\\: int, header_size\\: int, request_size\\: int, filetime\\: int, ssl_verify_result\\: int, redirect_count\\: int, \\.\\.\\.\\}\\|false\\) on left side of \\?\\? always exists and is not nullable\\.$#',
	'identifier' => 'nullCoalesce.offset',
	'count' => 1,
	'path' => __DIR__ . '/src/Toolbox.php',
];
$ignoreErrors[] = [
	'message' => '#^PHPDoc tag @phpstan\\-return has invalid value \\(\\$return_response \\? Response \\: void\\)\\: Unexpected token "\\$return_response", expected type at offset 498 on line 12$#',
	'identifier' => 'phpDoc.parseError',
	'count' => 1,
	'path' => __DIR__ . '/src/Toolbox.php',
];
$ignoreErrors[] = [
	'message' => '#^Parameter &\\$curl_info by\\-ref type of method Toolbox\\:\\:callCurl\\(\\) expects array\\|null, \\(array\\<string, array\\<int, array\\<string, string\\>\\>\\|float\\|int\\|string\\|null\\>\\|false\\) given\\.$#',
	'identifier' => 'parameterByRef.type',
	'count' => 1,
	'path' => __DIR__ . '/src/Toolbox.php',
];
$ignoreErrors[] = [
	'message' => '#^Result of \\|\\| is always true\\.$#',
	'identifier' => 'booleanOr.alwaysTrue',
	'count' => 1,
	'path' => __DIR__ . '/src/Toolbox.php',
];
$ignoreErrors[] = [
	'message' => '#^Strict comparison using \\!\\=\\= between null and CommonDBTM will always evaluate to true\\.$#',
	'identifier' => 'notIdentical.alwaysTrue',
	'count' => 1,
	'path' => __DIR__ . '/src/Toolbox.php',
];
$ignoreErrors[] = [
	'message' => '#^Strict comparison using \\=\\=\\= between array and false will always evaluate to false\\.$#',
	'identifier' => 'identical.alwaysFalse',
	'count' => 2,
	'path' => __DIR__ . '/src/Unmanaged.php',
];
$ignoreErrors[] = [
	'message' => '#^Property Update\\:\\:\\$dbversion is never read, only written\\.$#',
	'identifier' => 'property.onlyWritten',
	'count' => 1,
	'path' => __DIR__ . '/src/Update.php',
];
$ignoreErrors[] = [
	'message' => '#^Comparison operation "\\>\\=" between 1 and 0 is always true\\.$#',
	'identifier' => 'greaterOrEqual.alwaysTrue',
	'count' => 1,
	'path' => __DIR__ . '/src/UploadHandler.php',
];
$ignoreErrors[] = [
	'message' => '#^Access to an undefined property CommonGLPI\\:\\:\\$fields\\.$#',
	'identifier' => 'property.notFound',
	'count' => 1,
	'path' => __DIR__ . '/src/User.php',
];
$ignoreErrors[] = [
	'message' => '#^Call to function is_array\\(\\) with array will always evaluate to true\\.$#',
	'identifier' => 'function.alreadyNarrowedType',
	'count' => 2,
	'path' => __DIR__ . '/src/User.php',
];
$ignoreErrors[] = [
	'message' => '#^Call to function is_numeric\\(\\) with int will always evaluate to true\\.$#',
	'identifier' => 'function.alreadyNarrowedType',
	'count' => 1,
	'path' => __DIR__ . '/src/User.php',
];
$ignoreErrors[] = [
	'message' => '#^Call to function is_string\\(\\) with string will always evaluate to true\\.$#',
	'identifier' => 'function.alreadyNarrowedType',
	'count' => 1,
	'path' => __DIR__ . '/src/User.php',
];
$ignoreErrors[] = [
	'message' => '#^Negated boolean expression is always true\\.$#',
	'identifier' => 'booleanNot.alwaysTrue',
	'count' => 1,
	'path' => __DIR__ . '/src/User.php',
];
$ignoreErrors[] = [
	'message' => '#^PHPDoc tag @var with type array is not subtype of native type array\\{\\}\\|array\\{list\\<string\\>, list\\<string\\>\\}\\.$#',
	'identifier' => 'varTag.nativeType',
	'count' => 1,
	'path' => __DIR__ . '/src/User.php',
];
$ignoreErrors[] = [
	'message' => '#^Method ValidatorSubstitute\\:\\:getTabNameForItem\\(\\) never returns array\\<string\\> so it can be removed from the return type\\.$#',
	'identifier' => 'return.unusedType',
	'count' => 1,
	'path' => __DIR__ . '/src/ValidatorSubstitute.php',
];
$ignoreErrors[] = [
	'message' => '#^Method ValidatorSubstitute\\:\\:prepareInputForUpdate\\(\\) never returns false so it can be removed from the return type\\.$#',
	'identifier' => 'return.unusedType',
	'count' => 1,
	'path' => __DIR__ . '/src/ValidatorSubstitute.php',
];
$ignoreErrors[] = [
	'message' => '#^Right side of && is always true\\.$#',
	'identifier' => 'booleanAnd.rightAlwaysTrue',
	'count' => 1,
	'path' => __DIR__ . '/src/ValidatorSubstitute.php',
];
$ignoreErrors[] = [
	'message' => '#^Access to an undefined property CommonGLPI\\:\\:\\$fields\\.$#',
	'identifier' => 'property.notFound',
	'count' => 1,
	'path' => __DIR__ . '/src/Webhook.php',
];
$ignoreErrors[] = [
	'message' => '#^Call to an undefined method CommonGLPI\\:\\:getSentQueriesSearchParams\\(\\)\\.$#',
	'identifier' => 'method.notFound',
	'count' => 1,
	'path' => __DIR__ . '/src/Webhook.php',
];
$ignoreErrors[] = [
	'message' => '#^Call to an undefined method CommonGLPI\\:\\:showCustomHeaders\\(\\)\\.$#',
	'identifier' => 'method.notFound',
	'count' => 1,
	'path' => __DIR__ . '/src/Webhook.php',
];
$ignoreErrors[] = [
	'message' => '#^Call to an undefined method CommonGLPI\\:\\:showPayloadEditor\\(\\)\\.$#',
	'identifier' => 'method.notFound',
	'count' => 1,
	'path' => __DIR__ . '/src/Webhook.php',
];
$ignoreErrors[] = [
	'message' => '#^Call to an undefined method CommonGLPI\\:\\:showPreviewForm\\(\\)\\.$#',
	'identifier' => 'method.notFound',
	'count' => 1,
	'path' => __DIR__ . '/src/Webhook.php',
];
$ignoreErrors[] = [
	'message' => '#^Call to an undefined method CommonGLPI\\:\\:showSecurityForm\\(\\)\\.$#',
	'identifier' => 'method.notFound',
	'count' => 1,
	'path' => __DIR__ . '/src/Webhook.php',
];
$ignoreErrors[] = [
	'message' => '#^Call to an undefined method CommonGLPI\\:\\:showSentQueries\\(\\)\\.$#',
	'identifier' => 'method.notFound',
	'count' => 1,
	'path' => __DIR__ . '/src/Webhook.php',
];
$ignoreErrors[] = [
	'message' => '#^Cannot call static method getKnownSchemas\\(\\) on \\(int\\|string\\)\\.$#',
	'identifier' => 'staticMethod.nonObject',
	'count' => 1,
	'path' => __DIR__ . '/src/Webhook.php',
];
$ignoreErrors[] = [
	'message' => '#^Cannot call static method getTypeName\\(\\) on int\\|string\\.$#',
	'identifier' => 'staticMethod.nonObject',
	'count' => 1,
	'path' => __DIR__ . '/src/Webhook.php',
];
$ignoreErrors[] = [
	'message' => '#^PHPDoc tag @return with type bool is incompatible with native type array\\.$#',
	'identifier' => 'return.phpDocType',
	'count' => 1,
	'path' => __DIR__ . '/src/Webhook.php',
];
$ignoreErrors[] = [
	'message' => '#^PHPDoc tag @var with type class\\-string\\<Glpi\\\\Api\\\\HL\\\\Controller\\\\AbstractController\\> is not subtype of native type null\\.$#',
	'identifier' => 'varTag.nativeType',
	'count' => 1,
	'path' => __DIR__ . '/src/Webhook.php',
];
$ignoreErrors[] = [
	'message' => '#^Right side of && is always true\\.$#',
	'identifier' => 'booleanAnd.rightAlwaysTrue',
	'count' => 1,
	'path' => __DIR__ . '/src/Webhook.php',
];
$ignoreErrors[] = [
	'message' => '#^Strict comparison using \\=\\=\\= between \\(int\\|string\\) and null will always evaluate to false\\.$#',
	'identifier' => 'identical.alwaysFalse',
	'count' => 1,
	'path' => __DIR__ . '/src/Webhook.php',
];
$ignoreErrors[] = [
	'message' => '#^Variable \\$controller in PHPDoc tag @var does not match any variable in the foreach loop\\: \\$itemtypes, \\$supported_itemtype, \\$type_data$#',
	'identifier' => 'varTag.differentVariable',
	'count' => 1,
	'path' => __DIR__ . '/src/Webhook.php',
];
$ignoreErrors[] = [
	'message' => '#^Variable \\$list_itemtype in PHPDoc tag @var does not match assigned variable \\$recursive_search\\.$#',
	'identifier' => 'varTag.differentVariable',
	'count' => 1,
	'path' => __DIR__ . '/src/Webhook.php',
];
$ignoreErrors[] = [
	'message' => '#^Call to method save_run\\(\\) on an unknown class XHProfRuns_Default\\.$#',
	'identifier' => 'class.notFound',
	'count' => 1,
	'path' => __DIR__ . '/src/XHProf.php',
];
$ignoreErrors[] = [
	'message' => '#^Function getDateCriteria\\(\\) should return string but returns array\\.$#',
	'identifier' => 'return.type',
	'count' => 1,
	'path' => __DIR__ . '/src/autoload/dbutils-aliases.php',
];
$ignoreErrors[] = [
	'message' => '#^Call to function is_array\\(\\) with string will always evaluate to false\\.$#',
	'identifier' => 'function.impossibleType',
	'count' => 1,
	'path' => __DIR__ . '/src/autoload/i18n.php',
];
$ignoreErrors[] = [
	'message' => '#^Strict comparison using \\!\\=\\= between Laminas\\\\I18n\\\\Translator\\\\TranslatorInterface and null will always evaluate to true\\.$#',
	'identifier' => 'notIdentical.alwaysTrue',
	'count' => 2,
	'path' => __DIR__ . '/src/autoload/i18n.php',
];

return ['parameters' => ['ignoreErrors' => $ignoreErrors]];<|MERGE_RESOLUTION|>--- conflicted
+++ resolved
@@ -2,19 +2,8 @@
 
 $ignoreErrors = [];
 $ignoreErrors[] = [
-<<<<<<< HEAD
 	'message' => '#^Call to function is_array\\(\\) with array\\{value_fieldname\\: \'value\', to_update\\: non\\-falsy\\-string, url\\: non\\-falsy\\-string, moreparams\\: array\\{value\\: \'__VALUE__\', allow_email\\: bool, field\\: non\\-falsy\\-string, typefield\\: \'supplier\', use_notification\\: mixed\\}\\} will always evaluate to true\\.$#',
 	'identifier' => 'function.alreadyNarrowedType',
-=======
-	'message' => '#^Strict comparison using \\=\\=\\= between class\\-string\\<CommonDBTM\\> and \'Planning\' will always evaluate to false\\.$#',
-	'identifier' => 'identical.alwaysFalse',
-	'count' => 1,
-	'path' => __DIR__ . '/ajax/central.php',
-];
-$ignoreErrors[] = [
-	'message' => '#^Call to Html\\:\\:ajaxFooter\\(\\) on a separate line has no effect\\.$#',
-	'identifier' => 'staticMethod.resultUnused',
->>>>>>> 7e6d11c4
 	'count' => 1,
 	'path' => __DIR__ . '/ajax/dropdownItilActors.php',
 ];
@@ -325,19 +314,8 @@
 	'path' => __DIR__ . '/src/Ajax.php',
 ];
 $ignoreErrors[] = [
-<<<<<<< HEAD
-	'message' => '#^Right side of && is always false\\.$#',
-	'identifier' => 'booleanAnd.rightAlwaysFalse',
-	'count' => 1,
-	'path' => __DIR__ . '/src/Ajax.php',
-];
-$ignoreErrors[] = [
 	'message' => '#^Call to function method_exists\\(\\) with \\$this\\(Appliance\\) and \'prepareGroupFields\' will always evaluate to true\\.$#',
 	'identifier' => 'function.alreadyNarrowedType',
-=======
-	'message' => '#^Dead catch \\- Glpi\\\\Exception\\\\PasswordTooWeakException is never thrown in the try block\\.$#',
-	'identifier' => 'catch.neverThrown',
->>>>>>> 7e6d11c4
 	'count' => 1,
 	'path' => __DIR__ . '/src/Appliance.php',
 ];
@@ -348,69 +326,6 @@
 	'path' => __DIR__ . '/src/Appliance.php',
 ];
 $ignoreErrors[] = [
-<<<<<<< HEAD
-=======
-	'message' => '#^Right side of && is always true\\.$#',
-	'identifier' => 'booleanAnd.rightAlwaysTrue',
-	'count' => 1,
-	'path' => __DIR__ . '/src/Appliance_Item.php',
-];
-$ignoreErrors[] = [
-	'message' => '#^Instanceof between Psr\\\\Log\\\\LoggerInterface and Psr\\\\Log\\\\LoggerInterface will always evaluate to true\\.$#',
-	'identifier' => 'instanceof.alwaysTrue',
-	'count' => 1,
-	'path' => __DIR__ . '/src/Application/ErrorHandler.php',
-];
-$ignoreErrors[] = [
-	'message' => '#^Offset \'Code\' does not exist on string\\.$#',
-	'identifier' => 'offsetAccess.notFound',
-	'count' => 1,
-	'path' => __DIR__ . '/src/Application/ErrorHandler.php',
-];
-$ignoreErrors[] = [
-	'message' => '#^Offset \'Message\' does not exist on string\\.$#',
-	'identifier' => 'offsetAccess.notFound',
-	'count' => 1,
-	'path' => __DIR__ . '/src/Application/ErrorHandler.php',
-];
-$ignoreErrors[] = [
-	'message' => '#^Property Glpi\\\\Application\\\\ErrorHandler\\:\\:\\$last_fatal_trace \\(string\\) on left side of \\?\\? is not nullable\\.$#',
-	'identifier' => 'nullCoalesce.property',
-	'count' => 1,
-	'path' => __DIR__ . '/src/Application/ErrorHandler.php',
-];
-$ignoreErrors[] = [
-	'message' => '#^Property Glpi\\\\Application\\\\ErrorHandler\\:\\:\\$reserved_memory \\(string\\) does not accept null\\.$#',
-	'identifier' => 'assign.propertyType',
-	'count' => 1,
-	'path' => __DIR__ . '/src/Application/ErrorHandler.php',
-];
-$ignoreErrors[] = [
-	'message' => '#^Property Glpi\\\\Application\\\\ErrorHandler\\:\\:\\$reserved_memory is never read, only written\\.$#',
-	'identifier' => 'property.onlyWritten',
-	'count' => 1,
-	'path' => __DIR__ . '/src/Application/ErrorHandler.php',
-];
-$ignoreErrors[] = [
-	'message' => '#^Strict comparison using \\!\\=\\= between null and \'comment\'\\|\'error\' will always evaluate to true\\.$#',
-	'identifier' => 'notIdentical.alwaysTrue',
-	'count' => 1,
-	'path' => __DIR__ . '/src/Application/ErrorHandler.php',
-];
-$ignoreErrors[] = [
-	'message' => '#^Instanceof between DBmysql and DBmysql will always evaluate to true\\.$#',
-	'identifier' => 'instanceof.alwaysTrue',
-	'count' => 1,
-	'path' => __DIR__ . '/src/Application/View/Extension/FrontEndAssetsExtension.php',
-];
-$ignoreErrors[] = [
-	'message' => '#^Strict comparison using \\=\\=\\= between null and 2 will always evaluate to false\\.$#',
-	'identifier' => 'identical.alwaysFalse',
-	'count' => 1,
-	'path' => __DIR__ . '/src/Application/View/TemplateRenderer.php',
-];
-$ignoreErrors[] = [
->>>>>>> 7e6d11c4
 	'message' => '#^Call to function is_array\\(\\) with array will always evaluate to true\\.$#',
 	'identifier' => 'function.alreadyNarrowedType',
 	'count' => 1,
@@ -1155,7 +1070,6 @@
 	'path' => __DIR__ . '/src/CommonITILValidationCron.php',
 ];
 $ignoreErrors[] = [
-<<<<<<< HEAD
 	'message' => '#^Call to an undefined method CommonDBTM\\:\\:getClosedStatusArray\\(\\)\\.$#',
 	'identifier' => 'method.notFound',
 	'count' => 1,
@@ -1170,10 +1084,6 @@
 $ignoreErrors[] = [
 	'message' => '#^Call to function is_array\\(\\) with array will always evaluate to true\\.$#',
 	'identifier' => 'function.alreadyNarrowedType',
-=======
-	'message' => '#^Unreachable statement \\- code above always terminates\\.$#',
-	'identifier' => 'deadCode.unreachable',
->>>>>>> 7e6d11c4
 	'count' => 1,
 	'path' => __DIR__ . '/src/CommonItilObject_Item.php',
 ];
@@ -1298,7 +1208,6 @@
 	'path' => __DIR__ . '/src/Contract.php',
 ];
 $ignoreErrors[] = [
-<<<<<<< HEAD
 	'message' => '#^Return type \\(void\\) of method ContractCost\\:\\:showForm\\(\\) should be compatible with return type \\(bool\\) of method CommonDBTM\\:\\:showForm\\(\\)$#',
 	'identifier' => 'method.childReturnType',
 	'count' => 1,
@@ -1307,16 +1216,6 @@
 $ignoreErrors[] = [
 	'message' => '#^Default value of the parameter \\#4 \\$options \\(array\\{\\}\\) of method CronTask\\:\\:register\\(\\) is incompatible with type array\\{state\\: 0\\|1\\|2, mode\\: 1\\|2, allowmode\\: int, hourmin\\: int, hourmax\\: int, logs_lifetime\\: int, param\\: int, comment\\: string\\}\\.$#',
 	'identifier' => 'parameter.defaultValue',
-=======
-	'message' => '#^Method Contract\\:\\:dropdown\\(\\) should return int\\|string but empty return statement found\\.$#',
-	'identifier' => 'return.empty',
-	'count' => 1,
-	'path' => __DIR__ . '/src/Contract.php',
-];
-$ignoreErrors[] = [
-	'message' => '#^Call to function sprintf\\(\\) on a separate line has no effect\\.$#',
-	'identifier' => 'function.resultUnused',
->>>>>>> 7e6d11c4
 	'count' => 1,
 	'path' => __DIR__ . '/src/CronTask.php',
 ];
@@ -1675,15 +1574,6 @@
 	'path' => __DIR__ . '/src/Dropdown.php',
 ];
 $ignoreErrors[] = [
-<<<<<<< HEAD
-=======
-	'message' => '#^Offset \'max\' on non\\-empty\\-array in isset\\(\\) always exists and is not nullable\\.$#',
-	'identifier' => 'isset.offset',
-	'count' => 1,
-	'path' => __DIR__ . '/src/Dropdown.php',
-];
-$ignoreErrors[] = [
->>>>>>> 7e6d11c4
 	'message' => '#^Offset \'min\' on non\\-empty\\-array in isset\\(\\) always exists and is not nullable\\.$#',
 	'identifier' => 'isset.offset',
 	'count' => 1,
@@ -3388,15 +3278,12 @@
 	'path' => __DIR__ . '/src/Item_DeviceCamera_ImageResolution.php',
 ];
 $ignoreErrors[] = [
-<<<<<<< HEAD
 	'message' => '#^Strict comparison using \\=\\=\\= between array and false will always evaluate to false\\.$#',
 	'identifier' => 'identical.alwaysFalse',
 	'count' => 2,
 	'path' => __DIR__ . '/src/Item_DeviceSimcard.php',
 ];
 $ignoreErrors[] = [
-=======
->>>>>>> 7e6d11c4
 	'message' => '#^Expression on left side of \\?\\? is not nullable\\.$#',
 	'identifier' => 'nullCoalesce.expr',
 	'count' => 1,
@@ -3985,7 +3872,6 @@
 	'path' => __DIR__ . '/src/NotificationTarget.php',
 ];
 $ignoreErrors[] = [
-<<<<<<< HEAD
 	'message' => '#^Left side of && is always true\\.$#',
 	'identifier' => 'booleanAnd.leftAlwaysTrue',
 	'count' => 1,
@@ -3998,8 +3884,6 @@
 	'path' => __DIR__ . '/src/NotificationTargetCommonITILObject.php',
 ];
 $ignoreErrors[] = [
-=======
->>>>>>> 7e6d11c4
 	'message' => '#^Method NotificationTemplate\\:\\:getTemplateByLanguage\\(\\) should return int\\|false but returns non\\-falsy\\-string\\.$#',
 	'identifier' => 'return.type',
 	'count' => 1,
@@ -4648,7 +4532,6 @@
 	'path' => __DIR__ . '/src/RuleAction.php',
 ];
 $ignoreErrors[] = [
-<<<<<<< HEAD
 	'message' => '#^Method RuleAction\\:\\:dropdownActions\\(\\) should return int\\|string but returns false\\.$#',
 	'identifier' => 'return.type',
 	'count' => 1,
@@ -4657,10 +4540,6 @@
 $ignoreErrors[] = [
 	'message' => '#^Call to function is_array\\(\\) with array will always evaluate to true\\.$#',
 	'identifier' => 'function.alreadyNarrowedType',
-=======
-	'message' => '#^Method SavedSearch_Alert\\:\\:showForSavedSearch\\(\\) with return type void returns false but should not return anything\\.$#',
-	'identifier' => 'return.void',
->>>>>>> 7e6d11c4
 	'count' => 1,
 	'path' => __DIR__ . '/src/RuleCollection.php',
 ];
