--- conflicted
+++ resolved
@@ -8,15 +8,6 @@
 	'path' => __DIR__ . '/ajax/central.php',
 ];
 $ignoreErrors[] = [
-<<<<<<< HEAD
-	'message' => '#^Offset \'comment\' on array\\{comment\\: string\\} on left side of \\?\\? always exists and is not nullable\\.$#',
-	'identifier' => 'nullCoalesce.offset',
-	'count' => 1,
-	'path' => __DIR__ . '/ajax/comments.php',
-];
-$ignoreErrors[] = [
-=======
->>>>>>> d198a299
 	'message' => '#^Call to Html\\:\\:ajaxFooter\\(\\) on a separate line has no effect\\.$#',
 	'identifier' => 'staticMethod.resultUnused',
 	'count' => 1,
