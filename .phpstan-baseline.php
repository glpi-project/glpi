--- conflicted
+++ resolved
@@ -32,19 +32,8 @@
 	'path' => __DIR__ . '/front/form/access_control.form.php',
 ];
 $ignoreErrors[] = [
-<<<<<<< HEAD
 	// identifier: finally.exitPoint
 	'message' => '#^The overwriting exit point is on this line\\.$#',
-=======
-	// identifier: offsetAssign.dimType
-	'message' => '#^Cannot assign offset \'impactcontexts_id\' to string\\.$#',
-	'count' => 1,
-	'path' => __DIR__ . '/ajax/impact.php',
-];
-$ignoreErrors[] = [
-	// identifier: offsetAccess.notFound
-	'message' => '#^Offset \'node_id\' does not exist on string\\.$#',
->>>>>>> 1f564134
 	'count' => 1,
 	'path' => __DIR__ . '/front/form/destination/formdestination.form.php',
 ];
@@ -364,95 +353,7 @@
 	// identifier: greater.invalid
 	'message' => '#^Comparison operation "\\>" between array\\|int and 0 results in an error\\.$#',
 	'count' => 1,
-<<<<<<< HEAD
 	'path' => __DIR__ . '/src/AuthLDAP.php',
-=======
-	'path' => __DIR__ . '/src/Application/View/Extension/ItemtypeExtension.php',
-];
-$ignoreErrors[] = [
-	// identifier: identical.alwaysFalse
-	'message' => '#^Strict comparison using \\=\\=\\= between null and 2 will always evaluate to false\\.$#',
-	'count' => 1,
-	'path' => __DIR__ . '/src/Application/View/TemplateRenderer.php',
-];
-$ignoreErrors[] = [
-	// identifier: nullCoalesce.expr
-	'message' => '#^Expression on left side of \\?\\? is not nullable\\.$#',
-	'count' => 1,
-	'path' => __DIR__ . '/src/Auth.php',
-];
-$ignoreErrors[] = [
-	// identifier: if.alwaysFalse
-	'message' => '#^If condition is always false\\.$#',
-	'count' => 2,
-	'path' => __DIR__ . '/src/Auth.php',
-];
-$ignoreErrors[] = [
-	// identifier: if.alwaysTrue
-	'message' => '#^If condition is always true\\.$#',
-	'count' => 1,
-	'path' => __DIR__ . '/src/Auth.php',
-];
-$ignoreErrors[] = [
-	// identifier: return.type
-	'message' => '#^Method Auth\\:\\:login\\(\\) should return bool but returns int\\.$#',
-	'count' => 1,
-	'path' => __DIR__ . '/src/Auth.php',
-];
-$ignoreErrors[] = [
-	// identifier: booleanNot.alwaysTrue
-	'message' => '#^Negated boolean expression is always true\\.$#',
-	'count' => 1,
-	'path' => __DIR__ . '/src/Auth.php',
-];
-$ignoreErrors[] = [
-	// identifier: isset.offset
-	'message' => '#^Offset \'auths_id\' on non\\-empty\\-array in isset\\(\\) always exists and is not nullable\\.$#',
-	'count' => 1,
-	'path' => __DIR__ . '/src/Auth.php',
-];
-$ignoreErrors[] = [
-	// identifier: empty.offset
-	'message' => '#^Offset \'host\' on string in empty\\(\\) does not exist\\.$#',
-	'count' => 1,
-	'path' => __DIR__ . '/src/Auth.php',
-];
-$ignoreErrors[] = [
-	// identifier: assign.propertyType
-	'message' => '#^Property Auth\\:\\:\\$auth_succeded \\(int\\) does not accept bool\\.$#',
-	'count' => 1,
-	'path' => __DIR__ . '/src/Auth.php',
-];
-$ignoreErrors[] = [
-	// identifier: assign.propertyType
-	'message' => '#^Property Auth\\:\\:\\$auth_succeded \\(int\\) does not accept false\\.$#',
-	'count' => 5,
-	'path' => __DIR__ . '/src/Auth.php',
-];
-$ignoreErrors[] = [
-	// identifier: assign.propertyType
-	'message' => '#^Property Auth\\:\\:\\$auth_succeded \\(int\\) does not accept true\\.$#',
-	'count' => 1,
-	'path' => __DIR__ . '/src/Auth.php',
-];
-$ignoreErrors[] = [
-	// identifier: property.defaultValue
-	'message' => '#^Property Auth\\:\\:\\$password_expired \\(int\\) does not accept default value of type false\\.$#',
-	'count' => 1,
-	'path' => __DIR__ . '/src/Auth.php',
-];
-$ignoreErrors[] = [
-	// identifier: assign.propertyType
-	'message' => '#^Property Auth\\:\\:\\$user_present \\(int\\) does not accept bool\\.$#',
-	'count' => 1,
-	'path' => __DIR__ . '/src/Auth.php',
-];
-$ignoreErrors[] = [
-	// identifier: deadCode.unreachable
-	'message' => '#^Unreachable statement \\- code above always terminates\\.$#',
-	'count' => 2,
-	'path' => __DIR__ . '/src/Auth.php',
->>>>>>> 1f564134
 ];
 $ignoreErrors[] = [
 	// identifier: else.unreachable
@@ -764,201 +665,6 @@
 	// identifier: ternary.alwaysFalse
 	'message' => '#^Ternary operator condition is always false\\.$#',
 	'count' => 1,
-<<<<<<< HEAD
-=======
-	'path' => __DIR__ . '/src/Certificate_Item.php',
-];
-$ignoreErrors[] = [
-	// identifier: ternary.alwaysTrue
-	'message' => '#^Ternary operator condition is always true\\.$#',
-	'count' => 1,
-	'path' => __DIR__ . '/src/Certificate_Item.php',
-];
-$ignoreErrors[] = [
-	// identifier: if.alwaysFalse
-	'message' => '#^If condition is always false\\.$#',
-	'count' => 1,
-	'path' => __DIR__ . '/src/Change.php',
-];
-$ignoreErrors[] = [
-	// identifier: return.type
-	'message' => '#^Method Change\\:\\:getTabNameForItem\\(\\) should return string but returns array\\<int, string\\>\\.$#',
-	'count' => 1,
-	'path' => __DIR__ . '/src/Change.php',
-];
-$ignoreErrors[] = [
-	// identifier: ternary.alwaysFalse
-	'message' => '#^Ternary operator condition is always false\\.$#',
-	'count' => 1,
-	'path' => __DIR__ . '/src/Change.php',
-];
-$ignoreErrors[] = [
-	// identifier: ternary.alwaysTrue
-	'message' => '#^Ternary operator condition is always true\\.$#',
-	'count' => 1,
-	'path' => __DIR__ . '/src/Change.php',
-];
-$ignoreErrors[] = [
-	// identifier: return.type
-	'message' => '#^Method CommonDBChild\\:\\:showChildsForItemForm\\(\\) should return bool\\|void but returns string\\.$#',
-	'count' => 1,
-	'path' => __DIR__ . '/src/CommonDBChild.php',
-];
-$ignoreErrors[] = [
-	// identifier: return.type
-	'message' => '#^Method CommonDBConnexity\\:\\:getItemsAssociationRequest\\(\\) should return array but returns DBmysqlIterator\\.$#',
-	'count' => 1,
-	'path' => __DIR__ . '/src/CommonDBConnexity.php',
-];
-$ignoreErrors[] = [
-	// identifier: deadCode.unreachable
-	'message' => '#^Unreachable statement \\- code above always terminates\\.$#',
-	'count' => 2,
-	'path' => __DIR__ . '/src/CommonDBConnexity.php',
-];
-$ignoreErrors[] = [
-	// identifier: return.void
-	'message' => '#^Method CommonDBRelation\\:\\:processMassiveActionsForOneItemtype\\(\\) with return type void returns false but should not return anything\\.$#',
-	'count' => 1,
-	'path' => __DIR__ . '/src/CommonDBRelation.php',
-];
-$ignoreErrors[] = [
-	// identifier: isset.property
-	'message' => '#^Property CommonDBRelation\\:\\:\\$_force_log_option \\(int\\) in isset\\(\\) is not nullable\\.$#',
-	'count' => 1,
-	'path' => __DIR__ . '/src/CommonDBRelation.php',
-];
-$ignoreErrors[] = [
-	// identifier: deadCode.unreachable
-	'message' => '#^Unreachable statement \\- code above always terminates\\.$#',
-	'count' => 1,
-	'path' => __DIR__ . '/src/CommonDBRelation.php',
-];
-$ignoreErrors[] = [
-	// identifier: if.alwaysFalse
-	'message' => '#^If condition is always false\\.$#',
-	'count' => 3,
-	'path' => __DIR__ . '/src/CommonDBTM.php',
-];
-$ignoreErrors[] = [
-	// identifier: booleanAnd.leftAlwaysFalse
-	'message' => '#^Left side of && is always false\\.$#',
-	'count' => 1,
-	'path' => __DIR__ . '/src/CommonDBTM.php',
-];
-$ignoreErrors[] = [
-	// identifier: return.void
-	'message' => '#^Method CommonDBTM\\:\\:forwardEntityInformations\\(\\) with return type void returns false but should not return anything\\.$#',
-	'count' => 1,
-	'path' => __DIR__ . '/src/CommonDBTM.php',
-];
-$ignoreErrors[] = [
-	// identifier: return.type
-	'message' => '#^Method CommonDBTM\\:\\:isActive\\(\\) should return bool but returns int\\.$#',
-	'count' => 1,
-	'path' => __DIR__ . '/src/CommonDBTM.php',
-];
-$ignoreErrors[] = [
-	// identifier: return.type
-	'message' => '#^Method CommonDBTM\\:\\:isDeleted\\(\\) should return bool but returns int\\.$#',
-	'count' => 1,
-	'path' => __DIR__ . '/src/CommonDBTM.php',
-];
-$ignoreErrors[] = [
-	// identifier: return.type
-	'message' => '#^Method CommonDBTM\\:\\:isRecursive\\(\\) should return bool but returns int\\.$#',
-	'count' => 1,
-	'path' => __DIR__ . '/src/CommonDBTM.php',
-];
-$ignoreErrors[] = [
-	// identifier: return.type
-	'message' => '#^Method CommonDBTM\\:\\:isTemplate\\(\\) should return bool but returns int\\.$#',
-	'count' => 1,
-	'path' => __DIR__ . '/src/CommonDBTM.php',
-];
-$ignoreErrors[] = [
-	// identifier: return.type
-	'message' => '#^Method CommonDBTM\\:\\:restoreInput\\(\\) should return array but returns string\\.$#',
-	'count' => 1,
-	'path' => __DIR__ . '/src/CommonDBTM.php',
-];
-$ignoreErrors[] = [
-	// identifier: booleanNot.alwaysFalse
-	'message' => '#^Negated boolean expression is always false\\.$#',
-	'count' => 4,
-	'path' => __DIR__ . '/src/CommonDBTM.php',
-];
-$ignoreErrors[] = [
-	// identifier: offsetAccess.notFound
-	'message' => '#^Offset \'comment\' does not exist on string\\.$#',
-	'count' => 1,
-	'path' => __DIR__ . '/src/CommonDBTM.php',
-];
-$ignoreErrors[] = [
-	// identifier: offsetAccess.notFound
-	'message' => '#^Offset \'name\' does not exist on string\\.$#',
-	'count' => 1,
-	'path' => __DIR__ . '/src/CommonDBTM.php',
-];
-$ignoreErrors[] = [
-	// identifier: assign.propertyType
-	'message' => '#^Property CommonDBTM\\:\\:\\$right \\(int\\) does not accept null\\.$#',
-	'count' => 1,
-	'path' => __DIR__ . '/src/CommonDBTM.php',
-];
-$ignoreErrors[] = [
-	// identifier: property.defaultValue
-	'message' => '#^Property CommonDBTM\\:\\:\\$searchopt \\(array\\) does not accept default value of type false\\.$#',
-	'count' => 1,
-	'path' => __DIR__ . '/src/CommonDBTM.php',
-];
-$ignoreErrors[] = [
-	// identifier: booleanAnd.alwaysFalse
-	'message' => '#^Result of && is always false\\.$#',
-	'count' => 2,
-	'path' => __DIR__ . '/src/CommonDBTM.php',
-];
-$ignoreErrors[] = [
-	// identifier: booleanAnd.rightAlwaysFalse
-	'message' => '#^Right side of && is always false\\.$#',
-	'count' => 1,
-	'path' => __DIR__ . '/src/CommonDBTM.php',
-];
-$ignoreErrors[] = [
-	// identifier: booleanAnd.rightAlwaysTrue
-	'message' => '#^Right side of && is always true\\.$#',
-	'count' => 7,
-	'path' => __DIR__ . '/src/CommonDBTM.php',
-];
-$ignoreErrors[] = [
-	// identifier: booleanOr.rightAlwaysFalse
-	'message' => '#^Right side of \\|\\| is always false\\.$#',
-	'count' => 1,
-	'path' => __DIR__ . '/src/CommonDBTM.php',
-];
-$ignoreErrors[] = [
-	// identifier: identical.alwaysFalse
-	'message' => '#^Strict comparison using \\=\\=\\= between array and false will always evaluate to false\\.$#',
-	'count' => 1,
-	'path' => __DIR__ . '/src/CommonDBTM.php',
-];
-$ignoreErrors[] = [
-	// identifier: identical.alwaysFalse
-	'message' => '#^Strict comparison using \\=\\=\\= between int and \'is_recursive\' will always evaluate to false\\.$#',
-	'count' => 1,
-	'path' => __DIR__ . '/src/CommonDBTM.php',
-];
-$ignoreErrors[] = [
-	// identifier: ternary.alwaysFalse
-	'message' => '#^Ternary operator condition is always false\\.$#',
-	'count' => 1,
-	'path' => __DIR__ . '/src/CommonDBTM.php',
-];
-$ignoreErrors[] = [
-	// identifier: generator.returnType
-	'message' => '#^Yield can be used only with these return types\\: Generator, Iterator, Traversable, iterable\\.$#',
-	'count' => 1,
->>>>>>> 1f564134
 	'path' => __DIR__ . '/src/CommonDBTM.php',
 ];
 $ignoreErrors[] = [
@@ -1964,41 +1670,10 @@
 	'path' => __DIR__ . '/src/Glpi/Api/HL/Controller/CoreController.php',
 ];
 $ignoreErrors[] = [
-<<<<<<< HEAD
 	// identifier: phpDoc.parseError
 	'message' => '#^PHPDoc tag @var has invalid value \\(\\{name\\: string, default\\: mixed\\}\\[\\] \\$allowed_keys_mapping\\)\\: Unexpected token "\\{", expected type at offset 9$#',
 	'count' => 1,
 	'path' => __DIR__ . '/src/Glpi/Api/HL/Controller/CoreController.php',
-=======
-	// identifier: offsetAccess.notFound
-	'message' => '#^Offset \'max\' does not exist on array\\{value\\: mixed, maybeempty\\: mixed, canedit\\: mixed, mindate\\: mixed, maxdate\\: mixed, mintime\\: mixed, maxtime\\: mixed, timestep\\: mixed, \\.\\.\\.\\}\\.$#',
-	'count' => 1,
-	'path' => __DIR__ . '/src/Html.php',
-];
-$ignoreErrors[] = [
-	// identifier: empty.offset
-	'message' => '#^Offset \'max\' on array\\{value\\: mixed, maybeempty\\: mixed, canedit\\: mixed, mindate\\: mixed, maxdate\\: mixed, mintime\\: mixed, maxtime\\: mixed, timestep\\: mixed, \\.\\.\\.\\} in empty\\(\\) does not exist\\.$#',
-	'count' => 1,
-	'path' => __DIR__ . '/src/Html.php',
-];
-$ignoreErrors[] = [
-	// identifier: offsetAccess.notFound
-	'message' => '#^Offset \'min\' does not exist on array\\{value\\: mixed, maybeempty\\: mixed, canedit\\: mixed, mindate\\: mixed, maxdate\\: mixed, mintime\\: mixed, maxtime\\: mixed, timestep\\: mixed, \\.\\.\\.\\}\\.$#',
-	'count' => 1,
-	'path' => __DIR__ . '/src/Html.php',
-];
-$ignoreErrors[] = [
-	// identifier: empty.offset
-	'message' => '#^Offset \'min\' on array\\{value\\: mixed, maybeempty\\: mixed, canedit\\: mixed, mindate\\: mixed, maxdate\\: mixed, mintime\\: mixed, maxtime\\: mixed, timestep\\: mixed, \\.\\.\\.\\} in empty\\(\\) does not exist\\.$#',
-	'count' => 1,
-	'path' => __DIR__ . '/src/Html.php',
-];
-$ignoreErrors[] = [
-	// identifier: deadCode.unreachable
-	'message' => '#^Unreachable statement \\- code above always terminates\\.$#',
-	'count' => 3,
-	'path' => __DIR__ . '/src/Html.php',
->>>>>>> 1f564134
 ];
 $ignoreErrors[] = [
 	// identifier: return.type
@@ -2679,12 +2354,6 @@
 	'path' => __DIR__ . '/src/Glpi/Inventory/Asset/MainAsset.php',
 ];
 $ignoreErrors[] = [
-	// identifier: property.onlyWritten
-	'message' => '#^Property Glpi\\\\Inventory\\\\Asset\\\\Monitor\\:\\:\\$import_monitor_on_partial_sn is never read, only written\\.$#',
-	'count' => 1,
-	'path' => __DIR__ . '/src/Glpi/Inventory/Asset/Monitor.php',
-];
-$ignoreErrors[] = [
 	// identifier: property.notFound
 	'message' => '#^Access to an undefined property object\\:\\:\\$instantiation_type\\.$#',
 	'count' => 1,
@@ -2949,7 +2618,6 @@
 	'path' => __DIR__ . '/src/Glpi/Inventory/Inventory.php',
 ];
 $ignoreErrors[] = [
-<<<<<<< HEAD
 	// identifier: isset.property
 	'message' => '#^Property Glpi\\\\Inventory\\\\Inventory\\:\\:\\$mainasset \\(Glpi\\\\Inventory\\\\Asset\\\\MainAsset\\) in isset\\(\\) is not nullable\\.$#',
 	'count' => 2,
@@ -2964,10 +2632,6 @@
 $ignoreErrors[] = [
 	// identifier: return.type
 	'message' => '#^Method Glpi\\\\Kernel\\\\Kernel\\:\\:getLogDir\\(\\) should return string but returns null\\.$#',
-=======
-	// identifier: property.notFound
-	'message' => '#^Access to an undefined property object\\:\\:\\$instantiation_type\\.$#',
->>>>>>> 1f564134
 	'count' => 1,
 	'path' => __DIR__ . '/src/Glpi/Kernel/Kernel.php',
 ];
@@ -3332,6 +2996,30 @@
 	'path' => __DIR__ . '/src/Html.php',
 ];
 $ignoreErrors[] = [
+	// identifier: offsetAccess.notFound
+	'message' => '#^Offset \'max\' does not exist on array\\{value\\: mixed, maybeempty\\: mixed, canedit\\: mixed, mindate\\: mixed, maxdate\\: mixed, mintime\\: mixed, maxtime\\: mixed, timestep\\: mixed, \\.\\.\\.\\}\\.$#',
+	'count' => 1,
+	'path' => __DIR__ . '/src/Html.php',
+];
+$ignoreErrors[] = [
+	// identifier: empty.offset
+	'message' => '#^Offset \'max\' on array\\{value\\: mixed, maybeempty\\: mixed, canedit\\: mixed, mindate\\: mixed, maxdate\\: mixed, mintime\\: mixed, maxtime\\: mixed, timestep\\: mixed, \\.\\.\\.\\} in empty\\(\\) does not exist\\.$#',
+	'count' => 1,
+	'path' => __DIR__ . '/src/Html.php',
+];
+$ignoreErrors[] = [
+	// identifier: offsetAccess.notFound
+	'message' => '#^Offset \'min\' does not exist on array\\{value\\: mixed, maybeempty\\: mixed, canedit\\: mixed, mindate\\: mixed, maxdate\\: mixed, mintime\\: mixed, maxtime\\: mixed, timestep\\: mixed, \\.\\.\\.\\}\\.$#',
+	'count' => 1,
+	'path' => __DIR__ . '/src/Html.php',
+];
+$ignoreErrors[] = [
+	// identifier: empty.offset
+	'message' => '#^Offset \'min\' on array\\{value\\: mixed, maybeempty\\: mixed, canedit\\: mixed, mindate\\: mixed, maxdate\\: mixed, mintime\\: mixed, maxtime\\: mixed, timestep\\: mixed, \\.\\.\\.\\} in empty\\(\\) does not exist\\.$#',
+	'count' => 1,
+	'path' => __DIR__ . '/src/Html.php',
+];
+$ignoreErrors[] = [
 	// identifier: phpDoc.parseError
 	'message' => '#^PHPDoc tag @phpstan\\-return has invalid value \\(\\$display \\? void \\: string\\)\\: Unexpected token "\\$display", expected type at offset 656$#',
 	'count' => 1,
@@ -3770,12 +3458,6 @@
 	'path' => __DIR__ . '/src/Lock.php',
 ];
 $ignoreErrors[] = [
-	// identifier: identical.alwaysFalse
-	'message' => '#^Strict comparison using \\=\\=\\= between int\\<1, max\\> and 0 will always evaluate to false\\.$#',
-	'count' => 1,
-	'path' => __DIR__ . '/src/Lock.php',
-];
-$ignoreErrors[] = [
 	// identifier: if.alwaysTrue
 	'message' => '#^If condition is always true\\.$#',
 	'count' => 1,
@@ -3986,14 +3668,8 @@
 	'path' => __DIR__ . '/src/NetworkPortInstantiation.php',
 ];
 $ignoreErrors[] = [
-	// identifier: offsetAccess.notFound
-	'message' => '#^Offset mixed does not exist on array\\{\\}\\.$#',
-	'count' => 1,
-	'path' => __DIR__ . '/src/NetworkPortInstantiation.php',
-];
-$ignoreErrors[] = [
-	// identifier: identical.alwaysFalse
-	'message' => '#^Strict comparison using \\=\\=\\= between mixed and \'NetworkEquipment\' will always evaluate to false\\.$#',
+	// identifier: identical.alwaysFalse
+	'message' => '#^Strict comparison using \\=\\=\\= between mixed~\'NetworkEquipment\' and \'NetworkEquipment\' will always evaluate to false\\.$#',
 	'count' => 1,
 	'path' => __DIR__ . '/src/NetworkPort_NetworkPort.php',
 ];
