<?php declare(strict_types = 1);

$ignoreErrors = [];
$ignoreErrors[] = [
	'message' => '#^Parameter \\#3 \\$withcomment of static method Dropdown\\:\\:getDropdownName\\(\\) expects bool, int given\\.$#',
	'identifier' => 'argument.type',
	'count' => 1,
	'path' => __DIR__ . '/ajax/comments.php',
];
$ignoreErrors[] = [
	'message' => '#^Call to Html\\:\\:ajaxFooter\\(\\) on a separate line has no effect\\.$#',
	'identifier' => 'staticMethod.resultUnused',
	'count' => 1,
	'path' => __DIR__ . '/ajax/common.tabs.php',
];
$ignoreErrors[] = [
	'message' => '#^Cannot assign offset \'id\' to string\\.$#',
	'identifier' => 'offsetAssign.dimType',
	'count' => 1,
	'path' => __DIR__ . '/ajax/impact.php',
];
$ignoreErrors[] = [
	'message' => '#^Cannot assign offset \'impactcontexts_id\' to string\\.$#',
	'identifier' => 'offsetAssign.dimType',
	'count' => 1,
	'path' => __DIR__ . '/ajax/impact.php',
];
$ignoreErrors[] = [
	'message' => '#^Offset \'node_id\' does not exist on string\\.$#',
	'identifier' => 'offsetAccess.notFound',
	'count' => 1,
	'path' => __DIR__ . '/ajax/impact.php',
];
$ignoreErrors[] = [
	'message' => '#^Parameter \\#1 \\$input of method CommonDBTM\\:\\:add\\(\\) expects array, string given\\.$#',
	'identifier' => 'argument.type',
	'count' => 1,
	'path' => __DIR__ . '/ajax/impact.php',
];
$ignoreErrors[] = [
	'message' => '#^Parameter \\#3 \\$withcomment of static method Dropdown\\:\\:getDropdownName\\(\\) expects bool, int given\\.$#',
	'identifier' => 'argument.type',
	'count' => 1,
	'path' => __DIR__ . '/ajax/itilfollowup.php',
];
$ignoreErrors[] = [
	'message' => '#^PHPDoc tag @var with type CommonDBTM is not subtype of native type null\\.$#',
	'identifier' => 'varTag.nativeType',
	'count' => 1,
	'path' => __DIR__ . '/ajax/kanban.php',
];
$ignoreErrors[] = [
	'message' => '#^Call to Html\\:\\:ajaxFooter\\(\\) on a separate line has no effect\\.$#',
	'identifier' => 'staticMethod.resultUnused',
	'count' => 1,
	'path' => __DIR__ . '/ajax/planning.php',
];
$ignoreErrors[] = [
	'message' => '#^Call to Html\\:\\:ajaxFooter\\(\\) on a separate line has no effect\\.$#',
	'identifier' => 'staticMethod.resultUnused',
	'count' => 1,
	'path' => __DIR__ . '/ajax/reservations.php',
];
$ignoreErrors[] = [
	'message' => '#^Negated boolean expression is always true\\.$#',
	'identifier' => 'booleanNot.alwaysTrue',
	'count' => 2,
	'path' => __DIR__ . '/ajax/searchoptionvalue.php',
];
$ignoreErrors[] = [
	'message' => '#^Parameter \\#3 \\$withcomment of static method Dropdown\\:\\:getDropdownName\\(\\) expects bool, int given\\.$#',
	'identifier' => 'argument.type',
	'count' => 1,
	'path' => __DIR__ . '/ajax/solution.php',
];
$ignoreErrors[] = [
	'message' => '#^Parameter \\#3 \\$withcomment of static method Dropdown\\:\\:getDropdownName\\(\\) expects bool, int given\\.$#',
	'identifier' => 'argument.type',
	'count' => 1,
	'path' => __DIR__ . '/ajax/task.php',
];
$ignoreErrors[] = [
	'message' => '#^Call to Html\\:\\:ajaxFooter\\(\\) on a separate line has no effect\\.$#',
	'identifier' => 'staticMethod.resultUnused',
	'count' => 3,
	'path' => __DIR__ . '/ajax/timeline.php',
];
$ignoreErrors[] = [
	'message' => '#^Call to Html\\:\\:ajaxFooter\\(\\) on a separate line has no effect\\.$#',
	'identifier' => 'staticMethod.resultUnused',
	'count' => 1,
	'path' => __DIR__ . '/ajax/transfers.php',
];
$ignoreErrors[] = [
	'message' => '#^Call to Html\\:\\:ajaxFooter\\(\\) on a separate line has no effect\\.$#',
	'identifier' => 'staticMethod.resultUnused',
	'count' => 1,
	'path' => __DIR__ . '/ajax/updateTrackingDeviceType.php',
];
$ignoreErrors[] = [
	'message' => '#^Call to Html\\:\\:ajaxFooter\\(\\) on a separate line has no effect\\.$#',
	'identifier' => 'staticMethod.resultUnused',
	'count' => 1,
	'path' => __DIR__ . '/ajax/viewsubitem.php',
];
$ignoreErrors[] = [
	'message' => '#^Parameter \\#2 \\$force of method CommonDBTM\\:\\:delete\\(\\) expects bool, int given\\.$#',
	'identifier' => 'argument.type',
	'count' => 1,
	'path' => __DIR__ . '/front/agent.form.php',
];
$ignoreErrors[] = [
	'message' => '#^Parameter \\#2 \\$force of method CommonDBTM\\:\\:delete\\(\\) expects bool, int given\\.$#',
	'identifier' => 'argument.type',
	'count' => 1,
	'path' => __DIR__ . '/front/appliance.form.php',
];
$ignoreErrors[] = [
	'message' => '#^Parameter \\#2 \\$force of method CommonDBTM\\:\\:delete\\(\\) expects bool, int given\\.$#',
	'identifier' => 'argument.type',
	'count' => 1,
	'path' => __DIR__ . '/front/appliance_item.form.php',
];
$ignoreErrors[] = [
	'message' => '#^Parameter \\#2 \\$force of method CommonDBTM\\:\\:delete\\(\\) expects bool, int given\\.$#',
	'identifier' => 'argument.type',
	'count' => 1,
	'path' => __DIR__ . '/front/appliance_item_relation.form.php',
];
$ignoreErrors[] = [
	'message' => '#^Parameter \\#2 \\$force of method CommonDBTM\\:\\:delete\\(\\) expects bool, int given\\.$#',
	'identifier' => 'argument.type',
	'count' => 1,
	'path' => __DIR__ . '/front/authldap.form.php',
];
$ignoreErrors[] = [
	'message' => '#^Parameter \\#2 \\$force of method CommonDBTM\\:\\:delete\\(\\) expects bool, int given\\.$#',
	'identifier' => 'argument.type',
	'count' => 1,
	'path' => __DIR__ . '/front/authmail.form.php',
];
$ignoreErrors[] = [
	'message' => '#^Parameter \\#2 \\$force of method CommonDBTM\\:\\:delete\\(\\) expects bool, int given\\.$#',
	'identifier' => 'argument.type',
	'count' => 1,
	'path' => __DIR__ . '/front/budget.form.php',
];
$ignoreErrors[] = [
	'message' => '#^Parameter \\#2 \\$force of method CommonDBTM\\:\\:delete\\(\\) expects bool, int given\\.$#',
	'identifier' => 'argument.type',
	'count' => 1,
	'path' => __DIR__ . '/front/cable.form.php',
];
$ignoreErrors[] = [
	'message' => '#^Parameter \\#2 \\$force of method CommonDBTM\\:\\:delete\\(\\) expects bool, int given\\.$#',
	'identifier' => 'argument.type',
	'count' => 1,
	'path' => __DIR__ . '/front/cartridge.form.php',
];
$ignoreErrors[] = [
	'message' => '#^Parameter \\#2 \\$force of method CommonDBTM\\:\\:delete\\(\\) expects bool, int given\\.$#',
	'identifier' => 'argument.type',
	'count' => 1,
	'path' => __DIR__ . '/front/cartridgeitem.form.php',
];
$ignoreErrors[] = [
	'message' => '#^Parameter \\#2 \\$force of method CommonDBTM\\:\\:delete\\(\\) expects bool, int given\\.$#',
	'identifier' => 'argument.type',
	'count' => 1,
	'path' => __DIR__ . '/front/certificate.form.php',
];
$ignoreErrors[] = [
	'message' => '#^Parameter \\#2 \\$force of method CommonDBTM\\:\\:delete\\(\\) expects bool, int given\\.$#',
	'identifier' => 'argument.type',
	'count' => 1,
	'path' => __DIR__ . '/front/change.form.php',
];
$ignoreErrors[] = [
	'message' => '#^Parameter \\#2 \\$force of method CommonDBTM\\:\\:delete\\(\\) expects bool, int given\\.$#',
	'identifier' => 'argument.type',
	'count' => 1,
	'path' => __DIR__ . '/front/cluster.form.php',
];
$ignoreErrors[] = [
	'message' => '#^Parameter \\#2 \\$force of method CommonDBTM\\:\\:delete\\(\\) expects bool, int given\\.$#',
	'identifier' => 'argument.type',
	'count' => 1,
	'path' => __DIR__ . '/front/commonitilcost.form.php',
];
$ignoreErrors[] = [
	'message' => '#^Parameter \\#2 \\$force of method CommonDBTM\\:\\:delete\\(\\) expects bool, int given\\.$#',
	'identifier' => 'argument.type',
	'count' => 1,
	'path' => __DIR__ . '/front/commonitiltask.form.php',
];
$ignoreErrors[] = [
	'message' => '#^Parameter \\#2 \\$force of method CommonDBTM\\:\\:delete\\(\\) expects bool, int given\\.$#',
	'identifier' => 'argument.type',
	'count' => 1,
	'path' => __DIR__ . '/front/commonitilvalidation.form.php',
];
$ignoreErrors[] = [
	'message' => '#^Parameter \\#2 \\$force of method CommonDBTM\\:\\:delete\\(\\) expects bool, int given\\.$#',
	'identifier' => 'argument.type',
	'count' => 1,
	'path' => __DIR__ . '/front/computer.form.php',
];
$ignoreErrors[] = [
	'message' => '#^Parameter \\#2 \\$force of method CommonDBTM\\:\\:delete\\(\\) expects bool, int given\\.$#',
	'identifier' => 'argument.type',
	'count' => 1,
	'path' => __DIR__ . '/front/computer_item.form.php',
];
$ignoreErrors[] = [
	'message' => '#^Parameter \\#2 \\$force of method CommonDBTM\\:\\:delete\\(\\) expects bool, int given\\.$#',
	'identifier' => 'argument.type',
	'count' => 1,
	'path' => __DIR__ . '/front/computerantivirus.form.php',
];
$ignoreErrors[] = [
	'message' => '#^Parameter \\#2 \\$force of method CommonDBTM\\:\\:delete\\(\\) expects bool, int given\\.$#',
	'identifier' => 'argument.type',
	'count' => 1,
	'path' => __DIR__ . '/front/computervirtualmachine.form.php',
];
$ignoreErrors[] = [
	'message' => '#^Parameter \\#2 \\$force of method CommonDBTM\\:\\:delete\\(\\) expects bool, int given\\.$#',
	'identifier' => 'argument.type',
	'count' => 1,
	'path' => __DIR__ . '/front/consumableitem.form.php',
];
$ignoreErrors[] = [
	'message' => '#^Parameter \\#2 \\$force of method CommonDBTM\\:\\:delete\\(\\) expects bool, int given\\.$#',
	'identifier' => 'argument.type',
	'count' => 1,
	'path' => __DIR__ . '/front/contact.form.php',
];
$ignoreErrors[] = [
	'message' => '#^Parameter \\#2 \\$force of method CommonDBTM\\:\\:delete\\(\\) expects bool, int given\\.$#',
	'identifier' => 'argument.type',
	'count' => 1,
	'path' => __DIR__ . '/front/contract.form.php',
];
$ignoreErrors[] = [
	'message' => '#^Parameter \\#2 \\$force of method CommonDBTM\\:\\:delete\\(\\) expects bool, int given\\.$#',
	'identifier' => 'argument.type',
	'count' => 1,
	'path' => __DIR__ . '/front/contractcost.form.php',
];
$ignoreErrors[] = [
	'message' => '#^Parameter \\#2 \\$force of method CommonDBTM\\:\\:delete\\(\\) expects bool, int given\\.$#',
	'identifier' => 'argument.type',
	'count' => 1,
	'path' => __DIR__ . '/front/database.form.php',
];
$ignoreErrors[] = [
	'message' => '#^Parameter \\#2 \\$force of method CommonDBTM\\:\\:delete\\(\\) expects bool, int given\\.$#',
	'identifier' => 'argument.type',
	'count' => 1,
	'path' => __DIR__ . '/front/databaseinstance.form.php',
];
$ignoreErrors[] = [
	'message' => '#^Parameter \\#2 \\$force of method CommonDBTM\\:\\:delete\\(\\) expects bool, int given\\.$#',
	'identifier' => 'argument.type',
	'count' => 1,
	'path' => __DIR__ . '/front/datacenter.form.php',
];
$ignoreErrors[] = [
	'message' => '#^Parameter \\#2 \\$force of method CommonDBTM\\:\\:delete\\(\\) expects bool, int given\\.$#',
	'identifier' => 'argument.type',
	'count' => 1,
	'path' => __DIR__ . '/front/dcroom.form.php',
];
$ignoreErrors[] = [
	'message' => '#^Parameter \\#5 \\$option of static method Html\\:\\:header\\(\\) expects string, int given\\.$#',
	'identifier' => 'argument.type',
	'count' => 1,
	'path' => __DIR__ . '/front/dictionnary.php',
];
$ignoreErrors[] = [
	'message' => '#^Parameter \\#2 \\$force of method CommonDBTM\\:\\:delete\\(\\) expects bool, int given\\.$#',
	'identifier' => 'argument.type',
	'count' => 1,
	'path' => __DIR__ . '/front/displaypreference.form.php',
];
$ignoreErrors[] = [
	'message' => '#^Parameter \\#2 \\$force of method CommonDBTM\\:\\:delete\\(\\) expects bool, int given\\.$#',
	'identifier' => 'argument.type',
	'count' => 1,
	'path' => __DIR__ . '/front/document.form.php',
];
$ignoreErrors[] = [
	'message' => '#^Parameter \\#2 \\$force of method CommonDBTM\\:\\:delete\\(\\) expects bool, int given\\.$#',
	'identifier' => 'argument.type',
	'count' => 1,
	'path' => __DIR__ . '/front/domain.form.php',
];
$ignoreErrors[] = [
	'message' => '#^Parameter \\#2 \\$force of method CommonDBTM\\:\\:delete\\(\\) expects bool, int given\\.$#',
	'identifier' => 'argument.type',
	'count' => 1,
	'path' => __DIR__ . '/front/domainrecord.form.php',
];
$ignoreErrors[] = [
	'message' => '#^Parameter \\#2 \\$force of method CommonDBTM\\:\\:delete\\(\\) expects bool, int given\\.$#',
	'identifier' => 'argument.type',
	'count' => 2,
	'path' => __DIR__ . '/front/dropdown.common.form.php',
];
$ignoreErrors[] = [
	'message' => '#^Parameter \\#2 \\$force of method CommonDBTM\\:\\:delete\\(\\) expects bool, int given\\.$#',
	'identifier' => 'argument.type',
	'count' => 1,
	'path' => __DIR__ . '/front/dropdowntranslation.form.php',
];
$ignoreErrors[] = [
	'message' => '#^Parameter \\#2 \\$force of method CommonDBTM\\:\\:delete\\(\\) expects bool, int given\\.$#',
	'identifier' => 'argument.type',
	'count' => 1,
	'path' => __DIR__ . '/front/enclosure.form.php',
];
$ignoreErrors[] = [
	'message' => '#^Parameter \\#2 \\$force of method CommonDBTM\\:\\:delete\\(\\) expects bool, int given\\.$#',
	'identifier' => 'argument.type',
	'count' => 2,
	'path' => __DIR__ . '/front/group.form.php',
];
$ignoreErrors[] = [
	'message' => '#^Parameter \\#2 \\$force of method CommonDBTM\\:\\:delete\\(\\) expects bool, int given\\.$#',
	'identifier' => 'argument.type',
	'count' => 1,
	'path' => __DIR__ . '/front/infocom.form.php',
];
$ignoreErrors[] = [
	'message' => '#^Parameter \\#2 \\$options of method CommonDBTM\\:\\:add\\(\\) expects array, false given\\.$#',
	'identifier' => 'argument.type',
	'count' => 1,
	'path' => __DIR__ . '/front/infocom.form.php',
];
$ignoreErrors[] = [
	'message' => '#^Access to an undefined property Glpi\\\\Inventory\\\\Conf\\:\\:\\$enabled_inventory\\.$#',
	'identifier' => 'property.notFound',
	'count' => 1,
	'path' => __DIR__ . '/front/inventory.php',
];
$ignoreErrors[] = [
	'message' => '#^Parameter \\#1 \\$message of method Glpi\\\\Agent\\\\Communication\\\\AbstractRequest\\:\\:addError\\(\\) expects string, null given\\.$#',
	'identifier' => 'argument.type',
	'count' => 1,
	'path' => __DIR__ . '/front/inventory.php',
];
$ignoreErrors[] = [
	'message' => '#^Parameter \\#2 \\$force of method CommonDBTM\\:\\:delete\\(\\) expects bool, int given\\.$#',
	'identifier' => 'argument.type',
	'count' => 1,
	'path' => __DIR__ . '/front/item_cluster.form.php',
];
$ignoreErrors[] = [
	'message' => '#^Parameter \\#2 \\$force of method CommonDBTM\\:\\:delete\\(\\) expects bool, int given\\.$#',
	'identifier' => 'argument.type',
	'count' => 1,
	'path' => __DIR__ . '/front/item_device.common.form.php',
];
$ignoreErrors[] = [
	'message' => '#^Parameter \\#2 \\$force of method CommonDBTM\\:\\:delete\\(\\) expects bool, int given\\.$#',
	'identifier' => 'argument.type',
	'count' => 1,
	'path' => __DIR__ . '/front/item_disk.form.php',
];
$ignoreErrors[] = [
	'message' => '#^Parameter \\#2 \\$force of method CommonDBTM\\:\\:delete\\(\\) expects bool, int given\\.$#',
	'identifier' => 'argument.type',
	'count' => 1,
	'path' => __DIR__ . '/front/item_enclosure.form.php',
];
$ignoreErrors[] = [
	'message' => '#^Parameter \\#2 \\$force of method CommonDBTM\\:\\:delete\\(\\) expects bool, int given\\.$#',
	'identifier' => 'argument.type',
	'count' => 1,
	'path' => __DIR__ . '/front/item_operatingsystem.form.php',
];
$ignoreErrors[] = [
	'message' => '#^Parameter \\#2 \\$force of method CommonDBTM\\:\\:delete\\(\\) expects bool, int given\\.$#',
	'identifier' => 'argument.type',
	'count' => 1,
	'path' => __DIR__ . '/front/item_rack.form.php',
];
$ignoreErrors[] = [
	'message' => '#^Parameter \\#2 \\$force of method CommonDBTM\\:\\:delete\\(\\) expects bool, int given\\.$#',
	'identifier' => 'argument.type',
	'count' => 1,
	'path' => __DIR__ . '/front/item_remotemanagement.form.php',
];
$ignoreErrors[] = [
	'message' => '#^Parameter \\#2 \\$force of method CommonDBTM\\:\\:delete\\(\\) expects bool, int given\\.$#',
	'identifier' => 'argument.type',
	'count' => 1,
	'path' => __DIR__ . '/front/itilfollowup.form.php',
];
$ignoreErrors[] = [
	'message' => '#^Parameter \\#2 \\$force of method CommonDBTM\\:\\:delete\\(\\) expects bool, int given\\.$#',
	'identifier' => 'argument.type',
	'count' => 1,
	'path' => __DIR__ . '/front/knowbaseitem.form.php',
];
$ignoreErrors[] = [
	'message' => '#^Parameter \\#2 \\$force of method CommonDBTM\\:\\:delete\\(\\) expects bool, int given\\.$#',
	'identifier' => 'argument.type',
	'count' => 1,
	'path' => __DIR__ . '/front/line.form.php',
];
$ignoreErrors[] = [
	'message' => '#^Parameter \\#2 \\$force of method CommonDBTM\\:\\:delete\\(\\) expects bool, int given\\.$#',
	'identifier' => 'argument.type',
	'count' => 1,
	'path' => __DIR__ . '/front/link.form.php',
];
$ignoreErrors[] = [
	'message' => '#^Parameter \\#2 \\$force of method CommonDBTM\\:\\:delete\\(\\) expects bool, int given\\.$#',
	'identifier' => 'argument.type',
	'count' => 1,
	'path' => __DIR__ . '/front/lockedfield.form.php',
];
$ignoreErrors[] = [
	'message' => '#^Parameter \\#2 \\$display of method MailCollector\\:\\:collect\\(\\) expects bool, int given\\.$#',
	'identifier' => 'argument.type',
	'count' => 1,
	'path' => __DIR__ . '/front/mailcollector.form.php',
];
$ignoreErrors[] = [
	'message' => '#^Parameter \\#2 \\$force of method CommonDBTM\\:\\:delete\\(\\) expects bool, int given\\.$#',
	'identifier' => 'argument.type',
	'count' => 1,
	'path' => __DIR__ . '/front/mailcollector.form.php',
];
$ignoreErrors[] = [
	'message' => '#^Parameter \\#2 \\$force of method CommonDBTM\\:\\:delete\\(\\) expects bool, int given\\.$#',
	'identifier' => 'argument.type',
	'count' => 1,
	'path' => __DIR__ . '/front/manuallink.form.php',
];
$ignoreErrors[] = [
	'message' => '#^Parameter \\#2 \\$force of method CommonDBTM\\:\\:delete\\(\\) expects bool, int given\\.$#',
	'identifier' => 'argument.type',
	'count' => 1,
	'path' => __DIR__ . '/front/monitor.form.php',
];
$ignoreErrors[] = [
	'message' => '#^Parameter \\#2 \\$force of method CommonDBTM\\:\\:delete\\(\\) expects bool, int given\\.$#',
	'identifier' => 'argument.type',
	'count' => 1,
	'path' => __DIR__ . '/front/networkalias.form.php',
];
$ignoreErrors[] = [
	'message' => '#^Parameter \\#2 \\$force of method CommonDBTM\\:\\:delete\\(\\) expects bool, int given\\.$#',
	'identifier' => 'argument.type',
	'count' => 1,
	'path' => __DIR__ . '/front/networkequipment.form.php',
];
$ignoreErrors[] = [
	'message' => '#^Parameter \\#2 \\$force of method CommonDBTM\\:\\:delete\\(\\) expects bool, int given\\.$#',
	'identifier' => 'argument.type',
	'count' => 1,
	'path' => __DIR__ . '/front/networkname.form.php',
];
$ignoreErrors[] = [
	'message' => '#^Parameter \\#2 \\$force of method CommonDBTM\\:\\:delete\\(\\) expects bool, int given\\.$#',
	'identifier' => 'argument.type',
	'count' => 2,
	'path' => __DIR__ . '/front/networkport.form.php',
];
$ignoreErrors[] = [
	'message' => '#^Parameter \\#2 \\$force of method CommonDBTM\\:\\:delete\\(\\) expects bool, int given\\.$#',
	'identifier' => 'argument.type',
	'count' => 1,
	'path' => __DIR__ . '/front/networkportmigration.form.php',
];
$ignoreErrors[] = [
	'message' => '#^Parameter \\#2 \\$force of method CommonDBTM\\:\\:delete\\(\\) expects bool, int given\\.$#',
	'identifier' => 'argument.type',
	'count' => 1,
	'path' => __DIR__ . '/front/notepad.form.php',
];
$ignoreErrors[] = [
	'message' => '#^Parameter \\#2 \\$options of method CommonDBTM\\:\\:add\\(\\) expects array, false given\\.$#',
	'identifier' => 'argument.type',
	'count' => 1,
	'path' => __DIR__ . '/front/notepad.form.php',
];
$ignoreErrors[] = [
	'message' => '#^Parameter \\#2 \\$force of method CommonDBTM\\:\\:delete\\(\\) expects bool, int given\\.$#',
	'identifier' => 'argument.type',
	'count' => 1,
	'path' => __DIR__ . '/front/notification.form.php',
];
$ignoreErrors[] = [
	'message' => '#^Call to Html\\:\\:ajaxFooter\\(\\) on a separate line has no effect\\.$#',
	'identifier' => 'staticMethod.resultUnused',
	'count' => 1,
	'path' => __DIR__ . '/front/notification.tags.php',
];
$ignoreErrors[] = [
	'message' => '#^Parameter \\#2 \\$force of method CommonDBTM\\:\\:delete\\(\\) expects bool, int given\\.$#',
	'identifier' => 'argument.type',
	'count' => 1,
	'path' => __DIR__ . '/front/notification_notificationtemplate.form.php',
];
$ignoreErrors[] = [
	'message' => '#^Call to an undefined method Glpi\\\\Mail\\\\SMTP\\\\OauthProvider\\\\ProviderInterface\\:\\:getState\\(\\)\\.$#',
	'identifier' => 'method.notFound',
	'count' => 1,
	'path' => __DIR__ . '/front/notificationmailingsetting.form.php',
];
$ignoreErrors[] = [
	'message' => '#^Parameter \\#2 \\$force of method CommonDBTM\\:\\:delete\\(\\) expects bool, int given\\.$#',
	'identifier' => 'argument.type',
	'count' => 1,
	'path' => __DIR__ . '/front/notificationtemplate.form.php',
];
$ignoreErrors[] = [
	'message' => '#^Parameter \\#2 \\$force of method CommonDBTM\\:\\:delete\\(\\) expects bool, int given\\.$#',
	'identifier' => 'argument.type',
	'count' => 1,
	'path' => __DIR__ . '/front/notificationtemplatetranslation.form.php',
];
$ignoreErrors[] = [
	'message' => '#^Parameter \\#2 \\$force of method CommonDBTM\\:\\:delete\\(\\) expects bool, int given\\.$#',
	'identifier' => 'argument.type',
	'count' => 1,
	'path' => __DIR__ . '/front/ola.form.php',
];
$ignoreErrors[] = [
	'message' => '#^Parameter \\#2 \\$force of method CommonDBTM\\:\\:delete\\(\\) expects bool, int given\\.$#',
	'identifier' => 'argument.type',
	'count' => 1,
	'path' => __DIR__ . '/front/olalevel.form.php',
];
$ignoreErrors[] = [
	'message' => '#^Parameter \\#2 \\$force of method CommonDBTM\\:\\:delete\\(\\) expects bool, int given\\.$#',
	'identifier' => 'argument.type',
	'count' => 1,
	'path' => __DIR__ . '/front/olalevelaction.form.php',
];
$ignoreErrors[] = [
	'message' => '#^Parameter \\#2 \\$force of method CommonDBTM\\:\\:delete\\(\\) expects bool, int given\\.$#',
	'identifier' => 'argument.type',
	'count' => 1,
	'path' => __DIR__ . '/front/olalevelcriteria.form.php',
];
$ignoreErrors[] = [
	'message' => '#^Parameter \\#2 \\$force of method CommonDBTM\\:\\:delete\\(\\) expects bool, int given\\.$#',
	'identifier' => 'argument.type',
	'count' => 1,
	'path' => __DIR__ . '/front/passivedcequipment.form.php',
];
$ignoreErrors[] = [
	'message' => '#^Parameter \\#2 \\$force of method CommonDBTM\\:\\:delete\\(\\) expects bool, int given\\.$#',
	'identifier' => 'argument.type',
	'count' => 1,
	'path' => __DIR__ . '/front/pdu.form.php',
];
$ignoreErrors[] = [
	'message' => '#^Parameter \\#2 \\$force of method CommonDBTM\\:\\:delete\\(\\) expects bool, int given\\.$#',
	'identifier' => 'argument.type',
	'count' => 1,
	'path' => __DIR__ . '/front/pdu_plug.form.php',
];
$ignoreErrors[] = [
	'message' => '#^Parameter \\#2 \\$force of method CommonDBTM\\:\\:delete\\(\\) expects bool, int given\\.$#',
	'identifier' => 'argument.type',
	'count' => 1,
	'path' => __DIR__ . '/front/pdu_rack.form.php',
];
$ignoreErrors[] = [
	'message' => '#^Parameter \\#2 \\$force of method CommonDBTM\\:\\:delete\\(\\) expects bool, int given\\.$#',
	'identifier' => 'argument.type',
	'count' => 1,
	'path' => __DIR__ . '/front/peripheral.form.php',
];
$ignoreErrors[] = [
	'message' => '#^Parameter \\#2 \\$force of method CommonDBTM\\:\\:delete\\(\\) expects bool, int given\\.$#',
	'identifier' => 'argument.type',
	'count' => 1,
	'path' => __DIR__ . '/front/phone.form.php',
];
$ignoreErrors[] = [
	'message' => '#^Parameter \\#2 \\$force of method CommonDBTM\\:\\:delete\\(\\) expects bool, int given\\.$#',
	'identifier' => 'argument.type',
	'count' => 1,
	'path' => __DIR__ . '/front/planningexternalevent.form.php',
];
$ignoreErrors[] = [
	'message' => '#^Parameter \\#2 \\$force of method CommonDBTM\\:\\:delete\\(\\) expects bool, int given\\.$#',
	'identifier' => 'argument.type',
	'count' => 1,
	'path' => __DIR__ . '/front/printer.form.php',
];
$ignoreErrors[] = [
	'message' => '#^Parameter \\#2 \\$force of method CommonDBTM\\:\\:delete\\(\\) expects bool, int given\\.$#',
	'identifier' => 'argument.type',
	'count' => 1,
	'path' => __DIR__ . '/front/problem.form.php',
];
$ignoreErrors[] = [
	'message' => '#^Parameter \\#2 \\$force of method CommonDBTM\\:\\:delete\\(\\) expects bool, int given\\.$#',
	'identifier' => 'argument.type',
	'count' => 1,
	'path' => __DIR__ . '/front/profile.form.php',
];
$ignoreErrors[] = [
	'message' => '#^Parameter \\#2 \\$force of method CommonDBTM\\:\\:delete\\(\\) expects bool, int given\\.$#',
	'identifier' => 'argument.type',
	'count' => 1,
	'path' => __DIR__ . '/front/project.form.php',
];
$ignoreErrors[] = [
	'message' => '#^Parameter \\#2 \\$force of method CommonDBTM\\:\\:delete\\(\\) expects bool, int given\\.$#',
	'identifier' => 'argument.type',
	'count' => 1,
	'path' => __DIR__ . '/front/projectcost.form.php',
];
$ignoreErrors[] = [
	'message' => '#^Parameter \\#2 \\$force of method CommonDBTM\\:\\:delete\\(\\) expects bool, int given\\.$#',
	'identifier' => 'argument.type',
	'count' => 1,
	'path' => __DIR__ . '/front/projecttask.form.php',
];
$ignoreErrors[] = [
	'message' => '#^Parameter \\#2 \\$force of method CommonDBTM\\:\\:delete\\(\\) expects bool, int given\\.$#',
	'identifier' => 'argument.type',
	'count' => 1,
	'path' => __DIR__ . '/front/queuednotification.form.php',
];
$ignoreErrors[] = [
	'message' => '#^Parameter \\#2 \\$force of method CommonDBTM\\:\\:delete\\(\\) expects bool, int given\\.$#',
	'identifier' => 'argument.type',
	'count' => 1,
	'path' => __DIR__ . '/front/rack.form.php',
];
$ignoreErrors[] = [
	'message' => '#^Parameter \\#2 \\$force of method CommonDBTM\\:\\:delete\\(\\) expects bool, int given\\.$#',
	'identifier' => 'argument.type',
	'count' => 1,
	'path' => __DIR__ . '/front/refusedequipment.form.php',
];
$ignoreErrors[] = [
	'message' => '#^Parameter \\#2 \\$force of method CommonDBTM\\:\\:delete\\(\\) expects bool, int given\\.$#',
	'identifier' => 'argument.type',
	'count' => 1,
	'path' => __DIR__ . '/front/reminder.form.php',
];
$ignoreErrors[] = [
	'message' => '#^Parameter \\#1 \\$itemtype of static method Search\\:\\:showList\\(\\) expects class\\-string\\<CommonDBTM\\>, class\\-string\\<CommonGLPI\\> given\\.$#',
	'identifier' => 'argument.type',
	'count' => 1,
	'path' => __DIR__ . '/front/report.dynamic.php',
];
$ignoreErrors[] = [
	'message' => '#^Parameter \\#2 \\$force of method CommonDBTM\\:\\:delete\\(\\) expects bool, int given\\.$#',
	'identifier' => 'argument.type',
	'count' => 1,
	'path' => __DIR__ . '/front/reservation.form.php',
];
$ignoreErrors[] = [
	'message' => '#^Parameter \\#2 \\$force of method CommonDBTM\\:\\:delete\\(\\) expects bool, int given\\.$#',
	'identifier' => 'argument.type',
	'count' => 1,
	'path' => __DIR__ . '/front/reservationitem.form.php',
];
$ignoreErrors[] = [
	'message' => '#^Parameter \\#2 \\$force of method CommonDBTM\\:\\:delete\\(\\) expects bool, int given\\.$#',
	'identifier' => 'argument.type',
	'count' => 1,
	'path' => __DIR__ . '/front/rssfeed.form.php',
];
$ignoreErrors[] = [
	'message' => '#^Parameter \\#5 \\$option of static method Html\\:\\:header\\(\\) expects string, int given\\.$#',
	'identifier' => 'argument.type',
	'count' => 1,
	'path' => __DIR__ . '/front/rule.backup.php',
];
$ignoreErrors[] = [
	'message' => '#^Parameter \\#5 \\$option of static method Html\\:\\:header\\(\\) expects string, int given\\.$#',
	'identifier' => 'argument.type',
	'count' => 1,
	'path' => __DIR__ . '/front/rule.php',
];
$ignoreErrors[] = [
	'message' => '#^Parameter \\#2 \\$withcriterias of method Rule\\:\\:getRuleWithCriteriasAndActions\\(\\) expects bool, int given\\.$#',
	'identifier' => 'argument.type',
	'count' => 1,
	'path' => __DIR__ . '/front/rule.test.php',
];
$ignoreErrors[] = [
	'message' => '#^Parameter \\#3 \\$withactions of method Rule\\:\\:getRuleWithCriteriasAndActions\\(\\) expects bool, int given\\.$#',
	'identifier' => 'argument.type',
	'count' => 1,
	'path' => __DIR__ . '/front/rule.test.php',
];
$ignoreErrors[] = [
	'message' => '#^Parameter \\#2 \\$force of method CommonDBTM\\:\\:delete\\(\\) expects bool, int given\\.$#',
	'identifier' => 'argument.type',
	'count' => 1,
	'path' => __DIR__ . '/front/ruleaction.form.php',
];
$ignoreErrors[] = [
	'message' => '#^Parameter \\#2 \\$force of method CommonDBTM\\:\\:delete\\(\\) expects bool, int given\\.$#',
	'identifier' => 'argument.type',
	'count' => 1,
	'path' => __DIR__ . '/front/rulecriteria.form.php',
];
$ignoreErrors[] = [
	'message' => '#^Parameter \\#2 \\$force of method CommonDBTM\\:\\:delete\\(\\) expects bool, int given\\.$#',
	'identifier' => 'argument.type',
	'count' => 1,
	'path' => __DIR__ . '/front/savedsearch.form.php',
];
$ignoreErrors[] = [
	'message' => '#^Parameter \\#2 \\$force of method CommonDBTM\\:\\:delete\\(\\) expects bool, int given\\.$#',
	'identifier' => 'argument.type',
	'count' => 1,
	'path' => __DIR__ . '/front/savedsearch_alert.form.php',
];
$ignoreErrors[] = [
	'message' => '#^Parameter \\#5 \\$option of static method Html\\:\\:header\\(\\) expects string, int given\\.$#',
	'identifier' => 'argument.type',
	'count' => 1,
	'path' => __DIR__ . '/front/setup.auth.php',
];
$ignoreErrors[] = [
	'message' => '#^Parameter \\#2 \\$force of method CommonDBTM\\:\\:delete\\(\\) expects bool, int given\\.$#',
	'identifier' => 'argument.type',
	'count' => 1,
	'path' => __DIR__ . '/front/sla.form.php',
];
$ignoreErrors[] = [
	'message' => '#^Parameter \\#2 \\$force of method CommonDBTM\\:\\:delete\\(\\) expects bool, int given\\.$#',
	'identifier' => 'argument.type',
	'count' => 1,
	'path' => __DIR__ . '/front/slalevel.form.php',
];
$ignoreErrors[] = [
	'message' => '#^Parameter \\#2 \\$force of method CommonDBTM\\:\\:delete\\(\\) expects bool, int given\\.$#',
	'identifier' => 'argument.type',
	'count' => 1,
	'path' => __DIR__ . '/front/slalevelaction.form.php',
];
$ignoreErrors[] = [
	'message' => '#^Parameter \\#2 \\$force of method CommonDBTM\\:\\:delete\\(\\) expects bool, int given\\.$#',
	'identifier' => 'argument.type',
	'count' => 1,
	'path' => __DIR__ . '/front/slalevelcriteria.form.php',
];
$ignoreErrors[] = [
	'message' => '#^Parameter \\#2 \\$force of method CommonDBTM\\:\\:delete\\(\\) expects bool, int given\\.$#',
	'identifier' => 'argument.type',
	'count' => 1,
	'path' => __DIR__ . '/front/slm.form.php',
];
$ignoreErrors[] = [
	'message' => '#^Parameter \\#1 \\$token of method Glpi\\\\Mail\\\\SMTP\\\\OauthProvider\\\\ProviderInterface\\:\\:getResourceOwner\\(\\) expects League\\\\OAuth2\\\\Client\\\\Token\\\\AccessToken, League\\\\OAuth2\\\\Client\\\\Token\\\\AccessTokenInterface given\\.$#',
	'identifier' => 'argument.type',
	'count' => 1,
	'path' => __DIR__ . '/front/smtp_oauth2_callback.php',
];
$ignoreErrors[] = [
	'message' => '#^Parameter \\#2 \\$force of method CommonDBTM\\:\\:delete\\(\\) expects bool, int given\\.$#',
	'identifier' => 'argument.type',
	'count' => 1,
	'path' => __DIR__ . '/front/snmpcredential.form.php',
];
$ignoreErrors[] = [
	'message' => '#^Parameter \\#2 \\$force of method CommonDBTM\\:\\:delete\\(\\) expects bool, int given\\.$#',
	'identifier' => 'argument.type',
	'count' => 1,
	'path' => __DIR__ . '/front/socket.form.php',
];
$ignoreErrors[] = [
	'message' => '#^Parameter \\#2 \\$force of method CommonDBTM\\:\\:delete\\(\\) expects bool, int given\\.$#',
	'identifier' => 'argument.type',
	'count' => 1,
	'path' => __DIR__ . '/front/software.form.php',
];
$ignoreErrors[] = [
	'message' => '#^Parameter \\#2 \\$force of method CommonDBTM\\:\\:delete\\(\\) expects bool, int given\\.$#',
	'identifier' => 'argument.type',
	'count' => 2,
	'path' => __DIR__ . '/front/softwarelicense.form.php',
];
$ignoreErrors[] = [
	'message' => '#^Parameter \\#2 \\$force of method CommonDBTM\\:\\:delete\\(\\) expects bool, int given\\.$#',
	'identifier' => 'argument.type',
	'count' => 1,
	'path' => __DIR__ . '/front/softwareversion.form.php',
];
$ignoreErrors[] = [
	'message' => '#^Parameter \\#6 \\$item_type_output_param of static method Html\\:\\:printPager\\(\\) expects int\\|string, array\\<string, mixed\\> given\\.$#',
	'identifier' => 'argument.type',
	'count' => 1,
	'path' => __DIR__ . '/front/stat.location.php',
];
$ignoreErrors[] = [
	'message' => '#^Parameter \\#6 \\$item_type_output_param of static method Html\\:\\:printPager\\(\\) expects int\\|string, array\\<string, mixed\\> given\\.$#',
	'identifier' => 'argument.type',
	'count' => 1,
	'path' => __DIR__ . '/front/stat.tracking.php',
];
$ignoreErrors[] = [
	'message' => '#^Parameter \\#2 \\$force of method CommonDBTM\\:\\:delete\\(\\) expects bool, int given\\.$#',
	'identifier' => 'argument.type',
	'count' => 1,
	'path' => __DIR__ . '/front/supplier.form.php',
];
$ignoreErrors[] = [
	'message' => '#^Parameter \\#2 \\$force of method CommonDBTM\\:\\:delete\\(\\) expects bool, int given\\.$#',
	'identifier' => 'argument.type',
	'count' => 1,
	'path' => __DIR__ . '/front/ticket.form.php',
];
$ignoreErrors[] = [
	'message' => '#^Parameter \\#2 \\$force of method CommonDBTM\\:\\:delete\\(\\) expects bool, int given\\.$#',
	'identifier' => 'argument.type',
	'count' => 1,
	'path' => __DIR__ . '/front/ticket_ticket.form.php',
];
$ignoreErrors[] = [
	'message' => '#^Parameter \\#2 \\$force of method CommonDBTM\\:\\:delete\\(\\) expects bool, int given\\.$#',
	'identifier' => 'argument.type',
	'count' => 1,
	'path' => __DIR__ . '/front/ticketcost.form.php',
];
$ignoreErrors[] = [
	'message' => '#^Parameter \\#2 \\$force of method CommonDBTM\\:\\:delete\\(\\) expects bool, int given\\.$#',
	'identifier' => 'argument.type',
	'count' => 1,
	'path' => __DIR__ . '/front/transfer.form.php',
];
$ignoreErrors[] = [
	'message' => '#^Parameter \\#2 \\$force of method CommonDBTM\\:\\:delete\\(\\) expects bool, int given\\.$#',
	'identifier' => 'argument.type',
	'count' => 1,
	'path' => __DIR__ . '/front/unmanaged.form.php',
];
$ignoreErrors[] = [
	'message' => '#^Parameter \\#2 \\$force of method CommonDBTM\\:\\:delete\\(\\) expects bool, int given\\.$#',
	'identifier' => 'argument.type',
	'count' => 1,
	'path' => __DIR__ . '/front/user.form.php',
];
$ignoreErrors[] = [
	'message' => '#^Path in include_once\\(\\) "CAS\\.php" is not a file or it does not exist\\.$#',
	'identifier' => 'includeOnce.fileNotFound',
	'count' => 1,
	'path' => __DIR__ . '/inc/autoload.function.php',
];
$ignoreErrors[] = [
	'message' => '#^Function getDateCriteria\\(\\) should return string but returns array\\.$#',
	'identifier' => 'return.type',
	'count' => 1,
	'path' => __DIR__ . '/inc/db.function.php',
];
$ignoreErrors[] = [
	'message' => '#^If condition is always false\\.$#',
	'identifier' => 'if.alwaysFalse',
	'count' => 2,
	'path' => __DIR__ . '/install/install.php',
];
$ignoreErrors[] = [
	'message' => '#^PHPDoc tag @var with type DBmysql is not subtype of native type DB\\.$#',
	'identifier' => 'varTag.nativeType',
	'count' => 1,
	'path' => __DIR__ . '/install/install.php',
];
$ignoreErrors[] = [
	'message' => '#^Parameter \\#2 \\$debug_sql of static method Toolbox\\:\\:setDebugMode\\(\\) expects bool\\|null, int given\\.$#',
	'identifier' => 'argument.type',
	'count' => 1,
	'path' => __DIR__ . '/install/install.php',
];
$ignoreErrors[] = [
	'message' => '#^Parameter \\#3 \\$debug_vars of static method Toolbox\\:\\:setDebugMode\\(\\) expects bool\\|null, int given\\.$#',
	'identifier' => 'argument.type',
	'count' => 1,
	'path' => __DIR__ . '/install/install.php',
];
$ignoreErrors[] = [
	'message' => '#^Parameter \\#4 \\$log_in_files of static method Toolbox\\:\\:setDebugMode\\(\\) expects bool\\|null, int given\\.$#',
	'identifier' => 'argument.type',
	'count' => 1,
	'path' => __DIR__ . '/install/install.php',
];
$ignoreErrors[] = [
	'message' => '#^Offset mixed on array\\{\\} in isset\\(\\) does not exist\\.$#',
	'identifier' => 'isset.offset',
	'count' => 1,
	'path' => __DIR__ . '/install/migrations/update_0.80.x_to_0.83.0.php',
];
$ignoreErrors[] = [
	'message' => '#^Parameter \\#1 \\$ID of method CommonDBTM\\:\\:getFromDB\\(\\) expects int, string given\\.$#',
	'identifier' => 'argument.type',
	'count' => 2,
	'path' => __DIR__ . '/install/migrations/update_0.80.x_to_0.83.0.php',
];
$ignoreErrors[] = [
	'message' => '#^Parameter \\#1 \\$authtype of static method Auth\\:\\:isAlternateAuth\\(\\) expects int, string given\\.$#',
	'identifier' => 'argument.type',
	'count' => 1,
	'path' => __DIR__ . '/install/migrations/update_0.80.x_to_0.83.0.php',
];
$ignoreErrors[] = [
	'message' => '#^Parameter \\#3 \\$field of method DBmysql\\:\\:result\\(\\) expects string, int given\\.$#',
	'identifier' => 'argument.type',
	'count' => 3,
	'path' => __DIR__ . '/install/migrations/update_0.80.x_to_0.83.0.php',
];
$ignoreErrors[] = [
	'message' => '#^Empty array passed to foreach\\.$#',
	'identifier' => 'foreach.emptyArray',
	'count' => 2,
	'path' => __DIR__ . '/install/migrations/update_0.83.0_to_0.83.1.php',
];
$ignoreErrors[] = [
	'message' => '#^If condition is always false\\.$#',
	'identifier' => 'if.alwaysFalse',
	'count' => 1,
	'path' => __DIR__ . '/install/migrations/update_0.83.0_to_0.83.1.php',
];
$ignoreErrors[] = [
	'message' => '#^Parameter \\#3 \\$field of method DBmysql\\:\\:result\\(\\) expects string, int given\\.$#',
	'identifier' => 'argument.type',
	'count' => 1,
	'path' => __DIR__ . '/install/migrations/update_0.83.0_to_0.83.1.php',
];
$ignoreErrors[] = [
	'message' => '#^Empty array passed to foreach\\.$#',
	'identifier' => 'foreach.emptyArray',
	'count' => 2,
	'path' => __DIR__ . '/install/migrations/update_0.83.1_to_0.83.3.php',
];
$ignoreErrors[] = [
	'message' => '#^If condition is always false\\.$#',
	'identifier' => 'if.alwaysFalse',
	'count' => 1,
	'path' => __DIR__ . '/install/migrations/update_0.83.1_to_0.83.3.php',
];
$ignoreErrors[] = [
	'message' => '#^Parameter \\#3 \\$field of method DBmysql\\:\\:result\\(\\) expects string, int given\\.$#',
	'identifier' => 'argument.type',
	'count' => 1,
	'path' => __DIR__ . '/install/migrations/update_0.83.1_to_0.83.3.php',
];
$ignoreErrors[] = [
	'message' => '#^Parameter \\#3 \\$field of method DBmysql\\:\\:result\\(\\) expects string, int given\\.$#',
	'identifier' => 'argument.type',
	'count' => 5,
	'path' => __DIR__ . '/install/migrations/update_0.83.x_to_0.84.0.php',
];
$ignoreErrors[] = [
	'message' => '#^Empty array passed to foreach\\.$#',
	'identifier' => 'foreach.emptyArray',
	'count' => 2,
	'path' => __DIR__ . '/install/migrations/update_0.84.0_to_0.84.1.php',
];
$ignoreErrors[] = [
	'message' => '#^If condition is always false\\.$#',
	'identifier' => 'if.alwaysFalse',
	'count' => 1,
	'path' => __DIR__ . '/install/migrations/update_0.84.0_to_0.84.1.php',
];
$ignoreErrors[] = [
	'message' => '#^Parameter \\#3 \\$field of method DBmysql\\:\\:result\\(\\) expects string, int given\\.$#',
	'identifier' => 'argument.type',
	'count' => 1,
	'path' => __DIR__ . '/install/migrations/update_0.84.0_to_0.84.1.php',
];
$ignoreErrors[] = [
	'message' => '#^Empty array passed to foreach\\.$#',
	'identifier' => 'foreach.emptyArray',
	'count' => 2,
	'path' => __DIR__ . '/install/migrations/update_0.84.1_to_0.84.3.php',
];
$ignoreErrors[] = [
	'message' => '#^If condition is always false\\.$#',
	'identifier' => 'if.alwaysFalse',
	'count' => 1,
	'path' => __DIR__ . '/install/migrations/update_0.84.1_to_0.84.3.php',
];
$ignoreErrors[] = [
	'message' => '#^Parameter \\#3 \\$field of method DBmysql\\:\\:result\\(\\) expects string, int given\\.$#',
	'identifier' => 'argument.type',
	'count' => 1,
	'path' => __DIR__ . '/install/migrations/update_0.84.1_to_0.84.3.php',
];
$ignoreErrors[] = [
	'message' => '#^Empty array passed to foreach\\.$#',
	'identifier' => 'foreach.emptyArray',
	'count' => 2,
	'path' => __DIR__ . '/install/migrations/update_0.84.3_to_0.84.4.php',
];
$ignoreErrors[] = [
	'message' => '#^If condition is always false\\.$#',
	'identifier' => 'if.alwaysFalse',
	'count' => 1,
	'path' => __DIR__ . '/install/migrations/update_0.84.3_to_0.84.4.php',
];
$ignoreErrors[] = [
	'message' => '#^Parameter \\#3 \\$field of method DBmysql\\:\\:result\\(\\) expects string, int given\\.$#',
	'identifier' => 'argument.type',
	'count' => 1,
	'path' => __DIR__ . '/install/migrations/update_0.84.3_to_0.84.4.php',
];
$ignoreErrors[] = [
	'message' => '#^Empty array passed to foreach\\.$#',
	'identifier' => 'foreach.emptyArray',
	'count' => 1,
	'path' => __DIR__ . '/install/migrations/update_0.84.5_to_0.84.6.php',
];
$ignoreErrors[] = [
	'message' => '#^If condition is always false\\.$#',
	'identifier' => 'if.alwaysFalse',
	'count' => 1,
	'path' => __DIR__ . '/install/migrations/update_0.84.5_to_0.84.6.php',
];
$ignoreErrors[] = [
	'message' => '#^Left side of && is always true\\.$#',
	'identifier' => 'booleanAnd.leftAlwaysTrue',
	'count' => 1,
	'path' => __DIR__ . '/install/migrations/update_0.84.x_to_0.85.0.php',
];
$ignoreErrors[] = [
	'message' => '#^Empty array passed to foreach\\.$#',
	'identifier' => 'foreach.emptyArray',
	'count' => 2,
	'path' => __DIR__ . '/install/migrations/update_0.85.0_to_0.85.3.php',
];
$ignoreErrors[] = [
	'message' => '#^If condition is always false\\.$#',
	'identifier' => 'if.alwaysFalse',
	'count' => 1,
	'path' => __DIR__ . '/install/migrations/update_0.85.0_to_0.85.3.php',
];
$ignoreErrors[] = [
	'message' => '#^Parameter \\#3 \\$field of method DBmysql\\:\\:result\\(\\) expects string, int given\\.$#',
	'identifier' => 'argument.type',
	'count' => 1,
	'path' => __DIR__ . '/install/migrations/update_0.85.0_to_0.85.3.php',
];
$ignoreErrors[] = [
	'message' => '#^Empty array passed to foreach\\.$#',
	'identifier' => 'foreach.emptyArray',
	'count' => 1,
	'path' => __DIR__ . '/install/migrations/update_0.85.3_to_0.85.5.php',
];
$ignoreErrors[] = [
	'message' => '#^If condition is always false\\.$#',
	'identifier' => 'if.alwaysFalse',
	'count' => 1,
	'path' => __DIR__ . '/install/migrations/update_0.85.3_to_0.85.5.php',
];
$ignoreErrors[] = [
	'message' => '#^Empty array passed to foreach\\.$#',
	'identifier' => 'foreach.emptyArray',
	'count' => 2,
	'path' => __DIR__ . '/install/migrations/update_0.85.x_to_0.90.0.php',
];
$ignoreErrors[] = [
	'message' => '#^If condition is always false\\.$#',
	'identifier' => 'if.alwaysFalse',
	'count' => 1,
	'path' => __DIR__ . '/install/migrations/update_0.85.x_to_0.90.0.php',
];
$ignoreErrors[] = [
	'message' => '#^Parameter \\#3 \\$field of method DBmysql\\:\\:result\\(\\) expects string, int given\\.$#',
	'identifier' => 'argument.type',
	'count' => 1,
	'path' => __DIR__ . '/install/migrations/update_0.85.x_to_0.90.0.php',
];
$ignoreErrors[] = [
	'message' => '#^Empty array passed to foreach\\.$#',
	'identifier' => 'foreach.emptyArray',
	'count' => 1,
	'path' => __DIR__ . '/install/migrations/update_0.90.0_to_0.90.1.php',
];
$ignoreErrors[] = [
	'message' => '#^If condition is always false\\.$#',
	'identifier' => 'if.alwaysFalse',
	'count' => 1,
	'path' => __DIR__ . '/install/migrations/update_0.90.0_to_0.90.1.php',
];
$ignoreErrors[] = [
	'message' => '#^Empty array passed to foreach\\.$#',
	'identifier' => 'foreach.emptyArray',
	'count' => 1,
	'path' => __DIR__ . '/install/migrations/update_0.90.1_to_0.90.5.php',
];
$ignoreErrors[] = [
	'message' => '#^If condition is always false\\.$#',
	'identifier' => 'if.alwaysFalse',
	'count' => 1,
	'path' => __DIR__ . '/install/migrations/update_0.90.1_to_0.90.5.php',
];
$ignoreErrors[] = [
	'message' => '#^Empty array passed to foreach\\.$#',
	'identifier' => 'foreach.emptyArray',
	'count' => 1,
	'path' => __DIR__ . '/install/migrations/update_0.90.x_to_9.1.0.php',
];
$ignoreErrors[] = [
	'message' => '#^If condition is always false\\.$#',
	'identifier' => 'if.alwaysFalse',
	'count' => 1,
	'path' => __DIR__ . '/install/migrations/update_0.90.x_to_9.1.0.php',
];
$ignoreErrors[] = [
	'message' => '#^Empty array passed to foreach\\.$#',
	'identifier' => 'foreach.emptyArray',
	'count' => 2,
	'path' => __DIR__ . '/install/migrations/update_10.0.0_to_10.0.1.php',
];
$ignoreErrors[] = [
	'message' => '#^Parameter \\#1 \\$expression of class QueryExpression constructor expects string, true given\\.$#',
	'identifier' => 'argument.type',
	'count' => 1,
	'path' => __DIR__ . '/install/migrations/update_10.0.16_to_10.0.17/tree_dropdowns.php',
];
$ignoreErrors[] = [
	'message' => '#^Empty array passed to foreach\\.$#',
	'identifier' => 'foreach.emptyArray',
	'count' => 2,
	'path' => __DIR__ . '/install/migrations/update_10.0.1_to_10.0.2.php',
];
$ignoreErrors[] = [
	'message' => '#^Empty array passed to foreach\\.$#',
	'identifier' => 'foreach.emptyArray',
	'count' => 2,
	'path' => __DIR__ . '/install/migrations/update_10.0.2_to_10.0.3.php',
];
$ignoreErrors[] = [
	'message' => '#^Empty array passed to foreach\\.$#',
	'identifier' => 'foreach.emptyArray',
	'count' => 2,
	'path' => __DIR__ . '/install/migrations/update_10.0.3_to_10.0.4.php',
];
$ignoreErrors[] = [
	'message' => '#^Empty array passed to foreach\\.$#',
	'identifier' => 'foreach.emptyArray',
	'count' => 2,
	'path' => __DIR__ . '/install/migrations/update_10.0.4_to_10.0.5.php',
];
$ignoreErrors[] = [
	'message' => '#^Empty array passed to foreach\\.$#',
	'identifier' => 'foreach.emptyArray',
	'count' => 1,
	'path' => __DIR__ . '/install/migrations/update_9.1.0_to_9.1.1.php',
];
$ignoreErrors[] = [
	'message' => '#^If condition is always false\\.$#',
	'identifier' => 'if.alwaysFalse',
	'count' => 1,
	'path' => __DIR__ . '/install/migrations/update_9.1.0_to_9.1.1.php',
];
$ignoreErrors[] = [
	'message' => '#^Empty array passed to foreach\\.$#',
	'identifier' => 'foreach.emptyArray',
	'count' => 1,
	'path' => __DIR__ . '/install/migrations/update_9.1.1_to_9.1.3.php',
];
$ignoreErrors[] = [
	'message' => '#^If condition is always false\\.$#',
	'identifier' => 'if.alwaysFalse',
	'count' => 1,
	'path' => __DIR__ . '/install/migrations/update_9.1.1_to_9.1.3.php',
];
$ignoreErrors[] = [
	'message' => '#^Right side of && is always true\\.$#',
	'identifier' => 'booleanAnd.rightAlwaysTrue',
	'count' => 4,
	'path' => __DIR__ . '/install/migrations/update_9.1.x_to_9.2.0.php',
];
$ignoreErrors[] = [
	'message' => '#^Parameter \\#1 \\$crit of method DBmysqlIterator\\:\\:analyseCrit\\(\\) expects array\\<string\\>, array\\<string, array\\<string, string\\>\\> given\\.$#',
	'identifier' => 'argument.type',
	'count' => 1,
	'path' => __DIR__ . '/install/migrations/update_9.4.3_to_9.4.5.php',
];
$ignoreErrors[] = [
	'message' => '#^Offset 1 on array\\{list\\<string\\>, list\\<numeric\\-string\\>\\} in isset\\(\\) always exists and is not nullable\\.$#',
	'identifier' => 'isset.offset',
	'count' => 1,
	'path' => __DIR__ . '/install/migrations/update_9.5.1_to_9.5.2.php',
];
$ignoreErrors[] = [
	'message' => '#^Empty array passed to foreach\\.$#',
	'identifier' => 'foreach.emptyArray',
	'count' => 2,
	'path' => __DIR__ . '/install/migrations/update_9.5.x_to_10.0.0.php',
];
$ignoreErrors[] = [
	'message' => '#^PHPDoc tag @var with type CommonDBTM is not subtype of native type \'PhoneModel\'\\|\'PrinterModel\'\\.$#',
	'identifier' => 'varTag.nativeType',
	'count' => 1,
	'path' => __DIR__ . '/install/migrations/update_9.5.x_to_10.0.0/itemtype_pictures.php',
];
$ignoreErrors[] = [
	'message' => '#^Access to property \\$dbdefault on an unknown class DB\\.$#',
	'identifier' => 'class.notFound',
	'count' => 1,
	'path' => __DIR__ . '/install/update.php',
];
$ignoreErrors[] = [
	'message' => '#^Call to method disableTableCaching\\(\\) on an unknown class DB\\.$#',
	'identifier' => 'class.notFound',
	'count' => 1,
	'path' => __DIR__ . '/install/update.php',
];
$ignoreErrors[] = [
	'message' => '#^Parameter \\#2 \\$debug_sql of static method Toolbox\\:\\:setDebugMode\\(\\) expects bool\\|null, int given\\.$#',
	'identifier' => 'argument.type',
	'count' => 1,
	'path' => __DIR__ . '/install/update.php',
];
$ignoreErrors[] = [
	'message' => '#^Parameter \\#3 \\$debug_vars of static method Toolbox\\:\\:setDebugMode\\(\\) expects bool\\|null, int given\\.$#',
	'identifier' => 'argument.type',
	'count' => 1,
	'path' => __DIR__ . '/install/update.php',
];
$ignoreErrors[] = [
	'message' => '#^Parameter \\#4 \\$log_in_files of static method Toolbox\\:\\:setDebugMode\\(\\) expects bool\\|null, int given\\.$#',
	'identifier' => 'argument.type',
	'count' => 1,
	'path' => __DIR__ . '/install/update.php',
];
$ignoreErrors[] = [
	'message' => '#^Method APIClient\\:\\:showForm\\(\\) with return type void returns true but should not return anything\\.$#',
	'identifier' => 'return.void',
	'count' => 1,
	'path' => __DIR__ . '/src/APIClient.php',
];
$ignoreErrors[] = [
	'message' => '#^Negated boolean expression is always true\\.$#',
	'identifier' => 'booleanNot.alwaysTrue',
	'count' => 1,
	'path' => __DIR__ . '/src/APIClient.php',
];
$ignoreErrors[] = [
	'message' => '#^Return type \\(void\\) of method APIClient\\:\\:showForm\\(\\) should be compatible with return type \\(bool\\) of method CommonDBTM\\:\\:showForm\\(\\)$#',
	'identifier' => 'method.childReturnType',
	'count' => 1,
	'path' => __DIR__ . '/src/APIClient.php',
];
$ignoreErrors[] = [
	'message' => '#^Parameter \\#2 \\$id of static method Dropdown\\:\\:getDropdownName\\(\\) expects int, string given\\.$#',
	'identifier' => 'argument.type',
	'count' => 1,
	'path' => __DIR__ . '/src/AbstractRightsDropdown.php',
];
$ignoreErrors[] = [
	'message' => '#^Method Agent\\:\\:requestAgent\\(\\) should return GuzzleHttp\\\\Psr7\\\\Response but returns Psr\\\\Http\\\\Message\\\\ResponseInterface\\|null\\.$#',
	'identifier' => 'return.type',
	'count' => 1,
	'path' => __DIR__ . '/src/Agent.php',
];
$ignoreErrors[] = [
	'message' => '#^Parameter \\#1 \\$parent of method Glpi\\\\Agent\\\\Communication\\\\AbstractRequest\\:\\:addNode\\(\\) expects DOMElement, DOMNode given\\.$#',
	'identifier' => 'argument.type',
	'count' => 1,
	'path' => __DIR__ . '/src/Agent/Communication/AbstractRequest.php',
];
$ignoreErrors[] = [
	'message' => '#^Property Glpi\\\\Agent\\\\Communication\\\\AbstractRequest\\:\\:\\$response \\(DOMDocument\\) does not accept array\\.$#',
	'identifier' => 'assign.propertyType',
	'count' => 1,
	'path' => __DIR__ . '/src/Agent/Communication/AbstractRequest.php',
];
$ignoreErrors[] = [
	'message' => '#^Unreachable statement \\- code above always terminates\\.$#',
	'identifier' => 'deadCode.unreachable',
	'count' => 4,
	'path' => __DIR__ . '/src/Agent/Communication/AbstractRequest.php',
];
$ignoreErrors[] = [
	'message' => '#^Parameter \\#2 \\$force of method CommonDBTM\\:\\:deleteByCriteria\\(\\) expects bool, int given\\.$#',
	'identifier' => 'argument.type',
	'count' => 2,
	'path' => __DIR__ . '/src/Alert.php',
];
$ignoreErrors[] = [
	'message' => '#^Dead catch \\- Glpi\\\\Exception\\\\PasswordTooWeakException is never thrown in the try block\\.$#',
	'identifier' => 'catch.neverThrown',
	'count' => 1,
	'path' => __DIR__ . '/src/Api/API.php',
];
$ignoreErrors[] = [
	'message' => '#^Method Glpi\\\\Api\\\\API\\:\\:applyMassiveAction\\(\\) with return type void returns array\\|null but should not return anything\\.$#',
	'identifier' => 'return.void',
	'count' => 1,
	'path' => __DIR__ . '/src/Api/API.php',
];
$ignoreErrors[] = [
	'message' => '#^Method Glpi\\\\Api\\\\API\\:\\:deleteItems\\(\\) should return array\\<bool\\>\\|bool\\|void but returns list\\<array\\<mixed\\>\\>\\.$#',
	'identifier' => 'return.type',
	'count' => 2,
	'path' => __DIR__ . '/src/Api/API.php',
];
$ignoreErrors[] = [
	'message' => '#^Method Glpi\\\\Api\\\\API\\:\\:getActiveProfile\\(\\) should return int but returns array\\<string, mixed\\>\\.$#',
	'identifier' => 'return.type',
	'count' => 1,
	'path' => __DIR__ . '/src/Api/API.php',
];
$ignoreErrors[] = [
	'message' => '#^Parameter \\#1 \\$id of method Glpi\\\\Api\\\\API\\:\\:getNetworkPorts\\(\\) expects int, array\\|string given\\.$#',
	'identifier' => 'argument.type',
	'count' => 1,
	'path' => __DIR__ . '/src/Api/API.php',
];
$ignoreErrors[] = [
	'message' => '#^Parameter \\#1 \\$itemtype of method Glpi\\\\Api\\\\API\\:\\:getSearchOptionUniqID\\(\\) expects CommonDBTM, string given\\.$#',
	'identifier' => 'argument.type',
	'count' => 1,
	'path' => __DIR__ . '/src/Api/API.php',
];
$ignoreErrors[] = [
	'message' => '#^Parameter \\#1 \\$message of method Glpi\\\\Api\\\\API\\:\\:returnError\\(\\) expects string, list\\<array\\<mixed\\>\\> given\\.$#',
	'identifier' => 'argument.type',
	'count' => 4,
	'path' => __DIR__ . '/src/Api/API.php',
];
$ignoreErrors[] = [
	'message' => '#^Parameter \\#1 \\$message of method Glpi\\\\Api\\\\API\\:\\:returnError\\(\\) expects string, list\\<array\\<string, mixed\\>\\> given\\.$#',
	'identifier' => 'argument.type',
	'count' => 2,
	'path' => __DIR__ . '/src/Api/API.php',
];
$ignoreErrors[] = [
	'message' => '#^Parameter \\#1 \\$tab of static method Html\\:\\:printCleanArray\\(\\) expects array, \\$this\\(Glpi\\\\Api\\\\API\\) given\\.$#',
	'identifier' => 'argument.type',
	'count' => 1,
	'path' => __DIR__ . '/src/Api/API.php',
];
$ignoreErrors[] = [
	'message' => '#^Parameter \\#2 \\$httpcode of method Glpi\\\\Api\\\\API\\:\\:returnError\\(\\) expects int, string given\\.$#',
	'identifier' => 'argument.type',
	'count' => 2,
	'path' => __DIR__ . '/src/Api/API.php',
];
$ignoreErrors[] = [
	'message' => '#^Method Glpi\\\\Api\\\\APIRest\\:\\:getItemtype\\(\\) should return bool but returns string\\.$#',
	'identifier' => 'return.type',
	'count' => 2,
	'path' => __DIR__ . '/src/Api/APIRest.php',
];
$ignoreErrors[] = [
	'message' => '#^Method Glpi\\\\Api\\\\APIRest\\:\\:parseIncomingParams\\(\\) with return type void returns string but should not return anything\\.$#',
	'identifier' => 'return.void',
	'count' => 1,
	'path' => __DIR__ . '/src/Api/APIRest.php',
];
$ignoreErrors[] = [
	'message' => '#^PHPDoc tag @var with type array is not subtype of native type array\\<int\\|string, array\\<mixed\\>\\|string\\>\\.$#',
	'identifier' => 'varTag.nativeType',
	'count' => 1,
	'path' => __DIR__ . '/src/Api/APIRest.php',
];
$ignoreErrors[] = [
	'message' => '#^Parameter \\#1 \\$itemtype of method Glpi\\\\Api\\\\API\\:\\:applyMassiveAction\\(\\) expects string, bool given\\.$#',
	'identifier' => 'argument.type',
	'count' => 1,
	'path' => __DIR__ . '/src/Api/APIRest.php',
];
$ignoreErrors[] = [
	'message' => '#^Parameter \\#1 \\$itemtype of method Glpi\\\\Api\\\\API\\:\\:createItems\\(\\) expects string, bool given\\.$#',
	'identifier' => 'argument.type',
	'count' => 1,
	'path' => __DIR__ . '/src/Api/APIRest.php',
];
$ignoreErrors[] = [
	'message' => '#^Parameter \\#1 \\$itemtype of method Glpi\\\\Api\\\\API\\:\\:deleteItems\\(\\) expects string, bool given\\.$#',
	'identifier' => 'argument.type',
	'count' => 1,
	'path' => __DIR__ . '/src/Api/APIRest.php',
];
$ignoreErrors[] = [
	'message' => '#^Parameter \\#1 \\$itemtype of method Glpi\\\\Api\\\\API\\:\\:getItem\\(\\) expects string, bool given\\.$#',
	'identifier' => 'argument.type',
	'count' => 1,
	'path' => __DIR__ . '/src/Api/APIRest.php',
];
$ignoreErrors[] = [
	'message' => '#^Parameter \\#1 \\$itemtype of method Glpi\\\\Api\\\\API\\:\\:getItems\\(\\) expects string, bool given\\.$#',
	'identifier' => 'argument.type',
	'count' => 1,
	'path' => __DIR__ . '/src/Api/APIRest.php',
];
$ignoreErrors[] = [
	'message' => '#^Parameter \\#1 \\$itemtype of method Glpi\\\\Api\\\\API\\:\\:getMassiveActionParameters\\(\\) expects string, bool given\\.$#',
	'identifier' => 'argument.type',
	'count' => 1,
	'path' => __DIR__ . '/src/Api/APIRest.php',
];
$ignoreErrors[] = [
	'message' => '#^Parameter \\#1 \\$itemtype of method Glpi\\\\Api\\\\API\\:\\:getMassiveActions\\(\\) expects string, bool given\\.$#',
	'identifier' => 'argument.type',
	'count' => 1,
	'path' => __DIR__ . '/src/Api/APIRest.php',
];
$ignoreErrors[] = [
	'message' => '#^Parameter \\#1 \\$itemtype of method Glpi\\\\Api\\\\API\\:\\:listSearchOptions\\(\\) expects string, bool given\\.$#',
	'identifier' => 'argument.type',
	'count' => 1,
	'path' => __DIR__ . '/src/Api/APIRest.php',
];
$ignoreErrors[] = [
	'message' => '#^Parameter \\#1 \\$itemtype of method Glpi\\\\Api\\\\API\\:\\:searchItems\\(\\) expects string, bool given\\.$#',
	'identifier' => 'argument.type',
	'count' => 1,
	'path' => __DIR__ . '/src/Api/APIRest.php',
];
$ignoreErrors[] = [
	'message' => '#^Parameter \\#1 \\$itemtype of method Glpi\\\\Api\\\\API\\:\\:updateItems\\(\\) expects string, bool given\\.$#',
	'identifier' => 'argument.type',
	'count' => 1,
	'path' => __DIR__ . '/src/Api/APIRest.php',
];
$ignoreErrors[] = [
	'message' => '#^Parameter \\#1 \\$user_id of method Glpi\\\\Api\\\\API\\:\\:userPicture\\(\\) expects bool\\|int, string given\\.$#',
	'identifier' => 'argument.type',
	'count' => 1,
	'path' => __DIR__ . '/src/Api/APIRest.php',
];
$ignoreErrors[] = [
	'message' => '#^Return type \\(void\\) of method Glpi\\\\Api\\\\APIRest\\:\\:parseIncomingParams\\(\\) should be compatible with return type \\(string\\) of method Glpi\\\\Api\\\\API\\:\\:parseIncomingParams\\(\\)$#',
	'identifier' => 'method.childReturnType',
	'count' => 1,
	'path' => __DIR__ . '/src/Api/APIRest.php',
];
$ignoreErrors[] = [
	'message' => '#^Strict comparison using \\!\\=\\= between false and array will always evaluate to true\\.$#',
	'identifier' => 'notIdentical.alwaysTrue',
	'count' => 1,
	'path' => __DIR__ . '/src/Api/APIRest.php',
];
$ignoreErrors[] = [
	'message' => '#^Parameter \\#1 \\$method of function xmlrpc_encode_request expects string, null given\\.$#',
	'identifier' => 'argument.type',
	'count' => 1,
	'path' => __DIR__ . '/src/Api/APIXmlrpc.php',
];
$ignoreErrors[] = [
	'message' => '#^Parameter \\#2 \\$items_id of static method CommonDBConnexity\\:\\:getItemsAssociatedTo\\(\\) expects string, int given\\.$#',
	'identifier' => 'argument.type',
	'count' => 1,
	'path' => __DIR__ . '/src/Appliance.php',
];
$ignoreErrors[] = [
	'message' => '#^Parameter \\#3 \\$is_deleted of static method KnowbaseItem_Item\\:\\:getMassiveActionsForItemtype\\(\\) expects bool, int given\\.$#',
	'identifier' => 'argument.type',
	'count' => 1,
	'path' => __DIR__ . '/src/Appliance.php',
];
$ignoreErrors[] = [
	'message' => '#^Unreachable statement \\- code above always terminates\\.$#',
	'identifier' => 'deadCode.unreachable',
	'count' => 1,
	'path' => __DIR__ . '/src/Appliance.php',
];
$ignoreErrors[] = [
	'message' => '#^Parameter \\#1 \\$appliance of static method Appliance_Item\\:\\:showItems\\(\\) expects Appliance, CommonGLPI given\\.$#',
	'identifier' => 'argument.type',
	'count' => 1,
	'path' => __DIR__ . '/src/Appliance_Item.php',
];
$ignoreErrors[] = [
	'message' => '#^Parameter \\#1 \\$item of static method Appliance_Item\\:\\:countForMainItem\\(\\) expects CommonDBTM, CommonGLPI given\\.$#',
	'identifier' => 'argument.type',
	'count' => 1,
	'path' => __DIR__ . '/src/Appliance_Item.php',
];
$ignoreErrors[] = [
	'message' => '#^Parameter \\#1 \\$item of static method Appliance_Item\\:\\:showForItem\\(\\) expects CommonDBTM, CommonGLPI given\\.$#',
	'identifier' => 'argument.type',
	'count' => 1,
	'path' => __DIR__ . '/src/Appliance_Item.php',
];
$ignoreErrors[] = [
	'message' => '#^Parameter \\#1 \\$item of static method CommonDBRelation\\:\\:countForItem\\(\\) expects CommonDBTM, CommonGLPI given\\.$#',
	'identifier' => 'argument.type',
	'count' => 1,
	'path' => __DIR__ . '/src/Appliance_Item.php',
];
$ignoreErrors[] = [
	'message' => '#^Parameter \\#2 \\$items_id of static method CommonDBConnexity\\:\\:getItemsAssociatedTo\\(\\) expects string, int given\\.$#',
	'identifier' => 'argument.type',
	'count' => 1,
	'path' => __DIR__ . '/src/Appliance_Item.php',
];
$ignoreErrors[] = [
	'message' => '#^Offset \'Code\' does not exist on string\\.$#',
	'identifier' => 'offsetAccess.notFound',
	'count' => 1,
	'path' => __DIR__ . '/src/Application/ErrorHandler.php',
];
$ignoreErrors[] = [
	'message' => '#^Offset \'Message\' does not exist on string\\.$#',
	'identifier' => 'offsetAccess.notFound',
	'count' => 1,
	'path' => __DIR__ . '/src/Application/ErrorHandler.php',
];
$ignoreErrors[] = [
	'message' => '#^Property Glpi\\\\Application\\\\ErrorHandler\\:\\:\\$last_fatal_trace \\(string\\) on left side of \\?\\? is not nullable\\.$#',
	'identifier' => 'nullCoalesce.property',
	'count' => 1,
	'path' => __DIR__ . '/src/Application/ErrorHandler.php',
];
$ignoreErrors[] = [
	'message' => '#^Property Glpi\\\\Application\\\\ErrorHandler\\:\\:\\$reserved_memory \\(string\\) does not accept null\\.$#',
	'identifier' => 'assign.propertyType',
	'count' => 1,
	'path' => __DIR__ . '/src/Application/ErrorHandler.php',
];
$ignoreErrors[] = [
	'message' => '#^Property Glpi\\\\Application\\\\ErrorHandler\\:\\:\\$reserved_memory is never read, only written\\.$#',
	'identifier' => 'property.onlyWritten',
	'count' => 1,
	'path' => __DIR__ . '/src/Application/ErrorHandler.php',
];
$ignoreErrors[] = [
	'message' => '#^Strict comparison using \\!\\=\\= between null and \'comment\'\\|\'error\' will always evaluate to true\\.$#',
	'identifier' => 'notIdentical.alwaysTrue',
	'count' => 1,
	'path' => __DIR__ . '/src/Application/ErrorHandler.php',
];
$ignoreErrors[] = [
	'message' => '#^Parameter \\#1 \\$ID of method CommonDBTM\\:\\:getFromDB\\(\\) expects int, string given\\.$#',
	'identifier' => 'argument.type',
	'count' => 1,
	'path' => __DIR__ . '/src/Application/View/Extension/FrontEndAssetsExtension.php',
];
$ignoreErrors[] = [
	'message' => '#^Parameter \\#1 \\$filename of function file_exists expects string, array given\\.$#',
	'identifier' => 'argument.type',
	'count' => 1,
	'path' => __DIR__ . '/src/Application/View/Extension/FrontEndAssetsExtension.php',
];
$ignoreErrors[] = [
	'message' => '#^Strict comparison using \\=\\=\\= between null and 2 will always evaluate to false\\.$#',
	'identifier' => 'identical.alwaysFalse',
	'count' => 1,
	'path' => __DIR__ . '/src/Application/View/TemplateRenderer.php',
];
$ignoreErrors[] = [
	'message' => '#^Method Auth\\:\\:connection_ldap\\(\\) never assigns null to &\\$error so it can be removed from the by\\-ref type\\.$#',
	'identifier' => 'parameterByRef.unusedType',
	'count' => 1,
	'path' => __DIR__ . '/src/Auth.php',
];
$ignoreErrors[] = [
	'message' => '#^Negated boolean expression is always true\\.$#',
	'identifier' => 'booleanNot.alwaysTrue',
	'count' => 1,
	'path' => __DIR__ . '/src/Auth.php',
];
$ignoreErrors[] = [
	'message' => '#^Offset \'basedn\' does not exist on string\\.$#',
	'identifier' => 'offsetAccess.notFound',
	'count' => 1,
	'path' => __DIR__ . '/src/Auth.php',
];
$ignoreErrors[] = [
	'message' => '#^Offset \'condition\' does not exist on string\\.$#',
	'identifier' => 'offsetAccess.notFound',
	'count' => 1,
	'path' => __DIR__ . '/src/Auth.php',
];
$ignoreErrors[] = [
	'message' => '#^Offset \'login_field\' does not exist on string\\.$#',
	'identifier' => 'offsetAccess.notFound',
	'count' => 2,
	'path' => __DIR__ . '/src/Auth.php',
];
$ignoreErrors[] = [
	'message' => '#^Offset \'sync_field\' does not exist on string\\.$#',
	'identifier' => 'offsetAccess.notFound',
	'count' => 1,
	'path' => __DIR__ . '/src/Auth.php',
];
$ignoreErrors[] = [
	'message' => '#^Parameter \\#1 \\$ldap_method of static method AuthLDAP\\:\\:tryToConnectToServer\\(\\) expects array, string given\\.$#',
	'identifier' => 'argument.type',
	'count' => 1,
	'path' => __DIR__ . '/src/Auth.php',
];
$ignoreErrors[] = [
	'message' => '#^Parameter \\#1 \\$user of static method Auth\\:\\:showSynchronizationForm\\(\\) expects User, CommonGLPI given\\.$#',
	'identifier' => 'argument.type',
	'count' => 1,
	'path' => __DIR__ . '/src/Auth.php',
];
$ignoreErrors[] = [
	'message' => '#^Strict comparison using \\!\\=\\= between 2\\|3\\|4 and null will always evaluate to true\\.$#',
	'identifier' => 'notIdentical.alwaysTrue',
	'count' => 1,
	'path' => __DIR__ . '/src/Auth.php',
];
$ignoreErrors[] = [
	'message' => '#^Unreachable statement \\- code above always terminates\\.$#',
	'identifier' => 'deadCode.unreachable',
	'count' => 1,
	'path' => __DIR__ . '/src/Auth.php',
];
$ignoreErrors[] = [
	'message' => '#^Left side of && is always false\\.$#',
	'identifier' => 'booleanAnd.leftAlwaysFalse',
	'count' => 1,
	'path' => __DIR__ . '/src/AuthLDAP.php',
];
$ignoreErrors[] = [
	'message' => '#^Left side of && is always true\\.$#',
	'identifier' => 'booleanAnd.leftAlwaysTrue',
	'count' => 1,
	'path' => __DIR__ . '/src/AuthLDAP.php',
];
$ignoreErrors[] = [
	'message' => '#^Method AuthLDAP\\:\\:ldapStamp2UnixStamp\\(\\) should return int but returns string\\.$#',
	'identifier' => 'return.type',
	'count' => 1,
	'path' => __DIR__ . '/src/AuthLDAP.php',
];
$ignoreErrors[] = [
	'message' => '#^Negated boolean expression is always true\\.$#',
	'identifier' => 'booleanNot.alwaysTrue',
	'count' => 1,
	'path' => __DIR__ . '/src/AuthLDAP.php',
];
$ignoreErrors[] = [
	'message' => '#^Parameter \\#1 \\$config_ldap of static method AuthLDAP\\:\\:isLdapPageSizeAvailable\\(\\) expects object, false given\\.$#',
	'identifier' => 'argument.type',
	'count' => 1,
	'path' => __DIR__ . '/src/AuthLDAP.php',
];
$ignoreErrors[] = [
	'message' => '#^Parameter \\#1 \\$ldap_method of method Auth\\:\\:connection_ldap\\(\\) expects string, array given\\.$#',
	'identifier' => 'argument.type',
	'count' => 1,
	'path' => __DIR__ . '/src/AuthLDAP.php',
];
$ignoreErrors[] = [
	'message' => '#^Parameter \\#2 \\$action of static method AuthLDAP\\:\\:ldapImportUserByServerId\\(\\) expects bool, int given\\.$#',
	'identifier' => 'argument.type',
	'count' => 1,
	'path' => __DIR__ . '/src/AuthLDAP.php',
];
$ignoreErrors[] = [
	'message' => '#^Parameter \\#4 \\$entity of static method AuthLDAP\\:\\:getAllGroups\\(\\) expects string, int given\\.$#',
	'identifier' => 'argument.type',
	'count' => 1,
	'path' => __DIR__ . '/src/AuthLDAP.php',
];
$ignoreErrors[] = [
	'message' => '#^Parameter \\#5 \\$user_dn of static method AuthLDAP\\:\\:ldapAuth\\(\\) expects string, bool given\\.$#',
	'identifier' => 'argument.type',
	'count' => 2,
	'path' => __DIR__ . '/src/AuthLDAP.php',
];
$ignoreErrors[] = [
	'message' => '#^Strict comparison using \\!\\=\\= between mixed and null will always evaluate to true\\.$#',
	'identifier' => 'notIdentical.alwaysTrue',
	'count' => 2,
	'path' => __DIR__ . '/src/AuthLDAP.php',
];
$ignoreErrors[] = [
	'message' => '#^Parameter \\#1 \\$type of static method Blacklist\\:\\:getBlacklistedItems\\(\\) expects string, int given\\.$#',
	'identifier' => 'argument.type',
	'count' => 5,
	'path' => __DIR__ . '/src/Blacklist.php',
];
$ignoreErrors[] = [
	'message' => '#^Property Blacklist\\:\\:\\$blacklists \\(array\\) on left side of \\?\\? is not nullable\\.$#',
	'identifier' => 'nullCoalesce.property',
	'count' => 1,
	'path' => __DIR__ . '/src/Blacklist.php',
];
$ignoreErrors[] = [
	'message' => '#^Method Budget\\:\\:showItems\\(\\) with return type void returns false but should not return anything\\.$#',
	'identifier' => 'return.void',
	'count' => 1,
	'path' => __DIR__ . '/src/Budget.php',
];
$ignoreErrors[] = [
	'message' => '#^Method Budget\\:\\:showValuesByEntity\\(\\) with return type void returns false but should not return anything\\.$#',
	'identifier' => 'return.void',
	'count' => 1,
	'path' => __DIR__ . '/src/Budget.php',
];
$ignoreErrors[] = [
	'message' => '#^Parameter \\#2 \\$items_id of static method CommonDBConnexity\\:\\:getItemsAssociatedTo\\(\\) expects string, int given\\.$#',
	'identifier' => 'argument.type',
	'count' => 1,
	'path' => __DIR__ . '/src/Budget.php',
];
$ignoreErrors[] = [
	'message' => '#^Method CableStrand\\:\\:showItems\\(\\) with return type void returns false but should not return anything\\.$#',
	'identifier' => 'return.void',
	'count' => 1,
	'path' => __DIR__ . '/src/CableStrand.php',
];
$ignoreErrors[] = [
	'message' => '#^Negated boolean expression is always false\\.$#',
	'identifier' => 'booleanNot.alwaysFalse',
	'count' => 1,
	'path' => __DIR__ . '/src/Cache/CacheManager.php',
];
$ignoreErrors[] = [
	'message' => '#^Unreachable statement \\- code above always terminates\\.$#',
	'identifier' => 'deadCode.unreachable',
	'count' => 1,
	'path' => __DIR__ . '/src/Cache/CacheManager.php',
];
$ignoreErrors[] = [
	'message' => '#^Access to an undefined property Glpi\\\\CalDAV\\\\Contracts\\\\CalDAVCompatibleItemInterface\\:\\:\\$fields\\.$#',
	'identifier' => 'property.notFound',
	'count' => 5,
	'path' => __DIR__ . '/src/CalDAV/Backend/Calendar.php',
];
$ignoreErrors[] = [
	'message' => '#^Call to an undefined method Glpi\\\\CalDAV\\\\Contracts\\\\CalDAVCompatibleItemInterface\\:\\:add\\(\\)\\.$#',
	'identifier' => 'method.notFound',
	'count' => 1,
	'path' => __DIR__ . '/src/CalDAV/Backend/Calendar.php',
];
$ignoreErrors[] = [
	'message' => '#^Call to an undefined method Glpi\\\\CalDAV\\\\Contracts\\\\CalDAVCompatibleItemInterface\\:\\:can\\(\\)\\.$#',
	'identifier' => 'method.notFound',
	'count' => 3,
	'path' => __DIR__ . '/src/CalDAV/Backend/Calendar.php',
];
$ignoreErrors[] = [
	'message' => '#^Call to an undefined method Glpi\\\\CalDAV\\\\Contracts\\\\CalDAVCompatibleItemInterface\\:\\:delete\\(\\)\\.$#',
	'identifier' => 'method.notFound',
	'count' => 1,
	'path' => __DIR__ . '/src/CalDAV/Backend/Calendar.php',
];
$ignoreErrors[] = [
	'message' => '#^Call to an undefined method Glpi\\\\CalDAV\\\\Contracts\\\\CalDAVCompatibleItemInterface\\:\\:getFromDB\\(\\)\\.$#',
	'identifier' => 'method.notFound',
	'count' => 1,
	'path' => __DIR__ . '/src/CalDAV/Backend/Calendar.php',
];
$ignoreErrors[] = [
	'message' => '#^Call to an undefined method Glpi\\\\CalDAV\\\\Contracts\\\\CalDAVCompatibleItemInterface\\:\\:getType\\(\\)\\.$#',
	'identifier' => 'method.notFound',
	'count' => 2,
	'path' => __DIR__ . '/src/CalDAV/Backend/Calendar.php',
];
$ignoreErrors[] = [
	'message' => '#^Call to an undefined method Glpi\\\\CalDAV\\\\Contracts\\\\CalDAVCompatibleItemInterface\\:\\:isField\\(\\)\\.$#',
	'identifier' => 'method.notFound',
	'count' => 1,
	'path' => __DIR__ . '/src/CalDAV/Backend/Calendar.php',
];
$ignoreErrors[] = [
	'message' => '#^Call to an undefined method Glpi\\\\CalDAV\\\\Contracts\\\\CalDAVCompatibleItemInterface\\:\\:isNewItem\\(\\)\\.$#',
	'identifier' => 'method.notFound',
	'count' => 1,
	'path' => __DIR__ . '/src/CalDAV/Backend/Calendar.php',
];
$ignoreErrors[] = [
	'message' => '#^Call to an undefined method Glpi\\\\CalDAV\\\\Contracts\\\\CalDAVCompatibleItemInterface\\:\\:update\\(\\)\\.$#',
	'identifier' => 'method.notFound',
	'count' => 1,
	'path' => __DIR__ . '/src/CalDAV/Backend/Calendar.php',
];
$ignoreErrors[] = [
	'message' => '#^Call to an undefined method Sabre\\\\VObject\\\\Document\\:\\:getBaseComponent\\(\\)\\.$#',
	'identifier' => 'method.notFound',
	'count' => 1,
	'path' => __DIR__ . '/src/CalDAV/Backend/Calendar.php',
];
$ignoreErrors[] = [
	'message' => '#^Parameter \\#1 \\$ID of method CommonDBTM\\:\\:getFromDB\\(\\) expects int, string\\|null given\\.$#',
	'identifier' => 'argument.type',
	'count' => 1,
	'path' => __DIR__ . '/src/CalDAV/Backend/Calendar.php',
];
$ignoreErrors[] = [
	'message' => '#^Parameter \\#1 \\$value of static method Toolbox\\:\\:addslashes_deep\\(\\) expects array\\<string\\>\\|string, array\\<string, int\\|string\\> given\\.$#',
	'identifier' => 'argument.type',
	'count' => 1,
	'path' => __DIR__ . '/src/CalDAV/Backend/Calendar.php',
];
$ignoreErrors[] = [
	'message' => '#^Parameter \\#1 \\$vcalendar of method Glpi\\\\CalDAV\\\\Contracts\\\\CalDAVCompatibleItemInterface\\:\\:getInputFromVCalendar\\(\\) expects Sabre\\\\VObject\\\\Component\\\\VCalendar, Sabre\\\\VObject\\\\Document given\\.$#',
	'identifier' => 'argument.type',
	'count' => 1,
	'path' => __DIR__ . '/src/CalDAV/Backend/Calendar.php',
];
$ignoreErrors[] = [
	'message' => '#^Call to an undefined method Glpi\\\\CalDAV\\\\Contracts\\\\CalDAVCompatibleItemInterface\\:\\:getFromDB\\(\\)\\.$#',
	'identifier' => 'method.notFound',
	'count' => 1,
	'path' => __DIR__ . '/src/CalDAV/Backend/Principal.php',
];
$ignoreErrors[] = [
	'message' => '#^Method Glpi\\\\CalDAV\\\\Backend\\\\Principal\\:\\:getPrincipalByPath\\(\\) should return array but empty return statement found\\.$#',
	'identifier' => 'return.empty',
	'count' => 1,
	'path' => __DIR__ . '/src/CalDAV/Backend/Principal.php',
];
$ignoreErrors[] = [
	'message' => '#^Parameter \\#1 \\$ID of method CommonDBTM\\:\\:getFromDB\\(\\) expects int, string\\|null given\\.$#',
	'identifier' => 'argument.type',
	'count' => 1,
	'path' => __DIR__ . '/src/CalDAV/Backend/Principal.php',
];
$ignoreErrors[] = [
	'message' => '#^Parameter \\#1 \\$group_id of method Glpi\\\\CalDAV\\\\Backend\\\\Principal\\:\\:canViewGroupObjects\\(\\) expects int, string\\|null given\\.$#',
	'identifier' => 'argument.type',
	'count' => 1,
	'path' => __DIR__ . '/src/CalDAV/Backend/Principal.php',
];
$ignoreErrors[] = [
	'message' => '#^Unreachable statement \\- code above always terminates\\.$#',
	'identifier' => 'deadCode.unreachable',
	'count' => 1,
	'path' => __DIR__ . '/src/CalDAV/Backend/Principal.php',
];
$ignoreErrors[] = [
	'message' => '#^Call to an undefined method Glpi\\\\CalDAV\\\\Contracts\\\\CalDAVCompatibleItemInterface\\:\\:getFromDB\\(\\)\\.$#',
	'identifier' => 'method.notFound',
	'count' => 1,
	'path' => __DIR__ . '/src/CalDAV/Plugin/Acl.php',
];
$ignoreErrors[] = [
	'message' => '#^Parameter \\#1 \\$ID of method CommonDBTM\\:\\:getFromDB\\(\\) expects int, string\\|null given\\.$#',
	'identifier' => 'argument.type',
	'count' => 1,
	'path' => __DIR__ . '/src/CalDAV/Plugin/Acl.php',
];
$ignoreErrors[] = [
	'message' => '#^Parameter \\#1 \\$group_id of method Glpi\\\\CalDAV\\\\Plugin\\\\Acl\\:\\:canViewGroupObjects\\(\\) expects int, string\\|null given\\.$#',
	'identifier' => 'argument.type',
	'count' => 1,
	'path' => __DIR__ . '/src/CalDAV/Plugin/Acl.php',
];
$ignoreErrors[] = [
	'message' => '#^Call to an undefined method Glpi\\\\CalDAV\\\\Contracts\\\\CalDAVCompatibleItemInterface\\:\\:getFromDB\\(\\)\\.$#',
	'identifier' => 'method.notFound',
	'count' => 1,
	'path' => __DIR__ . '/src/CalDAV/Plugin/Browser.php',
];
$ignoreErrors[] = [
	'message' => '#^Method Glpi\\\\CalDAV\\\\Plugin\\\\Browser\\:\\:httpGet\\(\\) should return bool but empty return statement found\\.$#',
	'identifier' => 'return.empty',
	'count' => 1,
	'path' => __DIR__ . '/src/CalDAV/Plugin/Browser.php',
];
$ignoreErrors[] = [
	'message' => '#^Parameter \\#1 \\$ID of method CommonDBTM\\:\\:getFromDB\\(\\) expects int, string\\|null given\\.$#',
	'identifier' => 'argument.type',
	'count' => 1,
	'path' => __DIR__ . '/src/CalDAV/Plugin/Browser.php',
];
$ignoreErrors[] = [
	'message' => '#^Call to an undefined method Glpi\\\\CalDAV\\\\Contracts\\\\CalDAVCompatibleItemInterface\\:\\:getFromDB\\(\\)\\.$#',
	'identifier' => 'method.notFound',
	'count' => 1,
	'path' => __DIR__ . '/src/CalDAV/Plugin/CalDAV.php',
];
$ignoreErrors[] = [
	'message' => '#^Parameter \\#1 \\$ID of method CommonDBTM\\:\\:getFromDB\\(\\) expects int, string\\|null given\\.$#',
	'identifier' => 'argument.type',
	'count' => 1,
	'path' => __DIR__ . '/src/CalDAV/Plugin/CalDAV.php',
];
$ignoreErrors[] = [
	'message' => '#^Parameter \\#2 \\$items_id of static method CommonDBConnexity\\:\\:getItemsAssociatedTo\\(\\) expects string, int given\\.$#',
	'identifier' => 'argument.type',
	'count' => 1,
	'path' => __DIR__ . '/src/Calendar.php',
];
$ignoreErrors[] = [
	'message' => '#^Parameter \\#1 \\$calendar of static method CalendarSegment\\:\\:showForCalendar\\(\\) expects Calendar, CommonGLPI given\\.$#',
	'identifier' => 'argument.type',
	'count' => 1,
	'path' => __DIR__ . '/src/CalendarSegment.php',
];
$ignoreErrors[] = [
	'message' => '#^Parameter \\#1 \\$calendar of static method Calendar_Holiday\\:\\:showForCalendar\\(\\) expects Calendar, CommonGLPI given\\.$#',
	'identifier' => 'argument.type',
	'count' => 1,
	'path' => __DIR__ . '/src/Calendar_Holiday.php',
];
$ignoreErrors[] = [
	'message' => '#^Comparison operation "\\>" between int\\<1, max\\> and 0 is always true\\.$#',
	'identifier' => 'greater.alwaysTrue',
	'count' => 1,
	'path' => __DIR__ . '/src/Cartridge.php',
];
$ignoreErrors[] = [
	'message' => '#^Parameter \\#1 \\$cartitem of static method Cartridge\\:\\:showAddForm\\(\\) expects CartridgeItem, CommonGLPI given\\.$#',
	'identifier' => 'argument.type',
	'count' => 1,
	'path' => __DIR__ . '/src/Cartridge.php',
];
$ignoreErrors[] = [
	'message' => '#^Parameter \\#1 \\$cartitem of static method Cartridge\\:\\:showForCartridgeItem\\(\\) expects CartridgeItem, CommonGLPI given\\.$#',
	'identifier' => 'argument.type',
	'count' => 2,
	'path' => __DIR__ . '/src/Cartridge.php',
];
$ignoreErrors[] = [
	'message' => '#^Parameter \\#1 \\$item of static method Cartridge\\:\\:countForCartridgeItem\\(\\) expects CartridgeItem, CommonGLPI given\\.$#',
	'identifier' => 'argument.type',
	'count' => 1,
	'path' => __DIR__ . '/src/Cartridge.php',
];
$ignoreErrors[] = [
	'message' => '#^Parameter \\#1 \\$item of static method Cartridge\\:\\:countForPrinter\\(\\) expects Printer, CommonGLPI given\\.$#',
	'identifier' => 'argument.type',
	'count' => 1,
	'path' => __DIR__ . '/src/Cartridge.php',
];
$ignoreErrors[] = [
	'message' => '#^Parameter \\#1 \\$printer of method Printer_CartridgeInfo\\:\\:showForPrinter\\(\\) expects Printer, CommonGLPI given\\.$#',
	'identifier' => 'argument.type',
	'count' => 1,
	'path' => __DIR__ . '/src/Cartridge.php',
];
$ignoreErrors[] = [
	'message' => '#^Parameter \\#1 \\$printer of static method Cartridge\\:\\:showForPrinter\\(\\) expects Printer, CommonGLPI given\\.$#',
	'identifier' => 'argument.type',
	'count' => 2,
	'path' => __DIR__ . '/src/Cartridge.php',
];
$ignoreErrors[] = [
	'message' => '#^Parameter \\#2 \\$items_id of static method CommonDBConnexity\\:\\:getItemsAssociatedTo\\(\\) expects string, int given\\.$#',
	'identifier' => 'argument.type',
	'count' => 1,
	'path' => __DIR__ . '/src/Cartridge.php',
];
$ignoreErrors[] = [
	'message' => '#^Parameter \\#3 \\$nb of function _n expects int, float given\\.$#',
	'identifier' => 'argument.type',
	'count' => 2,
	'path' => __DIR__ . '/src/Cartridge.php',
];
$ignoreErrors[] = [
	'message' => '#^Method CartridgeItem\\:\\:cronCartridge\\(\\) with return type void returns int but should not return anything\\.$#',
	'identifier' => 'return.void',
	'count' => 1,
	'path' => __DIR__ . '/src/CartridgeItem.php',
];
$ignoreErrors[] = [
	'message' => '#^Parameter \\#1 \\$item of static method CartridgeItem_PrinterModel\\:\\:showForCartridgeItem\\(\\) expects CartridgeItem, CommonGLPI given\\.$#',
	'identifier' => 'argument.type',
	'count' => 1,
	'path' => __DIR__ . '/src/CartridgeItem_PrinterModel.php',
];
$ignoreErrors[] = [
	'message' => '#^Parameter \\#1 \\$item of static method CommonDBRelation\\:\\:countForItem\\(\\) expects CommonDBTM, CommonGLPI given\\.$#',
	'identifier' => 'argument.type',
	'count' => 1,
	'path' => __DIR__ . '/src/CartridgeItem_PrinterModel.php',
];
$ignoreErrors[] = [
	'message' => '#^Parameter \\#1 \\$checkitem \\(null\\) of method Certificate\\:\\:getSpecificMassiveActions\\(\\) should be compatible with parameter \\$checkitem \\(object\\) of method CommonDBTM\\:\\:getSpecificMassiveActions\\(\\)$#',
	'identifier' => 'method.childParameterType',
	'count' => 1,
	'path' => __DIR__ . '/src/Certificate.php',
];
$ignoreErrors[] = [
	'message' => '#^Parameter \\#2 \\$force of method CommonDBTM\\:\\:deleteByCriteria\\(\\) expects bool, int given\\.$#',
	'identifier' => 'argument.type',
	'count' => 1,
	'path' => __DIR__ . '/src/Certificate.php',
];
$ignoreErrors[] = [
	'message' => '#^Parameter \\#2 \\$items_id of static method CommonDBConnexity\\:\\:getItemsAssociatedTo\\(\\) expects string, int given\\.$#',
	'identifier' => 'argument.type',
	'count' => 1,
	'path' => __DIR__ . '/src/Certificate.php',
];
$ignoreErrors[] = [
	'message' => '#^Unreachable statement \\- code above always terminates\\.$#',
	'identifier' => 'deadCode.unreachable',
	'count' => 2,
	'path' => __DIR__ . '/src/Certificate.php',
];
$ignoreErrors[] = [
	'message' => '#^Left side of && is always true\\.$#',
	'identifier' => 'booleanAnd.leftAlwaysTrue',
	'count' => 1,
	'path' => __DIR__ . '/src/Certificate_Item.php',
];
$ignoreErrors[] = [
	'message' => '#^Parameter \\#1 \\$certificate of static method Certificate_Item\\:\\:showForCertificate\\(\\) expects Certificate, CommonGLPI given\\.$#',
	'identifier' => 'argument.type',
	'count' => 1,
	'path' => __DIR__ . '/src/Certificate_Item.php',
];
$ignoreErrors[] = [
	'message' => '#^Parameter \\#1 \\$item of static method Certificate_Item\\:\\:showForItem\\(\\) expects CommonDBTM, CommonGLPI given\\.$#',
	'identifier' => 'argument.type',
	'count' => 1,
	'path' => __DIR__ . '/src/Certificate_Item.php',
];
$ignoreErrors[] = [
	'message' => '#^Parameter \\#1 \\$item of static method CommonDBRelation\\:\\:countForItem\\(\\) expects CommonDBTM, CommonGLPI given\\.$#',
	'identifier' => 'argument.type',
	'count' => 1,
	'path' => __DIR__ . '/src/Certificate_Item.php',
];
$ignoreErrors[] = [
	'message' => '#^Parameter \\#1 \\$item of static method CommonDBRelation\\:\\:countForMainItem\\(\\) expects CommonDBTM, CommonGLPI given\\.$#',
	'identifier' => 'argument.type',
	'count' => 1,
	'path' => __DIR__ . '/src/Certificate_Item.php',
];
$ignoreErrors[] = [
	'message' => '#^Ternary operator condition is always true\\.$#',
	'identifier' => 'ternary.alwaysTrue',
	'count' => 1,
	'path' => __DIR__ . '/src/Certificate_Item.php',
];
$ignoreErrors[] = [
	'message' => '#^Loose comparison using \\!\\= between \'\' and \'\' will always evaluate to false\\.$#',
	'identifier' => 'notEqual.alwaysFalse',
	'count' => 1,
	'path' => __DIR__ . '/src/Change.php',
];
$ignoreErrors[] = [
	'message' => '#^Loose comparison using \\=\\= between \'circle\' and null will always evaluate to false\\.$#',
	'identifier' => 'equal.alwaysFalse',
	'count' => 1,
	'path' => __DIR__ . '/src/Change.php',
];
$ignoreErrors[] = [
	'message' => '#^Ternary operator condition is always true\\.$#',
	'identifier' => 'ternary.alwaysTrue',
	'count' => 1,
	'path' => __DIR__ . '/src/Change.php',
];
$ignoreErrors[] = [
	'message' => '#^Parameter \\#2 \\$items_id of static method CommonDBConnexity\\:\\:getItemsAssociatedTo\\(\\) expects string, int given\\.$#',
	'identifier' => 'argument.type',
	'count' => 1,
	'path' => __DIR__ . '/src/ChangeTemplate.php',
];
$ignoreErrors[] = [
	'message' => '#^Parameter \\#1 \\$change of static method Change_Item\\:\\:showForChange\\(\\) expects Change, CommonGLPI given\\.$#',
	'identifier' => 'argument.type',
	'count' => 1,
	'path' => __DIR__ . '/src/Change_Item.php',
];
$ignoreErrors[] = [
	'message' => '#^Parameter \\#1 \\$item of static method Change\\:\\:showListForItem\\(\\) expects CommonDBTM, CommonGLPI given\\.$#',
	'identifier' => 'argument.type',
	'count' => 1,
	'path' => __DIR__ . '/src/Change_Item.php',
];
$ignoreErrors[] = [
	'message' => '#^Parameter \\#1 \\$change of static method Change_Problem\\:\\:showForChange\\(\\) expects Change, CommonGLPI given\\.$#',
	'identifier' => 'argument.type',
	'count' => 1,
	'path' => __DIR__ . '/src/Change_Problem.php',
];
$ignoreErrors[] = [
	'message' => '#^Parameter \\#1 \\$problem of static method Change_Problem\\:\\:showForProblem\\(\\) expects Problem, CommonGLPI given\\.$#',
	'identifier' => 'argument.type',
	'count' => 1,
	'path' => __DIR__ . '/src/Change_Problem.php',
];
$ignoreErrors[] = [
	'message' => '#^Parameter \\#1 \\$change of static method Change_Ticket\\:\\:showForChange\\(\\) expects Change, CommonGLPI given\\.$#',
	'identifier' => 'argument.type',
	'count' => 1,
	'path' => __DIR__ . '/src/Change_Ticket.php',
];
$ignoreErrors[] = [
	'message' => '#^Parameter \\#1 \\$ticket of static method Change_Ticket\\:\\:showForTicket\\(\\) expects Ticket, CommonGLPI given\\.$#',
	'identifier' => 'argument.type',
	'count' => 1,
	'path' => __DIR__ . '/src/Change_Ticket.php',
];
$ignoreErrors[] = [
	'message' => '#^Parameter \\#2 \\$items_id of static method CommonDBConnexity\\:\\:getItemsAssociatedTo\\(\\) expects string, int given\\.$#',
	'identifier' => 'argument.type',
	'count' => 1,
	'path' => __DIR__ . '/src/Cluster.php',
];
$ignoreErrors[] = [
	'message' => '#^Call to function is_array\\(\\) with array will always evaluate to true\\.$#',
	'identifier' => 'function.alreadyNarrowedType',
	'count' => 1,
	'path' => __DIR__ . '/src/CommonDBChild.php',
];
$ignoreErrors[] = [
	'message' => '#^Method CommonDBChild\\:\\:showChildsForItemForm\\(\\) should return bool\\|void but returns string\\.$#',
	'identifier' => 'return.type',
	'count' => 1,
	'path' => __DIR__ . '/src/CommonDBChild.php',
];
$ignoreErrors[] = [
	'message' => '#^Method CommonDBConnexity\\:\\:getItemsAssociationRequest\\(\\) should return array but returns DBmysqlIterator\\.$#',
	'identifier' => 'return.type',
	'count' => 1,
	'path' => __DIR__ . '/src/CommonDBConnexity.php',
];
$ignoreErrors[] = [
	'message' => '#^Parameter \\#1 \\$ID of method CommonDBTM\\:\\:getFromDB\\(\\) expects int, string given\\.$#',
	'identifier' => 'argument.type',
	'count' => 1,
	'path' => __DIR__ . '/src/CommonDBConnexity.php',
];
$ignoreErrors[] = [
	'message' => '#^Parameter \\#2 \\$check_once of static method Session\\:\\:addMessageAfterRedirect\\(\\) expects bool, int given\\.$#',
	'identifier' => 'argument.type',
	'count' => 1,
	'path' => __DIR__ . '/src/CommonDBConnexity.php',
];
$ignoreErrors[] = [
	'message' => '#^Parameter \\#2 \\$force of method CommonDBTM\\:\\:delete\\(\\) expects bool, int given\\.$#',
	'identifier' => 'argument.type',
	'count' => 1,
	'path' => __DIR__ . '/src/CommonDBConnexity.php',
];
$ignoreErrors[] = [
	'message' => '#^Parameter \\#2 \\$items_id of static method CommonDBConnexity\\:\\:getItemsAssociatedTo\\(\\) expects string, int given\\.$#',
	'identifier' => 'argument.type',
	'count' => 1,
	'path' => __DIR__ . '/src/CommonDBConnexity.php',
];
$ignoreErrors[] = [
	'message' => '#^Parameter \\#2 \\$items_id of static method CommonDBConnexity\\:\\:getSQLCriteriaToSearchForItem\\(\\) expects int, string given\\.$#',
	'identifier' => 'argument.type',
	'count' => 1,
	'path' => __DIR__ . '/src/CommonDBConnexity.php',
];
$ignoreErrors[] = [
	'message' => '#^Parameter \\#3 \\$message_type of static method Session\\:\\:addMessageAfterRedirect\\(\\) expects int, true given\\.$#',
	'identifier' => 'argument.type',
	'count' => 1,
	'path' => __DIR__ . '/src/CommonDBConnexity.php',
];
$ignoreErrors[] = [
	'message' => '#^Parameter &\\$item by\\-ref type of method CommonDBConnexity\\:\\:canConnexityItem\\(\\) expects CommonDBTM\\|null, bool\\|CommonDBTM given\\.$#',
	'identifier' => 'parameterByRef.type',
	'count' => 1,
	'path' => __DIR__ . '/src/CommonDBConnexity.php',
];
$ignoreErrors[] = [
	'message' => '#^Unreachable statement \\- code above always terminates\\.$#',
	'identifier' => 'deadCode.unreachable',
	'count' => 2,
	'path' => __DIR__ . '/src/CommonDBConnexity.php',
];
$ignoreErrors[] = [
	'message' => '#^Method CommonDBRelation\\:\\:processMassiveActionsForOneItemtype\\(\\) with return type void returns false but should not return anything\\.$#',
	'identifier' => 'return.void',
	'count' => 1,
	'path' => __DIR__ . '/src/CommonDBRelation.php',
];
$ignoreErrors[] = [
	'message' => '#^Parameter \\#2 \\$items_id of function getAncestorsOf expects array\\|string, int given\\.$#',
	'identifier' => 'argument.type',
	'count' => 2,
	'path' => __DIR__ . '/src/CommonDBRelation.php',
];
$ignoreErrors[] = [
	'message' => '#^Unreachable statement \\- code above always terminates\\.$#',
	'identifier' => 'deadCode.unreachable',
	'count' => 1,
	'path' => __DIR__ . '/src/CommonDBRelation.php',
];
$ignoreErrors[] = [
	'message' => '#^If condition is always false\\.$#',
	'identifier' => 'if.alwaysFalse',
	'count' => 2,
	'path' => __DIR__ . '/src/CommonDBTM.php',
];
$ignoreErrors[] = [
	'message' => '#^Method CommonDBTM\\:\\:forwardEntityInformations\\(\\) with return type void returns false but should not return anything\\.$#',
	'identifier' => 'return.void',
	'count' => 1,
	'path' => __DIR__ . '/src/CommonDBTM.php',
];
$ignoreErrors[] = [
	'message' => '#^Method CommonDBTM\\:\\:isActive\\(\\) should return bool but returns int\\.$#',
	'identifier' => 'return.type',
	'count' => 1,
	'path' => __DIR__ . '/src/CommonDBTM.php',
];
$ignoreErrors[] = [
	'message' => '#^Method CommonDBTM\\:\\:isDeleted\\(\\) should return bool but returns int\\.$#',
	'identifier' => 'return.type',
	'count' => 1,
	'path' => __DIR__ . '/src/CommonDBTM.php',
];
$ignoreErrors[] = [
	'message' => '#^Method CommonDBTM\\:\\:isRecursive\\(\\) should return bool but returns int\\.$#',
	'identifier' => 'return.type',
	'count' => 1,
	'path' => __DIR__ . '/src/CommonDBTM.php',
];
$ignoreErrors[] = [
	'message' => '#^Method CommonDBTM\\:\\:isTemplate\\(\\) should return bool but returns int\\.$#',
	'identifier' => 'return.type',
	'count' => 1,
	'path' => __DIR__ . '/src/CommonDBTM.php',
];
$ignoreErrors[] = [
	'message' => '#^Method CommonDBTM\\:\\:restoreInput\\(\\) should return array but returns string\\.$#',
	'identifier' => 'return.type',
	'count' => 1,
	'path' => __DIR__ . '/src/CommonDBTM.php',
];
$ignoreErrors[] = [
	'message' => '#^PHPDoc tag @var with type class\\-string is not subtype of native type static\\(CommonDBTM\\)\\.$#',
	'identifier' => 'varTag.nativeType',
	'count' => 1,
	'path' => __DIR__ . '/src/CommonDBTM.php',
];
$ignoreErrors[] = [
	'message' => '#^Parameter \\#1 \\$ID of method CommonDBTM\\:\\:getFromDB\\(\\) expects int, string given\\.$#',
	'identifier' => 'argument.type',
	'count' => 1,
	'path' => __DIR__ . '/src/CommonDBTM.php',
];
$ignoreErrors[] = [
	'message' => '#^Parameter \\#1 \\$ID of method CommonDBTM\\:\\:isNewID\\(\\) expects int, string given\\.$#',
	'identifier' => 'argument.type',
	'count' => 1,
	'path' => __DIR__ . '/src/CommonDBTM.php',
];
$ignoreErrors[] = [
	'message' => '#^Parameter \\#1 \\$condition of method CommonDBTM\\:\\:assetBusinessRules\\(\\) expects bool, int given\\.$#',
	'identifier' => 'argument.type',
	'count' => 2,
	'path' => __DIR__ . '/src/CommonDBTM.php',
];
$ignoreErrors[] = [
	'message' => '#^Parameter \\#1 \\$integer of static method Toolbox\\:\\:cleanInteger\\(\\) expects string, int given\\.$#',
	'identifier' => 'argument.type',
	'count' => 2,
	'path' => __DIR__ . '/src/CommonDBTM.php',
];
$ignoreErrors[] = [
	'message' => '#^Parameter \\#2 \\$check_once of static method Session\\:\\:addMessageAfterRedirect\\(\\) expects bool, int given\\.$#',
	'identifier' => 'argument.type',
	'count' => 1,
	'path' => __DIR__ . '/src/CommonDBTM.php',
];
$ignoreErrors[] = [
	'message' => '#^Parameter \\#2 \\$force of method CommonDBTM\\:\\:deleteByCriteria\\(\\) expects bool, int given\\.$#',
	'identifier' => 'argument.type',
	'count' => 1,
	'path' => __DIR__ . '/src/CommonDBTM.php',
];
$ignoreErrors[] = [
	'message' => '#^Parameter \\#3 \\$message_type of static method Session\\:\\:addMessageAfterRedirect\\(\\) expects int, bool given\\.$#',
	'identifier' => 'argument.type',
	'count' => 1,
	'path' => __DIR__ . '/src/CommonDBTM.php',
];
$ignoreErrors[] = [
	'message' => '#^Parameter \\#3 \\$message_type of static method Session\\:\\:addMessageAfterRedirect\\(\\) expects int, true given\\.$#',
	'identifier' => 'argument.type',
	'count' => 1,
	'path' => __DIR__ . '/src/CommonDBTM.php',
];
$ignoreErrors[] = [
	'message' => '#^Parameter \\#3 \\$type of method Ticket\\:\\:getActiveTicketsForItem\\(\\) expects string, int given\\.$#',
	'identifier' => 'argument.type',
	'count' => 2,
	'path' => __DIR__ . '/src/CommonDBTM.php',
];
$ignoreErrors[] = [
	'message' => '#^Parameter \\#3 \\$withcomment of static method Dropdown\\:\\:getDropdownName\\(\\) expects bool, int given\\.$#',
	'identifier' => 'argument.type',
	'count' => 1,
	'path' => __DIR__ . '/src/CommonDBTM.php',
];
$ignoreErrors[] = [
	'message' => '#^Property CommonDBTM\\:\\:\\$right \\(int\\) does not accept null\\.$#',
	'identifier' => 'assign.propertyType',
	'count' => 1,
	'path' => __DIR__ . '/src/CommonDBTM.php',
];
$ignoreErrors[] = [
	'message' => '#^Property CommonDBTM\\:\\:\\$searchopt \\(array\\) does not accept default value of type false\\.$#',
	'identifier' => 'property.defaultValue',
	'count' => 1,
	'path' => __DIR__ . '/src/CommonDBTM.php',
];
$ignoreErrors[] = [
	'message' => '#^Ternary operator condition is always false\\.$#',
	'identifier' => 'ternary.alwaysFalse',
	'count' => 1,
	'path' => __DIR__ . '/src/CommonDBTM.php',
];
$ignoreErrors[] = [
	'message' => '#^Yield can be used only with these return types\\: Generator, Iterator, Traversable, iterable\\.$#',
	'identifier' => 'generator.returnType',
	'count' => 1,
	'path' => __DIR__ . '/src/CommonDBTM.php',
];
$ignoreErrors[] = [
	'message' => '#^Method CommonDBVisible\\:\\:showVisibility\\(\\) with return type void returns true but should not return anything\\.$#',
	'identifier' => 'return.void',
	'count' => 1,
	'path' => __DIR__ . '/src/CommonDBVisible.php',
];
$ignoreErrors[] = [
	'message' => '#^Parameter \\#3 \\$withcomment of static method Dropdown\\:\\:getDropdownName\\(\\) expects bool, int given\\.$#',
	'identifier' => 'argument.type',
	'count' => 3,
	'path' => __DIR__ . '/src/CommonDBVisible.php',
];
$ignoreErrors[] = [
	'message' => '#^Parameter \\#3 \\$length of function array_slice expects int\\|null, float given\\.$#',
	'identifier' => 'argument.type',
	'count' => 1,
	'path' => __DIR__ . '/src/CommonDCModelDropdown.php',
];
$ignoreErrors[] = [
	'message' => '#^Instanceof between \\$this\\(CommonDropdown\\) and IPAddress will always evaluate to false\\.$#',
	'identifier' => 'instanceof.alwaysFalse',
	'count' => 1,
	'path' => __DIR__ . '/src/CommonDropdown.php',
];
$ignoreErrors[] = [
	'message' => '#^Parameter \\#2 \\$force of method CommonDBTM\\:\\:delete\\(\\) expects bool, int given\\.$#',
	'identifier' => 'argument.type',
	'count' => 1,
	'path' => __DIR__ . '/src/CommonDropdown.php',
];
$ignoreErrors[] = [
	'message' => '#^Result of && is always false\\.$#',
	'identifier' => 'booleanAnd.alwaysFalse',
	'count' => 2,
	'path' => __DIR__ . '/src/CommonDropdown.php',
];
$ignoreErrors[] = [
	'message' => '#^Call to function is_integer\\(\\) with string will always evaluate to false\\.$#',
	'identifier' => 'function.impossibleType',
	'count' => 1,
	'path' => __DIR__ . '/src/CommonGLPI.php',
];
$ignoreErrors[] = [
	'message' => '#^Method CommonGLPI\\:\\:getDisplayOptions\\(\\) with return type void returns mixed but should not return anything\\.$#',
	'identifier' => 'return.void',
	'count' => 1,
	'path' => __DIR__ . '/src/CommonGLPI.php',
];
$ignoreErrors[] = [
	'message' => '#^Method CommonITILActor\\:\\:showSupplierNotificationForm\\(\\) with return type void returns false but should not return anything\\.$#',
	'identifier' => 'return.void',
	'count' => 1,
	'path' => __DIR__ . '/src/CommonITILActor.php',
];
$ignoreErrors[] = [
	'message' => '#^Method CommonITILActor\\:\\:showUserNotificationForm\\(\\) with return type void returns false but should not return anything\\.$#',
	'identifier' => 'return.void',
	'count' => 1,
	'path' => __DIR__ . '/src/CommonITILActor.php',
];
$ignoreErrors[] = [
	'message' => '#^Parameter \\#1 \\$number of static method Html\\:\\:formatNumber\\(\\) expects float, string given\\.$#',
	'identifier' => 'argument.type',
	'count' => 1,
	'path' => __DIR__ . '/src/CommonITILCost.php',
];
$ignoreErrors[] = [
	'message' => '#^Call to function is_array\\(\\) with array will always evaluate to true\\.$#',
	'identifier' => 'function.alreadyNarrowedType',
	'count' => 6,
	'path' => __DIR__ . '/src/CommonITILObject.php',
];
$ignoreErrors[] = [
	'message' => '#^Call to function is_array\\(\\) with array\\<mixed, mixed\\> will always evaluate to true\\.$#',
	'identifier' => 'function.alreadyNarrowedType',
	'count' => 1,
	'path' => __DIR__ . '/src/CommonITILObject.php',
];
$ignoreErrors[] = [
	'message' => '#^Call to function is_null\\(\\) with int\\|string will always evaluate to false\\.$#',
	'identifier' => 'function.impossibleType',
	'count' => 1,
	'path' => __DIR__ . '/src/CommonITILObject.php',
];
$ignoreErrors[] = [
	'message' => '#^Call to function method_exists\\(\\) with CommonDBTM and \'showForm\' will always evaluate to true\\.$#',
	'identifier' => 'function.alreadyNarrowedType',
	'count' => 1,
	'path' => __DIR__ . '/src/CommonITILObject.php',
];
$ignoreErrors[] = [
	'message' => '#^Call to function method_exists\\(\\) with class\\-string\\<static\\(CommonITILObject\\)\\> and \'getFormUrl\' will always evaluate to true\\.$#',
	'identifier' => 'function.alreadyNarrowedType',
	'count' => 1,
	'path' => __DIR__ . '/src/CommonITILObject.php',
];
$ignoreErrors[] = [
	'message' => '#^Expression on left side of \\?\\? is not nullable\\.$#',
	'identifier' => 'nullCoalesce.expr',
	'count' => 1,
	'path' => __DIR__ . '/src/CommonITILObject.php',
];
$ignoreErrors[] = [
	'message' => '#^Method CommonITILObject\\:\\:computePriority\\(\\) should return int but returns float\\.$#',
	'identifier' => 'return.type',
	'count' => 1,
	'path' => __DIR__ . '/src/CommonITILObject.php',
];
$ignoreErrors[] = [
	'message' => '#^Method CommonITILObject\\:\\:getDefaultActor\\(\\) should return bool but returns int\\.$#',
	'identifier' => 'return.type',
	'count' => 1,
	'path' => __DIR__ . '/src/CommonITILObject.php',
];
$ignoreErrors[] = [
	'message' => '#^Method CommonITILObject\\:\\:getDefaultActorRightSearch\\(\\) should return bool but returns string\\.$#',
	'identifier' => 'return.type',
	'count' => 2,
	'path' => __DIR__ . '/src/CommonITILObject.php',
];
$ignoreErrors[] = [
	'message' => '#^Method CommonITILObject\\:\\:showSubForm\\(\\) with return type void returns mixed but should not return anything\\.$#',
	'identifier' => 'return.void',
	'count' => 1,
	'path' => __DIR__ . '/src/CommonITILObject.php',
];
$ignoreErrors[] = [
	'message' => '#^Negated boolean expression is always true\\.$#',
	'identifier' => 'booleanNot.alwaysTrue',
	'count' => 1,
	'path' => __DIR__ . '/src/CommonITILObject.php',
];
$ignoreErrors[] = [
	'message' => '#^PHPDoc tag @var with type CommonDBTM is not subtype of native type null\\.$#',
	'identifier' => 'varTag.nativeType',
	'count' => 3,
	'path' => __DIR__ . '/src/CommonITILObject.php',
];
$ignoreErrors[] = [
	'message' => '#^PHPDoc tag @var with type CommonDBTM is not subtype of native type string\\.$#',
	'identifier' => 'varTag.nativeType',
	'count' => 2,
	'path' => __DIR__ . '/src/CommonITILObject.php',
];
$ignoreErrors[] = [
	'message' => '#^Parameter \\#1 \\$ID of method ITILSolution\\:\\:showForm\\(\\) expects int, null given\\.$#',
	'identifier' => 'argument.type',
	'count' => 1,
	'path' => __DIR__ . '/src/CommonITILObject.php',
];
$ignoreErrors[] = [
	'message' => '#^Parameter \\#1 \\$ticket of method LevelAgreement\\:\\:addLevelToDo\\(\\) expects Ticket, \\$this\\(CommonITILObject\\) given\\.$#',
	'identifier' => 'argument.type',
	'count' => 2,
	'path' => __DIR__ . '/src/CommonITILObject.php',
];
$ignoreErrors[] = [
	'message' => '#^Parameter \\#1 \\$ticket of static method LevelAgreement\\:\\:deleteLevelsToDo\\(\\) expects Ticket, \\$this\\(CommonITILObject\\) given\\.$#',
	'identifier' => 'argument.type',
	'count' => 2,
	'path' => __DIR__ . '/src/CommonITILObject.php',
];
$ignoreErrors[] = [
	'message' => '#^Parameter \\#1 \\$type of method CommonITILObject\\:\\:getTemplateFieldName\\(\\) expects string\\|null, int\\<min, \\-1\\>\\|int\\<1, max\\>\\|true given\\.$#',
	'identifier' => 'argument.type',
	'count' => 2,
	'path' => __DIR__ . '/src/CommonITILObject.php',
];
$ignoreErrors[] = [
	'message' => '#^Parameter \\#2 \\$display_sec of static method Html\\:\\:timestampToString\\(\\) expects bool, int given\\.$#',
	'identifier' => 'argument.type',
	'count' => 3,
	'path' => __DIR__ . '/src/CommonITILObject.php',
];
$ignoreErrors[] = [
	'message' => '#^Parameter \\#2 \\$items_id of static method CommonDBConnexity\\:\\:getItemsAssociatedTo\\(\\) expects string, int given\\.$#',
	'identifier' => 'argument.type',
	'count' => 1,
	'path' => __DIR__ . '/src/CommonITILObject.php',
];
$ignoreErrors[] = [
	'message' => '#^Parameter \\#2 \\$new of static method CommonITILObject\\:\\:isAllowedStatus\\(\\) expects int, string given\\.$#',
	'identifier' => 'argument.type',
	'count' => 1,
	'path' => __DIR__ . '/src/CommonITILObject.php',
];
$ignoreErrors[] = [
	'message' => '#^Parameter \\#2 \\$odd of static method Search\\:\\:showNewLine\\(\\) expects bool, int\\<\\-1, 1\\> given\\.$#',
	'identifier' => 'argument.type',
	'count' => 1,
	'path' => __DIR__ . '/src/CommonITILObject.php',
];
$ignoreErrors[] = [
	'message' => '#^Parameter \\#3 \\$actortype of method CommonITILObject\\:\\:hasValidActorInInput\\(\\) expects string, int given\\.$#',
	'identifier' => 'argument.type',
	'count' => 7,
	'path' => __DIR__ . '/src/CommonITILObject.php',
];
$ignoreErrors[] = [
	'message' => '#^Right side of && is always true\\.$#',
	'identifier' => 'booleanAnd.rightAlwaysTrue',
	'count' => 1,
	'path' => __DIR__ . '/src/CommonITILObject.php',
];
$ignoreErrors[] = [
	'message' => '#^Strict comparison using \\=\\=\\= between mixed and null will always evaluate to false\\.$#',
	'identifier' => 'identical.alwaysFalse',
	'count' => 1,
	'path' => __DIR__ . '/src/CommonITILObject.php',
];
$ignoreErrors[] = [
	'message' => '#^Unreachable statement \\- code above always terminates\\.$#',
	'identifier' => 'deadCode.unreachable',
	'count' => 4,
	'path' => __DIR__ . '/src/CommonITILObject.php',
];
$ignoreErrors[] = [
	'message' => '#^Parameter \\#2 \\$items_id of static method CommonDBConnexity\\:\\:getItemsAssociatedTo\\(\\) expects string, int given\\.$#',
	'identifier' => 'argument.type',
	'count' => 1,
	'path' => __DIR__ . '/src/CommonITILRecurrent.php',
];
$ignoreErrors[] = [
	'message' => '#^Parameter \\#3 \\$nb of function _n expects int, string given\\.$#',
	'identifier' => 'argument.type',
	'count' => 2,
	'path' => __DIR__ . '/src/CommonITILRecurrent.php',
];
$ignoreErrors[] = [
	'message' => '#^Unreachable statement \\- code above always terminates\\.$#',
	'identifier' => 'deadCode.unreachable',
	'count' => 1,
	'path' => __DIR__ . '/src/CommonITILRecurrent.php',
];
$ignoreErrors[] = [
	'message' => '#^PHPDoc tag @var with type CommonITILRecurrent is not subtype of native type RecurrentChange\\|TicketRecurrent\\.$#',
	'identifier' => 'varTag.nativeType',
	'count' => 1,
	'path' => __DIR__ . '/src/CommonITILRecurrentCron.php',
];
$ignoreErrors[] = [
	'message' => '#^Call to an undefined method Sabre\\\\VObject\\\\Document\\:\\:getBaseComponent\\(\\)\\.$#',
	'identifier' => 'method.notFound',
	'count' => 1,
	'path' => __DIR__ . '/src/CommonITILTask.php',
];
$ignoreErrors[] = [
	'message' => '#^Call to an undefined method Sabre\\\\VObject\\\\Node\\:\\:add\\(\\)\\.$#',
	'identifier' => 'method.notFound',
	'count' => 1,
	'path' => __DIR__ . '/src/CommonITILTask.php',
];
$ignoreErrors[] = [
	'message' => '#^Left side of && is always true\\.$#',
	'identifier' => 'booleanAnd.leftAlwaysTrue',
	'count' => 1,
	'path' => __DIR__ . '/src/CommonITILTask.php',
];
$ignoreErrors[] = [
	'message' => '#^Method CommonITILTask\\:\\:displayPlanningItem\\(\\) with return type void returns string but should not return anything\\.$#',
	'identifier' => 'return.void',
	'count' => 1,
	'path' => __DIR__ . '/src/CommonITILTask.php',
];
$ignoreErrors[] = [
	'message' => '#^Method CommonITILTask\\:\\:genericDisplayPlanningItem\\(\\) should return string but empty return statement found\\.$#',
	'identifier' => 'return.empty',
	'count' => 2,
	'path' => __DIR__ . '/src/CommonITILTask.php',
];
$ignoreErrors[] = [
	'message' => '#^Method CommonITILTask\\:\\:genericPopulatePlanning\\(\\) should return array but empty return statement found\\.$#',
	'identifier' => 'return.empty',
	'count' => 4,
	'path' => __DIR__ . '/src/CommonITILTask.php',
];
$ignoreErrors[] = [
	'message' => '#^Method CommonITILTask\\:\\:getItemsAsVCalendars\\(\\) should return array\\<Sabre\\\\VObject\\\\Component\\\\VCalendar\\> but empty return statement found\\.$#',
	'identifier' => 'return.empty',
	'count' => 1,
	'path' => __DIR__ . '/src/CommonITILTask.php',
];
$ignoreErrors[] = [
	'message' => '#^Method CommonITILTask\\:\\:post_updateItem\\(\\) with return type void returns false but should not return anything\\.$#',
	'identifier' => 'return.void',
	'count' => 1,
	'path' => __DIR__ . '/src/CommonITILTask.php',
];
$ignoreErrors[] = [
	'message' => '#^Parameter \\#1 \\$hour of method DateTime\\:\\:setTime\\(\\) expects int, string given\\.$#',
	'identifier' => 'argument.type',
	'count' => 1,
	'path' => __DIR__ . '/src/CommonITILTask.php',
];
$ignoreErrors[] = [
	'message' => '#^Parameter \\#2 \\$minute of method DateTime\\:\\:setTime\\(\\) expects int, string given\\.$#',
	'identifier' => 'argument.type',
	'count' => 1,
	'path' => __DIR__ . '/src/CommonITILTask.php',
];
$ignoreErrors[] = [
	'message' => '#^Parameter \\#3 \\$second of method DateTime\\:\\:setTime\\(\\) expects int, string given\\.$#',
	'identifier' => 'argument.type',
	'count' => 1,
	'path' => __DIR__ . '/src/CommonITILTask.php',
];
$ignoreErrors[] = [
	'message' => '#^Parameter \\#4 \\$is_recursive of function getEntitiesRestrictCriteria expects \'auto\'\\|bool, 1 given\\.$#',
	'identifier' => 'argument.type',
	'count' => 1,
	'path' => __DIR__ . '/src/CommonITILTask.php',
];
$ignoreErrors[] = [
	'message' => '#^Method CommonITILValidation\\:\\:dropdownValidator\\(\\) with return type void returns mixed but should not return anything\\.$#',
	'identifier' => 'return.void',
	'count' => 1,
	'path' => __DIR__ . '/src/CommonITILValidation.php',
];
$ignoreErrors[] = [
	'message' => '#^Method CommonITILValidation\\:\\:dropdownValidator\\(\\) with return type void returns string but should not return anything\\.$#',
	'identifier' => 'return.void',
	'count' => 1,
	'path' => __DIR__ . '/src/CommonITILValidation.php',
];
$ignoreErrors[] = [
	'message' => '#^Parameter \\#1 \\$item of method CommonITILValidation\\:\\:showSummary\\(\\) expects CommonDBTM, CommonGLPI given\\.$#',
	'identifier' => 'argument.type',
	'count' => 1,
	'path' => __DIR__ . '/src/CommonITILValidation.php',
];
$ignoreErrors[] = [
	'message' => '#^Parameter \\#3 \\$withcomment of static method Dropdown\\:\\:getDropdownName\\(\\) expects bool, int given\\.$#',
	'identifier' => 'argument.type',
	'count' => 1,
	'path' => __DIR__ . '/src/CommonItilObject_Item.php',
];
$ignoreErrors[] = [
	'message' => '#^Unreachable statement \\- code above always terminates\\.$#',
	'identifier' => 'deadCode.unreachable',
	'count' => 1,
	'path' => __DIR__ . '/src/CommonItilObject_Item.php',
];
$ignoreErrors[] = [
	'message' => '#^Parameter \\#2 \\$items_id of function getAncestorsOf expects array\\|string, int given\\.$#',
	'identifier' => 'argument.type',
	'count' => 3,
	'path' => __DIR__ . '/src/CommonTreeDropdown.php',
];
$ignoreErrors[] = [
	'message' => '#^Method Computer\\:\\:getDcBreadcrumbSpecificValueToDisplay\\(\\) should return array but returns string\\.$#',
	'identifier' => 'return.type',
	'count' => 2,
	'path' => __DIR__ . '/src/Computer.php',
];
$ignoreErrors[] = [
	'message' => '#^Method Computer\\:\\:getInventoryAgent\\(\\) should return Agent\\|null but returns CommonDBTM\\|null\\.$#',
	'identifier' => 'return.type',
	'count' => 1,
	'path' => __DIR__ . '/src/Computer.php',
];
$ignoreErrors[] = [
	'message' => '#^Method Computer\\:\\:isEnclosurePart\\(\\) should return Enclosure\\|false but returns array\\|bool\\.$#',
	'identifier' => 'return.type',
	'count' => 1,
	'path' => __DIR__ . '/src/Computer.php',
];
$ignoreErrors[] = [
	'message' => '#^Method Computer\\:\\:isRackPart\\(\\) should return Rack\\|false but returns array\\|bool\\.$#',
	'identifier' => 'return.type',
	'count' => 1,
	'path' => __DIR__ . '/src/Computer.php',
];
$ignoreErrors[] = [
	'message' => '#^Offset \'contact\' on array\\{\\}\\|array\\{states_id\\?\\: string, locations_id\\?\\: string\\} in isset\\(\\) does not exist\\.$#',
	'identifier' => 'isset.offset',
	'count' => 1,
	'path' => __DIR__ . '/src/Computer.php',
];
$ignoreErrors[] = [
	'message' => '#^Offset \'contact_num\' on array\\{\\}\\|array\\{states_id\\?\\: string, locations_id\\?\\: string\\} in isset\\(\\) does not exist\\.$#',
	'identifier' => 'isset.offset',
	'count' => 1,
	'path' => __DIR__ . '/src/Computer.php',
];
$ignoreErrors[] = [
	'message' => '#^Offset \'groups_id\' on array\\{\\}\\|array\\{states_id\\?\\: string, locations_id\\?\\: string\\} in isset\\(\\) does not exist\\.$#',
	'identifier' => 'isset.offset',
	'count' => 1,
	'path' => __DIR__ . '/src/Computer.php',
];
$ignoreErrors[] = [
	'message' => '#^Offset \'users_id\' on array\\{\\}\\|array\\{states_id\\?\\: string, locations_id\\?\\: string\\} in isset\\(\\) does not exist\\.$#',
	'identifier' => 'isset.offset',
	'count' => 1,
	'path' => __DIR__ . '/src/Computer.php',
];
$ignoreErrors[] = [
	'message' => '#^Parameter \\#2 \\$items_id of static method CommonDBConnexity\\:\\:getItemsAssociatedTo\\(\\) expects string, int given\\.$#',
	'identifier' => 'argument.type',
	'count' => 1,
	'path' => __DIR__ . '/src/Computer.php',
];
$ignoreErrors[] = [
	'message' => '#^Parameter \\#3 \\$is_deleted of static method KnowbaseItem_Item\\:\\:getMassiveActionsForItemtype\\(\\) expects bool, int given\\.$#',
	'identifier' => 'argument.type',
	'count' => 1,
	'path' => __DIR__ . '/src/Computer.php',
];
$ignoreErrors[] = [
	'message' => '#^Property CommonDBTM\\:\\:\\$updates \\(array\\<mixed\\>\\) on left side of \\?\\? is not nullable\\.$#',
	'identifier' => 'nullCoalesce.property',
	'count' => 1,
	'path' => __DIR__ . '/src/Computer.php',
];
$ignoreErrors[] = [
	'message' => '#^Result of \\|\\| is always false\\.$#',
	'identifier' => 'booleanOr.alwaysFalse',
	'count' => 2,
	'path' => __DIR__ . '/src/Computer.php',
];
$ignoreErrors[] = [
	'message' => '#^Parameter \\#1 \\$comp of static method ComputerAntivirus\\:\\:showForComputer\\(\\) expects Computer, CommonGLPI given\\.$#',
	'identifier' => 'argument.type',
	'count' => 1,
	'path' => __DIR__ . '/src/ComputerAntivirus.php',
];
$ignoreErrors[] = [
	'message' => '#^Parameter \\#1 \\$comp of static method ComputerVirtualMachine\\:\\:showForComputer\\(\\) expects Computer, CommonGLPI given\\.$#',
	'identifier' => 'argument.type',
	'count' => 1,
	'path' => __DIR__ . '/src/ComputerVirtualMachine.php',
];
$ignoreErrors[] = [
	'message' => '#^Parameter \\#1 \\$comp of static method ComputerVirtualMachine\\:\\:showForVirtualMachine\\(\\) expects Computer, CommonGLPI given\\.$#',
	'identifier' => 'argument.type',
	'count' => 1,
	'path' => __DIR__ . '/src/ComputerVirtualMachine.php',
];
$ignoreErrors[] = [
	'message' => '#^PHPDoc tag @return has invalid value \\(integer\\: count\\)\\: Unexpected token "\\:", expected TOKEN_HORIZONTAL_WS at offset 199 on line 9$#',
	'identifier' => 'phpDoc.parseError',
	'count' => 1,
	'path' => __DIR__ . '/src/Computer_Item.php',
];
$ignoreErrors[] = [
	'message' => '#^Parameter \\#1 \\$comp of static method Computer_Item\\:\\:showForComputer\\(\\) expects Computer, CommonGLPI given\\.$#',
	'identifier' => 'argument.type',
	'count' => 1,
	'path' => __DIR__ . '/src/Computer_Item.php',
];
$ignoreErrors[] = [
	'message' => '#^Parameter \\#1 \\$item of static method Computer_Item\\:\\:showForItem\\(\\) expects CommonDBTM, CommonGLPI given\\.$#',
	'identifier' => 'argument.type',
	'count' => 1,
	'path' => __DIR__ . '/src/Computer_Item.php',
];
$ignoreErrors[] = [
	'message' => '#^Parameter \\#4 \\$onlyglobal of static method Computer_Item\\:\\:dropdownAllConnect\\(\\) expects bool, int\\<min, 1\\>\\|int\\<3, max\\> given\\.$#',
	'identifier' => 'argument.type',
	'count' => 1,
	'path' => __DIR__ . '/src/Computer_Item.php',
];
$ignoreErrors[] = [
	'message' => '#^Parameter \\#5 \\$onlyglobal of static method Computer_Item\\:\\:dropdownConnect\\(\\) expects bool, int given\\.$#',
	'identifier' => 'argument.type',
	'count' => 2,
	'path' => __DIR__ . '/src/Computer_Item.php',
];
$ignoreErrors[] = [
	'message' => '#^Parameter \\#5 \\$used of static method Computer_Item\\:\\:dropdownAllConnect\\(\\) expects array\\<int\\>, array\\<list\\<mixed\\>\\> given\\.$#',
	'identifier' => 'argument.type',
	'count' => 1,
	'path' => __DIR__ . '/src/Computer_Item.php',
];
$ignoreErrors[] = [
	'message' => '#^Right side of && is always true\\.$#',
	'identifier' => 'booleanAnd.rightAlwaysTrue',
	'count' => 1,
	'path' => __DIR__ . '/src/Computer_Item.php',
];
$ignoreErrors[] = [
	'message' => '#^Parameter \\#1 \\$width of static method Html\\:\\:displayProgressBar\\(\\) expects int, string given\\.$#',
	'identifier' => 'argument.type',
	'count' => 2,
	'path' => __DIR__ . '/src/Config.php',
];
$ignoreErrors[] = [
	'message' => '#^Parameter \\#2 \\$options of method CommonDropdown\\:\\:showForm\\(\\) expects array, int given\\.$#',
	'identifier' => 'argument.type',
	'count' => 1,
	'path' => __DIR__ . '/src/Config.php',
];
$ignoreErrors[] = [
	'message' => '#^Call to function property_exists\\(\\) with \\$this\\(Glpi\\\\Console\\\\AbstractCommand\\) and \'db\' will always evaluate to true\\.$#',
	'identifier' => 'function.alreadyNarrowedType',
	'count' => 1,
	'path' => __DIR__ . '/src/Console/AbstractCommand.php',
];
$ignoreErrors[] = [
	'message' => '#^Property Glpi\\\\Console\\\\AbstractCommand\\:\\:\\$progress_bar \\(Symfony\\\\Component\\\\Console\\\\Helper\\\\ProgressBar\\) does not accept null\\.$#',
	'identifier' => 'assign.propertyType',
	'count' => 1,
	'path' => __DIR__ . '/src/Console/AbstractCommand.php',
];
$ignoreErrors[] = [
	'message' => '#^Call to function property_exists\\(\\) with \\$this\\(Glpi\\\\Console\\\\Application\\) and \'db\' will always evaluate to true\\.$#',
	'identifier' => 'function.alreadyNarrowedType',
	'count' => 1,
	'path' => __DIR__ . '/src/Console/Application.php',
];
$ignoreErrors[] = [
	'message' => '#^Parameter \\#2 \\$debug_sql of static method Toolbox\\:\\:setDebugMode\\(\\) expects bool\\|null, int given\\.$#',
	'identifier' => 'argument.type',
	'count' => 1,
	'path' => __DIR__ . '/src/Console/Application.php',
];
$ignoreErrors[] = [
	'message' => '#^Parameter \\#3 \\$debug_vars of static method Toolbox\\:\\:setDebugMode\\(\\) expects bool\\|null, int given\\.$#',
	'identifier' => 'argument.type',
	'count' => 1,
	'path' => __DIR__ . '/src/Console/Application.php',
];
$ignoreErrors[] = [
	'message' => '#^Parameter \\#4 \\$log_in_files of static method Toolbox\\:\\:setDebugMode\\(\\) expects bool\\|null, int given\\.$#',
	'identifier' => 'argument.type',
	'count' => 1,
	'path' => __DIR__ . '/src/Console/Application.php',
];
$ignoreErrors[] = [
	'message' => '#^Property Glpi\\\\Console\\\\Application\\:\\:\\$db \\(DBmysql\\) does not accept DB\\.$#',
	'identifier' => 'assign.propertyType',
	'count' => 1,
	'path' => __DIR__ . '/src/Console/Application.php',
];
$ignoreErrors[] = [
	'message' => '#^Parameter \\#2 \\.\\.\\.\\$values of function sprintf expects bool\\|float\\|int\\|string\\|null, array given\\.$#',
	'identifier' => 'argument.type',
	'count' => 1,
	'path' => __DIR__ . '/src/Console/Build/CompileScssCommand.php',
];
$ignoreErrors[] = [
	'message' => '#^Parameter \\#3 \\.\\.\\.\\$values of function sprintf expects bool\\|float\\|int\\|string\\|null, array given\\.$#',
	'identifier' => 'argument.type',
	'count' => 1,
	'path' => __DIR__ . '/src/Console/Build/CompileScssCommand.php',
];
$ignoreErrors[] = [
	'message' => '#^PHPDoc tag @var with type SplFileInfo is not subtype of native type DirectoryIterator\\.$#',
	'identifier' => 'varTag.nativeType',
	'count' => 1,
	'path' => __DIR__ . '/src/Console/CommandLoader.php',
];
$ignoreErrors[] = [
	'message' => '#^Parameter \\#2 \\$value of static method DBConnection\\:\\:updateConfigProperty\\(\\) expects string, true given\\.$#',
	'identifier' => 'argument.type',
	'count' => 1,
	'path' => __DIR__ . '/src/Console/Database/EnableTimezonesCommand.php',
];
$ignoreErrors[] = [
	'message' => '#^Method Glpi\\\\Console\\\\Database\\\\InstallCommand\\:\\:shouldSetDBConfig\\(\\) is unused\\.$#',
	'identifier' => 'method.unused',
	'count' => 1,
	'path' => __DIR__ . '/src/Console/Database/InstallCommand.php',
];
$ignoreErrors[] = [
	'message' => '#^Parameter \\#2 \\$action of static method AuthLDAP\\:\\:ldapImportUserByServerId\\(\\) expects bool, int given\\.$#',
	'identifier' => 'argument.type',
	'count' => 1,
	'path' => __DIR__ . '/src/Console/Ldap/SynchronizeUsersCommand.php',
];
$ignoreErrors[] = [
	'message' => '#^Parameter \\#1 \\$value of static method Toolbox\\:\\:addslashes_deep\\(\\) expects array\\<string\\>\\|string, array\\<string, mixed\\> given\\.$#',
	'identifier' => 'argument.type',
	'count' => 2,
	'path' => __DIR__ . '/src/Console/Migration/DatabasesPluginToCoreCommand.php',
];
$ignoreErrors[] = [
	'message' => '#^Parameter \\#1 \\$value of static method Toolbox\\:\\:addslashes_deep\\(\\) expects array\\<string\\>\\|string, array\\<string, mixed\\> given\\.$#',
	'identifier' => 'argument.type',
	'count' => 2,
	'path' => __DIR__ . '/src/Console/Migration/DomainsPluginToCoreCommand.php',
];
$ignoreErrors[] = [
	'message' => '#^Parameter \\#2 \\$value of static method DBConnection\\:\\:updateConfigProperty\\(\\) expects string, false given\\.$#',
	'identifier' => 'argument.type',
	'count' => 1,
	'path' => __DIR__ . '/src/Console/Migration/MyIsamToInnoDbCommand.php',
];
$ignoreErrors[] = [
	'message' => '#^Method Glpi\\\\Console\\\\Migration\\\\RacksPluginToCoreCommand\\:\\:getFallbackRoomId\\(\\) never returns float so it can be removed from the return type\\.$#',
	'identifier' => 'return.unusedType',
	'count' => 1,
	'path' => __DIR__ . '/src/Console/Migration/RacksPluginToCoreCommand.php',
];
$ignoreErrors[] = [
	'message' => '#^Method Glpi\\\\Console\\\\Migration\\\\RacksPluginToCoreCommand\\:\\:getImportErrorsVerbosity\\(\\) is unused\\.$#',
	'identifier' => 'method.unused',
	'count' => 1,
	'path' => __DIR__ . '/src/Console/Migration/RacksPluginToCoreCommand.php',
];
$ignoreErrors[] = [
	'message' => '#^Method Glpi\\\\Console\\\\Migration\\\\RacksPluginToCoreCommand\\:\\:getImportErrorsVerbosity\\(\\) never returns float so it can be removed from the return type\\.$#',
	'identifier' => 'return.unusedType',
	'count' => 1,
	'path' => __DIR__ . '/src/Console/Migration/RacksPluginToCoreCommand.php',
];
$ignoreErrors[] = [
	'message' => '#^Parameter \\#2 \\$value of static method DBConnection\\:\\:updateConfigProperty\\(\\) expects string, false given\\.$#',
	'identifier' => 'argument.type',
	'count' => 1,
	'path' => __DIR__ . '/src/Console/Migration/UnsignedKeysCommand.php',
];
$ignoreErrors[] = [
	'message' => '#^Parameter \\#2 \\$value of static method DBConnection\\:\\:updateConfigProperty\\(\\) expects string, true given\\.$#',
	'identifier' => 'argument.type',
	'count' => 1,
	'path' => __DIR__ . '/src/Console/Migration/Utf8mb4Command.php',
];
$ignoreErrors[] = [
	'message' => '#^Method Glpi\\\\Console\\\\Plugin\\\\InstallCommand\\:\\:isAlreadyInstalled\\(\\) should return array but returns bool\\.$#',
	'identifier' => 'return.type',
	'count' => 1,
	'path' => __DIR__ . '/src/Console/Plugin/InstallCommand.php',
];
$ignoreErrors[] = [
	'message' => '#^Parameter \\#1 \\$consitem of static method Consumable\\:\\:showAddForm\\(\\) expects ConsumableItem, CommonGLPI given\\.$#',
	'identifier' => 'argument.type',
	'count' => 1,
	'path' => __DIR__ . '/src/Consumable.php',
];
$ignoreErrors[] = [
	'message' => '#^Parameter \\#1 \\$consitem of static method Consumable\\:\\:showForConsumableItem\\(\\) expects ConsumableItem, CommonGLPI given\\.$#',
	'identifier' => 'argument.type',
	'count' => 2,
	'path' => __DIR__ . '/src/Consumable.php',
];
$ignoreErrors[] = [
	'message' => '#^Parameter \\#1 \\$item of static method Consumable\\:\\:countForConsumableItem\\(\\) expects ConsumableItem, CommonGLPI given\\.$#',
	'identifier' => 'argument.type',
	'count' => 1,
	'path' => __DIR__ . '/src/Consumable.php',
];
$ignoreErrors[] = [
	'message' => '#^Parameter \\#2 \\$items_id of static method CommonDBConnexity\\:\\:getItemsAssociatedTo\\(\\) expects string, int given\\.$#',
	'identifier' => 'argument.type',
	'count' => 1,
	'path' => __DIR__ . '/src/Consumable.php',
];
$ignoreErrors[] = [
	'message' => '#^Parameter \\#2 \\$show_old of static method Consumable\\:\\:showForConsumableItem\\(\\) expects bool, int given\\.$#',
	'identifier' => 'argument.type',
	'count' => 1,
	'path' => __DIR__ . '/src/Consumable.php',
];
$ignoreErrors[] = [
	'message' => '#^Parameter \\#2 \\$items_id of static method CommonDBConnexity\\:\\:getItemsAssociatedTo\\(\\) expects string, int given\\.$#',
	'identifier' => 'argument.type',
	'count' => 1,
	'path' => __DIR__ . '/src/ConsumableItem.php',
];
$ignoreErrors[] = [
	'message' => '#^Parameter \\#2 \\$items_id of static method CommonDBConnexity\\:\\:getItemsAssociatedTo\\(\\) expects string, int given\\.$#',
	'identifier' => 'argument.type',
	'count' => 1,
	'path' => __DIR__ . '/src/Contact.php',
];
$ignoreErrors[] = [
	'message' => '#^Parameter \\#1 \\$contact of static method Contact_Supplier\\:\\:showForContact\\(\\) expects Contact, CommonGLPI given\\.$#',
	'identifier' => 'argument.type',
	'count' => 1,
	'path' => __DIR__ . '/src/Contact_Supplier.php',
];
$ignoreErrors[] = [
	'message' => '#^Parameter \\#1 \\$item of static method CommonDBRelation\\:\\:countForItem\\(\\) expects CommonDBTM, CommonGLPI given\\.$#',
	'identifier' => 'argument.type',
	'count' => 2,
	'path' => __DIR__ . '/src/Contact_Supplier.php',
];
$ignoreErrors[] = [
	'message' => '#^Parameter \\#1 \\$supplier of static method Contact_Supplier\\:\\:showForSupplier\\(\\) expects Supplier, CommonGLPI given\\.$#',
	'identifier' => 'argument.type',
	'count' => 1,
	'path' => __DIR__ . '/src/Contact_Supplier.php',
];
$ignoreErrors[] = [
	'message' => '#^Method Contract\\:\\:dropdown\\(\\) should return int\\|string but empty return statement found\\.$#',
	'identifier' => 'return.empty',
	'count' => 1,
	'path' => __DIR__ . '/src/Contract.php',
];
$ignoreErrors[] = [
	'message' => '#^Parameter \\#2 \\$items_id of static method CommonDBConnexity\\:\\:getItemsAssociatedTo\\(\\) expects string, int given\\.$#',
	'identifier' => 'argument.type',
	'count' => 1,
	'path' => __DIR__ . '/src/Contract.php',
];
$ignoreErrors[] = [
	'message' => '#^Parameter \\#2 \\$odd of static method Search\\:\\:showNewLine\\(\\) expects bool, int\\<\\-1, 1\\> given\\.$#',
	'identifier' => 'argument.type',
	'count' => 1,
	'path' => __DIR__ . '/src/Contract.php',
];
$ignoreErrors[] = [
	'message' => '#^Parameter \\#1 \\$contract of static method ContractCost\\:\\:showForContract\\(\\) expects Contract, CommonGLPI given\\.$#',
	'identifier' => 'argument.type',
	'count' => 1,
	'path' => __DIR__ . '/src/ContractCost.php',
];
$ignoreErrors[] = [
	'message' => '#^Parameter \\#1 \\$contract of static method Contract_Item\\:\\:showForContract\\(\\) expects Contract, CommonGLPI given\\.$#',
	'identifier' => 'argument.type',
	'count' => 1,
	'path' => __DIR__ . '/src/Contract_Item.php',
];
$ignoreErrors[] = [
	'message' => '#^Parameter \\#1 \\$item of static method CommonDBRelation\\:\\:countForItem\\(\\) expects CommonDBTM, CommonGLPI given\\.$#',
	'identifier' => 'argument.type',
	'count' => 1,
	'path' => __DIR__ . '/src/Contract_Item.php',
];
$ignoreErrors[] = [
	'message' => '#^Parameter \\#1 \\$item of static method CommonDBRelation\\:\\:countForMainItem\\(\\) expects CommonDBTM, CommonGLPI given\\.$#',
	'identifier' => 'argument.type',
	'count' => 1,
	'path' => __DIR__ . '/src/Contract_Item.php',
];
$ignoreErrors[] = [
	'message' => '#^Parameter \\#1 \\$item of static method Contract_Item\\:\\:showForItem\\(\\) expects CommonDBTM, CommonGLPI given\\.$#',
	'identifier' => 'argument.type',
	'count' => 1,
	'path' => __DIR__ . '/src/Contract_Item.php',
];
$ignoreErrors[] = [
	'message' => '#^Parameter \\#3 \\$withcomment of static method Dropdown\\:\\:getDropdownName\\(\\) expects bool, int given\\.$#',
	'identifier' => 'argument.type',
	'count' => 1,
	'path' => __DIR__ . '/src/Contract_Item.php',
];
$ignoreErrors[] = [
	'message' => '#^Call to function sprintf\\(\\) on a separate line has no effect\\.$#',
	'identifier' => 'function.resultUnused',
	'count' => 1,
	'path' => __DIR__ . '/src/Contract_Supplier.php',
];
$ignoreErrors[] = [
	'message' => '#^Parameter \\#1 \\$contract of static method Contract_Supplier\\:\\:showForContract\\(\\) expects Contract, CommonGLPI given\\.$#',
	'identifier' => 'argument.type',
	'count' => 1,
	'path' => __DIR__ . '/src/Contract_Supplier.php',
];
$ignoreErrors[] = [
	'message' => '#^Parameter \\#1 \\$item of static method CommonDBRelation\\:\\:countForItem\\(\\) expects CommonDBTM, CommonGLPI given\\.$#',
	'identifier' => 'argument.type',
	'count' => 2,
	'path' => __DIR__ . '/src/Contract_Supplier.php',
];
$ignoreErrors[] = [
	'message' => '#^Parameter \\#1 \\$supplier of static method Contract_Supplier\\:\\:showForSupplier\\(\\) expects Supplier, CommonGLPI given\\.$#',
	'identifier' => 'argument.type',
	'count' => 1,
	'path' => __DIR__ . '/src/Contract_Supplier.php',
];
$ignoreErrors[] = [
	'message' => '#^Parameter \\#2 \\$force of method CommonDBTM\\:\\:deleteByCriteria\\(\\) expects bool, int given\\.$#',
	'identifier' => 'argument.type',
	'count' => 1,
	'path' => __DIR__ . '/src/CronTask.php',
];
$ignoreErrors[] = [
	'message' => '#^Access to property \\$connected on an unknown class DB\\.$#',
	'identifier' => 'class.notFound',
	'count' => 1,
	'path' => __DIR__ . '/src/DBConnection.php',
];
$ignoreErrors[] = [
	'message' => '#^Access to property \\$connected on an unknown class DBSlave\\.$#',
	'identifier' => 'class.notFound',
	'count' => 2,
	'path' => __DIR__ . '/src/DBConnection.php',
];
$ignoreErrors[] = [
	'message' => '#^Call to method request\\(\\) on an unknown class DBSlave\\.$#',
	'identifier' => 'class.notFound',
	'count' => 2,
	'path' => __DIR__ . '/src/DBConnection.php',
];
$ignoreErrors[] = [
	'message' => '#^Cannot access property \\$first_connection on null\\.$#',
	'identifier' => 'property.nonObject',
	'count' => 1,
	'path' => __DIR__ . '/src/DBConnection.php',
];
$ignoreErrors[] = [
	'message' => '#^Method DBConnection\\:\\:getDBSlaveConf\\(\\) should return DBmysql\\|void but returns DBSlave\\.$#',
	'identifier' => 'return.type',
	'count' => 1,
	'path' => __DIR__ . '/src/DBConnection.php',
];
$ignoreErrors[] = [
	'message' => '#^Method DBConnection\\:\\:getReadConnection\\(\\) should return DBmysql but returns DBSlave\\.$#',
	'identifier' => 'return.type',
	'count' => 5,
	'path' => __DIR__ . '/src/DBConnection.php',
];
$ignoreErrors[] = [
	'message' => '#^Parameter \\#1 \\$DBconnection of static method DBConnection\\:\\:getHistoryMaxDate\\(\\) expects DBmysql, DB given\\.$#',
	'identifier' => 'argument.type',
	'count' => 1,
	'path' => __DIR__ . '/src/DBConnection.php',
];
$ignoreErrors[] = [
	'message' => '#^Parameter \\#1 \\$DBconnection of static method DBConnection\\:\\:getHistoryMaxDate\\(\\) expects DBmysql, DBSlave given\\.$#',
	'identifier' => 'argument.type',
	'count' => 1,
	'path' => __DIR__ . '/src/DBConnection.php',
];
$ignoreErrors[] = [
	'message' => '#^Parameter \\#2 \\$display_sec of static method Html\\:\\:timestampToString\\(\\) expects bool, int given\\.$#',
	'identifier' => 'argument.type',
	'count' => 1,
	'path' => __DIR__ . '/src/DBConnection.php',
];
$ignoreErrors[] = [
	'message' => '#^Unreachable statement \\- code above always terminates\\.$#',
	'identifier' => 'deadCode.unreachable',
	'count' => 1,
	'path' => __DIR__ . '/src/DBConnection.php',
];
$ignoreErrors[] = [
	'message' => '#^Parameter \\#1 \\$log of static method Toolbox\\:\\:backtrace\\(\\) expects string, false given\\.$#',
	'identifier' => 'argument.type',
	'count' => 3,
	'path' => __DIR__ . '/src/DBmysql.php',
];
$ignoreErrors[] = [
	'message' => '#^Parameter \\#5 \\$port of method mysqli\\:\\:real_connect\\(\\) expects int\\|null, string given\\.$#',
	'identifier' => 'argument.type',
	'count' => 1,
	'path' => __DIR__ . '/src/DBmysql.php',
];
$ignoreErrors[] = [
	'message' => '#^Parameter \\#5 \\$port of method mysqli\\:\\:real_connect\\(\\) expects int\\|null, string\\|false given\\.$#',
	'identifier' => 'argument.type',
	'count' => 1,
	'path' => __DIR__ . '/src/DBmysql.php',
];
$ignoreErrors[] = [
	'message' => '#^Left side of && is always true\\.$#',
	'identifier' => 'booleanAnd.leftAlwaysTrue',
	'count' => 1,
	'path' => __DIR__ . '/src/DBmysqlIterator.php',
];
$ignoreErrors[] = [
	'message' => '#^Parameter \\#1 \\$crit of method DBmysqlIterator\\:\\:analyseCrit\\(\\) expects array\\<string\\>, string given\\.$#',
	'identifier' => 'argument.type',
	'count' => 3,
	'path' => __DIR__ . '/src/DBmysqlIterator.php',
];
$ignoreErrors[] = [
	'message' => '#^Unreachable statement \\- code above always terminates\\.$#',
	'identifier' => 'deadCode.unreachable',
	'count' => 4,
	'path' => __DIR__ . '/src/DBmysqlIterator.php',
];
$ignoreErrors[] = [
	'message' => '#^Method DCRoom\\:\\:getDcBreadcrumbSpecificValueToDisplay\\(\\) should return array but returns string\\.$#',
	'identifier' => 'return.type',
	'count' => 2,
	'path' => __DIR__ . '/src/DCRoom.php',
];
$ignoreErrors[] = [
	'message' => '#^Method DCRoom\\:\\:isEnclosurePart\\(\\) should return Enclosure\\|false but returns array\\|bool\\.$#',
	'identifier' => 'return.type',
	'count' => 1,
	'path' => __DIR__ . '/src/DCRoom.php',
];
$ignoreErrors[] = [
	'message' => '#^Method DCRoom\\:\\:isRackPart\\(\\) should return Rack\\|false but returns array\\|bool\\.$#',
	'identifier' => 'return.type',
	'count' => 1,
	'path' => __DIR__ . '/src/DCRoom.php',
];
$ignoreErrors[] = [
	'message' => '#^Parameter \\#1 \\$datacenter of static method DCRoom\\:\\:showForDatacenter\\(\\) expects Datacenter, CommonGLPI given\\.$#',
	'identifier' => 'argument.type',
	'count' => 1,
	'path' => __DIR__ . '/src/DCRoom.php',
];
$ignoreErrors[] = [
	'message' => '#^Call to function is_array\\(\\) with array\\<mixed\\> will always evaluate to true\\.$#',
	'identifier' => 'function.alreadyNarrowedType',
	'count' => 1,
	'path' => __DIR__ . '/src/Dashboard/Filters/DatesModFilter.php',
];
$ignoreErrors[] = [
	'message' => '#^Parameter \\#1 \\$name of static method AbstractRightsDropdown\\:\\:show\\(\\) expects string, int\\<0, max\\> given\\.$#',
	'identifier' => 'argument.type',
	'count' => 1,
	'path' => __DIR__ . '/src/Dashboard/Grid.php',
];
$ignoreErrors[] = [
	'message' => '#^Call to an undefined static method CommonDBVisible\\:\\:getVisibilityCriteria\\(\\)\\.$#',
	'identifier' => 'staticMethod.notFound',
	'count' => 1,
	'path' => __DIR__ . '/src/Dashboard/Provider.php',
];
$ignoreErrors[] = [
	'message' => '#^Parameter \\#1 \\$instance of static method Database\\:\\:showForInstance\\(\\) expects DatabaseInstance, CommonGLPI given\\.$#',
	'identifier' => 'argument.type',
	'count' => 1,
	'path' => __DIR__ . '/src/Database.php',
];
$ignoreErrors[] = [
	'message' => '#^Method DatabaseInstance\\:\\:getInventoryAgent\\(\\) should return Agent\\|null but returns CommonDBTM\\|null\\.$#',
	'identifier' => 'return.type',
	'count' => 1,
	'path' => __DIR__ . '/src/DatabaseInstance.php',
];
$ignoreErrors[] = [
	'message' => '#^Parameter \\#1 \\$item of static method DatabaseInstance\\:\\:showInstances\\(\\) expects CommonDBTM, CommonGLPI given\\.$#',
	'identifier' => 'argument.type',
	'count' => 1,
	'path' => __DIR__ . '/src/DatabaseInstance.php',
];
$ignoreErrors[] = [
	'message' => '#^Parameter \\#2 \\$items_id of static method CommonDBConnexity\\:\\:getItemsAssociatedTo\\(\\) expects string, int given\\.$#',
	'identifier' => 'argument.type',
	'count' => 1,
	'path' => __DIR__ . '/src/DatabaseInstance.php',
];
$ignoreErrors[] = [
	'message' => '#^Cannot use array destructuring on string\\.$#',
	'identifier' => 'offsetAccess.nonArray',
	'count' => 2,
	'path' => __DIR__ . '/src/DbUtils.php',
];
$ignoreErrors[] = [
	'message' => '#^Method DbUtils\\:\\:getHourFromSql\\(\\) should return array but returns string\\.$#',
	'identifier' => 'return.type',
	'count' => 1,
	'path' => __DIR__ . '/src/DbUtils.php',
];
$ignoreErrors[] = [
	'message' => '#^Method DbUtils\\:\\:getTreeLeafValueName\\(\\) should return string but returns array\\<string, mixed\\>\\.$#',
	'identifier' => 'return.type',
	'count' => 1,
	'path' => __DIR__ . '/src/DbUtils.php',
];
$ignoreErrors[] = [
	'message' => '#^Method DbUtils\\:\\:getTreeValueCompleteName\\(\\) should return string but returns array\\<string, string\\>\\.$#',
	'identifier' => 'return.type',
	'count' => 1,
	'path' => __DIR__ . '/src/DbUtils.php',
];
$ignoreErrors[] = [
	'message' => '#^Method DbUtils\\:\\:getTreeValueName\\(\\) should return string but returns array\\<int, int\\|string\\>\\.$#',
	'identifier' => 'return.type',
	'count' => 1,
	'path' => __DIR__ . '/src/DbUtils.php',
];
$ignoreErrors[] = [
	'message' => '#^Parameter \\#1 \\$input of static method Toolbox\\:\\:str_pad\\(\\) expects string, \\(float\\|int\\) given\\.$#',
	'identifier' => 'argument.type',
	'count' => 1,
	'path' => __DIR__ . '/src/DbUtils.php',
];
$ignoreErrors[] = [
	'message' => '#^Parameter \\#2 \\$IDf of method DbUtils\\:\\:getSonsOf\\(\\) expects int, string given\\.$#',
	'identifier' => 'argument.type',
	'count' => 1,
	'path' => __DIR__ . '/src/DbUtils.php',
];
$ignoreErrors[] = [
	'message' => '#^Strict comparison using \\=\\=\\= between \'\\.php\' and bool will always evaluate to false\\.$#',
	'identifier' => 'identical.alwaysFalse',
	'count' => 1,
	'path' => __DIR__ . '/src/DbUtils.php',
];
$ignoreErrors[] = [
	'message' => '#^Strict comparison using \\!\\=\\= between int and null will always evaluate to true\\.$#',
	'identifier' => 'notIdentical.alwaysTrue',
	'count' => 1,
	'path' => __DIR__ . '/src/Debug/ProfilerSection.php',
];
$ignoreErrors[] = [
	'message' => '#^Method DeviceGraphicCard\\:\\:prepareInputForAdd\\(\\) should return array\\|false but returns float\\|int\\.$#',
	'identifier' => 'return.type',
	'count' => 1,
	'path' => __DIR__ . '/src/DeviceGraphicCard.php',
];
$ignoreErrors[] = [
	'message' => '#^Method DeviceGraphicCard\\:\\:prepareInputForUpdate\\(\\) should return array\\|false but returns float\\|int\\.$#',
	'identifier' => 'return.type',
	'count' => 1,
	'path' => __DIR__ . '/src/DeviceGraphicCard.php',
];
$ignoreErrors[] = [
	'message' => '#^Method DeviceHardDrive\\:\\:prepareInputForAdd\\(\\) should return array\\|false but returns float\\|int\\.$#',
	'identifier' => 'return.type',
	'count' => 1,
	'path' => __DIR__ . '/src/DeviceHardDrive.php',
];
$ignoreErrors[] = [
	'message' => '#^Method DeviceHardDrive\\:\\:prepareInputForUpdate\\(\\) should return array\\|false but returns float\\|int\\.$#',
	'identifier' => 'return.type',
	'count' => 1,
	'path' => __DIR__ . '/src/DeviceHardDrive.php',
];
$ignoreErrors[] = [
	'message' => '#^Method DeviceMemory\\:\\:prepareInputForAdd\\(\\) should return array\\|false but returns float\\|int\\.$#',
	'identifier' => 'return.type',
	'count' => 1,
	'path' => __DIR__ . '/src/DeviceMemory.php',
];
$ignoreErrors[] = [
	'message' => '#^Method DeviceMemory\\:\\:prepareInputForUpdate\\(\\) should return array\\|false but returns float\\|int\\.$#',
	'identifier' => 'return.type',
	'count' => 1,
	'path' => __DIR__ . '/src/DeviceMemory.php',
];
$ignoreErrors[] = [
	'message' => '#^Method DeviceProcessor\\:\\:prepareInputForAdd\\(\\) should return array\\|false but returns float\\|int\\.$#',
	'identifier' => 'return.type',
	'count' => 1,
	'path' => __DIR__ . '/src/DeviceProcessor.php',
];
$ignoreErrors[] = [
	'message' => '#^Method DeviceProcessor\\:\\:prepareInputForUpdate\\(\\) should return array\\|false but returns float\\|int\\.$#',
	'identifier' => 'return.type',
	'count' => 1,
	'path' => __DIR__ . '/src/DeviceProcessor.php',
];
$ignoreErrors[] = [
	'message' => '#^If condition is always true\\.$#',
	'identifier' => 'if.alwaysTrue',
	'count' => 1,
	'path' => __DIR__ . '/src/DisplayPreference.php',
];
$ignoreErrors[] = [
	'message' => '#^Left side of && is always true\\.$#',
	'identifier' => 'booleanAnd.leftAlwaysTrue',
	'count' => 1,
	'path' => __DIR__ . '/src/Document.php',
];
$ignoreErrors[] = [
	'message' => '#^Method Document\\:\\:dropdown\\(\\) should return int\\|string but empty return statement found\\.$#',
	'identifier' => 'return.empty',
	'count' => 1,
	'path' => __DIR__ . '/src/Document.php',
];
$ignoreErrors[] = [
	'message' => '#^Method Document\\:\\:showForm\\(\\) with return type void returns true but should not return anything\\.$#',
	'identifier' => 'return.void',
	'count' => 1,
	'path' => __DIR__ . '/src/Document.php',
];
$ignoreErrors[] = [
	'message' => '#^Parameter \\#4 \\$toobserve of static method Ajax\\:\\:updateItem\\(\\) expects string, false given\\.$#',
	'identifier' => 'argument.type',
	'count' => 1,
	'path' => __DIR__ . '/src/Document.php',
];
$ignoreErrors[] = [
	'message' => '#^Return type \\(void\\) of method Document\\:\\:showForm\\(\\) should be compatible with return type \\(bool\\) of method CommonDBTM\\:\\:showForm\\(\\)$#',
	'identifier' => 'method.childReturnType',
	'count' => 1,
	'path' => __DIR__ . '/src/Document.php',
];
$ignoreErrors[] = [
	'message' => '#^Method Document_Item\\:\\:getTypeItemsQueryParams\\(\\) should return DBmysqlIterator but returns array\\.$#',
	'identifier' => 'return.type',
	'count' => 1,
	'path' => __DIR__ . '/src/Document_Item.php',
];
$ignoreErrors[] = [
	'message' => '#^Method Document_Item\\:\\:showForDocument\\(\\) with return type void returns false but should not return anything\\.$#',
	'identifier' => 'return.void',
	'count' => 1,
	'path' => __DIR__ . '/src/Document_Item.php',
];
$ignoreErrors[] = [
	'message' => '#^Parameter \\#1 \\$doc of static method Document_Item\\:\\:showForDocument\\(\\) expects Document, CommonGLPI given\\.$#',
	'identifier' => 'argument.type',
	'count' => 1,
	'path' => __DIR__ . '/src/Document_Item.php',
];
$ignoreErrors[] = [
	'message' => '#^Parameter \\#1 \\$item of static method CommonDBRelation\\:\\:countForItem\\(\\) expects CommonDBTM, CommonGLPI given\\.$#',
	'identifier' => 'argument.type',
	'count' => 1,
	'path' => __DIR__ . '/src/Document_Item.php',
];
$ignoreErrors[] = [
	'message' => '#^Parameter \\#1 \\$item of static method CommonDBRelation\\:\\:countForMainItem\\(\\) expects CommonDBTM, CommonGLPI given\\.$#',
	'identifier' => 'argument.type',
	'count' => 2,
	'path' => __DIR__ . '/src/Document_Item.php',
];
$ignoreErrors[] = [
	'message' => '#^Parameter \\#1 \\$item of static method Document_Item\\:\\:showForItem\\(\\) expects CommonDBTM, CommonGLPI given\\.$#',
	'identifier' => 'argument.type',
	'count' => 2,
	'path' => __DIR__ . '/src/Document_Item.php',
];
$ignoreErrors[] = [
	'message' => '#^Method Domain\\:\\:dropdownDomains\\(\\) with return type void returns int\\<0, max\\> but should not return anything\\.$#',
	'identifier' => 'return.void',
	'count' => 1,
	'path' => __DIR__ . '/src/Domain.php',
];
$ignoreErrors[] = [
	'message' => '#^Method Domain\\:\\:dropdownDomains\\(\\) with return type void returns int\\|string but should not return anything\\.$#',
	'identifier' => 'return.void',
	'count' => 1,
	'path' => __DIR__ . '/src/Domain.php',
];
$ignoreErrors[] = [
	'message' => '#^Parameter \\#2 \\$force of method CommonDBTM\\:\\:deleteByCriteria\\(\\) expects bool, int given\\.$#',
	'identifier' => 'argument.type',
	'count' => 1,
	'path' => __DIR__ . '/src/Domain.php',
];
$ignoreErrors[] = [
	'message' => '#^Parameter \\#2 \\$items_id of static method CommonDBConnexity\\:\\:getItemsAssociatedTo\\(\\) expects string, int given\\.$#',
	'identifier' => 'argument.type',
	'count' => 1,
	'path' => __DIR__ . '/src/Domain.php',
];
$ignoreErrors[] = [
	'message' => '#^Unreachable statement \\- code above always terminates\\.$#',
	'identifier' => 'deadCode.unreachable',
	'count' => 3,
	'path' => __DIR__ . '/src/Domain.php',
];
$ignoreErrors[] = [
	'message' => '#^Method DomainRecord\\:\\:canCreateItem\\(\\) should return bool but returns int\\<0, max\\>\\.$#',
	'identifier' => 'return.type',
	'count' => 1,
	'path' => __DIR__ . '/src/DomainRecord.php',
];
$ignoreErrors[] = [
	'message' => '#^Parameter \\#1 \\$domain of static method DomainRecord\\:\\:showForDomain\\(\\) expects Domain, CommonGLPI given\\.$#',
	'identifier' => 'argument.type',
	'count' => 1,
	'path' => __DIR__ . '/src/DomainRecord.php',
];
$ignoreErrors[] = [
	'message' => '#^Parameter \\#1 \\$item of static method DomainRecord\\:\\:countForDomain\\(\\) expects Domain, CommonGLPI given\\.$#',
	'identifier' => 'argument.type',
	'count' => 1,
	'path' => __DIR__ . '/src/DomainRecord.php',
];
$ignoreErrors[] = [
	'message' => '#^Left side of && is always true\\.$#',
	'identifier' => 'booleanAnd.leftAlwaysTrue',
	'count' => 1,
	'path' => __DIR__ . '/src/Domain_Item.php',
];
$ignoreErrors[] = [
	'message' => '#^Parameter \\#1 \\$domain of static method Domain_Item\\:\\:showForDomain\\(\\) expects Domain, CommonGLPI given\\.$#',
	'identifier' => 'argument.type',
	'count' => 1,
	'path' => __DIR__ . '/src/Domain_Item.php',
];
$ignoreErrors[] = [
	'message' => '#^Parameter \\#1 \\$item of static method Domain_Item\\:\\:countForDomain\\(\\) expects Domain, CommonGLPI given\\.$#',
	'identifier' => 'argument.type',
	'count' => 1,
	'path' => __DIR__ . '/src/Domain_Item.php',
];
$ignoreErrors[] = [
	'message' => '#^Parameter \\#1 \\$item of static method Domain_Item\\:\\:countForItem\\(\\) expects CommonDBTM, CommonGLPI given\\.$#',
	'identifier' => 'argument.type',
	'count' => 1,
	'path' => __DIR__ . '/src/Domain_Item.php',
];
$ignoreErrors[] = [
	'message' => '#^Parameter \\#1 \\$item of static method Domain_Item\\:\\:showForItem\\(\\) expects CommonDBTM, CommonGLPI given\\.$#',
	'identifier' => 'argument.type',
	'count' => 1,
	'path' => __DIR__ . '/src/Domain_Item.php',
];
$ignoreErrors[] = [
	'message' => '#^Ternary operator condition is always true\\.$#',
	'identifier' => 'ternary.alwaysTrue',
	'count' => 1,
	'path' => __DIR__ . '/src/Domain_Item.php',
];
$ignoreErrors[] = [
	'message' => '#^Call to function is_array\\(\\) with array will always evaluate to true\\.$#',
	'identifier' => 'function.alreadyNarrowedType',
	'count' => 1,
	'path' => __DIR__ . '/src/Dropdown.php',
];
$ignoreErrors[] = [
	'message' => '#^Method Dropdown\\:\\:getDropdownConnect\\(\\) should return array\\|string but empty return statement found\\.$#',
	'identifier' => 'return.empty',
	'count' => 3,
	'path' => __DIR__ . '/src/Dropdown.php',
];
$ignoreErrors[] = [
	'message' => '#^Method Dropdown\\:\\:getDropdownFindNum\\(\\) should return array\\|string but empty return statement found\\.$#',
	'identifier' => 'return.empty',
	'count' => 3,
	'path' => __DIR__ . '/src/Dropdown.php',
];
$ignoreErrors[] = [
	'message' => '#^Method Dropdown\\:\\:getDropdownUsers\\(\\) should return array\\|string but empty return statement found\\.$#',
	'identifier' => 'return.empty',
	'count' => 1,
	'path' => __DIR__ . '/src/Dropdown.php',
];
$ignoreErrors[] = [
	'message' => '#^Method Dropdown\\:\\:getDropdownValue\\(\\) should return array\\|string but empty return statement found\\.$#',
	'identifier' => 'return.empty',
	'count' => 2,
	'path' => __DIR__ . '/src/Dropdown.php',
];
$ignoreErrors[] = [
	'message' => '#^Method Dropdown\\:\\:show\\(\\) should return int\\|string\\|false but empty return statement found\\.$#',
	'identifier' => 'return.empty',
	'count' => 1,
	'path' => __DIR__ . '/src/Dropdown.php',
];
$ignoreErrors[] = [
	'message' => '#^Method Dropdown\\:\\:showSelectItemFromItemtypes\\(\\) should return int but returns string\\.$#',
	'identifier' => 'return.type',
	'count' => 1,
	'path' => __DIR__ . '/src/Dropdown.php',
];
$ignoreErrors[] = [
	'message' => '#^Parameter \\#3 \\$nb of function _n expects int, float given\\.$#',
	'identifier' => 'argument.type',
	'count' => 2,
	'path' => __DIR__ . '/src/Dropdown.php',
];
$ignoreErrors[] = [
	'message' => '#^Parameter \\#3 \\$withcomment of static method Dropdown\\:\\:getDropdownName\\(\\) expects bool, int given\\.$#',
	'identifier' => 'argument.type',
	'count' => 1,
	'path' => __DIR__ . '/src/Dropdown.php',
];
$ignoreErrors[] = [
	'message' => '#^Argument of an invalid type string supplied for foreach, only iterables are supported\\.$#',
	'identifier' => 'foreach.nonIterable',
	'count' => 1,
	'path' => __DIR__ . '/src/DropdownTranslation.php',
];
$ignoreErrors[] = [
	'message' => '#^Cannot access offset \'field\' on bool\\.$#',
	'identifier' => 'offsetAccess.nonOffsetAccessible',
	'count' => 1,
	'path' => __DIR__ . '/src/DropdownTranslation.php',
];
$ignoreErrors[] = [
	'message' => '#^Cannot access offset \'items_id\' on bool\\.$#',
	'identifier' => 'offsetAccess.nonOffsetAccessible',
	'count' => 1,
	'path' => __DIR__ . '/src/DropdownTranslation.php',
];
$ignoreErrors[] = [
	'message' => '#^Cannot access offset \'itemtype\' on bool\\.$#',
	'identifier' => 'offsetAccess.nonOffsetAccessible',
	'count' => 1,
	'path' => __DIR__ . '/src/DropdownTranslation.php',
];
$ignoreErrors[] = [
	'message' => '#^Cannot access offset \'language\' on bool\\.$#',
	'identifier' => 'offsetAccess.nonOffsetAccessible',
	'count' => 1,
	'path' => __DIR__ . '/src/DropdownTranslation.php',
];
$ignoreErrors[] = [
	'message' => '#^Method DropdownTranslation\\:\\:getTranslationsForAnItem\\(\\) should return string but returns array\\.$#',
	'identifier' => 'return.type',
	'count' => 1,
	'path' => __DIR__ . '/src/DropdownTranslation.php',
];
$ignoreErrors[] = [
	'message' => '#^Method DropdownTranslation\\:\\:hasItemtypeATranslation\\(\\) should return bool but returns int\\.$#',
	'identifier' => 'return.type',
	'count' => 1,
	'path' => __DIR__ . '/src/DropdownTranslation.php',
];
$ignoreErrors[] = [
	'message' => '#^Method DropdownTranslation\\:\\:post_purgeItem\\(\\) with return type void returns true but should not return anything\\.$#',
	'identifier' => 'return.void',
	'count' => 1,
	'path' => __DIR__ . '/src/DropdownTranslation.php',
];
$ignoreErrors[] = [
	'message' => '#^PHPDoc tag @return has invalid value \\(true;\\)\\: Unexpected token ";", expected TOKEN_HORIZONTAL_WS at offset 140 on line 6$#',
	'identifier' => 'phpDoc.parseError',
	'count' => 1,
	'path' => __DIR__ . '/src/DropdownTranslation.php',
];
$ignoreErrors[] = [
	'message' => '#^Parameter \\#1 \\$input of method DropdownTranslation\\:\\:checkBeforeAddorUpdate\\(\\) expects bool, array given\\.$#',
	'identifier' => 'argument.type',
	'count' => 2,
	'path' => __DIR__ . '/src/DropdownTranslation.php',
];
$ignoreErrors[] = [
	'message' => '#^Parameter \\#1 \\$item of static method DropdownTranslation\\:\\:getNumberOfTranslationsForItem\\(\\) expects CommonDBTM, CommonGLPI given\\.$#',
	'identifier' => 'argument.type',
	'count' => 1,
	'path' => __DIR__ . '/src/DropdownTranslation.php',
];
$ignoreErrors[] = [
	'message' => '#^Parameter \\#1 \\$item of static method DropdownTranslation\\:\\:showTranslations\\(\\) expects CommonDropdown, CommonGLPI given\\.$#',
	'identifier' => 'argument.type',
	'count' => 1,
	'path' => __DIR__ . '/src/DropdownTranslation.php',
];
$ignoreErrors[] = [
	'message' => '#^Method Enclosure\\:\\:getDcBreadcrumbSpecificValueToDisplay\\(\\) should return array but returns string\\.$#',
	'identifier' => 'return.type',
	'count' => 2,
	'path' => __DIR__ . '/src/Enclosure.php',
];
$ignoreErrors[] = [
	'message' => '#^Method Enclosure\\:\\:isEnclosurePart\\(\\) should return Enclosure\\|false but returns array\\|bool\\.$#',
	'identifier' => 'return.type',
	'count' => 1,
	'path' => __DIR__ . '/src/Enclosure.php',
];
$ignoreErrors[] = [
	'message' => '#^Method Enclosure\\:\\:isRackPart\\(\\) should return Rack\\|false but returns array\\|bool\\.$#',
	'identifier' => 'return.type',
	'count' => 1,
	'path' => __DIR__ . '/src/Enclosure.php',
];
$ignoreErrors[] = [
	'message' => '#^Parameter \\#2 \\$items_id of static method CommonDBConnexity\\:\\:getItemsAssociatedTo\\(\\) expects string, int given\\.$#',
	'identifier' => 'argument.type',
	'count' => 1,
	'path' => __DIR__ . '/src/Enclosure.php',
];
$ignoreErrors[] = [
	'message' => '#^Left side of && is always true\\.$#',
	'identifier' => 'booleanAnd.leftAlwaysTrue',
	'count' => 1,
	'path' => __DIR__ . '/src/Entity.php',
];
$ignoreErrors[] = [
	'message' => '#^Method Entity\\:\\:isRecursive\\(\\) should return int but returns true\\.$#',
	'identifier' => 'return.type',
	'count' => 1,
	'path' => __DIR__ . '/src/Entity.php',
];
$ignoreErrors[] = [
	'message' => '#^Method Entity\\:\\:showUiCustomizationOptions\\(\\) with return type void returns false but should not return anything\\.$#',
	'identifier' => 'return.void',
	'count' => 1,
	'path' => __DIR__ . '/src/Entity.php',
];
$ignoreErrors[] = [
	'message' => '#^Parameter \\#1 \\$string of function strlen expects string, int\\<0, max\\> given\\.$#',
	'identifier' => 'argument.type',
	'count' => 1,
	'path' => __DIR__ . '/src/Entity.php',
];
$ignoreErrors[] = [
	'message' => '#^Parameter \\#2 \\$id of static method Dropdown\\:\\:getDropdownName\\(\\) expects int, string given\\.$#',
	'identifier' => 'argument.type',
	'count' => 1,
	'path' => __DIR__ . '/src/Entity.php',
];
$ignoreErrors[] = [
	'message' => '#^Parameter \\#2 \\$items_id of function getAncestorsOf expects array\\|string, int given\\.$#',
	'identifier' => 'argument.type',
	'count' => 1,
	'path' => __DIR__ . '/src/Entity.php',
];
$ignoreErrors[] = [
	'message' => '#^Parameter \\#2 \\$items_id of static method CommonDBConnexity\\:\\:getItemsAssociatedTo\\(\\) expects string, int given\\.$#',
	'identifier' => 'argument.type',
	'count' => 1,
	'path' => __DIR__ . '/src/Entity.php',
];
$ignoreErrors[] = [
	'message' => '#^Return type \\(int\\) of method Entity\\:\\:isRecursive\\(\\) should be compatible with return type \\(bool\\) of method CommonDBTM\\:\\:isRecursive\\(\\)$#',
	'identifier' => 'method.childReturnType',
	'count' => 1,
	'path' => __DIR__ . '/src/Entity.php',
];
$ignoreErrors[] = [
	'message' => '#^Unreachable statement \\- code above always terminates\\.$#',
	'identifier' => 'deadCode.unreachable',
	'count' => 1,
	'path' => __DIR__ . '/src/Entity.php',
];
$ignoreErrors[] = [
	'message' => '#^Parameter \\#1 \\$unicity of static method FieldUnicity\\:\\:showDoubles\\(\\) expects FieldUnicity, CommonGLPI given\\.$#',
	'identifier' => 'argument.type',
	'count' => 1,
	'path' => __DIR__ . '/src/FieldUnicity.php',
];
$ignoreErrors[] = [
	'message' => '#^Method Fieldblacklist\\:\\:isFieldBlacklisted\\(\\) should return true but returns bool\\.$#',
	'identifier' => 'return.type',
	'count' => 1,
	'path' => __DIR__ . '/src/Fieldblacklist.php',
];
$ignoreErrors[] = [
	'message' => '#^Method GLPIKey\\:\\:keyExists\\(\\) should return string but returns bool\\.$#',
	'identifier' => 'return.type',
	'count' => 1,
	'path' => __DIR__ . '/src/GLPIKey.php',
];
$ignoreErrors[] = [
	'message' => '#^Expression on left side of \\?\\? is not nullable\\.$#',
	'identifier' => 'nullCoalesce.expr',
	'count' => 1,
	'path' => __DIR__ . '/src/GLPINetwork.php',
];
$ignoreErrors[] = [
	'message' => '#^Parameter \\#2 \\$lw of method TCPDF\\:\\:setHeaderData\\(\\) expects int, string given\\.$#',
	'identifier' => 'argument.type',
	'count' => 1,
	'path' => __DIR__ . '/src/GLPIPDF.php',
];
$ignoreErrors[] = [
	'message' => '#^Parameter \\#5 \\$ln of method TCPDF\\:\\:Cell\\(\\) expects int, false given\\.$#',
	'identifier' => 'argument.type',
	'count' => 2,
	'path' => __DIR__ . '/src/GLPIPDF.php',
];
$ignoreErrors[] = [
	'message' => '#^Parameter \\#7 \\$fill of method TCPDF\\:\\:Cell\\(\\) expects bool, int given\\.$#',
	'identifier' => 'argument.type',
	'count' => 2,
	'path' => __DIR__ . '/src/GLPIPDF.php',
];
$ignoreErrors[] = [
	'message' => '#^Strict comparison using \\=\\=\\= between null and null will always evaluate to true\\.$#',
	'identifier' => 'identical.alwaysTrue',
	'count' => 1,
	'path' => __DIR__ . '/src/GLPIPDF.php',
];
$ignoreErrors[] = [
	'message' => '#^Unreachable statement \\- code above always terminates\\.$#',
	'identifier' => 'deadCode.unreachable',
	'count' => 1,
	'path' => __DIR__ . '/src/GLPIPDF.php',
];
$ignoreErrors[] = [
	'message' => '#^Parameter \\#2 \\$items_id of static method CommonDBConnexity\\:\\:getItemsAssociatedTo\\(\\) expects string, int given\\.$#',
	'identifier' => 'argument.type',
	'count' => 1,
	'path' => __DIR__ . '/src/Group.php',
];
$ignoreErrors[] = [
	'message' => '#^Parameter \\#1 \\$group of static method Group_User\\:\\:showForGroup\\(\\) expects Group, CommonGLPI given\\.$#',
	'identifier' => 'argument.type',
	'count' => 1,
	'path' => __DIR__ . '/src/Group_User.php',
];
$ignoreErrors[] = [
	'message' => '#^Parameter \\#1 \\$item of static method CommonDBRelation\\:\\:countForItem\\(\\) expects CommonDBTM, CommonGLPI given\\.$#',
	'identifier' => 'argument.type',
	'count' => 2,
	'path' => __DIR__ . '/src/Group_User.php',
];
$ignoreErrors[] = [
	'message' => '#^Parameter \\#1 \\$user of static method Group_User\\:\\:showForUser\\(\\) expects User, CommonGLPI given\\.$#',
	'identifier' => 'argument.type',
	'count' => 1,
	'path' => __DIR__ . '/src/Group_User.php',
];
$ignoreErrors[] = [
	'message' => '#^Parameter \\#4 \\$is_recursive of function getEntitiesRestrictCriteria expects \'auto\'\\|bool, 1 given\\.$#',
	'identifier' => 'argument.type',
	'count' => 1,
	'path' => __DIR__ . '/src/Group_User.php',
];
$ignoreErrors[] = [
	'message' => '#^Parameter \\#9 \\$inactive_deleted of static method User\\:\\:getSqlSearchResult\\(\\) expects bool, int given\\.$#',
	'identifier' => 'argument.type',
	'count' => 1,
	'path' => __DIR__ . '/src/Group_User.php',
];
$ignoreErrors[] = [
	'message' => '#^Instanceof between HTMLTableHeader and HTMLTableHeader will always evaluate to true\\.$#',
	'identifier' => 'instanceof.alwaysTrue',
	'count' => 1,
	'path' => __DIR__ . '/src/HTMLTableBase.php',
];
$ignoreErrors[] = [
	'message' => '#^Parameter \\#1 \\$table of class HTMLTableSuperHeader constructor expects HTMLTableMain, \\$this\\(HTMLTableBase\\) given\\.$#',
	'identifier' => 'argument.type',
	'count' => 1,
	'path' => __DIR__ . '/src/HTMLTableBase.php',
];
$ignoreErrors[] = [
	'message' => '#^Parameter \\#4 \\$father of class HTMLTableSuperHeader constructor expects HTMLTableSuperHeader\\|null, HTMLTableHeader\\|null given\\.$#',
	'identifier' => 'argument.type',
	'count' => 1,
	'path' => __DIR__ . '/src/HTMLTableBase.php',
];
$ignoreErrors[] = [
	'message' => '#^Parameter \\#2 \\$replace of function str_replace expects array\\<string\\>\\|string, int\\<0, max\\> given\\.$#',
	'identifier' => 'argument.type',
	'count' => 2,
	'path' => __DIR__ . '/src/HTMLTableEntity.php',
];
$ignoreErrors[] = [
	'message' => '#^Property HTMLTableGroup\\:\\:\\$new_headers is never read, only written\\.$#',
	'identifier' => 'property.onlyWritten',
	'count' => 1,
	'path' => __DIR__ . '/src/HTMLTableGroup.php',
];
$ignoreErrors[] = [
	'message' => '#^Call to an undefined method HTMLTableHeader\\:\\:getCompositeName\\(\\)\\.$#',
	'identifier' => 'method.notFound',
	'count' => 1,
	'path' => __DIR__ . '/src/HTMLTableRow.php',
];
$ignoreErrors[] = [
	'message' => '#^Parameter \\#1 \\$row of class HTMLTableCell constructor expects HTMLTableHeader, \\$this\\(HTMLTableRow\\) given\\.$#',
	'identifier' => 'argument.type',
	'count' => 1,
	'path' => __DIR__ . '/src/HTMLTableRow.php',
];
$ignoreErrors[] = [
	'message' => '#^Property HTMLTableSuperHeader\\:\\:\\$headerSets is never read, only written\\.$#',
	'identifier' => 'property.onlyWritten',
	'count' => 1,
	'path' => __DIR__ . '/src/HTMLTableSuperHeader.php',
];
$ignoreErrors[] = [
	'message' => '#^Call to function is_array\\(\\) with array will always evaluate to true\\.$#',
	'identifier' => 'function.alreadyNarrowedType',
	'count' => 4,
	'path' => __DIR__ . '/src/Html.php',
];
$ignoreErrors[] = [
	'message' => '#^Call to function is_array\\(\\) with bool will always evaluate to false\\.$#',
	'identifier' => 'function.impossibleType',
	'count' => 1,
	'path' => __DIR__ . '/src/Html.php',
];
$ignoreErrors[] = [
	'message' => '#^Expression on left side of \\?\\? is not nullable\\.$#',
	'identifier' => 'nullCoalesce.expr',
	'count' => 1,
	'path' => __DIR__ . '/src/Html.php',
];
$ignoreErrors[] = [
	'message' => '#^Method Html\\:\\:cleanPostForTextArea\\(\\) should return string but returns array\\<string\\>\\.$#',
	'identifier' => 'return.type',
	'count' => 1,
	'path' => __DIR__ . '/src/Html.php',
];
$ignoreErrors[] = [
	'message' => '#^Method Html\\:\\:closeForm\\(\\) should return string but returns true\\.$#',
	'identifier' => 'return.type',
	'count' => 1,
	'path' => __DIR__ . '/src/Html.php',
];
$ignoreErrors[] = [
	'message' => '#^Method Html\\:\\:getScssCompilePath\\(\\) should return array but returns string\\.$#',
	'identifier' => 'return.type',
	'count' => 1,
	'path' => __DIR__ . '/src/Html.php',
];
$ignoreErrors[] = [
	'message' => '#^Method Html\\:\\:showTimeField\\(\\) with return type void returns mixed but should not return anything\\.$#',
	'identifier' => 'return.void',
	'count' => 1,
	'path' => __DIR__ . '/src/Html.php',
];
$ignoreErrors[] = [
	'message' => '#^Method Html\\:\\:showTimeField\\(\\) with return type void returns string but should not return anything\\.$#',
	'identifier' => 'return.void',
	'count' => 1,
	'path' => __DIR__ . '/src/Html.php',
];
$ignoreErrors[] = [
	'message' => '#^Method Html\\:\\:uploadedFiles\\(\\) never returns void so it can be removed from the return type\\.$#',
	'identifier' => 'return.unusedType',
	'count' => 1,
	'path' => __DIR__ . '/src/Html.php',
];
$ignoreErrors[] = [
	'message' => '#^Method Html\\:\\:uploadedFiles\\(\\) should return string\\|void but returns true\\.$#',
	'identifier' => 'return.type',
	'count' => 1,
	'path' => __DIR__ . '/src/Html.php',
];
$ignoreErrors[] = [
	'message' => '#^Parameter \\#1 \\$filename of function file_exists expects string, array given\\.$#',
	'identifier' => 'argument.type',
	'count' => 1,
	'path' => __DIR__ . '/src/Html.php',
];
$ignoreErrors[] = [
	'message' => '#^Parameter \\#1 \\$time of static method Toolbox\\:\\:getTimestampTimeUnits\\(\\) expects int, float given\\.$#',
	'identifier' => 'argument.type',
	'count' => 2,
	'path' => __DIR__ . '/src/Html.php',
];
$ignoreErrors[] = [
	'message' => '#^Parameter \\#1 \\$url of static method Html\\:\\:getPrefixedUrl\\(\\) expects string, array given\\.$#',
	'identifier' => 'argument.type',
	'count' => 1,
	'path' => __DIR__ . '/src/Html.php',
];
$ignoreErrors[] = [
	'message' => '#^Parameter \\#1 \\$value of static method Toolbox\\:\\:prepareArrayForInput\\(\\) expects array, int\\<min, \\-1\\>\\|int\\<1, max\\>\\|string given\\.$#',
	'identifier' => 'argument.type',
	'count' => 1,
	'path' => __DIR__ . '/src/Html.php',
];
$ignoreErrors[] = [
	'message' => '#^Unreachable statement \\- code above always terminates\\.$#',
	'identifier' => 'deadCode.unreachable',
	'count' => 2,
	'path' => __DIR__ . '/src/Html.php',
];
$ignoreErrors[] = [
	'message' => '#^Parameter \\#3 \\$super of static method IPAddress\\:\\:getHTMLTableHeader\\(\\) expects HTMLTableSuperHeader\\|null, HTMLTableHeader given\\.$#',
	'identifier' => 'argument.type',
	'count' => 2,
	'path' => __DIR__ . '/src/IPAddress.php',
];
$ignoreErrors[] = [
	'message' => '#^Method IPNetmask\\:\\:setNetmaskFromString\\(\\) should return false but returns true\\.$#',
	'identifier' => 'return.type',
	'count' => 1,
	'path' => __DIR__ . '/src/IPNetmask.php',
];
$ignoreErrors[] = [
	'message' => '#^Parameter \\#1 \\$address of static method IPAddress\\:\\:addValueToAddress\\(\\) expects array\\<int\\>, array\\<int, float\\> given\\.$#',
	'identifier' => 'argument.type',
	'count' => 2,
	'path' => __DIR__ . '/src/IPNetwork.php',
];
$ignoreErrors[] = [
	'message' => '#^Property IPNetwork\\:\\:\\$address \\(IPAddress\\) does not accept null\\.$#',
	'identifier' => 'assign.propertyType',
	'count' => 1,
	'path' => __DIR__ . '/src/IPNetwork.php',
];
$ignoreErrors[] = [
	'message' => '#^Property IPNetwork\\:\\:\\$data_for_implicit_update \\(array\\) does not accept null\\.$#',
	'identifier' => 'assign.propertyType',
	'count' => 1,
	'path' => __DIR__ . '/src/IPNetwork.php',
];
$ignoreErrors[] = [
	'message' => '#^Property IPNetwork\\:\\:\\$gateway \\(IPAddress\\) does not accept null\\.$#',
	'identifier' => 'assign.propertyType',
	'count' => 1,
	'path' => __DIR__ . '/src/IPNetwork.php',
];
$ignoreErrors[] = [
	'message' => '#^Property IPNetwork\\:\\:\\$netmask \\(IPNetmask\\) does not accept null\\.$#',
	'identifier' => 'assign.propertyType',
	'count' => 1,
	'path' => __DIR__ . '/src/IPNetwork.php',
];
$ignoreErrors[] = [
	'message' => '#^Property IPNetwork\\:\\:\\$networkUpdate \\(bool\\) does not accept null\\.$#',
	'identifier' => 'assign.propertyType',
	'count' => 1,
	'path' => __DIR__ . '/src/IPNetwork.php',
];
$ignoreErrors[] = [
	'message' => '#^Parameter \\#1 \\$port of static method IPNetwork_Vlan\\:\\:showForIPNetwork\\(\\) expects IPNetwork, CommonGLPI given\\.$#',
	'identifier' => 'argument.type',
	'count' => 1,
	'path' => __DIR__ . '/src/IPNetwork_Vlan.php',
];
$ignoreErrors[] = [
	'message' => '#^Left side of && is always true\\.$#',
	'identifier' => 'booleanAnd.leftAlwaysTrue',
	'count' => 1,
	'path' => __DIR__ . '/src/ITILFollowup.php',
];
$ignoreErrors[] = [
	'message' => '#^Unreachable statement \\- code above always terminates\\.$#',
	'identifier' => 'deadCode.unreachable',
	'count' => 2,
	'path' => __DIR__ . '/src/ITILSolution.php',
];
$ignoreErrors[] = [
	'message' => '#^Method ITILTemplate\\:\\:showCentralPreview\\(\\) with return type void returns false but should not return anything\\.$#',
	'identifier' => 'return.void',
	'count' => 1,
	'path' => __DIR__ . '/src/ITILTemplate.php',
];
$ignoreErrors[] = [
	'message' => '#^Parameter \\#1 \\$withtypeandcategory of static method ITILTemplate\\:\\:getExtraAllowedFields\\(\\) expects bool, int given\\.$#',
	'identifier' => 'argument.type',
	'count' => 1,
	'path' => __DIR__ . '/src/ITILTemplate.php',
];
$ignoreErrors[] = [
	'message' => '#^Parameter \\#2 \\$force of method CommonDBTM\\:\\:delete\\(\\) expects bool, int given\\.$#',
	'identifier' => 'argument.type',
	'count' => 1,
	'path' => __DIR__ . '/src/ITILTemplate.php',
];
$ignoreErrors[] = [
	'message' => '#^Parameter \\#2 \\$withitemtype of static method ITILTemplate\\:\\:getExtraAllowedFields\\(\\) expects bool, int given\\.$#',
	'identifier' => 'argument.type',
	'count' => 1,
	'path' => __DIR__ . '/src/ITILTemplate.php',
];
$ignoreErrors[] = [
	'message' => '#^Parameter \\#1 \\$tt of static method ITILTemplateField\\:\\:showForITILTemplate\\(\\) expects ITILTemplate, CommonGLPI given\\.$#',
	'identifier' => 'argument.type',
	'count' => 1,
	'path' => __DIR__ . '/src/ITILTemplateField.php',
];
$ignoreErrors[] = [
	'message' => '#^Method ITILTemplateHiddenField\\:\\:showForITILTemplate\\(\\) with return type void returns false but should not return anything\\.$#',
	'identifier' => 'return.void',
	'count' => 1,
	'path' => __DIR__ . '/src/ITILTemplateHiddenField.php',
];
$ignoreErrors[] = [
	'message' => '#^Method ITILTemplateMandatoryField\\:\\:showForITILTemplate\\(\\) with return type void returns false but should not return anything\\.$#',
	'identifier' => 'return.void',
	'count' => 1,
	'path' => __DIR__ . '/src/ITILTemplateMandatoryField.php',
];
$ignoreErrors[] = [
	'message' => '#^Method ITILTemplatePredefinedField\\:\\:showForITILTemplate\\(\\) with return type void returns false but should not return anything\\.$#',
	'identifier' => 'return.void',
	'count' => 1,
	'path' => __DIR__ . '/src/ITILTemplatePredefinedField.php',
];
$ignoreErrors[] = [
	'message' => '#^Parameter \\#1 \\$tt of static method ITILTemplatePredefinedField\\:\\:showForITILTemplate\\(\\) expects ITILTemplate, CommonGLPI given\\.$#',
	'identifier' => 'argument.type',
	'count' => 1,
	'path' => __DIR__ . '/src/ITILTemplatePredefinedField.php',
];
$ignoreErrors[] = [
	'message' => '#^PHPDoc tag @var with type class\\-string is not subtype of native type TKey of int\\|string\\.$#',
	'identifier' => 'varTag.nativeType',
	'count' => 2,
	'path' => __DIR__ . '/src/Impact.php',
];
$ignoreErrors[] = [
	'message' => '#^Right side of \\|\\| is always true\\.$#',
	'identifier' => 'booleanOr.rightAlwaysTrue',
	'count' => 1,
	'path' => __DIR__ . '/src/Impact.php',
];
$ignoreErrors[] = [
	'message' => '#^Variable \\$total might not be defined\\.$#',
	'identifier' => 'variable.undefined',
	'count' => 1,
	'path' => __DIR__ . '/src/Impact.php',
];
$ignoreErrors[] = [
	'message' => '#^Negated boolean expression is always true\\.$#',
	'identifier' => 'booleanNot.alwaysTrue',
	'count' => 1,
	'path' => __DIR__ . '/src/ImpactItem.php',
];
$ignoreErrors[] = [
	'message' => '#^Method Infocom\\:\\:Amort\\(\\) should return array\\|float but returns string\\.$#',
	'identifier' => 'return.type',
	'count' => 3,
	'path' => __DIR__ . '/src/Infocom.php',
];
$ignoreErrors[] = [
	'message' => '#^Method Infocom\\:\\:showTco\\(\\) should return float but returns string\\.$#',
	'identifier' => 'return.type',
	'count' => 4,
	'path' => __DIR__ . '/src/Infocom.php',
];
$ignoreErrors[] = [
	'message' => '#^Negated boolean expression is always false\\.$#',
	'identifier' => 'booleanNot.alwaysFalse',
	'count' => 1,
	'path' => __DIR__ . '/src/Infocom.php',
];
$ignoreErrors[] = [
	'message' => '#^Parameter \\#1 \\$item of static method Infocom\\:\\:showForItem\\(\\) expects CommonDBTM, CommonGLPI given\\.$#',
	'identifier' => 'argument.type',
	'count' => 1,
	'path' => __DIR__ . '/src/Infocom.php',
];
$ignoreErrors[] = [
	'message' => '#^Offset \'cartridgeblackmatte\'\\|\'cartridgeblackphoto\' on array\\{tonerblack\\: array\\{\'tonerblack2\'\\}, tonerblackmax\\: array\\{\'tonerblack2max\'\\}, tonerblackused\\: array\\{\'tonerblack2used\'\\}, tonerblackremaining\\: array\\{\'tonerblack2remaining\'\\}\\} in isset\\(\\) does not exist\\.$#',
	'identifier' => 'isset.offset',
	'count' => 1,
	'path' => __DIR__ . '/src/Inventory/Asset/Cartridge.php',
];
$ignoreErrors[] = [
	'message' => '#^Offset \'cartridgematteblack\'\\|\'cartridgephotoblack\' on array\\{tonerblack\\: array\\{\'tonerblack2\'\\}, tonerblackmax\\: array\\{\'tonerblack2max\'\\}, tonerblackused\\: array\\{\'tonerblack2used\'\\}, tonerblackremaining\\: array\\{\'tonerblack2remaining\'\\}\\} in isset\\(\\) does not exist\\.$#',
	'identifier' => 'isset.offset',
	'count' => 1,
	'path' => __DIR__ . '/src/Inventory/Asset/Cartridge.php',
];
$ignoreErrors[] = [
	'message' => '#^Argument of an invalid type stdClass supplied for foreach, only iterables are supported\\.$#',
	'identifier' => 'foreach.nonIterable',
	'count' => 1,
	'path' => __DIR__ . '/src/Inventory/Asset/InventoryAsset.php',
];
$ignoreErrors[] = [
	'message' => '#^Property Glpi\\\\Inventory\\\\Asset\\\\InventoryAsset\\:\\:\\$main_asset \\(Glpi\\\\Inventory\\\\Asset\\\\MainAsset\\) does not accept Glpi\\\\Inventory\\\\Asset\\\\InventoryAsset\\.$#',
	'identifier' => 'assign.propertyType',
	'count' => 1,
	'path' => __DIR__ . '/src/Inventory/Asset/InventoryAsset.php',
];
$ignoreErrors[] = [
	'message' => '#^Argument of an invalid type stdClass supplied for foreach, only iterables are supported\\.$#',
	'identifier' => 'foreach.nonIterable',
	'count' => 2,
	'path' => __DIR__ . '/src/Inventory/Asset/MainAsset.php',
];
$ignoreErrors[] = [
	'message' => '#^Parameter \\#2 \\$force of method CommonDBTM\\:\\:deleteByCriteria\\(\\) expects bool, int given\\.$#',
	'identifier' => 'argument.type',
	'count' => 2,
	'path' => __DIR__ . '/src/Inventory/Asset/MainAsset.php',
];
$ignoreErrors[] = [
	'message' => '#^Parameter \\#3 \\$history of method CommonDBTM\\:\\:deleteByCriteria\\(\\) expects bool, int given\\.$#',
	'identifier' => 'argument.type',
	'count' => 1,
	'path' => __DIR__ . '/src/Inventory/Asset/MainAsset.php',
];
$ignoreErrors[] = [
	'message' => '#^Parameter \\#3 \\$rules_id of method Glpi\\\\Inventory\\\\Asset\\\\MainAsset\\:\\:rulepassed\\(\\) expects int, null given\\.$#',
	'identifier' => 'argument.type',
	'count' => 1,
	'path' => __DIR__ . '/src/Inventory/Asset/MainAsset.php',
];
$ignoreErrors[] = [
	'message' => '#^Property Glpi\\\\Inventory\\\\Asset\\\\InventoryAsset\\:\\:\\$itemtype \\(string\\) does not accept null\\.$#',
	'identifier' => 'assign.propertyType',
	'count' => 1,
	'path' => __DIR__ . '/src/Inventory/Asset/MainAsset.php',
];
$ignoreErrors[] = [
	'message' => '#^Property Glpi\\\\Inventory\\\\Asset\\\\InventoryAsset\\:\\:\\$request_query \\(string\\) on left side of \\?\\? is not nullable\\.$#',
	'identifier' => 'nullCoalesce.property',
	'count' => 1,
	'path' => __DIR__ . '/src/Inventory/Asset/MainAsset.php',
];
$ignoreErrors[] = [
	'message' => '#^Property Glpi\\\\Inventory\\\\Asset\\\\MainAsset\\:\\:\\$states_id_default \\(int\\) on left side of \\?\\? is not nullable\\.$#',
	'identifier' => 'nullCoalesce.property',
	'count' => 1,
	'path' => __DIR__ . '/src/Inventory/Asset/MainAsset.php',
];
$ignoreErrors[] = [
	'message' => '#^Parameter \\#2 \\$force of method CommonDBTM\\:\\:deleteByCriteria\\(\\) expects bool, int given\\.$#',
	'identifier' => 'argument.type',
	'count' => 1,
	'path' => __DIR__ . '/src/Inventory/Asset/NetworkCard.php',
];
$ignoreErrors[] = [
	'message' => '#^Property Glpi\\\\Inventory\\\\Asset\\\\InventoryAsset\\:\\:\\$main_asset \\(Glpi\\\\Inventory\\\\Asset\\\\MainAsset\\) in isset\\(\\) is not nullable\\.$#',
	'identifier' => 'isset.property',
	'count' => 1,
	'path' => __DIR__ . '/src/Inventory/Asset/NetworkCard.php',
];
$ignoreErrors[] = [
	'message' => '#^Argument of an invalid type stdClass supplied for foreach, only iterables are supported\\.$#',
	'identifier' => 'foreach.nonIterable',
	'count' => 1,
	'path' => __DIR__ . '/src/Inventory/Asset/NetworkEquipment.php',
];
$ignoreErrors[] = [
	'message' => '#^Call to function method_exists\\(\\) with \\$this\\(Glpi\\\\Inventory\\\\Asset\\\\NetworkEquipment\\) and \'getManagementPorts\' will always evaluate to true\\.$#',
	'identifier' => 'function.alreadyNarrowedType',
	'count' => 1,
	'path' => __DIR__ . '/src/Inventory/Asset/NetworkEquipment.php',
];
$ignoreErrors[] = [
	'message' => '#^Expression on left side of \\?\\? is not nullable\\.$#',
	'identifier' => 'nullCoalesce.expr',
	'count' => 1,
	'path' => __DIR__ . '/src/Inventory/Asset/NetworkEquipment.php',
];
$ignoreErrors[] = [
	'message' => '#^Call to function method_exists\\(\\) with \\$this\\(Glpi\\\\Inventory\\\\Asset\\\\NetworkPort\\) and \'handleAggregations\' will always evaluate to true\\.$#',
	'identifier' => 'function.alreadyNarrowedType',
	'count' => 1,
	'path' => __DIR__ . '/src/Inventory/Asset/NetworkPort.php',
];
$ignoreErrors[] = [
	'message' => '#^Empty array passed to foreach\\.$#',
	'identifier' => 'foreach.emptyArray',
	'count' => 1,
	'path' => __DIR__ . '/src/Inventory/Asset/NetworkPort.php',
];
$ignoreErrors[] = [
	'message' => '#^Offset \'Computer\' on array\\{\\} in isset\\(\\) does not exist\\.$#',
	'identifier' => 'isset.offset',
	'count' => 1,
	'path' => __DIR__ . '/src/Inventory/Asset/NetworkPort.php',
];
$ignoreErrors[] = [
	'message' => '#^Offset \'NetworkEquipment\' on array\\{\\} in isset\\(\\) does not exist\\.$#',
	'identifier' => 'isset.offset',
	'count' => 1,
	'path' => __DIR__ . '/src/Inventory/Asset/NetworkPort.php',
];
$ignoreErrors[] = [
	'message' => '#^Offset \'Phone\' on array\\{\\} in isset\\(\\) does not exist\\.$#',
	'identifier' => 'isset.offset',
	'count' => 1,
	'path' => __DIR__ . '/src/Inventory/Asset/NetworkPort.php',
];
$ignoreErrors[] = [
	'message' => '#^Parameter \\#2 \\$force of method CommonDBTM\\:\\:deleteByCriteria\\(\\) expects bool, int given\\.$#',
	'identifier' => 'argument.type',
	'count' => 2,
	'path' => __DIR__ . '/src/Inventory/Asset/NetworkPort.php',
];
$ignoreErrors[] = [
	'message' => '#^Parameter \\#2 \\$netports_id_2 of method Glpi\\\\Inventory\\\\Asset\\\\NetworkPort\\:\\:addPortsWiring\\(\\) expects int, false given\\.$#',
	'identifier' => 'argument.type',
	'count' => 1,
	'path' => __DIR__ . '/src/Inventory/Asset/NetworkPort.php',
];
$ignoreErrors[] = [
	'message' => '#^Property Glpi\\\\Inventory\\\\Asset\\\\InventoryAsset\\:\\:\\$itemtype \\(string\\) does not accept null\\.$#',
	'identifier' => 'assign.propertyType',
	'count' => 1,
	'path' => __DIR__ . '/src/Inventory/Asset/NetworkPort.php',
];
$ignoreErrors[] = [
	'message' => '#^Property Glpi\\\\Inventory\\\\Asset\\\\InventoryAsset\\:\\:\\$main_asset \\(Glpi\\\\Inventory\\\\Asset\\\\MainAsset\\) in isset\\(\\) is not nullable\\.$#',
	'identifier' => 'isset.property',
	'count' => 1,
	'path' => __DIR__ . '/src/Inventory/Asset/NetworkPort.php',
];
$ignoreErrors[] = [
	'message' => '#^Result of && is always false\\.$#',
	'identifier' => 'booleanAnd.alwaysFalse',
	'count' => 2,
	'path' => __DIR__ . '/src/Inventory/Asset/NetworkPort.php',
];
$ignoreErrors[] = [
	'message' => '#^Unreachable statement \\- code above always terminates\\.$#',
	'identifier' => 'deadCode.unreachable',
	'count' => 1,
	'path' => __DIR__ . '/src/Inventory/Asset/NetworkPort.php',
];
$ignoreErrors[] = [
	'message' => '#^Left side of && is always true\\.$#',
	'identifier' => 'booleanAnd.leftAlwaysTrue',
	'count' => 1,
	'path' => __DIR__ . '/src/Inventory/Asset/Software.php',
];
$ignoreErrors[] = [
	'message' => '#^Property Glpi\\\\Inventory\\\\Asset\\\\InventoryAsset\\:\\:\\$main_asset \\(Glpi\\\\Inventory\\\\Asset\\\\MainAsset\\) in isset\\(\\) is not nullable\\.$#',
	'identifier' => 'isset.property',
	'count' => 2,
	'path' => __DIR__ . '/src/Inventory/Asset/Software.php',
];
$ignoreErrors[] = [
	'message' => '#^Argument of an invalid type stdClass supplied for foreach, only iterables are supported\\.$#',
	'identifier' => 'foreach.nonIterable',
	'count' => 1,
	'path' => __DIR__ . '/src/Inventory/Asset/Unmanaged.php',
];
$ignoreErrors[] = [
	'message' => '#^Parameter \\#4 \\$ports_id \\(array\\) of method Glpi\\\\Inventory\\\\Asset\\\\Unmanaged\\:\\:rulepassed\\(\\) should be compatible with parameter \\$ports_id \\(int\\) of method Glpi\\\\Inventory\\\\Asset\\\\MainAsset\\:\\:rulepassed\\(\\)$#',
	'identifier' => 'method.childParameterType',
	'count' => 1,
	'path' => __DIR__ . '/src/Inventory/Asset/Unmanaged.php',
];
$ignoreErrors[] = [
	'message' => '#^Property Glpi\\\\Inventory\\\\Asset\\\\InventoryAsset\\:\\:\\$request_query \\(string\\) on left side of \\?\\? is not nullable\\.$#',
	'identifier' => 'nullCoalesce.property',
	'count' => 1,
	'path' => __DIR__ . '/src/Inventory/Asset/Unmanaged.php',
];
$ignoreErrors[] = [
	'message' => '#^Property Glpi\\\\Inventory\\\\Asset\\\\MainAsset\\:\\:\\$states_id_default \\(int\\) on left side of \\?\\? is not nullable\\.$#',
	'identifier' => 'nullCoalesce.property',
	'count' => 1,
	'path' => __DIR__ . '/src/Inventory/Asset/Unmanaged.php',
];
$ignoreErrors[] = [
	'message' => '#^Parameter \\#2 \\$force of method CommonDBTM\\:\\:delete\\(\\) expects bool, int given\\.$#',
	'identifier' => 'argument.type',
	'count' => 1,
	'path' => __DIR__ . '/src/Inventory/Asset/VirtualMachine.php',
];
$ignoreErrors[] = [
	'message' => '#^Parameter \\#2 \\$force of method CommonDBTM\\:\\:deleteByCriteria\\(\\) expects bool, int given\\.$#',
	'identifier' => 'argument.type',
	'count' => 1,
	'path' => __DIR__ . '/src/Inventory/Asset/VirtualMachine.php',
];
$ignoreErrors[] = [
	'message' => '#^Property Glpi\\\\Inventory\\\\Asset\\\\InventoryAsset\\:\\:\\$itemtype \\(string\\) does not accept null\\.$#',
	'identifier' => 'assign.propertyType',
	'count' => 1,
	'path' => __DIR__ . '/src/Inventory/Asset/VirtualMachine.php',
];
$ignoreErrors[] = [
	'message' => '#^Property Glpi\\\\Inventory\\\\Asset\\\\InventoryAsset\\:\\:\\$main_asset \\(Glpi\\\\Inventory\\\\Asset\\\\MainAsset\\) in isset\\(\\) is not nullable\\.$#',
	'identifier' => 'isset.property',
	'count' => 1,
	'path' => __DIR__ . '/src/Inventory/Asset/VirtualMachine.php',
];
$ignoreErrors[] = [
	'message' => '#^Access to an undefined property CommonGLPI\\:\\:\\$enabled_inventory\\.$#',
	'identifier' => 'property.notFound',
	'count' => 1,
	'path' => __DIR__ . '/src/Inventory/Conf.php',
];
$ignoreErrors[] = [
	'message' => '#^Access to an undefined property Glpi\\\\Inventory\\\\Conf\\:\\:\\$enabled_inventory\\.$#',
	'identifier' => 'property.notFound',
	'count' => 1,
	'path' => __DIR__ . '/src/Inventory/Conf.php',
];
$ignoreErrors[] = [
	'message' => '#^Parameter \\#1 \\$path of method Glpi\\\\Inventory\\\\Conf\\:\\:importContentFile\\(\\) expects string, null given\\.$#',
	'identifier' => 'argument.type',
	'count' => 1,
	'path' => __DIR__ . '/src/Inventory/Conf.php',
];
$ignoreErrors[] = [
	'message' => '#^Method Glpi\\\\Inventory\\\\Inventory\\:\\:cronCleanorphans\\(\\) with return type void returns int but should not return anything\\.$#',
	'identifier' => 'return.void',
	'count' => 1,
	'path' => __DIR__ . '/src/Inventory/Inventory.php',
];
$ignoreErrors[] = [
	'message' => '#^Method Glpi\\\\Inventory\\\\Inventory\\:\\:cronCleantemp\\(\\) with return type void returns int but should not return anything\\.$#',
	'identifier' => 'return.void',
	'count' => 1,
	'path' => __DIR__ . '/src/Inventory/Inventory.php',
];
$ignoreErrors[] = [
	'message' => '#^PHPDoc tag @return has invalid value \\(void;\\)\\: Unexpected token ";", expected TOKEN_HORIZONTAL_WS at offset 73 on line 4$#',
	'identifier' => 'phpDoc.parseError',
	'count' => 1,
	'path' => __DIR__ . '/src/Inventory/Inventory.php',
];
$ignoreErrors[] = [
	'message' => '#^Property Glpi\\\\Inventory\\\\Inventory\\:\\:\\$inventory_content \\(string\\) in isset\\(\\) is not nullable\\.$#',
	'identifier' => 'isset.property',
	'count' => 1,
	'path' => __DIR__ . '/src/Inventory/Inventory.php',
];
$ignoreErrors[] = [
	'message' => '#^Property Glpi\\\\Inventory\\\\Inventory\\:\\:\\$mainasset \\(Glpi\\\\Inventory\\\\Asset\\\\MainAsset\\) in isset\\(\\) is not nullable\\.$#',
	'identifier' => 'isset.property',
	'count' => 2,
	'path' => __DIR__ . '/src/Inventory/Inventory.php',
];
$ignoreErrors[] = [
	'message' => '#^Call to function is_array\\(\\) with array will always evaluate to true\\.$#',
	'identifier' => 'function.alreadyNarrowedType',
	'count' => 1,
	'path' => __DIR__ . '/src/Inventory/Request.php',
];
$ignoreErrors[] = [
	'message' => '#^Method Item_Cluster\\:\\:showItems\\(\\) with return type void returns false but should not return anything\\.$#',
	'identifier' => 'return.void',
	'count' => 1,
	'path' => __DIR__ . '/src/Item_Cluster.php',
];
$ignoreErrors[] = [
	'message' => '#^Parameter \\#1 \\$cluster of static method Item_Cluster\\:\\:showItems\\(\\) expects Cluster, CommonGLPI given\\.$#',
	'identifier' => 'argument.type',
	'count' => 1,
	'path' => __DIR__ . '/src/Item_Cluster.php',
];
$ignoreErrors[] = [
	'message' => '#^Parameter \\#1 \\$item of static method CommonDBRelation\\:\\:countForMainItem\\(\\) expects CommonDBTM, CommonGLPI given\\.$#',
	'identifier' => 'argument.type',
	'count' => 1,
	'path' => __DIR__ . '/src/Item_Cluster.php',
];
$ignoreErrors[] = [
	'message' => '#^Method Item_DeviceCamera_ImageFormat\\:\\:showItems\\(\\) with return type void returns false but should not return anything\\.$#',
	'identifier' => 'return.void',
	'count' => 1,
	'path' => __DIR__ . '/src/Item_DeviceCamera_ImageFormat.php',
];
$ignoreErrors[] = [
	'message' => '#^Parameter \\#1 \\$camera of static method Item_DeviceCamera_ImageFormat\\:\\:showItems\\(\\) expects DeviceCamera, CommonGLPI given\\.$#',
	'identifier' => 'argument.type',
	'count' => 1,
	'path' => __DIR__ . '/src/Item_DeviceCamera_ImageFormat.php',
];
$ignoreErrors[] = [
	'message' => '#^Method Item_DeviceCamera_ImageResolution\\:\\:showItems\\(\\) with return type void returns false but should not return anything\\.$#',
	'identifier' => 'return.void',
	'count' => 1,
	'path' => __DIR__ . '/src/Item_DeviceCamera_ImageResolution.php',
];
$ignoreErrors[] = [
	'message' => '#^Parameter \\#1 \\$camera of static method Item_DeviceCamera_ImageResolution\\:\\:showItems\\(\\) expects DeviceCamera, CommonGLPI given\\.$#',
	'identifier' => 'argument.type',
	'count' => 1,
	'path' => __DIR__ . '/src/Item_DeviceCamera_ImageResolution.php',
];
$ignoreErrors[] = [
	'message' => '#^Expression on left side of \\?\\? is not nullable\\.$#',
	'identifier' => 'nullCoalesce.expr',
	'count' => 1,
	'path' => __DIR__ . '/src/Item_Devices.php',
];
$ignoreErrors[] = [
	'message' => '#^Parameter \\#3 \\$withcomment of static method Dropdown\\:\\:getDropdownName\\(\\) expects bool, int given\\.$#',
	'identifier' => 'argument.type',
	'count' => 1,
	'path' => __DIR__ . '/src/Item_Devices.php',
];
$ignoreErrors[] = [
	'message' => '#^Parameter \\#4 \\$delete_all_column of method Item_Devices\\:\\:getTableGroup\\(\\) expects HTMLTableSuperHeader\\|null, HTMLTableHeader\\|null given\\.$#',
	'identifier' => 'argument.type',
	'count' => 1,
	'path' => __DIR__ . '/src/Item_Devices.php',
];
$ignoreErrors[] = [
	'message' => '#^Parameter \\#5 \\$common_column of method Item_Devices\\:\\:getTableGroup\\(\\) expects HTMLTableSuperHeader, HTMLTableHeader given\\.$#',
	'identifier' => 'argument.type',
	'count' => 1,
	'path' => __DIR__ . '/src/Item_Devices.php',
];
$ignoreErrors[] = [
	'message' => '#^Parameter \\#6 \\$specific_column of method Item_Devices\\:\\:getTableGroup\\(\\) expects HTMLTableSuperHeader, HTMLTableHeader given\\.$#',
	'identifier' => 'argument.type',
	'count' => 1,
	'path' => __DIR__ . '/src/Item_Devices.php',
];
$ignoreErrors[] = [
	'message' => '#^Parameter \\#7 \\$delete_column of method Item_Devices\\:\\:getTableGroup\\(\\) expects HTMLTableSuperHeader\\|null, HTMLTableHeader\\|null given\\.$#',
	'identifier' => 'argument.type',
	'count' => 1,
	'path' => __DIR__ . '/src/Item_Devices.php',
];
$ignoreErrors[] = [
	'message' => '#^Method Item_Disk\\:\\:showForItem\\(\\) with return type void returns false but should not return anything\\.$#',
	'identifier' => 'return.void',
	'count' => 1,
	'path' => __DIR__ . '/src/Item_Disk.php',
];
$ignoreErrors[] = [
	'message' => '#^Parameter \\#1 \\$item of static method Item_Disk\\:\\:showForItem\\(\\) expects CommonDBTM, CommonGLPI given\\.$#',
	'identifier' => 'argument.type',
	'count' => 1,
	'path' => __DIR__ . '/src/Item_Disk.php',
];
$ignoreErrors[] = [
	'message' => '#^Method Item_Enclosure\\:\\:showItems\\(\\) with return type void returns false but should not return anything\\.$#',
	'identifier' => 'return.void',
	'count' => 1,
	'path' => __DIR__ . '/src/Item_Enclosure.php',
];
$ignoreErrors[] = [
	'message' => '#^Parameter \\#1 \\$enclosure of static method Item_Enclosure\\:\\:showItems\\(\\) expects Enclosure, CommonGLPI given\\.$#',
	'identifier' => 'argument.type',
	'count' => 1,
	'path' => __DIR__ . '/src/Item_Enclosure.php',
];
$ignoreErrors[] = [
	'message' => '#^Parameter \\#1 \\$item of static method CommonDBRelation\\:\\:countForMainItem\\(\\) expects CommonDBTM, CommonGLPI given\\.$#',
	'identifier' => 'argument.type',
	'count' => 1,
	'path' => __DIR__ . '/src/Item_Enclosure.php',
];
$ignoreErrors[] = [
	'message' => '#^Method Item_Kanban\\:\\:loadStateForItem\\(\\) should return array but returns null\\.$#',
	'identifier' => 'return.type',
	'count' => 1,
	'path' => __DIR__ . '/src/Item_Kanban.php',
];
$ignoreErrors[] = [
	'message' => '#^If condition is always true\\.$#',
	'identifier' => 'if.alwaysTrue',
	'count' => 1,
	'path' => __DIR__ . '/src/Item_OperatingSystem.php',
];
$ignoreErrors[] = [
	'message' => '#^Parameter \\#1 \\$item of static method CommonDBRelation\\:\\:countForItem\\(\\) expects CommonDBTM, CommonGLPI given\\.$#',
	'identifier' => 'argument.type',
	'count' => 1,
	'path' => __DIR__ . '/src/Item_OperatingSystem.php',
];
$ignoreErrors[] = [
	'message' => '#^Parameter \\#1 \\$item of static method Item_OperatingSystem\\:\\:showForItem\\(\\) expects CommonDBTM, CommonGLPI given\\.$#',
	'identifier' => 'argument.type',
	'count' => 1,
	'path' => __DIR__ . '/src/Item_OperatingSystem.php',
];
$ignoreErrors[] = [
	'message' => '#^Right side of && is always true\\.$#',
	'identifier' => 'booleanAnd.rightAlwaysTrue',
	'count' => 3,
	'path' => __DIR__ . '/src/Item_OperatingSystem.php',
];
$ignoreErrors[] = [
	'message' => '#^Unreachable statement \\- code above always terminates\\.$#',
	'identifier' => 'deadCode.unreachable',
	'count' => 1,
	'path' => __DIR__ . '/src/Item_OperatingSystem.php',
];
$ignoreErrors[] = [
	'message' => '#^Method Item_Problem\\:\\:showForProblem\\(\\) with return type void returns false but should not return anything\\.$#',
	'identifier' => 'return.void',
	'count' => 1,
	'path' => __DIR__ . '/src/Item_Problem.php',
];
$ignoreErrors[] = [
	'message' => '#^Parameter \\#1 \\$item of static method Problem\\:\\:showListForItem\\(\\) expects CommonDBTM, CommonGLPI given\\.$#',
	'identifier' => 'argument.type',
	'count' => 1,
	'path' => __DIR__ . '/src/Item_Problem.php',
];
$ignoreErrors[] = [
	'message' => '#^Parameter \\#1 \\$problem of static method Item_Problem\\:\\:showForProblem\\(\\) expects Problem, CommonGLPI given\\.$#',
	'identifier' => 'argument.type',
	'count' => 1,
	'path' => __DIR__ . '/src/Item_Problem.php',
];
$ignoreErrors[] = [
	'message' => '#^Comparison operation "\\>" between int\\<1, max\\> and 0 is always true\\.$#',
	'identifier' => 'greater.alwaysTrue',
	'count' => 1,
	'path' => __DIR__ . '/src/Item_Project.php',
];
$ignoreErrors[] = [
	'message' => '#^Method Item_Project\\:\\:showForProject\\(\\) with return type void returns false but should not return anything\\.$#',
	'identifier' => 'return.void',
	'count' => 1,
	'path' => __DIR__ . '/src/Item_Project.php',
];
$ignoreErrors[] = [
	'message' => '#^Parameter \\#1 \\$item of static method CommonDBRelation\\:\\:countForMainItem\\(\\) expects CommonDBTM, CommonGLPI given\\.$#',
	'identifier' => 'argument.type',
	'count' => 1,
	'path' => __DIR__ . '/src/Item_Project.php',
];
$ignoreErrors[] = [
	'message' => '#^Parameter \\#1 \\$project of static method Item_Project\\:\\:showForProject\\(\\) expects Project, CommonGLPI given\\.$#',
	'identifier' => 'argument.type',
	'count' => 1,
	'path' => __DIR__ . '/src/Item_Project.php',
];
$ignoreErrors[] = [
	'message' => '#^Method Item_Rack\\:\\:showItems\\(\\) with return type void returns false but should not return anything\\.$#',
	'identifier' => 'return.void',
	'count' => 1,
	'path' => __DIR__ . '/src/Item_Rack.php',
];
$ignoreErrors[] = [
	'message' => '#^Parameter \\#1 \\$rack of static method Item_Rack\\:\\:showItems\\(\\) expects Rack, CommonGLPI given\\.$#',
	'identifier' => 'argument.type',
	'count' => 1,
	'path' => __DIR__ . '/src/Item_Rack.php',
];
$ignoreErrors[] = [
	'message' => '#^Method Item_RemoteManagement\\:\\:showForItem\\(\\) with return type void returns false but should not return anything\\.$#',
	'identifier' => 'return.void',
	'count' => 1,
	'path' => __DIR__ . '/src/Item_RemoteManagement.php',
];
$ignoreErrors[] = [
	'message' => '#^Parameter \\#1 \\$item of static method Item_RemoteManagement\\:\\:showForItem\\(\\) expects CommonDBTM, CommonGLPI given\\.$#',
	'identifier' => 'argument.type',
	'count' => 1,
	'path' => __DIR__ . '/src/Item_RemoteManagement.php',
];
$ignoreErrors[] = [
	'message' => '#^Loose comparison using \\=\\= between \'e\'\\|\'g\'\\|\'i\'\\|\'l\'\\|\'o\'\\|\'s\'\\|\'u\' and \'_\' will always evaluate to false\\.$#',
	'identifier' => 'equal.alwaysFalse',
	'count' => 1,
	'path' => __DIR__ . '/src/Item_SoftwareLicense.php',
];
$ignoreErrors[] = [
	'message' => '#^Method Item_SoftwareLicense\\:\\:showForLicense\\(\\) with return type void returns false but should not return anything\\.$#',
	'identifier' => 'return.void',
	'count' => 1,
	'path' => __DIR__ . '/src/Item_SoftwareLicense.php',
];
$ignoreErrors[] = [
	'message' => '#^Method Item_SoftwareLicense\\:\\:showForLicenseByEntity\\(\\) with return type void returns false but should not return anything\\.$#',
	'identifier' => 'return.void',
	'count' => 1,
	'path' => __DIR__ . '/src/Item_SoftwareLicense.php',
];
$ignoreErrors[] = [
	'message' => '#^Parameter \\#1 \\$license of static method Item_SoftwareLicense\\:\\:showForLicense\\(\\) expects SoftwareLicense, CommonGLPI given\\.$#',
	'identifier' => 'argument.type',
	'count' => 1,
	'path' => __DIR__ . '/src/Item_SoftwareLicense.php',
];
$ignoreErrors[] = [
	'message' => '#^Parameter \\#1 \\$license of static method Item_SoftwareLicense\\:\\:showForLicenseByEntity\\(\\) expects SoftwareLicense, CommonGLPI given\\.$#',
	'identifier' => 'argument.type',
	'count' => 1,
	'path' => __DIR__ . '/src/Item_SoftwareLicense.php',
];
$ignoreErrors[] = [
	'message' => '#^Loose comparison using \\=\\= between \'d\'\\|\'e\'\\|\'g\'\\|\'i\'\\|\'l\'\\|\'o\'\\|\'s\'\\|\'u\'\\|\'v\' and \'_\' will always evaluate to false\\.$#',
	'identifier' => 'equal.alwaysFalse',
	'count' => 1,
	'path' => __DIR__ . '/src/Item_SoftwareVersion.php',
];
$ignoreErrors[] = [
	'message' => '#^Parameter \\#1 \\$item of static method Item_SoftwareVersion\\:\\:countForItem\\(\\) expects CommonDBTM, CommonGLPI given\\.$#',
	'identifier' => 'argument.type',
	'count' => 1,
	'path' => __DIR__ . '/src/Item_SoftwareVersion.php',
];
$ignoreErrors[] = [
	'message' => '#^Parameter \\#1 \\$item of static method Item_SoftwareVersion\\:\\:showForItem\\(\\) expects CommonDBTM, CommonGLPI given\\.$#',
	'identifier' => 'argument.type',
	'count' => 1,
	'path' => __DIR__ . '/src/Item_SoftwareVersion.php',
];
$ignoreErrors[] = [
	'message' => '#^Parameter \\#1 \\$software of static method Item_SoftwareVersion\\:\\:showForSoftware\\(\\) expects Software, CommonGLPI given\\.$#',
	'identifier' => 'argument.type',
	'count' => 1,
	'path' => __DIR__ . '/src/Item_SoftwareVersion.php',
];
$ignoreErrors[] = [
	'message' => '#^Parameter \\#1 \\$version of static method Item_SoftwareVersion\\:\\:showForVersion\\(\\) expects SoftwareVersion, CommonGLPI given\\.$#',
	'identifier' => 'argument.type',
	'count' => 1,
	'path' => __DIR__ . '/src/Item_SoftwareVersion.php',
];
$ignoreErrors[] = [
	'message' => '#^Parameter \\#1 \\$version of static method Item_SoftwareVersion\\:\\:showForVersionByEntity\\(\\) expects SoftwareVersion, CommonGLPI given\\.$#',
	'identifier' => 'argument.type',
	'count' => 1,
	'path' => __DIR__ . '/src/Item_SoftwareVersion.php',
];
$ignoreErrors[] = [
	'message' => '#^Loose comparison using \\!\\= between \'Monitor\'\\|\'Peripheral\'\\|\'Phone\'\\|\'Printer\' and \'Software\' will always evaluate to true\\.$#',
	'identifier' => 'notEqual.alwaysTrue',
	'count' => 1,
	'path' => __DIR__ . '/src/Item_Ticket.php',
];
$ignoreErrors[] = [
	'message' => '#^Method Item_Ticket\\:\\:dropdown\\(\\) should return int\\|string\\|false but empty return statement found\\.$#',
	'identifier' => 'return.empty',
	'count' => 1,
	'path' => __DIR__ . '/src/Item_Ticket.php',
];
$ignoreErrors[] = [
	'message' => '#^Method Item_Ticket\\:\\:showForTicket\\(\\) with return type void returns false but should not return anything\\.$#',
	'identifier' => 'return.void',
	'count' => 1,
	'path' => __DIR__ . '/src/Item_Ticket.php',
];
$ignoreErrors[] = [
	'message' => '#^Parameter \\#1 \\$ticket of static method Item_Ticket\\:\\:showForTicket\\(\\) expects Ticket, CommonGLPI given\\.$#',
	'identifier' => 'argument.type',
	'count' => 1,
	'path' => __DIR__ . '/src/Item_Ticket.php',
];
$ignoreErrors[] = [
	'message' => '#^Parameter \\#2 \\$right of static method Session\\:\\:haveRight\\(\\) expects int, string given\\.$#',
	'identifier' => 'argument.type',
	'count' => 1,
	'path' => __DIR__ . '/src/Item_Ticket.php',
];
$ignoreErrors[] = [
	'message' => '#^Parameter \\#3 \\$itemtype of static method Item_Ticket\\:\\:dropdownMyDevices\\(\\) expects string, null given\\.$#',
	'identifier' => 'argument.type',
	'count' => 1,
	'path' => __DIR__ . '/src/Item_Ticket.php',
];
$ignoreErrors[] = [
	'message' => '#^Method Itil_Project\\:\\:showForItil\\(\\) with return type void returns false but should not return anything\\.$#',
	'identifier' => 'return.void',
	'count' => 1,
	'path' => __DIR__ . '/src/Itil_Project.php',
];
$ignoreErrors[] = [
	'message' => '#^Method Itil_Project\\:\\:showForProject\\(\\) with return type void returns false but should not return anything\\.$#',
	'identifier' => 'return.void',
	'count' => 1,
	'path' => __DIR__ . '/src/Itil_Project.php',
];
$ignoreErrors[] = [
	'message' => '#^Parameter \\#1 \\$itil of static method Itil_Project\\:\\:showForItil\\(\\) expects CommonITILObject, CommonGLPI given\\.$#',
	'identifier' => 'argument.type',
	'count' => 1,
	'path' => __DIR__ . '/src/Itil_Project.php',
];
$ignoreErrors[] = [
	'message' => '#^Parameter \\#1 \\$project of static method Itil_Project\\:\\:showForProject\\(\\) expects Project, CommonGLPI given\\.$#',
	'identifier' => 'argument.type',
	'count' => 1,
	'path' => __DIR__ . '/src/Itil_Project.php',
];
$ignoreErrors[] = [
	'message' => '#^Loose comparison using \\=\\= between \'ASC\' and \'ASC\' will always evaluate to true\\.$#',
	'identifier' => 'equal.alwaysTrue',
	'count' => 1,
	'path' => __DIR__ . '/src/KnowbaseItem.php',
];
$ignoreErrors[] = [
	'message' => '#^Method KnowbaseItem\\:\\:searchForm\\(\\) with return type void returns false but should not return anything\\.$#',
	'identifier' => 'return.void',
	'count' => 1,
	'path' => __DIR__ . '/src/KnowbaseItem.php',
];
$ignoreErrors[] = [
	'message' => '#^Method KnowbaseItem\\:\\:showBrowseForm\\(\\) with return type void returns false but should not return anything\\.$#',
	'identifier' => 'return.void',
	'count' => 1,
	'path' => __DIR__ . '/src/KnowbaseItem.php',
];
$ignoreErrors[] = [
	'message' => '#^Method KnowbaseItem\\:\\:showForm\\(\\) with return type void returns false but should not return anything\\.$#',
	'identifier' => 'return.void',
	'count' => 1,
	'path' => __DIR__ . '/src/KnowbaseItem.php',
];
$ignoreErrors[] = [
	'message' => '#^Method KnowbaseItem\\:\\:showForm\\(\\) with return type void returns true but should not return anything\\.$#',
	'identifier' => 'return.void',
	'count' => 1,
	'path' => __DIR__ . '/src/KnowbaseItem.php',
];
$ignoreErrors[] = [
	'message' => '#^Method KnowbaseItem\\:\\:showManageForm\\(\\) with return type void returns false but should not return anything\\.$#',
	'identifier' => 'return.void',
	'count' => 1,
	'path' => __DIR__ . '/src/KnowbaseItem.php',
];
$ignoreErrors[] = [
	'message' => '#^Parameter \\#2 \\$items_id of static method CommonDBConnexity\\:\\:getItemsAssociatedTo\\(\\) expects string, int given\\.$#',
	'identifier' => 'argument.type',
	'count' => 1,
	'path' => __DIR__ . '/src/KnowbaseItem.php',
];
$ignoreErrors[] = [
	'message' => '#^Parameter \\#2 \\$odd of static method Search\\:\\:showNewLine\\(\\) expects bool, int\\<0, 1\\> given\\.$#',
	'identifier' => 'argument.type',
	'count' => 1,
	'path' => __DIR__ . '/src/KnowbaseItem.php',
];
$ignoreErrors[] = [
	'message' => '#^Return type \\(void\\) of method KnowbaseItem\\:\\:showForm\\(\\) should be compatible with return type \\(bool\\) of method CommonDBTM\\:\\:showForm\\(\\)$#',
	'identifier' => 'method.childReturnType',
	'count' => 1,
	'path' => __DIR__ . '/src/KnowbaseItem.php',
];
$ignoreErrors[] = [
	'message' => '#^Call to an undefined method KnowbaseItemTranslation\\:\\:showVisibility\\(\\)\\.$#',
	'identifier' => 'method.notFound',
	'count' => 1,
	'path' => __DIR__ . '/src/KnowbaseItemTranslation.php',
];
$ignoreErrors[] = [
	'message' => '#^Method KnowbaseItemTranslation\\:\\:showFull\\(\\) with return type void returns false but should not return anything\\.$#',
	'identifier' => 'return.void',
	'count' => 1,
	'path' => __DIR__ . '/src/KnowbaseItemTranslation.php',
];
$ignoreErrors[] = [
	'message' => '#^Method KnowbaseItemTranslation\\:\\:showFull\\(\\) with return type void returns true but should not return anything\\.$#',
	'identifier' => 'return.void',
	'count' => 1,
	'path' => __DIR__ . '/src/KnowbaseItemTranslation.php',
];
$ignoreErrors[] = [
	'message' => '#^PHPDoc tag @return has invalid value \\(true;\\)\\: Unexpected token ";", expected TOKEN_HORIZONTAL_WS at offset 133 on line 6$#',
	'identifier' => 'phpDoc.parseError',
	'count' => 1,
	'path' => __DIR__ . '/src/KnowbaseItemTranslation.php',
];
$ignoreErrors[] = [
	'message' => '#^Parameter \\#1 \\$item of static method KnowbaseItemTranslation\\:\\:getNumberOfTranslationsForItem\\(\\) expects KnowbaseItem, CommonGLPI given\\.$#',
	'identifier' => 'argument.type',
	'count' => 1,
	'path' => __DIR__ . '/src/KnowbaseItemTranslation.php',
];
$ignoreErrors[] = [
	'message' => '#^Parameter \\#1 \\$item of static method KnowbaseItemTranslation\\:\\:showTranslations\\(\\) expects KnowbaseItem, CommonGLPI given\\.$#',
	'identifier' => 'argument.type',
	'count' => 1,
	'path' => __DIR__ . '/src/KnowbaseItemTranslation.php',
];
$ignoreErrors[] = [
	'message' => '#^Parameter \\#3 \\.\\.\\.\\$values of function sprintf expects bool\\|float\\|int\\|string\\|null, KnowbaseItem_Revision given\\.$#',
	'identifier' => 'argument.type',
	'count' => 1,
	'path' => __DIR__ . '/src/KnowbaseItemTranslation.php',
];
$ignoreErrors[] = [
	'message' => '#^Parameter \\#1 \\$item of static method KnowbaseItem_Comment\\:\\:showForItem\\(\\) expects CommonDBTM, CommonGLPI given\\.$#',
	'identifier' => 'argument.type',
	'count' => 1,
	'path' => __DIR__ . '/src/KnowbaseItem_Comment.php',
];
$ignoreErrors[] = [
	'message' => '#^Method KnowbaseItem_Item\\:\\:dropdownAllTypes\\(\\) should return string but returns int\\.$#',
	'identifier' => 'return.type',
	'count' => 1,
	'path' => __DIR__ . '/src/KnowbaseItem_Item.php',
];
$ignoreErrors[] = [
	'message' => '#^Parameter \\#1 \\$item of static method KnowbaseItem_Item\\:\\:getCountForItem\\(\\) expects CommonDBTM, CommonGLPI given\\.$#',
	'identifier' => 'argument.type',
	'count' => 1,
	'path' => __DIR__ . '/src/KnowbaseItem_Item.php',
];
$ignoreErrors[] = [
	'message' => '#^Parameter \\#1 \\$item of static method KnowbaseItem_Item\\:\\:showForItem\\(\\) expects CommonDBTM, CommonGLPI given\\.$#',
	'identifier' => 'argument.type',
	'count' => 1,
	'path' => __DIR__ . '/src/KnowbaseItem_Item.php',
];
$ignoreErrors[] = [
	'message' => '#^Parameter \\#1 \\$item of static method KnowbaseItem_KnowbaseItemCategory\\:\\:showForItem\\(\\) expects CommonDBTM, CommonGLPI given\\.$#',
	'identifier' => 'argument.type',
	'count' => 1,
	'path' => __DIR__ . '/src/KnowbaseItem_KnowbaseItemCategory.php',
];
$ignoreErrors[] = [
	'message' => '#^Parameter \\#1 \\$item of static method KnowbaseItem_Revision\\:\\:showForItem\\(\\) expects CommonDBTM, CommonGLPI given\\.$#',
	'identifier' => 'argument.type',
	'count' => 1,
	'path' => __DIR__ . '/src/KnowbaseItem_Revision.php',
];
$ignoreErrors[] = [
	'message' => '#^Parameter \\#2 \\$end of method Calendar\\:\\:getActiveTimeBetween\\(\\) expects string, DateTime given\\.$#',
	'identifier' => 'argument.type',
	'count' => 1,
	'path' => __DIR__ . '/src/LevelAgreement.php',
];
$ignoreErrors[] = [
	'message' => '#^PHPDoc tag @var with type OlaLevel\\|SlaLevel is not subtype of native type static\\(LevelAgreementLevel\\)\\.$#',
	'identifier' => 'varTag.nativeType',
	'count' => 1,
	'path' => __DIR__ . '/src/LevelAgreementLevel.php',
];
$ignoreErrors[] = [
	'message' => '#^Parameter \\#1 \\$ola\\|sla of method OlaLevel\\:\\:showForParent\\(\\) expects OLA\\|SLA, CommonGLPI given\\.$#',
	'identifier' => 'argument.type',
	'count' => 1,
	'path' => __DIR__ . '/src/LevelAgreementLevel.php',
];
$ignoreErrors[] = [
	'message' => '#^Parameter \\#2 \\$check_once of static method Session\\:\\:addMessageAfterRedirect\\(\\) expects bool, int given\\.$#',
	'identifier' => 'argument.type',
	'count' => 1,
	'path' => __DIR__ . '/src/LineOperator.php',
];
$ignoreErrors[] = [
	'message' => '#^Parameter \\#3 \\$message_type of static method Session\\:\\:addMessageAfterRedirect\\(\\) expects int, true given\\.$#',
	'identifier' => 'argument.type',
	'count' => 1,
	'path' => __DIR__ . '/src/LineOperator.php',
];
$ignoreErrors[] = [
	'message' => '#^Method Link\\:\\:showForm\\(\\) with return type void returns true but should not return anything\\.$#',
	'identifier' => 'return.void',
	'count' => 1,
	'path' => __DIR__ . '/src/Link.php',
];
$ignoreErrors[] = [
	'message' => '#^Parameter \\#1 \\$item of static method Link\\:\\:showForItem\\(\\) expects CommonDBTM, CommonGLPI given\\.$#',
	'identifier' => 'argument.type',
	'count' => 1,
	'path' => __DIR__ . '/src/Link.php',
];
$ignoreErrors[] = [
	'message' => '#^Return type \\(void\\) of method Link\\:\\:showForm\\(\\) should be compatible with return type \\(bool\\) of method CommonDBTM\\:\\:showForm\\(\\)$#',
	'identifier' => 'method.childReturnType',
	'count' => 1,
	'path' => __DIR__ . '/src/Link.php',
];
$ignoreErrors[] = [
	'message' => '#^Method Link_Itemtype\\:\\:showForLink\\(\\) with return type void returns false but should not return anything\\.$#',
	'identifier' => 'return.void',
	'count' => 1,
	'path' => __DIR__ . '/src/Link_Itemtype.php',
];
$ignoreErrors[] = [
	'message' => '#^Method Location\\:\\:showItems\\(\\) with return type void returns false but should not return anything\\.$#',
	'identifier' => 'return.void',
	'count' => 1,
	'path' => __DIR__ . '/src/Location.php',
];
$ignoreErrors[] = [
	'message' => '#^Unreachable statement \\- code above always terminates\\.$#',
	'identifier' => 'deadCode.unreachable',
	'count' => 2,
	'path' => __DIR__ . '/src/Lock.php',
];
$ignoreErrors[] = [
	'message' => '#^Parameter \\#1 \\$ID of static method User\\:\\:getNameForLog\\(\\) expects int, string\\|null given\\.$#',
	'identifier' => 'argument.type',
	'count' => 1,
	'path' => __DIR__ . '/src/Log.php',
];
$ignoreErrors[] = [
	'message' => '#^Parameter \\#1 \\$item of static method Log\\:\\:showForItem\\(\\) expects CommonDBTM, CommonGLPI given\\.$#',
	'identifier' => 'argument.type',
	'count' => 1,
	'path' => __DIR__ . '/src/Log.php',
];
$ignoreErrors[] = [
	'message' => '#^Method Glpi\\\\Mail\\\\SMTP\\\\OAuthTokenProvider\\:\\:getOauthToken\\(\\) never returns null so it can be removed from the return type\\.$#',
	'identifier' => 'return.unusedType',
	'count' => 1,
	'path' => __DIR__ . '/src/Mail/SMTP/OAuthTokenProvider.php',
];
$ignoreErrors[] = [
	'message' => '#^Access to an undefined property Laminas\\\\Mail\\\\Storage\\\\Message\\:\\:\\$date\\.$#',
	'identifier' => 'property.notFound',
	'count' => 1,
	'path' => __DIR__ . '/src/MailCollector.php',
];
$ignoreErrors[] = [
	'message' => '#^Call to an undefined method Laminas\\\\Mail\\\\Storage\\\\AbstractStorage\\:\\:getFolders\\(\\)\\.$#',
	'identifier' => 'method.notFound',
	'count' => 1,
	'path' => __DIR__ . '/src/MailCollector.php',
];
$ignoreErrors[] = [
	'message' => '#^Call to an undefined method Laminas\\\\Mail\\\\Storage\\\\AbstractStorage\\:\\:moveMessage\\(\\)\\.$#',
	'identifier' => 'method.notFound',
	'count' => 1,
	'path' => __DIR__ . '/src/MailCollector.php',
];
$ignoreErrors[] = [
	'message' => '#^Cannot call method getAddressList\\(\\) on array\\|ArrayIterator\\|Laminas\\\\Mail\\\\Header\\\\HeaderInterface\\|string\\.$#',
	'identifier' => 'method.nonObject',
	'count' => 2,
	'path' => __DIR__ . '/src/MailCollector.php',
];
$ignoreErrors[] = [
	'message' => '#^Method MailCollector\\:\\:cronMailgate\\(\\) should return \\-1 but returns 0\\.$#',
	'identifier' => 'return.type',
	'count' => 1,
	'path' => __DIR__ . '/src/MailCollector.php',
];
$ignoreErrors[] = [
	'message' => '#^Method MailCollector\\:\\:cronMailgate\\(\\) should return \\-1 but returns 1\\.$#',
	'identifier' => 'return.type',
	'count' => 1,
	'path' => __DIR__ . '/src/MailCollector.php',
];
$ignoreErrors[] = [
	'message' => '#^Method MailCollector\\:\\:getRecursiveAttached\\(\\) with return type void returns false but should not return anything\\.$#',
	'identifier' => 'return.void',
	'count' => 4,
	'path' => __DIR__ . '/src/MailCollector.php',
];
$ignoreErrors[] = [
	'message' => '#^Parameter \\#1 \\$part of method MailCollector\\:\\:getDecodedContent\\(\\) expects Laminas\\\\Mail\\\\Storage\\\\Message, Laminas\\\\Mail\\\\Storage\\\\Part given\\.$#',
	'identifier' => 'argument.type',
	'count' => 1,
	'path' => __DIR__ . '/src/MailCollector.php',
];
$ignoreErrors[] = [
	'message' => '#^Parameter \\#1 \\$uid of method MailCollector\\:\\:buildTicket\\(\\) expects string, int given\\.$#',
	'identifier' => 'argument.type',
	'count' => 1,
	'path' => __DIR__ . '/src/MailCollector.php',
];
$ignoreErrors[] = [
	'message' => '#^Parameter \\#1 \\$uid of method MailCollector\\:\\:deleteMails\\(\\) expects string, int given\\.$#',
	'identifier' => 'argument.type',
	'count' => 1,
	'path' => __DIR__ . '/src/MailCollector.php',
];
$ignoreErrors[] = [
	'message' => '#^Property MailCollector\\:\\:\\$body_is_html \\(string\\) does not accept default value of type false\\.$#',
	'identifier' => 'property.defaultValue',
	'count' => 1,
	'path' => __DIR__ . '/src/MailCollector.php',
];
$ignoreErrors[] = [
	'message' => '#^Property MailCollector\\:\\:\\$body_is_html \\(string\\) does not accept false\\.$#',
	'identifier' => 'assign.propertyType',
	'count' => 1,
	'path' => __DIR__ . '/src/MailCollector.php',
];
$ignoreErrors[] = [
	'message' => '#^Property MailCollector\\:\\:\\$body_is_html \\(string\\) does not accept true\\.$#',
	'identifier' => 'assign.propertyType',
	'count' => 1,
	'path' => __DIR__ . '/src/MailCollector.php',
];
$ignoreErrors[] = [
	'message' => '#^Parameter \\#1 \\$item of static method Link\\:\\:showForItem\\(\\) expects CommonDBTM, CommonGLPI given\\.$#',
	'identifier' => 'argument.type',
	'count' => 1,
	'path' => __DIR__ . '/src/ManualLink.php',
];
$ignoreErrors[] = [
	'message' => '#^Parameter \\#1 \\$item of static method ManualLink\\:\\:showForItem\\(\\) expects CommonDBTM, CommonGLPI given\\.$#',
	'identifier' => 'argument.type',
	'count' => 1,
	'path' => __DIR__ . '/src/ManualLink.php',
];
$ignoreErrors[] = [
	'message' => '#^Unreachable statement \\- code above always terminates\\.$#',
	'identifier' => 'deadCode.unreachable',
	'count' => 1,
	'path' => __DIR__ . '/src/ManualLink.php',
];
$ignoreErrors[] = [
	'message' => '#^Call to function is_array\\(\\) with array will always evaluate to true\\.$#',
	'identifier' => 'function.alreadyNarrowedType',
	'count' => 1,
	'path' => __DIR__ . '/src/MassiveAction.php',
];
$ignoreErrors[] = [
	'message' => '#^Call to function is_countable\\(\\) with array\\<array\\> will always evaluate to true\\.$#',
	'identifier' => 'function.alreadyNarrowedType',
	'count' => 1,
	'path' => __DIR__ . '/src/MassiveAction.php',
];
$ignoreErrors[] = [
	'message' => '#^Cannot call method getTime\\(\\) on int\\.$#',
	'identifier' => 'method.nonObject',
	'count' => 2,
	'path' => __DIR__ . '/src/MassiveAction.php',
];
$ignoreErrors[] = [
	'message' => '#^Parameter \\#2 \\$force of method CommonDBTM\\:\\:delete\\(\\) expects bool, int given\\.$#',
	'identifier' => 'argument.type',
	'count' => 1,
	'path' => __DIR__ . '/src/MassiveAction.php',
];
$ignoreErrors[] = [
	'message' => '#^Parameter \\#2 \\$items_id of function getAncestorsOf expects array\\|string, int given\\.$#',
	'identifier' => 'argument.type',
	'count' => 1,
	'path' => __DIR__ . '/src/MassiveAction.php',
];
$ignoreErrors[] = [
	'message' => '#^Property MassiveAction\\:\\:\\$remainings \\(array\\) in isset\\(\\) is not nullable\\.$#',
	'identifier' => 'isset.property',
	'count' => 1,
	'path' => __DIR__ . '/src/MassiveAction.php',
];
$ignoreErrors[] = [
	'message' => '#^Property MassiveAction\\:\\:\\$remainings \\(array\\) on left side of \\?\\? is not nullable\\.$#',
	'identifier' => 'nullCoalesce.property',
	'count' => 1,
	'path' => __DIR__ . '/src/MassiveAction.php',
];
$ignoreErrors[] = [
	'message' => '#^Property MassiveAction\\:\\:\\$timer \\(int\\) does not accept Timer\\.$#',
	'identifier' => 'assign.propertyType',
	'count' => 1,
	'path' => __DIR__ . '/src/MassiveAction.php',
];
$ignoreErrors[] = [
	'message' => '#^Unreachable statement \\- code above always terminates\\.$#',
	'identifier' => 'deadCode.unreachable',
	'count' => 1,
	'path' => __DIR__ . '/src/MassiveAction.php',
];
$ignoreErrors[] = [
	'message' => '#^Call to function is_array\\(\\) with array will always evaluate to true\\.$#',
	'identifier' => 'function.alreadyNarrowedType',
	'count' => 1,
	'path' => __DIR__ . '/src/Migration.php',
];
$ignoreErrors[] = [
	'message' => '#^Parameter \\#4 \\$onlyone of method DBmysql\\:\\:updateOrInsert\\(\\) expects bool, string given\\.$#',
	'identifier' => 'argument.type',
	'count' => 2,
	'path' => __DIR__ . '/src/Migration.php',
];
$ignoreErrors[] = [
	'message' => '#^Strict comparison using \\!\\=\\= between null and \'comment\'\\|\'error\'\\|\'info\' will always evaluate to true\\.$#',
	'identifier' => 'notIdentical.alwaysTrue',
	'count' => 1,
	'path' => __DIR__ . '/src/Migration.php',
];
$ignoreErrors[] = [
	'message' => '#^Method Monitor\\:\\:getDcBreadcrumbSpecificValueToDisplay\\(\\) should return array but returns string\\.$#',
	'identifier' => 'return.type',
	'count' => 2,
	'path' => __DIR__ . '/src/Monitor.php',
];
$ignoreErrors[] = [
	'message' => '#^Method Monitor\\:\\:getInventoryAgent\\(\\) should return Agent\\|null but returns CommonDBTM\\|null\\.$#',
	'identifier' => 'return.type',
	'count' => 1,
	'path' => __DIR__ . '/src/Monitor.php',
];
$ignoreErrors[] = [
	'message' => '#^Method Monitor\\:\\:isEnclosurePart\\(\\) should return Enclosure\\|false but returns array\\|bool\\.$#',
	'identifier' => 'return.type',
	'count' => 1,
	'path' => __DIR__ . '/src/Monitor.php',
];
$ignoreErrors[] = [
	'message' => '#^Method Monitor\\:\\:isRackPart\\(\\) should return Rack\\|false but returns array\\|bool\\.$#',
	'identifier' => 'return.type',
	'count' => 1,
	'path' => __DIR__ . '/src/Monitor.php',
];
$ignoreErrors[] = [
	'message' => '#^Parameter \\#2 \\$items_id of static method CommonDBConnexity\\:\\:getItemsAssociatedTo\\(\\) expects string, int given\\.$#',
	'identifier' => 'argument.type',
	'count' => 1,
	'path' => __DIR__ . '/src/Monitor.php',
];
$ignoreErrors[] = [
	'message' => '#^Parameter \\#3 \\$is_deleted of static method Computer_Item\\:\\:getMassiveActionsForItemtype\\(\\) expects bool, int given\\.$#',
	'identifier' => 'argument.type',
	'count' => 1,
	'path' => __DIR__ . '/src/Monitor.php',
];
$ignoreErrors[] = [
	'message' => '#^Parameter \\#3 \\$is_deleted of static method KnowbaseItem_Item\\:\\:getMassiveActionsForItemtype\\(\\) expects bool, int given\\.$#',
	'identifier' => 'argument.type',
	'count' => 1,
	'path' => __DIR__ . '/src/Monitor.php',
];
$ignoreErrors[] = [
	'message' => '#^Method NetworkAlias\\:\\:showForm\\(\\) with return type void returns false but should not return anything\\.$#',
	'identifier' => 'return.void',
	'count' => 1,
	'path' => __DIR__ . '/src/NetworkAlias.php',
];
$ignoreErrors[] = [
	'message' => '#^Method NetworkAlias\\:\\:showForm\\(\\) with return type void returns true but should not return anything\\.$#',
	'identifier' => 'return.void',
	'count' => 1,
	'path' => __DIR__ . '/src/NetworkAlias.php',
];
$ignoreErrors[] = [
	'message' => '#^Return type \\(void\\) of method NetworkAlias\\:\\:showForm\\(\\) should be compatible with return type \\(bool\\) of method CommonDBTM\\:\\:showForm\\(\\)$#',
	'identifier' => 'method.childReturnType',
	'count' => 1,
	'path' => __DIR__ . '/src/NetworkAlias.php',
];
$ignoreErrors[] = [
	'message' => '#^Method NetworkEquipment\\:\\:getDcBreadcrumbSpecificValueToDisplay\\(\\) should return array but returns string\\.$#',
	'identifier' => 'return.type',
	'count' => 2,
	'path' => __DIR__ . '/src/NetworkEquipment.php',
];
$ignoreErrors[] = [
	'message' => '#^Method NetworkEquipment\\:\\:getInventoryAgent\\(\\) should return Agent\\|null but returns CommonDBTM\\|null\\.$#',
	'identifier' => 'return.type',
	'count' => 1,
	'path' => __DIR__ . '/src/NetworkEquipment.php',
];
$ignoreErrors[] = [
	'message' => '#^Method NetworkEquipment\\:\\:isEnclosurePart\\(\\) should return Enclosure\\|false but returns array\\|bool\\.$#',
	'identifier' => 'return.type',
	'count' => 1,
	'path' => __DIR__ . '/src/NetworkEquipment.php',
];
$ignoreErrors[] = [
	'message' => '#^Method NetworkEquipment\\:\\:isRackPart\\(\\) should return Rack\\|false but returns array\\|bool\\.$#',
	'identifier' => 'return.type',
	'count' => 1,
	'path' => __DIR__ . '/src/NetworkEquipment.php',
];
$ignoreErrors[] = [
	'message' => '#^Parameter \\#2 \\$items_id of static method CommonDBConnexity\\:\\:getItemsAssociatedTo\\(\\) expects string, int given\\.$#',
	'identifier' => 'argument.type',
	'count' => 1,
	'path' => __DIR__ . '/src/NetworkEquipment.php',
];
$ignoreErrors[] = [
	'message' => '#^Parameter \\#3 \\$is_deleted of static method KnowbaseItem_Item\\:\\:getMassiveActionsForItemtype\\(\\) expects bool, int given\\.$#',
	'identifier' => 'argument.type',
	'count' => 1,
	'path' => __DIR__ . '/src/NetworkEquipment.php',
];
$ignoreErrors[] = [
	'message' => '#^Method NetworkName\\:\\:showForm\\(\\) with return type void returns true but should not return anything\\.$#',
	'identifier' => 'return.void',
	'count' => 1,
	'path' => __DIR__ . '/src/NetworkName.php',
];
$ignoreErrors[] = [
	'message' => '#^Parameter \\#1 \\$item of static method NetworkName\\:\\:showForItem\\(\\) expects CommonDBTM, CommonGLPI given\\.$#',
	'identifier' => 'argument.type',
	'count' => 1,
	'path' => __DIR__ . '/src/NetworkName.php',
];
$ignoreErrors[] = [
	'message' => '#^Parameter \\#3 \\$super of static method NetworkName\\:\\:getHTMLTableHeader\\(\\) expects HTMLTableSuperHeader\\|null, HTMLTableHeader given\\.$#',
	'identifier' => 'argument.type',
	'count' => 1,
	'path' => __DIR__ . '/src/NetworkName.php',
];
$ignoreErrors[] = [
	'message' => '#^Return type \\(void\\) of method NetworkName\\:\\:showForm\\(\\) should be compatible with return type \\(bool\\) of method CommonDBTM\\:\\:showForm\\(\\)$#',
	'identifier' => 'method.childReturnType',
	'count' => 1,
	'path' => __DIR__ . '/src/NetworkName.php',
];
$ignoreErrors[] = [
	'message' => '#^Method NetworkPort\\:\\:switchInstantiationType\\(\\) should return bool but returns NetworkPortInstantiation\\.$#',
	'identifier' => 'return.type',
	'count' => 2,
	'path' => __DIR__ . '/src/NetworkPort.php',
];
$ignoreErrors[] = [
	'message' => '#^Parameter \\#1 \\$item of static method NetworkPort\\:\\:countForItem\\(\\) expects CommonDBTM, CommonGLPI given\\.$#',
	'identifier' => 'argument.type',
	'count' => 1,
	'path' => __DIR__ . '/src/NetworkPort.php',
];
$ignoreErrors[] = [
	'message' => '#^Parameter \\#1 \\$item of static method NetworkPort\\:\\:showForItem\\(\\) expects CommonDBTM, CommonGLPI given\\.$#',
	'identifier' => 'argument.type',
	'count' => 1,
	'path' => __DIR__ . '/src/NetworkPort.php',
];
$ignoreErrors[] = [
	'message' => '#^Parameter \\#6 \\$meta of static method Search\\:\\:addLeftJoin\\(\\) expects bool, int given\\.$#',
	'identifier' => 'argument.type',
	'count' => 1,
	'path' => __DIR__ . '/src/NetworkPort.php',
];
$ignoreErrors[] = [
	'message' => '#^Parameter \\#7 \\$meta_type of static method Search\\:\\:addLeftJoin\\(\\) expects string, int given\\.$#',
	'identifier' => 'argument.type',
	'count' => 1,
	'path' => __DIR__ . '/src/NetworkPort.php',
];
$ignoreErrors[] = [
	'message' => '#^Property NetworkPort\\:\\:\\$input_for_NetworkName \\(array\\) does not accept null\\.$#',
	'identifier' => 'assign.propertyType',
	'count' => 1,
	'path' => __DIR__ . '/src/NetworkPort.php',
];
$ignoreErrors[] = [
	'message' => '#^Property NetworkPort\\:\\:\\$input_for_NetworkPortConnect \\(array\\) does not accept null\\.$#',
	'identifier' => 'assign.propertyType',
	'count' => 1,
	'path' => __DIR__ . '/src/NetworkPort.php',
];
$ignoreErrors[] = [
	'message' => '#^Property NetworkPort\\:\\:\\$input_for_instantiation \\(array\\) does not accept null\\.$#',
	'identifier' => 'assign.propertyType',
	'count' => 1,
	'path' => __DIR__ . '/src/NetworkPort.php',
];
$ignoreErrors[] = [
	'message' => '#^Parameter \\#1 \\$netport of method NetworkPortConnectionLog\\:\\:getCriteria\\(\\) expects NetworkPort, CommonGLPI given\\.$#',
	'identifier' => 'argument.type',
	'count' => 1,
	'path' => __DIR__ . '/src/NetworkPortConnectionLog.php',
];
$ignoreErrors[] = [
	'message' => '#^Method NetworkPortDialup\\:\\:getInstantiationHTMLTable\\(\\) should return null but returns HTMLTableCell\\.$#',
	'identifier' => 'return.type',
	'count' => 1,
	'path' => __DIR__ . '/src/NetworkPortDialup.php',
];
$ignoreErrors[] = [
	'message' => '#^Method NetworkPortEthernet\\:\\:getInstantiationHTMLTable\\(\\) should return null but returns HTMLTableCell\\.$#',
	'identifier' => 'return.type',
	'count' => 1,
	'path' => __DIR__ . '/src/NetworkPortEthernet.php',
];
$ignoreErrors[] = [
	'message' => '#^Method NetworkPortEthernet\\:\\:getInstantiationHTMLTableHeaders\\(\\) should return null but returns HTMLTableHeader\\.$#',
	'identifier' => 'return.type',
	'count' => 1,
	'path' => __DIR__ . '/src/NetworkPortEthernet.php',
];
$ignoreErrors[] = [
	'message' => '#^Method NetworkPortFiberchannel\\:\\:getInstantiationHTMLTable\\(\\) should return null but returns HTMLTableCell\\.$#',
	'identifier' => 'return.type',
	'count' => 1,
	'path' => __DIR__ . '/src/NetworkPortFiberchannel.php',
];
$ignoreErrors[] = [
	'message' => '#^Method NetworkPortFiberchannel\\:\\:getInstantiationHTMLTableHeaders\\(\\) should return null but returns HTMLTableHeader\\.$#',
	'identifier' => 'return.type',
	'count' => 1,
	'path' => __DIR__ . '/src/NetworkPortFiberchannel.php',
];
$ignoreErrors[] = [
	'message' => '#^Instanceof between NetworkPort and CommonDBChild will always evaluate to true\\.$#',
	'identifier' => 'instanceof.alwaysTrue',
	'count' => 1,
	'path' => __DIR__ . '/src/NetworkPortInstantiation.php',
];
$ignoreErrors[] = [
	'message' => '#^Unreachable statement \\- code above always terminates\\.$#',
	'identifier' => 'deadCode.unreachable',
	'count' => 1,
	'path' => __DIR__ . '/src/NetworkPortInstantiation.php',
];
$ignoreErrors[] = [
	'message' => '#^Parameter \\#2 \\$force of method CommonDBTM\\:\\:delete\\(\\) expects bool, int given\\.$#',
	'identifier' => 'argument.type',
	'count' => 1,
	'path' => __DIR__ . '/src/NetworkPort_NetworkPort.php',
];
$ignoreErrors[] = [
	'message' => '#^Parameter \\#1 \\$item of static method Notepad\\:\\:countForItem\\(\\) expects CommonDBTM, CommonGLPI given\\.$#',
	'identifier' => 'argument.type',
	'count' => 1,
	'path' => __DIR__ . '/src/Notepad.php',
];
$ignoreErrors[] = [
	'message' => '#^Parameter \\#1 \\$item of static method Notepad\\:\\:showForItem\\(\\) expects CommonDBTM, CommonGLPI given\\.$#',
	'identifier' => 'argument.type',
	'count' => 1,
	'path' => __DIR__ . '/src/Notepad.php',
];
$ignoreErrors[] = [
	'message' => '#^Unreachable statement \\- code above always terminates\\.$#',
	'identifier' => 'deadCode.unreachable',
	'count' => 1,
	'path' => __DIR__ . '/src/Notification.php',
];
$ignoreErrors[] = [
	'message' => '#^Offset \'label\' does not exist on string\\.$#',
	'identifier' => 'offsetAccess.notFound',
	'count' => 1,
	'path' => __DIR__ . '/src/NotificationEvent.php',
];
$ignoreErrors[] = [
	'message' => '#^Parameter \\#2 \\$tid of method NotificationTemplate\\:\\:getDataToSend\\(\\) expects string, int\\<min, \\-1\\>\\|int\\<1, max\\> given\\.$#',
	'identifier' => 'argument.type',
	'count' => 1,
	'path' => __DIR__ . '/src/NotificationEventAbstract.php',
];
$ignoreErrors[] = [
	'message' => '#^Call to preg_quote\\(\\) is missing delimiter / to be effective\\.$#',
	'identifier' => 'argument.invalidPregQuote',
	'count' => 1,
	'path' => __DIR__ . '/src/NotificationEventMailing.php',
];
$ignoreErrors[] = [
	'message' => '#^Offset 2 on array\\{list\\<string\\>, list\\<\'"\'\\|\'\\\\\'\'\\>, list\\<numeric\\-string\\>, list\\<\'"\'\\|\'\\\\\'\'\\>\\} in isset\\(\\) always exists and is not nullable\\.$#',
	'identifier' => 'isset.offset',
	'count' => 1,
	'path' => __DIR__ . '/src/NotificationEventMailing.php',
];
$ignoreErrors[] = [
	'message' => '#^Parameter \\#1 \\$ID of method CommonDBTM\\:\\:getFromDB\\(\\) expects int, string given\\.$#',
	'identifier' => 'argument.type',
	'count' => 1,
	'path' => __DIR__ . '/src/NotificationEventMailing.php',
];
$ignoreErrors[] = [
	'message' => '#^Method NotificationTarget\\:\\:showForGroup\\(\\) with return type void returns false but should not return anything\\.$#',
	'identifier' => 'return.void',
	'count' => 1,
	'path' => __DIR__ . '/src/NotificationTarget.php',
];
$ignoreErrors[] = [
	'message' => '#^Parameter \\#3 \\$ID of method NotificationTarget\\:\\:getFromDBForTarget\\(\\) expects int, string given\\.$#',
	'identifier' => 'argument.type',
	'count' => 1,
	'path' => __DIR__ . '/src/NotificationTarget.php',
];
$ignoreErrors[] = [
	'message' => '#^Method NotificationTargetCommonITILObject\\:\\:addAdditionnalUserInfo\\(\\) should return 0\\|0\\.0\\|\'\'\\|\'0\'\\|array\\{\\}\\|false\\|null but returns array\\{show_private\\: mixed, is_self_service\\: mixed\\}\\.$#',
	'identifier' => 'return.type',
	'count' => 1,
	'path' => __DIR__ . '/src/NotificationTargetCommonITILObject.php',
];
$ignoreErrors[] = [
<<<<<<< HEAD
	'message' => '#^Negated boolean expression is always true\\.$#',
	'identifier' => 'booleanNot.alwaysTrue',
=======
	'message' => '#^Parameter \\#2 \\$array of function implode expects array\\<string\\>, array\\<array\\|string\\> given\\.$#',
	'identifier' => 'argument.type',
	'count' => 3,
	'path' => __DIR__ . '/src/NotificationTargetCommonITILObject.php',
];
$ignoreErrors[] = [
	'message' => '#^Parameter \\#1 \\$ID of method CommonDBTM\\:\\:getFromDB\\(\\) expects int, \\(list\\<string\\>\\|string\\) given\\.$#',
	'identifier' => 'argument.type',
	'count' => 1,
	'path' => __DIR__ . '/src/NotificationTargetSavedSearch_Alert.php',
];
$ignoreErrors[] = [
	'message' => '#^Method NotificationTemplate\\:\\:getTemplateByLanguage\\(\\) should return int\\|false but returns non\\-falsy\\-string\\.$#',
	'identifier' => 'return.type',
>>>>>>> 5aa1976e
	'count' => 1,
	'path' => __DIR__ . '/src/NotificationTemplate.php',
];
$ignoreErrors[] = [
	'message' => '#^Parameter \\#2 \\$items_id of static method CommonDBConnexity\\:\\:getItemsAssociatedTo\\(\\) expects string, int given\\.$#',
	'identifier' => 'argument.type',
	'count' => 1,
	'path' => __DIR__ . '/src/NotificationTemplate.php',
];
$ignoreErrors[] = [
	'message' => '#^Parameter \\#3 \\$length of function array_slice expects int\\|null, string given\\.$#',
	'identifier' => 'argument.type',
	'count' => 1,
	'path' => __DIR__ . '/src/NotificationTemplate.php',
];
$ignoreErrors[] = [
	'message' => '#^Unreachable statement \\- code above always terminates\\.$#',
	'identifier' => 'deadCode.unreachable',
	'count' => 1,
	'path' => __DIR__ . '/src/NotificationTemplateTranslation.php',
];
$ignoreErrors[] = [
	'message' => '#^Method Notification_NotificationTemplate\\:\\:getName\\(\\) should return string but returns int\\.$#',
	'identifier' => 'return.type',
	'count' => 1,
	'path' => __DIR__ . '/src/Notification_NotificationTemplate.php',
];
$ignoreErrors[] = [
	'message' => '#^Method Notification_NotificationTemplate\\:\\:showForNotification\\(\\) with return type void returns false but should not return anything\\.$#',
	'identifier' => 'return.void',
	'count' => 1,
	'path' => __DIR__ . '/src/Notification_NotificationTemplate.php',
];
$ignoreErrors[] = [
	'message' => '#^Method Notification_NotificationTemplate\\:\\:showForNotificationTemplate\\(\\) with return type void returns false but should not return anything\\.$#',
	'identifier' => 'return.void',
	'count' => 1,
	'path' => __DIR__ . '/src/Notification_NotificationTemplate.php',
];
$ignoreErrors[] = [
	'message' => '#^Offset \'from\' does not exist on string\\.$#',
	'identifier' => 'offsetAccess.notFound',
	'count' => 2,
	'path' => __DIR__ . '/src/Notification_NotificationTemplate.php',
];
$ignoreErrors[] = [
	'message' => '#^Offset \'label\' does not exist on string\\.$#',
	'identifier' => 'offsetAccess.notFound',
	'count' => 3,
	'path' => __DIR__ . '/src/Notification_NotificationTemplate.php',
];
$ignoreErrors[] = [
	'message' => '#^PHPDoc tag @return has invalid value \\(array\\: empty array if itemtype is not lockable; else returns UNLOCK right\\)\\: Unexpected token "\\:", expected TOKEN_HORIZONTAL_WS at offset 144 on line 7$#',
	'identifier' => 'phpDoc.parseError',
	'count' => 1,
	'path' => __DIR__ . '/src/ObjectLock.php',
];
$ignoreErrors[] = [
	'message' => '#^PHPDoc tag @return has invalid value \\(bool\\: true if locked\\)\\: Unexpected token "\\:", expected TOKEN_HORIZONTAL_WS at offset 290 on line 6$#',
	'identifier' => 'phpDoc.parseError',
	'count' => 1,
	'path' => __DIR__ . '/src/ObjectLock.php',
];
$ignoreErrors[] = [
	'message' => '#^PHPDoc tag @return has invalid value \\(bool\\: true if object is locked, and \\$this is filled with record from DB\\)\\: Unexpected token "\\:", expected TOKEN_HORIZONTAL_WS at offset 68 on line 4$#',
	'identifier' => 'phpDoc.parseError',
	'count' => 1,
	'path' => __DIR__ . '/src/ObjectLock.php',
];
$ignoreErrors[] = [
	'message' => '#^PHPDoc tag @return has invalid value \\(bool\\: true if read\\-only profile lock has been set\\)\\: Unexpected token "\\:", expected TOKEN_HORIZONTAL_WS at offset 90 on line 5$#',
	'identifier' => 'phpDoc.parseError',
	'count' => 1,
	'path' => __DIR__ . '/src/ObjectLock.php',
];
$ignoreErrors[] = [
	'message' => '#^PHPDoc tag @return has invalid value \\(bool\\|ObjectLock\\: returns ObjectLock if locked, else false\\)\\: Unexpected token "\\:", expected TOKEN_HORIZONTAL_WS at offset 123 on line 7$#',
	'identifier' => 'phpDoc.parseError',
	'count' => 1,
	'path' => __DIR__ . '/src/ObjectLock.php',
];
$ignoreErrors[] = [
	'message' => '#^Parameter \\#2 \\$withcriterias of method Rule\\:\\:getRuleWithCriteriasAndActions\\(\\) expects bool, int given\\.$#',
	'identifier' => 'argument.type',
	'count' => 1,
	'path' => __DIR__ . '/src/OlaLevel.php',
];
$ignoreErrors[] = [
	'message' => '#^Parameter \\#3 \\$withactions of method Rule\\:\\:getRuleWithCriteriasAndActions\\(\\) expects bool, int given\\.$#',
	'identifier' => 'argument.type',
	'count' => 1,
	'path' => __DIR__ . '/src/OlaLevel.php',
];
$ignoreErrors[] = [
	'message' => '#^Parameter \\#2 \\$withcriterias of method Rule\\:\\:getRuleWithCriteriasAndActions\\(\\) expects bool, int given\\.$#',
	'identifier' => 'argument.type',
	'count' => 1,
	'path' => __DIR__ . '/src/OlaLevel_Ticket.php',
];
$ignoreErrors[] = [
	'message' => '#^Parameter \\#3 \\$withactions of method Rule\\:\\:getRuleWithCriteriasAndActions\\(\\) expects bool, int given\\.$#',
	'identifier' => 'argument.type',
	'count' => 1,
	'path' => __DIR__ . '/src/OlaLevel_Ticket.php',
];
$ignoreErrors[] = [
	'message' => '#^Method PDU\\:\\:getDcBreadcrumbSpecificValueToDisplay\\(\\) should return array but returns string\\.$#',
	'identifier' => 'return.type',
	'count' => 2,
	'path' => __DIR__ . '/src/PDU.php',
];
$ignoreErrors[] = [
	'message' => '#^Method PDU\\:\\:isEnclosurePart\\(\\) should return Enclosure\\|false but returns array\\|bool\\.$#',
	'identifier' => 'return.type',
	'count' => 1,
	'path' => __DIR__ . '/src/PDU.php',
];
$ignoreErrors[] = [
	'message' => '#^Method PDU\\:\\:isRackPart\\(\\) should return Rack\\|false but returns array\\|bool\\.$#',
	'identifier' => 'return.type',
	'count' => 1,
	'path' => __DIR__ . '/src/PDU.php',
];
$ignoreErrors[] = [
	'message' => '#^Parameter \\#2 \\$items_id of static method CommonDBConnexity\\:\\:getItemsAssociatedTo\\(\\) expects string, int given\\.$#',
	'identifier' => 'argument.type',
	'count' => 1,
	'path' => __DIR__ . '/src/PDU.php',
];
$ignoreErrors[] = [
	'message' => '#^Parameter \\#2 \\$side of static method PDU_Rack\\:\\:getForRackSide\\(\\) expects int, array\\<int, mixed\\> given\\.$#',
	'identifier' => 'argument.type',
	'count' => 1,
	'path' => __DIR__ . '/src/PDU_Rack.php',
];
$ignoreErrors[] = [
	'message' => '#^Method PassiveDCEquipment\\:\\:getDcBreadcrumbSpecificValueToDisplay\\(\\) should return array but returns string\\.$#',
	'identifier' => 'return.type',
	'count' => 2,
	'path' => __DIR__ . '/src/PassiveDCEquipment.php',
];
$ignoreErrors[] = [
	'message' => '#^Method PassiveDCEquipment\\:\\:isEnclosurePart\\(\\) should return Enclosure\\|false but returns array\\|bool\\.$#',
	'identifier' => 'return.type',
	'count' => 1,
	'path' => __DIR__ . '/src/PassiveDCEquipment.php',
];
$ignoreErrors[] = [
	'message' => '#^Method PassiveDCEquipment\\:\\:isRackPart\\(\\) should return Rack\\|false but returns array\\|bool\\.$#',
	'identifier' => 'return.type',
	'count' => 1,
	'path' => __DIR__ . '/src/PassiveDCEquipment.php',
];
$ignoreErrors[] = [
	'message' => '#^Parameter \\#2 \\$items_id of static method CommonDBConnexity\\:\\:getItemsAssociatedTo\\(\\) expects string, int given\\.$#',
	'identifier' => 'argument.type',
	'count' => 1,
	'path' => __DIR__ . '/src/PassiveDCEquipment.php',
];
$ignoreErrors[] = [
	'message' => '#^Method Pdu_Plug\\:\\:showItems\\(\\) with return type void returns false but should not return anything\\.$#',
	'identifier' => 'return.void',
	'count' => 1,
	'path' => __DIR__ . '/src/Pdu_Plug.php',
];
$ignoreErrors[] = [
	'message' => '#^Parameter \\#1 \\$pdu of static method Pdu_Plug\\:\\:showItems\\(\\) expects PDU, CommonGLPI given\\.$#',
	'identifier' => 'argument.type',
	'count' => 1,
	'path' => __DIR__ . '/src/Pdu_Plug.php',
];
$ignoreErrors[] = [
	'message' => '#^Expression on left side of \\?\\? is not nullable\\.$#',
	'identifier' => 'nullCoalesce.expr',
	'count' => 1,
	'path' => __DIR__ . '/src/PendingReason_Item.php',
];
$ignoreErrors[] = [
	'message' => '#^Left side of && is always false\\.$#',
	'identifier' => 'booleanAnd.leftAlwaysFalse',
	'count' => 1,
	'path' => __DIR__ . '/src/PendingReason_Item.php',
];
$ignoreErrors[] = [
	'message' => '#^Result of && is always false\\.$#',
	'identifier' => 'booleanAnd.alwaysFalse',
	'count' => 1,
	'path' => __DIR__ . '/src/PendingReason_Item.php',
];
$ignoreErrors[] = [
	'message' => '#^Method Peripheral\\:\\:getDcBreadcrumbSpecificValueToDisplay\\(\\) should return array but returns string\\.$#',
	'identifier' => 'return.type',
	'count' => 2,
	'path' => __DIR__ . '/src/Peripheral.php',
];
$ignoreErrors[] = [
	'message' => '#^Method Peripheral\\:\\:getInventoryAgent\\(\\) should return Agent\\|null but returns CommonDBTM\\|null\\.$#',
	'identifier' => 'return.type',
	'count' => 1,
	'path' => __DIR__ . '/src/Peripheral.php',
];
$ignoreErrors[] = [
	'message' => '#^Method Peripheral\\:\\:isEnclosurePart\\(\\) should return Enclosure\\|false but returns array\\|bool\\.$#',
	'identifier' => 'return.type',
	'count' => 1,
	'path' => __DIR__ . '/src/Peripheral.php',
];
$ignoreErrors[] = [
	'message' => '#^Method Peripheral\\:\\:isRackPart\\(\\) should return Rack\\|false but returns array\\|bool\\.$#',
	'identifier' => 'return.type',
	'count' => 1,
	'path' => __DIR__ . '/src/Peripheral.php',
];
$ignoreErrors[] = [
	'message' => '#^Parameter \\#2 \\$items_id of static method CommonDBConnexity\\:\\:getItemsAssociatedTo\\(\\) expects string, int given\\.$#',
	'identifier' => 'argument.type',
	'count' => 1,
	'path' => __DIR__ . '/src/Peripheral.php',
];
$ignoreErrors[] = [
	'message' => '#^Parameter \\#3 \\$is_deleted of static method Computer_Item\\:\\:getMassiveActionsForItemtype\\(\\) expects bool, int given\\.$#',
	'identifier' => 'argument.type',
	'count' => 1,
	'path' => __DIR__ . '/src/Peripheral.php',
];
$ignoreErrors[] = [
	'message' => '#^Parameter \\#3 \\$is_deleted of static method KnowbaseItem_Item\\:\\:getMassiveActionsForItemtype\\(\\) expects bool, int given\\.$#',
	'identifier' => 'argument.type',
	'count' => 1,
	'path' => __DIR__ . '/src/Peripheral.php',
];
$ignoreErrors[] = [
	'message' => '#^Method Phone\\:\\:getInventoryAgent\\(\\) should return Agent\\|null but returns CommonDBTM\\|null\\.$#',
	'identifier' => 'return.type',
	'count' => 1,
	'path' => __DIR__ . '/src/Phone.php',
];
$ignoreErrors[] = [
	'message' => '#^Parameter \\#2 \\$items_id of static method CommonDBConnexity\\:\\:getItemsAssociatedTo\\(\\) expects string, int given\\.$#',
	'identifier' => 'argument.type',
	'count' => 1,
	'path' => __DIR__ . '/src/Phone.php',
];
$ignoreErrors[] = [
	'message' => '#^Parameter \\#3 \\$is_deleted of static method Computer_Item\\:\\:getMassiveActionsForItemtype\\(\\) expects bool, int given\\.$#',
	'identifier' => 'argument.type',
	'count' => 1,
	'path' => __DIR__ . '/src/Phone.php',
];
$ignoreErrors[] = [
	'message' => '#^Parameter \\#3 \\$is_deleted of static method KnowbaseItem_Item\\:\\:getMassiveActionsForItemtype\\(\\) expects bool, int given\\.$#',
	'identifier' => 'argument.type',
	'count' => 1,
	'path' => __DIR__ . '/src/Phone.php',
];
$ignoreErrors[] = [
	'message' => '#^Method Planning\\:\\:checkAvailability\\(\\) with return type void returns false but should not return anything\\.$#',
	'identifier' => 'return.void',
	'count' => 3,
	'path' => __DIR__ . '/src/Planning.php',
];
$ignoreErrors[] = [
	'message' => '#^Method Planning\\:\\:showCentral\\(\\) with return type void returns false but should not return anything\\.$#',
	'identifier' => 'return.void',
	'count' => 1,
	'path' => __DIR__ . '/src/Planning.php',
];
$ignoreErrors[] = [
	'message' => '#^Method Planning\\:\\:showPlanning\\(\\) with return type void returns false but should not return anything\\.$#',
	'identifier' => 'return.void',
	'count' => 1,
	'path' => __DIR__ . '/src/Planning.php',
];
$ignoreErrors[] = [
	'message' => '#^Method Planning\\:\\:showSingleLinePlanningFilter\\(\\) with return type void returns false but should not return anything\\.$#',
	'identifier' => 'return.void',
	'count' => 2,
	'path' => __DIR__ . '/src/Planning.php',
];
$ignoreErrors[] = [
	'message' => '#^Method Planning\\:\\:updateEventTimes\\(\\) should return bool but empty return statement found\\.$#',
	'identifier' => 'return.empty',
	'count' => 1,
	'path' => __DIR__ . '/src/Planning.php',
];
$ignoreErrors[] = [
	'message' => '#^Negated boolean expression is always true\\.$#',
	'identifier' => 'booleanNot.alwaysTrue',
	'count' => 1,
	'path' => __DIR__ . '/src/Planning.php',
];
$ignoreErrors[] = [
	'message' => '#^Offset \'itemtype\' does not exist on class\\-string\\.$#',
	'identifier' => 'offsetAccess.notFound',
	'count' => 1,
	'path' => __DIR__ . '/src/Planning.php',
];
$ignoreErrors[] = [
	'message' => '#^Offset \'planning_type\' does not exist on class\\-string\\.$#',
	'identifier' => 'offsetAccess.notFound',
	'count' => 1,
	'path' => __DIR__ . '/src/Planning.php',
];
$ignoreErrors[] = [
	'message' => '#^PHPDoc tag @var with type class\\-string is not subtype of native type array\\.$#',
	'identifier' => 'varTag.nativeType',
	'count' => 1,
	'path' => __DIR__ . '/src/Planning.php',
];
$ignoreErrors[] = [
	'message' => '#^Parameter \\#1 \\$ID of method CommonDBTM\\:\\:getFromDB\\(\\) expects int, string given\\.$#',
	'identifier' => 'argument.type',
	'count' => 3,
	'path' => __DIR__ . '/src/Planning.php',
];
$ignoreErrors[] = [
	'message' => '#^Unreachable statement \\- code above always terminates\\.$#',
	'identifier' => 'deadCode.unreachable',
	'count' => 1,
	'path' => __DIR__ . '/src/Planning.php',
];
$ignoreErrors[] = [
	'message' => '#^Call to an undefined method Sabre\\\\VObject\\\\Document\\:\\:getBaseComponent\\(\\)\\.$#',
	'identifier' => 'method.notFound',
	'count' => 1,
	'path' => __DIR__ . '/src/PlanningExternalEvent.php',
];
$ignoreErrors[] = [
	'message' => '#^Call to an undefined method Sabre\\\\VObject\\\\Node\\:\\:add\\(\\)\\.$#',
	'identifier' => 'method.notFound',
	'count' => 1,
	'path' => __DIR__ . '/src/PlanningExternalEvent.php',
];
$ignoreErrors[] = [
	'message' => '#^Method PlanningExternalEvent\\:\\:displayPlanningItem\\(\\) with return type void returns string but should not return anything\\.$#',
	'identifier' => 'return.void',
	'count' => 1,
	'path' => __DIR__ . '/src/PlanningExternalEvent.php',
];
$ignoreErrors[] = [
	'message' => '#^Offset \'plan\' on non\\-empty\\-array in isset\\(\\) always exists and is not nullable\\.$#',
	'identifier' => 'isset.offset',
	'count' => 2,
	'path' => __DIR__ . '/src/PlanningExternalEvent.php',
];
$ignoreErrors[] = [
	'message' => '#^Parameter \\#1 \\$hour of method DateTime\\:\\:setTime\\(\\) expects int, string given\\.$#',
	'identifier' => 'argument.type',
	'count' => 1,
	'path' => __DIR__ . '/src/PlanningExternalEvent.php',
];
$ignoreErrors[] = [
	'message' => '#^Parameter \\#2 \\$minute of method DateTime\\:\\:setTime\\(\\) expects int, string given\\.$#',
	'identifier' => 'argument.type',
	'count' => 1,
	'path' => __DIR__ . '/src/PlanningExternalEvent.php',
];
$ignoreErrors[] = [
	'message' => '#^Parameter \\#3 \\$second of method DateTime\\:\\:setTime\\(\\) expects int, string given\\.$#',
	'identifier' => 'argument.type',
	'count' => 1,
	'path' => __DIR__ . '/src/PlanningExternalEvent.php',
];
$ignoreErrors[] = [
	'message' => '#^Method PlanningExternalEventTemplate\\:\\:displayPlanningItem\\(\\) with return type void returns string but should not return anything\\.$#',
	'identifier' => 'return.void',
	'count' => 1,
	'path' => __DIR__ . '/src/PlanningExternalEventTemplate.php',
];
$ignoreErrors[] = [
	'message' => '#^Offset \'plan\' on non\\-empty\\-array in isset\\(\\) always exists and is not nullable\\.$#',
	'identifier' => 'isset.offset',
	'count' => 2,
	'path' => __DIR__ . '/src/PlanningExternalEventTemplate.php',
];
$ignoreErrors[] = [
	'message' => '#^Parameter \\#1 \\$hour of method DateTime\\:\\:setTime\\(\\) expects int, string given\\.$#',
	'identifier' => 'argument.type',
	'count' => 1,
	'path' => __DIR__ . '/src/PlanningExternalEventTemplate.php',
];
$ignoreErrors[] = [
	'message' => '#^Parameter \\#2 \\$minute of method DateTime\\:\\:setTime\\(\\) expects int, string given\\.$#',
	'identifier' => 'argument.type',
	'count' => 1,
	'path' => __DIR__ . '/src/PlanningExternalEventTemplate.php',
];
$ignoreErrors[] = [
	'message' => '#^Parameter \\#3 \\$second of method DateTime\\:\\:setTime\\(\\) expects int, string given\\.$#',
	'identifier' => 'argument.type',
	'count' => 1,
	'path' => __DIR__ . '/src/PlanningExternalEventTemplate.php',
];
$ignoreErrors[] = [
	'message' => '#^If condition is always false\\.$#',
	'identifier' => 'if.alwaysFalse',
	'count' => 1,
	'path' => __DIR__ . '/src/Plugin.php',
];
$ignoreErrors[] = [
	'message' => '#^Left side of && is always true\\.$#',
	'identifier' => 'booleanAnd.leftAlwaysTrue',
	'count' => 1,
	'path' => __DIR__ . '/src/Plugin.php',
];
$ignoreErrors[] = [
	'message' => '#^Negated boolean expression is always false\\.$#',
	'identifier' => 'booleanNot.alwaysFalse',
	'count' => 2,
	'path' => __DIR__ . '/src/Plugin.php',
];
$ignoreErrors[] = [
	'message' => '#^Negated boolean expression is always true\\.$#',
	'identifier' => 'booleanNot.alwaysTrue',
	'count' => 1,
	'path' => __DIR__ . '/src/Plugin.php',
];
$ignoreErrors[] = [
	'message' => '#^Unreachable statement \\- code above always terminates\\.$#',
	'identifier' => 'deadCode.unreachable',
	'count' => 11,
	'path' => __DIR__ . '/src/Plugin.php',
];
$ignoreErrors[] = [
	'message' => '#^Method Printer\\:\\:getInventoryAgent\\(\\) should return Agent\\|null but returns CommonDBTM\\|null\\.$#',
	'identifier' => 'return.type',
	'count' => 1,
	'path' => __DIR__ . '/src/Printer.php',
];
$ignoreErrors[] = [
	'message' => '#^Parameter \\#2 \\$items_id of static method CommonDBConnexity\\:\\:getItemsAssociatedTo\\(\\) expects string, int given\\.$#',
	'identifier' => 'argument.type',
	'count' => 1,
	'path' => __DIR__ . '/src/Printer.php',
];
$ignoreErrors[] = [
	'message' => '#^Parameter \\#3 \\$is_deleted of static method Computer_Item\\:\\:getMassiveActionsForItemtype\\(\\) expects bool, int given\\.$#',
	'identifier' => 'argument.type',
	'count' => 1,
	'path' => __DIR__ . '/src/Printer.php',
];
$ignoreErrors[] = [
	'message' => '#^Parameter \\#3 \\$is_deleted of static method KnowbaseItem_Item\\:\\:getMassiveActionsForItemtype\\(\\) expects bool, int given\\.$#',
	'identifier' => 'argument.type',
	'count' => 1,
	'path' => __DIR__ . '/src/Printer.php',
];
$ignoreErrors[] = [
	'message' => '#^Loose comparison using \\!\\= between \'\' and \'\' will always evaluate to false\\.$#',
	'identifier' => 'notEqual.alwaysFalse',
	'count' => 1,
	'path' => __DIR__ . '/src/Problem.php',
];
$ignoreErrors[] = [
	'message' => '#^Method Problem\\:\\:showListForItem\\(\\) with return type void returns false but should not return anything\\.$#',
	'identifier' => 'return.void',
	'count' => 2,
	'path' => __DIR__ . '/src/Problem.php',
];
$ignoreErrors[] = [
	'message' => '#^Parameter \\#2 \\$items_id of static method CommonDBConnexity\\:\\:getItemsAssociatedTo\\(\\) expects string, int given\\.$#',
	'identifier' => 'argument.type',
	'count' => 1,
	'path' => __DIR__ . '/src/ProblemTemplate.php',
];
$ignoreErrors[] = [
	'message' => '#^Parameter \\#1 \\$problem of static method Problem_Ticket\\:\\:showForProblem\\(\\) expects Problem, CommonGLPI given\\.$#',
	'identifier' => 'argument.type',
	'count' => 1,
	'path' => __DIR__ . '/src/Problem_Ticket.php',
];
$ignoreErrors[] = [
	'message' => '#^Parameter \\#1 \\$ticket of static method Problem_Ticket\\:\\:showForTicket\\(\\) expects Ticket, CommonGLPI given\\.$#',
	'identifier' => 'argument.type',
	'count' => 1,
	'path' => __DIR__ . '/src/Problem_Ticket.php',
];
$ignoreErrors[] = [
	'message' => '#^Call to function is_array\\(\\) with array will always evaluate to true\\.$#',
	'identifier' => 'function.alreadyNarrowedType',
	'count' => 2,
	'path' => __DIR__ . '/src/Profile.php',
];
$ignoreErrors[] = [
	'message' => '#^Loose comparison using \\=\\= between 2 and 2 will always evaluate to true\\.$#',
	'identifier' => 'equal.alwaysTrue',
	'count' => 1,
	'path' => __DIR__ . '/src/Profile.php',
];
$ignoreErrors[] = [
	'message' => '#^Method Profile\\:\\:showFormSetupHelpdesk\\(\\) with return type void returns false but should not return anything\\.$#',
	'identifier' => 'return.void',
	'count' => 1,
	'path' => __DIR__ . '/src/Profile.php',
];
$ignoreErrors[] = [
	'message' => '#^PHPDoc tag @phpstan\\-return has invalid value \\(\\$interface \\=\\= \'all\' \\? array\\<string, array\\<string, array\\<string, RightDefinition\\[\\]\\>\\>\\> \\: \\(\\$form \\=\\= \'all\' \\? array\\<string, array\\<string, RightDefinition\\[\\]\\>\\> \\: \\(\\$group \\=\\= \'all\' \\? array\\<string, RightDefinition\\[\\]\\> \\: RightDefinition\\[\\]\\)\\)\\)\\: Unexpected token "\\$interface", expected type at offset 517 on line 12$#',
	'identifier' => 'phpDoc.parseError',
	'count' => 1,
	'path' => __DIR__ . '/src/Profile.php',
];
$ignoreErrors[] = [
	'message' => '#^Property Profile\\:\\:\\$profileRight \\(array\\) does not accept null\\.$#',
	'identifier' => 'assign.propertyType',
	'count' => 2,
	'path' => __DIR__ . '/src/Profile.php',
];
$ignoreErrors[] = [
	'message' => '#^Right side of && is always true\\.$#',
	'identifier' => 'booleanAnd.rightAlwaysTrue',
	'count' => 1,
	'path' => __DIR__ . '/src/Profile_User.php',
];
$ignoreErrors[] = [
	'message' => '#^Call to function is_null\\(\\) with int\\|string will always evaluate to false\\.$#',
	'identifier' => 'function.impossibleType',
	'count' => 1,
	'path' => __DIR__ . '/src/Project.php',
];
$ignoreErrors[] = [
	'message' => '#^Call to function method_exists\\(\\) with class\\-string\\<static\\(Project\\)\\> and \'getFormUrl\' will always evaluate to true\\.$#',
	'identifier' => 'function.alreadyNarrowedType',
	'count' => 1,
	'path' => __DIR__ . '/src/Project.php',
];
$ignoreErrors[] = [
	'message' => '#^Method Project\\:\\:showForm\\(\\) with return type void returns true but should not return anything\\.$#',
	'identifier' => 'return.void',
	'count' => 1,
	'path' => __DIR__ . '/src/Project.php',
];
$ignoreErrors[] = [
	'message' => '#^Parameter \\#2 \\$items_id of static method CommonDBConnexity\\:\\:getItemsAssociatedTo\\(\\) expects string, int given\\.$#',
	'identifier' => 'argument.type',
	'count' => 1,
	'path' => __DIR__ . '/src/Project.php',
];
$ignoreErrors[] = [
	'message' => '#^Parameter \\#2 \\$odd of static method Search\\:\\:showNewLine\\(\\) expects bool, int\\<\\-1, 1\\> given\\.$#',
	'identifier' => 'argument.type',
	'count' => 1,
	'path' => __DIR__ . '/src/Project.php',
];
$ignoreErrors[] = [
	'message' => '#^Return type \\(void\\) of method Project\\:\\:showForm\\(\\) should be compatible with return type \\(bool\\) of method CommonDBTM\\:\\:showForm\\(\\)$#',
	'identifier' => 'method.childReturnType',
	'count' => 1,
	'path' => __DIR__ . '/src/Project.php',
];
$ignoreErrors[] = [
	'message' => '#^Unreachable statement \\- code above always terminates\\.$#',
	'identifier' => 'deadCode.unreachable',
	'count' => 1,
	'path' => __DIR__ . '/src/Project.php',
];
$ignoreErrors[] = [
	'message' => '#^Method ProjectCost\\:\\:showForProject\\(\\) with return type void returns false but should not return anything\\.$#',
	'identifier' => 'return.void',
	'count' => 1,
	'path' => __DIR__ . '/src/ProjectCost.php',
];
$ignoreErrors[] = [
	'message' => '#^Parameter \\#1 \\$project of static method ProjectCost\\:\\:showForProject\\(\\) expects Project, CommonGLPI given\\.$#',
	'identifier' => 'argument.type',
	'count' => 1,
	'path' => __DIR__ . '/src/ProjectCost.php',
];
$ignoreErrors[] = [
	'message' => '#^Call to an undefined method Sabre\\\\VObject\\\\Document\\:\\:getBaseComponent\\(\\)\\.$#',
	'identifier' => 'method.notFound',
	'count' => 1,
	'path' => __DIR__ . '/src/ProjectTask.php',
];
$ignoreErrors[] = [
	'message' => '#^Call to an undefined method Sabre\\\\VObject\\\\Node\\:\\:add\\(\\)\\.$#',
	'identifier' => 'method.notFound',
	'count' => 1,
	'path' => __DIR__ . '/src/ProjectTask.php',
];
$ignoreErrors[] = [
	'message' => '#^Method ProjectTask\\:\\:showFor\\(\\) with return type void returns false but should not return anything\\.$#',
	'identifier' => 'return.void',
	'count' => 1,
	'path' => __DIR__ . '/src/ProjectTask.php',
];
$ignoreErrors[] = [
	'message' => '#^Parameter \\#1 \\$hour of method DateTime\\:\\:setTime\\(\\) expects int, string given\\.$#',
	'identifier' => 'argument.type',
	'count' => 1,
	'path' => __DIR__ . '/src/ProjectTask.php',
];
$ignoreErrors[] = [
	'message' => '#^Parameter \\#2 \\$minute of method DateTime\\:\\:setTime\\(\\) expects int, string given\\.$#',
	'identifier' => 'argument.type',
	'count' => 1,
	'path' => __DIR__ . '/src/ProjectTask.php',
];
$ignoreErrors[] = [
	'message' => '#^Parameter \\#3 \\$second of method DateTime\\:\\:setTime\\(\\) expects int, string given\\.$#',
	'identifier' => 'argument.type',
	'count' => 1,
	'path' => __DIR__ . '/src/ProjectTask.php',
];
$ignoreErrors[] = [
	'message' => '#^Parameter \\#4 \\$is_recursive of function getEntitiesRestrictCriteria expects \'auto\'\\|bool, 1 given\\.$#',
	'identifier' => 'argument.type',
	'count' => 1,
	'path' => __DIR__ . '/src/ProjectTask.php',
];
$ignoreErrors[] = [
	'message' => '#^Parameter \\#1 \\$item of static method CommonDBRelation\\:\\:countForItem\\(\\) expects CommonDBTM, CommonGLPI given\\.$#',
	'identifier' => 'argument.type',
	'count' => 2,
	'path' => __DIR__ . '/src/ProjectTask_Ticket.php',
];
$ignoreErrors[] = [
	'message' => '#^Parameter \\#1 \\$projecttask of static method ProjectTask_Ticket\\:\\:showForProjectTask\\(\\) expects ProjectTask, CommonGLPI given\\.$#',
	'identifier' => 'argument.type',
	'count' => 1,
	'path' => __DIR__ . '/src/ProjectTask_Ticket.php',
];
$ignoreErrors[] = [
	'message' => '#^Parameter \\#1 \\$ticket of static method ProjectTask_Ticket\\:\\:showForTicket\\(\\) expects Ticket, CommonGLPI given\\.$#',
	'identifier' => 'argument.type',
	'count' => 1,
	'path' => __DIR__ . '/src/ProjectTask_Ticket.php',
];
$ignoreErrors[] = [
	'message' => '#^Offset \'from\' does not exist on string\\.$#',
	'identifier' => 'offsetAccess.notFound',
	'count' => 4,
	'path' => __DIR__ . '/src/QueuedNotification.php',
];
$ignoreErrors[] = [
	'message' => '#^Offset \'label\' does not exist on string\\.$#',
	'identifier' => 'offsetAccess.notFound',
	'count' => 1,
	'path' => __DIR__ . '/src/QueuedNotification.php',
];
$ignoreErrors[] = [
	'message' => '#^Parameter \\#2 \\$force of method CommonDBTM\\:\\:delete\\(\\) expects bool, int given\\.$#',
	'identifier' => 'argument.type',
	'count' => 1,
	'path' => __DIR__ . '/src/QueuedNotification.php',
];
$ignoreErrors[] = [
	'message' => '#^Unreachable statement \\- code above always terminates\\.$#',
	'identifier' => 'deadCode.unreachable',
	'count' => 2,
	'path' => __DIR__ . '/src/QueuedNotification.php',
];
$ignoreErrors[] = [
	'message' => '#^Parameter \\#2 \\$callback of function usort expects callable\\(mixed, mixed\\)\\: int, array\\{\'SimplePie\', \'sort_items\'\\} given\\.$#',
	'identifier' => 'argument.type',
	'count' => 1,
	'path' => __DIR__ . '/src/RSSFeed.php',
];
$ignoreErrors[] = [
	'message' => '#^Method Rack\\:\\:getDcBreadcrumbSpecificValueToDisplay\\(\\) should return array but returns string\\.$#',
	'identifier' => 'return.type',
	'count' => 2,
	'path' => __DIR__ . '/src/Rack.php',
];
$ignoreErrors[] = [
	'message' => '#^Method Rack\\:\\:isEnclosurePart\\(\\) should return Enclosure\\|false but returns array\\|bool\\.$#',
	'identifier' => 'return.type',
	'count' => 1,
	'path' => __DIR__ . '/src/Rack.php',
];
$ignoreErrors[] = [
	'message' => '#^Method Rack\\:\\:isRackPart\\(\\) should return Rack\\|false but returns array\\|bool\\.$#',
	'identifier' => 'return.type',
	'count' => 1,
	'path' => __DIR__ . '/src/Rack.php',
];
$ignoreErrors[] = [
	'message' => '#^Method Rack\\:\\:showForRoom\\(\\) with return type void returns false but should not return anything\\.$#',
	'identifier' => 'return.void',
	'count' => 1,
	'path' => __DIR__ . '/src/Rack.php',
];
$ignoreErrors[] = [
	'message' => '#^Parameter \\#1 \\$room of static method Rack\\:\\:showForRoom\\(\\) expects DCRoom, CommonGLPI given\\.$#',
	'identifier' => 'argument.type',
	'count' => 1,
	'path' => __DIR__ . '/src/Rack.php',
];
$ignoreErrors[] = [
	'message' => '#^Unreachable statement \\- code above always terminates\\.$#',
	'identifier' => 'deadCode.unreachable',
	'count' => 1,
	'path' => __DIR__ . '/src/Rack.php',
];
$ignoreErrors[] = [
	'message' => '#^Method RefusedEquipment\\:\\:getInventoryAgent\\(\\) should return Agent\\|null but returns CommonDBTM\\|null\\.$#',
	'identifier' => 'return.type',
	'count' => 1,
	'path' => __DIR__ . '/src/RefusedEquipment.php',
];
$ignoreErrors[] = [
	'message' => '#^Call to an undefined method Sabre\\\\VObject\\\\Document\\:\\:getBaseComponent\\(\\)\\.$#',
	'identifier' => 'method.notFound',
	'count' => 1,
	'path' => __DIR__ . '/src/Reminder.php',
];
$ignoreErrors[] = [
	'message' => '#^Call to an undefined method Sabre\\\\VObject\\\\Node\\:\\:add\\(\\)\\.$#',
	'identifier' => 'method.notFound',
	'count' => 1,
	'path' => __DIR__ . '/src/Reminder.php',
];
$ignoreErrors[] = [
	'message' => '#^Instanceof between static\\(Reminder\\) and ExtraVisibilityCriteria will always evaluate to true\\.$#',
	'identifier' => 'instanceof.alwaysTrue',
	'count' => 1,
	'path' => __DIR__ . '/src/Reminder.php',
];
$ignoreErrors[] = [
	'message' => '#^Offset \'plan\' on non\\-empty\\-array in isset\\(\\) always exists and is not nullable\\.$#',
	'identifier' => 'isset.offset',
	'count' => 2,
	'path' => __DIR__ . '/src/Reminder.php',
];
$ignoreErrors[] = [
	'message' => '#^Parameter \\#1 \\$hour of method DateTime\\:\\:setTime\\(\\) expects int, string given\\.$#',
	'identifier' => 'argument.type',
	'count' => 1,
	'path' => __DIR__ . '/src/Reminder.php',
];
$ignoreErrors[] = [
	'message' => '#^Parameter \\#2 \\$items_id of static method CommonDBConnexity\\:\\:getItemsAssociatedTo\\(\\) expects string, int given\\.$#',
	'identifier' => 'argument.type',
	'count' => 1,
	'path' => __DIR__ . '/src/Reminder.php',
];
$ignoreErrors[] = [
	'message' => '#^Parameter \\#2 \\$minute of method DateTime\\:\\:setTime\\(\\) expects int, string given\\.$#',
	'identifier' => 'argument.type',
	'count' => 1,
	'path' => __DIR__ . '/src/Reminder.php',
];
$ignoreErrors[] = [
	'message' => '#^Parameter \\#3 \\$second of method DateTime\\:\\:setTime\\(\\) expects int, string given\\.$#',
	'identifier' => 'argument.type',
	'count' => 1,
	'path' => __DIR__ . '/src/Reminder.php',
];
$ignoreErrors[] = [
	'message' => '#^PHPDoc tag @return has invalid value \\(true;\\)\\: Unexpected token ";", expected TOKEN_HORIZONTAL_WS at offset 125 on line 6$#',
	'identifier' => 'phpDoc.parseError',
	'count' => 1,
	'path' => __DIR__ . '/src/ReminderTranslation.php',
];
$ignoreErrors[] = [
	'message' => '#^Parameter \\#1 \\$item of static method ReminderTranslation\\:\\:getNumberOfTranslationsForItem\\(\\) expects Reminder, CommonGLPI given\\.$#',
	'identifier' => 'argument.type',
	'count' => 1,
	'path' => __DIR__ . '/src/ReminderTranslation.php',
];
$ignoreErrors[] = [
	'message' => '#^Parameter \\#1 \\$item of static method ReminderTranslation\\:\\:showTranslations\\(\\) expects Reminder, CommonGLPI given\\.$#',
	'identifier' => 'argument.type',
	'count' => 1,
	'path' => __DIR__ . '/src/ReminderTranslation.php',
];
$ignoreErrors[] = [
	'message' => '#^Parameter \\#1 \\$item of static method Reservation\\:\\:showForItem\\(\\) expects CommonDBTM, CommonGLPI given\\.$#',
	'identifier' => 'argument.type',
	'count' => 1,
	'path' => __DIR__ . '/src/Reservation.php',
];
$ignoreErrors[] = [
	'message' => '#^Call to function is_array\\(\\) with array will always evaluate to true\\.$#',
	'identifier' => 'function.alreadyNarrowedType',
	'count' => 1,
	'path' => __DIR__ . '/src/RichText/RichText.php',
];
$ignoreErrors[] = [
	'message' => '#^Parameter \\#1 \\$ID of method CommonDBTM\\:\\:getFromDB\\(\\) expects int, string given\\.$#',
	'identifier' => 'argument.type',
	'count' => 1,
	'path' => __DIR__ . '/src/RichText/RichText.php',
];
$ignoreErrors[] = [
	'message' => '#^Method Rule\\:\\:showForm\\(\\) with return type void returns true but should not return anything\\.$#',
	'identifier' => 'return.void',
	'count' => 1,
	'path' => __DIR__ . '/src/Rule.php',
];
$ignoreErrors[] = [
	'message' => '#^Parameter \\#1 \\$ID of method CommonDBTM\\:\\:canEdit\\(\\) expects int, string given\\.$#',
	'identifier' => 'argument.type',
	'count' => 1,
	'path' => __DIR__ . '/src/Rule.php',
];
$ignoreErrors[] = [
	'message' => '#^Parameter \\#1 \\$item of method Rule\\:\\:showAndAddRuleForm\\(\\) expects CommonDBTM, CommonGLPI given\\.$#',
	'identifier' => 'argument.type',
	'count' => 3,
	'path' => __DIR__ . '/src/Rule.php',
];
$ignoreErrors[] = [
	'message' => '#^Parameter \\#1 \\$value of static method CommonITILObject\\:\\:getImpactName\\(\\) expects int, string given\\.$#',
	'identifier' => 'argument.type',
	'count' => 2,
	'path' => __DIR__ . '/src/Rule.php',
];
$ignoreErrors[] = [
	'message' => '#^Parameter \\#1 \\$value of static method CommonITILObject\\:\\:getImpactName\\(\\) expects int, string\\|null given\\.$#',
	'identifier' => 'argument.type',
	'count' => 1,
	'path' => __DIR__ . '/src/Rule.php',
];
$ignoreErrors[] = [
	'message' => '#^Parameter \\#1 \\$value of static method CommonITILObject\\:\\:getPriorityName\\(\\) expects int, string given\\.$#',
	'identifier' => 'argument.type',
	'count' => 2,
	'path' => __DIR__ . '/src/Rule.php',
];
$ignoreErrors[] = [
	'message' => '#^Parameter \\#1 \\$value of static method CommonITILObject\\:\\:getPriorityName\\(\\) expects int, string\\|null given\\.$#',
	'identifier' => 'argument.type',
	'count' => 1,
	'path' => __DIR__ . '/src/Rule.php',
];
$ignoreErrors[] = [
	'message' => '#^Parameter \\#1 \\$value of static method CommonITILObject\\:\\:getStatus\\(\\) expects int, string given\\.$#',
	'identifier' => 'argument.type',
	'count' => 1,
	'path' => __DIR__ . '/src/Rule.php',
];
$ignoreErrors[] = [
	'message' => '#^Parameter \\#1 \\$value of static method CommonITILObject\\:\\:getStatus\\(\\) expects int, string\\|null given\\.$#',
	'identifier' => 'argument.type',
	'count' => 1,
	'path' => __DIR__ . '/src/Rule.php',
];
$ignoreErrors[] = [
	'message' => '#^Parameter \\#1 \\$value of static method CommonITILObject\\:\\:getUrgencyName\\(\\) expects int, string given\\.$#',
	'identifier' => 'argument.type',
	'count' => 2,
	'path' => __DIR__ . '/src/Rule.php',
];
$ignoreErrors[] = [
	'message' => '#^Parameter \\#1 \\$value of static method CommonITILObject\\:\\:getUrgencyName\\(\\) expects int, string\\|null given\\.$#',
	'identifier' => 'argument.type',
	'count' => 1,
	'path' => __DIR__ . '/src/Rule.php',
];
$ignoreErrors[] = [
	'message' => '#^Parameter \\#1 \\$value of static method CommonITILValidation\\:\\:getStatus\\(\\) expects int, string given\\.$#',
	'identifier' => 'argument.type',
	'count' => 2,
	'path' => __DIR__ . '/src/Rule.php',
];
$ignoreErrors[] = [
	'message' => '#^Parameter \\#1 \\$value of static method CommonITILValidation\\:\\:getStatus\\(\\) expects int, string\\|null given\\.$#',
	'identifier' => 'argument.type',
	'count' => 1,
	'path' => __DIR__ . '/src/Rule.php',
];
$ignoreErrors[] = [
	'message' => '#^Parameter \\#1 \\$value of static method Dropdown\\:\\:getGlobalSwitch\\(\\) expects int, string given\\.$#',
	'identifier' => 'argument.type',
	'count' => 1,
	'path' => __DIR__ . '/src/Rule.php',
];
$ignoreErrors[] = [
	'message' => '#^Parameter \\#1 \\$value of static method Dropdown\\:\\:getValueWithUnit\\(\\) expects int, string given\\.$#',
	'identifier' => 'argument.type',
	'count' => 1,
	'path' => __DIR__ . '/src/Rule.php',
];
$ignoreErrors[] = [
	'message' => '#^Parameter \\#1 \\$value of static method Ticket\\:\\:getTicketTypeName\\(\\) expects int, string given\\.$#',
	'identifier' => 'argument.type',
	'count' => 1,
	'path' => __DIR__ . '/src/Rule.php',
];
$ignoreErrors[] = [
	'message' => '#^Parameter \\#1 \\$value of static method Ticket\\:\\:getTicketTypeName\\(\\) expects int, string\\|null given\\.$#',
	'identifier' => 'argument.type',
	'count' => 1,
	'path' => __DIR__ . '/src/Rule.php',
];
$ignoreErrors[] = [
	'message' => '#^Parameter \\#2 \\$id of static method Dropdown\\:\\:getDropdownName\\(\\) expects int, string given\\.$#',
	'identifier' => 'argument.type',
	'count' => 3,
	'path' => __DIR__ . '/src/Rule.php',
];
$ignoreErrors[] = [
	'message' => '#^Parameter \\#2 \\$id of static method Dropdown\\:\\:getDropdownName\\(\\) expects int, string\\|null given\\.$#',
	'identifier' => 'argument.type',
	'count' => 1,
	'path' => __DIR__ . '/src/Rule.php',
];
$ignoreErrors[] = [
	'message' => '#^Parameter \\#2 \\$items_id of static method CommonDBConnexity\\:\\:getItemsAssociatedTo\\(\\) expects string, int given\\.$#',
	'identifier' => 'argument.type',
	'count' => 1,
	'path' => __DIR__ . '/src/Rule.php',
];
$ignoreErrors[] = [
	'message' => '#^Parameter \\#2 \\$withcriterias of method Rule\\:\\:getRuleWithCriteriasAndActions\\(\\) expects bool, int given\\.$#',
	'identifier' => 'argument.type',
	'count' => 3,
	'path' => __DIR__ . '/src/Rule.php',
];
$ignoreErrors[] = [
	'message' => '#^Parameter \\#3 \\$withactions of method Rule\\:\\:getRuleWithCriteriasAndActions\\(\\) expects bool, int given\\.$#',
	'identifier' => 'argument.type',
	'count' => 3,
	'path' => __DIR__ . '/src/Rule.php',
];
$ignoreErrors[] = [
	'message' => '#^Return type \\(void\\) of method Rule\\:\\:showForm\\(\\) should be compatible with return type \\(bool\\) of method CommonDBTM\\:\\:showForm\\(\\)$#',
	'identifier' => 'method.childReturnType',
	'count' => 1,
	'path' => __DIR__ . '/src/Rule.php',
];
$ignoreErrors[] = [
	'message' => '#^Strict comparison using \\=\\=\\= between non\\-falsy\\-string and null will always evaluate to false\\.$#',
	'identifier' => 'identical.alwaysFalse',
	'count' => 1,
	'path' => __DIR__ . '/src/Rule.php',
];
$ignoreErrors[] = [
	'message' => '#^Unreachable statement \\- code above always terminates\\.$#',
	'identifier' => 'deadCode.unreachable',
	'count' => 1,
	'path' => __DIR__ . '/src/Rule.php',
];
$ignoreErrors[] = [
	'message' => '#^Method RuleCollection\\:\\:exportRulesToXML\\(\\) with return type void returns false but should not return anything\\.$#',
	'identifier' => 'return.void',
	'count' => 1,
	'path' => __DIR__ . '/src/RuleCollection.php',
];
$ignoreErrors[] = [
	'message' => '#^Offset \'entity\' on array\\{entity\\: true, criterias\\?\\: non\\-empty\\-list\\<mixed\\>, actions\\?\\: non\\-empty\\-list\\<mixed\\>\\} in isset\\(\\) always exists and is not nullable\\.$#',
	'identifier' => 'isset.offset',
	'count' => 1,
	'path' => __DIR__ . '/src/RuleCollection.php',
];
$ignoreErrors[] = [
	'message' => '#^Parameter \\#3 \\$global_result of method RuleCollection\\:\\:showTestResults\\(\\) expects bool, int given\\.$#',
	'identifier' => 'argument.type',
	'count' => 1,
	'path' => __DIR__ . '/src/RuleCollection.php',
];
$ignoreErrors[] = [
	'message' => '#^Comparison operation "\\>\\=" between int\\<0, max\\> and 0 is always true\\.$#',
	'identifier' => 'greaterOrEqual.alwaysTrue',
	'count' => 1,
	'path' => __DIR__ . '/src/RuleCriteria.php',
];
$ignoreErrors[] = [
	'message' => '#^Parameter \\#2 \\$withcriterias of method Rule\\:\\:getRuleWithCriteriasAndActions\\(\\) expects bool, int given\\.$#',
	'identifier' => 'argument.type',
	'count' => 1,
	'path' => __DIR__ . '/src/RuleDictionnarySoftware.php',
];
$ignoreErrors[] = [
	'message' => '#^Parameter \\#3 \\$withactions of method Rule\\:\\:getRuleWithCriteriasAndActions\\(\\) expects bool, int given\\.$#',
	'identifier' => 'argument.type',
	'count' => 1,
	'path' => __DIR__ . '/src/RuleDictionnarySoftware.php',
];
$ignoreErrors[] = [
	'message' => '#^Property RuleImportAsset\\:\\:\\$restrict_entity is never read, only written\\.$#',
	'identifier' => 'property.onlyWritten',
	'count' => 1,
	'path' => __DIR__ . '/src/RuleImportAsset.php',
];
$ignoreErrors[] = [
	'message' => '#^Parameter \\#1 \\$item of static method RuleMatchedLog\\:\\:countForItem\\(\\) expects CommonDBTM, CommonGLPI given\\.$#',
	'identifier' => 'argument.type',
	'count' => 1,
	'path' => __DIR__ . '/src/RuleMatchedLog.php',
];
$ignoreErrors[] = [
	'message' => '#^Parameter \\#1 \\$options of method CommonDBTM\\:\\:getLink\\(\\) expects array, int given\\.$#',
	'identifier' => 'argument.type',
	'count' => 3,
	'path' => __DIR__ . '/src/RuleMatchedLog.php',
];
$ignoreErrors[] = [
	'message' => '#^Parameter \\#1 \\$authtype of static method Auth\\:\\:getMethodName\\(\\) expects int, string given\\.$#',
	'identifier' => 'argument.type',
	'count' => 1,
	'path' => __DIR__ . '/src/RuleRight.php',
];
$ignoreErrors[] = [
	'message' => '#^Unreachable statement \\- code above always terminates\\.$#',
	'identifier' => 'deadCode.unreachable',
	'count' => 1,
	'path' => __DIR__ . '/src/SNMPCredential.php',
];
$ignoreErrors[] = [
	'message' => '#^Parameter \\#2 \\$check_once of static method Session\\:\\:addMessageAfterRedirect\\(\\) expects bool, int given\\.$#',
	'identifier' => 'argument.type',
	'count' => 1,
	'path' => __DIR__ . '/src/SavedSearch.php',
];
$ignoreErrors[] = [
	'message' => '#^Parameter \\#2 \\$items_id of static method CommonDBConnexity\\:\\:getItemsAssociatedTo\\(\\) expects string, int given\\.$#',
	'identifier' => 'argument.type',
	'count' => 1,
	'path' => __DIR__ . '/src/SavedSearch.php',
];
$ignoreErrors[] = [
	'message' => '#^Parameter \\#1 \\$search of static method SavedSearch_Alert\\:\\:showForSavedSearch\\(\\) expects SavedSearch, CommonGLPI given\\.$#',
	'identifier' => 'argument.type',
	'count' => 1,
	'path' => __DIR__ . '/src/SavedSearch_Alert.php',
];
$ignoreErrors[] = [
	'message' => '#^Parameter \\#2 \\$force of method CommonDBTM\\:\\:deleteByCriteria\\(\\) expects bool, int given\\.$#',
	'identifier' => 'argument.type',
	'count' => 1,
	'path' => __DIR__ . '/src/SavedSearch_Alert.php',
];
$ignoreErrors[] = [
	'message' => '#^Call to function is_array\\(\\) with array will always evaluate to true\\.$#',
	'identifier' => 'function.alreadyNarrowedType',
	'count' => 1,
	'path' => __DIR__ . '/src/Search.php',
];
$ignoreErrors[] = [
	'message' => '#^If condition is always true\\.$#',
	'identifier' => 'if.alwaysTrue',
	'count' => 1,
	'path' => __DIR__ . '/src/Search.php',
];
$ignoreErrors[] = [
	'message' => '#^Left side of && is always true\\.$#',
	'identifier' => 'booleanAnd.leftAlwaysTrue',
	'count' => 4,
	'path' => __DIR__ . '/src/Search.php',
];
$ignoreErrors[] = [
	'message' => '#^Loose comparison using \\!\\= between numeric\\-string and \'NULL\' will always evaluate to true\\.$#',
	'identifier' => 'notEqual.alwaysTrue',
	'count' => 1,
	'path' => __DIR__ . '/src/Search.php',
];
$ignoreErrors[] = [
	'message' => '#^Loose comparison using \\!\\= between numeric\\-string and \'null\' will always evaluate to true\\.$#',
	'identifier' => 'notEqual.alwaysTrue',
	'count' => 1,
	'path' => __DIR__ . '/src/Search.php',
];
$ignoreErrors[] = [
	'message' => '#^Method Search\\:\\:displayData\\(\\) with return type void returns false but should not return anything\\.$#',
	'identifier' => 'return.void',
	'count' => 1,
	'path' => __DIR__ . '/src/Search.php',
];
$ignoreErrors[] = [
	'message' => '#^Method Search\\:\\:displayMetaCriteria\\(\\) with return type void returns string but should not return anything\\.$#',
	'identifier' => 'return.void',
	'count' => 1,
	'path' => __DIR__ . '/src/Search.php',
];
$ignoreErrors[] = [
	'message' => '#^Method Search\\:\\:displaySearchoption\\(\\) with return type void returns string but should not return anything\\.$#',
	'identifier' => 'return.void',
	'count' => 1,
	'path' => __DIR__ . '/src/Search.php',
];
$ignoreErrors[] = [
	'message' => '#^Method Search\\:\\:displaySearchoptionValue\\(\\) with return type void returns string but should not return anything\\.$#',
	'identifier' => 'return.void',
	'count' => 1,
	'path' => __DIR__ . '/src/Search.php',
];
$ignoreErrors[] = [
	'message' => '#^Method Search\\:\\:giveItem\\(\\) should return string but returns int\\.$#',
	'identifier' => 'return.type',
	'count' => 1,
	'path' => __DIR__ . '/src/Search.php',
];
$ignoreErrors[] = [
	'message' => '#^Method Search\\:\\:outputData\\(\\) with return type void returns false but should not return anything\\.$#',
	'identifier' => 'return.void',
	'count' => 1,
	'path' => __DIR__ . '/src/Search.php',
];
$ignoreErrors[] = [
	'message' => '#^Negated boolean expression is always true\\.$#',
	'identifier' => 'booleanNot.alwaysTrue',
	'count' => 2,
	'path' => __DIR__ . '/src/Search.php',
];
$ignoreErrors[] = [
	'message' => '#^Offset 2 on array\\{string, string, string\\} in isset\\(\\) always exists and is not nullable\\.$#',
	'identifier' => 'isset.offset',
	'count' => 1,
	'path' => __DIR__ . '/src/Search.php',
];
$ignoreErrors[] = [
	'message' => '#^Parameter \\#1 \\$num of function abs expects float\\|int, string given\\.$#',
	'identifier' => 'argument.type',
	'count' => 1,
	'path' => __DIR__ . '/src/Search.php',
];
$ignoreErrors[] = [
	'message' => '#^Parameter \\#2 \\$NOT of static method Search\\:\\:addHaving\\(\\) expects string, int given\\.$#',
	'identifier' => 'argument.type',
	'count' => 1,
	'path' => __DIR__ . '/src/Search.php',
];
$ignoreErrors[] = [
	'message' => '#^Parameter \\#2 \\$end of method LevelAgreement\\:\\:getActiveTimeBetween\\(\\) expects DateTime, string given\\.$#',
	'identifier' => 'argument.type',
	'count' => 1,
	'path' => __DIR__ . '/src/Search.php',
];
$ignoreErrors[] = [
	'message' => '#^Parameter \\#2 \\$nott of static method Search\\:\\:addWhere\\(\\) expects bool, int given\\.$#',
	'identifier' => 'argument.type',
	'count' => 2,
	'path' => __DIR__ . '/src/Search.php',
];
$ignoreErrors[] = [
	'message' => '#^Parameter \\#2 \\$odd of static method Search\\:\\:showNewLine\\(\\) expects bool, int\\<0, 1\\> given\\.$#',
	'identifier' => 'argument.type',
	'count' => 1,
	'path' => __DIR__ . '/src/Search.php',
];
$ignoreErrors[] = [
	'message' => '#^Parameter \\#2 \\$time of static method SavedSearch\\:\\:updateExecutionTime\\(\\) expects int, true given\\.$#',
	'identifier' => 'argument.type',
	'count' => 1,
	'path' => __DIR__ . '/src/Search.php',
];
$ignoreErrors[] = [
	'message' => '#^Parameter \\#3 \\$field of method DBmysql\\:\\:result\\(\\) expects string, int given\\.$#',
	'identifier' => 'argument.type',
	'count' => 1,
	'path' => __DIR__ . '/src/Search.php',
];
$ignoreErrors[] = [
	'message' => '#^Parameter \\#6 \\$meta of static method Search\\:\\:addLeftJoin\\(\\) expects bool, int given\\.$#',
	'identifier' => 'argument.type',
	'count' => 22,
	'path' => __DIR__ . '/src/Search.php',
];
$ignoreErrors[] = [
	'message' => '#^Parameter \\#7 \\$meta of static method Search\\:\\:addWhere\\(\\) expects int, bool given\\.$#',
	'identifier' => 'argument.type',
	'count' => 2,
	'path' => __DIR__ . '/src/Search.php',
];
$ignoreErrors[] = [
	'message' => '#^Parameter \\#7 \\$meta_type of static method Search\\:\\:addLeftJoin\\(\\) expects string, int given\\.$#',
	'identifier' => 'argument.type',
	'count' => 21,
	'path' => __DIR__ . '/src/Search.php',
];
$ignoreErrors[] = [
	'message' => '#^Strict comparison using \\!\\=\\= between int\\|string and null will always evaluate to true\\.$#',
	'identifier' => 'notIdentical.alwaysTrue',
	'count' => 2,
	'path' => __DIR__ . '/src/Search.php',
];
$ignoreErrors[] = [
	'message' => '#^Unreachable statement \\- code above always terminates\\.$#',
	'identifier' => 'deadCode.unreachable',
	'count' => 2,
	'path' => __DIR__ . '/src/Search.php',
];
$ignoreErrors[] = [
	'message' => '#^Variable \\$out might not be defined\\.$#',
	'identifier' => 'variable.undefined',
	'count' => 1,
	'path' => __DIR__ . '/src/Search.php',
];
$ignoreErrors[] = [
	'message' => '#^Method Session\\:\\:loadLanguage\\(\\) with return type void returns mixed but should not return anything\\.$#',
	'identifier' => 'return.void',
	'count' => 1,
	'path' => __DIR__ . '/src/Session.php',
];
$ignoreErrors[] = [
	'message' => '#^Parameter \\#2 \\$items_id of function getAncestorsOf expects array\\|string, int given\\.$#',
	'identifier' => 'argument.type',
	'count' => 1,
	'path' => __DIR__ . '/src/Session.php',
];
$ignoreErrors[] = [
	'message' => '#^Property Laminas\\\\I18n\\\\Translator\\\\Translator\\:\\:\\$cache \\(Laminas\\\\Cache\\\\Storage\\\\StorageInterface\\|null\\) does not accept Glpi\\\\Cache\\\\I18nCache\\|null\\.$#',
	'identifier' => 'assign.propertyType',
	'count' => 1,
	'path' => __DIR__ . '/src/Session.php',
];
$ignoreErrors[] = [
	'message' => '#^Parameter \\#1 \\$ID of method CommonDBTM\\:\\:can\\(\\) expects int, string given\\.$#',
	'identifier' => 'argument.type',
	'count' => 1,
	'path' => __DIR__ . '/src/SlaLevel.php',
];
$ignoreErrors[] = [
	'message' => '#^Parameter \\#2 \\$withcriterias of method Rule\\:\\:getRuleWithCriteriasAndActions\\(\\) expects bool, int given\\.$#',
	'identifier' => 'argument.type',
	'count' => 1,
	'path' => __DIR__ . '/src/SlaLevel.php',
];
$ignoreErrors[] = [
	'message' => '#^Parameter \\#3 \\$withactions of method Rule\\:\\:getRuleWithCriteriasAndActions\\(\\) expects bool, int given\\.$#',
	'identifier' => 'argument.type',
	'count' => 1,
	'path' => __DIR__ . '/src/SlaLevel.php',
];
$ignoreErrors[] = [
	'message' => '#^Parameter \\#2 \\$withcriterias of method Rule\\:\\:getRuleWithCriteriasAndActions\\(\\) expects bool, int given\\.$#',
	'identifier' => 'argument.type',
	'count' => 1,
	'path' => __DIR__ . '/src/SlaLevel_Ticket.php',
];
$ignoreErrors[] = [
	'message' => '#^Parameter \\#3 \\$withactions of method Rule\\:\\:getRuleWithCriteriasAndActions\\(\\) expects bool, int given\\.$#',
	'identifier' => 'argument.type',
	'count' => 1,
	'path' => __DIR__ . '/src/SlaLevel_Ticket.php',
];
$ignoreErrors[] = [
	'message' => '#^Argument of an invalid type CommonDBTM supplied for foreach, only iterables are supported\\.$#',
	'identifier' => 'foreach.nonIterable',
	'count' => 1,
	'path' => __DIR__ . '/src/Socket.php',
];
$ignoreErrors[] = [
	'message' => '#^Method Glpi\\\\Socket\\:\\:showListForItem\\(\\) with return type void returns false but should not return anything\\.$#',
	'identifier' => 'return.void',
	'count' => 2,
	'path' => __DIR__ . '/src/Socket.php',
];
$ignoreErrors[] = [
	'message' => '#^Unreachable statement \\- code above always terminates\\.$#',
	'identifier' => 'deadCode.unreachable',
	'count' => 3,
	'path' => __DIR__ . '/src/Socket.php',
];
$ignoreErrors[] = [
	'message' => '#^Offset \'_system_category\' does not exist on array\\{name\\: string, manufacturers_id\\: int, entities_id\\: int, is_recursive\\: 0\\|1, is_helpdesk_visible\\: mixed\\}\\.$#',
	'identifier' => 'offsetAccess.notFound',
	'count' => 1,
	'path' => __DIR__ . '/src/Software.php',
];
$ignoreErrors[] = [
	'message' => '#^Parameter \\#1 \\$input of method RuleCollection\\:\\:processAllRules\\(\\) expects array, null given\\.$#',
	'identifier' => 'argument.type',
	'count' => 4,
	'path' => __DIR__ . '/src/Software.php',
];
$ignoreErrors[] = [
	'message' => '#^Parameter \\#2 \\$items_id of static method CommonDBConnexity\\:\\:getItemsAssociatedTo\\(\\) expects string, int given\\.$#',
	'identifier' => 'argument.type',
	'count' => 1,
	'path' => __DIR__ . '/src/Software.php',
];
$ignoreErrors[] = [
	'message' => '#^Parameter \\#2 \\$output of method RuleCollection\\:\\:processAllRules\\(\\) expects array, null given\\.$#',
	'identifier' => 'argument.type',
	'count' => 3,
	'path' => __DIR__ . '/src/Software.php',
];
$ignoreErrors[] = [
	'message' => '#^Parameter \\#3 \\$is_deleted of static method KnowbaseItem_Item\\:\\:getMassiveActionsForItemtype\\(\\) expects bool, int given\\.$#',
	'identifier' => 'argument.type',
	'count' => 1,
	'path' => __DIR__ . '/src/Software.php',
];
$ignoreErrors[] = [
	'message' => '#^Method SoftwareLicense\\:\\:cronSoftware\\(\\) should return 0 but returns 1\\.$#',
	'identifier' => 'return.type',
	'count' => 1,
	'path' => __DIR__ . '/src/SoftwareLicense.php',
];
$ignoreErrors[] = [
	'message' => '#^Method SoftwareLicense\\:\\:showForSoftware\\(\\) with return type void returns false but should not return anything\\.$#',
	'identifier' => 'return.void',
	'count' => 1,
	'path' => __DIR__ . '/src/SoftwareLicense.php',
];
$ignoreErrors[] = [
	'message' => '#^Parameter \\#1 \\$software of static method SoftwareLicense\\:\\:showForSoftware\\(\\) expects Software, CommonGLPI given\\.$#',
	'identifier' => 'argument.type',
	'count' => 1,
	'path' => __DIR__ . '/src/SoftwareLicense.php',
];
$ignoreErrors[] = [
	'message' => '#^Parameter \\#2 \\$items_id of function getAncestorsOf expects array\\|string, int given\\.$#',
	'identifier' => 'argument.type',
	'count' => 1,
	'path' => __DIR__ . '/src/SoftwareLicense.php',
];
$ignoreErrors[] = [
	'message' => '#^Parameter \\#2 \\$items_id of static method CommonDBConnexity\\:\\:getItemsAssociatedTo\\(\\) expects string, int given\\.$#',
	'identifier' => 'argument.type',
	'count' => 1,
	'path' => __DIR__ . '/src/SoftwareLicense.php',
];
$ignoreErrors[] = [
	'message' => '#^Method SoftwareVersion\\:\\:showForSoftware\\(\\) with return type void returns false but should not return anything\\.$#',
	'identifier' => 'return.void',
	'count' => 1,
	'path' => __DIR__ . '/src/SoftwareVersion.php',
];
$ignoreErrors[] = [
	'message' => '#^Parameter \\#1 \\$soft of static method SoftwareVersion\\:\\:showForSoftware\\(\\) expects Software, CommonGLPI given\\.$#',
	'identifier' => 'argument.type',
	'count' => 1,
	'path' => __DIR__ . '/src/SoftwareVersion.php',
];
$ignoreErrors[] = [
	'message' => '#^Call to function is_array\\(\\) with array will always evaluate to true\\.$#',
	'identifier' => 'function.alreadyNarrowedType',
	'count' => 2,
	'path' => __DIR__ . '/src/Stat.php',
];
$ignoreErrors[] = [
	'message' => '#^Method Stat\\:\\:displayLineGraph\\(\\) with return type void returns string but should not return anything\\.$#',
	'identifier' => 'return.void',
	'count' => 1,
	'path' => __DIR__ . '/src/Stat.php',
];
$ignoreErrors[] = [
	'message' => '#^Method Stat\\:\\:displayPieGraph\\(\\) with return type void returns string but should not return anything\\.$#',
	'identifier' => 'return.void',
	'count' => 1,
	'path' => __DIR__ . '/src/Stat.php',
];
$ignoreErrors[] = [
	'message' => '#^Parameter \\#2 \\$display_sec of static method Html\\:\\:timestampToString\\(\\) expects bool, int given\\.$#',
	'identifier' => 'argument.type',
	'count' => 5,
	'path' => __DIR__ . '/src/Stat.php',
];
$ignoreErrors[] = [
	'message' => '#^Parameter \\#2 \\$odd of static method Search\\:\\:showNewLine\\(\\) expects bool, int\\<\\-1, 1\\> given\\.$#',
	'identifier' => 'argument.type',
	'count' => 2,
	'path' => __DIR__ . '/src/Stat.php',
];
$ignoreErrors[] = [
	'message' => '#^Parameter \\#2 \\$value of static method Search\\:\\:showItem\\(\\) expects string, \\(float\\|int\\) given\\.$#',
	'identifier' => 'argument.type',
	'count' => 6,
	'path' => __DIR__ . '/src/Stat.php',
];
$ignoreErrors[] = [
	'message' => '#^Comparison operation "\\>" between int\\<1, max\\> and 0 is always true\\.$#',
	'identifier' => 'greater.alwaysTrue',
	'count' => 1,
	'path' => __DIR__ . '/src/Supplier.php',
];
$ignoreErrors[] = [
	'message' => '#^Method Supplier\\:\\:showInfocoms\\(\\) with return type void returns false but should not return anything\\.$#',
	'identifier' => 'return.void',
	'count' => 1,
	'path' => __DIR__ . '/src/Supplier.php',
];
$ignoreErrors[] = [
	'message' => '#^Parameter \\#2 \\$items_id of static method CommonDBConnexity\\:\\:getItemsAssociatedTo\\(\\) expects string, int given\\.$#',
	'identifier' => 'argument.type',
	'count' => 1,
	'path' => __DIR__ . '/src/Supplier.php',
];
$ignoreErrors[] = [
	'message' => '#^Method Telemetry\\:\\:cronTelemetry\\(\\) with return type void returns int but should not return anything\\.$#',
	'identifier' => 'return.void',
	'count' => 1,
	'path' => __DIR__ . '/src/Telemetry.php',
];
$ignoreErrors[] = [
	'message' => '#^Method Telemetry\\:\\:cronTelemetry\\(\\) with return type void returns null but should not return anything\\.$#',
	'identifier' => 'return.void',
	'count' => 1,
	'path' => __DIR__ . '/src/Telemetry.php',
];
$ignoreErrors[] = [
	'message' => '#^Parameter \\#3 \\$value of function curl_setopt expects bool, int given\\.$#',
	'identifier' => 'argument.type',
	'count' => 2,
	'path' => __DIR__ . '/src/Telemetry.php',
];
$ignoreErrors[] = [
	'message' => '#^Call to function array_key_exists\\(\\) with \\(int\\|string\\) and array\\{\\} will always evaluate to false\\.$#',
	'identifier' => 'function.impossibleType',
	'count' => 1,
	'path' => __DIR__ . '/src/Ticket.php',
];
$ignoreErrors[] = [
	'message' => '#^Comparison operation "\\>" between int\\<1, max\\> and 0 is always true\\.$#',
	'identifier' => 'greater.alwaysTrue',
	'count' => 1,
	'path' => __DIR__ . '/src/Ticket.php',
];
$ignoreErrors[] = [
	'message' => '#^Method Ticket\\:\\:getDefaultActor\\(\\) should return bool but returns int\\.$#',
	'identifier' => 'return.type',
	'count' => 1,
	'path' => __DIR__ . '/src/Ticket.php',
];
$ignoreErrors[] = [
	'message' => '#^Method Ticket\\:\\:getDefaultActorRightSearch\\(\\) should return bool but returns string\\.$#',
	'identifier' => 'return.type',
	'count' => 1,
	'path' => __DIR__ . '/src/Ticket.php',
];
$ignoreErrors[] = [
	'message' => '#^Method Ticket\\:\\:showForm\\(\\) should return bool but empty return statement found\\.$#',
	'identifier' => 'return.empty',
	'count' => 1,
	'path' => __DIR__ . '/src/Ticket.php',
];
$ignoreErrors[] = [
	'message' => '#^Method Ticket\\:\\:showListForItem\\(\\) with return type void returns false but should not return anything\\.$#',
	'identifier' => 'return.void',
	'count' => 2,
	'path' => __DIR__ . '/src/Ticket.php',
];
$ignoreErrors[] = [
	'message' => '#^Negated boolean expression is always true\\.$#',
	'identifier' => 'booleanNot.alwaysTrue',
	'count' => 1,
	'path' => __DIR__ . '/src/Ticket.php',
];
$ignoreErrors[] = [
	'message' => '#^PHPDoc tag @var with type CommonDBTM is not subtype of native type Group\\.$#',
	'identifier' => 'varTag.nativeType',
	'count' => 3,
	'path' => __DIR__ . '/src/Ticket.php',
];
$ignoreErrors[] = [
	'message' => '#^Parameter \\#1 \\$ID of method CommonDBTM\\:\\:getFromDB\\(\\) expects int, string given\\.$#',
	'identifier' => 'argument.type',
	'count' => 1,
	'path' => __DIR__ . '/src/Ticket.php',
];
$ignoreErrors[] = [
	'message' => '#^Parameter \\#1 \\$force_template of method CommonITILObject\\:\\:getITILTemplateToUse\\(\\) expects int, bool given\\.$#',
	'identifier' => 'argument.type',
	'count' => 1,
	'path' => __DIR__ . '/src/Ticket.php',
];
$ignoreErrors[] = [
	'message' => '#^Parameter \\#1 \\$item of static method Ticket\\:\\:showListForItem\\(\\) expects CommonDBTM, CommonGLPI given\\.$#',
	'identifier' => 'argument.type',
	'count' => 1,
	'path' => __DIR__ . '/src/Ticket.php',
];
$ignoreErrors[] = [
	'message' => '#^Parameter \\#3 \\$is_deleted of static method KnowbaseItem_Item\\:\\:getMassiveActionsForItemtype\\(\\) expects bool, int given\\.$#',
	'identifier' => 'argument.type',
	'count' => 1,
	'path' => __DIR__ . '/src/Ticket.php',
];
$ignoreErrors[] = [
	'message' => '#^Method TicketTemplate\\:\\:showHelpdeskPreview\\(\\) with return type void returns false but should not return anything\\.$#',
	'identifier' => 'return.void',
	'count' => 1,
	'path' => __DIR__ . '/src/TicketTemplate.php',
];
$ignoreErrors[] = [
	'message' => '#^Parameter \\#2 \\$items_id of static method CommonDBConnexity\\:\\:getItemsAssociatedTo\\(\\) expects string, int given\\.$#',
	'identifier' => 'argument.type',
	'count' => 1,
	'path' => __DIR__ . '/src/TicketTemplate.php',
];
$ignoreErrors[] = [
	'message' => '#^Parameter \\#2 \\$ticket_template of method Ticket\\:\\:showFormHelpdesk\\(\\) expects bool, int\\<min, \\-1\\>\\|int\\<1, max\\> given\\.$#',
	'identifier' => 'argument.type',
	'count' => 1,
	'path' => __DIR__ . '/src/TicketTemplate.php',
];
$ignoreErrors[] = [
	'message' => '#^Call to function method_exists\\(\\) with \'Session\' and \'getLoginUserID\' will always evaluate to true\\.$#',
	'identifier' => 'function.alreadyNarrowedType',
	'count' => 2,
	'path' => __DIR__ . '/src/Toolbox.php',
];
$ignoreErrors[] = [
	'message' => '#^If condition is always true\\.$#',
	'identifier' => 'if.alwaysTrue',
	'count' => 1,
	'path' => __DIR__ . '/src/Toolbox.php',
];
$ignoreErrors[] = [
	'message' => '#^Loose comparison using \\=\\= between null and null will always evaluate to true\\.$#',
	'identifier' => 'equal.alwaysTrue',
	'count' => 2,
	'path' => __DIR__ . '/src/Toolbox.php',
];
$ignoreErrors[] = [
	'message' => '#^Offset \'function\' on array\\{function\\: string, line\\?\\: int, file\\?\\: string, class\\?\\: class\\-string, type\\?\\: \'\\-\\>\'\\|\'\\:\\:\', args\\?\\: array\\<mixed\\>, object\\?\\: object\\} in isset\\(\\) always exists and is not nullable\\.$#',
	'identifier' => 'isset.offset',
	'count' => 1,
	'path' => __DIR__ . '/src/Toolbox.php',
];
$ignoreErrors[] = [
	'message' => '#^Offset 0 on non\\-empty\\-list\\<string\\> in empty\\(\\) always exists and is not falsy\\.$#',
	'identifier' => 'empty.offset',
	'count' => 1,
	'path' => __DIR__ . '/src/Toolbox.php',
];
$ignoreErrors[] = [
	'message' => '#^Parameter \\#1 \\$ID of method CommonDBTM\\:\\:getFromDB\\(\\) expects int, string given\\.$#',
	'identifier' => 'argument.type',
	'count' => 1,
	'path' => __DIR__ . '/src/Toolbox.php',
];
$ignoreErrors[] = [
	'message' => '#^Parameter \\#1 \\$id of static method CommonGLPI\\:\\:getFormURLWithID\\(\\) expects int, string given\\.$#',
	'identifier' => 'argument.type',
	'count' => 2,
	'path' => __DIR__ . '/src/Toolbox.php',
];
$ignoreErrors[] = [
	'message' => '#^Parameter \\#1 \\$level of method Monolog\\\\Logger\\:\\:addRecord\\(\\) expects 100\\|200\\|250\\|300\\|400\\|500\\|550\\|600, int given\\.$#',
	'identifier' => 'argument.type',
	'count' => 1,
	'path' => __DIR__ . '/src/Toolbox.php',
];
$ignoreErrors[] = [
	'message' => '#^Parameter \\#1 \\$logger of static method Toolbox\\:\\:log\\(\\) expects Monolog\\\\Logger\\|null, Psr\\\\Log\\\\LoggerInterface given\\.$#',
	'identifier' => 'argument.type',
	'count' => 3,
	'path' => __DIR__ . '/src/Toolbox.php',
];
$ignoreErrors[] = [
	'message' => '#^Parameter \\#1 \\$string of method DBmysql\\:\\:escape\\(\\) expects string, array given\\.$#',
	'identifier' => 'argument.type',
	'count' => 1,
	'path' => __DIR__ . '/src/Toolbox.php',
];
$ignoreErrors[] = [
	'message' => '#^Parameter \\#2 \\$is_recursive of static method Session\\:\\:changeActiveEntities\\(\\) expects bool, int given\\.$#',
	'identifier' => 'argument.type',
	'count' => 2,
	'path' => __DIR__ . '/src/Toolbox.php',
];
$ignoreErrors[] = [
	'message' => '#^Parameter \\#3 \\$subject of function preg_replace expects array\\<float\\|int\\|string\\>\\|string, float given\\.$#',
	'identifier' => 'argument.type',
	'count' => 1,
	'path' => __DIR__ . '/src/Toolbox.php',
];
$ignoreErrors[] = [
	'message' => '#^Parameter &\\$curl_info by\\-ref type of method Toolbox\\:\\:callCurl\\(\\) expects array\\|null, \\(array\\<string, array\\<int, array\\<string, string\\>\\>\\|float\\|int\\|string\\|null\\>\\|false\\) given\\.$#',
	'identifier' => 'parameterByRef.type',
	'count' => 1,
	'path' => __DIR__ . '/src/Toolbox.php',
];
$ignoreErrors[] = [
	'message' => '#^Result of \\|\\| is always true\\.$#',
	'identifier' => 'booleanOr.alwaysTrue',
	'count' => 1,
	'path' => __DIR__ . '/src/Toolbox.php',
];
$ignoreErrors[] = [
	'message' => '#^Strict comparison using \\!\\=\\= between null and CommonDBTM will always evaluate to true\\.$#',
	'identifier' => 'notIdentical.alwaysTrue',
	'count' => 1,
	'path' => __DIR__ . '/src/Toolbox.php',
];
$ignoreErrors[] = [
	'message' => '#^Parameter \\#1 \\$value of static method Toolbox\\:\\:addslashes_deep\\(\\) expects array\\<string\\>\\|string, array\\<string, int\\> given\\.$#',
	'identifier' => 'argument.type',
	'count' => 2,
	'path' => __DIR__ . '/src/Transfer.php',
];
$ignoreErrors[] = [
	'message' => '#^Parameter \\#1 \\$value of static method Toolbox\\:\\:addslashes_deep\\(\\) expects array\\<string\\>\\|string, array\\<string, mixed\\> given\\.$#',
	'identifier' => 'argument.type',
	'count' => 1,
	'path' => __DIR__ . '/src/Transfer.php',
];
$ignoreErrors[] = [
	'message' => '#^Parameter \\#2 \\$force of method CommonDBTM\\:\\:delete\\(\\) expects bool, int given\\.$#',
	'identifier' => 'argument.type',
	'count' => 8,
	'path' => __DIR__ . '/src/Transfer.php',
];
$ignoreErrors[] = [
	'message' => '#^Parameter \\#2 \\$items_id of function getAncestorsOf expects array\\|string, int given\\.$#',
	'identifier' => 'argument.type',
	'count' => 2,
	'path' => __DIR__ . '/src/Transfer.php',
];
$ignoreErrors[] = [
	'message' => '#^Parameter \\#2 \\$printermodels_id of method CartridgeItem\\:\\:addCompatibleType\\(\\) expects int, string given\\.$#',
	'identifier' => 'argument.type',
	'count' => 1,
	'path' => __DIR__ . '/src/Transfer.php',
];
$ignoreErrors[] = [
	'message' => '#^Property Transfer\\:\\:\\$inittype \\(string\\) does not accept default value of type int\\.$#',
	'identifier' => 'property.defaultValue',
	'count' => 1,
	'path' => __DIR__ . '/src/Transfer.php',
];
$ignoreErrors[] = [
	'message' => '#^Method Unmanaged\\:\\:getInventoryAgent\\(\\) should return Agent\\|null but returns CommonDBTM\\|null\\.$#',
	'identifier' => 'return.type',
	'count' => 1,
	'path' => __DIR__ . '/src/Unmanaged.php',
];
$ignoreErrors[] = [
	'message' => '#^Parameter \\#1 \\$force of method CommonDBTM\\:\\:deleteFromDB\\(\\) expects bool, int given\\.$#',
	'identifier' => 'argument.type',
	'count' => 1,
	'path' => __DIR__ . '/src/Unmanaged.php',
];
$ignoreErrors[] = [
	'message' => '#^Property Update\\:\\:\\$dbversion is never read, only written\\.$#',
	'identifier' => 'property.onlyWritten',
	'count' => 1,
	'path' => __DIR__ . '/src/Update.php',
];
$ignoreErrors[] = [
	'message' => '#^Unreachable statement \\- code above always terminates\\.$#',
	'identifier' => 'deadCode.unreachable',
	'count' => 1,
	'path' => __DIR__ . '/src/Update.php',
];
$ignoreErrors[] = [
	'message' => '#^Parameter \\#3 \\$subject of function str_replace expects array\\<string\\>\\|string, float given\\.$#',
	'identifier' => 'argument.type',
	'count' => 1,
	'path' => __DIR__ . '/src/UploadHandler.php',
];
$ignoreErrors[] = [
	'message' => '#^Unreachable statement \\- code above always terminates\\.$#',
	'identifier' => 'deadCode.unreachable',
	'count' => 18,
	'path' => __DIR__ . '/src/UploadHandler.php',
];
$ignoreErrors[] = [
	'message' => '#^Negated boolean expression is always false\\.$#',
	'identifier' => 'booleanNot.alwaysFalse',
	'count' => 1,
	'path' => __DIR__ . '/src/User.php',
];
$ignoreErrors[] = [
	'message' => '#^Negated boolean expression is always true\\.$#',
	'identifier' => 'booleanNot.alwaysTrue',
	'count' => 1,
	'path' => __DIR__ . '/src/User.php',
];
$ignoreErrors[] = [
	'message' => '#^PHPDoc tag @var with type array is not subtype of native type array\\{\\}\\|array\\{list\\<string\\>, list\\<string\\>\\}\\.$#',
	'identifier' => 'varTag.nativeType',
	'count' => 1,
	'path' => __DIR__ . '/src/User.php',
];
$ignoreErrors[] = [
	'message' => '#^Parameter \\#1 \\$user of static method AuthLDAP\\:\\:forceOneUserSynchronization\\(\\) expects User, CommonDBTM given\\.$#',
	'identifier' => 'argument.type',
	'count' => 1,
	'path' => __DIR__ . '/src/User.php',
];
$ignoreErrors[] = [
	'message' => '#^Parameter \\#2 \\$action of static method AuthLDAP\\:\\:ldapImportUserByServerId\\(\\) expects bool, int given\\.$#',
	'identifier' => 'argument.type',
	'count' => 1,
	'path' => __DIR__ . '/src/User.php',
];
$ignoreErrors[] = [
	'message' => '#^Parameter \\#2 \\$items_id of static method CommonDBConnexity\\:\\:getItemsAssociatedTo\\(\\) expects string, int given\\.$#',
	'identifier' => 'argument.type',
	'count' => 1,
	'path' => __DIR__ . '/src/User.php',
];
$ignoreErrors[] = [
	'message' => '#^Parameter \\#2 \\$right of static method Session\\:\\:haveRight\\(\\) expects int, string given\\.$#',
	'identifier' => 'argument.type',
	'count' => 1,
	'path' => __DIR__ . '/src/User.php',
];
$ignoreErrors[] = [
	'message' => '#^Parameter \\#4 \\$is_recursive of function getEntitiesRestrictCriteria expects \'auto\'\\|bool, 1 given\\.$#',
	'identifier' => 'argument.type',
	'count' => 12,
	'path' => __DIR__ . '/src/User.php',
];
$ignoreErrors[] = [
	'message' => '#^Unreachable statement \\- code above always terminates\\.$#',
	'identifier' => 'deadCode.unreachable',
	'count' => 2,
	'path' => __DIR__ . '/src/User.php',
];
$ignoreErrors[] = [
	'message' => '#^Call to method save_run\\(\\) on an unknown class XHProfRuns_Default\\.$#',
	'identifier' => 'class.notFound',
	'count' => 1,
	'path' => __DIR__ . '/src/XHProf.php',
];

return ['parameters' => ['ignoreErrors' => $ignoreErrors]];<|MERGE_RESOLUTION|>--- conflicted
+++ resolved
@@ -5378,10 +5378,12 @@
 	'path' => __DIR__ . '/src/NotificationTargetCommonITILObject.php',
 ];
 $ignoreErrors[] = [
-<<<<<<< HEAD
 	'message' => '#^Negated boolean expression is always true\\.$#',
 	'identifier' => 'booleanNot.alwaysTrue',
-=======
+  'count' => 1,
+	'path' => __DIR__ . '/src/NotificationTemplate.php',
+];
+$ignoreErrors[] = [
 	'message' => '#^Parameter \\#2 \\$array of function implode expects array\\<string\\>, array\\<array\\|string\\> given\\.$#',
 	'identifier' => 'argument.type',
 	'count' => 3,
@@ -5396,7 +5398,6 @@
 $ignoreErrors[] = [
 	'message' => '#^Method NotificationTemplate\\:\\:getTemplateByLanguage\\(\\) should return int\\|false but returns non\\-falsy\\-string\\.$#',
 	'identifier' => 'return.type',
->>>>>>> 5aa1976e
 	'count' => 1,
 	'path' => __DIR__ . '/src/NotificationTemplate.php',
 ];
