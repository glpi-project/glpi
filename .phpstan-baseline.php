--- conflicted
+++ resolved
@@ -1592,7 +1592,6 @@
 	'path' => __DIR__ . '/src/Glpi/Api/HL/Controller/ITILController.php',
 ];
 $ignoreErrors[] = [
-<<<<<<< HEAD
 	// identifier: method.unused
 	'message' => '#^Method Glpi\\\\Api\\\\HL\\\\Controller\\\\ITILController\\:\\:getSubitemLinkFields\\(\\) is unused\\.$#',
 	'count' => 1,
@@ -1621,12 +1620,6 @@
 	'message' => '#^Call to method isEntityAssign\\(\\) on an unknown class Glpi\\\\Api\\\\HL\\\\Controller\\\\CommonDBTM\\.$#',
 	'count' => 1,
 	'path' => __DIR__ . '/src/Glpi/Api/HL/Controller/ManagementController.php',
-=======
-	// identifier: deadCode.unreachable
-	'message' => '#^Unreachable statement \\- code above always terminates\\.$#',
-	'count' => 3,
-	'path' => __DIR__ . '/src/Html.php',
->>>>>>> 71adc95c
 ];
 $ignoreErrors[] = [
 	// identifier: class.notFound
@@ -2889,30 +2882,6 @@
 	'path' => __DIR__ . '/src/Html.php',
 ];
 $ignoreErrors[] = [
-	// identifier: offsetAccess.notFound
-	'message' => '#^Offset \'max\' does not exist on array\\{value\\: mixed, maybeempty\\: mixed, canedit\\: mixed, mindate\\: mixed, maxdate\\: mixed, mintime\\: mixed, maxtime\\: mixed, timestep\\: mixed, \\.\\.\\.\\}\\.$#',
-	'count' => 1,
-	'path' => __DIR__ . '/src/Html.php',
-];
-$ignoreErrors[] = [
-	// identifier: empty.offset
-	'message' => '#^Offset \'max\' on array\\{value\\: mixed, maybeempty\\: mixed, canedit\\: mixed, mindate\\: mixed, maxdate\\: mixed, mintime\\: mixed, maxtime\\: mixed, timestep\\: mixed, \\.\\.\\.\\} in empty\\(\\) does not exist\\.$#',
-	'count' => 1,
-	'path' => __DIR__ . '/src/Html.php',
-];
-$ignoreErrors[] = [
-	// identifier: offsetAccess.notFound
-	'message' => '#^Offset \'min\' does not exist on array\\{value\\: mixed, maybeempty\\: mixed, canedit\\: mixed, mindate\\: mixed, maxdate\\: mixed, mintime\\: mixed, maxtime\\: mixed, timestep\\: mixed, \\.\\.\\.\\}\\.$#',
-	'count' => 1,
-	'path' => __DIR__ . '/src/Html.php',
-];
-$ignoreErrors[] = [
-	// identifier: empty.offset
-	'message' => '#^Offset \'min\' on array\\{value\\: mixed, maybeempty\\: mixed, canedit\\: mixed, mindate\\: mixed, maxdate\\: mixed, mintime\\: mixed, maxtime\\: mixed, timestep\\: mixed, \\.\\.\\.\\} in empty\\(\\) does not exist\\.$#',
-	'count' => 1,
-	'path' => __DIR__ . '/src/Html.php',
-];
-$ignoreErrors[] = [
 	// identifier: phpDoc.parseError
 	'message' => '#^PHPDoc tag @phpstan\\-return has invalid value \\(\\$display \\? void \\: string\\)\\: Unexpected token "\\$display", expected type at offset 656$#',
 	'count' => 1,
