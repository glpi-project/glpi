# If you have problem with session.auto_start on install you need to set this value to 0 on php.ini or uncomment this line
#php_value session.auto_start 0

<<<<<<< HEAD
<IfModule mod_rewrite.c>
   RewriteEngine On
   RewriteCond %{REQUEST_FILENAME} !-f
   RewriteCond %{REQUEST_FILENAME} !-d
   RewriteRule (.*)$ api.php/$1
=======
<IfModule mod_expires.c>
   ExpiresActive On
   ExpiresByType image/jpg "access 1 year"
   ExpiresByType image/jpeg "access 1 year"
   ExpiresByType image/gif "access 1 year"
   ExpiresByType image/png "access 1 year"
   ExpiresByType text/css "access 1 year"
   ExpiresByType text/x-javascript "access 1 year"
   ExpiresByType text/javascript "access 1 year"
   ExpiresByType application/javascript "access 1 year"
>>>>>>> 532a596a
</IfModule><|MERGE_RESOLUTION|>--- conflicted
+++ resolved
@@ -1,13 +1,13 @@
 # If you have problem with session.auto_start on install you need to set this value to 0 on php.ini or uncomment this line
 #php_value session.auto_start 0
 
-<<<<<<< HEAD
 <IfModule mod_rewrite.c>
    RewriteEngine On
    RewriteCond %{REQUEST_FILENAME} !-f
    RewriteCond %{REQUEST_FILENAME} !-d
    RewriteRule (.*)$ api.php/$1
-=======
+</IfModule>
+
 <IfModule mod_expires.c>
    ExpiresActive On
    ExpiresByType image/jpg "access 1 year"
@@ -18,5 +18,4 @@
    ExpiresByType text/x-javascript "access 1 year"
    ExpiresByType text/javascript "access 1 year"
    ExpiresByType application/javascript "access 1 year"
->>>>>>> 532a596a
 </IfModule>