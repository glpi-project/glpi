{
    "name": "@glpi/glpi",
    "version": "",
    "private": true,
    "description": "GLPI dependencies",
    "license": "GPL-3.0-or-later",
    "engines": {
        "node": ">= 20.9"
    },
    "dependencies": {
        "@fontsource/inter": "^4.5.15",
        "@fortawesome/fontawesome-free": "^6.7.2",
        "@fullcalendar/bootstrap": "^4.4.2",
        "@fullcalendar/core": "^4.4.2",
        "@fullcalendar/daygrid": "^4.4.2",
        "@fullcalendar/interaction": "^4.4.2",
        "@fullcalendar/list": "^4.4.2",
        "@fullcalendar/resource-common": "^4.4.2",
        "@fullcalendar/resource-timeline": "^4.4.2",
        "@fullcalendar/rrule": "^4.4.2",
        "@fullcalendar/timegrid": "^4.4.2",
        "@fullcalendar/timeline": "^4.4.3",
        "@glpi-project/illustrations": "^0.7.0",
        "@tabler/core": "^1.4.0",
        "@tabler/icons-webfont": "^3.34.1",
        "animate.css": "^4.1.1",
        "bootstrap": "^5.3.6",
        "cropperjs": "^2.0.1",
        "cytoscape": "^3.32.2",
        "cytoscape-canvas": "^3.0.1",
        "cytoscape-context-menus": "^4.2.1",
        "cytoscape-dagre": "^2.2.1",
        "cytoscape-grid-guide": "^2.3.0",
        "diff-match-patch": "^1.0.4",
        "echarts": "^5.6.0",
        "fittext.js": "^1.2.0",
        "flatpickr": "^4.6.3",
        "fuzzy": "^0.1.3",
        "gettext.js": "^2.0.3",
        "gridstack": "^12.2.2",
        "hotkeys-js": "^3.13.15",
        "html5sortable": "^0.14.0",
        "jquery": "^3.7.1",
        "jquery-migrate": "^3.5.2",
        "jquery-prettytextdiff": "^1.0.4",
        "jquery-ui": "^1.14.1",
        "jquery.fancytree": "^2.38.5",
        "jquery.rateit": "^1.1.6",
        "leaflet": "^1.9.4",
        "leaflet-control-geocoder": "^3.2.0",
        "leaflet-fullscreen": "^1.0.2",
        "leaflet-spin": "^1.1.0",
        "leaflet.awesome-markers": "^2.0.5",
        "leaflet.markercluster": "^1.4.1",
        "lodash": "^4.17.21",
        "masonry-layout": "^4.2.2",
        "monaco-editor": "^0.52.2",
        "path-browserify": "^1.0.1",
        "photoswipe": "^5.4.4",
        "process": "^0.11.10",
        "qtip2": "^3.0.3",
        "rrule": "^2.8.1",
        "select2": "^4.0.13",
        "spectrum-colorpicker2": "^2.0.10",
        "spin.js": "^4.1.2",
        "swagger-ui-dist": "^5.27.1",
        "tinycolor2": "^1.6.0",
        "tinymce": "^7.9.1",
        "tinymce-i18n": "^25.6.2",
        "vue": "^3.5.18"
    },
    "scripts": {
        "build:pack": "webpack --config .webpack.config.js",
        "build:vue": "webpack --config .vue.webpack.config.js",
        "build:illustration-translations": "php bin/console tools:generate_illustration_translations",
        "build": "npm run build:pack && npm run build:vue && npm run build:illustration-translations",
        "dependencies:postinstall": "php -r \"file_put_contents('.package.hash', sha1_file('package-lock.json'));\"",
        "dependencies": "npm run dependencies:postinstall",
        "postinstall": "patch-package --patch-dir tools/patches/npm",
        "test": "NODE_OPTIONS=\"--experimental-vm-modules\" jest --colors --forceExit --config tests/js/jest.config.js",
        "test:vue": "NODE_OPTIONS=\"--experimental-vm-modules\" jest --colors --verbose --forceExit --config tests/js/jest.config.js --selectProjects vue",
        "watch:vue": "webpack --config .vue.webpack.config.js --watch",
        "watch": "npm run watch:vue",
        "test:e2e": "cypress open --project tests",
        "serve:vue": "webpack serve --config .vue.webpack.config.js"
    },
    "devDependencies": {
        "@babel/plugin-transform-modules-commonjs": "^7.27.1",
        "@babel/preset-env": "^7.28.0",
        "@eslint/eslintrc": "^3.3.1",
        "@eslint/js": "^9.31.0",
        "@testing-library/cypress": "^10.0.3",
        "@testing-library/jest-dom": "^6.6.4",
        "@vue/test-utils": "^2.4.6",
        "@vue/vue3-jest": "^29.2.6",
        "axe-core": "^4.10.3",
        "clean-webpack-plugin": "^4.0.0",
        "copy-webpack-plugin": "^13.0.0",
        "css-loader": "^7.1.2",
        "csso-cli": "^4.0.2",
        "cypress": "^14.5.3",
        "cypress-axe": "^1.6.0",
        "cypress-network-idle": "^1.15.0",
        "cypress-otp": "^1.0.3",
        "eslint": "^9.31.0",
        "eslint-plugin-cypress": "^5.1.0",
        "eslint-plugin-mocha": "^11.1.0",
        "eslint-plugin-vue": "^10.3.0",
        "exports-loader": "^5.0.0",
        "glob": "^11.0.3",
        "globals": "^16.3.0",
        "jest": "^30.0.5",
        "jest-environment-jsdom": "^30.0.5",
        "jest-extended": "^6.0.0",
        "mini-css-extract-plugin": "^2.9.2",
        "monaco-editor-webpack-plugin": "^7.0.1",
        "null-loader": "^4.0.1",
        "patch-package": "^8.0.0",
        "sass": "^1.89.2",
        "sass-loader": "^16.0.5",
        "script-loader": "^0.7.2",
        "strip-sourcemap-loader": "^0.0.1",
        "style-loader": "^4.0.0",
        "stylelint": "^16.22.0",
        "stylelint-config-standard-scss": "^15.0.1",
        "terser": "^5.43.1",
<<<<<<< HEAD
        "vue-eslint-parser": "^10.2.0",
        "vue-loader": "^17.4.2",
        "webpack": "^5.100.2",
        "webpack-cli": "^6.0.1",
        "webpack-dev-server": "^5.2.2"
=======
        "webpack": "^5.99.9",
        "webpack-cli": "^6.0.1"
    },
    "overrides": {
        "tmp": "0.2.5"
>>>>>>> 03b79799
    }
}<|MERGE_RESOLUTION|>--- conflicted
+++ resolved
@@ -124,18 +124,13 @@
         "stylelint": "^16.22.0",
         "stylelint-config-standard-scss": "^15.0.1",
         "terser": "^5.43.1",
-<<<<<<< HEAD
         "vue-eslint-parser": "^10.2.0",
         "vue-loader": "^17.4.2",
         "webpack": "^5.100.2",
         "webpack-cli": "^6.0.1",
         "webpack-dev-server": "^5.2.2"
-=======
-        "webpack": "^5.99.9",
-        "webpack-cli": "^6.0.1"
     },
     "overrides": {
         "tmp": "0.2.5"
->>>>>>> 03b79799
     }
 }