--- conflicted
+++ resolved
@@ -9,7 +9,6 @@
         "npm": ">= 8.0"
     },
     "dependencies": {
-<<<<<<< HEAD
         "@codemirror/lang-css": "^6.0.2",
         "@fontsource/inter": "^4.5.15",
         "@fortawesome/fontawesome-free": "^6.2.1",
@@ -24,20 +23,7 @@
         "@fullcalendar/timegrid": "^4.4.2",
         "@fullcalendar/timeline": "^4.4.3",
         "@tabler/core": "^1.0.0-beta13",
-        "@tabler/icons": "^1.119.0",
-=======
-        "@fontsource/inter": "^4.5.4",
-        "@fortawesome/fontawesome-free": "^6.0.0",
-        "@fullcalendar/bootstrap": "^4.4.0",
-        "@fullcalendar/core": "^4.4.0",
-        "@fullcalendar/daygrid": "^4.4.0",
-        "@fullcalendar/interaction": "^4.4.0",
-        "@fullcalendar/list": "^4.4.0",
-        "@fullcalendar/rrule": "^4.4.0",
-        "@fullcalendar/timegrid": "^4.4.0",
-        "@tabler/core": "^1.0.0-beta9",
         "@tabler/icons-webfont": "^2.2.0",
->>>>>>> 7e1b9edb
         "animate.css": "^4.1.1",
         "bootstrap": "^5.2.3",
         "codemirror": "^6.0.1",
