--- conflicted
+++ resolved
@@ -37,12 +37,10 @@
  * @since 0.85
  */
 
-<<<<<<< HEAD
 use Glpi\DBAL\QueryExpression;
-=======
+
 /** @var \DBmysql $DB */
 global $DB;
->>>>>>> d264d907
 
 include('../inc/includes.php');
 
