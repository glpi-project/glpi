<?php

/**
 * ---------------------------------------------------------------------
 *
 * GLPI - Gestionnaire Libre de Parc Informatique
 *
 * http://glpi-project.org
 *
 * @copyright 2015-2024 Teclib' and contributors.
 * @copyright 2003-2014 by the INDEPNET Development Team.
 * @licence   https://www.gnu.org/licenses/gpl-3.0.html
 *
 * ---------------------------------------------------------------------
 *
 * LICENSE
 *
 * This file is part of GLPI.
 *
 * This program is free software: you can redistribute it and/or modify
 * it under the terms of the GNU General Public License as published by
 * the Free Software Foundation, either version 3 of the License, or
 * (at your option) any later version.
 *
 * This program is distributed in the hope that it will be useful,
 * but WITHOUT ANY WARRANTY; without even the implied warranty of
 * MERCHANTABILITY or FITNESS FOR A PARTICULAR PURPOSE.  See the
 * GNU General Public License for more details.
 *
 * You should have received a copy of the GNU General Public License
 * along with this program.  If not, see <https://www.gnu.org/licenses/>.
 *
 * ---------------------------------------------------------------------
 */

/**
 * @since 9.1
 */

use Glpi\Http\Response;

/**
 * @var bool|null $AJAX_INCLUDE
 */
global $AJAX_INCLUDE;

$AJAX_INCLUDE = 1;

include('../inc/includes.php');
header("Content-Type: application/json; charset=UTF-8");
Html::header_nocache();

Session::checkLoginUser();

// Mandatory parameter: tasktemplates_id
$tasktemplates_id = $_POST['tasktemplates_id'] ?? null;
if ($tasktemplates_id === null) {
    Response::sendError(400, "Missing or invalid parameter: 'tasktemplates_id'");
} else if ($tasktemplates_id == 0) {
   // Reset form
    echo json_encode([
        'content' => ""
    ]);
    die;
}

// Mandatory parameter: items_id
$parents_id = $_POST['items_id'] ?? 0;
if (!$parents_id) {
    Response::sendError(400, "Missing or invalid parameter: 'items_id'");
}

// Mandatory parameter: itemtype
$parents_itemtype = $_POST['itemtype'] ?? '';
if (empty($parents_itemtype) || !is_subclass_of($parents_itemtype, CommonITILObject::class)) {
    Response::sendError(400, "Missing or invalid parameter: 'itemtype'");
}

// Load task template
$template = new TaskTemplate();
if (!$template->getFromDB($tasktemplates_id)) {
    Response::sendError(400, "Unable to load template: $tasktemplates_id");
}

// Load parent item
$parent = new $parents_itemtype();
if (!$parent->getFromDB($parents_id)) {
    Response::sendError(400, "Unable to load parent item: $parents_itemtype $parents_id");
}

// Render template content using twig
$template->fields['content'] = $template->getRenderedContent($parent);

//load taskcategorie name (use to create OPTION dom)
//need when template is used and when GLPI preselected type if defined
$template->fields['taskcategories_name'] = "";
if ($template->fields['taskcategories_id']) {
    $entityRestrict = getEntitiesRestrictCriteria(getTableForItemType(TaskCategory::getType()), "", $parent->fields['entities_id'], true);

    $taskcategory = new TaskCategory();
    if (
        $taskcategory->getFromDBByCrit([
            "id" => $template->fields['taskcategories_id'],
        ] + $entityRestrict)
    ) {
        $template->fields['taskcategories_name'] = Dropdown::getDropdownName(
            getTableForItemType(TaskCategory::getType()),
            $template->fields['taskcategories_id'],
            0,
            true,
            false,
            //default value like "(id)" is the default behavior of GLPI when field 'name' is empty
            "(" . $template->fields['taskcategories_id'] . ")"
        );
    }
}

<<<<<<< HEAD
if ($template->fields['pendingreasons_id'] ?? 0 > 0) {
    $pendingReason = new PendingReason();
    if ($pendingReason->getFromDB($template->fields['pendingreasons_id'])) {
        $template->fields = array_merge($template->fields, [
            'pendingreasons_name'         => $pendingReason->fields['name'],
            'followup_frequency'          => $pendingReason->fields['followup_frequency'],
            'followups_before_resolution' => $pendingReason->fields['followups_before_resolution'],
        ]);
    }
=======
if ($template->fields['groups_id_tech'] == 0) {
    unset($template->fields['groups_id_tech']);
}

if ($template->fields['users_id_tech'] == 0) {
    unset($template->fields['users_id_tech']);
>>>>>>> bb8e1de2
}

// Return json response with the template fields
echo json_encode($template->fields);<|MERGE_RESOLUTION|>--- conflicted
+++ resolved
@@ -115,7 +115,6 @@
     }
 }
 
-<<<<<<< HEAD
 if ($template->fields['pendingreasons_id'] ?? 0 > 0) {
     $pendingReason = new PendingReason();
     if ($pendingReason->getFromDB($template->fields['pendingreasons_id'])) {
@@ -125,14 +124,14 @@
             'followups_before_resolution' => $pendingReason->fields['followups_before_resolution'],
         ]);
     }
-=======
+}
+
 if ($template->fields['groups_id_tech'] == 0) {
     unset($template->fields['groups_id_tech']);
 }
 
 if ($template->fields['users_id_tech'] == 0) {
     unset($template->fields['users_id_tech']);
->>>>>>> bb8e1de2
 }
 
 // Return json response with the template fields
