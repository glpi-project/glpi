<?php

/**
 * ---------------------------------------------------------------------
 *
 * GLPI - Gestionnaire Libre de Parc Informatique
 *
 * http://glpi-project.org
 *
 * @copyright 2015-2025 Teclib' and contributors.
 * @copyright 2003-2014 by the INDEPNET Development Team.
 * @licence   https://www.gnu.org/licenses/gpl-3.0.html
 *
 * ---------------------------------------------------------------------
 *
 * LICENSE
 *
 * This file is part of GLPI.
 *
 * This program is free software: you can redistribute it and/or modify
 * it under the terms of the GNU General Public License as published by
 * the Free Software Foundation, either version 3 of the License, or
 * (at your option) any later version.
 *
 * This program is distributed in the hope that it will be useful,
 * but WITHOUT ANY WARRANTY; without even the implied warranty of
 * MERCHANTABILITY or FITNESS FOR A PARTICULAR PURPOSE.  See the
 * GNU General Public License for more details.
 *
 * You should have received a copy of the GNU General Public License
 * along with this program.  If not, see <https://www.gnu.org/licenses/>.
 *
 * ---------------------------------------------------------------------
 */

/**
 * @since 9.1
 */

// here we are going to try to unlock the given object
// url should be of the form: 'http://.../.../unlockobject.php?unlock=1&id=xxxxxx'
// or url should be of the form 'http://.../.../unlockobject.php?requestunlock=1&id=xxxxxx'
// to send notification to locker of object

<<<<<<< HEAD
=======
use Glpi\Http\Response;

$AJAX_INCLUDE = 1;
include('../inc/includes.php');
>>>>>>> 44176ce3
header("Content-Type: text/html; charset=UTF-8");
Html::header_nocache();

$ret = 0;
if (isset($_POST['unlock']) && isset($_POST["id"])) {
    // then we may have something to unlock
    $ol = new ObjectLock();
    if (!$ol->can($_POST["id"], PURGE)) {
        Response::sendError(400, 'Not allowed');
    }
    if (
        $ol->getFromDB($_POST["id"])
        && $ol->deleteFromDB(1)
    ) {
        Log::history(
            $ol->fields['items_id'],
            $ol->fields['itemtype'],
            [0, '', ''],
            0,
            Log::HISTORY_UNLOCK_ITEM
        );
        $ret = 1;
    }
} elseif (
    isset($_POST['requestunlock'])
           && isset($_POST["id"])
) {
    // the we must ask for unlock
    $ol = new ObjectLock();
    if ($ol->getFromDB($_POST["id"])) {
        NotificationEvent::raiseEvent('unlock', $ol);
        $ret = 1;
    }
} elseif (
    isset($_GET['lockstatus'])
           && isset($_GET["id"])
) {
    $ol = new ObjectLock();
    if ($ol->getFromDB($_GET["id"])) {
        $ret = 1; // found = still locked
    }
}

echo $ret;<|MERGE_RESOLUTION|>--- conflicted
+++ resolved
@@ -33,6 +33,8 @@
  * ---------------------------------------------------------------------
  */
 
+use Glpi\Exception\Http\AccessDeniedHttpException;
+
 /**
  * @since 9.1
  */
@@ -42,13 +44,6 @@
 // or url should be of the form 'http://.../.../unlockobject.php?requestunlock=1&id=xxxxxx'
 // to send notification to locker of object
 
-<<<<<<< HEAD
-=======
-use Glpi\Http\Response;
-
-$AJAX_INCLUDE = 1;
-include('../inc/includes.php');
->>>>>>> 44176ce3
 header("Content-Type: text/html; charset=UTF-8");
 Html::header_nocache();
 
@@ -57,7 +52,7 @@
     // then we may have something to unlock
     $ol = new ObjectLock();
     if (!$ol->can($_POST["id"], PURGE)) {
-        Response::sendError(400, 'Not allowed');
+        throw new AccessDeniedHttpException();
     }
     if (
         $ol->getFromDB($_POST["id"])
