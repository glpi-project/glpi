<?php

/**
 * ---------------------------------------------------------------------
 *
 * GLPI - Gestionnaire Libre de Parc Informatique
 *
 * http://glpi-project.org
 *
 * @copyright 2015-2025 Teclib' and contributors.
 * @copyright 2003-2014 by the INDEPNET Development Team.
 * @licence   https://www.gnu.org/licenses/gpl-3.0.html
 *
 * ---------------------------------------------------------------------
 *
 * LICENSE
 *
 * This file is part of GLPI.
 *
 * This program is free software: you can redistribute it and/or modify
 * it under the terms of the GNU General Public License as published by
 * the Free Software Foundation, either version 3 of the License, or
 * (at your option) any later version.
 *
 * This program is distributed in the hope that it will be useful,
 * but WITHOUT ANY WARRANTY; without even the implied warranty of
 * MERCHANTABILITY or FITNESS FOR A PARTICULAR PURPOSE.  See the
 * GNU General Public License for more details.
 *
 * You should have received a copy of the GNU General Public License
 * along with this program.  If not, see <https://www.gnu.org/licenses/>.
 *
 * ---------------------------------------------------------------------
 */

use Glpi\Exception\Http\AccessDeniedHttpException;

/**
 * @since 9.1
 */

// here we are going to try to unlock the given object
// url should be of the form: 'http://.../.../unlockobject.php?unlock=1&id=xxxxxx'
// or url should be of the form 'http://.../.../unlockobject.php?requestunlock=1&id=xxxxxx'
// to send notification to locker of object

header("Content-Type: text/html; charset=UTF-8");
Html::header_nocache();

$ret = 0;
if (isset($_POST['unlock']) && isset($_POST["id"])) {
    // then we may have something to unlock
    $ol = new ObjectLock();
<<<<<<< HEAD
    if (!$ol->can($_POST["id"], PURGE)) {
        throw new AccessDeniedHttpException();
    }
    if (
        $ol->getFromDB($_POST["id"])
        && $ol->deleteFromDB(true)
    ) {
        Log::history(
            $ol->fields['items_id'],
            $ol->fields['itemtype'],
            [0, '', ''],
            0,
            Log::HISTORY_UNLOCK_ITEM
        );
        $ret = 1;
=======
    if ($ol->getFromDB($_POST["id"])) {
        $can_unlock = $ol->fields['users_id'] === Session::getLoginUserID()
            || Session::haveRight($ol->fields['itemtype']::$rightname, UNLOCK);
        if ($can_unlock && $ol->deleteFromDB(true)) {
            Log::history(
                $ol->fields['items_id'],
                $ol->fields['itemtype'],
                [0, '', ''],
                0,
                Log::HISTORY_UNLOCK_ITEM
            );
            $ret = 1;
        }
>>>>>>> 5aa1976e
    }
    Response::sendError(400, 'Not allowed');
} elseif (
    isset($_POST['requestunlock'])
           && isset($_POST["id"])
) {
    // the we must ask for unlock
    $ol = new ObjectLock();
    if ($ol->getFromDB($_POST["id"])) {
        NotificationEvent::raiseEvent('unlock', $ol);
        $ret = 1;
    }
} elseif (
    isset($_GET['lockstatus'])
           && isset($_GET["id"])
) {
    $ol = new ObjectLock();
    if ($ol->getFromDB($_GET["id"])) {
        $ret = 1; // found = still locked
    }
}

echo $ret;<|MERGE_RESOLUTION|>--- conflicted
+++ resolved
@@ -51,27 +51,14 @@
 if (isset($_POST['unlock']) && isset($_POST["id"])) {
     // then we may have something to unlock
     $ol = new ObjectLock();
-<<<<<<< HEAD
-    if (!$ol->can($_POST["id"], PURGE)) {
-        throw new AccessDeniedHttpException();
-    }
-    if (
-        $ol->getFromDB($_POST["id"])
-        && $ol->deleteFromDB(true)
-    ) {
-        Log::history(
-            $ol->fields['items_id'],
-            $ol->fields['itemtype'],
-            [0, '', ''],
-            0,
-            Log::HISTORY_UNLOCK_ITEM
-        );
-        $ret = 1;
-=======
     if ($ol->getFromDB($_POST["id"])) {
         $can_unlock = $ol->fields['users_id'] === Session::getLoginUserID()
             || Session::haveRight($ol->fields['itemtype']::$rightname, UNLOCK);
-        if ($can_unlock && $ol->deleteFromDB(true)) {
+        if (!$can_unlock) {
+            throw new AccessDeniedHttpException();
+        }
+
+        if ($ol->deleteFromDB(true)) {
             Log::history(
                 $ol->fields['items_id'],
                 $ol->fields['itemtype'],
@@ -81,9 +68,7 @@
             );
             $ret = 1;
         }
->>>>>>> 5aa1976e
     }
-    Response::sendError(400, 'Not allowed');
 } elseif (
     isset($_POST['requestunlock'])
            && isset($_POST["id"])
