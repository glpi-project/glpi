--- conflicted
+++ resolved
@@ -59,16 +59,7 @@
             $default_email = $supplier->fields['email'];
         }
     } else {
-<<<<<<< HEAD
         $user = new User();
-        if (!$user->can($_POST["value"], READ)) {
-            throw new AccessDeniedHttpException();
-        }
-        if ($user->getFromDB($_POST["value"])) {
-            $default_email = $user->getDefaultEmail();
-            $emails        = $user->getAllEmails();
-=======
-        $user          = new User();
 
         if ((int) $_POST["value"] !== 0) {
             // Make sure to not expose others users emails unless the current user
@@ -84,14 +75,13 @@
                 || Ticket::canDelegateeCreateTicket($_POST["value"])
             ;
             if (!$can_view_user_emails) {
-                throw new \RuntimeException('Not allowed');
+                throw new AccessDeniedHttpException();
             }
 
             if ($user->getFromDB($_POST["value"])) {
                 $default_email = $user->getDefaultEmail();
                 $emails        = $user->getAllEmails();
             }
->>>>>>> 2b10389b
         }
     }
 
