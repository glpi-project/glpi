<?php

/**
 * ---------------------------------------------------------------------
 *
 * GLPI - Gestionnaire Libre de Parc Informatique
 *
 * http://glpi-project.org
 *
 * @copyright 2015-2023 Teclib' and contributors.
 * @copyright 2003-2014 by the INDEPNET Development Team.
 * @licence   https://www.gnu.org/licenses/gpl-3.0.html
 *
 * ---------------------------------------------------------------------
 *
 * LICENSE
 *
 * This file is part of GLPI.
 *
 * This program is free software: you can redistribute it and/or modify
 * it under the terms of the GNU General Public License as published by
 * the Free Software Foundation, either version 3 of the License, or
 * (at your option) any later version.
 *
 * This program is distributed in the hope that it will be useful,
 * but WITHOUT ANY WARRANTY; without even the implied warranty of
 * MERCHANTABILITY or FITNESS FOR A PARTICULAR PURPOSE.  See the
 * GNU General Public License for more details.
 *
 * You should have received a copy of the GNU General Public License
 * along with this program.  If not, see <https://www.gnu.org/licenses/>.
 *
 * ---------------------------------------------------------------------
 */

$SECURITY_STRATEGY = 'faq_access';

include('../inc/includes.php');
Html::header_nocache();

<<<<<<< HEAD
Toolbox::deprecated();

/** @global array $CFG_GLPI */

if (
    !$CFG_GLPI["use_public_faq"]
    && !Session::haveRightsOr('knowbase', [KnowbaseItem::READFAQ, READ])
) {
    exit;
}

=======
>>>>>>> 1b0d4c09
$_SESSION['kb_cat_id'] = $_REQUEST['cat_id'] ?? 0;

switch ($_REQUEST['action']) {
    case "getItemslist":
        header("Content-Type: application/json; charset=UTF-8");
        KnowbaseItem::showList([
            'knowbaseitemcategories_id' => (int) $_REQUEST['cat_id'],
            'start'                     => (int) $_REQUEST['start'],
        ], 'browse');
        break;
}<|MERGE_RESOLUTION|>--- conflicted
+++ resolved
@@ -38,7 +38,6 @@
 include('../inc/includes.php');
 Html::header_nocache();
 
-<<<<<<< HEAD
 Toolbox::deprecated();
 
 /** @global array $CFG_GLPI */
@@ -50,8 +49,6 @@
     exit;
 }
 
-=======
->>>>>>> 1b0d4c09
 $_SESSION['kb_cat_id'] = $_REQUEST['cat_id'] ?? 0;
 
 switch ($_REQUEST['action']) {
