<?php

/**
 * ---------------------------------------------------------------------
 *
 * GLPI - Gestionnaire Libre de Parc Informatique
 *
 * http://glpi-project.org
 *
 * @copyright 2015-2024 Teclib' and contributors.
 * @copyright 2003-2014 by the INDEPNET Development Team.
 * @licence   https://www.gnu.org/licenses/gpl-3.0.html
 *
 * ---------------------------------------------------------------------
 *
 * LICENSE
 *
 * This file is part of GLPI.
 *
 * This program is free software: you can redistribute it and/or modify
 * it under the terms of the GNU General Public License as published by
 * the Free Software Foundation, either version 3 of the License, or
 * (at your option) any later version.
 *
 * This program is distributed in the hope that it will be useful,
 * but WITHOUT ANY WARRANTY; without even the implied warranty of
 * MERCHANTABILITY or FITNESS FOR A PARTICULAR PURPOSE.  See the
 * GNU General Public License for more details.
 *
 * You should have received a copy of the GNU General Public License
 * along with this program.  If not, see <https://www.gnu.org/licenses/>.
 *
 * ---------------------------------------------------------------------
 */

use Glpi\Application\View\TemplateRenderer;
use Glpi\Features\Kanban;
use Glpi\Features\Teamwork;
use Glpi\Http\Response;

/**
 * @var bool|null $AJAX_INCLUDE
 */
global $AJAX_INCLUDE;

$AJAX_INCLUDE = 1;

include('../inc/includes.php');

header("Content-Type: text/html; charset=UTF-8");
Html::header_nocache();

Session::checkLoginUser();

if (!isset($_REQUEST['action'])) {
    Response::sendError(400, "Missing action parameter", Response::CONTENT_TYPE_TEXT_HTML);
}
$action = $_REQUEST['action'];

$nonkanban_actions = ['update', 'bulk_add_item', 'add_item', 'move_item', 'delete_item', 'load_item_panel',
    'add_teammember', 'delete_teammember', 'restore_item', 'load_teammember_form',
];

$itemtype = null;
$item = null;
if (isset($_REQUEST['itemtype'])) {
    if (!in_array($_REQUEST['action'], $nonkanban_actions) && !Toolbox::hasTrait($_REQUEST['itemtype'], Kanban::class)) {
       // Bad request
       // For all actions, except those in $nonkanban_actions, we expect to be manipulating the Kanban itself.
        Response::sendError(400, "Invalid itemtype parameter", Response::CONTENT_TYPE_TEXT_HTML);
    }
    /** @var CommonDBTM $item */
    $itemtype = $_REQUEST['itemtype'];
    $item = new $itemtype();
}

// Rights Checks
if ($item !== null) {
    if (in_array($action, ['refresh', 'get_switcher_dropdown', 'get_column', 'load_item_panel'])) {
        if (!$item->canView()) {
           // Missing rights
            http_response_code(403);
            return;
        }
    }
    if (in_array($action, ['update', 'load_item_panel', 'delete_teammember'])) {
        if (!$item->can($_REQUEST['items_id'], UPDATE)) {
            // Missing rights
            http_response_code(403);
            return;
        }
    }
    if (in_array($action, ['load_teammember_form', 'add_teammember'])) {
        $item->getFromDB($_REQUEST['items_id']);
        $can_assign = method_exists($item, 'canAssign') ? $item->canAssign() : $item->can($_REQUEST['items_id'], UPDATE);
        if (!$can_assign) {
           // Missing rights
            http_response_code(403);
            return;
        }
    }
    if (in_array($action, ['bulk_add_item', 'add_item'])) {
        if (!$item->canCreate()) {
           // Missing rights
            http_response_code(403);
            return;
        }
    }
    if (in_array($action, ['delete_item'])) {
        $maybe_deleted = $item->maybeDeleted();
        if (($maybe_deleted && !$item::canDelete()) && (!$maybe_deleted && $item::canPurge())) {
           // Missing rights
            http_response_code(403);
            return;
        }
    }
    if ($action === 'restore_item') {
        $maybe_deleted = $item->maybeDeleted();
        if (($maybe_deleted && !$item::canDelete())) {
            // Missing rights
            http_response_code(403);
            return;
        }
    }
}

// Helper to check required parameters
$checkParams = static function ($required) {
    foreach ($required as $param) {
        if (!isset($_REQUEST[$param])) {
            Response::sendError(400, "Missing $param parameter");
        }
    }
};

// Action Processing
if (($_POST['action'] ?? null) === 'update') {
    $checkParams(['column_field', 'column_value']);
   // Update project or task based on changes made in the Kanban
    $item->update([
        'id'                   => $_POST['items_id'],
        $_POST['column_field'] => $_POST['column_value']
    ]);
} else if (($_POST['action'] ?? null) === 'add_item') {
    $checkParams(['inputs']);
<<<<<<< HEAD
    $item = new $itemtype();

    $result = $item->add($_POST['inputs']);
=======

    $item = getItemForItemtype($itemtype);
    if (!$item) {
        http_response_code(400);
        return;
    }

    $inputs = [];
    parse_str($_UPOST['inputs'], $inputs);
    $inputs = Sanitizer::sanitize($inputs);

    if (!$item->can(-1, CREATE, $inputs)) {
        http_response_code(403);
        return;
    }

    $result = $item->add($inputs);
>>>>>>> b21408a3
    if (!$result) {
        http_response_code(400);
        return;
    }
} else if (($_POST['action'] ?? null) === 'bulk_add_item') {
    $checkParams(['inputs']);
<<<<<<< HEAD
    $item = new $itemtype();
    $inputs = $_POST['inputs'];
=======

    $item = getItemForItemtype($itemtype);
    if (!$item) {
        http_response_code(400);
        return;
    }

    $inputs = [];
    parse_str($_UPOST['inputs'], $inputs);
>>>>>>> b21408a3

    $bulk_item_list = preg_split('/\r\n|[\r\n]/', $inputs['bulk_item_list']);
    if (!empty($bulk_item_list)) {
        unset($inputs['bulk_item_list']);
        foreach ($bulk_item_list as $item_entry) {
            $item_entry = trim($item_entry);
            if (!empty($item_entry)) {
<<<<<<< HEAD
                $item->add($inputs + ['name' => $item_entry, 'content' => '']);
=======
                $item_input = Sanitizer::sanitize($inputs + ['name' => $item_entry, 'content' => '']);
                if ($item->can(-1, CREATE, $item_input)) {
                    $item->add($item_input);
                }
>>>>>>> b21408a3
            }
        }
    }
} else if (($_POST['action'] ?? null) === 'move_item') {
    $checkParams(['card', 'column', 'position', 'kanban']);
    /** @var Kanban|CommonDBTM $kanban */
    $kanban = getItemForItemtype($_POST['kanban']['itemtype']);
    $can_move = $kanban->canOrderKanbanCard($_POST['kanban']['items_id']);
    if ($can_move) {
        Item_Kanban::moveCard(
            $_POST['kanban']['itemtype'],
            $_POST['kanban']['items_id'],
            $_POST['card'],
            $_POST['column'],
            $_POST['position']
        );
    }
} else if (($_POST['action'] ?? null) === 'show_column') {
    $checkParams(['column', 'kanban']);
    Item_Kanban::showColumn($_POST['kanban']['itemtype'], $_POST['kanban']['items_id'], $_POST['column']);
} else if (($_POST['action'] ?? null) === 'hide_column') {
    $checkParams(['column', 'kanban']);
    Item_Kanban::hideColumn($_POST['kanban']['itemtype'], $_POST['kanban']['items_id'], $_POST['column']);
} else if (($_POST['action'] ?? null) === 'collapse_column') {
    $checkParams(['column', 'kanban']);
    Item_Kanban::collapseColumn($_POST['kanban']['itemtype'], $_POST['kanban']['items_id'], $_POST['column']);
} else if (($_POST['action'] ?? null) === 'expand_column') {
    $checkParams(['column', 'kanban']);
    Item_Kanban::expandColumn($_POST['kanban']['itemtype'], $_POST['kanban']['items_id'], $_POST['column']);
} else if (($_POST['action'] ?? null) === 'move_column') {
    $checkParams(['column', 'kanban', 'position']);
    Item_Kanban::moveColumn($_POST['kanban']['itemtype'], $_POST['kanban']['items_id'], $_POST['column'], $_POST['position']);
} else if ($_REQUEST['action'] === 'refresh') {
    $checkParams(['column_field']);
   // Get all columns to refresh the kanban
    header("Content-Type: application/json; charset=UTF-8", true);
    $force_columns = Item_Kanban::getAllShownColumns($itemtype, $_REQUEST['items_id']);
    $columns = $itemtype::getKanbanColumns($_REQUEST['items_id'], $_REQUEST['column_field'], $force_columns, true);
    echo json_encode($columns, JSON_FORCE_OBJECT);
} else if ($_REQUEST['action'] === 'get_switcher_dropdown') {
    $values = $itemtype::getAllForKanban();
    Dropdown::showFromArray('kanban-board-switcher', $values, [
        'value' => $_REQUEST['items_id'] ?? ''
    ]);
} else if ($_REQUEST['action'] === 'get_kanbans') {
    header("Content-Type: application/json; charset=UTF-8", true);
    echo json_encode($itemtype::getAllForKanban(true, (int) ($_REQUEST['items_id'] ?? -1)));
} else if ($_REQUEST['action'] === 'get_url') {
    $checkParams(['items_id']);
    if ($_REQUEST['items_id'] == -1) {
        echo $itemtype::getGlobalKanbanUrl(true);
        return;
    }
    $item->getFromDB($_REQUEST['items_id']);
    echo $item->getKanbanUrlWithID($_REQUEST['items_id'], true);
} else if (($_POST['action'] ?? null) === 'create_column') {
    $checkParams(['column_field', 'items_id', 'column_name']);
    $column_field = $_POST['column_field'];
    $column_itemtype = getItemtypeForForeignKeyField($column_field);
    if (!$column_itemtype::canCreate() || !$column_itemtype::canView()) {
       // Missing rights
        http_response_code(403);
        return;
    }
    $params = $_POST['params'] ?? [];
    $column_item = new $column_itemtype();
    $column_item->add([
        'name'   => $_POST['column_name']
    ] + $params);
} else if (($_POST['action'] ?? null) === 'save_column_state') {
    if (!isset($_POST['state'])) {
        // Do nothing with the state unless it isn't saved yet. Could be that no columns are shown or an error occured.
        // If the state is supposed to be cleared, it should come through as a clear_column_state request.
        if (Item_Kanban::hasStateForItem($_POST['itemtype'], $_POST['items_id'])) {
            http_response_code(304);
            return;
        }
        Item_Kanban::saveStateForItem($_POST['itemtype'], $_POST['items_id'], []);
        return;
    }
    $checkParams(['items_id', 'state']);
    Item_Kanban::saveStateForItem($_POST['itemtype'], $_POST['items_id'], $_POST['state']);
} else if ($_REQUEST['action'] === 'load_column_state') {
    $checkParams(['items_id', 'last_load']);
    header("Content-Type: application/json; charset=UTF-8", true);
    $response = [
        'state'     => Item_Kanban::loadStateForItem($_REQUEST['itemtype'], $_REQUEST['items_id'], $_REQUEST['last_load']),
        'timestamp' => $_SESSION['glpi_currenttime']
    ];
    echo json_encode($response, JSON_FORCE_OBJECT);
} else if ($_REQUEST['action'] === 'clear_column_state') {
    $checkParams(['items_id']);
    $result = Item_Kanban::clearStateForItem($_REQUEST['itemtype'], $_REQUEST['items_id']);
    http_response_code($result ? 200 : 500);
    return;
} else if ($_REQUEST['action'] === 'list_columns') {
    $checkParams(['column_field']);
    header("Content-Type: application/json; charset=UTF-8", true);
    echo json_encode($itemtype::getAllKanbanColumns($_REQUEST['column_field']));
} else if ($_REQUEST['action'] === 'get_column') {
    Session::writeClose();
    $checkParams(['column_id', 'column_field', 'items_id']);
    header("Content-Type: application/json; charset=UTF-8", true);
    $column = $itemtype::getKanbanColumns($_REQUEST['items_id'], $_REQUEST['column_field'], [$_REQUEST['column_id']]);
    echo json_encode($column, JSON_FORCE_OBJECT);
} else if (($_POST['action'] ?? null) === 'delete_item') {
    $checkParams(['items_id']);
    $item->getFromDB($_POST['items_id']);
   // Check if the item can be trashed and if the request isn't forcing deletion (purge)
    $maybe_deleted = $item->maybeDeleted() && !($_REQUEST['force'] ?? false);
    if (($maybe_deleted && $item->canDeleteItem()) || (!$maybe_deleted && $item->canPurgeItem())) {
        $item->delete(['id' => $_POST['items_id']], !$maybe_deleted);
        // Check if the item was deleted or purged
        header("Content-Type: application/json; charset=UTF-8", true);
        echo json_encode([
            'purged' => $item->getFromDB($_POST['items_id']) === false,
        ]);
    } else {
        http_response_code(403);
        return;
    }
} else if (($_POST['action'] ?? null) === 'restore_item') {
    $checkParams(['items_id']);
    $item->getFromDB($_POST['items_id']);
    // Check if the item can be restored
    $maybe_deleted = $item->maybeDeleted();
    if (($maybe_deleted && $item->canDeleteItem())) {
        $item->restore(['id' => $_POST['items_id']]);
    } else {
        http_response_code(403);
        return;
    }
} else if (($_POST['action'] ?? null) === 'add_teammember') {
    $checkParams(['itemtype_teammember', 'items_id_teammember']);
    $item->addTeamMember($_POST['itemtype_teammember'], (int) $_POST['items_id_teammember'], [
        'role' => $_POST['role']
    ]);
} else if (($_POST['action'] ?? null) === 'delete_teammember') {
    $checkParams(['itemtype_teammember', 'items_id_teammember']);
    $item->deleteTeamMember($_POST['itemtype_teammember'], (int) $_POST['items_id_teammember'], [
        'role'   => (int) $_POST['role']
    ]);
} else if (($_REQUEST['action'] ?? null) === 'load_item_panel') {
    if (isset($itemtype, $item)) {
        TemplateRenderer::getInstance()->display('components/kanban/item_panels/default_panel.html.twig', [
            'itemtype' => $itemtype,
            'item_fields' => $item->fields,
            'team' => Toolbox::hasTrait($item, Teamwork::class) ? $item->getTeam() : []
        ]);
    } else {
        http_response_code(400);
        return;
    }
} else if (($_REQUEST['action'] ?? null) === 'load_teammember_form') {
    if (isset($itemtype, $item) && Toolbox::hasTrait($_REQUEST['itemtype'], Teamwork::class)) {
        echo $item::getTeamMemberForm($item, $itemtype);
    } else {
        http_response_code(400);
        return;
    }
} else {
    http_response_code(400);
    return;
}<|MERGE_RESOLUTION|>--- conflicted
+++ resolved
@@ -143,11 +143,6 @@
     ]);
 } else if (($_POST['action'] ?? null) === 'add_item') {
     $checkParams(['inputs']);
-<<<<<<< HEAD
-    $item = new $itemtype();
-
-    $result = $item->add($_POST['inputs']);
-=======
 
     $item = getItemForItemtype($itemtype);
     if (!$item) {
@@ -155,9 +150,7 @@
         return;
     }
 
-    $inputs = [];
-    parse_str($_UPOST['inputs'], $inputs);
-    $inputs = Sanitizer::sanitize($inputs);
+    $inputs = $_POST['inputs'];
 
     if (!$item->can(-1, CREATE, $inputs)) {
         http_response_code(403);
@@ -165,17 +158,12 @@
     }
 
     $result = $item->add($inputs);
->>>>>>> b21408a3
     if (!$result) {
         http_response_code(400);
         return;
     }
 } else if (($_POST['action'] ?? null) === 'bulk_add_item') {
     $checkParams(['inputs']);
-<<<<<<< HEAD
-    $item = new $itemtype();
-    $inputs = $_POST['inputs'];
-=======
 
     $item = getItemForItemtype($itemtype);
     if (!$item) {
@@ -183,9 +171,7 @@
         return;
     }
 
-    $inputs = [];
-    parse_str($_UPOST['inputs'], $inputs);
->>>>>>> b21408a3
+    $inputs = $_POST['inputs'];
 
     $bulk_item_list = preg_split('/\r\n|[\r\n]/', $inputs['bulk_item_list']);
     if (!empty($bulk_item_list)) {
@@ -193,14 +179,10 @@
         foreach ($bulk_item_list as $item_entry) {
             $item_entry = trim($item_entry);
             if (!empty($item_entry)) {
-<<<<<<< HEAD
-                $item->add($inputs + ['name' => $item_entry, 'content' => '']);
-=======
-                $item_input = Sanitizer::sanitize($inputs + ['name' => $item_entry, 'content' => '']);
+                $item_input = $inputs + ['name' => $item_entry, 'content' => ''];
                 if ($item->can(-1, CREATE, $item_input)) {
                     $item->add($item_input);
                 }
->>>>>>> b21408a3
             }
         }
     }
