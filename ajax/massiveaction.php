--- conflicted
+++ resolved
@@ -37,14 +37,9 @@
  * @since 0.84
  */
 
-<<<<<<< HEAD
-=======
-use Glpi\Toolbox\Sanitizer;
-
 /** @var array $CFG_GLPI */
 global $CFG_GLPI;
 
->>>>>>> d264d907
 include('../inc/includes.php');
 
 header("Content-Type: text/html; charset=UTF-8");
