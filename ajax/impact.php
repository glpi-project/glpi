--- conflicted
+++ resolved
@@ -60,12 +60,12 @@
         $itemtype = $_GET["itemtype"] ?? "";
         // Check required params
         if (empty($itemtype)) {
-            Response::sendError(400, "Missing itemtype");
+            throw new BadRequestHttpException("Missing itemtype");
         }
 
         $item = getItemForItemtype($itemtype);
         if (!$item->canView()) {
-            Response::sendError(403, "Not allowed");
+            throw new AccessDeniedHttpException();
         }
 
         switch ($action) {
@@ -74,14 +74,11 @@
                 $filter   = $_GET["filter"]   ?? "";
                 $page     = $_GET["page"]     ?? 0;
 
-<<<<<<< HEAD
                 // Check required params
                 if (empty($itemtype)) {
                     throw new BadRequestHttpException("Missing itemtype");
                 }
 
-=======
->>>>>>> 44176ce3
                 // Execute search
                 $assets = Impact::searchAsset($itemtype, json_decode($used), $filter, $page);
                 foreach ($assets['items'] as $index => $item) {
@@ -98,32 +95,20 @@
                 $view     = $_GET["view"]      ?? "graph";
 
                 // Check required params
-<<<<<<< HEAD
-                if (empty($itemtype) || empty($items_id)) {
+                if (empty($items_id)) {
                     throw new BadRequestHttpException("Missing itemtype or items_id");
                 }
 
-                // Check that the target asset exist
-=======
-                if (empty($items_id)) {
-                    Response::sendError(400, "Missing items_id");
-                }
-
                 if (!$item->can($items_id, READ)) {
-                    Response::sendError(403, "Not allowed");
+                    throw new AccessDeniedHttpException();
                 }
 
                 // Check that the target asset exists
->>>>>>> 44176ce3
                 if (!Impact::assetExist($itemtype, $items_id)) {
                     throw new BadRequestHttpException("Object[class=$itemtype, id=$items_id] doesn't exist");
                 }
 
                 // Prepare graph
-<<<<<<< HEAD
-                $item = getItemForItemtype($itemtype);
-=======
->>>>>>> 44176ce3
                 $item->getFromDB($items_id);
                 $graph = Impact::buildGraph($item);
                 $params = Impact::prepareParams($item);
