--- conflicted
+++ resolved
@@ -37,12 +37,10 @@
  * @since 0.84
  */
 
-<<<<<<< HEAD
 use Glpi\DBAL\QuerySubQuery;
-=======
+
 /** @var array $CFG_GLPI */
 global $CFG_GLPI;
->>>>>>> d264d907
 
 include('../inc/includes.php');
 
