<?php

/**
 * ---------------------------------------------------------------------
 *
 * GLPI - Gestionnaire Libre de Parc Informatique
 *
 * http://glpi-project.org
 *
 * @copyright 2015-2023 Teclib' and contributors.
 * @copyright 2003-2014 by the INDEPNET Development Team.
 * @licence   https://www.gnu.org/licenses/gpl-3.0.html
 *
 * ---------------------------------------------------------------------
 *
 * LICENSE
 *
 * This file is part of GLPI.
 *
 * This program is free software: you can redistribute it and/or modify
 * it under the terms of the GNU General Public License as published by
 * the Free Software Foundation, either version 3 of the License, or
 * (at your option) any later version.
 *
 * This program is distributed in the hope that it will be useful,
 * but WITHOUT ANY WARRANTY; without even the implied warranty of
 * MERCHANTABILITY or FITNESS FOR A PARTICULAR PURPOSE.  See the
 * GNU General Public License for more details.
 *
 * You should have received a copy of the GNU General Public License
 * along with this program.  If not, see <https://www.gnu.org/licenses/>.
 *
 * ---------------------------------------------------------------------
 */

use Glpi\DBAL\QueryExpression;
use Glpi\DBAL\QuerySubQuery;

/**
 * Knowbase Class
 *
 * @since 0.84
 **/
class Knowbase extends CommonGLPI
{
    public static function getTypeName($nb = 0)
    {

       // No plural
        return __('Knowledge base');
    }


    public function defineTabs($options = [])
    {

        $ong = [];
        $this->addStandardTab(__CLASS__, $ong, $options);

        $ong['no_all_tab'] = true;
        return $ong;
    }


    public function getTabNameForItem(CommonGLPI $item, $withtemplate = 0)
    {

        if ($item->getType() == __CLASS__) {
            $tabs[1] = _x('button', 'Search');
            $tabs[2] = _x('button', 'Browse');

            return $tabs;
        }
        return '';
    }


    public static function displayTabContentForItem(CommonGLPI $item, $tabnum = 1, $withtemplate = 0)
    {

        if ($item->getType() == __CLASS__) {
            switch ($tabnum) {
                case 1: // all
                    $item->showSearchView();
                    break;

                case 2:
                    Search::show('KnowbaseItem');
                    break;
            }
        }
        return true;
    }


    /**
     * Show the knowbase search view
     **/
    public static function showSearchView()
    {

        /** @var array $CFG_GLPI */
        global $CFG_GLPI;

       // Search a solution
        if (
            !isset($_GET["contains"])
            && isset($_GET["itemtype"])
            && isset($_GET["items_id"])
        ) {
            if (in_array($_GET["item_itemtype"], $CFG_GLPI['kb_types']) && $item = getItemForItemtype($_GET["itemtype"])) {
                if ($item->can($_GET["item_items_id"], READ)) {
                    $_GET["contains"] = $item->getField('name');
                }
            }
        }

        if (isset($_GET["contains"])) {
            $_SESSION['kbcontains'] = $_GET["contains"];
        } else if (isset($_SESSION['kbcontains'])) {
            $_GET['contains'] = $_SESSION["kbcontains"];
        }
        $ki = new KnowbaseItem();
        $ki->searchForm($_GET);

        if (!isset($_GET['contains']) || empty($_GET['contains'])) {
            echo "<div><table class='mx-auto' width='950px'><tr class='noHover'><td class='center top'>";
            KnowbaseItem::showRecentPopular("recent");
            echo "</td><td class='center top'>";
            KnowbaseItem::showRecentPopular("lastupdate");
            echo "</td><td class='center top'>";
            KnowbaseItem::showRecentPopular("popular");
            echo "</td></tr>";
            echo "</table></div>";
        } else {
            KnowbaseItem::showList($_GET, 'search');
        }
    }


    /**
     * Show the knowbase browse view
     *
     * @deprecated 10.1.0
     **/
    public static function showBrowseView()
    {
<<<<<<< HEAD
        Toolbox::deprecated();

=======
        /** @var array $CFG_GLPI */
>>>>>>> d35432b7
        global $CFG_GLPI;

        $rand        = mt_rand();
        $ajax_url    = $CFG_GLPI["root_doc"] . "/ajax/knowbase.php";
        $loading_txt = __s('Loading...');
        $start       = (int)($_REQUEST['start'] ?? 0);
        $cat_id      = (int)($_GET["knowbaseitemcategories_id"] ?? $_SESSION['kb_cat_id'] ?? 0);

        $category_list = json_encode(self::getTreeCategoryList());
        $no_cat_found  = __s("No category found");

        $JS = <<<JAVASCRIPT
         $(function() {
            var loadingindicator  = $("<div class='loadingindicator'>$loading_txt</div>");
            $('#items_list$rand').html(loadingindicator); // loadingindicator on doc ready
            var loadNode = function(cat_id) {
               $('#items_list$rand').html(loadingindicator);
               $('#items_list$rand').load('$ajax_url', {
                  'action': 'getItemslist',
                  'cat_id': cat_id,
                  'start': $start
               });
            };

            $('#tree_category$rand').fancytree({
               // load plugins
               extensions: ['filter', 'glyph', 'persist'],

               persist: {
                  cookiePrefix: 'fancytree-kb-',
                  expandLazy: true,
                  overrideSource: true,
                  store: "auto"
               },

               // Scroll node into visible area, when focused by keyboard
               autoScroll: true,

               // enable font-awesome icons
               glyph: {
                  preset: "awesome5",
                  map: {}
               },

               // load json data
               source: {$category_list},

               // filter plugin options
               filter: {
                  mode: "hide", // remove unmatched nodes
                  autoExpand: true, // if results found in children, auto-expand parent
                  nodata: '{$no_cat_found}', // message when no data found
               },

               // events
               activate: function(event, data) {
                  var node = data.node;
                  var key  = node.key;

                  loadNode(key);
               },

            });

            loadNode($cat_id);
            $.ui.fancytree.getTree("#tree_category$rand").activateKey($cat_id);

            $(document).on('keyup', '#browser_tree_search$rand', function() {
               var search_text = $(this).val();
               $.ui.fancytree.getTree("#tree_category$rand").filterNodes(search_text);
            });
         });
JAVASCRIPT;
        echo Html::scriptBlock($JS);
        echo "<div id='tree_browse'>
         <div class='browser_tree'>
            <input type='text' class='browser_tree_search' id='browser_tree_search$rand'>
            <div id='tree_category$rand'></div>
         </div>
         <div id='items_list$rand' class='browser_items'></div>
      </div>";
    }

    /**
     * Get list of knowbase categories in fancytree format.
     *
     * @since 9.4
     *
     * @return array
     *
     * @deprecated 10.1.0
     */
    public static function getTreeCategoryList()
    {
        Toolbox::deprecated();

        /** @var \DBmysql $DB */
        global $DB;

        $cat_table = KnowbaseItemCategory::getTable();
        $cat_fk    = KnowbaseItemCategory::getForeignKeyField();

        $kbitem_visibility_crit = KnowbaseItem::getVisibilityCriteria(true);

        $items_subquery = new QuerySubQuery(
            array_merge_recursive(
                [
                    'SELECT' => ['COUNT DISTINCT' => KnowbaseItem::getTableField('id') . ' as cpt'],
                    'FROM'   => KnowbaseItem::getTable(),
                    'INNER JOIN' => [
                        KnowbaseItem_KnowbaseItemCategory::getTable() => [
                            'ON'  => [
                                KnowbaseItem_KnowbaseItemCategory::getTable()   => KnowbaseItem::getForeignKeyField(),
                                KnowbaseItem::getTable()            => 'id'
                            ]
                        ]
                    ],
                    'WHERE'  => [
                        KnowbaseItem_KnowbaseItemCategory::getTableField($cat_fk) => new QueryExpression(
                            $DB->quoteName(KnowbaseItemCategory::getTableField('id'))
                        ),
                    ]
                ],
                $kbitem_visibility_crit
            ),
            'items_count'
        );

        $cat_iterator = $DB->request([
            'SELECT' => [
                KnowbaseItemCategory::getTableField('id'),
                KnowbaseItemCategory::getTableField('name'),
                KnowbaseItemCategory::getTableField($cat_fk),
                $items_subquery,
            ],
            'FROM' => $cat_table,
            'ORDER' => [
                KnowbaseItemCategory::getTableField('level') . ' DESC',
                KnowbaseItemCategory::getTableField('name'),
            ]
        ]);

        $inst = new KnowbaseItemCategory();
        $categories = [];
        foreach ($cat_iterator as $category) {
            if (DropdownTranslation::canBeTranslated($inst)) {
                $tname = DropdownTranslation::getTranslatedValue(
                    $category['id'],
                    $inst->getType()
                );
                if (!empty($tname)) {
                     $category['name'] = $tname;
                }
            }
            $categories[] = $category;
        }

       // Remove categories that have no items and no children
       // Requires category list to be sorted by level DESC
        foreach ($categories as $index => $category) {
            $children = array_filter(
                $categories,
                function ($element) use ($category, $cat_fk) {
                    return $category['id'] == $element[$cat_fk];
                }
            );

            if (empty($children) && 0 == $category['items_count']) {
                unset($categories[$index]);
            }
        }

       // Add root category (which is not a real category)
        $root_items_count = $DB->request(
            array_merge_recursive(
                [
                    'SELECT' => ['COUNT DISTINCT' => KnowbaseItem::getTableField('id') . ' as cpt'],
                    'FROM'   => KnowbaseItem::getTable(),
                    'LEFT JOIN' => [
                        KnowbaseItem_KnowbaseItemCategory::getTable() => [
                            'ON'  => [
                                KnowbaseItem_KnowbaseItemCategory::getTable()   => KnowbaseItem::getForeignKeyField(),
                                KnowbaseItem::getTable()            => 'id'
                            ]
                        ],
                        KnowbaseItemCategory::getTable() => [
                            'ON'  => [
                                KnowbaseItem_KnowbaseItemCategory::getTable()   => KnowbaseItemCategory::getForeignKeyField(),
                                KnowbaseItemCategory::getTable()    => 'id'
                            ]
                        ]
                    ],
                    'WHERE'  => [
                        KnowbaseItemCategory::getTableField('id') => null,
                    ]
                ],
                $kbitem_visibility_crit
            )
        )->current();
        $categories[] = [
            'id'          => 0,
            'name'        => __s('Root category'),
            'items_count' => $root_items_count['cpt'],
        ];

       // construct flat data
        $nodes   = [];
        foreach ($categories as $category) {
            $cat_id = intval($category['id']);
            $node = [
                'key'    => $cat_id,
                'title'  => $category['name'],
                'parent' => $category[$cat_fk] ?? null,
                'a_attr' => [
                    'data-id' => $cat_id
                ],
            ];

            if ($category['items_count'] > 0) {
                $node['title'] .= ' <span class="badge bg-azure-lt" title="' . __s('This category contains articles') . '">'
                . $category['items_count']
                . '</span>';
            }

            $nodes[] = $node;
        }

       // recursive construct tree data
        $buildtree = function (array &$elements, $parent = null) use (&$buildtree) {
            $branch = [];

            foreach ($elements as $index => $element) {
                if ($element['parent'] === $parent) {
                    $children = $buildtree($elements, $element['key']);
                    if (count($children) > 0) {
                         $element['children'] = $children;
                    }
                    $branch[] = $element;
                    unset($elements[$index]);
                }
            }
            return $branch;
        };

        $newtree = $buildtree($nodes);

        return $newtree;
    }

    /**
     * Show the knowbase Manage view
     *
     * @deprecated 10.1.0
     **/
    public static function showManageView()
    {
        Toolbox::deprecated();

        if (isset($_GET["unpublished"])) {
            $_SESSION['kbunpublished'] = $_GET["unpublished"];
        } else if (isset($_SESSION['kbunpublished'])) {
            $_GET["unpublished"] = $_SESSION['kbunpublished'];
        }
        if (!isset($_GET["unpublished"])) {
            $_GET["unpublished"] = 'myunpublished';
        }
        $ki = new KnowbaseItem();
        $ki->showManageForm($_GET);
        KnowbaseItem::showList($_GET, $_GET["unpublished"]);
    }
}<|MERGE_RESOLUTION|>--- conflicted
+++ resolved
@@ -145,12 +145,9 @@
      **/
     public static function showBrowseView()
     {
-<<<<<<< HEAD
         Toolbox::deprecated();
 
-=======
         /** @var array $CFG_GLPI */
->>>>>>> d35432b7
         global $CFG_GLPI;
 
         $rand        = mt_rand();
