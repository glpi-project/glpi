<?php

/**
 * ---------------------------------------------------------------------
 *
 * GLPI - Gestionnaire Libre de Parc Informatique
 *
 * http://glpi-project.org
 *
 * @copyright 2015-2022 Teclib' and contributors.
 * @copyright 2003-2014 by the INDEPNET Development Team.
 * @licence   https://www.gnu.org/licenses/gpl-3.0.html
 *
 * ---------------------------------------------------------------------
 *
 * LICENSE
 *
 * This file is part of GLPI.
 *
 * This program is free software: you can redistribute it and/or modify
 * it under the terms of the GNU General Public License as published by
 * the Free Software Foundation, either version 3 of the License, or
 * (at your option) any later version.
 *
 * This program is distributed in the hope that it will be useful,
 * but WITHOUT ANY WARRANTY; without even the implied warranty of
 * MERCHANTABILITY or FITNESS FOR A PARTICULAR PURPOSE.  See the
 * GNU General Public License for more details.
 *
 * You should have received a copy of the GNU General Public License
 * along with this program.  If not, see <https://www.gnu.org/licenses/>.
 *
 * ---------------------------------------------------------------------
 */

/**
 * @since 0.84
 *
 * Change_Problem Class
 *
 * Relation between Changes and Problems
 **/
class Change_Problem extends CommonITILObject_CommonITILObject
{
   // From CommonDBRelation
    public static $itemtype_1   = 'Change';
    public static $items_id_1   = 'changes_id';

    public static $itemtype_2   = 'Problem';
    public static $items_id_2   = 'problems_id';


    public static function getTypeName($nb = 0)
    {
        return _n('Link Problem/Change', 'Links Problem/Change', $nb);
    }


    public function getTabNameForItem(CommonGLPI $item, $withtemplate = 0)
    {

        if (static::canView()) {
            $nb = 0;
            switch ($item->getType()) {
                case 'Change':
                    if ($_SESSION['glpishow_count_on_tabs']) {
                        $nb = countElementsInTable(
                            'glpi_changes_problems',
                            ['changes_id' => $item->getID()]
                        );
                    }
                    return self::createTabEntry(Problem::getTypeName(Session::getPluralNumber()), $nb);

                case 'Problem':
                    if ($_SESSION['glpishow_count_on_tabs']) {
                        $nb = countElementsInTable(
                            'glpi_changes_problems',
                            ['problems_id' => $item->getID()]
                        );
                    }
                    return self::createTabEntry(Change::getTypeName(Session::getPluralNumber()), $nb);
            }
        }
        return '';
    }


    public static function displayTabContentForItem(CommonGLPI $item, $tabnum = 1, $withtemplate = 0)
    {

        switch ($item->getType()) {
            case 'Change':
                self::showForChange($item);
                break;

            case 'Problem':
                self::showForProblem($item);
                break;
        }
        return true;
    }


    /**
     * Show tickets for a problem
     *
     * @param $problem Problem object
     **/
    public static function showForProblem(Problem $problem)
    {
        global $DB;

        $ID = $problem->getField('id');
        if (!$problem->can($ID, READ)) {
            return false;
        }

        $canedit = $problem->canEdit($ID);
        $rand    = mt_rand();

        $iterator = $DB->request([
            'SELECT' => [
                'glpi_changes_problems.id AS linkid',
                'glpi_changes.*'
            ],
            'DISTINCT'        => true,
            'FROM'            => 'glpi_changes_problems',
            'LEFT JOIN'       => [
                'glpi_changes' => [
                    'ON' => [
                        'glpi_changes_problems' => 'changes_id',
                        'glpi_changes'          => 'id'
                    ]
                ]
            ],
            'WHERE'           => [
                'glpi_changes_problems.problems_id' => $ID
            ],
            'ORDERBY'         => 'glpi_changes.name'
        ]);

        $changes = [];
        $used    = [];
        $numrows = count($iterator);
        foreach ($iterator as $data) {
            $changes[$data['id']] = $data;
            $used[$data['id']]    = $data['id'];
        }

        if ($canedit) {
            echo "<div class='firstbloc'>";

            echo "<form name='changeproblem_form$rand' id='changeproblem_form$rand' method='post'
                action='" . CommonITILObject_CommonITILObject::getFormURL() . "'>";

            echo "<table class='tab_cadre_fixe'>";
            echo "<tr class='tab_bg_2'><th colspan='2'>" . __('Add a change') . "</th></tr>";

            echo "<tr class='tab_bg_2'><td>";
            echo "<input type='hidden' name='itemtype_1' value='Problem'>";
            echo "<input type='hidden' name='items_id_1' value='$ID'>";
            echo "<input type='hidden' name='itemtype_2' value='Change'>";
            echo self::dropdownLinks('link');
            echo "&nbsp;";
            Change::dropdown([
                'name'        => 'items_id_2',
                'used'        => $used,
                'entity'      => $problem->getEntityID(),
                'entity_sons' => $problem->isRecursive(),
                'displaywith' => ['id'],
            ]);
            echo "&nbsp;";
            echo "<input type='submit' name='add' value=\"" . _sx('button', 'Add') . "\" class='btn btn-primary'>";
            echo "</td><td>";
            if (Session::haveRight('change', CREATE)) {
                echo "<a href='" . Toolbox::getItemTypeFormURL('Change') . "?problems_id=$ID'>";
                echo __('Create a change from this problem');
                echo "</a>";
            }
            echo "</td></tr></table>";
            Html::closeForm();
            echo "</div>";
        }

        echo "<div class='spaced'>";
        if ($canedit && $numrows) {
            Html::openMassiveActionsForm('mass' . __CLASS__ . $rand);
            $massiveactionparams = ['num_displayed' => min($_SESSION['glpilist_limit'], $numrows),
                'container'     => 'mass' . __CLASS__ . $rand
            ];
            Html::showMassiveActions($massiveactionparams);
        }

        echo "<table class='tab_cadre_fixehov'>";
        echo "<tr class='noHover'><th colspan='12'>" . Change::getTypeName($numrows) . "</th>";
        echo "</tr>";
        if ($numrows) {
            Change::commonListHeader(Search::HTML_OUTPUT, 'mass' . __CLASS__ . $rand);
            Session::initNavigateListItems(
                'Change',
                //TRANS : %1$s is the itemtype name,
                                 //        %2$s is the name of the item (used for headings of a list)
                                         sprintf(
                                             __('%1$s = %2$s'),
                                             Problem::getTypeName(1),
                                             $problem->fields["name"]
                                         )
            );

            $i = 0;
            foreach ($changes as $data) {
                Session::addToNavigateListItems('Change', $data["id"]);
                Change::showShort($data['id'], ['row_num'                => $i,
                    'type_for_massiveaction' => __CLASS__,
                    'id_for_massiveaction'   => $data['linkid']
                ]);
                 $i++;
            }
            Change::commonListHeader(Search::HTML_OUTPUT, 'mass' . __CLASS__ . $rand);
        }
        echo "</table>";

        if ($canedit && $numrows) {
            $massiveactionparams['ontop'] = false;
            Html::showMassiveActions($massiveactionparams);
            Html::closeForm();
        }
        echo "</div>";
    }


    /**
     * Show problems for a change
     *
     * @param $change Change object
     **/
    public static function showForChange(Change $change)
    {
        global $DB;

        $ID = $change->getField('id');
        if (!$change->can($ID, READ)) {
            return false;
        }

        $canedit = $change->canEdit($ID);
        $rand    = mt_rand();

        $iterator = $DB->request([
            'SELECT' => [
                'glpi_changes_problems.id AS linkid',
                'glpi_problems.*'
            ],
            'DISTINCT'        => true,
            'FROM'            => 'glpi_changes_problems',
            'LEFT JOIN'       => [
                'glpi_problems' => [
                    'ON' => [
                        'glpi_changes_problems' => 'problems_id',
                        'glpi_problems'         => 'id'
                    ]
                ]
            ],
            'WHERE'           => [
                'glpi_changes_problems.changes_id' => $ID
            ],
            'ORDERBY'         => 'glpi_problems.name'
        ]);

        $problems = [];
        $used     = [];
        $numrows = count($iterator);
        foreach ($iterator as $data) {
            $problems[$data['id']] = $data;
            $used[$data['id']]     = $data['id'];
        }

        if ($canedit) {
            echo "<div class='firstbloc'>";

            echo "<form name='changeproblem_form$rand' id='changeproblem_form$rand' method='post'
                action='" . CommonITILObject_CommonITILObject::getFormURL() . "'>";

            echo "<table class='tab_cadre_fixe'>";
            echo "<tr class='tab_bg_2'><th>" . __('Add a problem') . "</th></tr>";

            echo "<tr class='tab_bg_2'><td>";
            echo "<input type='hidden' name='itemtype_1' value='Change'>";
            echo "<input type='hidden' name='items_id_1' value='$ID'>";
            echo "<input type='hidden' name='itemtype_2' value='Problem'>";
            echo self::dropdownLinks('link');
            echo "&nbsp;";
            Problem::dropdown([
<<<<<<< HEAD
                'name'      => 'items_id_2',
                'used'      => $used,
                'entity'    => $change->getEntityID(),
                'condition' => Problem::getOpenCriteria()
=======
                'used'   => $used,
                'entity' => $change->getEntityID(),
                'condition' => Problem::getOpenCriteria(),
                'displaywith' => ['id'],
>>>>>>> bbce75d0
            ]);
            echo "&nbsp;";
            echo "<input type='submit' name='add' value=\"" . _sx('button', 'Add') . "\" class='btn btn-primary'>";
            echo "</td></tr></table>";
            Html::closeForm();
            echo "</div>";
        }

        echo "<div class='spaced'>";
        if ($canedit && $numrows) {
            Html::openMassiveActionsForm('mass' . __CLASS__ . $rand);
            $massiveactionparams = ['num_displayed' => min($_SESSION['glpilist_limit'], $numrows),
                'container'     => 'mass' . __CLASS__ . $rand
            ];
            Html::showMassiveActions($massiveactionparams);
        }

        echo "<table class='tab_cadre_fixehov'>";
        echo "<tr class='noHover'><th colspan='12'>" . Problem::getTypeName($numrows) . "</th>";
        echo "</tr>";
        if ($numrows) {
            Problem::commonListHeader(Search::HTML_OUTPUT, 'mass' . __CLASS__ . $rand);
            Session::initNavigateListItems(
                'Problem',
                //TRANS : %1$s is the itemtype name,
                                 //        %2$s is the name of the item (used for headings of a list)
                                         sprintf(
                                             __('%1$s = %2$s'),
                                             Change::getTypeName(1),
                                             $change->fields["name"]
                                         )
            );

            $i = 0;
            foreach ($problems as $data) {
                Session::addToNavigateListItems('Problem', $data["id"]);
                Problem::showShort($data['id'], ['row_num'               => $i,
                    'type_for_massiveaction' => __CLASS__,
                    'id_for_massiveaction'   => $data['linkid']
                ]);
                 $i++;
            }
            Problem::commonListHeader(Search::HTML_OUTPUT, 'mass' . __CLASS__ . $rand);
        }
        echo "</table>";

        if ($canedit && $numrows) {
            $massiveactionparams['ontop'] = false;
            Html::showMassiveActions($massiveactionparams);
            Html::closeForm();
        }
        echo "</div>";
    }
}<|MERGE_RESOLUTION|>--- conflicted
+++ resolved
@@ -291,17 +291,11 @@
             echo self::dropdownLinks('link');
             echo "&nbsp;";
             Problem::dropdown([
-<<<<<<< HEAD
-                'name'      => 'items_id_2',
-                'used'      => $used,
-                'entity'    => $change->getEntityID(),
-                'condition' => Problem::getOpenCriteria()
-=======
-                'used'   => $used,
-                'entity' => $change->getEntityID(),
-                'condition' => Problem::getOpenCriteria(),
+                'name'        => 'items_id_2',
+                'used'        => $used,
+                'entity'      => $change->getEntityID(),
+                'condition'   => Problem::getOpenCriteria(),
                 'displaywith' => ['id'],
->>>>>>> bbce75d0
             ]);
             echo "&nbsp;";
             echo "<input type='submit' name='add' value=\"" . _sx('button', 'Add') . "\" class='btn btn-primary'>";
