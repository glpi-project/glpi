--- conflicted
+++ resolved
@@ -106,11 +106,7 @@
         $valid_user = isset($input['users_id']) && $input['users_id'] > 0;
         if (!$valid_entity || !$valid_user || !$valid_profile) {
             Session::addMessageAfterRedirect(
-<<<<<<< HEAD
                 __s('No selected element or badly defined operation'),
-=======
-                __('One or more required fields are missing'),
->>>>>>> b9aeca8c
                 false,
                 ERROR
             );
