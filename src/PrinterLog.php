--- conflicted
+++ resolved
@@ -298,14 +298,15 @@
                 $series[$printer_id]['name'] = Printer::getById($printer_id)->fields['name'];
             }
 
-<<<<<<< HEAD
+            // Keep values if at least 1 label is greater than 0
+            $valuesum = array_sum($metrics);
             foreach ($metrics as $metric) {
                 if ($is_comparison) {
                     $series[$printer_id]['data'][array_search($metric['date'], $labels, false)] = $metric[$compare_printer_stat];
                 } else {
                     foreach ($metric as $key => $value) {
                         $label = $this->getLabelFor($key);
-                        if ($label && $value > 0) {
+                        if ($label && $valuesum > 0) {
                             $series[$key]['name'] = $label;
                             $series[$key]['data'][] = $value;
                         }
@@ -324,15 +325,6 @@
                     } else {
                         $previous_value = $value;
                     }
-=======
-            // Keep values if at least 1 label is greater than 0
-            $valuesum = array_sum($metrics);
-            foreach ($metrics as $key => $value) {
-                $label = $this->getLabelFor($key);
-                if ($label && $valuesum > 0) {
-                    $series[$key]['name'] = $label;
-                    $series[$key]['data'][] = $value;
->>>>>>> aeab9b03
                 }
             }
         }
