<?php

/**
 * ---------------------------------------------------------------------
 *
 * GLPI - Gestionnaire Libre de Parc Informatique
 *
 * http://glpi-project.org
 *
 * @copyright 2015-2025 Teclib' and contributors.
 * @copyright 2003-2014 by the INDEPNET Development Team.
 * @licence   https://www.gnu.org/licenses/gpl-3.0.html
 *
 * ---------------------------------------------------------------------
 *
 * LICENSE
 *
 * This file is part of GLPI.
 *
 * This program is free software: you can redistribute it and/or modify
 * it under the terms of the GNU General Public License as published by
 * the Free Software Foundation, either version 3 of the License, or
 * (at your option) any later version.
 *
 * This program is distributed in the hope that it will be useful,
 * but WITHOUT ANY WARRANTY; without even the implied warranty of
 * MERCHANTABILITY or FITNESS FOR A PARTICULAR PURPOSE.  See the
 * GNU General Public License for more details.
 *
 * You should have received a copy of the GNU General Public License
 * along with this program.  If not, see <https://www.gnu.org/licenses/>.
 *
 * ---------------------------------------------------------------------
 */
use Glpi\Application\View\TemplateRenderer;
use Glpi\Toolbox\VersionParser;

use function Safe\json_decode;
use function Safe\preg_replace;

class GLPINetwork extends CommonGLPI
{
    public function getTabNameForItem(CommonGLPI $item, $withtemplate = 0)
    {
        return self::createTabEntry('GLPI Network');
    }

    public static function getIcon()
    {
        return 'ti ti-headset';
    }

    public static function displayTabContentForItem(CommonGLPI $item, $tabnum = 1, $withtemplate = 0)
    {
<<<<<<< HEAD
        if ($item::class === Config::class) {
=======
        if ($item->getType() == 'Config') {
>>>>>>> 8180bfe9
            self::showForConfig();
        }
        return true;
    }

    public static function showForConfig()
    {
        if (!Config::canView()) {
            return;
        }

        // warning and no form if can't read keyfile
        $glpi_encryption_key = new GLPIKey();
        if ($glpi_encryption_key->hasReadErrors()) {
            $glpi_encryption_key->showReadErrors();

            return;
        }

        $canedit = Config::canUpdate();
<<<<<<< HEAD
=======
        $registration_key = self::getRegistrationKey();

        if ($canedit) {
            echo "<form name='form' action=\"" . Toolbox::getItemTypeFormURL(Config::class) . "\" method='post'>";
        }
        echo "<div class='center' id='tabsbody'>";
        echo "<table class='tab_cadre_fixe'>";

        echo "<tr><th colspan='2'>" . __('Registration') . "</th></tr>";

        if ($registration_key === "") {
            echo "<tr><td colspan='2'>" .
            __('A registration key is needed to use advanced feature (like marketplace) in GLPI') . "<br><br>" .
            "<a href='" . GLPI_NETWORK_SERVICES . "'>" . sprintf(__('Register on %1$s!'), 'GLPI Network') . "</a><br>" .
            __("And retrieve your key to paste it below") .
            "</td></tr>";
        }
>>>>>>> 8180bfe9

        $curl_error = null;
        $informations = [];
        if ($registration_key !== "") {
            $informations = self::getRegistrationInformations(true);
        }

        $services_available = self::isServicesAvailable($curl_error);
        TemplateRenderer::getInstance()->display('pages/setup/general/glpinetwork_setup.html.twig', [
            'registration_key' => $registration_key,
            'informations'     => $informations,
            'canedit' => $canedit,
            'services_available' => $services_available,
            'curl_error'       => $curl_error,
        ]);
    }

    /**
     * Get GLPI User Agent in expected format from GLPI Network services.
     *
     * @return string
     */
    public static function getGlpiUserAgent(): string
    {
        $version = VersionParser::getNormalizedVersion(GLPI_VERSION, false);
        $comments = sprintf('installation-mode:%s', GLPI_INSTALL_MODE);
        if (!empty(GLPI_USER_AGENT_EXTRA_COMMENTS)) {
            // append extra comments (remove '(' and ')' chars to not break UA string)
            $comments .= '; ' . (string) preg_replace('/\(\)/', ' ', GLPI_USER_AGENT_EXTRA_COMMENTS);
        }
        return sprintf('GLPI/%s (%s)', $version, $comments);
    }

    /**
     * Get GLPI Network UID to pass in requests to GLPI Network Services.
     *
     * @return string
     */
    public static function getGlpiNetworkUid(): string
    {
        return Config::getUuid('glpi_network');
    }

    /**
     * Get GLPI Network registration key.
     *
     * A registration key is a base64 encoded JSON string with a key 'signature' containing the binary
     * signature of the whole.
     *
     * @return string
     */
    public static function getRegistrationKey(): string
    {
        global $CFG_GLPI;
        return (new GLPIKey())->decrypt($CFG_GLPI['glpinetwork_registration_key'] ?? '');
    }

    /**
     * Get GLPI Network registration information.
     *
     * @param bool $force_refresh
     *
     * @return array  Registration data:
     *    - is_valid (boolean):          indicates if key is valid;
     *    - validation_message (string): message related to validation state;
     *    - owner (array):               owner attributes;
     *    - subscription (array):        subscription attributes.
     */
    public static function getRegistrationInformations(bool $force_refresh = false)
    {
        global $GLPI_CACHE;

        $registration_key = self::getRegistrationKey();
        $lang = preg_replace('/^([a-z]+)_.+$/', '$1', $_SESSION["glpilanguage"]);

        $cache_key = sprintf('registration_%s_%s_informations', sha1($registration_key), $lang);
        if (!$force_refresh && ($informations = $GLPI_CACHE->get($cache_key)) !== null) {
            return $informations;
        }

        $informations = [
            'is_valid'           => false,
            'validation_message' => null,
            'owner'              => null,
            'subscription'       => null,
        ];

        if ($registration_key === '') {
            return $informations;
        }

        // Verify registration from registration API
        $error_message = null;
        $registration_response = Toolbox::callCurl(
            rtrim(GLPI_NETWORK_REGISTRATION_API_URL, '/') . '/info',
            [
                CURLOPT_HTTPHEADER => [
                    'Accept:application/json',
                    'Accept-Language: ' . $lang,
                    'Content-Type:application/json',
                    'User-Agent:' . self::getGlpiUserAgent(),
                    'X-Registration-Key:' . $registration_key,
                    'X-Glpi-Network-Uid:' . self::getGlpiNetworkUid(),
                ],
            ],
            $error_message
        );

        $valid_json = false;
        $registration_data = null;
        if ($error_message === null) {
            if (Toolbox::isJSON($registration_response)) {
                $valid_json = true;
                $registration_data = json_decode($registration_response, true);
            }
        }

        if (
            $error_message !== null || !$valid_json
            || !is_array($registration_data) || !array_key_exists('is_valid', $registration_data)
        ) {
            $informations['validation_message'] = __('Unable to fetch registration information.');
            trigger_error(
                sprintf(
                    "Unable to fetch registration information.\nError message:%s\nResponse:\n%s",
                    $error_message,
                    $registration_response
                ),
                E_USER_WARNING
            );
            return $informations;
        }

        $informations['is_valid']           = $registration_data['is_valid'];
        if (array_key_exists('validation_message', $registration_data)) {
            $informations['validation_message'] = $registration_data['validation_message'];
        } elseif (!$registration_data['is_valid']) {
            $informations['validation_message'] = __('The registration key is invalid.');
        } elseif (!$registration_data['subscription']['is_running']) {
            $informations['validation_message'] = __('The registration key refers to a terminated subscription.');
        } else {
            $informations['validation_message'] = __('The registration key is valid.');
        }
        $informations['owner']              = $registration_data['owner'];
        $informations['subscription']       = $registration_data['subscription'];

        $GLPI_CACHE->set($cache_key, $informations, new DateInterval('P1D')); // Cache for one day

        return $informations;
    }

    /**
     * Check if GLPI Network registration is existing and valid.
     *
     * @return boolean
     */
    public static function isRegistered(): bool
    {
        return self::getRegistrationInformations()['is_valid'];
    }

    public static function showInstallMessage(): string
    {
        $url = htmlescape(GLPI_NETWORK_SERVICES);

        return nl2br(
            sprintf(
                __s(
                    "You need help to integrate GLPI in your IT, have a bug fixed or benefit from pre-configured rules or dictionaries?\n\n"
                    . "We provide the %s space for you.\n"
                    . "GLPI-Network is a commercial service that includes a subscription for tier 3 support, ensuring the correction of bugs encountered with a commitment time.\n\n"
                    . "In this same space, you will be able to contact an official partner to help you with your GLPI integration."
                ),
                "<a href='" . $url . "' target='_blank'>" . $url . "</a>"
            )
        );
    }

    public static function getSupportPromoteMessage(): string
    {
        $url = htmlescape(GLPI_NETWORK_SERVICES);

        return nl2br(sprintf(
            __s("Having troubles setting up an advanced GLPI module?\n"
            . "We can help you solve them. Sign up for support on %s."),
            "<a href='" . $url . "' target='_blank'>" . $url . "</a>"
        ));
    }

    public static function addErrorMessageAfterRedirect(): void
    {
        Session::addMessageAfterRedirect(self::getSupportPromoteMessage(), false, ERROR);
    }

    /**
     * Executes a curl call
     *
     * @param string $curl_error  will contains original curl error string if an error occurs
     *
     * @return boolean
     */
    public static function isServicesAvailable(&$curl_error = null): bool
    {
        $error_msg = null;
        $content = Toolbox::callCurl(GLPI_NETWORK_REGISTRATION_API_URL, [], $error_msg, $curl_error);
        return $content !== '';
    }

    public static function getOffers(bool $force_refresh = false): array
    {
        global $GLPI_CACHE;

        $lang = preg_replace('/^([a-z]+)_.+$/', '$1', $_SESSION["glpilanguage"]);
        $cache_key = 'glpi_network_offers_' . $lang;

        if (!$force_refresh && ($offers = $GLPI_CACHE->get($cache_key)) !== null) {
            return $offers;
        }

        $error_message = null;
        $response = Toolbox::callCurl(
            rtrim(GLPI_NETWORK_REGISTRATION_API_URL, '/') . '/offers',
            [
                CURLOPT_HTTPHEADER => [
                    'Accept:application/json',
                    'Accept-Language: ' . $lang,
                ],
            ],
            $error_message
        );

        $valid_json = false;
        $offers = null;
        if ($error_message === null) {
            if (Toolbox::isJSON($response)) {
                $valid_json = true;
                $offers = json_decode($response);
            }
        }

        if ($error_message !== null || !$valid_json || !is_array($offers)) {
            trigger_error(
                sprintf(
                    "Unable to fetch offers information.\nError message:%s\nResponse:\n%s",
                    $error_message,
                    $response
                ),
                E_USER_WARNING
            );
            return [];
        }

        $GLPI_CACHE->set($cache_key, $offers, HOUR_TIMESTAMP);

        return $offers;
    }
}<|MERGE_RESOLUTION|>--- conflicted
+++ resolved
@@ -52,11 +52,7 @@
 
     public static function displayTabContentForItem(CommonGLPI $item, $tabnum = 1, $withtemplate = 0)
     {
-<<<<<<< HEAD
         if ($item::class === Config::class) {
-=======
-        if ($item->getType() == 'Config') {
->>>>>>> 8180bfe9
             self::showForConfig();
         }
         return true;
@@ -76,28 +72,9 @@
             return;
         }
 
+        $registration_key = self::getRegistrationKey();
+
         $canedit = Config::canUpdate();
-<<<<<<< HEAD
-=======
-        $registration_key = self::getRegistrationKey();
-
-        if ($canedit) {
-            echo "<form name='form' action=\"" . Toolbox::getItemTypeFormURL(Config::class) . "\" method='post'>";
-        }
-        echo "<div class='center' id='tabsbody'>";
-        echo "<table class='tab_cadre_fixe'>";
-
-        echo "<tr><th colspan='2'>" . __('Registration') . "</th></tr>";
-
-        if ($registration_key === "") {
-            echo "<tr><td colspan='2'>" .
-            __('A registration key is needed to use advanced feature (like marketplace) in GLPI') . "<br><br>" .
-            "<a href='" . GLPI_NETWORK_SERVICES . "'>" . sprintf(__('Register on %1$s!'), 'GLPI Network') . "</a><br>" .
-            __("And retrieve your key to paste it below") .
-            "</td></tr>";
-        }
->>>>>>> 8180bfe9
-
         $curl_error = null;
         $informations = [];
         if ($registration_key !== "") {
