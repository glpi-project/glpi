--- conflicted
+++ resolved
@@ -92,13 +92,8 @@
         $version = VersionParser::getNormalizedVersion(GLPI_VERSION, false);
         $comments = sprintf('installation-mode:%s', GLPI_INSTALL_MODE);
         if (!empty(GLPI_USER_AGENT_EXTRA_COMMENTS)) {
-<<<<<<< HEAD
             // append extra comments (remove '(' and ')' chars to not break UA string)
-            $comments .= '; ' . preg_replace('/\(\)/', ' ', GLPI_USER_AGENT_EXTRA_COMMENTS);
-=======
-           // append extra comments (remove '(' and ')' chars to not break UA string)
             $comments .= '; ' . (string)preg_replace('/\(\)/', ' ', GLPI_USER_AGENT_EXTRA_COMMENTS);
->>>>>>> 137fa6f2
         }
         return sprintf('GLPI/%s (%s)', $version, $comments);
     }
