<?php

/**
 * ---------------------------------------------------------------------
 *
 * GLPI - Gestionnaire Libre de Parc Informatique
 *
 * http://glpi-project.org
 *
 * @copyright 2015-2024 Teclib' and contributors.
 * @copyright 2003-2014 by the INDEPNET Development Team.
 * @licence   https://www.gnu.org/licenses/gpl-3.0.html
 *
 * ---------------------------------------------------------------------
 *
 * LICENSE
 *
 * This file is part of GLPI.
 *
 * This program is free software: you can redistribute it and/or modify
 * it under the terms of the GNU General Public License as published by
 * the Free Software Foundation, either version 3 of the License, or
 * (at your option) any later version.
 *
 * This program is distributed in the hope that it will be useful,
 * but WITHOUT ANY WARRANTY; without even the implied warranty of
 * MERCHANTABILITY or FITNESS FOR A PARTICULAR PURPOSE.  See the
 * GNU General Public License for more details.
 *
 * You should have received a copy of the GNU General Public License
 * along with this program.  If not, see <https://www.gnu.org/licenses/>.
 *
 * ---------------------------------------------------------------------
 */

use Glpi\Application\View\TemplateRenderer;
use Glpi\DBAL\QuerySubQuery;

/**
 * @since 9.4.0
 */
class ITILFollowup extends CommonDBChild
{
    use Glpi\Features\ParentStatus;

   // From CommonDBTM
    public $auto_message_on_action = false;
    public static $rightname              = 'followup';
    private $item                  = null;

    public static $log_history_add    = Log::HISTORY_LOG_SIMPLE_MESSAGE;
    public static $log_history_update = Log::HISTORY_LOG_SIMPLE_MESSAGE;
    public static $log_history_delete = Log::HISTORY_LOG_SIMPLE_MESSAGE;

    const SEEPUBLIC       =    1;
    const UPDATEMY        =    2;
    const ADDMYTICKET     =    4;
    const UPDATEALL       = 1024;
    const ADDGROUPTICKET  = 2048;
    const ADDALLTICKET    = 4096;
    const SEEPRIVATE      = 8192;

    /**
     * Right allowing the user to add a follow-up as soon as he is an observer of an ITIL object.
     * @var integer
     */
    const ADD_AS_OBSERVER = 16384;

    public static $itemtype = 'itemtype';
    public static $items_id = 'items_id';


    public function getItilObjectItemType()
    {
        return str_replace('Followup', '', $this->getType());
    }


    public static function getTypeName($nb = 0)
    {
        return _n('Followup', 'Followups', $nb);
    }

    public static function getIcon()
    {
        return 'ti ti-message-circle';
    }

    /**
     * can read the parent ITIL Object ?
     *
     * @return boolean
     */
    public function canReadITILItem()
    {
        if ($this->isParentAlreadyLoaded()) {
            $item = $this->item;
        } else {
            $itemtype = $this->getItilObjectItemType();
            $item     = new $itemtype();
        }
        if (!$item->can($this->getField($item->getForeignKeyField()), READ)) {
            return false;
        }
        return true;
    }

    public static function canView(): bool
    {
        /** @var array $CFG_GLPI */
        global $CFG_GLPI;

        if (!Session::haveRightsOr(self::$rightname, [self::SEEPUBLIC, self::SEEPRIVATE])) {
            return false;
        }
        $itil_types = $CFG_GLPI['itil_types'];
        /** @var class-string<CommonITILObject> $type */
        foreach ($itil_types as $type) {
            if ($type::canView()) {
                return true;
            }
        }
        return false;
    }

    public static function canCreate(): bool
    {
        return Session::haveRight('change', UPDATE)
             || Session::haveRight('problem', UPDATE)
             || (Session::haveRightsOr(
                 self::$rightname,
                 [self::ADDALLTICKET, self::ADDMYTICKET, self::ADDGROUPTICKET]
             )
             || Session::haveRight('ticket', Ticket::OWN));
    }


    public function canViewItem(): bool
    {

        if ($this->isParentAlreadyLoaded()) {
            $itilobject = $this->item;
        } else {
            $itilobject = new $this->fields['itemtype']();
        }
        if (!$itilobject->can($this->getField('items_id'), READ)) {
            return false;
        }
        if (Session::haveRight(self::$rightname, self::SEEPRIVATE)) {
            return true;
        }
        if (
            !$this->fields['is_private']
            && Session::haveRight(self::$rightname, self::SEEPUBLIC)
        ) {
            return true;
        }
        if ($itilobject instanceof Ticket) {
            if ($this->fields["users_id"] === Session::getLoginUserID()) {
                return true;
            }
        } else {
            return Session::haveRight($itilobject::$rightname, READ);
        }
        return false;
    }


    public function canCreateItem(): bool
    {
        if (
            !isset($this->fields['itemtype'])
            || strlen($this->fields['itemtype']) == 0
        ) {
            return false;
        }

        if ($this->isParentAlreadyLoaded()) {
            $itilobject = $this->item;
        } else {
            $itilobject = new $this->fields['itemtype']();
        }

        if (
            !$itilobject->can($this->getField('items_id'), READ)
            // No validation for closed tickets
            || in_array($itilobject->fields['status'], $itilobject->getClosedStatusArray())
            && !$itilobject->canReopen()
        ) {
            return false;
        }
        return $itilobject->canAddFollowups();
    }


    public function canPurgeItem(): bool
    {
        if ($this->isParentAlreadyLoaded()) {
            $itilobject = $this->item;
        } else {
            $itilobject = new $this->fields['itemtype']();
        }
        if (!$itilobject->can($this->getField('items_id'), READ)) {
            return false;
        }

        if (Session::haveRight(self::$rightname, PURGE)) {
            return true;
        }

        return false;
    }


    public function canUpdateItem(): bool
    {

        if (
            ($this->fields["users_id"] != Session::getLoginUserID())
            && !Session::haveRight(self::$rightname, self::UPDATEALL)
        ) {
            return false;
        }

        if ($this->isParentAlreadyLoaded()) {
            $itilobject = $this->item;
        } else {
            $itilobject = new $this->fields['itemtype']();
        }
        if (!$itilobject->can($this->getField('items_id'), READ)) {
            return false;
        }

        if ($this->fields["users_id"] === Session::getLoginUserID()) {
            if (!Session::haveRight(self::$rightname, self::UPDATEMY)) {
                return false;
            }
            return true;
        }

       // Only the technician
        return (Session::haveRight(self::$rightname, self::UPDATEALL)
              || $itilobject->isUser(CommonITILActor::ASSIGN, Session::getLoginUserID())
              || (isset($_SESSION["glpigroups"])
                  && $itilobject->haveAGroup(CommonITILActor::ASSIGN, $_SESSION['glpigroups'])));
    }


    public function post_getEmpty()
    {

        if (isset($_SESSION['glpifollowup_private']) && $_SESSION['glpifollowup_private']) {
            $this->fields['is_private'] = 1;
        }

        if (isset($_SESSION["glpiname"])) {
            $this->fields['requesttypes_id'] = RequestType::getDefault('followup');
        }
    }


    public function post_addItem()
    {

        /** @var array $CFG_GLPI */
        global $CFG_GLPI;

        // Handle rich-text images and uploaded documents
        $this->input = $this->addFiles($this->input, [
            'force_update' => true,
            'date' => $this->fields['date'],
        ]);

       // Check if stats should be computed after this change
        $no_stat = isset($this->input['_do_not_compute_takeintoaccount']);

        $parentitem = $this->input['_job'];
        $parentitem->updateDateMod(
            $this->input["items_id"],
            $no_stat,
            $this->input["users_id"]
        );


        $donotif = !isset($this->input['_disablenotif']) && $CFG_GLPI["use_notifications"];

        if ($donotif) {
            $options = ['followup_id' => $this->fields["id"],
                'is_private'  => $this->fields['is_private']
            ];
            NotificationEvent::raiseEvent("add_followup", $parentitem, $options, $this);
        }

       // Add log entry in the ITILObject
        $changes = [
            0,
            '',
            $this->fields['id'],
        ];
        Log::history(
            $this->getField('items_id'),
            get_class($parentitem),
            $changes,
            $this->getType(),
            Log::HISTORY_ADD_SUBITEM
        );

<<<<<<< HEAD
        self::addToMergedTickets();
=======
        $this->updateParentStatus($this->input['_job'], $this->input);
        PendingReason_Item::handlePendingReasonUpdateFromNewTimelineItem($this);
>>>>>>> ee20aeac

        parent::post_addItem();
    }

    private function addToMergedTickets(): void
    {
        $merged = Ticket::getMergedTickets($this->fields['items_id']);
        foreach ($merged as $ticket_id) {
            $input = $this->input;
            $input['items_id'] = $ticket_id;
            $input['sourceitems_id'] = $this->fields['items_id'];

            $followup = new self();
            $followup->add($input);
        }
    }


    public function post_deleteFromDB()
    {
        /** @var array $CFG_GLPI */
        global $CFG_GLPI;

        $donotif = $CFG_GLPI["use_notifications"];
        if (isset($this->input['_disablenotif'])) {
            $donotif = false;
        }

        $job = new $this->fields['itemtype']();
        $job->getFromDB($this->fields[self::$items_id]);
        $job->updateDateMod($this->fields[self::$items_id]);

       // Add log entry in the ITIL Object
        $changes = [
            0,
            '',
            $this->fields['id'],
        ];
        Log::history(
            $this->getField(self::$items_id),
            $this->fields['itemtype'],
            $changes,
            $this->getType(),
            Log::HISTORY_DELETE_SUBITEM
        );

        if ($donotif) {
            $options = ['followup_id' => $this->fields["id"],
                           // Force is_private with data / not available
                'is_private'  => $this->fields['is_private']
            ];
            NotificationEvent::raiseEvent('delete_followup', $job, $options, $this);
        }
    }


    public function prepareInputForAdd($input)
    {
        //Handle template
        if (isset($input['_itilfollowuptemplates_id'])) {
            $template = new ITILFollowupTemplate();
            $parent_item = new $input['itemtype']();
            if (
                !$template->getFromDB($input['_itilfollowuptemplates_id'])
                || !$parent_item->getFromDB($input['items_id'])
            ) {
                return false;
            }
            $input = array_replace(
                [
                    'content'         => $template->getRenderedContent($parent_item),
                    'is_private'      => $template->fields['is_private'],
                    'requesttypes_id' => $template->fields['requesttypes_id'],
                ],
                $input
            );

            $pendingReason = new PendingReason();
            if (
                $template->fields['pendingreasons_id'] > 0
                && $pendingReason->getFromDB($template->fields['pendingreasons_id'])
            ) {
                $input['pending']           = 1;
                $input['pendingreasons_id'] = $pendingReason->getID();
                $input['followup_frequency'] = $pendingReason->fields['followup_frequency'];
                $input['followups_before_resolution'] = $pendingReason->fields['followups_before_resolution'];
            }
        }

        $input["_job"] = new $input['itemtype']();

        if (
            empty($input['content'])
            && !isset($input['add_close'])
            && !isset($input['add_reopen'])
        ) {
            Session::addMessageAfterRedirect(
                __s("You can't add a followup without description"),
                false,
                ERROR
            );
            return false;
        }
        if (!$input["_job"]->getFromDB($input["items_id"])) {
            return false;
        }

        $input['_close'] = 0;

        if (!isset($input["users_id"])) {
            $input["users_id"] = 0;
            if ($uid = Session::getLoginUserID()) {
                $input["users_id"] = $uid;
            }
        }
       // if ($input["_isadmin"] && $input["_type"]!="update") {
        if (isset($input["add_close"])) {
            $input['_close'] = 1;
            $input['_no_reopen'] = 1;
            if (empty($input['content'])) {
                $input['content'] = __('Solution approved');
            }
        }

        unset($input["add_close"]);

        if (!isset($input["is_private"])) {
            $input['is_private'] = 0;
        }

        if (isset($input["add_reopen"])) {
            if ($input["content"] == '') {
                if (isset($input["_add"])) {
                    // Reopen using add form
                    Session::addMessageAfterRedirect(
                        __s('If you want to reopen this item, you must specify a reason'),
                        false,
                        ERROR
                    );
                } else {
                   // Refuse solution
                    Session::addMessageAfterRedirect(
                        __s('If you reject the solution, you must specify a reason'),
                        false,
                        ERROR
                    );
                }
                return false;
            }
            $input['_reopen'] = 1;
        }
        unset($input["add_reopen"]);
       // }

        $itemtype = $input['itemtype'];

        if ($itemtype == 'Ticket' && $_SESSION['glpiset_followup_tech'] && !$input['is_private']) {
            Ticket::assignToMe($this->input["items_id"], $input["users_id"]);
        }

       // Only calculate timeline_position if not already specified in the input
        if (!isset($input['timeline_position'])) {
            $input['timeline_position'] = $itemtype::getTimelinePosition($input["items_id"], $this->getType(), $input["users_id"]);
        }

        if (!isset($input['date'])) {
            $input["date"] = $_SESSION["glpi_currenttime"];
        }
        return $input;
    }


    public function prepareInputForUpdate($input)
    {
        if (!isset($this->fields['itemtype'])) {
            return false;
        }
        $input["_job"] = new $this->fields['itemtype']();
        if (!$input["_job"]->getFromDB($this->fields["items_id"])) {
            return false;
        }

       // update last editor if content change
        if (
            ($uid = Session::getLoginUserID())
            && isset($input['content']) && ($input['content'] != $this->fields['content'])
        ) {
            $input["users_id_editor"] = $uid;
        }

        return $input;
    }


    public function post_updateItem($history = true)
    {
        /** @var array $CFG_GLPI */
        global $CFG_GLPI;

        $job      = new $this->fields['itemtype']();

        if (!$job->getFromDB($this->fields['items_id'])) {
            return;
        }

        // Handle rich-text images and uploaded documents
        $this->input = $this->addFiles($this->input, [
            'force_update' => true,
            'date' => $this->fields['date'],
        ]);

       //Get user_id when not logged (from mailgate)
        $uid = Session::getLoginUserID();
        if ($uid === false) {
            if (isset($this->fields['users_id_editor'])) {
                $uid = $this->fields['users_id_editor'];
            } else {
                $uid = $this->fields['users_id'];
            }
        }
        $job->updateDateMod($this->fields['items_id'], false, $uid);

        if (count($this->updates)) {
            if (
                !isset($this->input['_disablenotif'])
                && $CFG_GLPI["use_notifications"]
                && (in_array("content", $this->updates)
                 || isset($this->input['_need_send_mail']))
            ) {
                //FIXME: _need_send_mail does not seems to be used

                $options = ['followup_id' => $this->fields["id"],
                    'is_private'  => $this->fields['is_private']
                ];

                NotificationEvent::raiseEvent("update_followup", $job, $options, $this);
            }
        }

        $this->input = PendingReason_Item::handleTimelineEdits($this);

       // change ITIL Object status (from splitted button)
        if (
            isset($this->input['_status'])
            && ($this->input['_status'] != $this->input['_job']->fields['status'])
        ) {
            $update = [
                'status'        => $this->input['_status'],
                'id'            => $this->input['_job']->fields['id'],
                '_disablenotif' => true,
            ];
            $this->input['_job']->update($update);
        }

       // Add log entry in the ITIL Object
        $changes = [
            0,
            '',
            $this->fields['id'],
        ];
        Log::history(
            $this->getField('items_id'),
            $this->fields['itemtype'],
            $changes,
            $this->getType(),
            Log::HISTORY_UPDATE_SUBITEM
        );

        parent::post_updateItem($history);
    }

    /**
     * Check if $this->item already contains the correct parent item and thus
     * help us to avoid reloading it for no reason
     *
     * @return bool
     */
    protected function isParentAlreadyLoaded(): bool
    {
        // If current item fields are not loaded, we can't know what its parent should be
        if (!isset($this->fields['id']) || empty($this->fields['id'])) {
            return false;
        }

        // Fail if no item are loaded un $this->item
        if ($this->item === null) {
            return false;
        }

        // Fail if loaded item's type doesn't match our expected parent itemtype
        if ($this->item->getType() !== $this->fields['itemtype']) {
            return false;
        }

        // Fail if loaded item's id is not what we expect
        if ($this->item->getID() !== $this->fields['items_id']) {
            return false;
        }

        return true;
    }

    public function post_getFromDB()
    {
        // Bandaid to avoid loading parent item if not needed
        // TODO: replace by proper lazy loading in GLPI 11.0
        if (!$this->isParentAlreadyLoaded()) {
            $this->item = new $this->fields['itemtype']();
            $this->item->getFromDB($this->fields['items_id']);
        }
    }


    protected function computeFriendlyName()
    {

        if (isset($this->fields['requesttypes_id'])) {
            if ($this->fields['requesttypes_id']) {
                return Dropdown::getDropdownName('glpi_requesttypes', $this->fields['requesttypes_id']);
            }
            return $this->getTypeName();
        }
        return '';
    }


    public function rawSearchOptions()
    {

        $tab = [];

        $tab[] = [
            'id'                 => 'common',
            'name'               => __('Characteristics')
        ];

        $tab[] = [
            'id'                 => '7',
            'table'              => self::getTable(),
            'field'              => 'id',
            'name'               => __('ID'),
            'datatype'           => 'number',
            'massiveaction'      => false,
        ];

        $tab[] = [
            'id'                 => '1',
            'table'              => $this->getTable(),
            'field'              => 'content',
            'name'               => __('Description'),
            'datatype'           => 'text',
            'htmltext'           => true,
        ];

        $tab[] = [
            'id'                 => '2',
            'table'              => 'glpi_requesttypes',
            'field'              => 'name',
            'name'               => RequestType::getTypeName(1),
            'forcegroupby'       => true,
            'datatype'           => 'dropdown'
        ];

        $tab[] = [
            'id'                 => '3',
            'table'              => $this->getTable(),
            'field'              => 'date',
            'name'               => _n('Date', 'Dates', 1),
            'datatype'           => 'datetime'
        ];

        $tab[] = [
            'id'                 => '4',
            'table'              => $this->getTable(),
            'field'              => 'is_private',
            'name'               => __('Private'),
            'datatype'           => 'bool'
        ];

        $tab[] = [
            'id'                 => '5',
            'table'              => 'glpi_users',
            'field'              => 'name',
            'name'               => User::getTypeName(1),
            'datatype'           => 'dropdown',
            'right'              => 'all'
        ];

        $tab[] = [
            'id'                 => '6',
            'table'              => $this->getTable(),
            'field'              => 'itemtype',
            'name'               => __('Itemtype'),
            'datatype'           => 'specific',
            'searchtype'         => 'equals',
            'massiveaction'      => false,
        ];

        return $tab;
    }


    public static function rawSearchOptionsToAdd($itemtype = null)
    {

        $tab = [];

        $tab[] = [
            'id'                 => 'followup',
            'name'               => _n('Followup', 'Followups', Session::getPluralNumber())
        ];

        $followup_condition = '';
        if (!Session::haveRight('followup', self::SEEPRIVATE)) {
            $followup_condition = [
                'OR' => [
                    'NEWTABLE.is_private'   => 0,
                    'NEWTABLE.users_id'     => Session::getLoginUserID()
                ]
            ];
        }

        $tab[] = [
            'id'                 => '25',
            'table'              => static::getTable(),
            'field'              => 'content',
            'name'               => __('Description'),
            'forcegroupby'       => true,
            'splititems'         => true,
            'massiveaction'      => false,
            'joinparams'         => [
                'jointype'           => 'itemtype_item',
                'condition'          => $followup_condition
            ],
            'datatype'           => 'text',
            'htmltext'           => true
        ];

        $tab[] = [
            'id'                 => '36',
            'table'              => static::getTable(),
            'field'              => 'date',
            'name'               => _n('Date', 'Dates', 1),
            'datatype'           => 'datetime',
            'massiveaction'      => false,
            'forcegroupby'       => true,
            'joinparams'         => [
                'jointype'           => 'itemtype_item',
                'condition'          => $followup_condition
            ]
        ];

        $tab[] = [
            'id'                 => '27',
            'table'              => static::getTable(),
            'field'              => 'id',
            'name'               => _x('quantity', 'Number of followups'),
            'forcegroupby'       => true,
            'usehaving'          => true,
            'datatype'           => 'count',
            'massiveaction'      => false,
            'joinparams'         => [
                'jointype'           => 'itemtype_item',
                'condition'          => $followup_condition
            ]
        ];

        $tab[] = [
            'id'                 => '29',
            'table'              => 'glpi_requesttypes',
            'field'              => 'name',
            'name'               => RequestType::getTypeName(1),
            'datatype'           => 'dropdown',
            'forcegroupby'       => true,
            'massiveaction'      => false,
            'joinparams'         => [
                'beforejoin'         => [
                    'table'              => static::getTable(),
                    'joinparams'         => [
                        'jointype'           => 'itemtype_item',
                        'condition'          => $followup_condition
                    ]
                ]
            ]
        ];

        $tab[] = [
            'id'                 => '91',
            'table'              => static::getTable(),
            'field'              => 'is_private',
            'name'               => __('Private followup'),
            'datatype'           => 'bool',
            'forcegroupby'       => true,
            'splititems'         => true,
            'massiveaction'      => false,
            'joinparams'         => [
                'jointype'           => 'itemtype_item',
                'condition'          => $followup_condition
            ]
        ];

        $tab[] = [
            'id'                 => '93',
            'table'              => 'glpi_users',
            'field'              => 'name',
            'name'               => __('Writer'),
            'datatype'           => 'itemlink',
            'right'              => 'all',
            'forcegroupby'       => true,
            'massiveaction'      => false,
            'joinparams'         => [
                'beforejoin'         => [
                    'table'              => static::getTable(),
                    'joinparams'         => [
                        'jointype'           => 'itemtype_item',
                        'condition'          => $followup_condition
                    ]
                ]
            ]
        ];

        return $tab;
    }

    public static function getSpecificValueToDisplay($field, $values, array $options = [])
    {

        if (!is_array($values)) {
            $values = [$field => $values];
        }
        switch ($field) {
            case 'itemtype':
                if (in_array($values['itemtype'], ['Ticket', 'Change', 'Problem'])) {
                    return $values['itemtype']::getTypeName(1);
                }
                return $values['itemtype'];
        }
        return parent::getSpecificValueToDisplay($field, $values, $options);
    }

    public static function getSpecificValueToSelect($field, $name = '', $values = '', array $options = [])
    {

        if (!is_array($values)) {
            $values = [$field => $values];
        }
        $options['display'] = false;

        switch ($field) {
            case 'itemtype':
                return Dropdown::showFromArray($field, [
                    'Ticket' => Ticket::getTypeName(1),
                    'Change' => Change::getTypeName(1),
                    'Problem' => Problem::getTypeName(1),
                ], $options);
        }
        return parent::getSpecificValueToSelect($field, $name, $values, $options);
    }

    public static function getFormURL($full = true)
    {
        return Toolbox::getItemTypeFormURL("ITILFollowup", $full);
    }


    /** form for Followup
     *
     *@param $ID      integer : Id of the followup
     *@param $options array of possible options:
     *     - item Object : the ITILObject parent
     **/
    public function showForm($ID, array $options = [])
    {
        if ($this->isNewItem()) {
            $this->getEmpty();
        }

        TemplateRenderer::getInstance()->display('components/itilobject/timeline/form_followup.html.twig', [
            'item'               => $options['parent'],
            'subitem'            => $this,
            'has_pending_reason' => PendingReason_Item::getForItem($options['parent']) !== false,
        ]);

        return true;
    }


    public function getRights($interface = 'central')
    {

        $values = parent::getRights();
        unset($values[UPDATE], $values[CREATE], $values[READ]);

        if ($interface == 'central') {
            $values[self::UPDATEALL]      = __('Update all');
            $values[self::ADDALLTICKET]   = __('Add to all tickets');
            $values[self::SEEPRIVATE]     = __('See private ones');
        }

        $values[self::ADDGROUPTICKET]
                                 = ['short' => __('Add followup (associated groups)'),
                                     'long'  => __('Add a followup to tickets of associated groups')
                                 ];
        $values[self::UPDATEMY]    = __('Update followups (author)');
        $values[self::ADDMYTICKET] = ['short' => __('Add followup (requester)'),
            'long'  => __('Add a followup to tickets (requester)')
        ];
        $values[self::ADD_AS_OBSERVER] = ['short' => __('Add followup (observer)'),
            'long'  => __('Add a followup to tickets (observer)')
        ];
        $values[self::SEEPUBLIC]   = __('See public ones');

        if ($interface == 'helpdesk') {
            unset($values[PURGE]);
        }

        return $values;
    }

    public static function showMassiveActionAddFollowupForm()
    {
        echo "<table class='tab_cadre_fixe'>";
        echo '<tr><th colspan=4>' . __('Add a new followup') . '</th></tr>';

        echo "<tr class='tab_bg_2'>";
        echo "<td>" . __('Source of followup') . "</td>";
        echo "<td>";
        RequestType::dropdown(
            [
                'value' => RequestType::getDefault('followup'),
                'condition' => ['is_active' => 1, 'is_itilfollowup' => 1]
            ]
        );
        echo "</td>";
        echo "</tr>";

        echo "<tr class='tab_bg_2'>";
        echo "<td>" . __('Description') . "</td>";
        echo "<td><textarea name='content' cols='50' rows='6'></textarea></td>";
        echo "</tr>";

        echo "<tr class='tab_bg_2'>";
        echo "<td class='center' colspan='2'>";
        echo "<input type='hidden' name='is_private' value='" . $_SESSION['glpifollowup_private'] . "'>";
        echo "<input type='submit' name='add' value=\"" . _sx('button', 'Add') . "\" class='btn btn-primary'>";
        echo "</td>";
        echo "</tr>";

        echo "</table>";
    }

    public static function showMassiveActionsSubForm(MassiveAction $ma)
    {

        switch ($ma->getAction()) {
            case 'add_followup':
                static::showMassiveActionAddFollowupForm();
                return true;
        }

        return parent::showMassiveActionsSubForm($ma);
    }

    public static function processMassiveActionsForOneItemtype(
        MassiveAction $ma,
        CommonDBTM $item,
        array $ids
    ) {
        switch ($ma->getAction()) {
            case 'add_followup':
                $input = $ma->getInput();
                $fup   = new self();
                foreach ($ids as $id) {
                    if ($item->getFromDB($id)) {
                        if (in_array($item->fields['status'], array_merge($item->getSolvedStatusArray(), $item->getClosedStatusArray()))) {
                            $ma->itemDone($item->getType(), $id, MassiveAction::ACTION_KO);
                            $ma->addMessage($item->getErrorMessage(ERROR_RIGHT));
                        } else {
                            $input2 = [
                                'items_id'        => $id,
                                'itemtype'        => $item->getType(),
                                'is_private'      => $input['is_private'],
                                'requesttypes_id' => $input['requesttypes_id'],
                                'content'         => $input['content']
                            ];
                            if ($fup->can(-1, CREATE, $input2)) {
                                if ($fup->add($input2)) {
                                     $ma->itemDone($item->getType(), $id, MassiveAction::ACTION_OK);
                                } else {
                                    $ma->itemDone($item->getType(), $id, MassiveAction::ACTION_KO);
                                    $ma->addMessage($item->getErrorMessage(ERROR_ON_ACTION));
                                }
                            } else {
                                $ma->itemDone($item->getType(), $id, MassiveAction::ACTION_NORIGHT);
                                $ma->addMessage($item->getErrorMessage(ERROR_RIGHT));
                            }
                        }
                    } else {
                        $ma->itemDone($item->getType(), $id, MassiveAction::ACTION_KO);
                        $ma->addMessage($item->getErrorMessage(ERROR_NOT_FOUND));
                    }
                }
        }
        parent::processMassiveActionsForOneItemtype($ma, $item, $ids);
    }

    /**
     * Build parent condition for ITILFollowup, used in addDefaultWhere
     *
     * @param string $itemtype
     * @param string $target
     * @param string $user_table
     * @param string $group_table keys
     *
     * @return string
     *
     * @throws InvalidArgumentException
     */
    public static function buildParentCondition(
        $itemtype,
        $target = "",
        $user_table = "",
        $group_table = ""
    ) {
        $itilfup_table = static::getTable();

       // An ITILFollowup parent can only by a CommonItilObject
        if (!is_a($itemtype, "CommonITILObject", true)) {
            throw new \InvalidArgumentException(
                "'$itemtype' is not a CommonITILObject"
            );
        }

        $rightname = $itemtype::$rightname;
       // Can see all items, no need to go further
        if (Session::haveRight($rightname, $itemtype::READALL)) {
            return "(`$itilfup_table`.`itemtype` = '$itemtype') ";
        }

        $user   = Session::getLoginUserID();
        $groups = "'" . implode("','", $_SESSION['glpigroups']) . "'";
        $table = getTableNameForForeignKeyField(
            getForeignKeyFieldForItemType($itemtype)
        );

       // Avoid empty IN ()
        if ($groups == "''") {
            $groups = '-1';
        }

       // We need to do some specific checks for tickets
        if ($itemtype == "Ticket") {
           // Default condition
            $condition = "(`itemtype` = '$itemtype' AND (0 = 1 ";
            return $condition . Ticket::buildCanViewCondition("items_id") . ")) ";
        } else {
            if (Session::haveRight($rightname, $itemtype::READMY)) {
               // Subquery for affected/assigned/observer user
                $user_query = "SELECT `$target`
               FROM `$user_table`
               WHERE `users_id` = '$user'";

               // Subquery for affected/assigned/observer group
                $group_query = "SELECT `$target`
               FROM `$group_table`
               WHERE `groups_id` IN ($groups)";

               // Subquery for recipient
                $recipient_query = "SELECT `id`
               FROM `$table`
               WHERE `users_id_recipient` = '$user'";

                return "(
               `$itilfup_table`.`itemtype` = '$itemtype' AND (
                  `$itilfup_table`.`items_id` IN ($user_query) OR
                  `$itilfup_table`.`items_id` IN ($group_query) OR
                  `$itilfup_table`.`items_id` IN ($recipient_query)
               )
            ) ";
            } else {
               // Can't see any items
                return "(`$itilfup_table`.`itemtype` = '$itemtype' AND 0 = 1) ";
            }
        }
    }

    public static function getNameField()
    {
        return 'id';
    }

    /**
     * Check if this item author is a support agent
     *
     * @return bool
     */
    public function isFromSupportAgent()
    {
        /** @var \DBmysql $DB */
        global $DB;

       // Get parent item
        $commonITILObject = new $this->fields['itemtype']();
        $commonITILObject->getFromDB($this->fields['items_id']);

        $actors = $commonITILObject->getITILActors();
        $user_id = $this->fields['users_id'];
        $roles = $actors[$user_id] ?? [];

        if (in_array(CommonITILActor::ASSIGN, $roles)) {
           // The author is assigned -> support agent
            return true;
        } else if (in_array(CommonITILActor::OBSERVER, $roles)) {
           // The author is an observer or a requester -> can be support agent OR
           // requester depending on how GLPI is used so we must check the user's
           // profiles
            $central_profiles = $DB->request([
                'COUNT' => 'total',
                'FROM' => Profile::getTable(),
                'WHERE' => [
                    'interface' => 'central',
                    'id' => new QuerySubQuery([
                        'SELECT' => ['profiles_id'],
                        'FROM' => Profile_User::getTable(),
                        'WHERE' => [
                            'users_id' => $user_id
                        ]
                    ])
                ]
            ]);

           // No profiles, let's assume it is a support agent to be safe
            if (!count($central_profiles)) {
                return false;
            }

            return $central_profiles->current()['total'] > 0;
        } else if (in_array(CommonITILActor::REQUESTER, $roles)) {
           // The author is a requester -> not from support agent
            return false;
        } else {
           // The author is not an actor of the ticket -> he was most likely a
           // support agent that is no longer assigned to the ticket
            return true;
        }
    }

    /**
     * Allow to set the parent item
     * Some subclasses will load their parent item in their `post_getFromDB` function
     * If the parent is already loaded, it might be useful to set it with this method
     * before loading the item, thus avoiding one useless DB query (or many more queries
     * when looping on children items)
     *
     * TODO 11.0 move method and `item` property into parent class
     *
     * @param CommonITILObject Parent item
     *
     * @return void
     */
    final public function setParentItem(CommonITILObject $parent): void
    {
        $this->item = $parent;
    }
}<|MERGE_RESOLUTION|>--- conflicted
+++ resolved
@@ -305,12 +305,10 @@
             Log::HISTORY_ADD_SUBITEM
         );
 
-<<<<<<< HEAD
         self::addToMergedTickets();
-=======
+
         $this->updateParentStatus($this->input['_job'], $this->input);
         PendingReason_Item::handlePendingReasonUpdateFromNewTimelineItem($this);
->>>>>>> ee20aeac
 
         parent::post_addItem();
     }
