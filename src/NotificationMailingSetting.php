<?php

/**
 * ---------------------------------------------------------------------
 *
 * GLPI - Gestionnaire Libre de Parc Informatique
 *
 * http://glpi-project.org
 *
 * @copyright 2015-2023 Teclib' and contributors.
 * @copyright 2003-2014 by the INDEPNET Development Team.
 * @licence   https://www.gnu.org/licenses/gpl-3.0.html
 *
 * ---------------------------------------------------------------------
 *
 * LICENSE
 *
 * This file is part of GLPI.
 *
 * This program is free software: you can redistribute it and/or modify
 * it under the terms of the GNU General Public License as published by
 * the Free Software Foundation, either version 3 of the License, or
 * (at your option) any later version.
 *
 * This program is distributed in the hope that it will be useful,
 * but WITHOUT ANY WARRANTY; without even the implied warranty of
 * MERCHANTABILITY or FITNESS FOR A PARTICULAR PURPOSE.  See the
 * GNU General Public License for more details.
 *
 * You should have received a copy of the GNU General Public License
 * along with this program.  If not, see <https://www.gnu.org/licenses/>.
 *
 * ---------------------------------------------------------------------
 */

use Glpi\Mail\SMTP\OauthConfig;

/**
 *  This class manages the mail settings
 */
class NotificationMailingSetting extends NotificationSetting
{
    public static function getTypeName($nb = 0)
    {
        return __('Email followups configuration');
    }


    public function getEnableLabel()
    {
        return __('Enable followups via email');
    }


    public static function getMode()
    {
        return Notification_NotificationTemplate::MODE_MAIL;
    }


    public function showFormConfig($options = [])
    {
        global $CFG_GLPI;

        if (!isset($options['display'])) {
            $options['display'] = true;
        }

        $out = "<form action='" . Toolbox::getItemTypeFormURL(__CLASS__) . "' method='post'>";
        $out .= "<div>";
        $out .= "<input type='hidden' name='id' value='1'>";
        $out .= "<table class='tab_cadre_fixe'>";
        $out .= "<tr class='tab_bg_1'><th colspan='4'>" . _n(
            'Email notification',
            'Email notifications',
            Session::getPluralNumber()
        ) . "</th></tr>";

        if ($CFG_GLPI['notifications_mailing']) {
            $rand = mt_rand();

            $out .= "<tr class='tab_bg_2'>";
            $out .= "<td><label for='admin_email'>" . __('Administrator email address') . "</label></td>";
            $out .= "<td><input type='email' class='form-control' name='admin_email' id='admin_email' value='" .
                    $CFG_GLPI["admin_email"] . "'>";
            if (!NotificationMailing::isUserAddressValid($CFG_GLPI["admin_email"])) {
                $out .= "<br/><span class='red'>&nbsp;" . __('Invalid email address') . "</span>";
            }
            $out .= "</td>";
            $out .= "<td><label for='admin_email_name'>" . __('Administrator name') . "</label></td>";
            $out .= "<td><input type='text' class='form-control' name='admin_email_name' id='admin_email_name' value='" .
                    $CFG_GLPI["admin_email_name"] . "'>";
            $out .= " </td></tr>";

            $out .= "<tr class='tab_bg_2'>";
            $out .= "<td><label for='from_email'>" . __('Email sender address') . " <i class='pointer fa fa-info' title='" .
            __s('Address to use in from for sent emails.') . "\n" . __s('If not set, main or entity administrator email address will be used.')  . "'></i></label></td>";
            $out .= "<td><input type='email' class='form-control' name='from_email' id='from_email' value='" .
                    $CFG_GLPI["from_email"] . "'>";
            if (!empty($CFG_GLPI['from_email']) && !NotificationMailing::isUserAddressValid($CFG_GLPI["from_email"])) {
                $out .= "<br/><span class='red'>&nbsp;" . __('Invalid email address') . "</span>";
            }
            $out .= "</td>";
            $out .= "<td><label for='from_email_name'>" . __('Email sender name') . " <i class='pointer fa fa-info' title='" .
            __s('Name to use in from for sent emails.') . "\n" . __s('If not set, main or entity administrator email name will be used.')
            . "'><i></label></td>";
            $out .= "<td><input type='text' class='form-control' name='from_email_name' id='from_email_name' value='" .
                    $CFG_GLPI["from_email_name"] . "'>";
            $out .= " </td></tr>";

            $out .= "<tr class='tab_bg_2'>";
            $out .= "<td><label for='replyto_email'>" . __('Reply-To address') . " <i class='pointer fa fa-info' title='" .
            __s('Optionnal reply to address.') . "\n" . __s('If not set, main or entity administrator email address will be used.') . "'></i></label></td>";
            $out .= "<td><input type='email' class='form-control' name='replyto_email' id='replyto_email' value='" .
                    $CFG_GLPI["replyto_email"] . "'>";
            if (
                !empty($CFG_GLPI['replyto_email'])
                && !NotificationMailing::isUserAddressValid($CFG_GLPI["replyto_email"])
            ) {
                $out .= "<br/><span class='red'>&nbsp;" . __('Invalid email address') . "</span>";
            }
            $out .= " </td>";
            $out .= "<td><label for='replyto_email_name'>" . __('Reply-To name') . " <i class='pointer fa fa-info' title='" .
            __s('Optionnal reply to name.') . "\n" . __s('If not set, main or entity administrator name will be used.') . "'></i></label></td>";
            $out .= "<td><input type='text' class='form-control' name='replyto_email_name' id='replyto_email_name' value='" .
                    $CFG_GLPI["replyto_email_name"] . "'>";
            $out .= " </td></tr>";

            $out .= "<tr class='tab_bg_2'>";
            $out .= "<td><label for='noreply_email'>" . __('No-Reply address') . " <i class='pointer fa fa-info' title='" .
            __s('Optionnal No-Reply address.') . "\n" . __s('If set, it will be used for notifications that doesn\'t expect a reply.') . "'></i></label></td>";
            $out .= "<td><input type='email' class='form-control' name='noreply_email' id='noreply_email' value='" .
                    $CFG_GLPI["noreply_email"] . "'>";
            if (
                !empty($CFG_GLPI['noreply_email'])
                && !NotificationMailing::isUserAddressValid($CFG_GLPI["noreply_email"])
            ) {
                $out .= "<br/><span class='red'>&nbsp;" . __('Invalid email address') . "</span>";
            }
            $out .= " </td>";
            $out .= "<td><label for='noreply_email_name'>" . __('No-Reply name') . " <i class='pointer fa fa-info' title='" .
            __s('Optionnal No-Reply name.') . "\n" . __s('If not set, main or entity administrator name will be used.') . "'></i></label></td>";
            $out .= "<td><input type='text' class='form-control' name='noreply_email_name' id='noreply_email_name' value='" .
                    $CFG_GLPI["noreply_email_name"] . "'>";
            $out .= " </td></tr>";
            $out .= "</tr>";

            $out .= "<tr class='tab_bg_2'>";

            $out .= "<td><label for='dropdown_attach_ticket_documents_to_mail$rand'>" . __('Add documents into ticket notifications') . "</label></td><td>";
            $out .= Dropdown::showYesNo(
                "attach_ticket_documents_to_mail",
                $CFG_GLPI["attach_ticket_documents_to_mail"],
                -1,
                ['display' => false, 'rand' => $rand]
            );
            $out .= "</td>";
            $out .= "<td colspan='2'></td></tr>";

            $out .= "<tr class='tab_bg_2'>";
            $out .= "<td><label for='mailing_signature'>" . __('Email signature') . "</label></td>";
            $out .= "<td colspan='3'><textarea class='form-control' rows='3' name='mailing_signature' id='mailing_signature'>" .
                                $CFG_GLPI["mailing_signature"] . "</textarea></td></tr>";

            $out .= "<tr class='tab_bg_2'>";
<<<<<<< HEAD
            $methodrand = mt_rand();
            $out .= "<td><label for='dropdown_smtp_mode$methodrand'>" . __('Way of sending emails') . "<label></td><td>";
            $mail_methods = [MAIL_MAIL    => __('PHP'),
                MAIL_SMTP => __('SMTP'),
                MAIL_SMTPS => __('SMTPS'),
=======
            $out .= "<td><label for='dropdown_smtp_mode$rand'>" . __('Way of sending emails') . "<label></td><td>";
            $mail_methods = [
                MAIL_MAIL       => __('PHP'),
                MAIL_SMTP       => __('SMTP'),
                MAIL_SMTPSSL    => __('SMTP+SSL'),
                MAIL_SMTPTLS    => __('SMTP+TLS'),
                MAIL_SMTPOAUTH  => __('SMTP+OAUTH'),
>>>>>>> 6a5ab2d0
            ];

            if (!function_exists('mail')) {
                $out .= "<tr class='tab_bg_2'><td class='center' colspan='2'>";
                $out .= "<span class='red'>" .
                    __('The PHP mail function is unknown or is not activated on your system.') .
                  "</span><br>" . __('The use of a SMTP is needed.') . "</td></tr>";
                unset($mail_methods[MAIL_MAIL]);
            }

            $out .= Dropdown::showFromArray(
                "smtp_mode",
                $mail_methods,
                [
                    'value'     => $CFG_GLPI["smtp_mode"],
                    'display'   => false,
                    'rand'      => $rand
                ]
            );
            $out .= Html::scriptBlock("
                $(function() {
                    $('[name=smtp_mode]').on('change', function() {
                        const value = $(this).find('option:selected').val();
                        const is_mail  = value === '" . MAIL_MAIL . "';
                        const is_oauth = value === '" . MAIL_SMTPOAUTH . "';

                        $('#smtp_config').toggleClass('starthidden', is_mail);

                        // show/hide elements not related to Oauth
                        $('#dropdown_smtp_check_certificate{$rand}').closest('tr').toggle(!is_oauth);
                        $('label[for=\"smtp_passwd\"]').toggle(!is_oauth);
                        $('#smtp_username').closest('tr').toggle(!is_oauth);

                        // show/hide elements related to Oauth
                        $('#oauth_redirect_alert{$rand}').toggleClass('d-none', !is_oauth);
                        $('#dropdown_smtp_oauth_provider$rand').closest('tr').toggle(is_oauth);
                        $('#smtp_oauth_client_id$rand').closest('tr').toggle(is_oauth);
                        $('#_force_redirect_to_smtp_oauth$rand').closest('tr').toggle(is_oauth);
                        $('[name=smtp_oauth_provider]').trigger('change'); // refresh additional params using dedicated method
                    });
                    $('[name=smtp_mode]').trigger('change');
                });
            ");
            $out .= "</td>";

            $out .= "<td><label for='smtp_max_retries'>" . __('Max. delivery retries') . "</label></td>";
            $out .= "<td><input type='number' class='form-control' name='smtp_max_retries' id='smtp_max_retries' size='5' value='" .
                       $CFG_GLPI["smtp_max_retries"] . "'></td>";
            $out .= "</tr>";

            $out .= "<tr class='tab_bg_2'>";
            $out .= "<td><label for='smtp_max_retries'>" . __('Try to deliver again in (minutes)') . "</label></td>";

            $out .= "<td><input type='number' class='form-control' name='smtp_retry_time' id='smtp_retry_time' size='5' min='0' max='60' step='1' value='" .
            $CFG_GLPI["smtp_retry_time"] . "'></td>";
            $out .= "<td colspan='2'></td>";

            $out .= "</table>";

            $out .= "<table class='tab_cadre_fixe' id='smtp_config'>";
            $out .= "<tr class='tab_bg_1'><th colspan='4'>" . AuthMail::getTypeName(1) . "</th></tr>";

            $out .= "<tr class='tab_bg_2'>";
            $out .= "<td colspan='4'>";
            $out .= "<div id='oauth_redirect_alert{$rand}' class='d-flex alert alert-info'>";
            $out .= "<i class='fas fa-info-circle fa-2x alert-icon'></i>";
            $out .= __('Once the form has been validated, you will be redirected to your supplierʼs authentication page if necessary.');
            $out .= "</div>";
            $out .= "</td>";
            $out .= "</tr>";

            $out .= "<tr class='tab_bg_2'>";
            $out .= "<td><label for='dropdown_smtp_oauth_provider$rand'>" . __('Oauth provider') . "</label></td>";
            $out .= "<td>";
            $providers_values = [];
            foreach (OauthConfig::getInstance()->getSupportedProviders() as $provider_class) {
                $providers_values[$provider_class] = $provider_class::getName();
            }
            $out .= Dropdown::showFromArray(
                'smtp_oauth_provider',
                $providers_values,
                [
                    'display' => false,
                    'display_emptychoice' => true,
                    'rand' => $rand,
                    'value' => $CFG_GLPI['smtp_oauth_provider'],
                ]
            );
            $out .= "</td>";
            $out .= "<td>";
            $out .= _x('oauth', 'Callback URL');
            $out .= "<i class='pointer fa fa-info' title='" . _x('oauth', 'This is the callback URL that you will have to declare in your provider application.') . "'></i>";
            $out .= "</td>";
            $out .= "<td>";
            $out .= "<div class='d-flex align-items-center'>";
            $out .= "<input class='form-control' readonly='readonly' id='_smtp_oauth_callback_url{$rand}' value='{$CFG_GLPI['url_base']}/front/smtp_oauth2_callback.php'>";
            $out .= "<i class='fa fa-paste pointer disclose' onclick='$(\"#_smtp_oauth_callback_url{$rand}\").select(); document.execCommand(\"copy\");'></i>";
            $out .= "</div>";
            $out .= "</td>";
            $out .= "</tr>";

            $out .= "<tr class='tab_bg_2'>";
            $out .= "<td><label for='smtp_oauth_client_id{$rand}'>" . _x('oauth', 'Client ID') . "</label></td>";
            $out .= "<td>";
            $out .= "<input class='form-control' name='smtp_oauth_client_id' id='smtp_oauth_client_id{$rand}' value='{$CFG_GLPI["smtp_oauth_client_id"]}'>";
            $out .= "</td>";
            $out .= "<td><label for='smtp_oauth_client_secret{$rand}'>" . _x('oauth', 'Client secret') . "</label></td>";
            $out .= "<td>";
            $out .= "<input type='password' autocomplete='new-password' class='form-control' name='smtp_oauth_client_secret' id='smtp_oauth_client_secret{$rand}'>";
            $out .= "</td>";
            $out .= "</tr>";

            $provider_options = Toolbox::isJSON($CFG_GLPI['smtp_oauth_options'])
                ? json_decode($CFG_GLPI['smtp_oauth_options'], true)
                : [];
            foreach (OauthConfig::getInstance()->getSupportedProviders() as $provider_class) {
                foreach ($provider_class::getAdditionalParameters() as $param_specs) {
                    $out .= "<tr class='tab_bg_2'>";
                    $out .= "<td>";
                    $out .= "<label for='smtp_oauth_options_{$param_specs['key']}$rand'>{$param_specs['label']}</label>";
                    if (array_key_exists('helper', $param_specs)) {
                        $out .= "<i class='pointer fa fa-info' title='{$param_specs['helper']}'></i>";
                    }
                    $out .= "</td>";
                    $out .= "<td>";
                    $option_value = $CFG_GLPI['smtp_oauth_provider'] === $provider_class
                        ? ($provider_options[$param_specs['key']] ?? $param_specs['default'] ?? '')
                        : '';
                    $out .= "<input class='form-control'
                                    name='smtp_oauth_options[{$param_specs['key']}]'
                                    id='smtp_oauth_options_{$param_specs['key']}$rand'
                                    value='{$option_value}'
                                    data-oauth_additional_parameter='true'
                                    data-oauth_provider='{$provider_class}'
                            >";
                    $out .= "</td><td colspan='2'></td>";
                    $out .= "</tr>";
                }
            }
            // display/hide additionnal fields on provider change
            $out .= Html::scriptBlock(<<<JAVASCRIPT
                $(function() {
                    $('[name=smtp_oauth_provider]').on('change', function() {
                        const value = $(this).find('option:selected').val();
                        $(this.closest('form')).find('[data-oauth_additional_parameter="true"]').each(
                            function (key, field) {
                                const row = $(field).closest('tr');
                                const matches_current_provider = value === $(field).attr('data-oauth_provider');
                                row.toggle(matches_current_provider);
                                row.find('input, select').prop('disabled', !matches_current_provider);
                            }
                        );

                    });
                    $('[name=smtp_oauth_provider]').trigger('change');
                });
JAVASCRIPT
            );

            if ($CFG_GLPI['smtp_oauth_refresh_token'] !== '') {
                $out .= "<tr class='tab_bg_2'>";
                $out .= "<td>";
                $out .= "<label for='_force_redirect_to_smtp_oauth$rand'>" . _x('oauth', 'Force OAuth authentication refresh') . "</label>";
                $out .= "<i class='pointer fa fa-info' title='" . _x('oauth', 'You can use this option to force redirection to the OAuth authentication process. This will trigger generation of a new OAuth token.') . "'></i>";
                $out .= "</td>";
                $out .= "<td>";
                $out .= "<input type='checkbox' name='_force_redirect_to_smtp_oauth' id='_force_redirect_to_smtp_oauth$rand' value='1'>";
                $out .= "</td>";
                $out .= "</tr>";
            }

            $out .= "<tr class='tab_bg_2'>";
            $out .= "<td><label for='dropdown_smtp_check_certificate$rand'>" . __("Check certificate") . "</label></td>";
            $out .= "<td>";
            $out .= Dropdown::showYesNo(
                'smtp_check_certificate',
                $CFG_GLPI["smtp_check_certificate"],
                -1,
                ['display' => false, 'rand' => $rand]
            );
            $out .= "</td><td colspan='2'></td>";
            $out .= "</tr>";

            $out .= "<tr class='tab_bg_2'><td><label for='smtp_host'>" . __('SMTP host') . "</label></td>";
            $out .= "<td><input type='text' class='form-control' name='smtp_host' id='smtp_host' value='" . $CFG_GLPI["smtp_host"] . "'>";
            $out .= "</td>";
           //TRANS: SMTP port
            $out .= "<td><label for='smtp_port'>" . _n('Port', 'Ports', 1) . "</label></td>";
            $out .= "<td><input type='number' class='form-control' name='smtp_port' id='smtp_port' size='5' value='" . $CFG_GLPI["smtp_port"] . "'>";
            $out .= "</td>";
            $out .= "</tr>";

            $out .= "<tr class='tab_bg_2'>";
            $out .= "<td><label for='smtp_username'>" . __('SMTP login (optional)') . "</label></td>";
            $out .= "<td><input type='text' class='form-control' name='smtp_username' id='smtp_username' value='" .
                    $CFG_GLPI["smtp_username"] . "'></td>";

            $out .= "<td><label for='smtp_passwd'>" . __('SMTP password (optional)') . "</label></td>";
            $out .= "<td><input type='password' class='form-control' name='smtp_passwd' id='smtp_passwd' value='' autocomplete='new-password'>";
            $out .= "<br><input type='checkbox' name='_blank_smtp_passwd'i id='_blank_smtp_passwd'>&nbsp;<label for='_blank_smtp_passwd'>" . __('Clear') . "</label>";

            $out .= "</td></tr>";

            $out .= "<tr class='tab_bg_2'>";
            $out .= "<td><label for='smtp_sender'>" . __('Email sender') . " <i class='pointer fa fa-info' title='" .
              __s('May be required for some mails providers.') . "\n" . __s('If not set, main administrator email will be used.') . "'></i></span></label></td>";
            $out .= "<td colspan='3'</td><input type='text' class='form-control' name='smtp_sender' id='smtp_sender' value='{$CFG_GLPI['smtp_sender']}' /></tr>";

            $out .= "</tr>";
            $out .= "</table>";
        } else {
            $out .= "<tr><td colspan='4'>" . __('Notifications are disabled.')  .
                     "<a href='{$CFG_GLPI['root_doc']}/front/setup.notification.php'>" .
                       __('See configuration') . "</a></td></tr>";
            $out .= "</table>";
        }
        $options['candel']     = false;
        if ($CFG_GLPI['notifications_mailing']) {
            $options['addbuttons'] = ['test_smtp_send' => __('Send a test email to the administrator')];
        }
       //do not satisfy display param since showFormButtons() will not :(
        echo $out;
        $this->showFormButtons($options);
    }

    public static function getIcon()
    {
        return "far fa-envelope";
    }
}<|MERGE_RESOLUTION|>--- conflicted
+++ resolved
@@ -163,21 +163,12 @@
                                 $CFG_GLPI["mailing_signature"] . "</textarea></td></tr>";
 
             $out .= "<tr class='tab_bg_2'>";
-<<<<<<< HEAD
-            $methodrand = mt_rand();
-            $out .= "<td><label for='dropdown_smtp_mode$methodrand'>" . __('Way of sending emails') . "<label></td><td>";
-            $mail_methods = [MAIL_MAIL    => __('PHP'),
-                MAIL_SMTP => __('SMTP'),
-                MAIL_SMTPS => __('SMTPS'),
-=======
             $out .= "<td><label for='dropdown_smtp_mode$rand'>" . __('Way of sending emails') . "<label></td><td>";
             $mail_methods = [
                 MAIL_MAIL       => __('PHP'),
                 MAIL_SMTP       => __('SMTP'),
-                MAIL_SMTPSSL    => __('SMTP+SSL'),
-                MAIL_SMTPTLS    => __('SMTP+TLS'),
+                MAIL_SMTPS      => __('SMTPS'),
                 MAIL_SMTPOAUTH  => __('SMTP+OAUTH'),
->>>>>>> 6a5ab2d0
             ];
 
             if (!function_exists('mail')) {
