--- conflicted
+++ resolved
@@ -126,13 +126,6 @@
     {
         global $CFG_GLPI;
 
-<<<<<<< HEAD
-        $attach_documents_values = [
-            self::ATTACH_NO_DOCUMENT       => __('No documents'),
-            self::ATTACH_ALL_DOCUMENTS     => __('All documents'),
-            self::ATTACH_FROM_TRIGGER_ONLY => __('Only documents related to the item that triggers the event'),
-        ];
-=======
         // warning and no form if can't read keyfile
         // always display no matter what $options['display']
         // see comment at the end of this function
@@ -143,185 +136,11 @@
             return;
         }
 
-        if (!isset($options['display'])) {
-            $options['display'] = true;
-        }
-
-        $out = "<form action='" . Toolbox::getItemTypeFormURL(__CLASS__) . "' method='post'>";
-        $out .= "<div>";
-        $out .= "<input type='hidden' name='id' value='1'>";
-        $out .= "<table class='tab_cadre_fixe'>";
-        $out .= "<tr class='tab_bg_1'><th colspan='4'>" . _n(
-            'Email notification',
-            'Email notifications',
-            Session::getPluralNumber()
-        ) . "</th></tr>";
-
-        if ($CFG_GLPI['notifications_mailing']) {
-            $rand = mt_rand();
-
-            $out .= "<tr class='tab_bg_2'>";
-            $out .= "<td><label for='admin_email'>" . __('Administrator email address') . "</label></td>";
-            $out .= "<td><input type='email' class='form-control' name='admin_email' id='admin_email' value='" .
-                    $CFG_GLPI["admin_email"] . "'>";
-            if (!NotificationMailing::isUserAddressValid($CFG_GLPI["admin_email"])) {
-                $out .= "<br/><span class='red'>&nbsp;" . __('Invalid email address') . "</span>";
-            }
-            $out .= "</td>";
-            $out .= "<td><label for='admin_email_name'>" . __('Administrator name') . "</label></td>";
-            $out .= "<td><input type='text' class='form-control' name='admin_email_name' id='admin_email_name' value='" .
-                    $CFG_GLPI["admin_email_name"] . "'>";
-            $out .= " </td></tr>";
-
-            $out .= "<tr class='tab_bg_2'>";
-            $out .= "<td><label for='from_email'>" . __('Email sender address') . " <i class='pointer fa fa-info' title='" .
-            __s('Address to use in from for sent emails.') . "\n" . __s('If not set, main or entity administrator email address will be used.') . "'></i></label></td>";
-            $out .= "<td><input type='email' class='form-control' name='from_email' id='from_email' value='" .
-                    $CFG_GLPI["from_email"] . "'>";
-            if (!empty($CFG_GLPI['from_email']) && !NotificationMailing::isUserAddressValid($CFG_GLPI["from_email"])) {
-                $out .= "<br/><span class='red'>&nbsp;" . __('Invalid email address') . "</span>";
-            }
-            $out .= "</td>";
-            $out .= "<td><label for='from_email_name'>" . __('Email sender name') . " <i class='pointer fa fa-info' title='" .
-            __s('Name to use in from for sent emails.') . "\n" . __s('If not set, main or entity administrator email name will be used.')
-            . "'><i></label></td>";
-            $out .= "<td><input type='text' class='form-control' name='from_email_name' id='from_email_name' value='" .
-                    $CFG_GLPI["from_email_name"] . "'>";
-            $out .= " </td></tr>";
-
-            $out .= "<tr class='tab_bg_2'>";
-            $out .= "<td><label for='replyto_email'>" . __('Reply-To address') . " <i class='pointer fa fa-info' title='" .
-            __s('Optionnal reply to address.') . "\n" . __s('If not set, main or entity administrator email address will be used.') . "'></i></label></td>";
-            $out .= "<td><input type='email' class='form-control' name='replyto_email' id='replyto_email' value='" .
-                    $CFG_GLPI["replyto_email"] . "'>";
-            if (
-                !empty($CFG_GLPI['replyto_email'])
-                && !NotificationMailing::isUserAddressValid($CFG_GLPI["replyto_email"])
-            ) {
-                $out .= "<br/><span class='red'>&nbsp;" . __('Invalid email address') . "</span>";
-            }
-            $out .= " </td>";
-            $out .= "<td><label for='replyto_email_name'>" . __('Reply-To name') . " <i class='pointer fa fa-info' title='" .
-            __s('Optionnal reply to name.') . "\n" . __s('If not set, main or entity administrator name will be used.') . "'></i></label></td>";
-            $out .= "<td><input type='text' class='form-control' name='replyto_email_name' id='replyto_email_name' value='" .
-                    $CFG_GLPI["replyto_email_name"] . "'>";
-            $out .= " </td></tr>";
-
-            $out .= "<tr class='tab_bg_2'>";
-            $out .= "<td><label for='noreply_email'>" . __('No-Reply address') . " <i class='pointer fa fa-info' title='" .
-            __s('Optionnal No-Reply address.') . "\n" . __s('If set, it will be used for notifications that doesn\'t expect a reply.') . "'></i></label></td>";
-            $out .= "<td><input type='email' class='form-control' name='noreply_email' id='noreply_email' value='" .
-                    $CFG_GLPI["noreply_email"] . "'>";
-            if (
-                !empty($CFG_GLPI['noreply_email'])
-                && !NotificationMailing::isUserAddressValid($CFG_GLPI["noreply_email"])
-            ) {
-                $out .= "<br/><span class='red'>&nbsp;" . __('Invalid email address') . "</span>";
-            }
-            $out .= " </td>";
-            $out .= "<td><label for='noreply_email_name'>" . __('No-Reply name') . " <i class='pointer fa fa-info' title='" .
-            __s('Optionnal No-Reply name.') . "\n" . __s('If not set, main or entity administrator name will be used.') . "'></i></label></td>";
-            $out .= "<td><input type='text' class='form-control' name='noreply_email_name' id='noreply_email_name' value='" .
-                    $CFG_GLPI["noreply_email_name"] . "'>";
-            $out .= " </td></tr>";
-            $out .= "</tr>";
-
-            $out .= "<tr class='tab_bg_2'>";
-
-            $out .= "<td><label for='dropdown_attach_ticket_documents_to_mail$rand'>" . __('Add documents into ticket notifications') . "</label></td><td>";
-            $out .= Dropdown::showYesNo(
-                "attach_ticket_documents_to_mail",
-                $CFG_GLPI["attach_ticket_documents_to_mail"],
-                -1,
-                ['display' => false, 'rand' => $rand]
-            );
-            $out .= "</td>";
-            $out .= "<td colspan='2'></td></tr>";
-
-            $out .= "<tr class='tab_bg_2'>";
-            $out .= "<td><label for='mailing_signature'>" . __('Email signature') . "</label></td>";
-            $out .= "<td colspan='3'><textarea class='form-control' rows='3' name='mailing_signature' id='mailing_signature'>" .
-                                $CFG_GLPI["mailing_signature"] . "</textarea></td></tr>";
-
-            $out .= "<tr class='tab_bg_2'>";
-            $out .= "<td><label for='dropdown_smtp_mode$rand'>" . __('Way of sending emails') . "<label></td><td>";
-            $mail_methods = [
-                MAIL_MAIL       => __('PHP'),
-                MAIL_SMTP       => __('SMTP'),
-                MAIL_SMTPSSL    => __('SMTP+SSL'),
-                MAIL_SMTPTLS    => __('SMTP+TLS'),
-                MAIL_SMTPOAUTH  => __('SMTP+OAUTH'),
-            ];
-
-            if (!function_exists('mail')) {
-                $out .= "<tr class='tab_bg_2'><td class='center' colspan='2'>";
-                $out .= "<span class='red'>" .
-                    __('The PHP mail function is unknown or is not activated on your system.') .
-                  "</span><br>" . __('The use of a SMTP is needed.') . "</td></tr>";
-                unset($mail_methods[MAIL_MAIL]);
-            }
-
-            $out .= Dropdown::showFromArray(
-                "smtp_mode",
-                $mail_methods,
-                [
-                    'value'     => $CFG_GLPI["smtp_mode"],
-                    'display'   => false,
-                    'rand'      => $rand,
-                ]
-            );
-            $out .= Html::scriptBlock("
-                $(function() {
-                    $('[name=smtp_mode]').on('change', function() {
-                        const value = $(this).find('option:selected').val();
-                        const is_mail  = value === '" . MAIL_MAIL . "';
-                        const is_oauth = value === '" . MAIL_SMTPOAUTH . "';
-
-                        $('#smtp_config').toggleClass('starthidden', is_mail);
-
-                        // show/hide elements not related to Oauth
-                        $('#dropdown_smtp_check_certificate{$rand}').closest('tr').toggle(!is_oauth);
-                        $('label[for=\"smtp_passwd\"]').toggle(!is_oauth);
-                        $('#smtp_username').closest('tr').toggle(!is_oauth);
-
-                        // show/hide elements related to Oauth
-                        $('#oauth_redirect_alert{$rand}').toggleClass('d-none', !is_oauth);
-                        $('#dropdown_smtp_oauth_provider$rand').closest('tr').toggle(is_oauth);
-                        $('#smtp_oauth_client_id$rand').closest('tr').toggle(is_oauth);
-                        $('#_force_redirect_to_smtp_oauth$rand').closest('tr').toggle(is_oauth);
-                        $('[name=smtp_oauth_provider]').trigger('change'); // refresh additional params using dedicated method
-                    });
-                    $('[name=smtp_mode]').trigger('change');
-                });
-            ");
-            $out .= "</td>";
-
-            $out .= "<td><label for='smtp_max_retries'>" . __('Max. delivery retries') . "</label></td>";
-            $out .= "<td><input type='number' class='form-control' name='smtp_max_retries' id='smtp_max_retries' size='5' value='" .
-                       $CFG_GLPI["smtp_max_retries"] . "'></td>";
-            $out .= "</tr>";
-
-            $out .= "<tr class='tab_bg_2'>";
-            $out .= "<td><label for='smtp_max_retries'>" . __('Try to deliver again in (minutes)') . "</label></td>";
-
-            $out .= "<td><input type='number' class='form-control' name='smtp_retry_time' id='smtp_retry_time' size='5' min='0' max='60' step='1' value='" .
-            $CFG_GLPI["smtp_retry_time"] . "'></td>";
-            $out .= "<td colspan='2'></td>";
-
-            $out .= "</table>";
-
-            $out .= "<table class='tab_cadre_fixe' id='smtp_config'>";
-            $out .= "<tr class='tab_bg_1'><th colspan='4'>" . AuthMail::getTypeName(1) . "</th></tr>";
-
-            $out .= "<tr class='tab_bg_2'>";
-            $out .= "<td colspan='4'>";
-            $out .= "<div id='oauth_redirect_alert{$rand}' class='d-flex alert alert-info'>";
-            $out .= "<i class='fas fa-info-circle fa-2x alert-icon'></i>";
-            $out .= __('Once the form has been validated, you will be redirected to your supplierʼs authentication page if necessary.');
-            $out .= "</div>";
-            $out .= "</td>";
-            $out .= "</tr>";
->>>>>>> 8180bfe9
+        $attach_documents_values = [
+            self::ATTACH_NO_DOCUMENT       => __('No documents'),
+            self::ATTACH_ALL_DOCUMENTS     => __('All documents'),
+            self::ATTACH_FROM_TRIGGER_ONLY => __('Only documents related to the item that triggers the event'),
+        ];
 
         $mail_methods = [
             MAIL_MAIL       => __('PHP'),
