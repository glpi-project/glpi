--- conflicted
+++ resolved
@@ -49,17 +49,10 @@
      **/
     public function prepareInputDataForProcess($input, $params)
     {
-<<<<<<< HEAD
-=======
-
->>>>>>> bbce75d0
         // Pass x-priority header if exists
         if (isset($input['_head']['x-priority'])) {
             $input['_x-priority'] = $input['_head']['x-priority'];
         }
-<<<<<<< HEAD
-        return parent::prepareInputDataForProcess($input, $params);
-=======
 
         // Pass From header if exists
         if (isset($input['_head']['from'])) {
@@ -86,25 +79,6 @@
             $input['_to'] = $input['_head']['to'];
         }
 
-        $input['_groups_id_of_requester'] = [];
-       // Get groups of users
-        if (isset($input['_users_id_requester'])) {
-            if (!is_array($input['_users_id_requester'])) {
-                $requesters = [$input['_users_id_requester']];
-            } else {
-                $requesters = $input['_users_id_requester'];
-            }
-            foreach ($requesters as $uid) {
-                foreach (Group_User::getUserGroups($uid) as $g) {
-                    $input['_groups_id_of_requester'][$g['id']] = $g['id'];
-                }
-            }
-        }
-
-        if (isset($input['itilcategories_id'])) {
-            $input['itilcategories_id_cn'] = $input['itilcategories_id'];
-        }
-        return $input;
->>>>>>> bbce75d0
+        return parent::prepareInputDataForProcess($input, $params);
     }
 }