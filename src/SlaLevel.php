<?php

/**
 * ---------------------------------------------------------------------
 *
 * GLPI - Gestionnaire Libre de Parc Informatique
 *
 * http://glpi-project.org
 *
 * @copyright 2015-2024 Teclib' and contributors.
 * @copyright 2003-2014 by the INDEPNET Development Team.
 * @licence   https://www.gnu.org/licenses/gpl-3.0.html
 *
 * ---------------------------------------------------------------------
 *
 * LICENSE
 *
 * This file is part of GLPI.
 *
 * This program is free software: you can redistribute it and/or modify
 * it under the terms of the GNU General Public License as published by
 * the Free Software Foundation, either version 3 of the License, or
 * (at your option) any later version.
 *
 * This program is distributed in the hope that it will be useful,
 * but WITHOUT ANY WARRANTY; without even the implied warranty of
 * MERCHANTABILITY or FITNESS FOR A PARTICULAR PURPOSE.  See the
 * GNU General Public License for more details.
 *
 * You should have received a copy of the GNU General Public License
 * along with this program.  If not, see <https://www.gnu.org/licenses/>.
 *
 * ---------------------------------------------------------------------
 */

/**
 * SlaLevel class
 **/
class SlaLevel extends LevelAgreementLevel
{
    protected $rules_id_field     = 'slalevels_id';
    protected $ruleactionclass    = 'SlaLevelAction';
    protected static $parentclass = 'SLA';
    protected static $fkparent    = 'slas_id';
   // No criteria
    protected $rulecriteriaclass = 'SlaLevelCriteria';


    public static function getTable($classname = null)
    {
        return CommonDBTM::getTable(__CLASS__);
    }

    public function cleanDBonPurge()
    {
        parent::cleanDBonPurge();

        // SlaLevel_Ticket does not extends CommonDBConnexity
        $slt = new SlaLevel_Ticket();
        $slt->deleteByCriteria([$this->rules_id_field => $this->fields['id']]);
    }

    public function showForParent(SLA $sla)
    {
        $this->showForLA($sla);
    }

<<<<<<< HEAD
=======

    public function getForbiddenStandardMassiveAction()
    {
        $forbidden   = parent::getForbiddenStandardMassiveAction();
        $forbidden[] = 'clone';
        return $forbidden;
    }


    /**
     * @param $sla SLA object
     *
     * @since 9.1 (before showForSLA)
     **/
    public function showForSLA(SLA $sla)
    {
        /** @var \DBmysql $DB */
        global $DB;

        $ID = $sla->getField('id');
        if (!$sla->can($ID, READ)) {
            return false;
        }

        $canedit = $sla->can($ID, UPDATE);

        $rand    = mt_rand();

        if ($canedit) {
            echo "<div class='center first-bloc'>";
            echo "<form name='slalevel_form$rand' id='slalevel_form$rand' method='post' action='";
            echo Toolbox::getItemTypeFormURL(__CLASS__) . "'>";

            echo "<table class='tab_cadre_fixe'>";
            echo "<tr class='tab_bg_1'><th colspan='7'>" . __('Add an escalation level') . "</tr>";

            echo "<tr class='tab_bg_2'><td class='center'>" . __('Name') . "";
            echo "<input type='hidden' name='slas_id' value='$ID'>";
            echo "<input type='hidden' name='entities_id' value='" . $sla->getEntityID() . "'>";
            echo "<input type='hidden' name='is_recursive' value='" . $sla->isRecursive() . "'>";
            echo "<input type='hidden' name='match' value='AND'>";
            echo "</td><td><input  name='name' value=''>";
            echo "</td><td class='center'>" . __('Execution') . "</td><td>";

            $delay = $sla->getTime();
            self::dropdownExecutionTime(
                'execution_time',
                ['max_time' => $delay,
                    'used'     => self::getAlreadyUsedExecutionTime($sla->fields['id']),
                    'type'     => $sla->fields['type']
                ]
            );

            echo "</td><td class='center'>" . __('Active') . "</td><td>";
            Dropdown::showYesNo("is_active", 1);
            echo "</td><td class='center'>";
            echo "<input type='submit' name='add' value=\"" . _sx('button', 'Add') . "\" class='btn btn-primary'>";
            echo "</td></tr>";

            echo "</table>";
            Html::closeForm();
            echo "</div>";
        }

        $iterator = $DB->request([
            'FROM'   => self::getTable(),
            'WHERE'  => [
                'slas_id'   => $ID
            ],
            'ORDER'  => 'execution_time'
        ]);
        $numrows = count($iterator);

        echo "<div class='spaced'>";
        if ($canedit && $numrows) {
            Html::openMassiveActionsForm('mass' . __CLASS__ . $rand);
            $massiveactionparams = ['num_displayed'  => min($_SESSION['glpilist_limit'], $numrows),
                'container'      => 'mass' . __CLASS__ . $rand
            ];
            Html::showMassiveActions($massiveactionparams);
        }

        echo "<table class='tab_cadre_fixehov'>";
        echo "<tr>";
        if ($canedit && $numrows) {
            echo "<th width='10'>" . Html::getCheckAllAsCheckbox('mass' . __CLASS__ . $rand) . "</th>";
        }
        echo "<th>" . __('Name') . "</th>";
        echo "<th>" . __('Execution') . "</th>";
        echo "<th>" . __('Active') . "</th>";
        echo "</tr>";
        Session::initNavigateListItems(
            'SlaLevel',
            //TRANS: %1$s is the itemtype name, %2$s is the name of the item (used for headings of a list)
                                     sprintf(
                                         __('%1$s = %2$s'),
                                         SLA::getTypeName(1),
                                         $sla->getName()
                                     )
        );

        foreach ($iterator as $data) {
            Session::addToNavigateListItems('SlaLevel', $data["id"]);

            echo "<tr class='tab_bg_2'>";
            if ($canedit) {
                echo "<td>" . Html::getMassiveActionCheckBox(__CLASS__, $data["id"]) . "</td>";
            }

            echo "<td>";
            if ($canedit) {
                echo "<a href='" . Toolbox::getItemTypeFormURL('SlaLevel') . "?id=" . $data["id"] . "'>";
            }
            echo $data["name"];
            if (empty($data["name"])) {
                echo "(" . $data['id'] . ")";
            }
            if ($canedit) {
                echo "</a>";
            }
            echo "</td>";
            echo "<td>" . ($data["execution_time"] != 0
                        ? Html::timestampToString($data["execution_time"], false)
                        : ($sla->fields['type'] == 1
                              ? __('Time to own')
                              : __('Time to resolve'))) .
                "</td>";
            echo "<td>" . Dropdown::getYesNo($data["is_active"]) . "</td>";
            echo "</tr>";

            echo "<tr class='tab_bg_1'><td colspan='2'>";
            $this->getRuleWithCriteriasAndActions($data['id'], 1, 1);
            $this->showCriteriasList($data["id"], ['readonly' => true]);
            echo "</td><td colspan='2'>";
            $this->showActionsList($data["id"], ['readonly' => true]);
            echo "</td></tr>";
        }

        echo "</table>";
        if ($canedit && $numrows) {
            $massiveactionparams['ontop'] = false;
            Html::showMassiveActions($massiveactionparams);
            Html::closeForm();
        }
        echo "</div>";
    }


>>>>>>> 286af07f
    public function getActions()
    {
        $actions = parent::getActions();

        unset($actions['slas_id']);
        $actions['recall']['name']          = __('Automatic reminders of SLA');
        $actions['recall']['type']          = 'yesonly';
        $actions['recall']['force_actions'] = ['send'];

        return $actions;
    }

    /**
     * Get first level for a SLA
     *
     * @param integer $slas_id id of the SLA
     *
     * @since 9.1 (before getFirst SlaLevel)
     *
     * @return integer id of the sla level : 0 if not exists
     **/
    public static function getFirstSlaLevel($slas_id)
    {
        /** @var \DBmysql $DB */
        global $DB;

        $iterator = $DB->request([
            'SELECT' => 'id',
            'FROM'   => self::getTable(),
            'WHERE'  => [
                'slas_id'   => $slas_id,
                'is_active' => 1
            ],
            'ORDER'  => 'execution_time ASC',
            'LIMIT'  => 1
        ]);

        if ($result = $iterator->current()) {
            return $result['id'];
        }
        return 0;
    }

    /**
     * Get next level for a SLA
     *
     * @param integer $slas_id      id of the SLA
     * @param integer $slalevels_id id of the current SLA level
     *
     * @return integer id of the sla level : 0 if not exists
     **/
    public static function getNextSlaLevel($slas_id, $slalevels_id)
    {
        /** @var \DBmysql $DB */
        global $DB;

        $iterator = $DB->request([
            'SELECT' => 'execution_time',
            'FROM'   => self::getTable(),
            'WHERE'  => ['id' => $slalevels_id]
        ]);

        if ($result = $iterator->current()) {
            $execution_time = $result['execution_time'];

            $lvl_iterator = $DB->request([
                'SELECT' => 'id',
                'FROM'   => self::getTable(),
                'WHERE'  => [
                    'slas_id'         => $slas_id,
                    'is_active'       => 1,
                    'id'              => ['<>', $slalevels_id],
                    'execution_time'  => ['>', $execution_time]
                ],
                'ORDER'  => 'execution_time ASC',
                'LIMIT'  => 1
            ]);

            if ($result = $lvl_iterator->current()) {
                 return $result['id'];
            }
        }
        return 0;
    }
}<|MERGE_RESOLUTION|>--- conflicted
+++ resolved
@@ -65,9 +65,6 @@
         $this->showForLA($sla);
     }
 
-<<<<<<< HEAD
-=======
-
     public function getForbiddenStandardMassiveAction()
     {
         $forbidden   = parent::getForbiddenStandardMassiveAction();
@@ -75,147 +72,6 @@
         return $forbidden;
     }
 
-
-    /**
-     * @param $sla SLA object
-     *
-     * @since 9.1 (before showForSLA)
-     **/
-    public function showForSLA(SLA $sla)
-    {
-        /** @var \DBmysql $DB */
-        global $DB;
-
-        $ID = $sla->getField('id');
-        if (!$sla->can($ID, READ)) {
-            return false;
-        }
-
-        $canedit = $sla->can($ID, UPDATE);
-
-        $rand    = mt_rand();
-
-        if ($canedit) {
-            echo "<div class='center first-bloc'>";
-            echo "<form name='slalevel_form$rand' id='slalevel_form$rand' method='post' action='";
-            echo Toolbox::getItemTypeFormURL(__CLASS__) . "'>";
-
-            echo "<table class='tab_cadre_fixe'>";
-            echo "<tr class='tab_bg_1'><th colspan='7'>" . __('Add an escalation level') . "</tr>";
-
-            echo "<tr class='tab_bg_2'><td class='center'>" . __('Name') . "";
-            echo "<input type='hidden' name='slas_id' value='$ID'>";
-            echo "<input type='hidden' name='entities_id' value='" . $sla->getEntityID() . "'>";
-            echo "<input type='hidden' name='is_recursive' value='" . $sla->isRecursive() . "'>";
-            echo "<input type='hidden' name='match' value='AND'>";
-            echo "</td><td><input  name='name' value=''>";
-            echo "</td><td class='center'>" . __('Execution') . "</td><td>";
-
-            $delay = $sla->getTime();
-            self::dropdownExecutionTime(
-                'execution_time',
-                ['max_time' => $delay,
-                    'used'     => self::getAlreadyUsedExecutionTime($sla->fields['id']),
-                    'type'     => $sla->fields['type']
-                ]
-            );
-
-            echo "</td><td class='center'>" . __('Active') . "</td><td>";
-            Dropdown::showYesNo("is_active", 1);
-            echo "</td><td class='center'>";
-            echo "<input type='submit' name='add' value=\"" . _sx('button', 'Add') . "\" class='btn btn-primary'>";
-            echo "</td></tr>";
-
-            echo "</table>";
-            Html::closeForm();
-            echo "</div>";
-        }
-
-        $iterator = $DB->request([
-            'FROM'   => self::getTable(),
-            'WHERE'  => [
-                'slas_id'   => $ID
-            ],
-            'ORDER'  => 'execution_time'
-        ]);
-        $numrows = count($iterator);
-
-        echo "<div class='spaced'>";
-        if ($canedit && $numrows) {
-            Html::openMassiveActionsForm('mass' . __CLASS__ . $rand);
-            $massiveactionparams = ['num_displayed'  => min($_SESSION['glpilist_limit'], $numrows),
-                'container'      => 'mass' . __CLASS__ . $rand
-            ];
-            Html::showMassiveActions($massiveactionparams);
-        }
-
-        echo "<table class='tab_cadre_fixehov'>";
-        echo "<tr>";
-        if ($canedit && $numrows) {
-            echo "<th width='10'>" . Html::getCheckAllAsCheckbox('mass' . __CLASS__ . $rand) . "</th>";
-        }
-        echo "<th>" . __('Name') . "</th>";
-        echo "<th>" . __('Execution') . "</th>";
-        echo "<th>" . __('Active') . "</th>";
-        echo "</tr>";
-        Session::initNavigateListItems(
-            'SlaLevel',
-            //TRANS: %1$s is the itemtype name, %2$s is the name of the item (used for headings of a list)
-                                     sprintf(
-                                         __('%1$s = %2$s'),
-                                         SLA::getTypeName(1),
-                                         $sla->getName()
-                                     )
-        );
-
-        foreach ($iterator as $data) {
-            Session::addToNavigateListItems('SlaLevel', $data["id"]);
-
-            echo "<tr class='tab_bg_2'>";
-            if ($canedit) {
-                echo "<td>" . Html::getMassiveActionCheckBox(__CLASS__, $data["id"]) . "</td>";
-            }
-
-            echo "<td>";
-            if ($canedit) {
-                echo "<a href='" . Toolbox::getItemTypeFormURL('SlaLevel') . "?id=" . $data["id"] . "'>";
-            }
-            echo $data["name"];
-            if (empty($data["name"])) {
-                echo "(" . $data['id'] . ")";
-            }
-            if ($canedit) {
-                echo "</a>";
-            }
-            echo "</td>";
-            echo "<td>" . ($data["execution_time"] != 0
-                        ? Html::timestampToString($data["execution_time"], false)
-                        : ($sla->fields['type'] == 1
-                              ? __('Time to own')
-                              : __('Time to resolve'))) .
-                "</td>";
-            echo "<td>" . Dropdown::getYesNo($data["is_active"]) . "</td>";
-            echo "</tr>";
-
-            echo "<tr class='tab_bg_1'><td colspan='2'>";
-            $this->getRuleWithCriteriasAndActions($data['id'], 1, 1);
-            $this->showCriteriasList($data["id"], ['readonly' => true]);
-            echo "</td><td colspan='2'>";
-            $this->showActionsList($data["id"], ['readonly' => true]);
-            echo "</td></tr>";
-        }
-
-        echo "</table>";
-        if ($canedit && $numrows) {
-            $massiveactionparams['ontop'] = false;
-            Html::showMassiveActions($massiveactionparams);
-            Html::closeForm();
-        }
-        echo "</div>";
-    }
-
-
->>>>>>> 286af07f
     public function getActions()
     {
         $actions = parent::getActions();
