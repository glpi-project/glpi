<?php

/**
 * ---------------------------------------------------------------------
 *
 * GLPI - Gestionnaire Libre de Parc Informatique
 *
 * http://glpi-project.org
 *
 * @copyright 2015-2024 Teclib' and contributors.
 * @copyright 2003-2014 by the INDEPNET Development Team.
 * @licence   https://www.gnu.org/licenses/gpl-3.0.html
 *
 * ---------------------------------------------------------------------
 *
 * LICENSE
 *
 * This file is part of GLPI.
 *
 * This program is free software: you can redistribute it and/or modify
 * it under the terms of the GNU General Public License as published by
 * the Free Software Foundation, either version 3 of the License, or
 * (at your option) any later version.
 *
 * This program is distributed in the hope that it will be useful,
 * but WITHOUT ANY WARRANTY; without even the implied warranty of
 * MERCHANTABILITY or FITNESS FOR A PARTICULAR PURPOSE.  See the
 * GNU General Public License for more details.
 *
 * You should have received a copy of the GNU General Public License
 * along with this program.  If not, see <https://www.gnu.org/licenses/>.
 *
 * ---------------------------------------------------------------------
 */

use Glpi\Application\View\TemplateRenderer;
use Glpi\DBAL\QueryExpression;
use Glpi\Plugin\Hooks;

/**
 * Rule Class store all information about a GLPI rule :
 *   - description
 *   - criterias
 *   - actions
 **/
class Rule extends CommonDBTM
{
    use Glpi\Features\Clonable;

    public $dohistory             = true;

   // Specific ones
   ///Actions affected to this rule
    public $actions               = [];
   ///Criterias affected to this rule
    public $criterias             = [];

    // preview context ?
    protected $is_preview = false;

   /// restrict matching to self::AND_MATCHING or self::OR_MATCHING : specify value to activate
    public $restrict_matching     = false;

    protected $rules_id_field     = 'rules_id';
    protected $ruleactionclass    = 'RuleAction';
    protected $rulecriteriaclass  = 'RuleCriteria';

    public $specific_parameters   = false;

    public $regex_results         = [];
    public $criterias_results     = [];

    public static $rightname             = 'config';

    public const RULE_NOT_IN_CACHE       = -1;
    public const RULE_WILDCARD           = '*';

    // Generic rules engine
    public const PATTERN_IS              = 0;
    public const PATTERN_IS_NOT          = 1;
    public const PATTERN_CONTAIN         = 2;
    public const PATTERN_NOT_CONTAIN     = 3;
    public const PATTERN_BEGIN           = 4;
    public const PATTERN_END             = 5;
    public const REGEX_MATCH             = 6;
    public const REGEX_NOT_MATCH         = 7;
    public const PATTERN_EXISTS          = 8;
    public const PATTERN_DOES_NOT_EXISTS = 9;
    public const PATTERN_FIND            = 10; // Global criteria
    public const PATTERN_UNDER           = 11;
    public const PATTERN_NOT_UNDER       = 12;
    public const PATTERN_IS_EMPTY        = 30; // Global criteria
    public const PATTERN_CIDR            = 333;
    public const PATTERN_NOT_CIDR        = 334;

    // Specific to date and datetime
    public const PATTERN_DATE_IS_BEFORE    = 31;
    public const PATTERN_DATE_IS_AFTER     = 32;
    public const PATTERN_DATE_IS_EQUAL     = 33;
    public const PATTERN_DATE_IS_NOT_EQUAL = 34;

    public const AND_MATCHING            = "AND";
    public const OR_MATCHING             = "OR";

    public function getCloneRelations(): array
    {
        return [
            $this->ruleactionclass,
            $this->rulecriteriaclass
        ];
    }

    public static function getTable($classname = null)
    {
        return parent::getTable(__CLASS__);
    }

    public static function getTypeName($nb = 0)
    {
        return _n('Rule', 'Rules', $nb);
    }

    /**
     *  Get correct Rule object for specific rule
     *
     *  @since 0.84
     *
     *  @param integer $rules_id ID of the rule
     **/
    public static function getRuleObjectByID($rules_id)
    {
        $rule = new self();
        if ($rule->getFromDB($rules_id)) {
            if (class_exists($rule->fields['sub_type'])) {
                $realrule = new $rule->fields['sub_type']();
                return $realrule;
            }
        }
        return null;
    }

    /**
     *  Get condition array for rule. If empty array no condition used
     *  maybe overridden to define conditions using binary combination :
     *   example array(1 => Condition1,
     *                 2 => Condition2,
     *                 3 => Condition1&Condition2)
     *
     *  @since 0.85
     *
     *  @return array of conditions
     **/
    public static function getConditionsArray()
    {
        return [];
    }

    /**
     * Is this rule use condition
     *
     * @return boolean
     **/
    public function useConditions()
    {
        return (count(static::getConditionsArray()) > 0);
    }

    /**
     * Display a dropdown with all the rule conditions
     *
     * @since 0.85
     *
     * @param array $options array of parameters
     **/
    public static function dropdownConditions($options = [])
    {
        $p = array_replace([
            'name'      => 'condition',
            'value'     => 0,
            'display'   => true,
            'on_change' => ''
        ], $options);

        $elements = static::getConditionsArray();
        if (count($elements)) {
            return Dropdown::showFromArray($p['name'], $elements, $p);
        }

        return false;
    }

    /**
     * Get rule condition type Name
     *
     * @param integer $value condition ID
     *
     * @return string
     **/
    public static function getConditionName($value)
    {
        $cond = static::getConditionsArray();
        return $cond[$value] ?? NOT_AVAILABLE;
    }

    public static function getMenuContent()
    {
        /** @var array $CFG_GLPI */
        global $CFG_GLPI;

        $menu = [];

        if (
            Session::haveRight("rule_ldap", READ)
            || Session::haveRight("rule_import", READ)
            || Session::haveRight("rule_location", READ)
            || Session::haveRight("rule_ticket", READ)
            || Session::haveRight("rule_change", READ)
            || Session::haveRight("rule_softwarecategories", READ)
            || Session::haveRight("rule_mailcollector", READ)
        ) {
            $menu['rule']['title'] = static::getTypeName(Session::getPluralNumber());
            $menu['rule']['page']  = static::getSearchURL(false);
            $menu['rule']['icon']  = static::getIcon();

            foreach ($CFG_GLPI["rulecollections_types"] as $rulecollectionclass) {
                $rulecollection = new $rulecollectionclass();
                if ($rulecollection->canList()) {
                    $ruleclassname = $rulecollection->getRuleClassName();
                    $menu['rule']['options'][$rulecollection->menu_option]['title']
                              = $rulecollection->getRuleClass()->getTitle();
                    $menu['rule']['options'][$rulecollection->menu_option]['page']
                              = $ruleclassname::getSearchURL(false);
                    if ($rulecollection->canCreate()) {
                        $menu['rule']['options'][$rulecollection->menu_option]['links']['add']
                              = $ruleclassname::getFormURL(false);
                    }
                }
            }
        }

        if (
            Transfer::canView()
            && Session::isMultiEntitiesMode()
        ) {
            $menu['rule']['title'] = static::getTypeName(Session::getPluralNumber());
            $menu['rule']['page']  = static::getSearchURL(false);
            $menu['rule']['icon']  = static::getIcon();

            $menu['rule']['options']['transfer']['title']           = __('Transfer');
            $menu['rule']['options']['transfer']['page']            = "/front/transfer.php";
            $menu['rule']['options']['transfer']['links']['search'] = "/front/transfer.php";

            if (Session::haveRightsOr("transfer", [CREATE, UPDATE])) {
                $menu['rule']['options']['transfer']['links']['transfer_list']
                                                                 = "/front/transfer.action.php";
                $menu['rule']['options']['transfer']['links']['add'] = Transfer::getFormURL(false);
            }
        }

        if (
            Session::haveRight("rule_dictionnary_dropdown", READ)
            || Session::haveRight("rule_dictionnary_software", READ)
            || Session::haveRight("rule_dictionnary_printer", READ)
        ) {
            $menu['dictionnary']['title']    = _n('Dictionary', 'Dictionaries', Session::getPluralNumber());
            $menu['dictionnary']['shortcut'] = '';
            $menu['dictionnary']['page']     = '/front/dictionnary.php';
            $menu['dictionnary']['icon']     = static::getIcon();

            $menu['dictionnary']['options']['manufacturers']['title']
                           = _n('Manufacturer', 'Manufacturers', Session::getPluralNumber());
            $menu['dictionnary']['options']['manufacturers']['page']
                           = '/front/ruledictionnarymanufacturer.php';
            $menu['dictionnary']['options']['manufacturers']['links']['search']
                           = '/front/ruledictionnarymanufacturer.php';

            if (RuleDictionnaryDropdown::canCreate()) {
                $menu['dictionnary']['options']['manufacturers']['links']['add']
                              = '/front/ruledictionnarymanufacturer.form.php';
            }

            $menu['dictionnary']['options']['software']['title']
                           = _n('Software', 'Software', Session::getPluralNumber());
            $menu['dictionnary']['options']['software']['page']
                           = '/front/ruledictionnarysoftware.php';
            $menu['dictionnary']['options']['software']['links']['search']
                           = '/front/ruledictionnarysoftware.php';

            if (RuleDictionnarySoftware::canCreate()) {
                $menu['dictionnary']['options']['software']['links']['add']
                              = '/front/ruledictionnarysoftware.form.php';
            }

            $menu['dictionnary']['options']['model.computer']['title']
                           = _n('Computer model', 'Computer models', Session::getPluralNumber());
            $menu['dictionnary']['options']['model.computer']['page']
                           = '/front/ruledictionnarycomputermodel.php';
            $menu['dictionnary']['options']['model.computer']['links']['search']
                           = '/front/ruledictionnarycomputermodel.php';

            if (RuleDictionnaryDropdown::canCreate()) {
                $menu['dictionnary']['options']['model.computer']['links']['add']
                              = '/front/ruledictionnarycomputermodel.form.php';
            }

            $menu['dictionnary']['options']['model.monitor']['title']
                           = _n('Monitor model', 'Monitor models', Session::getPluralNumber());
            $menu['dictionnary']['options']['model.monitor']['page']
                           = '/front/ruledictionnarymonitormodel.php';
            $menu['dictionnary']['options']['model.monitor']['links']['search']
                           = '/front/ruledictionnarymonitormodel.php';

            if (RuleDictionnaryDropdown::canCreate()) {
                $menu['dictionnary']['options']['model.monitor']['links']['add']
                              = '/front/ruledictionnarymonitormodel.form.php';
            }

            $menu['dictionnary']['options']['model.printer']['title']
                           = _n('Printer model', 'Printer models', Session::getPluralNumber());
            $menu['dictionnary']['options']['model.printer']['page']
                           = '/front/ruledictionnaryprintermodel.php';
            $menu['dictionnary']['options']['model.printer']['links']['search']
                           = '/front/ruledictionnaryprintermodel.php';

            if (RuleDictionnaryDropdown::canCreate()) {
                $menu['dictionnary']['options']['model.printer']['links']['add']
                              = '/front/ruledictionnaryprintermodel.form.php';
            }

            $menu['dictionnary']['options']['model.peripheral']['title']
                           = _n('Peripheral model', 'Peripheral models', Session::getPluralNumber());
            $menu['dictionnary']['options']['model.peripheral']['page']
                           = '/front/ruledictionnaryperipheralmodel.php';
            $menu['dictionnary']['options']['model.peripheral']['links']['search']
                           = '/front/ruledictionnaryperipheralmodel.php';

            if (RuleDictionnaryDropdown::canCreate()) {
                $menu['dictionnary']['options']['model.peripheral']['links']['add']
                              = '/front/ruledictionnaryperipheralmodel.form.php';
            }

            $menu['dictionnary']['options']['model.networking']['title']
                           = _n('Networking equipment model', 'Networking equipment models', Session::getPluralNumber());
            $menu['dictionnary']['options']['model.networking']['page']
                           = '/front/ruledictionnarynetworkequipmentmodel.php';
            $menu['dictionnary']['options']['model.networking']['links']['search']
                           = '/front/ruledictionnarynetworkequipmentmodel.php';

            if (RuleDictionnaryDropdown::canCreate()) {
                $menu['dictionnary']['options']['model.networking']['links']['add']
                              = '/front/ruledictionnarynetworkequipmentmodel.form.php';
            }

            $menu['dictionnary']['options']['model.phone']['title']
                           = _n('Phone model', 'Phone models', Session::getPluralNumber());
            $menu['dictionnary']['options']['model.phone']['page']
                           = '/front/ruledictionnaryphonemodel.php';
            $menu['dictionnary']['options']['model.phone']['links']['search']
                           = '/front/ruledictionnaryphonemodel.php';

            if (RuleDictionnaryDropdown::canCreate()) {
                $menu['dictionnary']['options']['model.phone']['links']['add']
                              = '/front/ruledictionnaryphonemodel.form.php';
            }

            $menu['dictionnary']['options']['type.computer']['title']
                           = _n('Computer type', 'Computer types', Session::getPluralNumber());
            $menu['dictionnary']['options']['type.computer']['page']
                           = '/front/ruledictionnarycomputertype.php';
            $menu['dictionnary']['options']['type.computer']['links']['search']
                           = '/front/ruledictionnarycomputertype.php';

            if (RuleDictionnaryDropdown::canCreate()) {
                $menu['dictionnary']['options']['type.computer']['links']['add']
                              = '/front/ruledictionnarycomputertype.form.php';
            }

            $menu['dictionnary']['options']['type.monitor']['title']
                           = _n('Monitor type', 'Monitors types', Session::getPluralNumber());
            $menu['dictionnary']['options']['type.monitor']['page']
                           = '/front/ruledictionnarymonitortype.php';
            $menu['dictionnary']['options']['type.monitor']['links']['search']
                           = '/front/ruledictionnarymonitortype.php';

            if (RuleDictionnaryDropdown::canCreate()) {
                $menu['dictionnary']['options']['type.monitor']['links']['add']
                              = '/front/ruledictionnarymonitortype.form.php';
            }

            $menu['dictionnary']['options']['type.printer']['title']
                           = _n('Printer type', 'Printer types', Session::getPluralNumber());
            $menu['dictionnary']['options']['type.printer']['page']
                           = '/front/ruledictionnaryprintertype.php';
            $menu['dictionnary']['options']['type.printer']['links']['search']
                           = '/front/ruledictionnaryprintertype.php';

            if (RuleDictionnaryDropdown::canCreate()) {
                $menu['dictionnary']['options']['type.printer']['links']['add']
                              = '/front/ruledictionnaryprintertype.form.php';
            }

            $menu['dictionnary']['options']['type.peripheral']['title']
                           = _n('Peripheral type', 'Peripheral types', Session::getPluralNumber());
            $menu['dictionnary']['options']['type.peripheral']['page']
                           = '/front/ruledictionnaryperipheraltype.php';
            $menu['dictionnary']['options']['type.peripheral']['links']['search']
                           = '/front/ruledictionnaryperipheraltype.php';

            if (RuleDictionnaryDropdown::canCreate()) {
                $menu['dictionnary']['options']['type.peripheral']['links']['add']
                              = '/front/ruledictionnaryperipheraltype.form.php';
            }

            $menu['dictionnary']['options']['type.networking']['title']
                           = _n('Networking equipment type', 'Networking equipment types', Session::getPluralNumber());
            $menu['dictionnary']['options']['type.networking']['page']
                           = '/front/ruledictionnarynetworkequipmenttype.php';
            $menu['dictionnary']['options']['type.networking']['links']['search']
                           = '/front/ruledictionnarynetworkequipmenttype.php';

            if (RuleDictionnaryDropdown::canCreate()) {
                $menu['dictionnary']['options']['type.networking']['links']['add']
                              = '/front/ruledictionnarynetworkequipmenttype.form.php';
            }

            $menu['dictionnary']['options']['type.phone']['title']
                           = _n('Phone type', 'Phone types', Session::getPluralNumber());
            $menu['dictionnary']['options']['type.phone']['page']
                           = '/front/ruledictionnaryphonetype.php';
            $menu['dictionnary']['options']['type.phone']['links']['search']
                           = '/front/ruledictionnaryphonetype.php';

            if (RuleDictionnaryDropdown::canCreate()) {
                $menu['dictionnary']['options']['type.phone']['links']['add']
                              = '/front/ruledictionnaryphonetype.form.php';
            }

            $menu['dictionnary']['options']['os']['title']
                           = OperatingSystem::getTypeName(1);
            $menu['dictionnary']['options']['os']['page']
                           = '/front/ruledictionnaryoperatingsystem.php';
            $menu['dictionnary']['options']['os']['links']['search']
                           = '/front/ruledictionnaryoperatingsystem.php';

            if (RuleDictionnaryDropdown::canCreate()) {
                $menu['dictionnary']['options']['os']['links']['add']
                              = '/front/ruledictionnaryoperatingsystem.form.php';
            }

            $menu['dictionnary']['options']['os_sp']['title']
                           = OperatingSystemServicePack::getTypeName(1);
            $menu['dictionnary']['options']['os_sp']['page']
                           = '/front/ruledictionnaryoperatingsystemservicepack.php';
            $menu['dictionnary']['options']['os_sp']['links']['search']
                           = '/front/ruledictionnaryoperatingsystemservicepack.php';

            if (RuleDictionnaryDropdown::canCreate()) {
                $menu['dictionnary']['options']['os_sp']['links']['add']
                              = '/front/ruledictionnaryoperatingsystemservicepack.form.php';
            }

            $menu['dictionnary']['options']['os_version']['title']
                           = OperatingSystemVersion::getTypeName(1);
            $menu['dictionnary']['options']['os_version']['page']
                           = '/front/ruledictionnaryoperatingsystemversion.php';
            $menu['dictionnary']['options']['os_version']['links']['search']
                           = '/front/ruledictionnaryoperatingsystemversion.php';

            if (RuleDictionnaryDropdown::canCreate()) {
                $menu['dictionnary']['options']['os_version']['links']['add']
                              = '/front/ruledictionnaryoperatingsystemversion.form.php';
            }

            $menu['dictionnary']['options']['os_arch']['title']
                           = OperatingSystemArchitecture::getTypeName(1);
            $menu['dictionnary']['options']['os_arch']['page']
                           = '/front/ruledictionnaryoperatingsystemarchitecture.php';
            $menu['dictionnary']['options']['os_arch']['links']['search']
                           = '/front/ruledictionnaryoperatingsystemarchitecture.php';

            if (RuleDictionnaryDropdown::canCreate()) {
                $menu['dictionnary']['options']['os_arch']['links']['add']
                              = '/front/ruledictionnaryoperatingsystemarchitecture.form.php';
            }

            $menu['dictionnary']['options']['os_edition']['title']
            = OperatingSystemEdition::getTypeName(1);
            $menu['dictionnary']['options']['os_edition']['page']
                        = '/front/ruledictionnaryoperatingsystemedition.php';
            $menu['dictionnary']['options']['os_edition']['links']['search']
                        = '/front/ruledictionnaryoperatingsystemedition.php';

            if (RuleDictionnaryDropdown::canCreate()) {
                $menu['dictionnary']['options']['os_edition']['links']['add']
                        = '/front/ruledictionnaryoperatingsystemedition.form.php';
            }

            $menu['dictionnary']['options']['printer']['title']
                           = _n('Printer', 'Printers', Session::getPluralNumber());
            $menu['dictionnary']['options']['printer']['page']
                           = '/front/ruledictionnaryprinter.php';
            $menu['dictionnary']['options']['printer']['links']['search']
                           = '/front/ruledictionnaryprinter.php';

            if (RuleDictionnaryPrinter::canCreate()) {
                $menu['dictionnary']['options']['printer']['links']['add']
                              = '/front/ruledictionnaryprinter.form.php';
            }
        }

        if (count($menu)) {
            $menu['is_multi_entries'] = true;
            return $menu;
        }

        return false;
    }

<<<<<<< HEAD
=======

    /**
     * @phpstan-return class-string<RuleAction>
     */
>>>>>>> 137fa6f2
    public function getRuleActionClass()
    {
        return $this->ruleactionclass;
    }

<<<<<<< HEAD
=======

    /**
     * @phpstan-return class-string<RuleCriteria>
     */
>>>>>>> 137fa6f2
    public function getRuleCriteriaClass()
    {
        return $this->rulecriteriaclass;
    }

    public function getRuleIdField()
    {
        return $this->rules_id_field;
    }

    public function isEntityAssign()
    {
        return false;
    }

    public function post_getEmpty()
    {
        $this->fields['is_active'] = 0;
    }

    /**
     * Get title used in rule
     *
     * @return string Title of the rule
     **/
    public function getTitle()
    {
        return __('Rules management');
    }

    /**
     * @since 0.84
     *
     * @return class-string<RuleCollection>
     **/
    public function getCollectionClassName()
    {
        $parent = static::class;
        do {
            $collection_class = $parent . 'Collection';
            $parent = get_parent_class($parent);
        } while ($parent !== 'CommonDBTM' && $parent !== false && !class_exists($collection_class));
        if ($collection_class === null) {
            throw new \LogicException(sprintf('Unable to find collection class for `%s`.', static::getType()));
        }
        return $collection_class;
    }

    public function getSpecificMassiveActions($checkitem = null)
    {
        $isadmin = static::canUpdate();
        $actions = parent::getSpecificMassiveActions($checkitem);

        if (!$this->isEntityAssign()) {
            unset($actions[MassiveAction::class . MassiveAction::CLASS_ACTION_SEPARATOR . 'add_transfer_list']);
        }
        if ($isadmin) {
            $actions[__CLASS__ . MassiveAction::CLASS_ACTION_SEPARATOR . 'move_rule'] = "<i class='fas fa-arrows-alt-v'></i>"
                . __s('Move');
        }
        $actions[__CLASS__ . MassiveAction::CLASS_ACTION_SEPARATOR . 'export'] = "<i class='fas fa-file-download'></i>"
            . _sx('button', 'Export');

        return $actions;
    }

    public static function showMassiveActionsSubForm(MassiveAction $ma)
    {
        switch ($ma->getAction()) {
            case 'move_rule':
                $input = $ma->getInput();
                $values = [
                    RuleCollection::MOVE_AFTER  => __('After'),
                    RuleCollection::MOVE_BEFORE => __('Before')
                ];
                Dropdown::showFromArray('move_type', $values, ['width' => '20%']);

                $entity = $input['entity'] ?? "";
                $condition = $input['condition'] ?? 0;
                echo Html::hidden('rule_class_name', ['value' => $input['rule_class_name']]);

                self::dropdown([
                    'sub_type'        => $input['rule_class_name'],
                    'name'            => "ranking",
                    'condition'       => $condition,
                    'entity'          => $entity,
                    'width'           => '50%',
                    'order'           => 'ranking'
                ]);
                echo "<br><br><input type='submit' name='massiveaction' class='btn btn-primary' value='" .
                           _sx('button', 'Move') . "'>\n";
                return true;
        }
        return parent::showMassiveActionsSubForm($ma);
    }

    public static function processMassiveActionsForOneItemtype(
        MassiveAction $ma,
        CommonDBTM $item,
        array $ids
    ) {
        switch ($ma->getAction()) {
            case 'export':
                if (count($ids)) {
                    $_SESSION['exportitems'] = $ids;
                    $ma->itemDone($item->getType(), $ids, MassiveAction::ACTION_OK);
                    $ma->setRedirect('rule.backup.php?action=download&itemtype=' . $item::class);
                }
                break;

            case 'move_rule':
                $input          = $ma->getInput();
                $collectionname = $input['rule_class_name'] . 'Collection';
                $rulecollection = new $collectionname();
                if ($rulecollection->canUpdate()) {
                    foreach ($ids as $id) {
                        if ($item->getFromDB($id)) {
                            if ($rulecollection->moveRule($id, $input['ranking'], $input['move_type'])) {
                                $ma->itemDone($item->getType(), $id, MassiveAction::ACTION_OK);
                            } else {
                                $ma->itemDone($item->getType(), $id, MassiveAction::ACTION_KO);
                                $ma->addMessage($item->getErrorMessage(ERROR_ON_ACTION));
                            }
                        } else {
                            $ma->itemDone($item->getType(), $id, MassiveAction::ACTION_KO);
                            $ma->addMessage($item->getErrorMessage(ERROR_NOT_FOUND));
                        }
                    }
                } else {
                    $ma->itemDone($item->getType(), $ids, MassiveAction::ACTION_NORIGHT);
                    $ma->addMessage($item->getErrorMessage(ERROR_RIGHT));
                }
                break;
        }
        parent::processMassiveActionsForOneItemtype($ma, $item, $ids);
    }

    public function getForbiddenSingleMassiveActions()
    {
        $excluded = parent::getForbiddenSingleMassiveActions();
        $excluded[] = __CLASS__ . MassiveAction::CLASS_ACTION_SEPARATOR . 'move_rule';
        return $excluded;
    }

    public function rawSearchOptions()
    {
        $tab = [];

        $tab[] = [
            'id'                 => '1',
            'table'              => static::getTable(),
            'field'              => 'name',
            'name'               => __('Name'),
            'datatype'           => 'itemlink',
            'massiveaction'      => false,
        ];

        $tab[] = [
            'id'                 => '2',
            'table'              => static::getTable(),
            'field'              => 'id',
            'name'               => __('ID'),
            'massiveaction'      => false,
            'datatype'           => 'number'
        ];

        $tab[] = [
            'id'                 => '3',
            'table'              => static::getTable(),
            'field'              => 'ranking',
            'name'               => __('Ranking'),
            'datatype'           => 'number',
            'massiveaction'      => false
        ];

        $tab[] = [
            'id'                 => '4',
            'table'              => static::getTable(),
            'field'              => 'description',
            'name'               => __('Description'),
            'datatype'           => 'text',
        ];

        $tab[] = [
            'id'                 => '5',
            'table'              => static::getTable(),
            'field'              => 'match',
            'name'               => __('Logical operator'),
            'datatype'           => 'specific',
            'massiveaction'      => false
        ];

        $tab[] = [
            'id'                 => '8',
            'table'              => static::getTable(),
            'field'              => 'is_active',
            'name'               => __('Active'),
            'datatype'           => 'bool'
        ];

        $tab[] = [
            'id'                 => '16',
            'table'              => static::getTable(),
            'field'              => 'comment',
            'name'               => __('Comments'),
            'datatype'           => 'text'
        ];

        $tab[] = [
            'id'                 => '122',
            'table'              => static::getTable(),
            'field'              => 'sub_type',
            'name'               => __('Subtype'),
            'datatype'           => 'text'
        ];

        $tab[] = [
            'id'                 => '80',
            'table'              => 'glpi_entities',
            'field'              => 'completename',
            'name'               => Entity::getTypeName(1),
            'massiveaction'      => false,
            'datatype'           => 'dropdown'
        ];

        $tab[] = [
            'id'                 => '86',
            'table'              => static::getTable(),
            'field'              => 'is_recursive',
            'name'               => __('Child entities'),
            'datatype'           => 'bool',
            'massiveaction'      => false
        ];

        $tab[] = [
            'id'                 => '19',
            'table'              => static::getTable(),
            'field'              => 'date_mod',
            'name'               => __('Last update'),
            'datatype'           => 'datetime',
            'massiveaction'      => false
        ];

        $tab[] = [
            'id'                 => '121',
            'table'              => static::getTable(),
            'field'              => 'date_creation',
            'name'               => __('Creation date'),
            'datatype'           => 'datetime',
            'massiveaction'      => false
        ];

        return $tab;
    }

    /**
     * @param  string $field
     * @param  array $values
     * @param  array $options
     *
     * @return string
     **/
    public static function getSpecificValueToDisplay($field, $values, array $options = [])
    {
        if (!is_array($values)) {
            $values = [$field => $values];
        }

        if (isset($options['searchopt']['real_type'])) {
            $ruleclass = new $options['searchopt']['real_type']();
            return $ruleclass->getSpecificValueToDisplay($field, $values, $options);
        }

        if ($field === 'match') {
            return match ($values[$field]) {
                self::AND_MATCHING => __('AND'),
                self::OR_MATCHING => __('OR'),
                default => NOT_AVAILABLE
            };
        }
        return parent::getSpecificValueToDisplay($field, $values, $options);
    }

    /**
     * @param  string $field
     * @param  string $name              (default '')
     * @param  string|array $values            (default '')
     * @param  array $options
     *
     * @return string
     **/
    public static function getSpecificValueToSelect($field, $name = '', $values = '', array $options = [])
    {

        if (!is_array($values)) {
            $values = [$field => $values];
        }
        $options['display'] = false;

        if (isset($options['searchopt']['real_type'])) {
            $ruleclass = new $options['searchopt']['real_type']();
            return $ruleclass->getSpecificValueToSelect($field, $name, $values, $options);
        }

        switch ($field) {
            case 'match':
                if (!empty($values['itemtype'])) {
                    $options['value'] = $values[$field];
                    $options['name']  = $name;
                    $rule             = new static();
                    return $rule->dropdownRulesMatch($options);
                }
                break;
        }
        return parent::getSpecificValueToSelect($field, $name, $values, $options);
    }

    /**
     * Show the rule
     *
     * @param integer $ID    ID of the rule
     * @param array $options array of possible options:
     *     - target filename : where to go when done.
     *     - withtemplate boolean : template or basic item
     *
     * @return void
     **/
    public function showForm($ID, array $options = [])
    {
        /** @var array $CFG_GLPI */
        global $CFG_GLPI;

        $new_item = static::isNewID($ID);
        if (!$new_item) {
            $this->check($ID, READ);
        } else {
           // Create item
            $this->checkGlobal(UPDATE);
        }

        $canedit = $this->canEdit(static::$rightname);
        $rand = mt_rand();

        $plugin = isPluginItemType(static::class);
        $base_url = $CFG_GLPI["root_doc"] . ($plugin !== false ? Plugin::getWebDir($plugin['plugin'], false) : '');

        $add_buttons = [];
        if (!$new_item && $canedit) {
            $add_buttons = [
                [
                    'text' => _x('button', 'Test'),
                    'type' => 'button',
                    'onclick' => "$('#ruletestmodal').modal('show');",
                ]
            ];
        }

        $twig_params = array_merge_recursive([
            'item' => $this,
            'match_operators' => $this->getRulesMatch(),
            'conditions' => static::getConditionsArray(),
            'rand' => $rand,
            'test_url' => $base_url . "/front/rule.test.php",
            'params' => [
                'canedit' => $canedit,
                'addbuttons' => $add_buttons,
            ]
        ], $options);
        TemplateRenderer::getInstance()->display('pages/admin/rules/form.html.twig', $twig_params);
    }

    /**
     * Get all logical operators supported by the rule type for matching criteria
     * @param string|null $value Value to restrict the result to. If null, all supported operators are returned.
     * @return array Array of operators with their localized name
     * @phpstan-return array<string, string>
     */
    public function getRulesMatch(?string $value = null): array
    {
        $elements = [];
        if ($value === null || $value === self::AND_MATCHING) {
            $elements[self::AND_MATCHING] = __('AND');
        }

        if ($value === null || $value === self::OR_MATCHING) {
            $elements[self::OR_MATCHING]  = __('OR');
        }
        return $elements;
    }

    /**
     * Display a dropdown with all the rule matching
     *
     * @since 0.84 new proto
     *
     * @param array $options array of parameters
     *
     * @return integer|string
     **/
    protected function dropdownRulesMatch($options = [])
    {
        $p = array_replace([
            'name'     => 'match',
            'value'    => '',
            'restrict' => $this->restrict_matching,
            'display'  => true
        ], $options);
        $p['restrict'] = is_string($p['restrict']) ? $p['restrict'] : null;

        return Dropdown::showFromArray($p['name'], $this->getRulesMatch($p['restrict']), $p);
    }

    /**
     * Get all criteria for a given rule and saves them in the object
     *
     * @param integer $ID              the rule_description ID
     * @param boolean $withcriterias   1 to retrieve all the criteria for a given rule (default 0)
     * @param boolean $withactions     1 to retrieve all the actions for a given rule (default 0)
     *
     * @return boolean
     * @see {@link actions}
     * @see {@link criterias}
     **/
    public function getRuleWithCriteriasAndActions($ID, $withcriterias = false, $withactions = false)
    {
        if (static::isNewID($ID)) {
            return $this->getEmpty();
        }
        if ($this->getFromDB($ID)) {
            if (
                $withactions
                && ($RuleAction = getItemForItemtype($this->ruleactionclass))
            ) {
                $this->actions = $RuleAction->getRuleActions($ID);
            }

            if (
                $withcriterias
                && ($RuleCriterias = getItemForItemtype($this->rulecriteriaclass))
            ) {
                $this->criterias = $RuleCriterias->getRuleCriterias($ID);
            }

            return true;
        }

        return false;
    }

    /**
     * display title for action form
     **/
    public function getTitleAction()
    {
        foreach ($this->getActions() as $val) {
            if (
                isset($val['force_actions'])
                && (in_array('regex_result', $val['force_actions'], true)
                 || in_array('append_regex_result', $val['force_actions'], true))
            ) {
                echo "<div class='alert alert-info'>" . __s('It is possible to affect the result of a regular expression using the string #0') . "</div>";
                return;
            }
        }
    }

    /**
     * Get maximum number of Actions of the Rule (0 = unlimited)
     *
     * @return integer the maximum number of actions
     **/
    public function maxActionsCount()
    {
        return count(array_filter($this->getAllActions(), static fn ($action_obj) => !isset($action_obj['duplicatewith'])));
    }

    /**
     * Display all rules actions
     *
     * @param integer $rules_id rule ID
     * @param array   $options  array of options : may be readonly
     *
     * @return void
     **/
    public function showActionsList($rules_id, $options = [])
    {
        /** @var array $CFG_GLPI */
        global $CFG_GLPI;

        $rand = mt_rand();
        $p['readonly'] = false;

        if (is_array($options) && count($options)) {
            foreach ($options as $key => $val) {
                $p[$key] = $val;
            }
        }

        $canedit = $this->canEdit($rules_id);

        if ($p['readonly']) {
            $canedit = false;
        }
        $this->getTitleAction();

        if ($canedit) {
            $max_actions_count = $this->maxActionsCount();
            $twig_params = [
                'rules_id' => $rules_id,
                'rand' => $rand,
                'can_add_new_action' => $max_actions_count === 0 || (count($this->actions) < $max_actions_count),
                'btn_label' => __('Add a new action'),
                'ajax_params' => [
                    'type' => $this->ruleactionclass,
                    'parenttype' => static::class,
                    $this->rules_id_field => $rules_id,
                    'id' => -1
                ],
            ];
            // language=Twig
            echo TemplateRenderer::getInstance()->renderFromStringTemplate(<<<TWIG
                <div id="viewaction{{ rules_id }}{{ rand }}"></div>
                {% if can_add_new_action %}
                    <div class="center mt-1 mb-3">
                        <button type="button" name="add_action" class="btn btn-primary">{{ btn_label }}</button>
                        <script>
                            $('button[name="add_action"]').on('click', () => {
                                $('#viewaction{{ rules_id }}{{ rand }}').load('{{ path('ajax/viewsubitem.php')|e('js') }}', {{ ajax_params|json_encode|raw }});
                            });
                        </script>
                    </div>
                {% endif %}
TWIG, $twig_params);
        }

        $entries = [];
        foreach ($this->actions as $action) {
            $field = $this->getActionName($action->fields['field']);
            $action_type = RuleAction::getActionByID($action->fields['action_type']);
            $value = isset($action->fields['value'])
                ? $this->getActionValue($action->fields['field'], $action->fields['action_type'], $action->fields['value'])
                : '';
            $entries[] = [
                'itemtype' => $this->ruleactionclass,
                'id' => $action->getID(),
                'field' => $field,
                'action_type' => $action_type,
                'value' => $value
            ];
        }

        $massiveactionparams = [
            'num_displayed'  => min($_SESSION['glpilist_limit'], count($entries)),
            'check_itemtype' => static::class,
            'check_items_id' => $rules_id,
            'container'      => 'mass' . $this->ruleactionclass . $rand,
            'extraparams'    => [
                'rule_class_name' => static::class
            ]
        ];

        TemplateRenderer::getInstance()->display('components/datatable.html.twig', [
            'datatable_id' => 'datatable_ruleaction' . $rules_id . $rand,
            'is_tab' => true,
            'nofilter' => true,
            'columns' => [
                'field' => _n('Field', 'Fields', Session::getPluralNumber()),
                'action_type' => __('Action type'),
                'value' => __('Value')
            ],
            'entries' => $entries,
            'row_class' => 'cursor-pointer',
            'total_number' => count($entries),
            'filtered_number' => count($entries),
            'showmassiveactions' => $canedit,
            'massiveactionparams' => $massiveactionparams,
        ]);

        if ($canedit) {
            $rule_class = static::class;
            echo Html::scriptBlock(<<<JS
                $(() => {
                    $('#datatable_ruleaction{$rules_id}{$rand}').on('click', 'tbody tr', (e) => {
                        //ignore click in first column (the massive action checkbox)
                        if ($(e.target).closest('td').is('td:first-child')) {
                            return;
                        }
                        const action_id = $(e.currentTarget).data('id');
                        if (action_id) {
                            $('#viewaction{$rules_id}{$rand}').load(CFG_GLPI.root_doc + '/ajax/viewsubitem.php',{
                                type: "{$this->ruleactionclass}",
                                parenttype: "{$rule_class}",
                                rules_id: $rules_id,
                                id: action_id
                            });
                        }
                    });
                });
JS
            );
        }
    }

    public function maybeRecursive()
    {
        return false;
    }

    /**
     * Display all rules criteria
     *
     * @param integer $rules_id
     * @param array $options   array of options : may be readonly
     *
     * @return void
     **/
    public function showCriteriasList($rules_id, $options = [])
    {
        $rand = mt_rand();
        $p['readonly'] = false;

        if (is_array($options) && count($options)) {
            foreach ($options as $key => $val) {
                $p[$key] = $val;
            }
        }

        $canedit = $this->canEdit($rules_id);
        if ($canedit) {
            $twig_params = [
                'rules_id' => $rules_id,
                'rand' => $rand,
                'btn_label' => __('Add a new criterion'),
                'ajax_params' => [
                    'type' => $this->rulecriteriaclass,
                    'parenttype' => static::class,
                    $this->rules_id_field => $rules_id,
                    'id' => -1
                ],
            ];
            // language=Twig
            echo TemplateRenderer::getInstance()->renderFromStringTemplate(<<<TWIG
                <div id="viewcriteria{{ rules_id }}{{ rand }}"></div>
                <div class="center mt-1 mb-3">
                    <button type="button" name="add_criterion" class="btn btn-primary">{{ btn_label }}</button>
                    <script>
                        $('button[name="add_criterion"]').on('click', () => {
                            $('#viewcriteria{{ rules_id }}{{ rand }}').load('{{ path('ajax/viewsubitem.php')|e('js') }}', {{ ajax_params|json_encode|raw }});
                        });
                    </script>
                </div>
TWIG, $twig_params);
        }

        $entries = [];
        foreach ($this->criterias as $criteria) {
            $criterion = $this->getCriteriaName($criteria->fields["criteria"]);
            $condition = RuleCriteria::getConditionByID($criteria->fields["condition"], get_class($this), $criteria->fields["criteria"]);
            $pattern   = $this->getCriteriaDisplayPattern($criteria->fields["criteria"], $criteria->fields["condition"], $criteria->fields["pattern"]);
            $entries[] = [
                'itemtype' => $this->rulecriteriaclass,
                'id' => $criteria->getID(),
                'criteria' => $criterion,
                'condition' => $condition,
                'pattern' => $pattern
            ];
        }

        $massiveactionparams = [
            'num_displayed'  => min($_SESSION['glpilist_limit'], count($entries)),
            'check_itemtype' => static::class,
            'check_items_id' => $rules_id,
            'container'      => 'mass' . $this->rulecriteriaclass . $rand,
            'extraparams'    => [
                'rule_class_name' => static::class
            ]
        ];

        TemplateRenderer::getInstance()->display('components/datatable.html.twig', [
            'datatable_id' => 'datatable_rulecriteria' . $rules_id . $rand,
            'is_tab' => true,
            'nofilter' => true,
            'columns' => [
                'criteria' => _n('Criterion', 'Criteria', 1),
                'condition' => __('Condition'),
                'pattern' => __('Reason')
            ],
            'entries' => $entries,
            'row_class' => 'cursor-pointer',
            'total_number' => count($entries),
            'filtered_number' => count($entries),
            'showmassiveactions' => $canedit,
            'massiveactionparams' => $massiveactionparams,
        ]);

        if ($canedit) {
            $rule_class = static::class;
            echo Html::scriptBlock(<<<JS
                $(() => {
                    $('#datatable_rulecriteria{$rules_id}{$rand}').on('click', 'tbody tr', (e) => {
                        //ignore click in first column (the massive action checkbox)
                        if ($(e.target).closest('td').is('td:first-child')) {
                            return;
                        }
                        const criteria_id = $(e.currentTarget).data('id');
                        if (criteria_id) {
                            $('#viewcriteria{$rules_id}{$rand}').load('/ajax/viewsubitem.php',{
                                type: "{$this->rulecriteriaclass}",
                                parenttype: "{$rule_class}",
                                rules_id: $rules_id,
                                id: criteria_id
                            });
                        }
                    });
                });
JS
            );
        }
    }

    /**
     * Display the dropdown of the criteria for the rule
     *
     * @since 0.84 new proto
     *
     * @param array $options array of options : may be readonly
     *
     * @return integer|string the initial value (first)
     **/
    public function dropdownCriteria($options = [])
    {
        $p['name']                = 'criteria';
        $p['display']             = true;
        $p['value']               = '';
        $p['display_emptychoice'] = true;

        if (is_array($options) && count($options)) {
            foreach ($options as $key => $val) {
                $p[$key] = $val;
            }
        }

        $items      = [];
        $group      = [];
        $groupname  = _n('Criterion', 'Criteria', Session::getPluralNumber());
        foreach ($this->getAllCriteria() as $ID => $crit) {
           // Manage group system
            if (!is_array($crit)) {
                if (count($group)) {
                    asort($group);
                    $items[$groupname] = $group;
                }
                $group     = [];
                $groupname = $crit;
            } else {
                $group[$ID] = $crit['name'];
            }
        }
        if (count($group)) {
            asort($group);
            $items[$groupname] = $group;
        }
        return Dropdown::showFromArray($p['name'], $items, $p);
    }

    /**
     * Display the dropdown of the actions for the rule
     *
     * @param array $options already used actions
     *
     * @return integer|string the initial value (first non used)
     **/
    public function dropdownActions($options = [])
    {
        $p['name']                = 'field';
        $p['display']             = true;
        $p['used']                = [];
        $p['value']               = '';
        $p['display_emptychoice'] = true;

        if (is_array($options) && count($options)) {
            foreach ($options as $key => $val) {
                $p[$key] = $val;
            }
        }

        $actions = $this->getAllActions();

       // For each used actions see if several set is available
       // Force actions to available actions for several
        foreach ($p['used'] as $key => $ID) {
            if (isset($actions[$ID]['permitseveral'])) {
                unset($p['used'][$key]);
            }
        }

       // Complete used array with duplicate items
       // add duplicates of used items
        foreach ($p['used'] as $ID) {
            if (isset($actions[$ID]['duplicatewith'])) {
                $p['used'][$actions[$ID]['duplicatewith']] = $actions[$ID]['duplicatewith'];
            }
        }

       // Parse for duplicates of already used items
        foreach ($actions as $ID => $act) {
            if (
                isset($actions[$ID]['duplicatewith'])
                && in_array($actions[$ID]['duplicatewith'], $p['used'])
            ) {
                $p['used'][$ID] = $ID;
            }
        }

        $items = [];
        foreach ($actions as $ID => $act) {
            $items[$ID] = $act['name'];
        }
        return Dropdown::showFromArray($p['name'], $items, $p);
    }

    /**
     * Get a criteria description by his ID
     *
     * @param integer $ID the criteria's ID
     *
     * @return array the criteria array
     **/
    public function getCriteria($ID)
    {
        $criteria = $this->getAllCriteria();
        return $criteria[$ID] ?? [];
    }

    /**
     * Get action description by its ID
     *
     * @param integer $ID the action's ID
     *
     * @return array the action array
     **/
    public function getAction($ID)
    {
        $actions = $this->getAllActions();
        return $actions[$ID] ?? [];
    }

    /**
     * Get a criteria description by his ID
     *
     * @param integer $ID the criteria's ID
     *
     * @return string the criteria's description
     **/
    public function getCriteriaName($ID)
    {
        $criteria = $this->getCriteria($ID);
        return $criteria['name'] ?? __('Unavailable');
    }

    /**
     * Get action description by his ID
     *
     * @param integer $ID the action's ID
     *
     * @return string the action's description
     **/
    public function getActionName($ID)
    {
        $action = $this->getAction($ID);
        return $action['name'] ?? '';
    }

    /**
     * Process the rule
     *
     * @param array &$input the input data used to check criteria
     * @param array &$output the initial output array used to be manipulated by actions
     * @param array &$params parameters for all internal functions
     * @param array &$options array options:
     *                     - only_criteria : only react on specific criteria
     *
     * @return void
     */
    public function process(&$input, &$output, &$params, &$options = [])
    {
        if ($this->validateCriterias($options)) {
            $this->regex_results     = [];
            $this->criterias_results = [];
            $input = $this->prepareInputDataForProcess($input, $params);

            if ($this->checkCriterias($input)) {
                unset($output["_no_rule_matches"]);
                $refoutput = $output;
                $output    = $this->executeActions($output, $params, $input);

                $this->updateOnlyCriteria($options, $refoutput, $output);
                //Hook
                $hook_params["sub_type"] = static::class;
                $hook_params["ruleid"]   = $this->fields["id"];
                $hook_params["input"]    = $input;
                $hook_params["output"]   = $output;
                Plugin::doHook(Hooks::RULE_MATCHED, $hook_params);
                $output["_rule_process"] = true;
            }
        }
    }

    /**
     * Update Only criteria options if needed
     *
     * @param array &$options   options :
     *                            - only_criteria : only react on specific criteria
     * @param array $refoutput   the initial output array used to be manipulated by actions
     * @param array $newoutput   the output array after actions process
     *
     * @return void
     **/
    public function updateOnlyCriteria(&$options, $refoutput, $newoutput)
    {
        if (count($this->actions)) {
            if (
                isset($options['only_criteria'])
                && !is_null($options['only_criteria'])
                && is_array($options['only_criteria'])
            ) {
                foreach ($this->actions as $action) {
                    if (
                        !isset($refoutput[$action->fields["field"]])
                        || ($refoutput[$action->fields["field"]]
                        != $newoutput[$action->fields["field"]])
                    ) {
                        if (!in_array($action->fields["field"], $options['only_criteria'])) {
                            $options['only_criteria'][] = $action->fields["field"];
                        }

                       // Add linked criteria if available
                        $crit = $this->getCriteria($action->fields["field"]);
                        if (isset($crit['linked_criteria'])) {
                            $tmp = $crit['linked_criteria'];
                            if (!is_array($crit['linked_criteria'])) {
                                $tmp = [$tmp];
                            }
                            foreach ($tmp as $toadd) {
                                if (!in_array($toadd, $options['only_criteria'])) {
                                    $options['only_criteria'][] = $toadd;
                                }
                            }
                        }
                    }
                }
            }
        }
    }

    /**
     * Are criteria valid to be processed
     *
     * @since 0.85
     *
     * @param array $options
     *
     * @return boolean
     **/
    public function validateCriterias($options)
    {
        if (count($this->criterias)) {
            if (
                isset($options['only_criteria'])
                && !is_null($options['only_criteria'])
                && is_array($options['only_criteria'])
            ) {
                foreach ($this->criterias as $criterion) {
                    if (in_array($criterion->fields['criteria'], $options['only_criteria'])) {
                         return true;
                    }
                }
                return false;
            }
            return true;
        }

        return false;
    }

    /**
     * Check criteria
     *
     * @param array $input the input data used to check criteri
     *
     * @return boolean if criteria match
     **/
    public function checkCriterias($input)
    {
        reset($this->criterias);

        if ($this->fields["match"] == self::AND_MATCHING) {
            $doactions = true;

            foreach ($this->criterias as $criterion) {
                $definition_criterion = $this->getCriteria($criterion->fields['criteria']);
                if (!isset($definition_criterion['is_global']) || !$definition_criterion['is_global']) {
                    $doactions &= $this->checkCriteria($criterion, $input);
                    if (!$doactions) {
                        break;
                    }
                }
            }
        } else { // OR MATCHING
            $doactions = false;
            foreach ($this->criterias as $criterion) {
                $definition_criterion = $this->getCriteria($criterion->fields['criteria']);

                if (
                    !isset($definition_criterion['is_global'])
                    || !$definition_criterion['is_global']
                ) {
                    $doactions |= $this->checkCriteria($criterion, $input);
                    if ($doactions) {
                        break;
                    }
                }
            }
        }

       //If all simple criteria match, and if necessary, check complex criteria
        if ($doactions) {
            return $this->findWithGlobalCriteria($input);
        }
        return false;
    }

    /**
     * Check criteria
     *
     * @param array $input          the input data used to check criteria
     * @param array &$check_results
     *
     * @return void
     **/
    public function testCriterias($input, &$check_results)
    {
        reset($this->criterias);

        foreach ($this->criterias as $criterion) {
            $result = $this->checkCriteria($criterion, $input);
            $check_results[$criterion->fields["id"]]["name"]   = $criterion->fields["criteria"];
            $check_results[$criterion->fields["id"]]["value"]  = $criterion->fields["pattern"];
            $check_results[$criterion->fields["id"]]["result"] = ((!$result) ? 0 : 1);
            $check_results[$criterion->fields["id"]]["id"]     = $criterion->fields["id"];
        }
    }

    /**
     * Process a criteria of a rule
     *
<<<<<<< HEAD
     * @param RuleCriteria &$criteria  criteria to check
=======
     * @param RuleCriteria $criteria  criteria to check
>>>>>>> 137fa6f2
     * @param array &$input     the input data used to check criteria
     *
     * @return boolean
     **/
    public function checkCriteria($criteria, &$input)
    {
        $partial_regex_result = [];
        // Undefine criteria field : set to blank
        if (!isset($input[$criteria->fields["criteria"]])) {
            $input[$criteria->fields["criteria"]] = '';
        }

        // If the value is not an array
        if (!is_array($input[$criteria->fields["criteria"]])) {
            $value = $this->getCriteriaValue(
                $criteria->fields["criteria"],
                $criteria->fields["condition"],
                $input[$criteria->fields["criteria"]]
            );

            $res   = RuleCriteria::match(
                $criteria,
                $value,
                $this->criterias_results,
                $partial_regex_result
            );
        } else {
            // If the value is, in fact, an array of values
            // Negative condition : Need to match all condition (never be)
            if (
                in_array($criteria->fields["condition"], self::getNegativesConditions())
            ) {
                $res = true;
                foreach ($input[$criteria->fields["criteria"]] as $tmp) {
                    $value = $this->getCriteriaValue(
                        $criteria->fields["criteria"],
                        $criteria->fields["condition"],
                        $tmp
                    );

                    $res &= RuleCriteria::match(
                        $criteria,
                        $value,
                        $this->criterias_results,
                        $partial_regex_result
                    );
                    if (!$res) {
                           break;
                    }
                }
            } else {
                // Positive condition : Need to match one
                $res = false;
                foreach ($input[$criteria->fields["criteria"]] as $crit) {
                    $value = $this->getCriteriaValue(
                        $criteria->fields["criteria"],
                        $criteria->fields["condition"],
                        $crit
                    );

                    $res |= RuleCriteria::match(
                        $criteria,
                        $value,
                        $this->criterias_results,
                        $partial_regex_result
                    );
                }
            }
        }

        // Found regex on this criteria
        if (count($partial_regex_result)) {
            // No regex existing : put found
            if (!count($this->regex_results)) {
                $this->regex_results = $partial_regex_result;
            } else { // Already existing regex : append found values
                $temp_result = [];
                foreach ($partial_regex_result as $new) {
                    foreach ($this->regex_results as $old) {
                        $temp_result[] = array_merge($old, $new);
                    }
                }
                $this->regex_results = $temp_result;
            }
        }

        return $res;
    }

    /**
     * @param array $input
     *
     * return boolean
     */
    public function findWithGlobalCriteria($input)
    {
        return true;
    }

    /**
     * Specific prepare input data for the rule
     *
     * @param array $input  the input data used to check criteria
     * @param array $params parameters
     *
     * @return array the updated input data
     **/
    public function prepareInputDataForProcess($input, $params)
    {
        return $input;
    }

    /**
     * Get all data needed to process rules (core + plugins)
     *
     * @since 0.84
     * @param array $input  the input data used to check criteria
     * @param array $params parameters
     *
     * @return array the updated input data
     **/
    public function prepareAllInputDataForProcess($input, $params)
    {
        /** @var array $PLUGIN_HOOKS */
        global $PLUGIN_HOOKS;

        $input = $this->prepareInputDataForProcess($input, $params);
        if (isset($PLUGIN_HOOKS['use_rules'])) {
            foreach ($PLUGIN_HOOKS['use_rules'] as $plugin => $val) {
                if (!Plugin::isPluginActive($plugin)) {
                    continue;
                }
                if (is_array($val) && in_array(static::class, $val, true)) {
                    $results = Plugin::doOneHook(
                        $plugin,
                        "rulePrepareInputDataForProcess",
                        ['input'  => $input,
                            'params' => $params
                        ]
                    );
                    if (is_array($results)) {
                        foreach ($results as $result) {
                            $input[] = $result;
                        }
                    }
                }
            }
        }
        return $input;
    }

    /**
     * Execute plugins actions if needed.
     *
     * @since 9.3.2 Added $input parameter
     * @since 0.84
     *
     * @param RuleAction $action
     * @param array      $output  rule execution output
     * @param array      $params  parameters
     * @param array      $input   the input data
     *
     * @return array Updated output
     */
    public function executePluginsActions($action, $output, $params, array $input = [])
    {
        /** @var array $PLUGIN_HOOKS */
        global $PLUGIN_HOOKS;

        if (isset($PLUGIN_HOOKS['use_rules'])) {
            $params['criterias_results'] = $this->criterias_results;
            $params['rule_itemtype']     = static::class;
            foreach ($PLUGIN_HOOKS['use_rules'] as $plugin => $val) {
                if (!Plugin::isPluginActive($plugin)) {
                    continue;
                }
                if (is_array($val) && in_array(static::class, $val, true)) {
                    $results = Plugin::doOneHook($plugin, "executeActions", ['output' => $output,
                        'params' => $params,
                        'action' => $action,
                        'input'  => $input
                    ]);
                    if (is_array($results)) {
                        foreach ($results as $id => $result) {
                            $output[$id] = $result;
                        }
                    }
                }
            }
        }
        return $output;
    }

    /**
     * Execute the actions as defined in the rule.
     *
     * @since 9.3.2 Added $input parameter
     *
     * @param array $output  the fields to manipulate
     * @param array $params  parameters
     * @param array $input   the input data
     *
     * @return array Updated output
     **/
    public function executeActions($output, $params, array $input = [])
    {
        if (count($this->actions)) {
            foreach ($this->actions as $action) {
                switch ($action->fields["action_type"]) {
                    case "assign":
                        $output[$action->fields["field"]] = $action->fields["value"];
                        break;

                    case "append":
                        $actions = $this->getActions();
                        $value   = $action->fields["value"];
                        if (
                            isset($actions[$action->fields["field"]]["appendtoarray"])
                            && isset($actions[$action->fields["field"]]["appendtoarrayfield"])
                        ) {
                             $value = $actions[$action->fields["field"]]["appendtoarray"];
                             $value[$actions[$action->fields["field"]]["appendtoarrayfield"]]
                            = $action->fields["value"];
                        }
                        $output[$actions[$action->fields["field"]]["appendto"]][] = $value;
                        break;

                    case "regex_result":
                    case "append_regex_result":
                     //Regex result : assign value from the regex
                     //Append regex result : append result from a regex
                        if (isset($this->regex_results[0])) {
                            $res = RuleAction::getRegexResultById(
                                $action->fields["value"],
                                $this->regex_results[0]
                            );
                        } else {
                            $res = $action->fields["value"];
                        }

                        if ($action->fields["action_type"] == "append_regex_result") {
                            if (isset($params[$action->fields["field"]])) {
                                $res = $params[$action->fields["field"]] . $res;
                            } else {
                             //keep rule value to append in a separate entry
                                $output[$action->fields['field'] . '_append'] = $res;
                            }
                        }

                        $output[$action->fields["field"]] = $res;
                        break;

                    default:
                        //plugins actions
                        $executeaction = clone $this;
                        $output = $executeaction->executePluginsActions($action, $output, $params, $input);
                        break;
                }
            }
        }
        return $output;
    }

    public function cleanDBonPurge()
    {
        // Delete a rule and all associated criteria and actions
        if (!empty($this->ruleactionclass)) {
            $ruleactionclass = $this->ruleactionclass;
            $ra = new $ruleactionclass();
            $ra->deleteByCriteria([$this->rules_id_field => $this->fields['id']]);
        }

        if (!empty($this->rulecriteriaclass)) {
            $rulecriteriaclass = $this->rulecriteriaclass;
            $rc = new $rulecriteriaclass();
            $rc->deleteByCriteria([$this->rules_id_field => $this->fields['id']]);
        }
    }

    /**
<<<<<<< HEAD
     * Get the data for the list of rules
     * @param bool $display_criteria
     * @param bool $display_actions
     * @param bool $display_entity
     * @param bool $can_edit
     * @return array
     * @see RuleCollection::showListRules()
     */
    final public function getDataForList(bool $display_criteria, bool $display_actions, bool $display_entity, bool $can_edit): array
    {
        // name, description, condition, criteria, actions, is_active, entities
        $data = [];
=======
     * Show the minimal form for the rule
     *
     * @param string $target             link to the form page
     * @param boolean $first              is it the first rule ?(false by default)
     * @param boolean$last               is it the last rule ? (false by default)
     * @param boolean $display_entities   display entities / make it read only display (false by default)
     * @param boolean $active_condition   active condition used (default false)
     *  param boolean $display_criterias  display rule criterias (false by default)
     *  param boolean $display_actions    display rule actions(false by default)
     **/
    public function showMinimalForm(
        $target,
        $first = false,
        $last = false,
        $display_entities = false,
        $active_condition = false
        // FIXME Uncomment this in GLPI 10.1
        // bool $display_criterias = false,
        // bool $display_actions = false
    ) {
        $display_criterias = func_get_args()[5] ?? false;
        $display_actions = func_get_args()[6] ?? false;
        $canedit = (self::canUpdate() && !$display_entities);
        echo "<tr class='tab_bg_1' data-rule-id='" . $this->fields['id'] . "'>";

        if ($canedit) {
            echo "<td width='10'>";
            Html::showMassiveActionCheckBox($this->getType(), $this->fields["id"]);
            echo "</td>";
        } else {
            echo "<td>&nbsp;</td>";
        }

>>>>>>> 137fa6f2
        $link = $this->getLink();
        if (!empty($this->fields["comment"])) {
            $link = sprintf(
                __('%1$s %2$s'),
                $link,
                Html::showToolTip($this->fields["comment"], ['display' => false])
            );
        }
        $data['name'] = $link;
        $data['description'] = $this->fields["description"];
        if ($this->useConditions()) {
            $data['condition'] = static::getConditionName($this->fields["condition"]);
        }

        if (
            $display_criteria
            && ($RuleCriterias = getItemForItemtype($this->rulecriteriaclass))
        ) {
            $data['criteria'] = '';
            foreach ($RuleCriterias->getRuleCriterias($this->fields['id']) as $RuleCriteria) {
                $to_display = $this->getMinimalCriteria($RuleCriteria->fields);
                $data['criteria'] .= '<span class="glpi-badge mb-1">'
                    . implode('<i class="ti ti-caret-right-filled mx-1"></i>', array_map('htmlspecialchars', $to_display))
                    . '</span><br />';
            }
        }
        if (
            $display_actions
            && ($RuleAction = getItemForItemtype($this->ruleactionclass))
        ) {
            $data['actions'] = '';
            foreach ($RuleAction->getRuleActions($this->fields['id']) as $RuleAction) {
                $to_display = $this->getMinimalAction($RuleAction->fields);
                $data['actions'] .= '<span class="glpi-badge mb-1">'
                    . implode('<i class="ti ti-caret-right-filled mx-1"></i>', array_map('htmlspecialchars', $to_display))
                    . '</span><br />';
            }
        }

        $active = $this->fields['is_active'];
        $data['is_active'] = sprintf(
            '<i class="ti ti-circle-filled %s" title="%s"></i>',
            $active ? 'text-success' : 'text-danger',
            $active ? __s('Rule is active') : __s('Rule is inactive'),
        );

        if ($display_entity) {
            $entname = htmlspecialchars(Dropdown::getDropdownName('glpi_entities', $this->fields['entities_id']));
            if ($this->maybeRecursive() && $this->fields['is_recursive']) {
                $entname = sprintf(__s('%1$s %2$s'), $entname, "<span class='fw-bold'>(" . __s('R') . ")</span>");
            }

            $data['entity'] = $entname;
        }

        if ($can_edit) {
            $data['sort'] = "<i class='ti ti-grip-horizontal grip-rule cursor-grab'></i>";
        }

        return $data;
    }

    public function prepareInputForAdd($input)
    {
        // If no uuid given, generate a new one
        if (!isset($input['uuid'])) {
            $input["uuid"] = self::getUuid();
        }

        if (static::class === 'Rule' && !isset($input['sub_type'])) {
            trigger_error('Sub type not specified creating a new rule', E_USER_WARNING);
            return false;
        }

        if (!isset($input['sub_type'])) {
            $input['sub_type'] = static::class;
        } else if (static::class !== 'Rule' && $input['sub_type'] !== static::class) {
            Toolbox::logDebug(
                sprintf(
                    'Creating a %s rule with %s subtype.',
                    static::class,
                    $input['sub_type']
                )
            );
        }

        // Before adding, add the ranking of the new rule to be handled via the moveRule method
        $valid_ranking = isset($input['ranking']) && is_numeric($input['ranking']) && $input['ranking'] >= 0;
        $input["_ranking"] = (int) ($valid_ranking ? $input['ranking'] : $this->getNextRanking($input['sub_type']));
        unset($input['ranking']);

        return $input;
    }

    public function prepareInputForUpdate($input)
    {
        $input = parent::prepareInputForUpdate($input);

        if ($input !== false) {
            if (isset($input['ranking'])) {
                // Could be set this way from the API.
                // In this case, we should use moveRule rather than updating directly.
                $input["_ranking"] = $input['ranking'];
                unset($input['ranking']);
            } else if (isset($input['_ranking'])) {
                // Set this way from RuleCollection::moveRule to avoid infinite loop
                $input['ranking'] = $input['_ranking'];
                unset($input['_ranking']);
            }
        }
        return $input;
    }

    public function post_addItem()
    {
        parent::post_addItem();
        $this->handleRankChange(true);
    }

    public function post_updateItem($history = true)
    {
        parent::post_updateItem($history);
        $this->handleRankChange();
    }

    /**
     * Handles any rank change from the API or another source except {@link RuleCollection::moveRule()}
     * by moving the rule rather than directly setting the rank to handle the other rules and avoid rules with the same rank.
     * @return void
     */
    private function handleRankChange($new_rule = false)
    {
        if (isset($this->input['_ranking'])) {
            if (isset($this->fields['ranking']) && (int) $this->input['_ranking'] === (int) $this->fields['ranking']) {
                // No change in ranking, nothing to do.
                return;
            }
            // Ensure we always use the right rule class in case the original object was instantiated as the base class 'Rule'.
            $rule_class = $this->fields['sub_type'] ?? static::class;
            $rule = new $rule_class();
            $collection_class = $rule->getCollectionClassName();
            $collection = new $collection_class();
            $collection->moveRule($this->fields['id'], 0, $this->input['_ranking'], $new_rule);
            $this->getFromDB($this->fields['id']);
        }
    }

    /**
     * Get the next ranking for a specified rule
     * @param string|null $sub_type Specific class for the rule. Defaults to the current class at runtime.
     *
     * @return integer
     **/
    public function getNextRanking(?string $sub_type = null)
    {
        /** @var \DBmysql $DB */
        global $DB;

        $iterator = $DB->request([
            'SELECT' => ['MAX' => 'ranking AS rank'],
            'FROM'   => self::getTable(),
            'WHERE'  => ['sub_type' => $sub_type ?? static::class]
        ]);

        if (count($iterator)) {
            $data = $iterator->current();
            return $data["rank"] === null ? 0 : $data['rank'] + 1;
        }
        return 0;
    }

    /**
     * Show preview result of a rule
     *
     * @param string $target    Not used
     * @param array $input     input data array
     * @param array $params    params used (see addSpecificParamsForPreview)
     **/
    public function showRulePreviewResultsForm($target, $input, $params)
    {
        $actions       = $this->getAllActions();
        $check_results = [];
        $output        = [];

        // specify that we are in a test context
        $this->is_preview = true;

        // Test all criteria, without stopping at the first good one
        $this->testCriterias($input, $check_results);
        // Process the rule
        $this->process($input, $output, $params);
        if (!$criteria = getItemForItemtype($this->rulecriteriaclass)) {
            return;
        }

        $entries = [];
        foreach ($check_results as $ID => $criteria_result) {
            $criteria->getFromDB($criteria_result["id"]);
            $entries[] = [
                'validation' => (int) $criteria->fields['condition'] !== self::PATTERN_FIND ? Dropdown::getYesNo($criteria_result["result"]) : Dropdown::EMPTY_VALUE,
            ] + $this->getMinimalCriteria($criteria->fields);
        }

        TemplateRenderer::getInstance()->display('components/datatable.html.twig', [
            'table_class_style' => 'table mb-3',
            'is_tab' => true,
            'nofilter' => true,
            'nosort' => true,
            'nopager' => true,
            'super_header' => __('Result details'),
            'columns' => [
                'criterion' => _n('Criterion', 'Criteria', 1),
                'condition' => __('Condition'),
                'pattern' => __('Reason'),
                'validation' => _n('Validation', 'Validations', 1),
            ],
            'entries' => $entries,
            'total_number' => count($entries),
            'filtered_number' => count($entries),
            'showmassiveactions' => false
        ]);

        $global_result = (isset($output["_rule_process"]) ? 1 : 0);

        $entries = [
            [
                'action' => __('Validation'),
                'result' => htmlspecialchars(Dropdown::getYesNo($global_result)),
            ]
        ];
        $output = $this->preProcessPreviewResults($output);

        foreach ($output as $criteria => $value) {
            $action_def = array_filter($actions, static function ($def, $key) use ($criteria) {
                return $key === $criteria || (array_key_exists('appendto', $def) && $def['appendto'] === $criteria);
            }, ARRAY_FILTER_USE_BOTH);
            $action_def_key = key($action_def);
            if (count($action_def)) {
                $action_def = reset($action_def);
            } else {
                continue;
            }

            $actiontype = $action_def['type'] ?? '';

            // Some action values can be an array (appendto actions). So, we will force everything to be an array and loop over it when displaying the rows.
            if (!is_array($value)) {
                $value = [$value];
            }
            foreach ($value as $v) {
                $entries[] = [
                    'action' => $action_def["name"],
                    'result' => htmlspecialchars($this->getActionValue($action_def_key, $actiontype, $v))
                ];
            }
        }

        // If a regular expression was used, and matched, display the results
        if (count($this->regex_results)) {
            $regex_results = '';
            if (!empty($this->regex_results[0])) {
                $regex_results .= "<table class='table table-sm table-borderless table-striped'>";
                $regex_results .= "<tr><th>" . __s('Key') . "</th><th>" . __s('Value') . "</th></tr>";
                foreach ($this->regex_results[0] as $key => $value) {
                    $regex_results .= "<tr><td>" . htmlspecialchars($key) . "</td><td>" . htmlspecialchars($value) . "</td></tr>";
                }
                $regex_results .= "</table>";
            }
            $entries[] = [
                'action' => __('Result of the regular expression'),
                'result' => $regex_results
            ];
        }

        TemplateRenderer::getInstance()->display('components/datatable.html.twig', [
            'is_tab' => true,
            'nofilter' => true,
            'nosort' => true,
            'nopager' => true,
            'super_header' => __('Rule results'),
            'columns' => [
                'action' => __('Action'),
                'result' => __('Result')
            ],
            'formatters' => [
                'result' => 'raw_html'
            ],
            'entries' => $entries,
            'total_number' => count($entries),
            'filtered_number' => count($entries),
            'showmassiveactions' => false
        ]);
    }

    /**
     * @param array  $fields
     * @param string $addtotd   (default '')
     **/
    public function getMinimalCriteriaText($fields, $addtotd = '')
    {
        $to_display = $this->getMinimalCriteria($fields);
        $text  = "<td $addtotd>" . htmlspecialchars($to_display['criterion']) . "</td>";
        $text .= "<td $addtotd>" . htmlspecialchars($to_display['condition']) . "</td>";
        $text .= "<td $addtotd>" . htmlspecialchars($to_display['pattern']) . "</td>";
        return $text;
    }

    /**
     * @param array $fields
     *
     * @return array
     **/
    private function getMinimalCriteria(array $fields): array
    {
        $criterion = $this->getCriteriaName($fields["criteria"]);
        $condition = RuleCriteria::getConditionByID($fields["condition"], get_class($this), $fields["criteria"]);
        $pattern   = $this->getCriteriaDisplayPattern($fields["criteria"], $fields["condition"], $fields["pattern"]);

        return [
            'criterion' => $criterion,
            'condition' => $condition,
            'pattern'   => $pattern,
        ];
    }

    /**
     * @param array  $fields
     * @param string $addtotd   (default '')
     **/
    public function getMinimalActionText($fields, $addtotd = '')
    {
        $to_display = $this->getMinimalAction($fields);
        $text  = "<td $addtotd>" . htmlspecialchars($to_display['field']) . "</td>";
        $text .= "<td $addtotd>" . htmlspecialchars($to_display['type']) . "</td>";
        $text .= "<td $addtotd>" . htmlspecialchars($to_display['value']) . "</td>";
        return $text;
    }

    /**
     * @param array $fields
     *
     * @return array
     **/
    private function getMinimalAction(array $fields): array
    {
        $field = $this->getActionName($fields["field"]);
        $type  = RuleAction::getActionByID($fields["action_type"]);
        $value = isset($fields["value"])
            ? $this->getActionValue($fields["field"], $fields['action_type'], $fields["value"])
            : '';

        return [
            'field' => $field,
            'type'  => $type,
            'value' => $value,
        ];
    }

    /**
     * Return a value associated with a pattern associated to a criteria to display it
     *
     * @param integer  $ID        the given criteria
     * @param integer  $condition condition used
     * @param ?string  $pattern   the pattern
     *
     * @return ?string
     **/
    public function getCriteriaDisplayPattern($ID, $condition, $pattern)
    {

        if (
            ($condition == self::PATTERN_EXISTS)
            || ($condition == self::PATTERN_DOES_NOT_EXISTS)
            || ($condition == self::PATTERN_FIND)
        ) {
            return __('Yes');
        } else if (
            in_array($condition, self::getConditionsWithComplexValues())
        ) {
            $crit = $this->getCriteria($ID);

            if (isset($crit['type'])) {
                switch ($crit['type']) {
                    case "yesonly":
                    case "yesno":
                        return Dropdown::getYesNo($pattern);

                    case "date":
                        $dates = Html::getGenericDateTimeSearchItems([]);
                        return $dates[$pattern] ?? Html::convDate(
                            Html::computeGenericDateTimeSearch($pattern, true)
                        );

                    case "datetime":
                        $dates = Html::getGenericDateTimeSearchItems([
                            'with_time'   => true,
                        ]);
                        return $dates[$pattern] ?? Html::convDateTime(
                            Html::computeGenericDateTimeSearch($pattern)
                        );

                    case "dropdown":
                        $addentity = Dropdown::getDropdownName($crit["table"], $pattern);
                        if ($this->isEntityAssign()) {
                            $itemtype = getItemTypeForTable($crit["table"]);
                            $item     = getItemForItemtype($itemtype);
                            if (
                                $item
                                && $item->getFromDB($pattern)
                                && $item->isEntityAssign()
                            ) {
                                $addentity = sprintf(
                                    __('%1$s (%2$s)'),
                                    $addentity,
                                    Dropdown::getDropdownName(
                                        'glpi_entities',
                                        $item->getEntityID()
                                    )
                                );
                            }
                        }
                        $tmp = $addentity;
                        return (($tmp == '&nbsp;') ? NOT_AVAILABLE : $tmp);

                    case "dropdown_users":
                        return getUserName($pattern);

                    case "dropdown_assets_itemtype":
                    case "dropdown_tracking_itemtype":
                        if ($item = getItemForItemtype($pattern)) {
                            return $item->getTypeName(1);
                        }
                        if (empty($pattern)) {
                            return __('General');
                        }
                        break;

                    case "dropdown_status":
                        if ($this instanceof RuleCommonITILObject) {
                            $itil = $this::getItemtype();
                            return $itil::getStatus($pattern);
                        } else {
                            return Ticket::getStatus($pattern);
                        }

                    case "dropdown_priority":
                        return CommonITILObject::getPriorityName($pattern);

                    case "dropdown_urgency":
                        return CommonITILObject::getUrgencyName($pattern);

                    case "dropdown_impact":
                        return CommonITILObject::getImpactName($pattern);

                    case "dropdown_tickettype":
                        return Ticket::getTicketTypeName($pattern);

                    case "dropdown_validation_status":
                        return CommonITILValidation::getStatus($pattern);
                }
            }
        }
        if ($result = $this->getAdditionalCriteriaDisplayPattern($ID, $condition, $pattern)) {
            return $result;
        }
        return $pattern;
    }

    /**
     * Used to get specific criteria patterns
     *
     * @param integer $ID        the given criteria
     * @param integer $condition condition used
     * @param string  $pattern   the pattern
     *
     * @return mixed|false  A value associated with the criteria, or false otherwise
     **/
    public function getAdditionalCriteriaDisplayPattern($ID, $condition, $pattern)
    {
        return false;
    }

    /**
     * Display item used to select a pattern for a criteria
     *
     * @param string  $name      criteria name
     * @param integer $ID        the given criteria
     * @param integer $condition condition used
     * @param string  $value     the pattern (default '')
     * @param boolean $test      Is to test rule ? (false by default)
     *
     * @return void
     **/
    public function displayCriteriaSelectPattern($name, $ID, $condition, $value = "", $test = false)
    {
        /** @var array $CFG_GLPI */
        global $CFG_GLPI;

        $crit    = $this->getCriteria($ID);
        $display = false;
        $tested  = false;

        if (
            isset($crit['type'])
            && ($test || in_array($condition, self::getConditionsWithComplexValues()))
        ) {
            $tested = true;
            switch ($crit['type']) {
                case "yesonly":
                    Dropdown::showYesNo($name, $crit['table'], 0);
                    $display = true;
                    break;

                case "yesno":
                    Dropdown::showYesNo($name, $value);
                    $display = true;
                    break;

                case "date":
                    Html::showGenericDateTimeSearch($name, $value);
                    $display = true;
                    break;

                case "datetime":
                    Html::showGenericDateTimeSearch($name, $value, [
                        'with_time' => true,
                    ]);
                    $display = true;
                    break;

                case "dropdown":
                    $param = ['name'  => $name,
                        'value' => $value
                    ];
                    if (isset($crit['condition'])) {
                        $param['condition'] = $crit['condition'];
                    }
                    Dropdown::show(getItemTypeForTable($crit['table']), $param);

                    $display = true;
                    break;

                case "dropdown_users":
                    User::dropdown(['value'  => $value,
                        'name'   => $name,
                        'right'  => 'all'
                    ]);
                    $display = true;
                    break;

                case "dropdown_tracking_itemtype":
                    Dropdown::showItemTypes($name, array_keys(Ticket::getAllTypesForHelpdesk()));
                    $display = true;
                    break;

                case "dropdown_assets_itemtype":
                    Dropdown::showItemTypes($name, $CFG_GLPI['asset_types'], ['value' => $value]);
                    $display = true;
                    break;

                case "dropdown_inventory_itemtype":
                    $types = $CFG_GLPI['state_types'];
                    $types[''] = __('No item type defined');
                    Dropdown::showItemTypes($name, $types, ['value' => $value]);
                    $display = true;
                    break;

                case "dropdown_urgency":
                    CommonITILObject::dropdownUrgency(['name'  => $name,
                        'value' => $value
                    ]);
                    $display = true;
                    break;

                case "dropdown_impact":
                    CommonITILObject::dropdownImpact(['name'  => $name,
                        'value' => $value
                    ]);
                    $display = true;
                    break;

                case "dropdown_priority":
                    CommonITILObject::dropdownPriority(['name'  => $name,
                        'value' => $value,
                        'withmajor' => true
                    ]);
                    $display = true;
                    break;

                case "dropdown_status":
                    if ($this instanceof RuleCommonITILObject) {
                        $itil = $this::getItemtype();
                        $itil::dropdownStatus(['name' => $name,
                            'value' => $value
                        ]);
                    } else {
                        Ticket::dropdownStatus(['name' => $name,
                            'value' => $value
                        ]);
                    }
                    $display = true;
                    break;

                case "dropdown_tickettype":
                    Ticket::dropdownType($name, ['value' => $value]);
                    $display = true;
                    break;

                case "dropdown_validation_status":
                    CommonITILValidation::dropdownStatus($name, [
                        'global' => true,
                        'value' => $value,
                    ]);
                    $display = true;
                    break;

                default:
                    $tested = false;
                    break;
            }
        }
       //Not a standard condition
        if (!$tested) {
            $display = $this->displayAdditionalRuleCondition($condition, $crit, $name, $value, $test);
        }

        $hiddens = [
            self::PATTERN_EXISTS,
            self::PATTERN_DOES_NOT_EXISTS,
            RuleImportAsset::PATTERN_ENTITY_RESTRICT,
            RuleImportAsset::PATTERN_NETWORK_PORT_RESTRICT,
            RuleImportAsset::PATTERN_ONLY_CRITERIA_RULE,
        ];
        if (!$display && in_array($condition, $hiddens)) {
            echo Html::hidden($name, ['value' => 1]);
            $display = true;
        }

        if (
            !$display
            && ($rc = getItemForItemtype($this->rulecriteriaclass))
        ) {
            echo Html::input($name, ['value' => $value]);
        }
    }

    /**
     * Return a "display" value associated with a pattern associated to a criteria
     *
     * @param integer $ID     the given action
     * @param string  $type   the type of action
     * @param string  $value  the value
     *
     * @return string
     **/
    public function getActionValue($ID, $type, $value)
    {
        $action = $this->getAction($ID);
        if (isset($action['type'])) {
            switch ($action['type']) {
                case "dropdown":
                    if (in_array($type, ['defaultfromuser', 'fromuser', 'fromitem', 'firstgroupfromuser'], true)) {
                        return Dropdown::getYesNo($value);
                    }

                   // $type == regex_result display text
                    if ($type == 'regex_result') {
                        return $this->displayAdditionRuleActionValue($value);
                    }

                    if ($this->is_preview && !is_numeric($value)) {
                        // In preview mode, if the value corresponds to a string
                        // that does not match an existing dropdown entry,
                        // it will not be imported and therefore tha value will not correspond to a dropdown valid ID.
                        return $value;
                    }

                   // $type == assign
                    $name = Dropdown::getDropdownName($action["table"], $value);
                    return $name === '' ? NOT_AVAILABLE : $name;

                case "dropdown_status":
                    if ($this instanceof RuleCommonITILObject) {
                        $itil = $this::getItemtype();
                        return $itil::getStatus($value);
                    } else {
                        return Ticket::getStatus($value);
                    }

                case "dropdown_assign":
                case "dropdown_users":
                case "dropdown_users_validate":
                    return getUserName($value);

                case "dropdown_groups_validate":
                    $name = Dropdown::getDropdownName('glpi_groups', $value);
                    return $name == '' ? NOT_AVAILABLE : $name;

                case "dropdown_validation_percent":
                    return Dropdown::getValueWithUnit($value, '%');

                case "yesonly":
                case "yesno":
                    return Dropdown::getYesNo($value);

                case "dropdown_urgency":
                    return CommonITILObject::getUrgencyName($value);

                case "dropdown_impact":
                    return CommonITILObject::getImpactName($value);

                case "dropdown_priority":
                    return CommonITILObject::getPriorityName($value);

                case "dropdown_tickettype":
                    return Ticket::getTicketTypeName($value);

                case "dropdown_management":
                    return Dropdown::getGlobalSwitch($value);

                case "dropdown_validation_status":
                    return CommonITILValidation::getStatus($value);

                default:
                    return $this->displayAdditionRuleActionValue($value);
            }
        }

        return $value;
    }

    /**
     * Return a value associated with a pattern associated to a criteria to display it
     *
     * @param integer $ID        the given criteria
     * @param integer $condition condition used
     * @param string  $value     the pattern
     *
     * @return string
     **/
    public function getCriteriaValue($ID, $condition, $value)
    {
        $conditions = array_merge([
            self::PATTERN_DOES_NOT_EXISTS,
            self::PATTERN_EXISTS
        ], self::getConditionsWithComplexValues());

        if (!in_array($condition, $conditions)) {
            $crit = $this->getCriteria($ID);
            if (isset($crit['type'])) {
                return match ($crit['type']) {
                    'dropdown' => ($result = Dropdown::getDropdownName($crit["table"], $value, false, false)) === '&nbsp;'
                        ? ''
                        : $result,
                    'dropdown_assign', 'dropdown_users' => getUserName($value),
                    'yesonly', 'yesno' => Dropdown::getYesNo($value),
                    'dropdown_impact' => CommonITILObject::getImpactName($value),
                    'dropdown_urgency' => CommonITILObject::getUrgencyName($value),
                    'dropdown_priority' => CommonITILObject::getPriorityName($value),
                    'dropdown_validation_status' => CommonITILValidation::getStatus($value),
                    default => $value,
                };
            }
        }

        return $value;
    }

    /**
     * Function used to display type specific criteria during rule's preview
     *
     * @param array $fields fields values
     **/
    public function showSpecificCriteriasForPreview($fields)
    {
    }

    /**
     * Function used to add specific params before rule processing
     *
     * @param array $params parameters
     *
     * @return array
     **/
    public function addSpecificParamsForPreview($params)
    {
        return $params;
    }

    /**
     * Criteria form used to preview rule
     *
     * @param string  $target   target of the form
     * @param integer $rules_id ID of the rule
     **/
    public function showRulePreviewCriteriasForm($target, $rules_id)
    {
        $criteria = $this->getAllCriteria();
        if (!$this->getRuleWithCriteriasAndActions($rules_id, 1, 0)) {
            return;
        }
        $criteria_names = [];
        foreach ($criteria as $key => $value) {
            $criteria_names[$key] = $value['name'] ?? '';
        }
        $already_added_criterias = [];
        $unique_criterias = [];
        foreach ($this->criterias as $criterion) {
            if (!in_array($criterion->fields["criteria"], $already_added_criterias, true)) {
                $unique_criterias[] = $criterion;
                $already_added_criterias[] = $criterion->fields["criteria"];
            }
        }
        TemplateRenderer::getInstance()->display('pages/admin/rules/preview_criteria.html.twig', [
            'criterias' => $unique_criterias,
            'criteria_names' => $criteria_names,
            'item' => $this,
            'target' => $target,
            'rules_id' => $rules_id,
            'rules_id_field' => $this->rules_id_field,
        ]);
    }

    /**
     * @param array $output
     *
     * @return array
     **/
    public function preProcessPreviewResults($output)
    {
        /** @var array $PLUGIN_HOOKS */
        global $PLUGIN_HOOKS;

        if (isset($PLUGIN_HOOKS['use_rules'])) {
            $params['criterias_results'] = $this->criterias_results;
            $params['rule_itemtype']     = static::class;
            foreach ($PLUGIN_HOOKS['use_rules'] as $plugin => $val) {
                if (!Plugin::isPluginActive($plugin)) {
                    continue;
                }
                if (is_array($val) && in_array(static::class, $val, true)) {
                    $results = Plugin::doOneHook(
                        $plugin,
                        "preProcessRulePreviewResults",
                        ['output' => $output,
                            'params' => $params
                        ]
                    );
                    if (is_array($results)) {
                        foreach ($results as $id => $result) {
                            $output[$id] = $result;
                        }
                    }
                }
            }
        }
        return $output;
    }

    /**
     * Dropdown rules for a defined sub_type of rule
     *
     * @param array $options array of possible options:
     *    - name : string / name of the select (default is depending on itemtype)
     *    - sub_type : integer / sub_type of rule
     *    - hide_if_no_elements  : boolean / hide dropdown if there is no elements (default false)
     **/
    public static function dropdown($options = [])
    {
        $p = array_replace([
            'sub_type' => '',
            'name'     => 'rules_id',
            'entity'   => '',
            'condition' => 0,
            'hide_if_no_elements' => false,
        ], $options);

        if ($p['sub_type'] === '') {
            return false;
        }

        $conditions = [
            'sub_type' => $p['sub_type']
        ];
        if ($p['condition'] > 0) {
            $conditions['condition'] = ['&', (int)$p['condition']];
        }

        $p['condition'] = $conditions;
        return Dropdown::show($p['sub_type'], $p);
    }

    public function getAllCriteria()
    {
        return self::doHookAndMergeResults("getRuleCriteria", $this->getCriterias(), static::class);
    }

    public function getCriterias()
    {
        return [];
    }

    /**
     * @since 0.84
     * @return array
     */
    public function getAllActions()
    {
        return self::doHookAndMergeResults("getRuleActions", $this->getActions(), static::class);
    }

    public function getActions()
    {
        $actions = [];
        $collection_class = $this->getCollectionClassName();
        /** @var RuleCollection $collection */
        $collection = new $collection_class();
        if (!$collection->stop_on_first_match) {
            $actions['_stop_rules_processing'] = [
                'name' => __('Skip remaining rules'),
                'type' => 'yesonly',
            ];
        }
        return $actions;
    }

    /**
     *  Execute a hook if necessary and merge results
     *
     *  @since 0.84
     *
     * @param string $hook            the hook to execute
     * @param array $params   array  input parameters
     * @param string $itemtype        (default '')
     *
     * @return array input parameters merged with hook parameters
     **/
    public static function doHookAndMergeResults($hook, $params = [], $itemtype = '')
    {
        /** @var array $PLUGIN_HOOKS */
        global $PLUGIN_HOOKS;

        if (empty($itemtype)) {
            $itemtype = static::getType();
        }

       //Agregate all plugins criteria for this rules engine
        $toreturn = $params;
        if (isset($PLUGIN_HOOKS['use_rules'])) {
            foreach ($PLUGIN_HOOKS['use_rules'] as $plugin => $val) {
                if (!Plugin::isPluginActive($plugin)) {
                    continue;
                }
                if (is_array($val) && in_array($itemtype, $val)) {
                    $results = Plugin::doOneHook($plugin, $hook, ['rule_itemtype' => $itemtype,
                        'values'        => $params
                    ]);
                    if (is_array($results)) {
                        foreach ($results as $id => $result) {
                            $toreturn[$id] = $result;
                        }
                    }
                }
            }
        }
        return $toreturn;
    }

    /**
     * @param string $sub_type
     *
     * @return array
     **/
    public static function getActionsByType($sub_type)
    {
        if ($rule = getItemForItemtype($sub_type)) {
            return $rule->getAllActions();
        }
        return [];
    }

    /**
     * Return all rules from database
     *
     * @param array $crit array of criteria (at least, 'field' and 'value')
     *
     * @return array of Rule objects
     **/
    public function getRulesForCriteria($crit)
    {
        /** @var \DBmysql $DB */
        global $DB;

        $rules = [];

       /// TODO : not working for SLALevels : no sub_type

       //Get all the rules whose sub_type is $sub_type and entity is $ID
        $query = [
            'SELECT' => static::getTable() . '.id',
            'FROM'   => [
                getTableForItemType($this->ruleactionclass),
                static::getTable()
            ],
            'WHERE'  => [
                getTableForItemType($this->ruleactionclass) . "." . $this->rules_id_field   => new QueryExpression(DBmysql::quoteName(static::getTable() . '.id')),
                static::getTable() . '.sub_type'                                           => static::class

            ]
        ];

        foreach ($crit as $field => $value) {
            $query['WHERE'][getTableForItemType($this->ruleactionclass) . '.' . $field] = $value;
        }

        $iterator = $DB->request($query);

        foreach ($iterator as $rule) {
            $affect_rule = new Rule();
            $affect_rule->getRuleWithCriteriasAndActions($rule["id"], 0, 1);
            $rules[]     = $affect_rule;
        }
        return $rules;
    }

    /**
     * @param CommonDBTM $item Entity
     *
     * @return void
     **/
    public function showAndAddRuleForm($item)
    {
        $canedit = self::canUpdate();

        if ($canedit && ($item instanceof Entity)) {
            $this->showForm($item->getField('id'), [
                'no_header' => true,
                'short'     => true,
                'entities_id' => $item->getField('id'),
                'params' => [
                    'formfooter' => false
                ]
            ]);
        }

        // Get all rules and actions
        $crit = [
            'field' => getForeignKeyFieldForTable($item->getTable()),
            'value' => $item->getField('id')
        ];

        $rules = $this->getRulesForCriteria($crit);

        $entries = [];
        foreach ($rules as $rule) {
            $name = htmlspecialchars($rule->fields["name"]);
            if ($canedit) {
                $name = "<a href='" . htmlspecialchars(static::getFormURLWithID($rule->fields["id"]))
                    . "&amp;onglet=1'>" . $name . "</a>";
            }

            $entries[] = [
                'name' => $name,
                'description' => $rule->fields["description"],
                'is_active'   => Dropdown::getYesNo($rule->fields["is_active"])
            ];
        }

        TemplateRenderer::getInstance()->display('components/datatable.html.twig', [
            'is_tab' => true,
            'nofilter' => true,
            'nosort' => true,
            'nopager' => true,
            'columns' => [
                'name' => $this->getTitle(),
                'description' => __('Description'),
                'is_active' => __('Active'),
            ],
            'formatters' => [
                'name' => 'raw_html'
            ],
            'entries' => $entries,
            'row_class' => 'cursor-pointer',
            'total_number' => count($entries),
            'filtered_number' => count($entries),
            'showmassiveactions' => $canedit,
            'massiveactionparams' => [
                'num_displayed' => count($entries),
                'container'     => 'mass' . self::class . mt_rand(),
                'item'          => $this,
                'specific_actions' => [
                    'update' => _x('button', 'Update'),
                    'purge'  => _x('button', 'Delete permanently')
                ]
            ]
        ]);
    }

    public function defineTabs($options = [])
    {
        $ong = [];
        $this->addDefaultFormTab($ong);
        $this->addStandardTab(__CLASS__, $ong, $options);
        $this->addStandardTab('Log', $ong, $options);

        return $ong;
    }

    /**
     * Add more criteria specific to this type of rule
     *
     * @return array
     **/
    public static function addMoreCriteria()
    {
        return [];
    }

    /**
     * Add more actions specific to this type of rule
     *
     * @param string $value
     *
     * @return string
     **/
    public function displayAdditionRuleActionValue($value)
    {
        return $value;
    }

    /**
     * @param $condition
     * @param $criteria
     * @param $name
     * @param $value
     * @param bool $test (false by default)
     * @return false
     */
    public function displayAdditionalRuleCondition($condition, $criteria, $name, $value, $test = false)
    {
        return false;
    }

    /**
     * @param array  $action
     * @param string $value          value to display (default '')
     *
     * @return boolean
     **/
    public function displayAdditionalRuleAction(array $action, $value = '')
    {
        return false;
    }

    /**
     * Clean Rule with Action or Criteria linked to an item
     *
<<<<<<< HEAD
     * @param Object $item
     * @param string $field name (default is FK to item)
     * @param object $ruleitem (instance of Rules of SlaLevel)
     * @param string $table (glpi_ruleactions, glpi_rulescriterias or glpi_slalevelcriterias)
     * @param string $valfield (value or pattern)
     * @param string $fieldfield (criteria of field)
=======
     * @param CommonDBTM $item
     * @param string     $field      name (default is FK to item)
     * @param Rule       $ruleitem   instance of Rules of SlaLevel
     * @param string     $table      glpi_ruleactions, glpi_rulescriterias or glpi_slalevelcriterias
     * @param string     $valfield   value or pattern
     * @param string     $fieldfield criteria of field
>>>>>>> 137fa6f2
     **/
    private static function cleanForItemActionOrCriteria(
        $item,
        $field,
        $ruleitem,
        $table,
        $valfield,
        $fieldfield
    ) {
        /** @var \DBmysql $DB */
        global $DB;

        $fieldid = getForeignKeyFieldForTable($ruleitem->getTable());

        if (empty($field)) {
            $field = getForeignKeyFieldForTable($item->getTable());
        }

        if (isset($item->input['_replace_by']) && ($item->input['_replace_by'] > 0)) {
            $DB->update(
                $table,
                [
                    $valfield => $item->input['_replace_by']
                ],
                [
                    $valfield   => $item->getField('id'),
                    $fieldfield => ['LIKE', $field]
                ]
            );
        } else {
            $iterator = $DB->request([
                'SELECT' => [$fieldid],
                'FROM'   => $table,
                'WHERE'  => [
                    $valfield   => $item->getField('id'),
                    $fieldfield => ['LIKE', $field]
                ]
            ]);

            if (count($iterator) > 0) {
                $input['is_active'] = 0;

                foreach ($iterator as $data) {
                    $input['id'] = $data[$fieldid];
                    $ruleitem->update($input);
                }
                Session::addMessageAfterRedirect(
                    __s('Rules using the object have been disabled.'),
                    true
                );
            }
        }
    }

    /**
     * Clean Rule with Action is assign to an item
     *
     * @param Object $item
     * @param string $field name (default is FK to item) (default '')
     **/
    public static function cleanForItemAction($item, $field = '')
    {
        self::cleanForItemActionOrCriteria(
            $item,
            $field,
            new self(),
            'glpi_ruleactions',
            'value',
            'field'
        );

        self::cleanForItemActionOrCriteria(
            $item,
            $field,
            new SlaLevel(),
            'glpi_slalevelactions',
            'value',
            'field'
        );

        self::cleanForItemActionOrCriteria(
            $item,
            $field,
            new OlaLevel(),
            'glpi_olalevelactions',
            'value',
            'field'
        );
    }

    /**
     * Clean Rule with Criteria on an item
     *
     * @param Object $item
     * @param string $field name (default is FK to item) (default '')
     **/
    public static function cleanForItemCriteria($item, $field = '')
    {
        self::cleanForItemActionOrCriteria(
            $item,
            $field,
            new self(),
            'glpi_rulecriterias',
            'pattern',
            'criteria'
        );
    }

    public function getTabNameForItem(CommonGLPI $item, $withtemplate = 0)
    {
        if (!$withtemplate) {
            $nb = 0;
<<<<<<< HEAD
            switch ($item::class) {
                case Entity::class:
=======
            switch ($item->getType()) {
                case 'Entity':
                    /** @var Entity $item */
>>>>>>> 137fa6f2
                    if ($_SESSION['glpishow_count_on_tabs']) {
                        $types      = [];
                        $collection = new RuleRightCollection();
                        if ($collection->canList()) {
                            $types[] = 'RuleRight';
                        }
                        $collection = new RuleImportEntityCollection();
                        if ($collection->canList()) {
                            $types[] = 'RuleImportEntity';
                        }
                        $collection = new RuleMailCollectorCollection();
                        if ($collection->canList()) {
                             $types[] = 'RuleMailCollector';
                        }
                        if (count($types)) {
                             $nb = countElementsInTable(
                                 ['glpi_rules', 'glpi_ruleactions'],
                                 [
                                     'glpi_ruleactions.rules_id'   => new QueryExpression(DBmysql::quoteName('glpi_rules.id')),
                                     'glpi_rules.sub_type'         => $types,
                                     'glpi_ruleactions.field'      => 'entities_id',
                                     'glpi_ruleactions.value'      => $item->getID()
                                 ]
                             );
                        }
                    }
                    return self::createTabEntry(self::getTypeName(Session::getPluralNumber()), $nb, $item::class);

<<<<<<< HEAD
                case SLA::class:
                case OLA::class:
=======
                case 'SLA':
                case 'OLA':
                    /** @var SLA|OLA $item */
>>>>>>> 137fa6f2
                    if ($_SESSION['glpishow_count_on_tabs']) {
                        $nb = countElementsInTable(
                            'glpi_ruleactions',
                            ['field' => $item::getFieldNames($item->fields['type'])[1],
                                'value' => $item->getID()
                            ]
                        );
                    }
                    return self::createTabEntry(self::getTypeName($nb), $nb, $item::class);

                default:
                    if ($item instanceof self) {
                        $ong    = [];
                        $nbcriteria = 0;
                        $nbaction   = 0;
                        if ($_SESSION['glpishow_count_on_tabs']) {
                              $nbcriteria = countElementsInTable(
                                  getTableForItemType($item->getRuleCriteriaClass()),
                                  [$item->getRuleIdField() => $item->getID()]
                              );
                              $nbaction   = countElementsInTable(
                                  getTableForItemType($item->getRuleActionClass()),
                                  [$item->getRuleIdField() => $item->getID()]
                              );
                        }

                        $ong[1] = self::createTabEntry(
                            RuleCriteria::getTypeName(Session::getPluralNumber()),
                            $nbcriteria,
                            $item::getType(),
                            RuleCriteria::getIcon()
                        );
                        $ong[2] = self::createTabEntry(
                            RuleAction::getTypeName(Session::getPluralNumber()),
                            $nbaction,
                            $item::getType(),
                            RuleAction::getIcon()
                        );
                        return $ong;
                    }
            }
        }
        return '';
    }

    /**
     * @param CommonGLPI $item         CommonGLPI object
     * @param integer    $tabnum       (default 1)
     * @param integer    $withtemplate (default 0)
     **/
    public static function displayTabContentForItem(CommonGLPI $item, $tabnum = 1, $withtemplate = 0)
    {
        if ($item::class === Entity::class) {
            $collection = new RuleRightCollection();
            if ($collection->canList()) {
                $ldaprule = new RuleRight();
                $ldaprule->showAndAddRuleForm($item);
            }

            $collection = new RuleImportEntityCollection();
            if ($collection->canList()) {
                $importrule = new RuleImportEntity();
                $importrule->showAndAddRuleForm($item);
            }

            $collection = new RuleMailCollectorCollection();
            if ($collection->canList()) {
                $mailcollector = new RuleMailCollector();
                $mailcollector->showAndAddRuleForm($item);
            }
        } else if ($item instanceof LevelAgreement) {
            $item->showRulesList();
        } else if ($item instanceof self) {
            $item->getRuleWithCriteriasAndActions($item->getID(), 1, 1);
            switch ($tabnum) {
                case 1:
                    $item->showCriteriasList($item->getID());
                    break;

                case 2:
                    $item->showActionsList($item->getID());
                    break;
            }
        }

        return true;
    }

    /**
     * Generate unique id for rule based on server name, glpi directory and basetime
     *
     * @since 0.85
     *
     * @return string uuid
     **/
    public static function getUuid()
    {
        // encode uname -a, ex Linux localhost 2.4.21-0.13mdk #1 Fri Mar 14 15:08:06 EST 2003 i686
        $serverSubSha1 = substr(sha1(php_uname('a')), 0, 8);
        // encode script current dir, ex : /var/www/glpi_X
        $dirSubSha1    = substr(sha1(__FILE__), 0, 8);

        return uniqid("$serverSubSha1-$dirSubSha1-", true);
    }

    public static function canCreate(): bool
    {
        return static::canUpdate();
    }

    public static function canPurge(): bool
    {
        return static::canUpdate();
    }

    public static function getIcon()
    {
        return "ti ti-book";
    }

    public function prepareInputForClone($input)
    {
        // get ranking
        $nextRanking = $this->getNextRanking();

        // Update fields of the new collection
        $input['is_active']   = 0;
        $input['ranking']     = $nextRanking;
        $input['uuid']        = static::getUuid();

        return $input;
    }

    /**
     * Get all "negatives" condition (is not, does not contains, ...)
     *
     * @return array
     */
    public static function getNegativesConditions(): array
    {
        return [
            self::PATTERN_IS_NOT,
            self::PATTERN_NOT_CONTAIN,
            self::REGEX_NOT_MATCH,
            self::PATTERN_DOES_NOT_EXISTS,
            self::PATTERN_DATE_IS_NOT_EQUAL,
        ];
    }

    /**
     * Get all condition that may not be displayed as a simple text
     * For example, a dropdown value or a date
     *
     * @return array
     */
    public static function getConditionsWithComplexValues(): array
    {
        return [
            self::PATTERN_IS,
            self::PATTERN_IS_NOT,
            self::PATTERN_NOT_UNDER,
            self::PATTERN_UNDER,
            self::PATTERN_DATE_IS_BEFORE,
            self::PATTERN_DATE_IS_AFTER,
            self::PATTERN_DATE_IS_EQUAL,
            self::PATTERN_DATE_IS_NOT_EQUAL,
        ];
    }

    /**
     * Create rules (initialisation).
     *
     * @param boolean $reset        Whether to reset before adding new rules, defaults to true
     * @param boolean $with_plugins Use plugins rules or not
     * @param boolean $check        Check if rule exists before creating
     *
     * @return boolean
     *
     * @FIXME Make it final in GLPI 11.0.
     * @FIXME Remove $reset, $with_plugins and $check parameters in GLPI 11.0, they are actually not used or have no effect where they are used.
     */
    public static function initRules($reset = true, $with_plugins = true, $check = false): bool
    {
        $self = new static();

        if (!static::hasDefaultRules()) {
            return false;
        }

        if ($reset === true) {
            $rules = $self->find(['sub_type' => static::class]);
            foreach ($rules as $data) {
                $delete = $self->delete($data);
                if (!$delete) {
                    return false; // Do not continue if reset failed
                }
            }

            $check = false; // Nothing to check
        }

        $xml = simplexml_load_file(self::getDefaultRulesFilePath());
        if ($xml === false) {
            return false;
        }

        $ranking_increment = 0;
        if ($reset === false) {
            /** @var \DBmysql $DB */
            global $DB;
            $ranking_increment = $DB->request([
                'SELECT' => ['MAX' => 'ranking AS rank'],
                'FROM'   => static::getTable(),
                'WHERE'  => ['sub_type' => static::class]
            ])->current()['rank'];
        }

        $has_errors = false;
        foreach ($xml->xpath('/rules/rule') as $rulexml) {
            if ((string)$rulexml->sub_type !== self::getType()) {
                trigger_error(sprintf('Unexpected rule type for rule `%s`.', (string)$rulexml->uuid), E_USER_WARNING);
                $has_errors = true;
                continue;
            }
            if ((string)$rulexml->entities_id !== 'Root entity') {
                trigger_error(sprintf('Unexpected entity value for rule `%s`.', (string)$rulexml->uuid), E_USER_WARNING);
                $has_errors = true;
                continue;
            }

            $rule = new static();

            if ($check === true && $rule->getFromDBByCrit(['uuid' => (string)$rulexml->uuid])) {
                // Rule already exists, ignore it.
                continue;
            }

            $rule_input = [
                'entities_id'  => 0, // Always add default rules to root entity
                'sub_type'     => self::getType(),
                'ranking'      => (int)$rulexml->ranking + $ranking_increment,
                'name'         => (string)$rulexml->name,
                'description'  => (string)$rulexml->description,
                'match'        => (string)$rulexml->match,
                'is_active'    => (int)$rulexml->is_active,
                'comment'      => (string)$rulexml->comment,
                'is_recursive' => (int)$rulexml->is_recursive,
                'uuid'         => (string)$rulexml->uuid,
                'condition'    => (string)$rulexml->condition,
            ];

            $rule_id = $rule->add($rule_input);
            if ($rule_id === false) {
                trigger_error(
                    sprintf('Unable to create rule `%s`.', (string)$rulexml->uuid),
                    E_USER_WARNING
                );
                $has_errors = true;
                continue;
            }

            foreach ($rulexml->xpath('./rulecriteria') as $criteriaxml) {
                $criteria_input = [
                    'rules_id'  => $rule_id,
                    'criteria'  => (string)$criteriaxml->criteria,
                    'condition' => (string)$criteriaxml->condition,
                    'pattern'   => (string)$criteriaxml->pattern,
                ];

                $criteria = new RuleCriteria();
                $criteria_id = $criteria->add($criteria_input);
                if ($criteria_id === false) {
                    trigger_error(
                        sprintf('Unable to create criteria for rule `%s`.', (string)$rulexml->uuid),
                        E_USER_WARNING
                    );
                    $has_errors = true;
                    continue;
                }
            }

            foreach ($rulexml->xpath('./ruleaction') as $actionxml) {
                $action_input = [
                    'rules_id'    => $rule_id,
                    'action_type' => (string)$actionxml->action_type,
                    'field'       => (string)$actionxml->field,
                    'value'       => (string)$actionxml->value,
                ];

                $action = new RuleAction();
                $action_id = $action->add($action_input);
                if ($action_id === false) {
                    trigger_error(
                        sprintf('Unable to create action for rule `%s`.', (string)$rulexml->uuid),
                        E_USER_WARNING
                    );
                    $has_errors = true;
                    continue;
                }
            }
        }

        return !$has_errors;
    }

    /**
     * Check whether default rules exists.
     *
     * @return boolean
     */
    final public static function hasDefaultRules(): bool
    {
        return file_exists(self::getDefaultRulesFilePath());
    }

    /**
     * Returns default rules file path.
     *
     * @return string
     */
    private static function getDefaultRulesFilePath(): string
    {
        return sprintf(
            '%s/resources/Rules/%s.xml',
            GLPI_ROOT,
            static::class
        );
    }
}<|MERGE_RESOLUTION|>--- conflicted
+++ resolved
@@ -516,25 +516,17 @@
         return false;
     }
 
-<<<<<<< HEAD
-=======
-
     /**
      * @phpstan-return class-string<RuleAction>
      */
->>>>>>> 137fa6f2
     public function getRuleActionClass()
     {
         return $this->ruleactionclass;
     }
-
-<<<<<<< HEAD
-=======
 
     /**
      * @phpstan-return class-string<RuleCriteria>
      */
->>>>>>> 137fa6f2
     public function getRuleCriteriaClass()
     {
         return $this->rulecriteriaclass;
@@ -1591,11 +1583,7 @@
     /**
      * Process a criteria of a rule
      *
-<<<<<<< HEAD
-     * @param RuleCriteria &$criteria  criteria to check
-=======
      * @param RuleCriteria $criteria  criteria to check
->>>>>>> 137fa6f2
      * @param array &$input     the input data used to check criteria
      *
      * @return boolean
@@ -1876,7 +1864,6 @@
     }
 
     /**
-<<<<<<< HEAD
      * Get the data for the list of rules
      * @param bool $display_criteria
      * @param bool $display_actions
@@ -1889,41 +1876,6 @@
     {
         // name, description, condition, criteria, actions, is_active, entities
         $data = [];
-=======
-     * Show the minimal form for the rule
-     *
-     * @param string $target             link to the form page
-     * @param boolean $first              is it the first rule ?(false by default)
-     * @param boolean$last               is it the last rule ? (false by default)
-     * @param boolean $display_entities   display entities / make it read only display (false by default)
-     * @param boolean $active_condition   active condition used (default false)
-     *  param boolean $display_criterias  display rule criterias (false by default)
-     *  param boolean $display_actions    display rule actions(false by default)
-     **/
-    public function showMinimalForm(
-        $target,
-        $first = false,
-        $last = false,
-        $display_entities = false,
-        $active_condition = false
-        // FIXME Uncomment this in GLPI 10.1
-        // bool $display_criterias = false,
-        // bool $display_actions = false
-    ) {
-        $display_criterias = func_get_args()[5] ?? false;
-        $display_actions = func_get_args()[6] ?? false;
-        $canedit = (self::canUpdate() && !$display_entities);
-        echo "<tr class='tab_bg_1' data-rule-id='" . $this->fields['id'] . "'>";
-
-        if ($canedit) {
-            echo "<td width='10'>";
-            Html::showMassiveActionCheckBox($this->getType(), $this->fields["id"]);
-            echo "</td>";
-        } else {
-            echo "<td>&nbsp;</td>";
-        }
-
->>>>>>> 137fa6f2
         $link = $this->getLink();
         if (!empty($this->fields["comment"])) {
             $link = sprintf(
@@ -3081,21 +3033,12 @@
     /**
      * Clean Rule with Action or Criteria linked to an item
      *
-<<<<<<< HEAD
-     * @param Object $item
-     * @param string $field name (default is FK to item)
-     * @param object $ruleitem (instance of Rules of SlaLevel)
-     * @param string $table (glpi_ruleactions, glpi_rulescriterias or glpi_slalevelcriterias)
-     * @param string $valfield (value or pattern)
-     * @param string $fieldfield (criteria of field)
-=======
      * @param CommonDBTM $item
      * @param string     $field      name (default is FK to item)
      * @param Rule       $ruleitem   instance of Rules of SlaLevel
      * @param string     $table      glpi_ruleactions, glpi_rulescriterias or glpi_slalevelcriterias
      * @param string     $valfield   value or pattern
      * @param string     $fieldfield criteria of field
->>>>>>> 137fa6f2
      **/
     private static function cleanForItemActionOrCriteria(
         $item,
@@ -3208,14 +3151,8 @@
     {
         if (!$withtemplate) {
             $nb = 0;
-<<<<<<< HEAD
             switch ($item::class) {
                 case Entity::class:
-=======
-            switch ($item->getType()) {
-                case 'Entity':
-                    /** @var Entity $item */
->>>>>>> 137fa6f2
                     if ($_SESSION['glpishow_count_on_tabs']) {
                         $types      = [];
                         $collection = new RuleRightCollection();
@@ -3244,14 +3181,8 @@
                     }
                     return self::createTabEntry(self::getTypeName(Session::getPluralNumber()), $nb, $item::class);
 
-<<<<<<< HEAD
                 case SLA::class:
                 case OLA::class:
-=======
-                case 'SLA':
-                case 'OLA':
-                    /** @var SLA|OLA $item */
->>>>>>> 137fa6f2
                     if ($_SESSION['glpishow_count_on_tabs']) {
                         $nb = countElementsInTable(
                             'glpi_ruleactions',
