<?php

/**
 * ---------------------------------------------------------------------
 *
 * GLPI - Gestionnaire Libre de Parc Informatique
 *
 * http://glpi-project.org
 *
 * @copyright 2015-2023 Teclib' and contributors.
 * @copyright 2003-2014 by the INDEPNET Development Team.
 * @licence   https://www.gnu.org/licenses/gpl-3.0.html
 *
 * ---------------------------------------------------------------------
 *
 * LICENSE
 *
 * This file is part of GLPI.
 *
 * This program is free software: you can redistribute it and/or modify
 * it under the terms of the GNU General Public License as published by
 * the Free Software Foundation, either version 3 of the License, or
 * (at your option) any later version.
 *
 * This program is distributed in the hope that it will be useful,
 * but WITHOUT ANY WARRANTY; without even the implied warranty of
 * MERCHANTABILITY or FITNESS FOR A PARTICULAR PURPOSE.  See the
 * GNU General Public License for more details.
 *
 * You should have received a copy of the GNU General Public License
 * along with this program.  If not, see <https://www.gnu.org/licenses/>.
 *
 * ---------------------------------------------------------------------
 */

use Glpi\Application\View\TemplateRenderer;

/**
 * Ajax Class
 **/
class Ajax
{
    /**
     * Create modal window
     * After display it using data-bs-toggle and data-bs-target attributes
     *
     * @since 0.84
     *
     * @param string   $name    name of the js object
     * @param string   $url     URL to display in modal
     * @param string[] $options Possible options:
     *     - width      (default 800)
     *     - height     (default 400)
     *     - modal      is a modal window? (default true)
     *     - container  specify a html element to render (default empty to html.body)
     *     - title      window title (default empty)
     *     - display    display or get string? (default true)
     *
     * @return void|string (see $options['display'])
     */
    public static function createModalWindow($name, $url, $options = [])
    {

        $param = [
            'width'           => 800,
            'height'          => 400,
            'modal'           => true,
            'modal_class'     => "modal-lg",
            'container'       => '',
            'title'           => '',
            'extraparams'     => [],
            'display'         => true,
            'js_modal_fields' => ''
        ];

        if (count($options)) {
            foreach ($options as $key => $val) {
                if (isset($param[$key])) {
                    $param[$key] = $val;
                }
            }
        }

        $html = TemplateRenderer::getInstance()->render(
            'components/modal.html.twig',
            [
                'title'       => $param['title'],
                'modal_class' => $param['modal_class'],
            ]
        );

        $out = "<script type='text/javascript'>\n";
        $out .= "var {$name};\n";
        $out .= "$(function() {\n";
        if (!empty($param['container'])) {
            $out .= "   var el = $('#" . Html::cleanId($param['container']) . "');\n";
            $out .= "   el.addClass('modal');\n";
        } else {
            $out .= "   var el = $('<div class=\"modal\"></div>');";
            $out .= "   $('body').append(el);\n";
        }
        $out .= "   el.html(" . json_encode($html) . ");\n";
        $out .= "   {$name} = new bootstrap.Modal(el.get(0), {show: false});\n";
        $out .= "   el.on(\n";
        $out .= "      'show.bs.modal',\n";
        $out .= "      function(evt) {\n";
        $out .= "         var fields = ";
        if (is_array($param['extraparams']) && count($param['extraparams'])) {
            $out .= json_encode($param['extraparams'], JSON_FORCE_OBJECT);
        } else {
            $out .= '{}';
        }
        $out .= ";\n";
        if (!empty($param['js_modal_fields'])) {
            $out .= $param['js_modal_fields'] . "\n";
        }
        $out .= "         el.find('.modal-body').load('$url', fields);\n";
        $out .= "      }\n";
        $out .= "   );\n";
        $out .= "});\n";
        $out .= "</script>\n";

        if ($param['display']) {
            echo $out;
        } else {
            return $out;
        }
    }


    /**
     * Create modal window in Iframe
     * After display it using data-bs-toggle and data-bs-target attributes
     *
     * @since 0.85
     *
     * @param string $domid   DOM ID of the js object
     * @param string $url     URL to display in modal
     * @param array  $options Possible options:
     *          - width          (default 800)
     *          - height         (default 400)
     *          - modal          is a modal window? (default true)
     *          - title          window title (default empty)
     *          - display        display or get string? (default true)
     *          - reloadonclose  reload main page on close? (default false)
     *
     * @return void|string (see $options['display'])
     */
    public static function createIframeModalWindow($domid, $url, $options = [])
    {

        $param = [
            'width'         => 1050,
            'height'        => 500,
            'modal'         => true,
            'title'         => '',
            'display'       => true,
            'dialog_class'  => 'modal-lg',
            'autoopen'      => false,
            'reloadonclose' => false
        ];

        if (count($options)) {
            foreach ($options as $key => $val) {
                if (isset($param[$key])) {
                    $param[$key] = $val;
                }
            }
        }
        $url .= (strstr($url, '?') ? '&' :  '?') . '_in_modal=1';

        if (isset($options['extradata'])) {
            $url .= (strstr($url, '?') ? '&' :  '?') . Toolbox::append_params($options['extradata'], '&');
        }

        $rand = mt_rand();

        $html = <<<HTML
         <div id="$domid" class="modal fade" tabindex="-1" role="dialog">
            <div class="modal-dialog {$param['dialog_class']}">
               <div class="modal-content">
                  <div class="modal-header">
                     <button type="button" class="btn-close" data-bs-dismiss="modal"></button>
                     <h3>{$param['title']}</h3>
                  </div>
                  <div class="modal-body">
                     <iframe id='iframe$domid' class="iframe hidden"
                        width="100%" height="400" frameborder="0">
                     </iframe>
                  </div>
               </div>
            </div>
         </div>
HTML;

        $reloadonclose = $param['reloadonclose'] ? "true" : "false";
        $autoopen      = $param['autoopen'] ? "true" : "false";
        $js = <<<JAVASCRIPT
      $(function() {
         myModalEl{$rand} = document.getElementById('{$domid}');
         myModal{$rand}   = new bootstrap.Modal(myModalEl{$rand});

         // move modal to body
         $(myModalEl{$rand}).appendTo($("body"));

         myModalEl{$rand}.addEventListener('show.bs.modal', function () {
            $('#iframe{$domid}').attr('src','{$url}').removeClass('hidden');
         });
         myModalEl{$rand}.addEventListener('hide.bs.modal', function () {
            if ({$reloadonclose}) {
               window.location.reload()
            }
         });

         if ({$autoopen}) {
            myModal{$rand}.show();
         }

         document.getElementById('iframe$domid').onload = function() {
            if ({$param['height']} !== 'undefined') {
               var h =  {$param['height']};
            } else {
               var h =  $('#iframe{$domid}').contents().height();
            }
            if ({$param['width']} !== 'undefined') {
               var w =  {$param['width']};
            } else {
               var w =  $('#iframe{$domid}').contents().width();
            }

            $('#iframe{$domid}')
               .height(h);

            if (w >= 700) {
               $('#{$domid} .modal-dialog').addClass('modal-xl');
            } else if (w >= 500) {
               $('#{$domid} .modal-dialog').addClass('modal-lg');
            } else if (w <= 300) {
               $('#{$domid} .modal-dialog').addClass('modal-sm');
            }

            // reajust height to content
            myModal{$rand}.handleUpdate()
         };
      });
JAVASCRIPT;

        $out = "<script type='text/javascript'>$js</script>" . trim($html);

        if ($param['display']) {
            echo $out;
        } else {
            return $out;
        }
    }


    /**
     *  Create Ajax Tabs apply to 'tabspanel' div. Content is displayed in 'tabcontent'
     *
     * @param string  $tabdiv_id        ID of the div containing the tabs (default 'tabspanel')
     * @param string  $tabdivcontent_id ID of the div containing the content loaded by tabs (default 'tabcontent')
     * @param array   $tabs             Tabs to create : tabs is array('key' => array('title'=> 'x',
     *                                  tabs is array('key' => array('title'=> 'x',
     *                                                                   url    => 'url_toload',
     *                                                                   params => 'url_params')...
     * @param string  $type             itemtype for active tab
     * @param integer $ID               ID of element for active tab (default 0)
     * @param string  $orientation      orientation of tabs (default vertical may also be horizontal)
     * @param array   $options          Display options
     *
     * @return void
     */
    public static function createTabs(
        $tabdiv_id = 'tabspanel',
        $tabdivcontent_id = 'tabcontent',
        $tabs = [],
        $type = '',
        $ID = 0,
        $orientation = 'vertical',
        $options = []
    ) {
        /** @var array $CFG_GLPI */
        global $CFG_GLPI;

        if (count($tabs) === 0) {
            return;
        }

        $active_tab = Session::getActiveTab($type);

       // Compute tabs ids.
        $active_id = null;
        foreach ($tabs as $key => $val) {
            $id = sprintf('tab-%s-%s', str_replace('$', '_', $key), mt_rand());

            $tabs[$key]['id'] = $id;

            if ($key == $active_tab || $active_id === null) {
                $active_id = $id;
            }
        }
        $active_id = str_replace('\\', '_', $active_id);

       // Display tabs
        if (count($tabs) > 0) {
            if (count($tabs) == 1) {
                $orientation = "horizontal";
            }

            $flex_container = "flex-column flex-md-row";
            $flex_tab       = "flex-row flex-md-column d-none d-md-block";
            $border         = "border-start-0";
            $navitemml      = "ms-0";
            $navlinkp       = "pe-1";
            $nav_width      = "style='min-width: 200px'";
            if ($orientation == "horizontal") {
                $flex_container = "flex-column";
                $flex_tab       = "flex-row d-none d-md-flex";
                $border         = "";
                $navitemml      = "";
                $navlinkp       = "";
                $nav_width      = "";
            }

            if (($options['in_modal'] ?? false)) {
                $border = "border-0";
            }

            echo "<div class='d-flex card-tabs $flex_container $orientation'>";
            echo "<ul class='nav nav-tabs $flex_tab' id='$tabdiv_id' $nav_width role='tablist'>";
            $html_tabs = "";
            $html_sele = "";
            $i = 0;

            // Hide tabs if only one single tab on item creation form
            $display_class = "";
            if (
                is_a($type, CommonDBTM::class, true)
                && count($tabs) == 1
            ) {
                $display_class = "d-none";
            }

            foreach ($tabs as $tab_key => $val) {
                $target = str_replace('\\', '_', $val['id']);
                $href = $val['url'] . (isset($val['params']) ? '?' . $val['params'] : '');
                $selected = $active_id == $target ? 'selected' : '';
                $title = $val['title'];
                $title_clean = strip_tags($title);
                if ($tab_key !== -1) {
                    $html_tabs .= <<<HTML
                        <li class='nav-item $navitemml'>
                            <a class='nav-link justify-content-between $navlinkp $display_class' data-bs-toggle='tab'
                                title='{$title_clean}' href='{$href}' data-bs-target='#{$target}'>{$title}</a>
                        </li>
HTML;
                    $html_sele .= "<option value='$i' {$selected}>{$val['title']}</option>";
                } else {
                    // All tabs
                    $html_tabs .= <<<HTML
                        <li class='nav-item $navitemml'>
                            <a class='nav-link justify-content-between $navlinkp $display_class' data-bs-toggle='tab'
                                title='{$title_clean}' href='#' data-show-all-tabs="true">{$title}</a>
                        </li>
HTML;
                    $html_sele .= "<option value='$i' {$selected}>{$val['title']}</option>";
                }
                $i++;
            }
            echo $html_tabs;
            echo "</ul>";
            echo "<select class='form-select border-2 rounded-0 rounded-top d-md-none mb-2' id='$tabdiv_id-select'>$html_sele</select>";

            echo "<div class='tab-content p-2 flex-grow-1 card $border' style='min-height: 150px'>";
            foreach ($tabs as $val) {
                $id = str_replace('\\', '_', $val['id']);
                echo "<div class='tab-pane fade' role='tabpanel' id='{$id}'></div>";
            }
            echo  "</div>"; // .tab-content
            echo "</div>"; // .container-fluid
<<<<<<< HEAD

            $json_type = json_encode($type);
            $withtemplate = (int)($_GET['withtemplate'] ?? 0);
            $js = <<<JS
         var loadTabContents = function (tablink, force_reload = false, update_current_tab = true) {
=======
            $js = "
         var url_hash = window.location.hash;
         var loadTabContents = function (tablink, force_reload = false) {
            const href_url_params = new URLSearchParams($(tablink).prop('href'));
>>>>>>> d35432b7
            var url = tablink.attr('href');
            var target = tablink.attr('data-bs-target');
            const href_url_params = new URLSearchParams(url);

            const updateCurrentTab = () => {
                $.get(
                  '{$CFG_GLPI['root_doc']}/ajax/updatecurrenttab.php',
                  {
                     itemtype: $json_type,
                     id: '$ID',
                     tab_key: href_url_params.get('_glpi_tab'),
                     withtemplate: $withtemplate
                  }
               ).done(function() {
                    // try to restore the scroll on a specific anchor
                    if (url_hash.length > 0) {
                        // as we load content by ajax, when full page was ready, the anchor was not present
                        // se we recall it to force the scroll.
                        window.location.hash = url_hash;
                        url_hash   = ''; // unset hash (to avoid scrolling when changing tabs)
                    }
               });
            }
            if (update_current_tab && $(target).html() && !force_reload) {
                updateCurrentTab();
                return;
            }
            $(target).html('<i class=\"fas fa-3x fa-spinner fa-pulse position-absolute m-5 start-50\"></i>');

            $.get(url, function(data) {
               $(target).html(data);

               $(target).closest('main').trigger('glpi.tab.loaded');

               updateCurrentTab();
            });
         };

         var reloadTab = function (add) {
            var active_link = $('main #tabspanel .nav-item .nav-link.active');

            // Update href and load tab contents
            var currenthref = active_link.attr('href');
            active_link.attr('href', currenthref + '&' + add);
            loadTabContents(active_link, true);

            // Restore href
            active_link.attr('href', currenthref);
         };
         
         const loadAllTabs = () => {
             const tabs = $('#$tabdiv_id a[data-bs-toggle=\"tab\"]');
             tabs.each((index, tab) => {
                loadTabContents($(tab));
             });
         }

         $(function() {
            $('a[data-bs-toggle=\"tab\"]').on('shown.bs.tab', function(e) {
               e.preventDefault();
               if ($(this).attr('data-show-all-tabs') === 'true') {
                  loadAllTabs();
                  // show all tabs by adding active and show classes to all tabs
                  $('#$tabdiv_id').parent().find('.tab-pane').addClass('active show').removeClass('fade');
               } else {
                  // Remove active and show classes from all tabs except the one that is clicked
                  let clicked_tab = $(this).attr('data-bs-target');
                  $('#$tabdiv_id').parent().find('.tab-pane:not(' + clicked_tab + ')').removeClass('active show');
                  loadTabContents($(this));
               }
            });

            // load initial tab
            $('a[data-bs-target=\"#{$active_id}\"]').tab('show');

            // select events in responsive mode
            $('#$tabdiv_id-select').on('change', function (e) {
               $('#$tabdiv_id li a').eq($(this).val()).tab('show');
            });
         });
JS;

            echo Html::scriptBlock($js);
        }
    }


    /**
     * Javascript code for update an item when another item changed
     *
     * @param string  $toobserve    id (or array of id) of the select to observe
     * @param string  $toupdate     id of the item to update
     * @param string  $url          Url to get datas to update the item
     * @param array   $parameters   of parameters to send to ajax URL
     * @param array   $events       of the observed events (default 'change')
     * @param integer $minsize      minimum size of data to update content (default -1)
     * @param integer $buffertime   minimum time to wait before reload (default -1)
     * @param array   $forceloadfor of content which must force update content
     * @param boolean $display      display or get string (default true)
     *
     * @return void|string (see $display)
     */
    public static function updateItemOnEvent(
        $toobserve,
        $toupdate,
        $url,
        $parameters = [],
        $events = ["change"],
        $minsize = -1,
        $buffertime = -1,
        $forceloadfor = [],
        $display = true
    ) {

        $output  = "<script type='text/javascript'>";
        $output .= "$(function() {";
        $output .= self::updateItemOnEventJsCode(
            $toobserve,
            $toupdate,
            $url,
            $parameters,
            $events,
            $minsize,
            $buffertime,
            $forceloadfor,
            false
        );
        $output .=  "});</script>";
        if ($display) {
            echo $output;
        } else {
            return $output;
        }
    }


    /**
     * Javascript code for update an item when a select item changed
     *
     * @param string  $toobserve  id of the select to observe
     * @param string  $toupdate   id of the item to update
     * @param string  $url        Url to get datas to update the item
     * @param array   $parameters of parameters to send to ajax URL
     * @param boolean $display    display or get string (default true)
     *
     * @return void|string (see $display)
     */
    public static function updateItemOnSelectEvent(
        $toobserve,
        $toupdate,
        $url,
        $parameters = [],
        $display = true
    ) {

        return self::updateItemOnEvent(
            $toobserve,
            $toupdate,
            $url,
            $parameters,
            ["change"],
            -1,
            -1,
            [],
            $display
        );
    }


    /**
     * Javascript code for update an item when a Input text item changed
     *
     * @param string  $toobserve    id of the Input text to observe
     * @param string  $toupdate     id of the item to update
     * @param string  $url          Url to get datas to update the item
     * @param array   $parameters   of parameters to send to ajax URL
     * @param integer $minsize      minimum size of data to update content (default -1)
     * @param integer $buffertime   minimum time to wait before reload (default -1)
     * @param array   $forceloadfor of content which must force update content
     * @param boolean $display      display or get string (default true)
     *
     * @return void|string (see $display)
     */
    public static function updateItemOnInputTextEvent(
        $toobserve,
        $toupdate,
        $url,
        $parameters = [],
        $minsize = -1,
        $buffertime = -1,
        $forceloadfor = [],
        $display = true
    ) {

        if (count($forceloadfor) == 0) {
            $forceloadfor = ['*'];
        }
       // Need to define min size for text search
        if ($minsize < 0) {
            $minsize = 0;
        }
        if ($buffertime < 0) {
            $buffertime = 0;
        }
        return self::updateItemOnEvent(
            $toobserve,
            $toupdate,
            $url,
            $parameters,
            ["dblclick", "keyup"],
            $minsize,
            $buffertime,
            $forceloadfor,
            $display
        );
    }


    /**
     * Javascript code for update an item when another item changed (Javascript code only)
     *
     * @param string  $toobserve    id (or array of id) of the select to observe
     * @param string  $toupdate     id of the item to update
     * @param string  $url          Url to get datas to update the item
     * @param array   $parameters   of parameters to send to ajax URL
     * @param array   $events       of the observed events (default 'change')
     * @param integer $minsize      minimum size of data to update content (default -1)
     * @param integer $buffertime   minimum time to wait before reload (default -1)
     * @param array   $forceloadfor of content which must force update content
     * @param boolean $display      display or get string (default true)
     *
     * @return void|string (see $display)
     */
    public static function updateItemOnEventJsCode(
        $toobserve,
        $toupdate,
        $url,
        $parameters = [],
        $events = ["change"],
        $minsize = -1,
        $buffertime = -1,
        $forceloadfor = [],
        $display = true
    ) {

        if (is_array($toobserve)) {
            $zones = $toobserve;
        } else {
            $zones = [$toobserve];
        }
        $output = '';
        foreach ($zones as $zone) {
            foreach ($events as $event) {
                if ($buffertime > 0) {
                    $output .= "var last$zone$event = 0;";
                }
                $output .= Html::jsGetElementbyID(Html::cleanId($zone)) . ".on(
               '$event',
               function(event) {";
               // TODO manage buffer time !!?
               // if ($buffertime > 0) {
               //    $output.= "var elapsed = new Date().getTime() - last$zone$event;
               //          last$zone$event = new Date().getTime();
               //          if (elapsed < $buffertime) {
               //             return;
               //          }";
               // }

                $condition = '';
                if ($minsize >= 0) {
                    $condition = Html::jsGetElementbyID(Html::cleanId($zone)) . ".val().length >= $minsize ";
                }
                if (count($forceloadfor)) {
                    foreach ($forceloadfor as $value) {
                        if (!empty($condition)) {
                             $condition .= " || ";
                        }
                        $condition .= Html::jsGetElementbyID(Html::cleanId($zone)) . ".val() == '$value'";
                    }
                }
                if (!empty($condition)) {
                    $output .= "if ($condition) {";
                }
                $output .= self::updateItemJsCode($toupdate, $url, $parameters, $toobserve, false);
                if (!empty($condition)) {
                    $output .= "}";
                }
                $output .=  "}";
                $output .= ");\n";
            }
        }
        if ($display) {
            echo $output;
        } else {
            return $output;
        }
    }


    /**
     * Javascript code for update an item (Javascript code only)
     *
     * @param array   $options Options :
     *  - toupdate : array / Update a specific item on select change on dropdown
     *               (need value_fieldname, to_update,
     *                url (@see Ajax::updateItemOnSelectEvent for information)
     *                and may have moreparams)
     * @param boolean $display display or get string (default true)
     *
     * @return void|string (see $display)
     */
    public static function commonDropdownUpdateItem($options, $display = true)
    {

        $field     = '';

        $output    = '';
       // Old scheme
        if (
            isset($options["update_item"])
            && (is_array($options["update_item"]) || (strlen($options["update_item"]) > 0))
        ) {
            $field     = "update_item";
        }
       // New scheme
        if (
            isset($options["toupdate"])
            && (is_array($options["toupdate"]) || (strlen($options["toupdate"]) > 0))
        ) {
            $field     = "toupdate";
        }

        if (!empty($field)) {
            $datas = $options[$field];
            if (is_array($datas) && count($datas)) {
               // Put it in array
                if (isset($datas['to_update'])) {
                    $datas = [$datas];
                }
                foreach ($datas as $data) {
                    $paramsupdate = [];
                    if (isset($data['value_fieldname'])) {
                        $paramsupdate = [$data['value_fieldname'] => '__VALUE__'];
                    }

                    if (
                        isset($data["moreparams"])
                        && is_array($data["moreparams"])
                        && count($data["moreparams"])
                    ) {
                        foreach ($data["moreparams"] as $key => $val) {
                            $paramsupdate[$key] = $val;
                        }
                    }

                    $output .= self::updateItemOnSelectEvent(
                        "dropdown_" . $options["name"] . $options["rand"],
                        $data['to_update'],
                        $data['url'],
                        $paramsupdate,
                        $display
                    );
                }
            }
        }
        if ($display) {
            echo $output;
        } else {
            return $output;
        }
    }


    /**
     * Javascript code for update an item (Javascript code only)
     *
     * @param string       $toupdate   id of the item to update
     * @param string       $url        Url to get datas to update the item
     * @param array        $parameters of parameters to send to ajax URL
     * @param string|array $toobserve  id of another item used to get value in case of __VALUE__ used or array    of id to get value in case of __VALUE#__ used (default '')
     *                               or
     *                      array    of id to get value in case of __VALUE#__ used (default '')
     * @param boolean      $display    display or get string (default true)
     *
     * @return void|string (see $display)
     */
    public static function updateItemJsCode(
        $toupdate,
        $url,
        $parameters = [],
        $toobserve = "",
        $display = true
    ) {

        $out = Html::jsGetElementbyID($toupdate) . ".load('$url'\n";
        if (count($parameters)) {
            $out .= ",{";
            $first = true;
            foreach ($parameters as $key => $val) {
               // prevent xss attacks
                if (!preg_match('/^[a-zA-Z_$][0-9a-zA-Z_$]*$/', $key)) {
                    continue;
                }

                if ($first) {
                    $first = false;
                } else {
                    $out .= ",";
                }

                $out .= $key . ":";
                $regs = [];
                if (is_string($val) && preg_match('/^__VALUE(\d+)__$/', $val, $regs)) {
                    $out .=  Html::jsGetElementbyID(Html::cleanId($toobserve[$regs[1]])) . ".val()";
                } else if (is_string($val) && $val === "__VALUE__") {
                    $out .=  Html::jsGetElementbyID(Html::cleanId($toobserve)) . ".val()";
                } else {
                    $out .=  json_encode($val);
                }
            }
            $out .= "}\n";
        }
        $out .= ")\n";
        if ($display) {
            echo $out;
        } else {
            return $out;
        }
    }

    /**
     * Javascript code for update an item
     *
     * @param string  $toupdate   id of the item to update
     * @param string  $url        Url to get datas to update the item
     * @param array   $parameters of parameters to send to ajax URL
     * @param string  $toobserve  id of another item used to get value in case of __VALUE__ used
     *                               (default '')
     * @param boolean $display    display or get string (default true)
     *
     * @return void|string (see $display)
     */
    public static function updateItem($toupdate, $url, $parameters = [], $toobserve = "", $display = true)
    {

        $output  = "<script type='text/javascript'>";
        $output .= "$(function() {";
        $output .= self::updateItemJsCode($toupdate, $url, $parameters, $toobserve, false);
        $output .= "});</script>";
        if ($display) {
            echo $output;
        } else {
            return $output;
        }
    }
}<|MERGE_RESOLUTION|>--- conflicted
+++ resolved
@@ -379,18 +379,12 @@
             }
             echo  "</div>"; // .tab-content
             echo "</div>"; // .container-fluid
-<<<<<<< HEAD
 
             $json_type = json_encode($type);
             $withtemplate = (int)($_GET['withtemplate'] ?? 0);
             $js = <<<JS
+         var url_hash = window.location.hash;
          var loadTabContents = function (tablink, force_reload = false, update_current_tab = true) {
-=======
-            $js = "
-         var url_hash = window.location.hash;
-         var loadTabContents = function (tablink, force_reload = false) {
-            const href_url_params = new URLSearchParams($(tablink).prop('href'));
->>>>>>> d35432b7
             var url = tablink.attr('href');
             var target = tablink.attr('data-bs-target');
             const href_url_params = new URLSearchParams(url);
