<?php

/**
 * ---------------------------------------------------------------------
 *
 * GLPI - Gestionnaire Libre de Parc Informatique
 *
 * http://glpi-project.org
 *
 * @copyright 2015-2023 Teclib' and contributors.
 * @copyright 2003-2014 by the INDEPNET Development Team.
 * @licence   https://www.gnu.org/licenses/gpl-3.0.html
 *
 * ---------------------------------------------------------------------
 *
 * LICENSE
 *
 * This file is part of GLPI.
 *
 * This program is free software: you can redistribute it and/or modify
 * it under the terms of the GNU General Public License as published by
 * the Free Software Foundation, either version 3 of the License, or
 * (at your option) any later version.
 *
 * This program is distributed in the hope that it will be useful,
 * but WITHOUT ANY WARRANTY; without even the implied warranty of
 * MERCHANTABILITY or FITNESS FOR A PARTICULAR PURPOSE.  See the
 * GNU General Public License for more details.
 *
 * You should have received a copy of the GNU General Public License
 * along with this program.  If not, see <https://www.gnu.org/licenses/>.
 *
 * ---------------------------------------------------------------------
 */

use Glpi\Application\ErrorHandler;
use Glpi\DBAL\QueryExpression;
use Glpi\DBAL\QueryParam;
use Glpi\DBAL\QuerySubQuery;
use Glpi\DBAL\QueryUnion;
use Glpi\System\Requirement\DbTimezones;

/**
 *  Database class for Mysql
 **/
class DBmysql
{
    private const CHARS_MAPPING = [
        '&'  => '&#38;',
        '<'  => '&#60;',
        '>'  => '&#62;',
    ];

    private const LEGACY_CHARS_MAPPING = [
        '<'  => '&lt;',
        '>'  => '&gt;',
    ];

    //! Database Host - string or Array of string (round robin)
    public $dbhost             = "";
    //! Database User
    public $dbuser             = "";
    //! Database Password
    public $dbpassword         = "";
    //! Default Database
    public $dbdefault          = "";

    /**
     * The database handler
     * @var mysqli
     */
    protected $dbh;

    //! Database Error
    public $error              = 0;

    // Slave management
    public $slave              = false;
    private $in_transaction;

    /**
     * Defines if connection must use SSL.
     *
     * @var boolean
     */
    public $dbssl              = false;

    /**
     * The path name to the key file (used in case of SSL connection).
     *
     * @see mysqli::ssl_set()
     * @var string|null
     */
    public $dbsslkey           = null;

    /**
     * The path name to the certificate file (used in case of SSL connection).
     *
     * @see mysqli::ssl_set()
     * @var string|null
     */
    public $dbsslcert          = null;

    /**
     * The path name to the certificate authority file (used in case of SSL connection).
     *
     * @see mysqli::ssl_set()
     * @var string|null
     */
    public $dbsslca            = null;

    /**
     * The pathname to a directory that contains trusted SSL CA certificates in PEM format
     * (used in case of SSL connection).
     *
     * @see mysqli::ssl_set()
     * @var string|null
     */
    public $dbsslcapath        = null;

    /**
     * A list of allowable ciphers to use for SSL encryption (used in case of SSL connection).
     *
     * @see mysqli::ssl_set()
     * @var string|null
     */
    public $dbsslcacipher      = null;

    /**
     * Determine if timezones should be used for timestamp fields.
     * Defaults to false to keep backward compatibility with old DB.
     *
     * @var bool
     */
    public $use_timezones = false;

    /**
     * Determine if warnings related to MySQL deprecations should be logged too.
     * Defaults to false as this option should only on development/test environment.
     *
     * @var bool
     */
    public $log_deprecation_warnings = false;

    /**
     * Determine if utf8mb4 should be used for DB connection and tables altering operations.
     * Defaults to false to keep backward compatibility with old DB.
     *
     * @var bool
     */
    public $use_utf8mb4 = false;

    /**
     * Determine if MyISAM engine usage should be allowed for tables creation/altering operations.
     * Defaults to true to keep backward compatibility with old DB.
     *
     * @var bool
     */
    public $allow_myisam = true;

    /**
     * Determine if datetime fields usage should be allowed for tables creation/altering operations.
     * Defaults to true to keep backward compatibility with old DB.
     *
     * @var bool
     */
    public $allow_datetime = true;

    /**
     * Determine if signed integers in primary/foreign keys usage should be allowed for tables creation/altering operations.
     * Defaults to true to keep backward compatibility with old DB.
     *
     * @var bool
     */
    public $allow_signed_keys = true;


    /** Is it a first connection ?
     * Indicates if the first connection attempt is successful or not
     * if first attempt fail -> display a warning which indicates that glpi is in readonly
     **/
    public $first_connection   = true;
    // Is connected to the DB ?
    public $connected          = false;

    //to calculate execution time
    public $execution_time          = false;

    private $cache_disabled = false;

    private string $current_query;

    private DBmysqlIterator $iterator;

    /**
     * Cached list fo tables.
     *
     * @var array
     * @see self::tableExists()
     */
    private $table_cache = [];

    /**
     * Cached list of fields.
     *
     * @var array
     * @see self::listFields()
     */
    private $field_cache = [];

    /**
     * Last query warnings.
     *
     * @var array
     */
    private $last_query_warnings = [];

    /**
     * Constructor / Connect to the MySQL Database
     *
     * @param integer $choice host number (default NULL)
     *
     * @return void
     */
    public function __construct($choice = null)
    {
        $this->connect($choice);
    }

    /**
     * Connect using current database settings
     * Use dbhost, dbuser, dbpassword and dbdefault
     *
     * @param integer $choice host number (default NULL)
     *
     * @return void
     */
    public function connect($choice = null)
    {
        $this->connected = false;

        // Do not trigger errors nor throw exceptions at PHP level
        // as we already extract error and log while fetching result.
        mysqli_report(MYSQLI_REPORT_OFF);

        $this->dbh = @new mysqli();
        if ($this->dbssl) {
            $this->dbh->ssl_set(
                $this->dbsslkey,
                $this->dbsslcert,
                $this->dbsslca,
                $this->dbsslcapath,
                $this->dbsslcacipher
            );
        }

        if (is_array($this->dbhost)) {
            // Round robin choice
            $i    = (isset($choice) ? $choice : mt_rand(0, count($this->dbhost) - 1));
            $host = $this->dbhost[$i];
        } else {
            $host = $this->dbhost;
        }

        // Add timeout option to avoid infinite connection
        $this->dbh->options(MYSQLI_OPT_CONNECT_TIMEOUT, 5);

        $hostport = explode(":", $host);
        if (count($hostport) < 2) {
            // Host
            $this->dbh->real_connect($host, $this->dbuser, rawurldecode($this->dbpassword), $this->dbdefault);
        } else if (intval($hostport[1]) > 0) {
            // Host:port
            $this->dbh->real_connect($hostport[0], $this->dbuser, rawurldecode($this->dbpassword), $this->dbdefault, $hostport[1]);
        } else {
             // :Socket
            $this->dbh->real_connect($hostport[0], $this->dbuser, rawurldecode($this->dbpassword), $this->dbdefault, ini_get('mysqli.default_port'), $hostport[1]);
        }

        if ($this->dbh->connect_error) {
            $this->connected = false;
            $this->error     = 1;
        } else if (!defined('MYSQLI_OPT_INT_AND_FLOAT_NATIVE')) {
            $this->connected = false;
            $this->error     = 2;
        } else {
            $this->setConnectionCharset();

            // force mysqlnd to return int and float types correctly (not as strings)
            $this->dbh->options(MYSQLI_OPT_INT_AND_FLOAT_NATIVE, true);

            $this->dbh->query("SET SESSION sql_mode = (SELECT REPLACE(@@sql_mode, 'ONLY_FULL_GROUP_BY', ''))");

            $this->connected = true;

            $this->setTimezone($this->guessTimezone());
        }
    }

    /**
     * Guess timezone
     *
     * Will  check for an existing loaded timezone from user,
     * then will check in preferences and finally will fallback to system one.
     *
     * @return string
     *
     * @since 9.5.0
     */
    public function guessTimezone()
    {
        if ($this->use_timezones) {
            if (isset($_SESSION['glpi_tz'])) {
                $zone = $_SESSION['glpi_tz'];
            } else {
                $conf_tz = ['value' => null];
                if (
                    $this->tableExists(Config::getTable())
                    && $this->fieldExists(Config::getTable(), 'value')
                ) {
                    $conf_tz = $this->request([
                        'SELECT' => 'value',
                        'FROM'   => Config::getTable(),
                        'WHERE'  => [
                            'context'   => 'core',
                            'name'      => 'timezone'
                        ]
                    ])->current();
                }
                $zone = !empty($conf_tz['value']) ? $conf_tz['value'] : date_default_timezone_get();
            }
        } else {
            $zone = date_default_timezone_get();
        }

        return $zone;
    }

    /**
     * Escapes special characters in a string for use in an SQL statement,
     * taking into account the current charset of the connection
     *
     * @since 0.84
     *
     * @param string $string String to escape
     *
     * @return string escaped string
     */
    public function escape($string)
    {
        if (!is_string($string)) {
            return $string;
        }
        return $this->dbh->real_escape_string($string);
    }

    /**
     * Execute a MySQL query
     *
     * @param string $query Query to execute
     *
     * @var array   $CFG_GLPI
     * @var array   $DEBUG_SQL
     * @var integer $SQL_TOTAL_REQUEST
     *
     * @return mysqli_result|boolean Query result handler
     *
     * @deprecated 10.0.11
     */
    public function query($query)
    {
<<<<<<< HEAD
        trigger_error('Executing direct queries is not allowed!', E_USER_ERROR);
=======
        Toolbox::deprecated('Direct query usage is strongly discouraged! Use DB::request() instead.', false);
        return $this->doQuery($query);
>>>>>>> d35432b7
    }

    /**
     * Execute a MySQL query
     *
     * @param string $query Query to execute
     *
     * @var array   $CFG_GLPI
     * @var array   $DEBUG_SQL
     * @var integer $SQL_TOTAL_REQUEST
     *
     * @return mysqli_result|boolean Query result handler
     */
    public function doQuery($query)
    {
<<<<<<< HEAD
=======
        /**
         * @var array $CFG_GLPI
         * @var array $DEBUG_SQL
         * @var integer $SQL_TOTAL_REQUEST
         */
>>>>>>> d35432b7
        global $CFG_GLPI, $DEBUG_SQL, $SQL_TOTAL_REQUEST;

        //FIXME Remove use of $DEBUG_SQL and $SQL_TOTAL_REQUEST

        $debug_data = [
            'query' => $query,
            'time' => 0,
            'rows' => 0,
            'errors' => '',
            'warnings' => '',
        ];

        $is_debug = isset($_SESSION['glpi_use_mode']) && ($_SESSION['glpi_use_mode'] == Session::DEBUG_MODE);
        if ($is_debug && $CFG_GLPI["debug_sql"]) {
            $SQL_TOTAL_REQUEST++;
            $DEBUG_SQL["queries"][$SQL_TOTAL_REQUEST] = $query;
        }

        $TIMER = new Timer();
        $TIMER->start();

        $this->checkForDeprecatedTableOptions($query);

        $res = $this->dbh->query($query);
        if (!$res) {
            // no translation for error logs
            $error = "  *** MySQL query error:\n  SQL: " . $query . "\n  Error: " .
                   $this->dbh->error . "\n";
            $error .= Toolbox::backtrace(false, 'DBmysql->doQuery()', ['Toolbox::backtrace()']);

            Toolbox::logSqlError($error);

            ErrorHandler::getInstance()->handleSqlError($this->dbh->errno, $this->dbh->error, $query);

            if (($is_debug || isAPI()) && $CFG_GLPI["debug_sql"]) {
                $DEBUG_SQL["errors"][$SQL_TOTAL_REQUEST] = $this->error();
                $debug_data['errors'] = $this->error();
            }
        }

        if ($is_debug && $CFG_GLPI["debug_sql"]) {
            $TIME = $TIMER->getTime();
            $debug_data['time'] = (int) ($TIME * 1000);
            $debug_data['rows'] = $this->affectedRows();
            $DEBUG_SQL["times"][$SQL_TOTAL_REQUEST] = $TIME;
            $DEBUG_SQL['rows'][$SQL_TOTAL_REQUEST] = $this->affectedRows();
        }

        $this->last_query_warnings = $this->fetchQueryWarnings();
        $DEBUG_SQL['warnings'][$SQL_TOTAL_REQUEST] = $this->last_query_warnings;

        $warnings_string = implode(
            "\n",
            array_map(
                static function ($warning) {
                    return sprintf('%s: %s', $warning['Code'], $warning['Message']);
                },
                $this->last_query_warnings
            )
        );
        $debug_data['warnings'] = $warnings_string;

        // Output warnings in SQL log
        if (!empty($this->last_query_warnings)) {
            $message = sprintf(
                "  *** MySQL query warnings:\n  SQL: %s\n  Warnings: \n%s\n",
                $query,
                $warnings_string
            );
            $message .= Toolbox::backtrace(false, 'DBmysql->doQuery()', ['Toolbox::backtrace()']);
            Toolbox::logSqlWarning($message);

            ErrorHandler::getInstance()->handleSqlWarnings($this->last_query_warnings, $query);
        }

        \Glpi\Debug\Profile::getCurrent()->addSQLQueryData(
            $debug_data['query'],
            $debug_data['time'],
            $debug_data['rows'],
            $debug_data['errors'],
            $debug_data['warnings']
        );
        if ($this->execution_time === true) {
            $this->execution_time = $TIMER->getTime(0, true);
        }
        return $res;
    }

    /**
     * Execute a MySQL query and die
     * (optionally with a message) if it fails
     *
     * @since 0.84
     *
     * @param string $query   Query to execute
     * @param string $message Explanation of query (default '')
     *
     * @return mysqli_result Query result handler
     *
     * @deprecated 10.0.11
     */
    public function queryOrDie($query, $message = '')
    {
<<<<<<< HEAD
=======
        Toolbox::deprecated('Direct query usage is strongly discouraged! Use DB::request() instead.', false);
        return $this->doQueryOrDie($query, $message);
    }

    /**
     * Execute a MySQL query and die
     * (optionnaly with a message) if it fails
     *
     * @since 0.84
     *
     * @param string $query   Query to execute
     * @param string $message Explanation of query (default '')
     *
     * @return mysqli_result Query result handler
     */
    public function doQueryOrDie($query, $message = '')
    {
>>>>>>> d35432b7
        $res = $this->doQuery($query);
        if (!$res) {
            //TRANS: %1$s is the description, %2$s is the query, %3$s is the error message
            $message = sprintf(
                __('%1$s - Error during the database query: %2$s - Error is %3$s'),
                $message,
                $query,
                $this->error()
            );
            if (isCommandLine()) {
                 throw new \RuntimeException($message);
            } else {
                echo $message . "\n";
                die(1);
            }
        }
        return $res;
    }

    /**
     * Prepare a MySQL query
     *
     * @param string $query Query to prepare
     *
     * @return mysqli_stmt|boolean statement object or FALSE if an error occurred.
     */
    public function prepare($query)
    {
        /**
         * @var array $CFG_GLPI
         * @var array $DEBUG_SQL
         * @var integer $SQL_TOTAL_REQUEST
         */
        global $CFG_GLPI, $DEBUG_SQL, $SQL_TOTAL_REQUEST;

        $res = $this->dbh->prepare($query);
        if (!$res) {
            // no translation for error logs
            $error = "  *** MySQL prepare error:\n  SQL: " . $query . "\n  Error: " .
                   $this->dbh->error . "\n";
            $error .= Toolbox::backtrace(false, 'DBmysql->prepare()', ['Toolbox::backtrace()']);

            Toolbox::logSqlError($error);

            ErrorHandler::getInstance()->handleSqlError($this->dbh->errno, $this->dbh->error, $query);

            if (
                isset($_SESSION['glpi_use_mode'])
                && $_SESSION['glpi_use_mode'] == Session::DEBUG_MODE
                && $CFG_GLPI["debug_sql"]
            ) {
                $SQL_TOTAL_REQUEST++;
                $DEBUG_SQL["errors"][$SQL_TOTAL_REQUEST] = $this->error();
            }
        }
        $this->current_query = $query;
        return $res;
    }

    /**
     * Give result from a sql result
     *
     * @param mysqli_result $result MySQL result handler
     * @param int           $i      Row offset to give
     * @param string        $field  Field to give
     *
     * @return mixed Value of the Row $i and the Field $field of the Mysql $result
     */
    public function result($result, $i, $field)
    {
        if (
            $result && ($result->data_seek($i))
            && ($data = $this->fetchArray($result))
            && isset($data[$field])
        ) {
            return $data[$field];
        }
        return null;
    }

    /**
     * Number of rows
     *
     * @param mysqli_result $result MySQL result handler
     *
     * @return integer number of rows
     */
    public function numrows($result)
    {
        return $result->num_rows;
    }

    /**
     * Fetch array of the next row of a Mysql query
     * Please prefer fetchRow or fetchAssoc
     *
     * @param mysqli_result $result MySQL result handler
     *
     * @return string[]|null array results
     */
    public function fetchArray($result)
    {
        return $this->decodeFetchResult($result->fetch_array());
    }

    /**
     * Fetch row of the next row of a Mysql query
     *
     * @param mysqli_result $result MySQL result handler
     *
     * @return mixed|null result row
     */
    public function fetchRow($result)
    {
        return $this->decodeFetchResult($result->fetch_row());
    }

    /**
     * Fetch assoc of the next row of a Mysql query
     *
     * @param mysqli_result $result MySQL result handler
     *
     * @return string[]|null result associative array
     */
    public function fetchAssoc($result)
    {
        return $this->decodeFetchResult($result->fetch_assoc());
    }

    /**
     * Fetch object of the next row of an SQL query
     *
     * @param mysqli_result $result MySQL result handler
     *
     * @return object|null
     */
    public function fetchObject($result)
    {
        return $this->decodeFetchResult($result->fetch_object());
    }

    /**
     * Move current pointer of a Mysql result to the specific row
     *
     * @param mysqli_result $result MySQL result handler
     * @param integer       $num    Row to move current pointer
     *
     * @return boolean
     */
    public function dataSeek($result, $num)
    {
        return $result->data_seek($num);
    }

    /**
     * Give ID of the last inserted item by Mysql
     *
     * @return mixed
     */
    public function insertId()
    {
        $insert_id = $this->dbh->insert_id;

        if ($insert_id === 0) {
            // See https://www.php.net/manual/en/mysqli.insert-id.php
            // `$this->dbh->insert_id` will return 0 value if `INSERT` statement did not change the `AUTO_INCREMENT` value.
            // We have to retrieve it manually via `LAST_INSERT_ID()`.
            $insert_id = $this->dbh->query('SELECT LAST_INSERT_ID()')->fetch_row()[0];
        }
        return $insert_id;
    }

    /**
     * Give number of fields of a Mysql result
     *
     * @param mysqli_result $result MySQL result handler
     *
     * @return int number of fields
     */
    public function numFields($result)
    {
        return $result->field_count;
    }

    /**
     * Give name of a field of a Mysql result
     *
     * @param mysqli_result $result MySQL result handler
     * @param integer       $nb     ID of the field
     *
     * @return string name of the field
     */
    public function fieldName($result, $nb)
    {
        $finfo = $result->fetch_fields();
        return $finfo[$nb]->name;
    }


    /**
     * List tables in database
     *
     * @param string $table Table name condition (glpi_% as default to retrieve only glpi tables)
     * @param array  $where Where clause to append
     *
     * @return DBmysqlIterator
     */
    public function listTables($table = 'glpi\_%', array $where = [])
    {
        $iterator = $this->request([
            'SELECT' => 'table_name as TABLE_NAME',
            'FROM'   => 'information_schema.tables',
            'WHERE'  => [
                'table_schema' => $this->dbdefault,
                'table_type'   => 'BASE TABLE',
                'table_name'   => ['LIKE', $table]
            ] + $where
        ]);
        return $iterator;
    }

    /**
     * Returns tables using "MyIsam" engine.
     *
     * @param bool $exclude_plugins
     *
     * @return DBmysqlIterator
     */
    public function getMyIsamTables(bool $exclude_plugins = false): DBmysqlIterator
    {
        $criteria = [
            'engine' => 'MyIsam',
        ];
        if ($exclude_plugins) {
            $criteria[] = ['NOT' => ['information_schema.tables.table_name' => ['LIKE', 'glpi\_plugin\_%']]];
        }

        $iterator = $this->listTables('glpi\_%', $criteria);

        return $iterator;
    }

    /**
     * Returns tables not using "utf8mb4_unicode_ci" collation.
     *
     * @param bool $exclude_plugins
     *
     * @return DBmysqlIterator
     */
    public function getNonUtf8mb4Tables(bool $exclude_plugins = false): DBmysqlIterator
    {

       // Find tables that does not use utf8mb4 collation
        $tables_query = [
            'SELECT'     => ['information_schema.tables.table_name as TABLE_NAME'],
            'DISTINCT'   => true,
            'FROM'       => 'information_schema.tables',
            'WHERE'     => [
                'information_schema.tables.table_schema' => $this->dbdefault,
                'information_schema.tables.table_name'   => ['LIKE', 'glpi\_%'],
                'information_schema.tables.table_type'    => 'BASE TABLE',
                ['NOT' => ['information_schema.tables.table_collation' => 'utf8mb4_unicode_ci']],
            ],
        ];

       // Find columns that does not use utf8mb4 collation
        $columns_query = [
            'SELECT'     => ['information_schema.columns.table_name as TABLE_NAME'],
            'DISTINCT'   => true,
            'FROM'       => 'information_schema.columns',
            'INNER JOIN' => [
                'information_schema.tables' => [
                    'FKEY' => [
                        'information_schema.tables'  => 'table_name',
                        'information_schema.columns' => 'table_name',
                        [
                            'AND' => [
                                'information_schema.tables.table_schema' => new QueryExpression(
                                    $this->quoteName('information_schema.columns.table_schema')
                                ),
                            ]
                        ],
                    ]
                ]
            ],
            'WHERE'     => [
                'information_schema.tables.table_schema' => $this->dbdefault,
                'information_schema.tables.table_name'   => ['LIKE', 'glpi\_%'],
                'information_schema.tables.table_type'    => 'BASE TABLE',
                ['NOT' => ['information_schema.columns.collation_name' => null]],
                ['NOT' => ['information_schema.columns.collation_name' => 'utf8mb4_unicode_ci']]
            ],
        ];

        if ($exclude_plugins) {
            $tables_query['WHERE'][] = ['NOT' => ['information_schema.tables.table_name' => ['LIKE', 'glpi\_plugin\_%']]];
            $columns_query['WHERE'][] = ['NOT' => ['information_schema.tables.table_name' => ['LIKE', 'glpi\_plugin\_%']]];
        }

        $iterator = $this->request([
            'SELECT'   => ['TABLE_NAME'],
            'DISTINCT' => true,
            'FROM'     => new QueryUnion([$tables_query, $columns_query], true),
            'ORDER'    => ['TABLE_NAME']
        ]);

        return $iterator;
    }

    /**
     * Returns tables not compatible with timezone usage, i.e. having "datetime" columns.
     *
     * @param bool $exclude_plugins
     *
     * @return DBmysqlIterator
     *
     * @since 10.0.0
     */
    public function getTzIncompatibleTables(bool $exclude_plugins = false): DBmysqlIterator
    {

        $query = [
            'SELECT'       => ['information_schema.columns.table_name as TABLE_NAME'],
            'DISTINCT'     => true,
            'FROM'         => 'information_schema.columns',
            'INNER JOIN'   => [
                'information_schema.tables' => [
                    'FKEY' => [
                        'information_schema.tables'  => 'table_name',
                        'information_schema.columns' => 'table_name',
                        [
                            'AND' => [
                                'information_schema.tables.table_schema' => new QueryExpression(
                                    $this->quoteName('information_schema.columns.table_schema')
                                ),
                            ]
                        ],
                    ]
                ]
            ],
            'WHERE'       => [
                'information_schema.tables.table_schema' => $this->dbdefault,
                'information_schema.tables.table_name'   => ['LIKE', 'glpi\_%'],
                'information_schema.tables.table_type'   => 'BASE TABLE',
                'information_schema.columns.data_type'   => 'datetime',
            ],
            'ORDER'       => ['TABLE_NAME']
        ];

        if ($exclude_plugins) {
            $query['WHERE'][] = ['NOT' => ['information_schema.tables.table_name' => ['LIKE', 'glpi\_plugin\_%']]];
        }

        $iterator = $this->request($query);

        return $iterator;
    }


    /**
     * Returns columns that uses signed integers for primary/foreign keys.
     *
     * @param bool $exclude_plugins
     *
     * @return DBmysqlIterator
     *
     * @since 9.5.7
     */
    public function getSignedKeysColumns(bool $exclude_plugins = false)
    {
        $query = [
            'SELECT'       => [
                'information_schema.columns.table_name as TABLE_NAME',
                'information_schema.columns.column_name as COLUMN_NAME',
                'information_schema.columns.data_type as DATA_TYPE',
                'information_schema.columns.column_default as COLUMN_DEFAULT',
                'information_schema.columns.is_nullable as IS_NULLABLE',
                'information_schema.columns.extra as EXTRA',
            ],
            'FROM'         => 'information_schema.columns',
            'INNER JOIN'   => [
                'information_schema.tables' => [
                    'FKEY' => [
                        'information_schema.tables'  => 'table_name',
                        'information_schema.columns' => 'table_name',
                        [
                            'AND' => [
                                'information_schema.tables.table_schema' => new QueryExpression(
                                    $this->quoteName('information_schema.columns.table_schema')
                                ),
                            ]
                        ],
                    ]
                ]
            ],
            'WHERE'       => [
                'information_schema.tables.table_schema'  => $this->dbdefault,
                'information_schema.tables.table_name'    => ['LIKE', 'glpi\_%'],
                'information_schema.tables.table_type'    => 'BASE TABLE',
                [
                    'OR' => [
                        ['information_schema.columns.column_name' => 'id'],
                        ['information_schema.columns.column_name' => ['LIKE', '%\_id']],
                        ['information_schema.columns.column_name' => ['LIKE', '%\_id\_%']],
                    ],
                ],
                'information_schema.columns.data_type' => ['tinyint', 'smallint', 'mediumint', 'int', 'bigint'],
                ['NOT' => ['information_schema.columns.column_type' => ['LIKE', '%unsigned%']]],
            ],
            'ORDER'       => ['TABLE_NAME']
        ];

        if ($exclude_plugins) {
            $query['WHERE'][] = ['NOT' => ['information_schema.tables.table_name' => ['LIKE', 'glpi\_plugin\_%']]];
        }

        $iterator = $this->request($query);

        return $iterator;
    }

    /**
     * Returns foreign keys constraints.
     *
     * @return DBmysqlIterator
     *
     * @since 9.5.7
     */
    public function getForeignKeysContraints()
    {
        $query = [
            'SELECT' => [
                'table_schema as TABLE_SCHEMA',
                'table_name as TABLE_NAME',
                'column_name as COLUMN_NAME',
                'constraint_name as CONSTRAINT_NAME',
                'referenced_table_name as REFERENCED_TABLE_NAME',
                'referenced_column_name as REFERENCED_COLUMN_NAME',
                'ordinal_position as ORDINAL_POSITION',
            ],
            'FROM'   => 'information_schema.key_column_usage',
            'WHERE'  => [
                'referenced_table_schema' => $this->dbdefault,
                'referenced_table_name'   => ['LIKE', 'glpi\_%'],
            ],
            'ORDER'  => ['TABLE_NAME']
        ];

        $iterator = $this->request($query);

        return $iterator;
    }

    /**
     * List fields of a table
     *
     * @param string  $table    Table name condition
     * @param boolean $usecache If use field list cache (default true)
     *
     * @return mixed list of fields
     */
    public function listFields($table, $usecache = true)
    {

        if (!$this->cache_disabled && $usecache && isset($this->field_cache[$table])) {
            return $this->field_cache[$table];
        }
        $result = $this->doQuery("SHOW COLUMNS FROM `$table`");
        if ($result) {
            if ($this->numrows($result) > 0) {
                $this->field_cache[$table] = [];
                while ($data = $this->fetchAssoc($result)) {
                    $this->field_cache[$table][$data["Field"]] = $data;
                }
                return $this->field_cache[$table];
            }
            return [];
        }
        return false;
    }

    /**
     * Get field of a table
     *
     * @param string  $table
     * @param string  $field
     * @param boolean $usecache
     *
     * @return array|null Field characteristics
     */
    public function getField(string $table, string $field, $usecache = true): ?array
    {

        $fields = $this->listFields($table, $usecache);
        return $fields[$field] ?? null;
    }

    /**
     * Get number of affected rows in previous MySQL operation
     *
     * @return int number of affected rows on success, and -1 if the last query failed.
     */
    public function affectedRows()
    {
        return $this->dbh->affected_rows;
    }

    /**
     * Free result memory
     *
     * @param mysqli_result $result MySQL result handler
     *
     * @return boolean
     */
    public function freeResult($result)
    {
        return $result->free();
    }

    /**
     * Returns the numerical value of the error message from previous MySQL operation
     *
     * @return int error number from the last MySQL function, or 0 (zero) if no error occurred.
     */
    public function errno()
    {
        return $this->dbh->errno;
    }

    /**
     * Returns the text of the error message from previous MySQL operation
     *
     * @return string error text from the last MySQL function, or '' (empty string) if no error occurred.
     */
    public function error()
    {
        return $this->dbh->error;
    }

    /**
     * Close MySQL connection
     *
     * @return boolean TRUE on success or FALSE on failure.
     */
    public function close()
    {
        if ($this->connected && $this->dbh) {
            return $this->dbh->close();
        }
        return false;
    }

    /**
     * is a slave database ?
     *
     * @return boolean
     */
    public function isSlave()
    {
        return $this->slave;
    }

    /**
     * Execute all the request in a file
     *
     * @param string $path with file full path
     *
     * @return boolean true if all query are successfull
     */
    public function runFile($path)
    {
        $script = fopen($path, 'r');
        if (!$script) {
            return false;
        }
        $sql_query = @fread(
            $script,
            @filesize($path)
        ) . "\n";
        $sql_query = html_entity_decode($sql_query, ENT_COMPAT, 'UTF-8');

        $sql_query = $this->removeSqlRemarks($sql_query);
        $queries = preg_split('/;\s*$/m', $sql_query);

        foreach ($queries as $query) {
            $query = trim($query);
            if ($query != '') {
                $query = htmlentities($query, ENT_COMPAT, 'UTF-8');
                if (!$this->doQuery($query)) {
                    return false;
                }
                if (!isCommandLine()) {
                  // Flush will prevent proxy to timeout as it will receive data.
                  // Flush requires a content to be sent, so we sent spaces as multiple spaces
                  // will be shown as a single one on browser.
                    echo ' ';
                    Html::glpi_flush();
                }
            }
        }

        return true;
    }

    /**
     * Instanciate a Simple DBIterator
     *
     * Examples =
     *  foreach ($DB->request("select * from glpi_states") as $data) { ... }
     *  foreach ($DB->request("glpi_states") as $ID => $data) { ... }
     *  foreach ($DB->request("glpi_states", "ID=1") as $ID => $data) { ... }
     *  foreach ($DB->request("glpi_states", "", "name") as $ID => $data) { ... }
     *  foreach ($DB->request("glpi_computers",array("name"=>"SBEI003W","entities_id"=>1),array("serial","otherserial")) { ... }
     *
     * Examples =
     *   array("id"=>NULL)
     *   array("OR"=>array("id"=>1, "NOT"=>array("state"=>3)));
     *   array("AND"=>array("id"=>1, array("NOT"=>array("state"=>array(3,4,5),"toto"=>2))))
     *
     * FIELDS name or array of field names
     * ORDER name or array of field names
     * LIMIT max of row to retrieve
     * START first row to retrieve
     *
     * @param string|string[] $tableorsql Table name, array of names or SQL query
     * @param string|string[] $crit       String or array of filed/values, ex array("id"=>1), if empty => all rows
     *                                    (default '')
     * @param boolean         $debug      To log the request (default false)
     *
     * @return DBmysqlIterator
     */
    public function request($tableorsql, $crit = "", $debug = false)
    {
        $iterator = new DBmysqlIterator($this);
        $iterator->execute($tableorsql, $crit, $debug);
        return $iterator;
    }


    /**
     * Get information about DB connection for showSystemInformation
     *
     * @since 0.84
     *
     * @return string[] Array of label / value
     */
    public function getInfo()
    {
       // No translation, used in sysinfo
        $ret = [];
        $req = $this->request("SELECT @@sql_mode as mode, @@version AS vers, @@version_comment AS stype");

        if (($data = $req->current())) {
            if ($data['stype']) {
                $ret['Server Software'] = $data['stype'];
            }
            if ($data['vers']) {
                $ret['Server Version'] = $data['vers'];
            } else {
                $ret['Server Version'] = $this->dbh->server_info;
            }
            if ($data['mode']) {
                $ret['Server SQL Mode'] = $data['mode'];
            } else {
                $ret['Server SQL Mode'] = '';
            }
        }
        $ret['Parameters'] = $this->dbuser . "@" . $this->dbhost . "/" . $this->dbdefault;
        $ret['Host info']  = $this->dbh->host_info;

        return $ret;
    }

    /**
     * Get a global DB lock
     *
     * @since 0.84
     *
     * @param string $name lock's name
     *
     * @return boolean
     */
    public function getLock($name)
    {
<<<<<<< HEAD
        $name          = $this->quote($this->dbdefault . '.' . $name);
        $query         = "SELECT GET_LOCK($name, 0)";
=======
        $name          = addslashes($this->dbdefault . '.' . $name);
        $query         = "SELECT GET_LOCK('$name', 0)";
>>>>>>> d35432b7
        $result        = $this->doQuery($query);
        list($lock_ok) = $this->fetchRow($result);

        return (bool)$lock_ok;
    }

    /**
     * Release a global DB lock
     *
     * @since 0.84
     *
     * @param string $name lock's name
     *
     * @return boolean
     */
    public function releaseLock($name)
    {
<<<<<<< HEAD
        $name          = $this->quote($this->dbdefault . '.' . $name);
        $query         = "SELECT RELEASE_LOCK($name)";
=======
        $name          = addslashes($this->dbdefault . '.' . $name);
        $query         = "SELECT RELEASE_LOCK('$name')";
>>>>>>> d35432b7
        $result        = $this->doQuery($query);
        list($lock_ok) = $this->fetchRow($result);

        return $lock_ok;
    }


    /**
     * Check if a table exists
     *
     * @since 9.2
     * @since 9.5 Added $usecache parameter.
     *
     * @param string  $tablename Table name
     * @param boolean $usecache  If use table list cache
     *
     * @return boolean
     **/
    public function tableExists($tablename, $usecache = true)
    {

        if (!$this->cache_disabled && $usecache && in_array($tablename, $this->table_cache)) {
            return true;
        }

       // Retrieve all tables if cache is empty but enabled, in order to fill cache
       // with all known tables
        $retrieve_all = !$this->cache_disabled && empty($this->table_cache);

        $result = $this->listTables($retrieve_all ? 'glpi\_%' : $tablename);
        $found_tables = [];
        foreach ($result as $data) {
            $found_tables[] = $data['TABLE_NAME'];
        }

        if (!$this->cache_disabled) {
            $this->table_cache = array_unique(array_merge($this->table_cache, $found_tables));
        }

        if (in_array($tablename, $found_tables)) {
            return true;
        }

        return false;
    }

    /**
     * Check if a field exists
     *
     * @since 9.2
     *
     * @param string  $table    Table name for the field we're looking for
     * @param string  $field    Field name
     * @param Boolean $usecache Use cache; @see DBmysql::listFields(), defaults to true
     *
     * @return boolean
     **/
    public function fieldExists($table, $field, $usecache = true)
    {
        if (!$this->tableExists($table, $usecache)) {
            trigger_error("Table $table does not exists", E_USER_WARNING);
            return false;
        }

        if ($fields = $this->listFields($table, $usecache)) {
            if (isset($fields[$field])) {
                return true;
            }
            return false;
        }
        return false;
    }

    /**
     * Disable table cache globally; usefull for migrations
     *
     * @return void
     */
    public function disableTableCaching()
    {
        $this->cache_disabled = true;
    }

    /**
     * Quote field name
     *
     * @since 9.3
     *
     * @param string $name of field to quote (or table.field)
     *
     * @return string
     */
    public static function quoteName($name)
    {
       //handle verbatim names
        if ($name instanceof QueryExpression) {
            return $name->getValue();
        }
       //handle aliases
        $names = preg_split('/\s+AS\s+/i', $name);
        if (count($names) > 2) {
            throw new \RuntimeException(
                'Invalid field name ' . $name
            );
        }
        if (count($names) == 2) {
            $name = self::quoteName($names[0]);
            $name .= ' AS ' . self::quoteName($names[1]);
            return $name;
        } else {
            if (strpos($name, '.')) {
                $n = explode('.', $name, 2);
                $table = self::quoteName($n[0]);
                $field = ($n[1] === '*') ? $n[1] : self::quoteName($n[1]);
                return "$table.$field";
            }
            return ($name[0] == '`' ? $name : ($name === '*' ? $name : "`$name`"));
        }
    }

    /**
     * Quote value for insert/update
     *
     * @param mixed $value Value
     *
     * @return mixed
     */
    public static function quoteValue($value)
    {
        if ($value instanceof QueryParam || $value instanceof QueryExpression) {
            //no quote for query parameters nor expressions
            $value = $value->getValue();
        } else if ($value === null || $value === 'NULL' || $value === 'null') {
            $value = 'NULL';
        } else if (is_bool($value)) {
            // transform boolean as int (prevent `false` to be transformed to empty string)
            $value = "'" . (int)$value . "'";
        } else {
<<<<<<< HEAD
            global $DB;
            $value = $DB instanceof DBmysql && $DB->connected ? $DB->escape($value) : $value;
=======
            if (Sanitizer::isNsClassOrCallableIdentifier($value)) {
                // Values that corresponds to an existing namespaced class are not sanitized (see `Glpi\Toolbox\Sanitizer::sanitize()`).
                // However, they have to be escaped in SQL queries.
                // Note: method is called statically, so `$DB` may be not defined yet in edge cases (install process).
                /** @var \DBmysql $DB */
                global $DB;
                $value = $DB instanceof DBmysql && $DB->connected ? $DB->escape($value) : $value;
            }

           // phone numbers may start with '+' and will be considered as numeric
>>>>>>> d35432b7
            $value = "'$value'";
        }
        return $value;
    }

    /**
     * Builds an insert statement
     *
     * @since 9.3
     *
     * @param string $table  Table name
     * @param QuerySubQuery|array  $params Array of field => value pairs or a QuerySubQuery for INSERT INTO ... SELECT
     * @phpstan-param array<string, mixed>|QuerySubQuery $params
     *
     * @return string
     */
    public function buildInsert($table, $params)
    {
        $query = "INSERT INTO " . self::quoteName($table) . ' ';

        if ($params instanceof QuerySubQuery) {
            // INSERT INTO ... SELECT Query where the sub-query returns all columns needed for the insert
            $query .= $params->getQuery();
        } else {
            $fields = [];
            $values = [];
            foreach ($params as $key => $value) {
                $fields[] = $this->quoteName($key);
                if ($value instanceof QueryExpression) {
                    $values[] = $value->getValue();
                    unset($params[$key]);
                } elseif ($value instanceof QueryParam) {
                    $values[] = $value->getValue();
                } else {
                    $values[] = self::quoteValue($value);
                }
            }
            $query .= "(";
            $query .= implode(', ', $fields);
            $query .= ") VALUES (";
            $query .= implode(", ", $values);
            $query .= ")";
        }

        return $query;
    }

    /**
     * Insert a row in the database
     *
     * @since 9.3
     *
     * @param string $table  Table name
     * @param array  $params Query parameters ([field name => field value)
     *
     * @return mysqli_result|boolean Query result handler
     */
    public function insert($table, $params)
    {
        $result = $this->doQuery(
            $this->buildInsert($table, $params)
        );
        return $result;
    }

    /**
     * Insert a row in the database and die
     * (optionnaly with a message) if it fails
     *
     * @since 9.3
     *
     * @param string $table  Table name
     * @param array  $params  Query parameters ([field name => field value)
     * @param string $message Explanation of query (default '')
     *
     * @return mysqli_result|boolean Query result handler
     */
    public function insertOrDie($table, $params, $message = '')
    {
<<<<<<< HEAD
        $res = $this->insert($table, $params);
=======
        $insert = $this->buildInsert($table, $params);
        $res = $this->doQuery($insert);
>>>>>>> d35432b7
        if (!$res) {
            //TRANS: %1$s is the description, %2$s is the query, %3$s is the error message
            $message = sprintf(
                __('%1$s - Error during the database query: %2$s - Error is %3$s'),
                $message,
                $this->current_query,
                $this->error()
            );
            if (isCommandLine()) {
                 throw new \RuntimeException($message);
            } else {
                echo $message . "\n";
                die(1);
            }
        }
        return $res;
    }

    /**
     * Builds an update statement
     *
     * @since 9.3
     *
     * @param string $table   Table name
     * @param array  $params  Query parameters ([field name => field value)
     * @param array  $clauses Clauses to use. If not 'WHERE' key specified, will b the WHERE clause (@see DBmysqlIterator capabilities)
     * @param array  $joins  JOINS criteria array
     *
     * @since 9.4.0 $joins parameter added
     * @return string
     */
    public function buildUpdate($table, $params, $clauses, array $joins = [])
    {
       //when no explicit "WHERE", we only have a WHERE clause.
        if (!isset($clauses['WHERE'])) {
            $clauses  = ['WHERE' => $clauses];
        } else {
            $known_clauses = ['WHERE', 'ORDER', 'LIMIT', 'START'];
            foreach (array_keys($clauses) as $key) {
                if (!in_array($key, $known_clauses)) {
                    throw new \RuntimeException(
                        str_replace(
                            '%clause',
                            $key,
                            'Trying to use an unknown clause (%clause) building update query!'
                        )
                    );
                }
            }
        }

        if (!count($clauses['WHERE'])) {
            throw new \RuntimeException('Cannot run an UPDATE query without WHERE clause!');
        }
        if (!count($params)) {
            throw new \RuntimeException('Cannot run an UPDATE query without parameters!');
        }

        $query  = "UPDATE " . self::quoteName($table);

        //JOINS
        $this->iterator = new DBmysqlIterator($this);
        $query .= $this->iterator->analyseJoins($joins);

        $query .= " SET ";
        foreach ($params as $field => $value) {
            if ($value instanceof QueryParam || $value instanceof QueryExpression) {
                //no quote for query parameters nor expressions
                $query .= self::quoteName($field) . " = " . $value->getValue() . ", ";
            } else if ($value === null || $value === 'NULL' || $value === 'null') {
                $query .= self::quoteName($field) . " = NULL, ";
            } else if (is_bool($value)) {
                // transform boolean as int (prevent `false` to be transformed to empty string)
                $query .= self::quoteName($field) . " = '" . (int)$value . "', ";
            } else {
                $query .= self::quoteName($field) . " = " . self::quoteValue($value) . ", ";
            }
        }
        $query = rtrim($query, ', ');

        $query .= " WHERE " . $this->iterator->analyseCrit($clauses['WHERE']);

       // ORDER BY
        if (isset($clauses['ORDER']) && !empty($clauses['ORDER'])) {
            $query .= $this->iterator->handleOrderClause($clauses['ORDER']);
        }

        if (isset($clauses['LIMIT']) && !empty($clauses['LIMIT'])) {
            $offset = (isset($clauses['START']) && !empty($clauses['START'])) ? $clauses['START'] : null;
            $query .= $this->iterator->handleLimits($clauses['LIMIT'], $offset);
        }

        return $query;
    }

    /**
     * Update a row in the database
     *
     * @since 9.3
     *
     * @param string $table  Table name
     * @param array  $params Query parameters ([:field name => field value)
     * @param array  $where  WHERE clause
     * @param array  $joins  JOINS criteria array
     *
     * @since 9.4.0 $joins parameter added
     * @return mysqli_result|boolean Query result handler
     */
    public function update($table, $params, $where, array $joins = [])
    {
        $query = $this->buildUpdate($table, $params, $where, $joins);
        $result = $this->doQuery($query);
        return $result;
    }

    /**
     * Update a row in the database or die
     * (optionnaly with a message) if it fails
     *
     * @since 9.3
     *
     * @param string $table   Table name
     * @param array  $params  Query parameters ([:field name => field value)
     * @param array  $where   WHERE clause
     * @param string $message Explanation of query (default '')
     * @param array  $joins   JOINS criteria array
     *
     * @since 9.4.0 $joins parameter added
     * @return mysqli_result|boolean Query result handler
     */
    public function updateOrDie($table, $params, $where, $message = '', array $joins = [])
    {
<<<<<<< HEAD
        $res = $this->update($table, $params, $where, $joins);
=======
        $update = $this->buildUpdate($table, $params, $where, $joins);
        $res = $this->doQuery($update);
>>>>>>> d35432b7
        if (!$res) {
           //TRANS: %1$s is the description, %2$s is the query, %3$s is the error message
            $message = sprintf(
                __('%1$s - Error during the database query: %2$s - Error is %3$s'),
                $message,
                $this->current_query,
                $this->error()
            );
            if (isCommandLine()) {
                 throw new \RuntimeException($message);
            } else {
                echo $message . "\n";
                die(1);
            }
        }
        return $res;
    }

    /**
     * Update a row in the database or insert a new one
     *
     * @since 9.4
     *
     * @param string  $table   Table name
     * @param array   $params  Query parameters ([:field name => field value)
     * @param array   $where   WHERE clause
     * @param boolean $onlyone Do the update only one element, defaults to true
     *
     * @return mysqli_result|boolean Query result handler
     */
    public function updateOrInsert($table, $params, $where, $onlyone = true)
    {
        $req = $this->request($table, $where);
        $data = array_merge($where, $params);
        if ($req->count() == 0) {
            return $this->insertOrDie($table, $data, 'Unable to create new element or update existing one');
        } else if ($req->count() == 1 || !$onlyone) {
            return $this->updateOrDie($table, $data, $where, 'Unable to create new element or update existing one');
        } else {
            trigger_error('Update would change too many rows!', E_USER_WARNING);
            return false;
        }
    }

    /**
     * Builds a delete statement
     *
     * @since 9.3
     *
     * @param string $table  Table name
     * @param array  $params Query parameters ([field name => field value)
     * @param array  $where  WHERE clause (@see DBmysqlIterator capabilities)
     * @param array  $joins  JOINS criteria array
     *
     * @since 9.4.0 $joins parameter added
     * @return string
     */
    public function buildDelete($table, $where, array $joins = [])
    {

        if (!count($where)) {
            throw new \RuntimeException('Cannot run an DELETE query without WHERE clause!');
        }

        $query  = "DELETE " . self::quoteName($table) . " FROM " . self::quoteName($table);

        $this->iterator = new DBmysqlIterator($this);
        $query .= $this->iterator->analyseJoins($joins);
        $query .= " WHERE " . $this->iterator->analyseCrit($where);

        return $query;
    }

    /**
     * Delete rows in the database
     *
     * @since 9.3
     *
     * @param string $table  Table name
     * @param array  $where  WHERE clause
     * @param array  $joins  JOINS criteria array
     *
     * @since 9.4.0 $joins parameter added
     * @return mysqli_result|boolean Query result handler
     */
    public function delete($table, $where, array $joins = [])
    {
        $query = $this->buildDelete($table, $where, $joins);
        $result = $this->doQuery($query);
        return $result;
    }

    /**
     * Delete a row in the database and die
     * (optionnaly with a message) if it fails
     *
     * @since 9.3
     *
     * @param string $table   Table name
     * @param array  $where   WHERE clause
     * @param string $message Explanation of query (default '')
     * @param array  $joins   JOINS criteria array
     *
     * @since 9.4.0 $joins parameter added
     * @return mysqli_result|boolean Query result handler
     */
    public function deleteOrDie($table, $where, $message = '', array $joins = [])
    {
<<<<<<< HEAD
        $res = $this->delete($table, $where, $joins);
=======
        $update = $this->buildDelete($table, $where, $joins);
        $res = $this->doQuery($update);
>>>>>>> d35432b7
        if (!$res) {
           //TRANS: %1$s is the description, %2$s is the query, %3$s is the error message
            $message = sprintf(
                __('%1$s - Error during the database query: %2$s - Error is %3$s'),
                $message,
                $this->current_query,
                $this->error()
            );
            if (isCommandLine()) {
                 throw new \RuntimeException($message);
            } else {
                echo $message . "\n";
                die(1);
            }
        }
        return $res;
    }


    /**
     * Truncate table in the database
     *
     * @since 10.0.0
     *
     * @param string $table Table name
     *
     * @return mysqli_result|boolean Query result handler
     *
     * @deprecated 10.1.0
     */
    public function truncate($table)
    {
        Toolbox::deprecated();
        // Use delete to prevent table corruption on some MySQL operations
        // (i.e. when using mysqldump without `--single-transaction` option)
        return $this->delete($table, [1]);
    }

    /**
     * Truncate table in the database or die
     * (optionally with a message) if it fails
     *
     * @since 10.0.0
     *
     * @param string $table   Table name
     * @param string $message Explanation of query (default '')
     *
     * @return mysqli_result|boolean Query result handler
     *
     * @deprecated 10.1.0
     */
    public function truncateOrDie($table, $message = '')
    {
<<<<<<< HEAD
        Toolbox::deprecated();
        return $this->deleteOrDie($table, [1], $message);
=======
        $table_name = $this::quoteName($table);
        $res = $this->doQuery("TRUNCATE $table_name");
        if (!$res) {
           //TRANS: %1$s is the description, %2$s is the query, %3$s is the error message
            $message = sprintf(
                __('%1$s - Error during the database query: %2$s - Error is %3$s'),
                $message,
                "TRUNCATE $table",
                $this->error()
            );
            if (isCommandLine()) {
                 throw new \RuntimeException($message);
            }
            echo $message . "\n";
            die(1);
        }
        return $res;
>>>>>>> d35432b7
    }

    /**
     * Drops a table
     *
     * @param string $name   Table name
     * @param bool   $exists Add IF EXISTS clause
     *
     * @return bool|mysqli_result
     */
    public function dropTable(string $name, bool $exists = false)
    {
        $res = $this->doQuery(
            $this->buildDrop(
                $name,
                'TABLE',
                $exists
            )
        );
        return $res;
    }

    /**
     * Drops a view
     *
     * @param string $name   View name
     * @param bool   $exists Add IF EXISTS clause
     *
     * @return bool|mysqli_result
     */
    public function dropView(string $name, bool $exists = false)
    {
        $res = $this->doQuery(
            $this->buildDrop(
                $name,
                'VIEW',
                $exists
            )
        );
        return $res;
    }

    /**
     * Builds a DROP query
     *
     * @param string $name   Name to drop
     * @param string $type   Type to drop
     * @param bool   $exists Add IF EXISTS clause
     *
     * @return string
     */
    public function buildDrop(string $name, string $type, bool $exists = false): string
    {
        $known_types = [
            'TABLE',
            'VIEW',
            'INDEX',
            'FOREIGN KEY',
            'FIELD'
        ];
        if (!in_array($type, $known_types)) {
            throw new \InvalidArgumentException('Unknown type to drop: ' . $type);
        }

        $name = $this::quoteName($name);
        $query = 'DROP';
        if ($type != 'FIELD') {
            $query .= " $type";
        }
        if ($exists) {
            $query .= ' IF EXISTS';
        }
        $query .= " $name";
        return $query;
    }

    /**
     * Get database raw version
     *
     * @return string
     */
    public function getVersion()
    {
        $req = $this->request('SELECT version()')->current();
        $raw = $req['version()'];
        return $raw;
    }

    /**
     * Starts a transaction
     *
     * @return boolean
     */
    public function beginTransaction()
    {
        if ($this->in_transaction === true) {
            trigger_error('A database transaction has already been started!', E_USER_WARNING);
        }
        $this->in_transaction = true;
        return $this->dbh->begin_transaction();
    }

    public function setSavepoint(string $name, $force = false)
    {
        if (!$this->in_transaction && $force) {
            $this->beginTransaction();
        }
        if ($this->in_transaction) {
            $this->dbh->savepoint($name);
        } else {
           // Not already in transaction or failed to start one now
            trigger_error('Unable to set DB savepoint because no transaction was started', E_USER_WARNING);
        }
    }

    /**
     * Commits a transaction
     *
     * @return boolean
     */
    public function commit()
    {
        $this->in_transaction = false;
        return $this->dbh->commit();
    }

    /**
     * Rollbacks a transaction completely or to a specified savepoint
     *
     * @return boolean
     */
    public function rollBack($savepoint = null)
    {
        if (!$savepoint) {
            $this->in_transaction = false;
            return $this->dbh->rollback();
        } else {
            return $this->rollbackTo($savepoint);
        }
    }

    /**
     * Rollbacks a transaction to a specified savepoint
     *
     * @param string $name
     *
     * @return boolean
     */
    protected function rollbackTo($name)
    {
        // No proper rollback to savepoint support in mysqli extension?
        $result = $this->doQuery('ROLLBACK TO ' . self::quoteName($name));
        return $result !== false;
    }

    /**
     * Are we in a transaction?
     *
     * @return boolean
     */
    public function inTransaction()
    {
        return $this->in_transaction;
    }

    /**
     * Defines timezone to use.
     *
     * @param string $timezone
     *
     * @return DBmysql
     */
    public function setTimezone($timezone)
    {
       //setup timezone
        if ($this->use_timezones) {
            date_default_timezone_set($timezone);
            $this->dbh->query("SET SESSION time_zone = '$timezone'");
            $_SESSION['glpi_currenttime'] = date("Y-m-d H:i:s");
        }
        return $this;
    }

    /**
     * Returns list of timezones.
     *
     * @return string[]
     *
     * @since 9.5.0
     */
    public function getTimezones()
    {
        if (!$this->use_timezones) {
            return [];
        }

        $list = []; //default $tz is empty

        $from_php = \DateTimeZone::listIdentifiers();
        $now = new \DateTime();

        $iterator = $this->request([
            'SELECT' => 'Name',
            'FROM'   => 'mysql.time_zone_name',
            'WHERE'  => ['Name' => $from_php]
        ]);

        foreach ($iterator as $from_mysql) {
            $now->setTimezone(new \DateTimeZone($from_mysql['Name']));
            $list[$from_mysql['Name']] = $from_mysql['Name'] . $now->format(" (T P)");
        }

        return $list;
    }

    /**
     * Clear cached schema information.
     *
     * @return void
     */
    public function clearSchemaCache()
    {
        $this->table_cache = [];
        $this->field_cache = [];
    }

    /**
     * Quote a value for a specified type
     * Should be used for PDO, but this will prevent heavy
     * replacements in the source code in the future.
     *
     * @param mixed   $value Value to quote
     * @param integer $type  Value type, defaults to PDO::PARAM_STR
     *
     * @return mixed
     *
     * @since 9.5.0
     */
    public function quote($value, int $type = 2/*\PDO::PARAM_STR*/)
    {
        return "'" . $this->escape($value) . "'";
       //return $this->dbh->quote($value, $type);
    }

    /**
     * Get character used to quote names for current database engine
     *
     * @return string
     *
     * @since 9.5.0
     */
    public static function getQuoteNameChar(): string
    {
        return '`';
    }

    /**
     * Is value quoted as database field/expression?
     *
     * @param string|QueryExpression $value Value to check
     *
     * @return boolean
     *
     * @since 9.5.0
     */
    public static function isNameQuoted($value): bool
    {
        $quote = static::getQuoteNameChar();
        return is_string($value) && trim($value, $quote) != $value;
    }

    /**
     * Remove SQL comments
     * © 2011 PHPBB Group
     *
     * @param string $output SQL statements
     *
     * @return string
     */
    public function removeSqlComments($output)
    {
        $lines = explode("\n", $output);
        $output = "";

       // try to keep mem. use down
        $linecount = count($lines);

        $in_comment = false;
        for ($i = 0; $i < $linecount; $i++) {
            if (preg_match("/^\/\*/", $lines[$i])) {
                $in_comment = true;
            }

            if (!$in_comment) {
                $output .= $lines[$i] . "\n";
            }

            if (preg_match("/\*\/$/", preg_quote($lines[$i]))) {
                $in_comment = false;
            }
        }

        unset($lines);
        return trim($output);
    }

    /**
     * Remove remarks and comments from SQL
     * @see DBmysql::removeSqlComments()
     * © 2011 PHPBB Group
     *
     * @param $string $sql SQL statements
     *
     * @return string
     */
    public function removeSqlRemarks($sql)
    {
        $lines = explode("\n", $sql);

       // try to keep mem. use down
        $sql = "";

        $linecount = count($lines);
        $output = "";

        for ($i = 0; $i < $linecount; $i++) {
            if (($i != ($linecount - 1)) || (strlen($lines[$i]) > 0)) {
                if (isset($lines[$i][0])) {
                    if ($lines[$i][0] != "#" && substr($lines[$i], 0, 2) != "--") {
                        $output .= $lines[$i] . "\n";
                    } else {
                        $output .= "\n";
                    }
                }
                // Trading a bit of speed for lower mem. use here.
                $lines[$i] = "";
            }
        }
        return trim($this->removeSqlComments($output));
    }

    /**
     * Fetch warnings from last query.
     *
     * @return array
     */
    private function fetchQueryWarnings(): array
    {
        $warnings = [];

        if ($this->dbh->warning_count > 0 && $warnings_result = $this->dbh->query('SHOW WARNINGS')) {
           // Warnings to exclude
            $excludes = [];

            if (!$this->use_utf8mb4 || !$this->log_deprecation_warnings) {
                // Exclude warnings related to usage of "utf8mb3" charset, as database has not been migrated yet.
                $excludes[] = 1287; // 'utf8mb3' is deprecated and will be removed in a future release. Please use utf8mb4 instead.
                $excludes[] = 3719; // 'utf8' is currently an alias for the character set UTF8MB3, but will be an alias for UTF8MB4 in a future release. Please consider using UTF8MB4 in order to be unambiguous.
                $excludes[] = 3778; // 'utf8_unicode_ci' is a collation of the deprecated character set UTF8MB3. Please consider using UTF8MB4 with an appropriate collation instead.
            }
            if (!$this->log_deprecation_warnings) {
                // Mute deprecations related to elements that are heavilly used in old migrations and in plugins
                // as it may require a lot of work to fix them.
                $excludes[] = 1681; // Integer display width is deprecated and will be removed in a future release.
            }

            while ($warning = $warnings_result->fetch_assoc()) {
                if ($warning['Level'] === 'Note' || in_array($warning['Code'], $excludes)) {
                    continue;
                }
                $warnings[] = $warning;
            }
        }

        return $warnings;
    }

    /**
     * Get SQL warnings related to last query.
     * @return array
     */
    public function getLastQueryWarnings(): array
    {
        return $this->last_query_warnings;
    }

    /**
     * Set charset to use for DB connection.
     *
     * @return void
     */
    public function setConnectionCharset(): void
    {
        DBConnection::setConnectionCharset($this->dbh, $this->use_utf8mb4);
    }

    /**
     * Executes a prepared statement
     *
     * @param mysqli_stmt $stmt Statement to execute
     *
     * @return void
     */
    public function executeStatement(mysqli_stmt $stmt): void
    {
        if (!$stmt->execute()) {
            throw new \RuntimeException(
                sprintf(
                    'Error executing statement "%s": %s',
                    $this->current_query,
                    $stmt->error
                )
            );
        }
    }

    /**
     * Check for deprecated table options during ALTER/CREATE TABLE queries.
     *
     * @param string $query
     *
     * @return void
     */
    private function checkForDeprecatedTableOptions(string $query): void
    {
        $table_matches = [];
        $table_pattern = '/'
            . '(ALTER|CREATE)'
            . '(\s+TEMPORARY)?'
            . '\s+TABLE'
            . '(\s+IF\s+NOT\s+EXISTS)?'
            . '\s*(\s|`)(?<table>[^`\s]+)(\s|`)'
            . '/i';
        if (preg_match($table_pattern, $query, $table_matches) !== 1) {
            return;
        }

        // Wrong UTF8 charset/collation
        $charset_matches = [];
        if ($this->use_utf8mb4 && preg_match('/(?<invalid>(utf8(_[^\';\s]+)?))([\';\s]|$)/', $query, $charset_matches)) {
            trigger_error(
                sprintf(
                    'Usage of "%s" charset/collation detected, should be "%s"',
                    $charset_matches['invalid'],
                    str_replace('utf8', 'utf8mb4', $charset_matches['invalid'])
                ),
                E_USER_WARNING
            );
        } else if (!$this->use_utf8mb4 && preg_match('/(?<invalid>(utf8mb4(_[^\';\s]+)?))([\';\s]|$)/', $query, $charset_matches)) {
            trigger_error(
                sprintf(
                    'Usage of "%s" charset/collation detected, should be "%s"',
                    $charset_matches['invalid'],
                    str_replace('utf8mb4', 'utf8', $charset_matches['invalid'])
                ),
                E_USER_WARNING
            );
        }

        // Usage of MyISAM
        if (!$this->allow_myisam && preg_match('/[)\s]engine\s*=\s*\'?myisam([\';\s]|$)/i', $query)) {
            trigger_error('Usage of "MyISAM" engine is discouraged, please use "InnoDB" engine.', E_USER_WARNING);
        }

        // Usage of datetime
        if (!$this->allow_datetime && preg_match('/ datetime /i', $query)) {
            trigger_error('Usage of "DATETIME" fields is discouraged, please use "TIMESTAMP" fields instead.', E_USER_WARNING);
        }

        // Usage of signed integers in primary/foreign keys
        $pattern = '/'
            . '(\s|`)(?<field>id|[^`\s]+_id|[^`\s]+_id_[^`\s]+)(\s|`)' // `id`, `xxx_id` or `xxx_id_yyy` field
            . '\s*'
            . '(tiny|small|medium|big)?int' // with int type
            . '(?!\s+unsigned)' // not unsigned
            . '/i';
        $field_matches = [];
        if (!$this->allow_signed_keys && preg_match($pattern, $query, $field_matches)) {
            trigger_error(
                sprintf(
                    'Usage of signed integers in primary or foreign keys is discouraged, please use unsigned integers instead in `%s`.`%s`.',
                    $table_matches['table'],
                    $field_matches['field']
                ),
                E_USER_WARNING
            );
        }
    }

    /**
     * Return configuration boolean properties computed using current state of tables.
     *
     * @return array
     */
    public function getComputedConfigBooleanFlags(): array
    {
        $config_flags = [];

        if ($this->getTzIncompatibleTables(true)->count() === 0) {
           // Disallow datetime if there is no core table still using this field type.
            $config_flags[DBConnection::PROPERTY_ALLOW_DATETIME] = false;

            $timezones_requirement = new DbTimezones($this);
            if ($timezones_requirement->isValidated()) {
                // Activate timezone usage if timezones are available and all tables are already migrated.
                $config_flags[DBConnection::PROPERTY_USE_TIMEZONES] = true;
            }
        }

        if ($this->getNonUtf8mb4Tables(true)->count() === 0) {
           // Use utf8mb4 charset for update process if there all core table are using this charset.
            $config_flags[DBConnection::PROPERTY_USE_UTF8MB4] = true;
        }

        if ($this->getMyIsamTables(true)->count() === 0) {
           // Disallow MyISAM if there is no core table still using this engine.
            $config_flags[DBConnection::PROPERTY_ALLOW_MYISAM] = false;
        }

        if ($this->getSignedKeysColumns(true)->count() === 0) {
           // Disallow MyISAM if there is no core table still using this engine.
            $config_flags[DBConnection::PROPERTY_ALLOW_SIGNED_KEYS] = false;
        }

        return $config_flags;
    }

    /**
     * Check if special chars are encoded.
     *
     * @param string $value
     *
     * @return bool
     */
    private function isHtmlEncoded(string $value): bool
    {
        // A value is Html Encoded if it does not contains
        // - `<`;
        // - `>`;
        // - `&` not followed by an HTML entity identifier;
        // and if it contains any entity used to encode HTML special chars during sanitization process.
        $special_chars_pattern   = '/(<|>|(&(?!#?[a-z0-9]+;)))/i';
        $sanitized_chars = array_merge(
            array_values(self::CHARS_MAPPING),
            array_values(self::LEGACY_CHARS_MAPPING)
        );
        $sanitized_chars_pattern = '/(' . implode('|', $sanitized_chars) . ')/';

        return preg_match($special_chars_pattern, $value) === 0
            && preg_match($sanitized_chars_pattern, $value) === 1;
    }

    /**
     * Decode HTML special chars.
     *
     * @param string $value
     *
     * @return string
     */
    private function decodeHtmlSpecialChars(string $value): string
    {
        if (!$this->isHtmlEncoded($value)) {
            return $value;
        }

        $mapping = null;
        foreach (self::CHARS_MAPPING as $htmlentity) {
            if (strpos($value, $htmlentity) !== false) {
                // Value was cleaned using new char mapping, so it must be uncleaned with same mapping
                $mapping = self::CHARS_MAPPING;
                break;
            }
        }
        if ($mapping === null) {
            $mapping = self::LEGACY_CHARS_MAPPING; // Fallback to legacy chars mapping

            if (preg_match('/&lt;img\s+(alt|src|width)=&quot;/', $value)) {
                // In some cases (at least on some ITIL followups, quotes have been converted too,
                // probably due to a misusage of encoding process.
                // Result is that quotes were encoded too (i.e. `&lt:img src=&quot;/front/document.send.php`)
                // and should be decoded too.
                $mapping['"'] = '&quot;';
            }
        }

        $mapping = array_reverse($mapping);
        return str_replace(array_values($mapping), array_keys($mapping), $value);
    }

    /**
     * Decode HTML special chars on fetch operation result.
     */
    private function decodeFetchResult(array|object|null|false $values): array|object|null|false
    {
        if ($values === null || $values === false) {
            // No more results or error on fetch operation.
            return $values;
        }

        foreach ($values as $key => $value) {
            if (!is_string($value)) {
                continue;
            }

            $value = $this->decodeHtmlSpecialChars($value);

            if (is_object($values)) {
                $values->{$key} = $value;
            } else {
                $values[$key] = $value;
            }
        }

        return $values;
    }

    /**
     * Get global variables values as an associative array.
     *
     * @param array $variables List of variables to get
     *
     * @return array
     */
    final public function getGlobalVariables(array $variables): array
    {
        $query = sprintf(
            'SHOW GLOBAL VARIABLES WHERE %s IN (%s)',
            $this->quoteName('Variable_name'),
            implode(', ', array_map([$this, 'quote'], $variables))
        );
        $result = $this->doQuery($query);
        $values = [];
        while ($row = $result->fetch_assoc()) {
            $values[$row['Variable_name']] = $row['Value'];
        }
        return $values;
    }
}<|MERGE_RESOLUTION|>--- conflicted
+++ resolved
@@ -369,12 +369,7 @@
      */
     public function query($query)
     {
-<<<<<<< HEAD
         trigger_error('Executing direct queries is not allowed!', E_USER_ERROR);
-=======
-        Toolbox::deprecated('Direct query usage is strongly discouraged! Use DB::request() instead.', false);
-        return $this->doQuery($query);
->>>>>>> d35432b7
     }
 
     /**
@@ -390,14 +385,11 @@
      */
     public function doQuery($query)
     {
-<<<<<<< HEAD
-=======
         /**
          * @var array $CFG_GLPI
          * @var array $DEBUG_SQL
          * @var integer $SQL_TOTAL_REQUEST
          */
->>>>>>> d35432b7
         global $CFG_GLPI, $DEBUG_SQL, $SQL_TOTAL_REQUEST;
 
         //FIXME Remove use of $DEBUG_SQL and $SQL_TOTAL_REQUEST
@@ -501,18 +493,13 @@
      */
     public function queryOrDie($query, $message = '')
     {
-<<<<<<< HEAD
-=======
-        Toolbox::deprecated('Direct query usage is strongly discouraged! Use DB::request() instead.', false);
-        return $this->doQueryOrDie($query, $message);
+        trigger_error('Executing direct queries is not allowed!', E_USER_ERROR);
     }
 
     /**
      * Execute a MySQL query and die
      * (optionnaly with a message) if it fails
      *
-     * @since 0.84
-     *
      * @param string $query   Query to execute
      * @param string $message Explanation of query (default '')
      *
@@ -520,7 +507,6 @@
      */
     public function doQueryOrDie($query, $message = '')
     {
->>>>>>> d35432b7
         $res = $this->doQuery($query);
         if (!$res) {
             //TRANS: %1$s is the description, %2$s is the query, %3$s is the error message
@@ -1205,13 +1191,8 @@
      */
     public function getLock($name)
     {
-<<<<<<< HEAD
         $name          = $this->quote($this->dbdefault . '.' . $name);
         $query         = "SELECT GET_LOCK($name, 0)";
-=======
-        $name          = addslashes($this->dbdefault . '.' . $name);
-        $query         = "SELECT GET_LOCK('$name', 0)";
->>>>>>> d35432b7
         $result        = $this->doQuery($query);
         list($lock_ok) = $this->fetchRow($result);
 
@@ -1229,13 +1210,8 @@
      */
     public function releaseLock($name)
     {
-<<<<<<< HEAD
         $name          = $this->quote($this->dbdefault . '.' . $name);
         $query         = "SELECT RELEASE_LOCK($name)";
-=======
-        $name          = addslashes($this->dbdefault . '.' . $name);
-        $query         = "SELECT RELEASE_LOCK('$name')";
->>>>>>> d35432b7
         $result        = $this->doQuery($query);
         list($lock_ok) = $this->fetchRow($result);
 
@@ -1374,21 +1350,9 @@
             // transform boolean as int (prevent `false` to be transformed to empty string)
             $value = "'" . (int)$value . "'";
         } else {
-<<<<<<< HEAD
+            /** @var \DBmysql $DB */
             global $DB;
             $value = $DB instanceof DBmysql && $DB->connected ? $DB->escape($value) : $value;
-=======
-            if (Sanitizer::isNsClassOrCallableIdentifier($value)) {
-                // Values that corresponds to an existing namespaced class are not sanitized (see `Glpi\Toolbox\Sanitizer::sanitize()`).
-                // However, they have to be escaped in SQL queries.
-                // Note: method is called statically, so `$DB` may be not defined yet in edge cases (install process).
-                /** @var \DBmysql $DB */
-                global $DB;
-                $value = $DB instanceof DBmysql && $DB->connected ? $DB->escape($value) : $value;
-            }
-
-           // phone numbers may start with '+' and will be considered as numeric
->>>>>>> d35432b7
             $value = "'$value'";
         }
         return $value;
@@ -1468,12 +1432,7 @@
      */
     public function insertOrDie($table, $params, $message = '')
     {
-<<<<<<< HEAD
         $res = $this->insert($table, $params);
-=======
-        $insert = $this->buildInsert($table, $params);
-        $res = $this->doQuery($insert);
->>>>>>> d35432b7
         if (!$res) {
             //TRANS: %1$s is the description, %2$s is the query, %3$s is the error message
             $message = sprintf(
@@ -1606,12 +1565,7 @@
      */
     public function updateOrDie($table, $params, $where, $message = '', array $joins = [])
     {
-<<<<<<< HEAD
         $res = $this->update($table, $params, $where, $joins);
-=======
-        $update = $this->buildUpdate($table, $params, $where, $joins);
-        $res = $this->doQuery($update);
->>>>>>> d35432b7
         if (!$res) {
            //TRANS: %1$s is the description, %2$s is the query, %3$s is the error message
             $message = sprintf(
@@ -1720,12 +1674,7 @@
      */
     public function deleteOrDie($table, $where, $message = '', array $joins = [])
     {
-<<<<<<< HEAD
         $res = $this->delete($table, $where, $joins);
-=======
-        $update = $this->buildDelete($table, $where, $joins);
-        $res = $this->doQuery($update);
->>>>>>> d35432b7
         if (!$res) {
            //TRANS: %1$s is the description, %2$s is the query, %3$s is the error message
             $message = sprintf(
@@ -1779,28 +1728,8 @@
      */
     public function truncateOrDie($table, $message = '')
     {
-<<<<<<< HEAD
         Toolbox::deprecated();
         return $this->deleteOrDie($table, [1], $message);
-=======
-        $table_name = $this::quoteName($table);
-        $res = $this->doQuery("TRUNCATE $table_name");
-        if (!$res) {
-           //TRANS: %1$s is the description, %2$s is the query, %3$s is the error message
-            $message = sprintf(
-                __('%1$s - Error during the database query: %2$s - Error is %3$s'),
-                $message,
-                "TRUNCATE $table",
-                $this->error()
-            );
-            if (isCommandLine()) {
-                 throw new \RuntimeException($message);
-            }
-            echo $message . "\n";
-            die(1);
-        }
-        return $res;
->>>>>>> d35432b7
     }
 
     /**
