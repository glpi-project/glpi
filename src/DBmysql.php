--- conflicted
+++ resolved
@@ -410,12 +410,6 @@
 
         // Ensure that we collect warning after affected rows
         $this->last_query_warnings = $this->fetchQueryWarnings();
-<<<<<<< HEAD
-=======
-        if ($is_debug && $CFG_GLPI["debug_sql"]) {
-            $DEBUG_SQL['warnings'][$SQL_TOTAL_REQUEST] = $this->last_query_warnings;
-        }
->>>>>>> 1f564134
 
         $warnings_string = implode(
             "\n",
