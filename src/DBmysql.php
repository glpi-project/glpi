<?php

/**
 * ---------------------------------------------------------------------
 *
 * GLPI - Gestionnaire Libre de Parc Informatique
 *
 * http://glpi-project.org
 *
 * @copyright 2015-2023 Teclib' and contributors.
 * @copyright 2003-2014 by the INDEPNET Development Team.
 * @licence   https://www.gnu.org/licenses/gpl-3.0.html
 *
 * ---------------------------------------------------------------------
 *
 * LICENSE
 *
 * This file is part of GLPI.
 *
 * This program is free software: you can redistribute it and/or modify
 * it under the terms of the GNU General Public License as published by
 * the Free Software Foundation, either version 3 of the License, or
 * (at your option) any later version.
 *
 * This program is distributed in the hope that it will be useful,
 * but WITHOUT ANY WARRANTY; without even the implied warranty of
 * MERCHANTABILITY or FITNESS FOR A PARTICULAR PURPOSE.  See the
 * GNU General Public License for more details.
 *
 * You should have received a copy of the GNU General Public License
 * along with this program.  If not, see <https://www.gnu.org/licenses/>.
 *
 * ---------------------------------------------------------------------
 */

use Glpi\Application\ErrorHandler;
use Glpi\DBAL\QueryExpression;
use Glpi\DBAL\QueryParam;
use Glpi\DBAL\QuerySubQuery;
use Glpi\DBAL\QueryUnion;
use Glpi\System\Requirement\DbTimezones;

/**
 *  Database class for Mysql
 **/
class DBmysql
{
    private const CHARS_MAPPING = [
        '&'  => '&#38;',
        '<'  => '&#60;',
        '>'  => '&#62;',
    ];

    private const LEGACY_CHARS_MAPPING = [
        '<'  => '&lt;',
        '>'  => '&gt;',
    ];

    //! Database Host - string or Array of string (round robin)
    public $dbhost             = "";
    //! Database User
    public $dbuser             = "";
    //! Database Password
    public $dbpassword         = "";
    //! Default Database
    public $dbdefault          = "";

    /**
     * The database handler
     * @var mysqli
     */
    protected $dbh;

    //! Database Error
    public $error              = 0;

    // Slave management
    public $slave              = false;
    private $in_transaction;

    /**
     * Defines if connection must use SSL.
     *
     * @var boolean
     */
    public $dbssl              = false;

    /**
     * The path name to the key file (used in case of SSL connection).
     *
     * @see mysqli::ssl_set()
     * @var string|null
     */
    public $dbsslkey           = null;

    /**
     * The path name to the certificate file (used in case of SSL connection).
     *
     * @see mysqli::ssl_set()
     * @var string|null
     */
    public $dbsslcert          = null;

    /**
     * The path name to the certificate authority file (used in case of SSL connection).
     *
     * @see mysqli::ssl_set()
     * @var string|null
     */
    public $dbsslca            = null;

    /**
     * The pathname to a directory that contains trusted SSL CA certificates in PEM format
     * (used in case of SSL connection).
     *
     * @see mysqli::ssl_set()
     * @var string|null
     */
    public $dbsslcapath        = null;

    /**
     * A list of allowable ciphers to use for SSL encryption (used in case of SSL connection).
     *
     * @see mysqli::ssl_set()
     * @var string|null
     */
    public $dbsslcacipher      = null;

    /**
     * Determine if timezones should be used for timestamp fields.
     * Defaults to false to keep backward compatibility with old DB.
     *
     * @var bool
     */
    public $use_timezones = false;

    /**
     * Determine if warnings related to MySQL deprecations should be logged too.
     * Defaults to false as this option should only on development/test environment.
     *
     * @var bool
     */
    public $log_deprecation_warnings = false;

    /**
     * Determine if utf8mb4 should be used for DB connection and tables altering operations.
     * Defaults to false to keep backward compatibility with old DB.
     *
     * @var bool
     */
    public $use_utf8mb4 = false;

    /**
     * Determine if MyISAM engine usage should be allowed for tables creation/altering operations.
     * Defaults to true to keep backward compatibility with old DB.
     *
     * @var bool
     */
    public $allow_myisam = true;

    /**
     * Determine if datetime fields usage should be allowed for tables creation/altering operations.
     * Defaults to true to keep backward compatibility with old DB.
     *
     * @var bool
     */
    public $allow_datetime = true;

    /**
     * Determine if signed integers in primary/foreign keys usage should be allowed for tables creation/altering operations.
     * Defaults to true to keep backward compatibility with old DB.
     *
     * @var bool
     */
    public $allow_signed_keys = true;


    /** Is it a first connection ?
     * Indicates if the first connection attempt is successful or not
     * if first attempt fail -> display a warning which indicates that glpi is in readonly
     **/
    public $first_connection   = true;
    // Is connected to the DB ?
    public $connected          = false;

    //to calculate execution time
    public $execution_time          = false;

    private $cache_disabled = false;

    private string $current_query;

    private DBmysqlIterator $iterator;

    /**
     * Cached list fo tables.
     *
     * @var array
     * @see self::tableExists()
     */
    private $table_cache = [];

    /**
     * Cached list of fields.
     *
     * @var array
     * @see self::listFields()
     */
    private $field_cache = [];

    /**
     * Last query warnings.
     *
     * @var array
     */
    private $last_query_warnings = [];

    /**
     * Constructor / Connect to the MySQL Database
     *
     * @param integer $choice host number (default NULL)
     *
     * @return void
     */
    public function __construct($choice = null)
    {
        $this->connect($choice);
    }

    /**
     * Connect using current database settings
     * Use dbhost, dbuser, dbpassword and dbdefault
     *
     * @param integer $choice host number (default NULL)
     *
     * @return void
     */
    public function connect($choice = null)
    {
        $this->connected = false;

        // Do not trigger errors nor throw exceptions at PHP level
        // as we already extract error and log while fetching result.
        mysqli_report(MYSQLI_REPORT_OFF);

        $this->dbh = @new mysqli();
        if ($this->dbssl) {
            $this->dbh->ssl_set(
                $this->dbsslkey,
                $this->dbsslcert,
                $this->dbsslca,
                $this->dbsslcapath,
                $this->dbsslcacipher
            );
        }

        if (is_array($this->dbhost)) {
            // Round robin choice
            $i    = (isset($choice) ? $choice : mt_rand(0, count($this->dbhost) - 1));
            $host = $this->dbhost[$i];
        } else {
            $host = $this->dbhost;
        }

        $hostport = explode(":", $host);
        if (count($hostport) < 2) {
            // Host
            $this->dbh->real_connect($host, $this->dbuser, rawurldecode($this->dbpassword), $this->dbdefault);
        } else if (intval($hostport[1]) > 0) {
            // Host:port
            $this->dbh->real_connect($hostport[0], $this->dbuser, rawurldecode($this->dbpassword), $this->dbdefault, $hostport[1]);
        } else {
             // :Socket
            $this->dbh->real_connect($hostport[0], $this->dbuser, rawurldecode($this->dbpassword), $this->dbdefault, ini_get('mysqli.default_port'), $hostport[1]);
        }

        if ($this->dbh->connect_error) {
            $this->connected = false;
            $this->error     = 1;
        } else if (!defined('MYSQLI_OPT_INT_AND_FLOAT_NATIVE')) {
            $this->connected = false;
            $this->error     = 2;
        } else {
            $this->setConnectionCharset();

            // force mysqlnd to return int and float types correctly (not as strings)
            $this->dbh->options(MYSQLI_OPT_INT_AND_FLOAT_NATIVE, true);

            $this->dbh->query("SET SESSION sql_mode = (SELECT REPLACE(@@sql_mode, 'ONLY_FULL_GROUP_BY', ''))");

            $this->connected = true;

            $this->setTimezone($this->guessTimezone());
        }
    }

    /**
     * Guess timezone
     *
     * Will  check for an existing loaded timezone from user,
     * then will check in preferences and finally will fallback to system one.
     *
     * @return string
     *
     * @since 9.5.0
     */
    public function guessTimezone()
    {
        if ($this->use_timezones) {
            if (isset($_SESSION['glpi_tz'])) {
                $zone = $_SESSION['glpi_tz'];
            } else {
                $conf_tz = ['value' => null];
                if (
                    $this->tableExists(Config::getTable())
                    && $this->fieldExists(Config::getTable(), 'value')
                ) {
                    $conf_tz = $this->request([
                        'SELECT' => 'value',
                        'FROM'   => Config::getTable(),
                        'WHERE'  => [
                            'context'   => 'core',
                            'name'      => 'timezone'
                        ]
                    ])->current();
                }
                $zone = !empty($conf_tz['value']) ? $conf_tz['value'] : date_default_timezone_get();
            }
        } else {
            $zone = date_default_timezone_get();
        }

        return $zone;
    }

    /**
     * Escapes special characters in a string for use in an SQL statement,
     * taking into account the current charset of the connection
     *
     * @since 0.84
     *
     * @param string $string String to escape
     *
     * @return string escaped string
     */
    public function escape($string)
    {
        if (!is_string($string)) {
            return $string;
        }
        return $this->dbh->real_escape_string($string);
    }

    /**
     * Execute a MySQL query
     *
     * @param string $query Query to execute
     *
     * @var array   $CFG_GLPI
     * @var array   $DEBUG_SQL
     * @var integer $SQL_TOTAL_REQUEST
     *
     * @return mysqli_result|boolean Query result handler
     */
    public function query($query)
    {
        trigger_error('Executing direct queries is not allowed!', E_USER_ERROR);
    }

    /**
     * Execute a MySQL query
     *
     * @param string $query Query to execute
     *
     * @var array   $CFG_GLPI
     * @var array   $DEBUG_SQL
     * @var integer $SQL_TOTAL_REQUEST
     *
     * @return mysqli_result|boolean Query result handler
     */
    public function doQuery($query)
    {
        global $CFG_GLPI, $DEBUG_SQL, $SQL_TOTAL_REQUEST;

        //FIXME Remove use of $DEBUG_SQL and $SQL_TOTAL_REQUEST

        $debug_data = [
            'query' => $query,
            'time' => 0,
            'rows' => 0,
            'errors' => '',
            'warnings' => '',
        ];

        $is_debug = isset($_SESSION['glpi_use_mode']) && ($_SESSION['glpi_use_mode'] == Session::DEBUG_MODE);
        if ($is_debug && $CFG_GLPI["debug_sql"]) {
            $SQL_TOTAL_REQUEST++;
            $DEBUG_SQL["queries"][$SQL_TOTAL_REQUEST] = $query;
        }

        $TIMER = new Timer();
        $TIMER->start();

        $this->checkForDeprecatedTableOptions($query);

        $res = $this->dbh->query($query);
        if (!$res) {
            // no translation for error logs
            $error = "  *** MySQL query error:\n  SQL: " . $query . "\n  Error: " .
                   $this->dbh->error . "\n";
            $error .= Toolbox::backtrace(false, 'DBmysql->doQuery()', ['Toolbox::backtrace()']);

            Toolbox::logSqlError($error);

            ErrorHandler::getInstance()->handleSqlError($this->dbh->errno, $this->dbh->error, $query);

            if (($is_debug || isAPI()) && $CFG_GLPI["debug_sql"]) {
                $DEBUG_SQL["errors"][$SQL_TOTAL_REQUEST] = $this->error();
                $debug_data['errors'] = $this->error();
            }
        }

        if ($is_debug && $CFG_GLPI["debug_sql"]) {
            $TIME = $TIMER->getTime();
            $debug_data['time'] = (int) ($TIME * 1000);
            $debug_data['rows'] = $this->affectedRows();
            $DEBUG_SQL["times"][$SQL_TOTAL_REQUEST] = $TIME;
            $DEBUG_SQL['rows'][$SQL_TOTAL_REQUEST] = $this->affectedRows();
        }

        $this->last_query_warnings = $this->fetchQueryWarnings();
        $DEBUG_SQL['warnings'][$SQL_TOTAL_REQUEST] = $this->last_query_warnings;

        $warnings_string = implode(
            "\n",
            array_map(
                static function ($warning) {
                    return sprintf('%s: %s', $warning['Code'], $warning['Message']);
                },
                $this->last_query_warnings
            )
        );
        $debug_data['warnings'] = $warnings_string;

        // Output warnings in SQL log
        if (!empty($this->last_query_warnings)) {
            $message = sprintf(
                "  *** MySQL query warnings:\n  SQL: %s\n  Warnings: \n%s\n",
                $query,
                $warnings_string
            );
            $message .= Toolbox::backtrace(false, 'DBmysql->doQuery()', ['Toolbox::backtrace()']);
            Toolbox::logSqlWarning($message);

            ErrorHandler::getInstance()->handleSqlWarnings($this->last_query_warnings, $query);
        }

        \Glpi\Debug\Profile::getCurrent()->addSQLQueryData(
            $debug_data['query'],
            $debug_data['time'],
            $debug_data['rows'],
            $debug_data['errors'],
            $debug_data['warnings']
        );
        if ($this->execution_time === true) {
            $this->execution_time = $TIMER->getTime(0, true);
        }
        return $res;
    }

    /**
     * Execute a MySQL query and die
     * (optionally with a message) if it fails
     *
     * @since 0.84
     *
     * @param string $query   Query to execute
     * @param string $message Explanation of query (default '')
     *
     * @return mysqli_result Query result handler
     */
    public function queryOrDie($query, $message = '')
    {
        $res = $this->doQuery($query);
        if (!$res) {
            //TRANS: %1$s is the description, %2$s is the query, %3$s is the error message
            $message = sprintf(
                __('%1$s - Error during the database query: %2$s - Error is %3$s'),
                $message,
                $query,
                $this->error()
            );
            if (isCommandLine()) {
                 throw new \RuntimeException($message);
            } else {
                echo $message . "\n";
                die(1);
            }
        }
        return $res;
    }

    /**
     * Prepare a MySQL query
     *
     * @param string $query Query to prepare
     *
     * @return mysqli_stmt|boolean statement object or FALSE if an error occurred.
     */
    public function prepare($query)
    {
        global $CFG_GLPI, $DEBUG_SQL, $SQL_TOTAL_REQUEST;

        $res = $this->dbh->prepare($query);
        if (!$res) {
            // no translation for error logs
            $error = "  *** MySQL prepare error:\n  SQL: " . $query . "\n  Error: " .
                   $this->dbh->error . "\n";
            $error .= Toolbox::backtrace(false, 'DBmysql->prepare()', ['Toolbox::backtrace()']);

            Toolbox::logSqlError($error);

            ErrorHandler::getInstance()->handleSqlError($this->dbh->errno, $this->dbh->error, $query);

            if (
                isset($_SESSION['glpi_use_mode'])
                && $_SESSION['glpi_use_mode'] == Session::DEBUG_MODE
                && $CFG_GLPI["debug_sql"]
            ) {
                $SQL_TOTAL_REQUEST++;
                $DEBUG_SQL["errors"][$SQL_TOTAL_REQUEST] = $this->error();
            }
        }
        $this->current_query = $query;
        return $res;
    }

    /**
     * Give result from a sql result
     *
     * @param mysqli_result $result MySQL result handler
     * @param int           $i      Row offset to give
     * @param string        $field  Field to give
     *
     * @return mixed Value of the Row $i and the Field $field of the Mysql $result
     */
    public function result($result, $i, $field)
    {
        if (
            $result && ($result->data_seek($i))
            && ($data = $this->fetchArray($result))
            && isset($data[$field])
        ) {
            return $data[$field];
        }
        return null;
    }

    /**
     * Number of rows
     *
     * @param mysqli_result $result MySQL result handler
     *
     * @return integer number of rows
     */
    public function numrows($result)
    {
        return $result->num_rows;
    }

    /**
     * Fetch array of the next row of a Mysql query
     * Please prefer fetchRow or fetchAssoc
     *
     * @param mysqli_result $result MySQL result handler
     *
     * @return string[]|null array results
     */
    public function fetchArray($result)
    {
        return $this->decodeFetchResult($result->fetch_array());
    }

    /**
     * Fetch row of the next row of a Mysql query
     *
     * @param mysqli_result $result MySQL result handler
     *
     * @return mixed|null result row
     */
    public function fetchRow($result)
    {
        return $this->decodeFetchResult($result->fetch_row());
    }

    /**
     * Fetch assoc of the next row of a Mysql query
     *
     * @param mysqli_result $result MySQL result handler
     *
     * @return string[]|null result associative array
     */
    public function fetchAssoc($result)
    {
        return $this->decodeFetchResult($result->fetch_assoc());
    }

    /**
     * Fetch object of the next row of an SQL query
     *
     * @param mysqli_result $result MySQL result handler
     *
     * @return object|null
     */
    public function fetchObject($result)
    {
        return $this->decodeFetchResult($result->fetch_object());
    }

    /**
     * Move current pointer of a Mysql result to the specific row
     *
     * @param mysqli_result $result MySQL result handler
     * @param integer       $num    Row to move current pointer
     *
     * @return boolean
     */
    public function dataSeek($result, $num)
    {
        return $result->data_seek($num);
    }

    /**
     * Give ID of the last inserted item by Mysql
     *
     * @return mixed
     */
    public function insertId()
    {
        $insert_id = $this->dbh->insert_id;

        if ($insert_id === 0) {
            // See https://www.php.net/manual/en/mysqli.insert-id.php
            // `$this->dbh->insert_id` will return 0 value if `INSERT` statement did not change the `AUTO_INCREMENT` value.
            // We have to retrieve it manually via `LAST_INSERT_ID()`.
            $insert_id = $this->dbh->query('SELECT LAST_INSERT_ID()')->fetch_row()[0];
        }
        return $insert_id;
    }

    /**
     * Give number of fields of a Mysql result
     *
     * @param mysqli_result $result MySQL result handler
     *
     * @return int number of fields
     */
    public function numFields($result)
    {
        return $result->field_count;
    }

    /**
     * Give name of a field of a Mysql result
     *
     * @param mysqli_result $result MySQL result handler
     * @param integer       $nb     ID of the field
     *
     * @return string name of the field
     */
    public function fieldName($result, $nb)
    {
        $finfo = $result->fetch_fields();
        return $finfo[$nb]->name;
    }


    /**
     * List tables in database
     *
     * @param string $table Table name condition (glpi_% as default to retrieve only glpi tables)
     * @param array  $where Where clause to append
     *
     * @return DBmysqlIterator
     */
    public function listTables($table = 'glpi\_%', array $where = [])
    {
        $iterator = $this->request([
            'SELECT' => 'table_name as TABLE_NAME',
            'FROM'   => 'information_schema.tables',
            'WHERE'  => [
                'table_schema' => $this->dbdefault,
                'table_type'   => 'BASE TABLE',
                'table_name'   => ['LIKE', $table]
            ] + $where
        ]);
        return $iterator;
    }

    /**
     * Returns tables using "MyIsam" engine.
     *
     * @param bool $exclude_plugins
     *
     * @return DBmysqlIterator
     */
    public function getMyIsamTables(bool $exclude_plugins = false): DBmysqlIterator
    {
        $criteria = [
            'engine' => 'MyIsam',
        ];
        if ($exclude_plugins) {
            $criteria[] = ['NOT' => ['information_schema.tables.table_name' => ['LIKE', 'glpi\_plugin\_%']]];
        }

        $iterator = $this->listTables('glpi\_%', $criteria);

        return $iterator;
    }

    /**
     * Returns tables not using "utf8mb4_unicode_ci" collation.
     *
     * @param bool $exclude_plugins
     *
     * @return DBmysqlIterator
     */
    public function getNonUtf8mb4Tables(bool $exclude_plugins = false): DBmysqlIterator
    {

       // Find tables that does not use utf8mb4 collation
        $tables_query = [
            'SELECT'     => ['information_schema.tables.table_name as TABLE_NAME'],
            'DISTINCT'   => true,
            'FROM'       => 'information_schema.tables',
            'WHERE'     => [
                'information_schema.tables.table_schema' => $this->dbdefault,
                'information_schema.tables.table_name'   => ['LIKE', 'glpi\_%'],
                'information_schema.tables.table_type'    => 'BASE TABLE',
                ['NOT' => ['information_schema.tables.table_collation' => 'utf8mb4_unicode_ci']],
            ],
        ];

       // Find columns that does not use utf8mb4 collation
        $columns_query = [
            'SELECT'     => ['information_schema.columns.table_name as TABLE_NAME'],
            'DISTINCT'   => true,
            'FROM'       => 'information_schema.columns',
            'INNER JOIN' => [
                'information_schema.tables' => [
                    'FKEY' => [
                        'information_schema.tables'  => 'table_name',
                        'information_schema.columns' => 'table_name',
                        [
                            'AND' => [
                                'information_schema.tables.table_schema' => new QueryExpression(
                                    $this->quoteName('information_schema.columns.table_schema')
                                ),
                            ]
                        ],
                    ]
                ]
            ],
            'WHERE'     => [
                'information_schema.tables.table_schema' => $this->dbdefault,
                'information_schema.tables.table_name'   => ['LIKE', 'glpi\_%'],
                'information_schema.tables.table_type'    => 'BASE TABLE',
                ['NOT' => ['information_schema.columns.collation_name' => null]],
                ['NOT' => ['information_schema.columns.collation_name' => 'utf8mb4_unicode_ci']]
            ],
        ];

        if ($exclude_plugins) {
            $tables_query['WHERE'][] = ['NOT' => ['information_schema.tables.table_name' => ['LIKE', 'glpi\_plugin\_%']]];
            $columns_query['WHERE'][] = ['NOT' => ['information_schema.tables.table_name' => ['LIKE', 'glpi\_plugin\_%']]];
        }

        $iterator = $this->request([
            'SELECT'   => ['TABLE_NAME'],
            'DISTINCT' => true,
            'FROM'     => new QueryUnion([$tables_query, $columns_query], true),
            'ORDER'    => ['TABLE_NAME']
        ]);

        return $iterator;
    }

    /**
     * Returns tables not compatible with timezone usage, i.e. having "datetime" columns.
     *
     * @param bool $exclude_plugins
     *
     * @return DBmysqlIterator
     *
     * @since 10.0.0
     */
    public function getTzIncompatibleTables(bool $exclude_plugins = false): DBmysqlIterator
    {

        $query = [
            'SELECT'       => ['information_schema.columns.table_name as TABLE_NAME'],
            'DISTINCT'     => true,
            'FROM'         => 'information_schema.columns',
            'INNER JOIN'   => [
                'information_schema.tables' => [
                    'FKEY' => [
                        'information_schema.tables'  => 'table_name',
                        'information_schema.columns' => 'table_name',
                        [
                            'AND' => [
                                'information_schema.tables.table_schema' => new QueryExpression(
                                    $this->quoteName('information_schema.columns.table_schema')
                                ),
                            ]
                        ],
                    ]
                ]
            ],
            'WHERE'       => [
                'information_schema.tables.table_schema' => $this->dbdefault,
                'information_schema.tables.table_name'   => ['LIKE', 'glpi\_%'],
                'information_schema.tables.table_type'   => 'BASE TABLE',
                'information_schema.columns.data_type'   => 'datetime',
            ],
            'ORDER'       => ['TABLE_NAME']
        ];

        if ($exclude_plugins) {
            $query['WHERE'][] = ['NOT' => ['information_schema.tables.table_name' => ['LIKE', 'glpi\_plugin\_%']]];
        }

        $iterator = $this->request($query);

        return $iterator;
    }


    /**
     * Returns columns that uses signed integers for primary/foreign keys.
     *
     * @param bool $exclude_plugins
     *
     * @return DBmysqlIterator
     *
     * @since 9.5.7
     */
    public function getSignedKeysColumns(bool $exclude_plugins = false)
    {
        $query = [
            'SELECT'       => [
                'information_schema.columns.table_name as TABLE_NAME',
                'information_schema.columns.column_name as COLUMN_NAME',
                'information_schema.columns.data_type as DATA_TYPE',
                'information_schema.columns.column_default as COLUMN_DEFAULT',
                'information_schema.columns.is_nullable as IS_NULLABLE',
                'information_schema.columns.extra as EXTRA',
            ],
            'FROM'         => 'information_schema.columns',
            'INNER JOIN'   => [
                'information_schema.tables' => [
                    'FKEY' => [
                        'information_schema.tables'  => 'table_name',
                        'information_schema.columns' => 'table_name',
                        [
                            'AND' => [
                                'information_schema.tables.table_schema' => new QueryExpression(
                                    $this->quoteName('information_schema.columns.table_schema')
                                ),
                            ]
                        ],
                    ]
                ]
            ],
            'WHERE'       => [
                'information_schema.tables.table_schema'  => $this->dbdefault,
                'information_schema.tables.table_name'    => ['LIKE', 'glpi\_%'],
                'information_schema.tables.table_type'    => 'BASE TABLE',
                [
                    'OR' => [
                        ['information_schema.columns.column_name' => 'id'],
                        ['information_schema.columns.column_name' => ['LIKE', '%\_id']],
                        ['information_schema.columns.column_name' => ['LIKE', '%\_id\_%']],
                    ],
                ],
                'information_schema.columns.data_type' => ['tinyint', 'smallint', 'mediumint', 'int', 'bigint'],
                ['NOT' => ['information_schema.columns.column_type' => ['LIKE', '%unsigned%']]],
            ],
            'ORDER'       => ['TABLE_NAME']
        ];

        if ($exclude_plugins) {
            $query['WHERE'][] = ['NOT' => ['information_schema.tables.table_name' => ['LIKE', 'glpi\_plugin\_%']]];
        }

        $iterator = $this->request($query);

        return $iterator;
    }

    /**
     * Returns foreign keys constraints.
     *
     * @return DBmysqlIterator
     *
     * @since 9.5.7
     */
    public function getForeignKeysContraints()
    {
        $query = [
            'SELECT' => [
                'table_schema as TABLE_SCHEMA',
                'table_name as TABLE_NAME',
                'column_name as COLUMN_NAME',
                'constraint_name as CONSTRAINT_NAME',
                'referenced_table_name as REFERENCED_TABLE_NAME',
                'referenced_column_name as REFERENCED_COLUMN_NAME',
                'ordinal_position as ORDINAL_POSITION',
            ],
            'FROM'   => 'information_schema.key_column_usage',
            'WHERE'  => [
                'referenced_table_schema' => $this->dbdefault,
                'referenced_table_name'   => ['LIKE', 'glpi\_%'],
            ],
            'ORDER'  => ['TABLE_NAME']
        ];

        $iterator = $this->request($query);

        return $iterator;
    }

    /**
     * List fields of a table
     *
     * @param string  $table    Table name condition
     * @param boolean $usecache If use field list cache (default true)
     *
     * @return mixed list of fields
     */
    public function listFields($table, $usecache = true)
    {

        if (!$this->cache_disabled && $usecache && isset($this->field_cache[$table])) {
            return $this->field_cache[$table];
        }
        $result = $this->doQuery("SHOW COLUMNS FROM `$table`");
        if ($result) {
            if ($this->numrows($result) > 0) {
                $this->field_cache[$table] = [];
                while ($data = $this->fetchAssoc($result)) {
                    $this->field_cache[$table][$data["Field"]] = $data;
                }
                return $this->field_cache[$table];
            }
            return [];
        }
        return false;
    }

    /**
     * Get field of a table
     *
     * @param string  $table
     * @param string  $field
     * @param boolean $usecache
     *
     * @return array|null Field characteristics
     */
    public function getField(string $table, string $field, $usecache = true): ?array
    {

        $fields = $this->listFields($table, $usecache);
        return $fields[$field] ?? null;
    }

    /**
     * Get number of affected rows in previous MySQL operation
     *
     * @return int number of affected rows on success, and -1 if the last query failed.
     */
    public function affectedRows()
    {
        return $this->dbh->affected_rows;
    }

    /**
     * Free result memory
     *
     * @param mysqli_result $result MySQL result handler
     *
     * @return boolean
     */
    public function freeResult($result)
    {
        return $result->free();
    }

    /**
     * Returns the numerical value of the error message from previous MySQL operation
     *
     * @return int error number from the last MySQL function, or 0 (zero) if no error occurred.
     */
    public function errno()
    {
        return $this->dbh->errno;
    }

    /**
     * Returns the text of the error message from previous MySQL operation
     *
     * @return string error text from the last MySQL function, or '' (empty string) if no error occurred.
     */
    public function error()
    {
        return $this->dbh->error;
    }

    /**
     * Close MySQL connection
     *
     * @return boolean TRUE on success or FALSE on failure.
     */
    public function close()
    {
        if ($this->connected && $this->dbh) {
            return $this->dbh->close();
        }
        return false;
    }

    /**
     * is a slave database ?
     *
     * @return boolean
     */
    public function isSlave()
    {
        return $this->slave;
    }

    /**
     * Execute all the request in a file
     *
     * @param string $path with file full path
     *
     * @return boolean true if all query are successfull
     */
    public function runFile($path)
    {
        $script = fopen($path, 'r');
        if (!$script) {
            return false;
        }
        $sql_query = @fread(
            $script,
            @filesize($path)
        ) . "\n";
        $sql_query = html_entity_decode($sql_query, ENT_COMPAT, 'UTF-8');

        $sql_query = $this->removeSqlRemarks($sql_query);
        $queries = preg_split('/;\s*$/m', $sql_query);

        foreach ($queries as $query) {
            $query = trim($query);
            if ($query != '') {
                $query = htmlentities($query, ENT_COMPAT, 'UTF-8');
                if (!$this->doQuery($query)) {
                    return false;
                }
                if (!isCommandLine()) {
                  // Flush will prevent proxy to timeout as it will receive data.
                  // Flush requires a content to be sent, so we sent spaces as multiple spaces
                  // will be shown as a single one on browser.
                    echo ' ';
                    Html::glpi_flush();
                }
            }
        }

        return true;
    }

    /**
     * Instanciate a Simple DBIterator
     *
     * Examples =
     *  foreach ($DB->request("select * from glpi_states") as $data) { ... }
     *  foreach ($DB->request("glpi_states") as $ID => $data) { ... }
     *  foreach ($DB->request("glpi_states", "ID=1") as $ID => $data) { ... }
     *  foreach ($DB->request("glpi_states", "", "name") as $ID => $data) { ... }
     *  foreach ($DB->request("glpi_computers",array("name"=>"SBEI003W","entities_id"=>1),array("serial","otherserial")) { ... }
     *
     * Examples =
     *   array("id"=>NULL)
     *   array("OR"=>array("id"=>1, "NOT"=>array("state"=>3)));
     *   array("AND"=>array("id"=>1, array("NOT"=>array("state"=>array(3,4,5),"toto"=>2))))
     *
     * FIELDS name or array of field names
     * ORDER name or array of field names
     * LIMIT max of row to retrieve
     * START first row to retrieve
     *
     * @param string|string[] $tableorsql Table name, array of names or SQL query
     * @param string|string[] $crit       String or array of filed/values, ex array("id"=>1), if empty => all rows
     *                                    (default '')
     * @param boolean         $debug      To log the request (default false)
     *
     * @return DBmysqlIterator
     */
    public function request($tableorsql, $crit = "", $debug = false)
    {
        $iterator = new DBmysqlIterator($this);
        $iterator->execute($tableorsql, $crit, $debug);
        return $iterator;
    }


    /**
     * Get information about DB connection for showSystemInformation
     *
     * @since 0.84
     *
     * @return string[] Array of label / value
     */
    public function getInfo()
    {
       // No translation, used in sysinfo
        $ret = [];
        $req = $this->request("SELECT @@sql_mode as mode, @@version AS vers, @@version_comment AS stype");

        if (($data = $req->current())) {
            if ($data['stype']) {
                $ret['Server Software'] = $data['stype'];
            }
            if ($data['vers']) {
                $ret['Server Version'] = $data['vers'];
            } else {
                $ret['Server Version'] = $this->dbh->server_info;
            }
            if ($data['mode']) {
                $ret['Server SQL Mode'] = $data['mode'];
            } else {
                $ret['Server SQL Mode'] = '';
            }
        }
        $ret['Parameters'] = $this->dbuser . "@" . $this->dbhost . "/" . $this->dbdefault;
        $ret['Host info']  = $this->dbh->host_info;

        return $ret;
    }

    /**
     * Get a global DB lock
     *
     * @since 0.84
     *
     * @param string $name lock's name
     *
     * @return boolean
     */
    public function getLock($name)
    {
        $name          = $this->quote($this->dbdefault . '.' . $name);
        $query         = "SELECT GET_LOCK($name, 0)";
        $result        = $this->doQuery($query);
        list($lock_ok) = $this->fetchRow($result);

        return (bool)$lock_ok;
    }

    /**
     * Release a global DB lock
     *
     * @since 0.84
     *
     * @param string $name lock's name
     *
     * @return boolean
     */
    public function releaseLock($name)
    {
        $name          = $this->quote($this->dbdefault . '.' . $name);
        $query         = "SELECT RELEASE_LOCK($name)";
        $result        = $this->doQuery($query);
        list($lock_ok) = $this->fetchRow($result);

        return $lock_ok;
    }


    /**
     * Check if a table exists
     *
     * @since 9.2
     * @since 9.5 Added $usecache parameter.
     *
     * @param string  $tablename Table name
     * @param boolean $usecache  If use table list cache
     *
     * @return boolean
     **/
    public function tableExists($tablename, $usecache = true)
    {

        if (!$this->cache_disabled && $usecache && in_array($tablename, $this->table_cache)) {
            return true;
        }

       // Retrieve all tables if cache is empty but enabled, in order to fill cache
       // with all known tables
        $retrieve_all = !$this->cache_disabled && empty($this->table_cache);

        $result = $this->listTables($retrieve_all ? 'glpi\_%' : $tablename);
        $found_tables = [];
        foreach ($result as $data) {
            $found_tables[] = $data['TABLE_NAME'];
        }

        if (!$this->cache_disabled) {
            $this->table_cache = array_unique(array_merge($this->table_cache, $found_tables));
        }

        if (in_array($tablename, $found_tables)) {
            return true;
        }

        return false;
    }

    /**
     * Check if a field exists
     *
     * @since 9.2
     *
     * @param string  $table    Table name for the field we're looking for
     * @param string  $field    Field name
     * @param Boolean $usecache Use cache; @see DBmysql::listFields(), defaults to true
     *
     * @return boolean
     **/
    public function fieldExists($table, $field, $usecache = true)
    {
        if (!$this->tableExists($table, $usecache)) {
            trigger_error("Table $table does not exists", E_USER_WARNING);
            return false;
        }

        if ($fields = $this->listFields($table, $usecache)) {
            if (isset($fields[$field])) {
                return true;
            }
            return false;
        }
        return false;
    }

    /**
     * Disable table cache globally; usefull for migrations
     *
     * @return void
     */
    public function disableTableCaching()
    {
        $this->cache_disabled = true;
    }

    /**
     * Quote field name
     *
     * @since 9.3
     *
     * @param string $name of field to quote (or table.field)
     *
     * @return string
     */
    public static function quoteName($name)
    {
       //handle verbatim names
        if ($name instanceof QueryExpression) {
            return $name->getValue();
        }
       //handle aliases
        $names = preg_split('/\s+AS\s+/i', $name);
        if (count($names) > 2) {
            throw new \RuntimeException(
                'Invalid field name ' . $name
            );
        }
        if (count($names) == 2) {
            $name = self::quoteName($names[0]);
            $name .= ' AS ' . self::quoteName($names[1]);
            return $name;
        } else {
            if (strpos($name, '.')) {
                $n = explode('.', $name, 2);
                $table = self::quoteName($n[0]);
                $field = ($n[1] === '*') ? $n[1] : self::quoteName($n[1]);
                return "$table.$field";
            }
            return ($name[0] == '`' ? $name : ($name === '*' ? $name : "`$name`"));
        }
    }

    /**
     * Quote value for insert/update
     *
     * @param mixed $value Value
     *
     * @return mixed
     */
    public static function quoteValue($value)
    {
        if ($value instanceof QueryParam || $value instanceof QueryExpression) {
            //no quote for query parameters nor expressions
            $value = $value->getValue();
        } else if ($value === null || $value === 'NULL' || $value === 'null') {
            $value = 'NULL';
        } else if (is_bool($value)) {
            // transform boolean as int (prevent `false` to be transformed to empty string)
            $value = "'" . (int)$value . "'";
        } else {
            global $DB;
            $value = $DB instanceof DBmysql && $DB->connected ? $DB->escape($value) : $value;
            $value = "'$value'";
        }
        return $value;
    }

    /**
     * Builds an insert statement
     *
     * @since 9.3
     *
     * @param string $table  Table name
     * @param QuerySubQuery|array  $params Array of field => value pairs or a QuerySubQuery for INSERT INTO ... SELECT
     * @phpstan-param array<string, mixed>|QuerySubQuery $params
     *
     * @return string
     */
    public function buildInsert($table, $params)
    {
        $query = "INSERT INTO " . self::quoteName($table) . ' ';

        if ($params instanceof QuerySubQuery) {
            // INSERT INTO ... SELECT Query where the sub-query returns all columns needed for the insert
            $query .= $params->getQuery();
        } else {
            $fields = [];
            $values = [];
            foreach ($params as $key => $value) {
                $fields[] = $this->quoteName($key);
                if ($value instanceof QueryExpression) {
                    $values[] = $value->getValue();
                    unset($params[$key]);
                } elseif ($value instanceof QueryParam) {
                    $values[] = $value->getValue();
                } else {
                    $values[] = self::quoteValue($value);
                }
            }
            $query .= "(";
            $query .= implode(', ', $fields);
            $query .= ") VALUES (";
            $query .= implode(", ", $values);
            $query .= ")";
        }

        return $query;
    }

    /**
     * Insert a row in the database
     *
     * @since 9.3
     *
     * @param string $table  Table name
     * @param array  $params Query parameters ([field name => field value)
     *
     * @return mysqli_result|boolean Query result handler
     */
    public function insert($table, $params)
    {
        $result = $this->doQuery(
            $this->buildInsert($table, $params)
        );
        return $result;
    }

    /**
     * Insert a row in the database and die
     * (optionnaly with a message) if it fails
     *
     * @since 9.3
     *
     * @param string $table  Table name
     * @param array  $params  Query parameters ([field name => field value)
     * @param string $message Explanation of query (default '')
     *
     * @return mysqli_result|boolean Query result handler
     */
    public function insertOrDie($table, $params, $message = '')
    {
        $res = $this->insert($table, $params);
        if (!$res) {
            //TRANS: %1$s is the description, %2$s is the query, %3$s is the error message
            $message = sprintf(
                __('%1$s - Error during the database query: %2$s - Error is %3$s'),
                $message,
                $this->current_query,
                $this->error()
            );
            if (isCommandLine()) {
                 throw new \RuntimeException($message);
            } else {
                echo $message . "\n";
                die(1);
            }
        }
        return $res;
    }

    /**
     * Builds an update statement
     *
     * @since 9.3
     *
     * @param string $table   Table name
     * @param array  $params  Query parameters ([field name => field value)
     * @param array  $clauses Clauses to use. If not 'WHERE' key specified, will b the WHERE clause (@see DBmysqlIterator capabilities)
     * @param array  $joins  JOINS criteria array
     *
     * @since 9.4.0 $joins parameter added
     * @return string
     */
    public function buildUpdate($table, $params, $clauses, array $joins = [])
    {
       //when no explicit "WHERE", we only have a WHERE clause.
        if (!isset($clauses['WHERE'])) {
            $clauses  = ['WHERE' => $clauses];
        } else {
            $known_clauses = ['WHERE', 'ORDER', 'LIMIT', 'START'];
            foreach (array_keys($clauses) as $key) {
                if (!in_array($key, $known_clauses)) {
                    throw new \RuntimeException(
                        str_replace(
                            '%clause',
                            $key,
                            'Trying to use an unknown clause (%clause) building update query!'
                        )
                    );
                }
            }
        }

        if (!count($clauses['WHERE'])) {
            throw new \RuntimeException('Cannot run an UPDATE query without WHERE clause!');
        }

        $query  = "UPDATE " . self::quoteName($table);

        //JOINS
        $this->iterator = new DBmysqlIterator($this);
        $query .= $this->iterator->analyseJoins($joins);

        $query .= " SET ";
        foreach ($params as $field => $value) {
            if ($value instanceof QueryParam || $value instanceof QueryExpression) {
                //no quote for query parameters nor expressions
                $query .= self::quoteName($field) . " = " . $value->getValue() . ", ";
            } else if ($value === null || $value === 'NULL' || $value === 'null') {
                $query .= self::quoteName($field) . " = NULL, ";
            } else if (is_bool($value)) {
                // transform boolean as int (prevent `false` to be transformed to empty string)
                $query .= self::quoteName($field) . " = '" . (int)$value . "', ";
            } else {
                $query .= self::quoteName($field) . " = " . self::quoteValue($value) . ", ";
            }
        }
        $query = rtrim($query, ', ');

        $query .= " WHERE " . $this->iterator->analyseCrit($clauses['WHERE']);

       // ORDER BY
        if (isset($clauses['ORDER']) && !empty($clauses['ORDER'])) {
            $query .= $this->iterator->handleOrderClause($clauses['ORDER']);
        }

        if (isset($clauses['LIMIT']) && !empty($clauses['LIMIT'])) {
            $offset = (isset($clauses['START']) && !empty($clauses['START'])) ? $clauses['START'] : null;
            $query .= $this->iterator->handleLimits($clauses['LIMIT'], $offset);
        }

        return $query;
    }

    /**
     * Update a row in the database
     *
     * @since 9.3
     *
     * @param string $table  Table name
     * @param array  $params Query parameters ([:field name => field value)
     * @param array  $where  WHERE clause
     * @param array  $joins  JOINS criteria array
     *
     * @since 9.4.0 $joins parameter added
     * @return mysqli_result|boolean Query result handler
     */
    public function update($table, $params, $where, array $joins = [])
    {
        $query = $this->buildUpdate($table, $params, $where, $joins);
        $result = $this->doQuery($query);
        return $result;
    }

    /**
     * Update a row in the database or die
     * (optionnaly with a message) if it fails
     *
     * @since 9.3
     *
     * @param string $table   Table name
     * @param array  $params  Query parameters ([:field name => field value)
     * @param array  $where   WHERE clause
     * @param string $message Explanation of query (default '')
     * @param array  $joins   JOINS criteria array
     *
     * @since 9.4.0 $joins parameter added
     * @return mysqli_result|boolean Query result handler
     */
    public function updateOrDie($table, $params, $where, $message = '', array $joins = [])
    {
        $res = $this->update($table, $params, $where, $joins);
        if (!$res) {
           //TRANS: %1$s is the description, %2$s is the query, %3$s is the error message
            $message = sprintf(
                __('%1$s - Error during the database query: %2$s - Error is %3$s'),
                $message,
                $this->current_query,
                $this->error()
            );
            if (isCommandLine()) {
                 throw new \RuntimeException($message);
            } else {
                echo $message . "\n";
                die(1);
            }
        }
        return $res;
    }

    /**
     * Update a row in the database or insert a new one
     *
     * @since 9.4
     *
     * @param string  $table   Table name
     * @param array   $params  Query parameters ([:field name => field value)
     * @param array   $where   WHERE clause
     * @param boolean $onlyone Do the update only one element, defaults to true
     *
     * @return mysqli_result|boolean Query result handler
     */
    public function updateOrInsert($table, $params, $where, $onlyone = true)
    {
        $req = $this->request($table, $where);
        $data = array_merge($where, $params);
        if ($req->count() == 0) {
            return $this->insertOrDie($table, $data, 'Unable to create new element or update existing one');
        } else if ($req->count() == 1 || !$onlyone) {
            return $this->updateOrDie($table, $data, $where, 'Unable to create new element or update existing one');
        } else {
            trigger_error('Update would change too many rows!', E_USER_WARNING);
            return false;
        }
    }

    /**
     * Builds a delete statement
     *
     * @since 9.3
     *
     * @param string $table  Table name
     * @param array  $params Query parameters ([field name => field value)
     * @param array  $where  WHERE clause (@see DBmysqlIterator capabilities)
     * @param array  $joins  JOINS criteria array
     *
     * @since 9.4.0 $joins parameter added
     * @return string
     */
    public function buildDelete($table, $where, array $joins = [])
    {

        if (!count($where)) {
            throw new \RuntimeException('Cannot run an DELETE query without WHERE clause!');
        }

        $query  = "DELETE " . self::quoteName($table) . " FROM " . self::quoteName($table);

        $this->iterator = new DBmysqlIterator($this);
        $query .= $this->iterator->analyseJoins($joins);
        $query .= " WHERE " . $this->iterator->analyseCrit($where);

        return $query;
    }

    /**
     * Delete rows in the database
     *
     * @since 9.3
     *
     * @param string $table  Table name
     * @param array  $where  WHERE clause
     * @param array  $joins  JOINS criteria array
     *
     * @since 9.4.0 $joins parameter added
     * @return mysqli_result|boolean Query result handler
     */
    public function delete($table, $where, array $joins = [])
    {
        $query = $this->buildDelete($table, $where, $joins);
        $result = $this->doQuery($query);
        return $result;
    }

    /**
     * Delete a row in the database and die
     * (optionnaly with a message) if it fails
     *
     * @since 9.3
     *
     * @param string $table   Table name
     * @param array  $where   WHERE clause
     * @param string $message Explanation of query (default '')
     * @param array  $joins   JOINS criteria array
     *
     * @since 9.4.0 $joins parameter added
     * @return mysqli_result|boolean Query result handler
     */
    public function deleteOrDie($table, $where, $message = '', array $joins = [])
    {
        $res = $this->delete($table, $where, $joins);
        if (!$res) {
           //TRANS: %1$s is the description, %2$s is the query, %3$s is the error message
            $message = sprintf(
                __('%1$s - Error during the database query: %2$s - Error is %3$s'),
                $message,
                $this->current_query,
                $this->error()
            );
            if (isCommandLine()) {
                 throw new \RuntimeException($message);
            } else {
                echo $message . "\n";
                die(1);
            }
        }
        return $res;
    }


    /**
     * Truncate table in the database
     *
     * @since 10.0.0
     *
     * @param string $table Table name
     *
     * @return mysqli_result|boolean Query result handler
     *
     * @deprecated 10.1.0
     */
    public function truncate($table)
    {
        Toolbox::deprecated();
        // Use delete to prevent table corruption on some MySQL operations
        // (i.e. when using mysqldump without `--single-transaction` option)
        return $this->delete($table, [1]);
    }

    /**
     * Truncate table in the database or die
     * (optionally with a message) if it fails
     *
     * @since 10.0.0
     *
     * @param string $table   Table name
     * @param string $message Explanation of query (default '')
     *
     * @return mysqli_result|boolean Query result handler
     *
     * @deprecated 10.1.0
     */
    public function truncateOrDie($table, $message = '')
    {
        Toolbox::deprecated();
        return $this->deleteOrDie($table, [1], $message);
    }

    /**
     * Drops a table
     *
     * @param string $name   Table name
     * @param bool   $exists Add IF EXISTS clause
     *
     * @return bool|mysqli_result
     */
    public function dropTable(string $name, bool $exists = false)
    {
        $res = $this->doQuery(
            $this->buildDrop(
                $name,
                'TABLE',
                $exists
            )
        );
        return $res;
    }

    /**
     * Drops a view
     *
     * @param string $name   View name
     * @param bool   $exists Add IF EXISTS clause
     *
     * @return bool|mysqli_result
     */
    public function dropView(string $name, bool $exists = false)
    {
        $res = $this->doQuery(
            $this->buildDrop(
                $name,
                'VIEW',
                $exists
            )
        );
        return $res;
    }

    /**
     * Builds a DROP query
     *
     * @param string $name   Name to drop
     * @param string $type   Type to drop
     * @param bool   $exists Add IF EXISTS clause
     *
     * @return string
     */
    public function buildDrop(string $name, string $type, bool $exists = false): string
    {
        $known_types = [
            'TABLE',
            'VIEW'
        ];
        if (!in_array($type, $known_types)) {
            throw new \InvalidArgumentException('Unknown type to drop: ' . $type);
        }

        $name = $this::quoteName($name);
        $query = "DROP $type";
        if ($exists) {
            $query .= ' IF EXISTS';
        }
        $query .= " $name";
        return $query;
    }

    /**
     * Get database raw version
     *
     * @return string
     */
    public function getVersion()
    {
        $req = $this->request('SELECT version()')->current();
        $raw = $req['version()'];
        return $raw;
    }

    /**
     * Starts a transaction
     *
     * @return boolean
     */
    public function beginTransaction()
    {
        if ($this->in_transaction === true) {
            trigger_error('A database transaction has already been started!', E_USER_WARNING);
        }
        $this->in_transaction = true;
        return $this->dbh->begin_transaction();
    }

    public function setSavepoint(string $name, $force = false)
    {
        if (!$this->in_transaction && $force) {
            $this->beginTransaction();
        }
        if ($this->in_transaction) {
            $this->dbh->savepoint($name);
        } else {
           // Not already in transaction or failed to start one now
            trigger_error('Unable to set DB savepoint because no transaction was started', E_USER_WARNING);
        }
    }

    /**
     * Commits a transaction
     *
     * @return boolean
     */
    public function commit()
    {
        $this->in_transaction = false;
        return $this->dbh->commit();
    }

    /**
     * Rollbacks a transaction completely or to a specified savepoint
     *
     * @return boolean
     */
    public function rollBack($savepoint = null)
    {
        if (!$savepoint) {
            $this->in_transaction = false;
            return $this->dbh->rollback();
        } else {
            return $this->rollbackTo($savepoint);
        }
    }

    /**
     * Rollbacks a transaction to a specified savepoint
     *
     * @param string $name
     *
     * @return boolean
     */
    protected function rollbackTo($name)
    {
        // No proper rollback to savepoint support in mysqli extension?
        $result = $this->doQuery('ROLLBACK TO ' . self::quoteName($name));
        return $result !== false;
    }

    /**
     * Are we in a transaction?
     *
     * @return boolean
     */
    public function inTransaction()
    {
        return $this->in_transaction;
    }

    /**
     * Defines timezone to use.
     *
     * @param string $timezone
     *
     * @return DBmysql
     */
    public function setTimezone($timezone)
    {
       //setup timezone
        if ($this->use_timezones) {
            date_default_timezone_set($timezone);
            $this->dbh->query("SET SESSION time_zone = '$timezone'");
            $_SESSION['glpi_currenttime'] = date("Y-m-d H:i:s");
        }
        return $this;
    }

    /**
     * Returns list of timezones.
     *
     * @return string[]
     *
     * @since 9.5.0
     */
    public function getTimezones()
    {
        if (!$this->use_timezones) {
            return [];
        }

        $list = []; //default $tz is empty

        $from_php = \DateTimeZone::listIdentifiers();
        $now = new \DateTime();

        $iterator = $this->request([
            'SELECT' => 'Name',
            'FROM'   => 'mysql.time_zone_name',
            'WHERE'  => ['Name' => $from_php]
        ]);

        foreach ($iterator as $from_mysql) {
            $now->setTimezone(new \DateTimeZone($from_mysql['Name']));
            $list[$from_mysql['Name']] = $from_mysql['Name'] . $now->format(" (T P)");
        }

        return $list;
    }

    /**
     * Clear cached schema information.
     *
     * @return void
     */
    public function clearSchemaCache()
    {
        $this->table_cache = [];
        $this->field_cache = [];
    }

    /**
     * Quote a value for a specified type
     * Should be used for PDO, but this will prevent heavy
     * replacements in the source code in the future.
     *
     * @param mixed   $value Value to quote
     * @param integer $type  Value type, defaults to PDO::PARAM_STR
     *
     * @return mixed
     *
     * @since 9.5.0
     */
    public function quote($value, int $type = 2/*\PDO::PARAM_STR*/)
    {
        return "'" . $this->escape($value) . "'";
       //return $this->dbh->quote($value, $type);
    }

    /**
     * Get character used to quote names for current database engine
     *
     * @return string
     *
     * @since 9.5.0
     */
    public static function getQuoteNameChar(): string
    {
        return '`';
    }

    /**
     * Is value quoted as database field/expression?
     *
     * @param string|QueryExpression $value Value to check
     *
     * @return boolean
     *
     * @since 9.5.0
     */
    public static function isNameQuoted($value): bool
    {
        $quote = static::getQuoteNameChar();
        return is_string($value) && trim($value, $quote) != $value;
    }

    /**
     * Remove SQL comments
     * © 2011 PHPBB Group
     *
     * @param string $output SQL statements
     *
     * @return string
     */
    public function removeSqlComments($output)
    {
        $lines = explode("\n", $output);
        $output = "";

       // try to keep mem. use down
        $linecount = count($lines);

        $in_comment = false;
        for ($i = 0; $i < $linecount; $i++) {
            if (preg_match("/^\/\*/", $lines[$i])) {
                $in_comment = true;
            }

            if (!$in_comment) {
                $output .= $lines[$i] . "\n";
            }

            if (preg_match("/\*\/$/", preg_quote($lines[$i]))) {
                $in_comment = false;
            }
        }

        unset($lines);
        return trim($output);
    }

    /**
     * Remove remarks and comments from SQL
     * @see DBmysql::removeSqlComments()
     * © 2011 PHPBB Group
     *
     * @param $string $sql SQL statements
     *
     * @return string
     */
    public function removeSqlRemarks($sql)
    {
        $lines = explode("\n", $sql);

       // try to keep mem. use down
        $sql = "";

        $linecount = count($lines);
        $output = "";

        for ($i = 0; $i < $linecount; $i++) {
            if (($i != ($linecount - 1)) || (strlen($lines[$i]) > 0)) {
                if (isset($lines[$i][0])) {
                    if ($lines[$i][0] != "#" && substr($lines[$i], 0, 2) != "--") {
                        $output .= $lines[$i] . "\n";
                    } else {
                        $output .= "\n";
                    }
                }
                // Trading a bit of speed for lower mem. use here.
                $lines[$i] = "";
            }
        }
        return trim($this->removeSqlComments($output));
    }

    /**
     * Fetch warnings from last query.
     *
     * @return array
     */
    private function fetchQueryWarnings(): array
    {
        $warnings = [];

        if ($this->dbh->warning_count > 0 && $warnings_result = $this->dbh->query('SHOW WARNINGS')) {
           // Warnings to exclude
            $excludes = [];

            if (!$this->use_utf8mb4 || !$this->log_deprecation_warnings) {
                // Exclude warnings related to usage of "utf8mb3" charset, as database has not been migrated yet.
                $excludes[] = 1287; // 'utf8mb3' is deprecated and will be removed in a future release. Please use utf8mb4 instead.
                $excludes[] = 3719; // 'utf8' is currently an alias for the character set UTF8MB3, but will be an alias for UTF8MB4 in a future release. Please consider using UTF8MB4 in order to be unambiguous.
                $excludes[] = 3778; // 'utf8_unicode_ci' is a collation of the deprecated character set UTF8MB3. Please consider using UTF8MB4 with an appropriate collation instead.
            }
            if (!$this->log_deprecation_warnings) {
                // Mute deprecations related to elements that are heavilly used in old migrations and in plugins
                // as it may require a lot of work to fix them.
                $excludes[] = 1681; // Integer display width is deprecated and will be removed in a future release.
            }

            while ($warning = $warnings_result->fetch_assoc()) {
                if ($warning['Level'] === 'Note' || in_array($warning['Code'], $excludes)) {
                    continue;
                }
                $warnings[] = $warning;
            }
        }

        return $warnings;
    }

    /**
     * Get SQL warnings related to last query.
     * @return array
     */
    public function getLastQueryWarnings(): array
    {
        return $this->last_query_warnings;
    }

    /**
     * Set charset to use for DB connection.
     *
     * @return void
     */
    public function setConnectionCharset(): void
    {
        DBConnection::setConnectionCharset($this->dbh, $this->use_utf8mb4);
    }

    /**
     * Executes a prepared statement
     *
     * @param mysqli_stmt $stmt Statement to execute
     *
     * @return void
     */
    public function executeStatement(mysqli_stmt $stmt): void
    {
        if (!$stmt->execute()) {
<<<<<<< HEAD
            throw new RuntimeException(
                sprintf(
                    'Error executing statement "%s": %s',
                    $this->current_query,
                    $stmt->error
                )
            );
=======
            throw new \RuntimeException($stmt->error);
>>>>>>> 88dd9843
        }
    }

    /**
     * Check for deprecated table options during ALTER/CREATE TABLE queries.
     *
     * @param string $query
     *
     * @return void
     */
    private function checkForDeprecatedTableOptions(string $query): void
    {
        $table_matches = [];
        $table_pattern = '/'
            . '(ALTER|CREATE)'
            . '(\s+TEMPORARY)?'
            . '\s+TABLE'
            . '(\s+IF\s+NOT\s+EXISTS)?'
            . '\s*(\s|`)(?<table>[^`\s]+)(\s|`)'
            . '/i';
        if (preg_match($table_pattern, $query, $table_matches) !== 1) {
            return;
        }

        // Wrong UTF8 charset/collation
        $charset_matches = [];
        if ($this->use_utf8mb4 && preg_match('/(?<invalid>(utf8(_[^\';\s]+)?))([\';\s]|$)/', $query, $charset_matches)) {
            trigger_error(
                sprintf(
                    'Usage of "%s" charset/collation detected, should be "%s"',
                    $charset_matches['invalid'],
                    str_replace('utf8', 'utf8mb4', $charset_matches['invalid'])
                ),
                E_USER_WARNING
            );
        } else if (!$this->use_utf8mb4 && preg_match('/(?<invalid>(utf8mb4(_[^\';\s]+)?))([\';\s]|$)/', $query, $charset_matches)) {
            trigger_error(
                sprintf(
                    'Usage of "%s" charset/collation detected, should be "%s"',
                    $charset_matches['invalid'],
                    str_replace('utf8mb4', 'utf8', $charset_matches['invalid'])
                ),
                E_USER_WARNING
            );
        }

        // Usage of MyISAM
        if (!$this->allow_myisam && preg_match('/[)\s]engine\s*=\s*\'?myisam([\';\s]|$)/i', $query)) {
            trigger_error('Usage of "MyISAM" engine is discouraged, please use "InnoDB" engine.', E_USER_WARNING);
        }

        // Usage of datetime
        if (!$this->allow_datetime && preg_match('/ datetime /i', $query)) {
            trigger_error('Usage of "DATETIME" fields is discouraged, please use "TIMESTAMP" fields instead.', E_USER_WARNING);
        }

        // Usage of signed integers in primary/foreign keys
        $pattern = '/'
            . '(\s|`)(?<field>id|[^`\s]+_id|[^`\s]+_id_[^`\s]+)(\s|`)' // `id`, `xxx_id` or `xxx_id_yyy` field
            . '\s*'
            . '(tiny|small|medium|big)?int' // with int type
            . '(?!\s+unsigned)' // not unsigned
            . '/i';
        $field_matches = [];
        if (!$this->allow_signed_keys && preg_match($pattern, $query, $field_matches)) {
            trigger_error(
                sprintf(
                    'Usage of signed integers in primary or foreign keys is discouraged, please use unsigned integers instead in `%s`.`%s`.',
                    $table_matches['table'],
                    $field_matches['field']
                ),
                E_USER_WARNING
            );
        }
    }

    /**
     * Return configuration boolean properties computed using current state of tables.
     *
     * @return array
     */
    public function getComputedConfigBooleanFlags(): array
    {
        $config_flags = [];

        if ($this->getTzIncompatibleTables(true)->count() === 0) {
           // Disallow datetime if there is no core table still using this field type.
            $config_flags[DBConnection::PROPERTY_ALLOW_DATETIME] = false;

            $timezones_requirement = new DbTimezones($this);
            if ($timezones_requirement->isValidated()) {
                // Activate timezone usage if timezones are available and all tables are already migrated.
                $config_flags[DBConnection::PROPERTY_USE_TIMEZONES] = true;
            }
        }

        if ($this->getNonUtf8mb4Tables(true)->count() === 0) {
           // Use utf8mb4 charset for update process if there all core table are using this charset.
            $config_flags[DBConnection::PROPERTY_USE_UTF8MB4] = true;
        }

        if ($this->getMyIsamTables(true)->count() === 0) {
           // Disallow MyISAM if there is no core table still using this engine.
            $config_flags[DBConnection::PROPERTY_ALLOW_MYISAM] = false;
        }

        if ($this->getSignedKeysColumns(true)->count() === 0) {
           // Disallow MyISAM if there is no core table still using this engine.
            $config_flags[DBConnection::PROPERTY_ALLOW_SIGNED_KEYS] = false;
        }

        return $config_flags;
    }

    /**
     * Check if special chars are encoded.
     *
     * @param string $value
     *
     * @return bool
     */
    private function isHtmlEncoded(string $value): bool
    {
        // A value is Html Encoded if it does not contains
        // - `<`;
        // - `>`;
        // - `&` not followed by an HTML entity identifier;
        // and if it contains any entity used to encode HTML special chars during sanitization process.
        $special_chars_pattern   = '/(<|>|(&(?!#?[a-z0-9]+;)))/i';
        $sanitized_chars = array_merge(
            array_values(self::CHARS_MAPPING),
            array_values(self::LEGACY_CHARS_MAPPING)
        );
        $sanitized_chars_pattern = '/(' . implode('|', $sanitized_chars) . ')/';

        return preg_match($special_chars_pattern, $value) === 0
            && preg_match($sanitized_chars_pattern, $value) === 1;
    }

    /**
     * Decode HTML special chars.
     *
     * @param string $value
     *
     * @return string
     */
    private function decodeHtmlSpecialChars(string $value): string
    {
        if (!$this->isHtmlEncoded($value)) {
            return $value;
        }

        $mapping = null;
        foreach (self::CHARS_MAPPING as $htmlentity) {
            if (strpos($value, $htmlentity) !== false) {
                // Value was cleaned using new char mapping, so it must be uncleaned with same mapping
                $mapping = self::CHARS_MAPPING;
                break;
            }
        }
        if ($mapping === null) {
            $mapping = self::LEGACY_CHARS_MAPPING; // Fallback to legacy chars mapping

            if (preg_match('/&lt;img\s+(alt|src|width)=&quot;/', $value)) {
                // In some cases (at least on some ITIL followups, quotes have been converted too,
                // probably due to a misusage of encoding process.
                // Result is that quotes were encoded too (i.e. `&lt:img src=&quot;/front/document.send.php`)
                // and should be decoded too.
                $mapping['"'] = '&quot;';
            }
        }

        $mapping = array_reverse($mapping);
        return str_replace(array_values($mapping), array_keys($mapping), $value);
    }

    /**
     * Decode HTML special chars on fetch operation result.
     */
    private function decodeFetchResult(array|object|null|false $values): array|object|null|false
    {
        if ($values === null || $values === false) {
            // No more results or error on fetch operation.
            return $values;
        }

        foreach ($values as $key => $value) {
            if (!is_string($value)) {
                continue;
            }

            $value = $this->decodeHtmlSpecialChars($value);

            if (is_object($values)) {
                $values->{$key} = $value;
            } else {
                $values[$key] = $value;
            }
        }

        return $values;
    }
}<|MERGE_RESOLUTION|>--- conflicted
+++ resolved
@@ -2095,17 +2095,13 @@
     public function executeStatement(mysqli_stmt $stmt): void
     {
         if (!$stmt->execute()) {
-<<<<<<< HEAD
-            throw new RuntimeException(
+            throw new \RuntimeException(
                 sprintf(
                     'Error executing statement "%s": %s',
                     $this->current_query,
                     $stmt->error
                 )
             );
-=======
-            throw new \RuntimeException($stmt->error);
->>>>>>> 88dd9843
         }
     }
 
