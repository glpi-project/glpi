<?php

/**
 * ---------------------------------------------------------------------
 *
 * GLPI - Gestionnaire Libre de Parc Informatique
 *
 * http://glpi-project.org
 *
 * @copyright 2015-2025 Teclib' and contributors.
 * @copyright 2003-2014 by the INDEPNET Development Team.
 * @licence   https://www.gnu.org/licenses/gpl-3.0.html
 *
 * ---------------------------------------------------------------------
 *
 * LICENSE
 *
 * This file is part of GLPI.
 *
 * This program is free software: you can redistribute it and/or modify
 * it under the terms of the GNU General Public License as published by
 * the Free Software Foundation, either version 3 of the License, or
 * (at your option) any later version.
 *
 * This program is distributed in the hope that it will be useful,
 * but WITHOUT ANY WARRANTY; without even the implied warranty of
 * MERCHANTABILITY or FITNESS FOR A PARTICULAR PURPOSE.  See the
 * GNU General Public License for more details.
 *
 * You should have received a copy of the GNU General Public License
 * along with this program.  If not, see <https://www.gnu.org/licenses/>.
 *
 * ---------------------------------------------------------------------
 */

use Glpi\Console\Application;
use Glpi\DBAL\QueryParam;
use Glpi\Error\ErrorUtils;
use Glpi\Event;
use Glpi\Exception\Http\AccessDeniedHttpException;
use Glpi\Exception\Http\NotFoundHttpException;
use Glpi\Helpdesk\DefaultDataManager;
use Glpi\Http\Response;
use Glpi\Mail\Protocol\ProtocolInterface;
use Glpi\Progress\AbstractProgressIndicator;
use Glpi\Progress\ProgressMessageType;
use Glpi\Rules\RulesManager;
use Glpi\Toolbox\URL;
use Glpi\Toolbox\VersionParser;
use GuzzleHttp\Client;
use Laminas\Mail\Storage\AbstractStorage;
use Mexitek\PHPColors\Color;
use Psr\Log\LogLevel;
use Symfony\Component\Console\Output\OutputInterface;

/**
 * Toolbox Class
 **/
class Toolbox
{
    /**
     * Wrapper for max_input_vars
     *
     * @since 0.84
     *
     * @return integer
     **/
    public static function get_max_input_vars()
    {

        $max = ini_get('max_input_vars');  // Security limit since PHP 5.3.9
        if (!$max) {
            $max = ini_get('suhosin.post.max_vars');  // Security limit from Suhosin
        }
        return (int)$max;
    }


    /**
     * Convert first caracter in upper
     *
     * @since 0.83
     * @since 9.3 Rework
     *
     * @param string $str  string to change
     *
     * @return string
     **/
    public static function ucfirst($str)
    {
        $first_letter = mb_strtoupper(mb_substr($str, 0, 1));
        $str_end = mb_substr($str, 1, mb_strlen($str));
        return $first_letter . $str_end;
    }


    /**
     * to underline shortcut letter
     *
     * @since 0.83
     *
     * @param string $str       from dico
     * @param string $shortcut  letter of shortcut
     *
     * @return string
     **/
    public static function shortcut($str, $shortcut)
    {

        $pos = self::strpos(self::strtolower($str), self::strtolower($shortcut));
        if ($pos !== false) {
            return self::substr($str, 0, $pos) .
                "<u>" . self::substr($str, $pos, 1) . "</u>" .
                self::substr($str, $pos + 1);
        }
        return $str;
    }


    /**
     * substr function for utf8 string
     *
     * @param string  $str      string
     * @param string  $tofound  string to found
     * @param integer $offset   The search offset. If it is not specified, 0 is used.
     *
     * @return integer|false
     **/
    public static function strpos($str, $tofound, $offset = 0)
    {
        return mb_strpos($str, $tofound, $offset, "UTF-8");
    }



    /**
     *  Replace str_pad()
     *  who bug with utf8
     *
     * @param string  $input       input string
     * @param integer $pad_length  padding length
     * @param string  $pad_string  padding string
     * @param integer $pad_type    padding type
     *
     * @return string
     **/
    public static function str_pad($input, $pad_length, $pad_string = " ", $pad_type = STR_PAD_RIGHT)
    {

        $diff = (strlen($input) - self::strlen($input));
        return str_pad($input, $pad_length + $diff, $pad_string, $pad_type);
    }


    /**
     * strlen function for utf8 string
     *
     * @param string $str
     *
     * @return integer  length of the string
     **/
    public static function strlen($str)
    {
        return mb_strlen($str, "UTF-8");
    }


    /**
     * substr function for utf8 string
     *
     * @param string  $str
     * @param integer $start   start of the result substring
     * @param integer $length  The maximum length of the returned string if > 0 (default -1)
     *
     * @return string
     **/
    public static function substr($str, $start, $length = -1)
    {

        if ($length == -1) {
            $length = self::strlen($str) - $start;
        }
        return mb_substr($str, $start, $length, "UTF-8");
    }


    /**
     * strtolower function for utf8 string
     *
     * @param string $str
     *
     * @return string  lower case string
     **/
    public static function strtolower($str)
    {
        return mb_strtolower($str, "UTF-8");
    }


    /**
     * strtoupper function for utf8 string
     *
     * @param string $str
     *
     * @return string  upper case string
     **/
    public static function strtoupper($str)
    {
        return mb_strtoupper($str, "UTF-8");
    }


    /**
     * Is a string seems to be UTF-8 one ?
     *
     * @param $str string   string to analyse
     *
     * @return boolean
     *
     * @deprecated 11.0.0
     **/
    public static function seems_utf8($str)
    {
        Toolbox::deprecated();
        return mb_check_encoding($str, "UTF-8");
    }


    /**
     * Encode string to UTF-8
     *
     * @param string $string        string to convert
     * @param string $from_charset  original charset (if 'auto' try to autodetect)
     *
     * @return string  utf8 string
     **/
    public static function encodeInUtf8($string, $from_charset = "ISO-8859-1")
    {

        if (strcmp($from_charset, "auto") == 0) {
            $from_charset = mb_detect_encoding($string);
        }
        return mb_convert_encoding($string, "UTF-8", $from_charset);
    }


    /**
     * Decode string from UTF-8 to specified charset
     *
     * @param string $string      string to convert
     * @param string $to_charset  destination charset (default "ISO-8859-1")
     *
     * @return string  converted string
     **/
    public static function decodeFromUtf8($string, $to_charset = "ISO-8859-1")
    {
        return mb_convert_encoding($string, $to_charset, "UTF-8");
    }

    /**
     * Log in 'php-errors' all args
     *
     * @param mixed $level  The log level (a Monolog, PSR-3 or RFC 5424 level)
     * @param array $args   Arguments (message to log, ...)
     *
     * @return void
     **/
    private static function log($level = LogLevel::WARNING, $args = null)
    {
        /** @var \Monolog\Logger $PHPLOGGER */
        global $PHPLOGGER;

        static $tps = 0;

        $extra = [];
        if (method_exists('Session', 'getLoginUserID')) {
            $extra['user'] = Session::getLoginUserID() . '@' . php_uname('n');
        }
        if ($tps && function_exists('memory_get_usage')) {
            $extra['mem_usage'] = number_format(microtime(true) - $tps, 3) . '", ' .
                      number_format(memory_get_usage() / 1024 / 1024, 2) . 'Mio)';
        }

        $msg = "";
        if (function_exists('debug_backtrace')) {
            $bt  = debug_backtrace();
            if (count($bt) > 2) {
                if (isset($bt[2]['class'])) {
                    $msg .= $bt[2]['class'] . '::';
                }
                $msg .= $bt[2]['function'] . '() in ';
            }
            $msg .= $bt[1]['file'] . ' line ' . $bt[1]['line'] . "\n";
        }

        if ($args == null) {
            $args = func_get_args();
        } else if (!is_array($args)) {
            $args = [$args];
        }

        foreach ($args as $arg) {
            if (is_array($arg) || is_object($arg)) {
                $msg .= str_replace("\n", "\n  ", print_r($arg, true));
            } else if (is_null($arg)) {
                $msg .= 'NULL ';
            } else if (is_bool($arg)) {
                $msg .= ($arg ? 'true' : 'false') . ' ';
            } else {
                $msg .= $arg . ' ';
            }
        }

        $tps = microtime(true);

        try {
            $msg = self::cleanPaths($msg);
            $PHPLOGGER->log($level, $msg, $extra);
        } catch (\Throwable $e) {
            //something went wrong
            // make sure logging does not cause fatal
            // and error still logged (without glpi root path removed)
            error_log($e);
        }
    }

    /**
     * PHP debug log
     */
    public static function logDebug()
    {
        self::log(LogLevel::DEBUG, func_get_args());
    }

    /**
     * PHP info log
     */
    public static function logInfo()
    {
        self::log(LogLevel::INFO, func_get_args());
    }


    /**
     * Generate a Backtrace
     *
     * @param string $log  Log file name (default php-errors) if false, return the string
     * @param string $hide Call to hide (but display script/line)
     * @param array  $skip Calls to not display at all
     *
     * @return string
     *
     * @since 0.85
     **/
    public static function backtrace($log = 'php-errors', $hide = '', array $skip = [])
    {

        if (function_exists("debug_backtrace")) {
            $message = "  Backtrace :\n";
            $traces  = debug_backtrace();
            foreach ($traces as $trace) {
                $script = (isset($trace["file"]) ? $trace["file"] : "") . ":" .
                        (isset($trace["line"]) ? $trace["line"] : "");
                if (strpos($script, GLPI_ROOT) === 0) {
                    $script = substr($script, strlen(GLPI_ROOT) + 1);
                }
                if (strlen($script) > 50) {
                    $script = "..." . substr($script, -47);
                } else {
                    $script = str_pad($script, 50);
                }
                $call = (isset($trace["class"]) ? $trace["class"] : "") .
                    (isset($trace["type"]) ? $trace["type"] : "") .
                    (isset($trace["function"]) ? $trace["function"] . "()" : "");
                if ($call == $hide) {
                    $call = '';
                }

                if (!in_array($call, $skip)) {
                    $message .= "  $script $call\n";
                }
            }
        } else {
            $message = "  Script : " . $_SERVER["SCRIPT_FILENAME"] . "\n";
        }

        if ($log) {
            self::logInFile($log, $message, true);
        }

        return $message;
    }

    /**
     * Send a deprecated message in log (with backtrace)
     * @param  string $message the message to send
     * @param  boolean $strict
     * @param  string|null $version The version to start the deprecation alert. If null, it is considered deprecated in the current version.
     * @return void
     */
    public static function deprecated($message = "Called method is deprecated", $strict = true, ?string $version = null)
    {
        if (
            $version !== null
            && version_compare(
                VersionParser::getNormalizedVersion($version, false),
                VersionParser::getNormalizedVersion(GLPI_VERSION, false),
                '>'
            )
        ) {
            return;
        }
        if (
            $strict === true ||
            (defined('GLPI_STRICT_DEPRECATED') && GLPI_STRICT_DEPRECATED === true)
        ) {
            trigger_error($message, E_USER_DEPRECATED);
        }
    }

    /**
     * Log a message in log file
     *
     * @param string $name name of the log file, relative to GLPI_LOG_DIR, without '.log' extension
     * @param string $text text to log
     * @param boolean $force force log in file not seeing use_log_in_files config
     *
     * @return boolean
     **/
    public static function logInFile($name, $text, $force = false)
    {
        /** @var array $CFG_GLPI */
        global $CFG_GLPI;
        $text = self::cleanPaths($text);

        $user = '';
        if (method_exists('Session', 'getLoginUserID')) {
            $user = " [" . Session::getLoginUserID() . '@' . php_uname('n') . "]";
        }

        $ok = true;
        if (
            (isset($CFG_GLPI["use_log_in_files"]) && $CFG_GLPI["use_log_in_files"])
            || $force
        ) {
            $ok = error_log(date("Y-m-d H:i:s") . "$user\n" . $text, 3, GLPI_LOG_DIR . "/" . $name . ".log");
        }

        /** @var \Glpi\Console\Application $application */
        global $application;
        if ($application instanceof Application) {
            $application->getOutput()->writeln('<comment>' . $text . '</comment>', OutputInterface::VERBOSITY_VERY_VERBOSE);
        } else if (
            isset($_SESSION['glpi_use_mode'])
            && ($_SESSION['glpi_use_mode'] == Session::DEBUG_MODE)
            && isCommandLine()
            && !defined('TU_USER')
        ) {
            $stderr = fopen('php://stderr', 'w');
            fwrite($stderr, $text);
            fclose($stderr);
        }
        return $ok;
    }


    /**
     * Switch error mode for GLPI
     *
     * @param integer|null $mode       From Session::*_MODE
     * @param boolean|null $removed_param No longer used (Used to be $debug_sql)
     * @param boolean|null $removed_param_2 No longer used (Used to be $debug_vars)
     * @param boolean|null $log_in_files
     *
     * @return void
     *
     * @since 0.84
     **/
    public static function setDebugMode($mode = null, $removed_param = null, $removed_param_2 = null, $log_in_files = null)
    {
        /** @var array $CFG_GLPI */
        global $CFG_GLPI;

        if (isset($mode)) {
            $_SESSION['glpi_use_mode'] = $mode;
        }
        if (isset($log_in_files)) {
            $CFG_GLPI['use_log_in_files'] = $log_in_files;
        }
    }


    /**
     * Send a file (not a document) to the navigator
     * See Document->send();
     *
     * @param string      $file        storage filename
     * @param string      $filename    file title
     * @param string|null $mime        file mime type
     * @param boolean     $expires_headers add expires headers maximize cacheability ?
     * @param boolean     $return_response return a Response object instead of sending it directly
     *
     * @return Response|void
     * @phpstan-return $return_response ? Response : void
     **/
    public static function sendFile($file, $filename, $mime = null, $expires_headers = false, bool $return_response = false)
    {

       // Test securite : document in DOC_DIR
        $tmpfile = str_replace(GLPI_DOC_DIR, "", $file);

        if (str_contains($tmpfile, "../") || str_contains($tmpfile, "..\\")) {
            Event::log(
                $file,
                "sendFile",
                1,
                "security",
                $_SESSION["glpiname"] . " try to get a non standard file."
            );
            if ($return_response) {
                return new Response(403);
            }
            throw new AccessDeniedHttpException();
        }

        if (!file_exists($file)) {
            if ($return_response) {
                return new Response(404);
            }
            throw new NotFoundHttpException();
        }

       // if $mime is defined, ignore mime type by extension
        if ($mime === null && preg_match('/\.(...)$/', $file)) {
            $finfo = finfo_open(FILEINFO_MIME_TYPE);
            $mime = finfo_file($finfo, $file);
            finfo_close($finfo);
        }

        $can_be_inlined = false;
        if (
            str_starts_with(strtolower($mime), 'image/')
            && strtolower($mime) !== 'image/svg+xml'
        ) {
            // images files can be inlined
            // except for svg (vector of attack, see https://github.com/glpi-project/glpi/issues/3873)
            $can_be_inlined = true;
        } elseif (strtolower($mime) === 'application/pdf') {
            // PDF files can be inlined
            $can_be_inlined = true;
        }
        $attachment = $can_be_inlined === false ? ' attachment;' : '';

        $etag = md5_file($file);
        $lastModified = filemtime($file);

        // No need to clear the output buffer if we are returning a Response object.
        if (!$return_response) {
            // Make sure there is nothing in the output buffer (In case stuff was added by core or misbehaving plugin).
            // If there is any extra data, the sent file will be corrupted.
            // 1. Turn off any extra buffering level. Keep one buffering level if PHP output_buffering directive is not "off".
            $ob_config = ini_get('output_buffering');
            $max_buffering_level = $ob_config !== false && (strtolower($ob_config) === 'on' || (is_numeric($ob_config) && (int)$ob_config > 0))
                ? 1
                : 0;
            while (ob_get_level() > $max_buffering_level) {
                ob_end_clean();
            }
            // 2. Clean any buffered output in remaining level (output_buffering="on" case).
            if (ob_get_level() > 0) {
                ob_clean();
            }
        }

        $headers = [
            'Last-Modified' => gmdate("D, d M Y H:i:s", $lastModified) . " GMT",
            'Etag'          => $etag,
            'Cache-Control' => 'private',
        ];
        header_remove('Pragma');
        if ($expires_headers) {
            $max_age = WEEK_TIMESTAMP;
            $headers['Expires'] = gmdate('D, d M Y H:i:s \G\M\T', time() + $max_age);
        }
        $content_disposition = "$attachment filename=\"" .
            addslashes(mb_convert_encoding($filename, 'ISO-8859-1', 'UTF-8')) .
            "\"; filename*=utf-8''" .
            rawurlencode($filename);
        $headers['Content-Disposition'] = $content_disposition;
        $headers['Content-type'] = $mime;

       // HTTP_IF_NONE_MATCH takes precedence over HTTP_IF_MODIFIED_SINCE
       // http://tools.ietf.org/html/rfc7232#section-3.3
        $matches_cache = false;
        if (isset($_SERVER['HTTP_IF_NONE_MATCH']) && trim($_SERVER['HTTP_IF_NONE_MATCH']) === $etag) {
            $matches_cache = true;
        } else if (isset($_SERVER['HTTP_IF_MODIFIED_SINCE']) && @strtotime($_SERVER['HTTP_IF_MODIFIED_SINCE']) >= $lastModified) {
            $matches_cache = true;
        }
        if ($matches_cache) {
            $response = new Response(304, $headers);
            if ($return_response) {
                return $response;
            }
            $response->send();
            return;
        }
        $content = file_get_contents($file);
        if ($content === false) {
            if ($return_response) {
                return new Response(500);
            }
            throw new \RuntimeException();
        }
        $response = new Response(200, $headers, $content);
        if ($return_response) {
            return $response;
        }
        $response->send();
    }


    /**
     *  Add slash for variable & array
     *
     * @param string|string[] $value value to add slashes
     *
     * @return string|string[]
     *
     * @deprecated 11.0.0
     **/
    public static function addslashes_deep($value)
    {
        Toolbox::deprecated();

        /** @var \DBmysql $DB */
        global $DB;

        $value = ((array) $value === $value)
                  ? array_map([__CLASS__, 'addslashes_deep'], $value)
                  : (is_null($value)
                       ? null : (is_resource($value) || is_object($value)
                       ? $value : $DB->escape(
                           str_replace(
                               ['&#039;', '&#39;', '&#x27;', '&apos;', '&quot;'],
                               ["'", "'", "'", "'", "\""],
                               $value
                           )
                       ))
                    );

        return $value;
    }


    /**
     * Strip slash  for variable & array
     *
     * @param array|string $value  item to stripslashes
     *
     * @return array|string stripslashes item
     *
     * @deprecated 11.0.0
     **/
    public static function stripslashes_deep($value)
    {
        Toolbox::deprecated();

        $value = ((array) $value === $value)
                  ? array_map([__CLASS__, 'stripslashes_deep'], $value)
                  : (is_null($value)
                        ? null : (is_resource($value) || is_object($value)
                                    ? $value : stripslashes($value)));

        return $value;
    }

    /** Converts an array of parameters into a query string to be appended to a URL.
     *
     * @param array  $array      parameters to append to the query string.
     * @param string $separator  separator may be defined as &amp; to display purpose
     * @param string $parent     This should be left blank (it is used internally by the function).
     *
     * @return string  Query string to append to a URL.
     **/
    public static function append_params($array, $separator = '&', $parent = '')
    {

        $params = [];
        foreach ($array as $k => $v) {
            if ($v === null) {
                continue;
            }
            if (is_array($v)) {
                $params[] = self::append_params(
                    $v,
                    $separator,
                    (empty($parent) ? rawurlencode($k)
                    : $parent . '%5B' . rawurlencode($k) . '%5D')
                );
            } else {
                $params[] = (!empty($parent) ? $parent . '%5B' . rawurlencode($k) . '%5D' : rawurlencode($k)) . '=' . rawurlencode($v);
            }
        }
        //Remove empty values
        $params = array_filter($params);
        return implode($separator, $params);
    }


    /**
     * Compute PHP memory_limit
     *
     * @param string $ininame  name of the ini option to retrieve (since 9.1)
     *
     * @return integer|string memory limit
     **/
    public static function getMemoryLimit($ininame = 'memory_limit')
    {

        $mem = ini_get($ininame);
        $matches = [];
        preg_match("/([-0-9]+)([KMG]*)/", $mem, $matches);
        $mem = "";

       // no K M or G
        if (isset($matches[1])) {
            $mem = (int)$matches[1];
            if (isset($matches[2])) {
                switch ($matches[2]) {
                    case "G":
                        $mem *= 1024;
                        // nobreak;

                    case "M":
                        $mem *= 1024;
                        // nobreak;

                    case "K":
                        $mem *= 1024;
                        // nobreak;
                }
            }
        }

        return $mem;
    }


    /**
     * Check is current memory_limit is enough for GLPI
     *
     * @since 0.83
     *
     * @return integer
     *   0 if PHP not compiled with memory_limit support,
     *   1 no memory limit (memory_limit = -1),
     *   2 insufficient memory for GLPI,
     *   3 enough memory for GLPI
     **/
    public static function checkMemoryLimit()
    {

        $mem = self::getMemoryLimit();
        if ($mem === "") {
            return 0;
        }
        if ($mem == "-1") {
            return 1;
        }
        if ($mem < (64 * 1024 * 1024)) {
            return 2;
        }
        return 3;
    }


    /** Format a size passing a size in octet
     *
     * @param integer $size  Size in octet
     *
     * @return string  formatted size
     **/
    public static function getSize($size)
    {

       //TRANS: list of unit (o for octet)
        $bytes = [
            _x('size', 'B'),
            _x('size', 'KiB'),
            _x('size', 'MiB'),
            _x('size', 'GiB'),
            _x('size', 'TiB'),
            _x('size', 'PiB'),
            _x('size', 'EiB'),
            _x('size', 'ZiB'),
            _x('size', 'YiB'),
        ];
        foreach ($bytes as $val) {
            if ($size > 1024) {
                $size = $size / 1024;
            } else {
                break;
            }
        }
       //TRANS: %1$s is a number maybe float or string and %2$s the unit
        return sprintf(__('%1$s %2$s'), round($size, 2), $val);
    }


    /**
     * Delete a directory and file contains in it
     *
     * @param string $dir  directory to delete
     *
     * @return void
     **/
    public static function deleteDir($dir)
    {

        if (file_exists($dir)) {
            chmod($dir, 0755);

            if (is_dir($dir)) {
                $id_dir = opendir($dir);
                while (($element = readdir($id_dir)) !== false) {
                    if (($element != ".") && ($element != "..")) {
                        if (is_dir($dir . "/" . $element)) {
                            self::deleteDir($dir . "/" . $element);
                        } else {
                            unlink($dir . "/" . $element);
                        }
                    }
                }
                closedir($id_dir);
                rmdir($dir);
            } else { // Delete file
                unlink($dir);
            }
        }
    }


    /**
     * Resize a picture to the new size
     * Always produce a JPG file!
     *
     * @since 0.85
     *
     * @param string  $source_path   path of the picture to be resized
     * @param string  $dest_path     path of the new resized picture
     * @param integer $new_width     new width after resized (default 71)
     * @param integer $new_height    new height after resized (default 71)
     * @param integer $img_y         y axis of picture (default 0)
     * @param integer $img_x         x axis of picture (default 0)
     * @param integer $img_width     width of picture (default 0)
     * @param integer $img_height    height of picture (default 0)
     * @param integer $max_size      max size of the picture (default 500, is set to 0 no resize)
     *
     * @return boolean
     **/
    public static function resizePicture(
        $source_path,
        $dest_path,
        $new_width = 71,
        $new_height = 71,
        $img_y = 0,
        $img_x = 0,
        $img_width = 0,
        $img_height = 0,
        $max_size = 500
    ) {

       //get img information (dimensions and extension)
        $img_infos  = getimagesize($source_path);
        if (empty($img_width)) {
            $img_width  = $img_infos[0];
        }
        if (empty($img_height)) {
            $img_height = $img_infos[1];
        }

        if (
            empty($max_size)
            && (
                !empty($new_width)
                || !empty($new_height)
            )
        ) {
            $max_size = ($new_width > $new_height ? $new_width : $new_height);
        }

        $source_aspect_ratio = $img_width / $img_height;
        if ($source_aspect_ratio < 1) {
            $new_width  = ceil($max_size * $source_aspect_ratio);
            $new_height = $max_size;
        } else {
            $new_width  = $max_size;
            $new_height = ceil($max_size / $source_aspect_ratio);
        }

        $img_type = $img_infos[2];

        switch ($img_type) {
            case IMAGETYPE_BMP:
                $source_res = imagecreatefrombmp($source_path);
                break;

            case IMAGETYPE_GIF:
                $source_res = imagecreatefromgif($source_path);
                break;

            case IMAGETYPE_JPEG:
                $source_res = imagecreatefromjpeg($source_path);
                break;

            case IMAGETYPE_PNG:
                $source_res = imagecreatefrompng($source_path);
                break;

            case IMAGETYPE_WEBP:
                $source_res = imagecreatefromwebp($source_path);
                break;

            default:
                return false;
        }

       //create new img resource for store thumbnail
        $source_dest = imagecreatetruecolor($new_width, $new_height);

       // set transparent background for PNG/GIF/WebP
        if ($img_type === IMAGETYPE_GIF || $img_type === IMAGETYPE_PNG || $img_type === IMAGETYPE_WEBP) {
            imagecolortransparent($source_dest, imagecolorallocatealpha($source_dest, 0, 0, 0, 127));
            imagealphablending($source_dest, false);
            imagesavealpha($source_dest, true);
        }

       //resize image
        imagecopyresampled(
            $source_dest,
            $source_res,
            0,
            0,
            $img_x,
            $img_y,
            $new_width,
            $new_height,
            $img_width,
            $img_height
        );

       //output img
        $result = null;
        switch ($img_type) {
            case IMAGETYPE_GIF:
            case IMAGETYPE_PNG:
                $result = imagepng($source_dest, $dest_path);
                break;

            case IMAGETYPE_WEBP:
                $result = imagewebp($source_dest, $dest_path);
                break;

            case IMAGETYPE_JPEG:
            default:
                $result = imagejpeg($source_dest, $dest_path, 90);
                break;
        }
        return $result;
    }


    /**
     * Check if new version is available
     *
     * @return string
     **/
    public static function checkNewVersionAvailable()
    {
       //parse github releases (get last version number)
        $error = "";
        $json_gh_releases = self::getURLContent("https://api.github.com/repos/glpi-project/glpi/releases", $error);
        if (empty($json_gh_releases)) {
            return $error;
        }

        $all_gh_releases = json_decode($json_gh_releases, true);
        $released_tags = [];
        foreach ($all_gh_releases as $release) {
            if ($release['prerelease'] == false) {
                $released_tags[] =  $release['tag_name'];
            }
        }
        usort($released_tags, 'version_compare');
        $latest_version = array_pop($released_tags);

        if (strlen(trim($latest_version)) == 0) {
            return $error;
        } else {
            $currentVersion = preg_replace('/^((\d+\.?)+).*$/', '$1', GLPI_VERSION);
            if (version_compare($currentVersion, $latest_version, '<')) {
                Config::setConfigurationValues('core', ['founded_new_version' => $latest_version]);
                return sprintf(__('A new version is available: %s.'), $latest_version);
            } else {
                return __('You have the latest available version');
            }
        }
    }


    /**
     * Determine if Ldap is usable checking ldap extension existence
     *
     * @return boolean
     **/
    public static function canUseLdap()
    {
        return extension_loaded('ldap');
    }


    /**
     * Check Write Access to a directory
     *
     * @param string $dir  directory to check
     *
     * @return integer
     *   0: OK,
     *   1: delete error,
     *   2: creation error
     **/
    public static function testWriteAccessToDirectory($dir)
    {

        $rand = rand();

       // Check directory creation which can be denied by SElinux
        $sdir = sprintf("%s/test_glpi_%08x", $dir, $rand);

        if (!mkdir($sdir)) {
            return 4;
        }

        if (!rmdir($sdir)) {
            return 3;
        }

       // Check file creation
        $path = sprintf("%s/test_glpi_%08x.txt", $dir, $rand);
        $fp   = fopen($path, 'w');

        if (empty($fp)) {
            return 2;
        }

        fwrite($fp, "This file was created for testing reasons. ");
        fclose($fp);
        $delete = unlink($path);

        if (!$delete) {
            return 1;
        }

        return 0;
    }


    /**
     * Get form URL for itemtype
     *
     * @param string  $itemtype  item type
     * @param boolean $full      path or relative one
     *
     * return string itemtype Form URL
     **/
    public static function getItemTypeFormURL($itemtype, $full = true)
    {
        /** @var array $CFG_GLPI */
        global $CFG_GLPI;

        $dir = ($full ? $CFG_GLPI['root_doc'] : '');

        if ($plug = isPluginItemType($itemtype)) {
           /* PluginFooBar => /plugins/foo/front/bar */
            $dir .= Plugin::getPhpDir(strtolower($plug['plugin']), false);
            $item = str_replace('\\', '/', strtolower($plug['class']));
        } else { // Standard case
            $item = strtolower($itemtype);
            if (substr($itemtype, 0, \strlen(NS_GLPI)) === NS_GLPI) {
                $item = str_replace('\\', '/', substr($item, \strlen(NS_GLPI)));
            }
        }

        return "$dir/front/$item.form.php";
    }


    /**
     * Get search URL for itemtype
     *
     * @param string  $itemtype  item type
     * @param boolean $full      path or relative one
     *
     * return string itemtype search URL
     **/
    public static function getItemTypeSearchURL($itemtype, $full = true)
    {
        /** @var array $CFG_GLPI */
        global $CFG_GLPI;

        $dir = ($full ? $CFG_GLPI['root_doc'] : '');

        if ($plug = isPluginItemType($itemtype)) {
            $dir .= Plugin::getPhpDir(strtolower($plug['plugin']), false);
            $item = str_replace('\\', '/', strtolower($plug['class']));
        } else { // Standard case
            if ($itemtype == 'Cartridge') {
                $itemtype = 'CartridgeItem';
            }
            if ($itemtype == 'Consumable') {
                $itemtype = 'ConsumableItem';
            }
            $item = strtolower($itemtype);
            if (substr($itemtype, 0, \strlen(NS_GLPI)) === NS_GLPI) {
                $item = str_replace('\\', '/', substr($item, \strlen(NS_GLPI)));
            }
        }

        return "$dir/front/$item.php";
    }


    /**
     * Get ajax tabs url for itemtype
     *
     * @param string  $itemtype  item type
     * @param boolean $full      path or relative one
     *
     * return string itemtype tabs URL
     **/
    public static function getItemTypeTabsURL($itemtype, $full = true)
    {
        /** @var array $CFG_GLPI */
        global $CFG_GLPI;

        $filename = "/ajax/common.tabs.php";

        return ($full ? $CFG_GLPI['root_doc'] : '') . $filename;
    }


    /**
     * Get a random string
     *
     * @param integer $length of the random string
     *
     * @return string  random string
     *
     * @see https://stackoverflow.com/questions/4356289/php-random-string-generator/31107425#31107425
     **/
    public static function getRandomString($length)
    {
        $keyspace = '0123456789abcdefghijklmnopqrstuvwxyzABCDEFGHIJKLMNOPQRSTUVWXYZ';
        $str = '';
        $max = mb_strlen($keyspace, '8bit') - 1;
        for ($i = 0; $i < $length; ++$i) {
            $str .= $keyspace[random_int(0, $max)];
        }
        return $str;
    }


    /**
     * Split timestamp in time units
     *
     * @param integer $time  timestamp
     *
     * @return array
     **/
    public static function getTimestampTimeUnits($time)
    {

        $out = [];

        $time          = round(abs($time));
        $out['second'] = 0;
        $out['minute'] = 0;
        $out['hour']   = 0;
        $out['day']    = 0;

        $out['second'] = $time % MINUTE_TIMESTAMP;
        $time         -= $out['second'];

        if ($time > 0) {
            $out['minute'] = ($time % HOUR_TIMESTAMP) / MINUTE_TIMESTAMP;
            $time         -= $out['minute'] * MINUTE_TIMESTAMP;

            if ($time > 0) {
                $out['hour'] = ($time % DAY_TIMESTAMP) / HOUR_TIMESTAMP;
                $time       -= $out['hour'] * HOUR_TIMESTAMP;

                if ($time > 0) {
                    $out['day'] = $time / DAY_TIMESTAMP;
                }
            }
        }
        return $out;
    }


    /**
     * Check an url is safe.
     * Used to mitigate SSRF exploits.
     *
     * @since 10.0.3
     *
     * @param string    $url        URL to check
     * @param array     $allowlist  Allowlist (regex array)
     *
     * @return bool
     */
    public static function isUrlSafe(string $url, array $allowlist = GLPI_SERVERSIDE_URL_ALLOWLIST): bool
    {
        foreach ($allowlist as $allow_regex) {
            $result = preg_match($allow_regex, $url);
            if ($result === false) {
                trigger_error(
                    sprintf('Unable to validate URL safeness. Following regex is probably invalid: "%s".', $allow_regex),
                    E_USER_WARNING
                );
            } elseif ($result === 1) {
                return true;
            }
        }

        return false;
    }


    /**
     * Get a web page. Use proxy if configured
     *
     * @param string  $url    URL to retrieve
     * @param string  $msgerr set if problem encountered (default NULL)
     * @param integer $rec    internal use only Must be 0 (default 0)
     *
     * @return string content of the page (or empty)
     **/
    public static function getURLContent($url, &$msgerr = null, $rec = 0)
    {
        $curl_error = null;
        $content = self::callCurl($url, [], $msgerr, $curl_error, true);
        return $content;
    }

    /**
     * Get a new Guzzle client with proxy if configured and the specified other options.
     * @param array $extra_options Extra options to pass to the Guzzle client constructor
     * @return Client Guzzle client
     * @throws SodiumException
     */
    public static function getGuzzleClient(array $extra_options): Client
    {
        /** @var array $CFG_GLPI */
        global $CFG_GLPI;

        $options = $extra_options;
        // add proxy string if configured in glpi
        if (!empty($CFG_GLPI["proxy_name"])) {
            $proxy_creds      = !empty($CFG_GLPI["proxy_user"])
                ? $CFG_GLPI["proxy_user"] . ":" . (new \GLPIKey())->decrypt($CFG_GLPI["proxy_passwd"]) . "@"
                : "";
            $proxy_string     = "http://{$proxy_creds}" . $CFG_GLPI['proxy_name'] . ":" . $CFG_GLPI['proxy_port'];
            $options['proxy'] = $proxy_string;
        }
        return new Client($options);
    }

    /**
     * Executes a curl call
     *
     * @param string $url         URL to retrieve
     * @param array  $eopts       Extra curl opts
     * @param string $msgerr      will contains a human readable error string if an error occurs of url returns empty contents
     * @param bool   $check_url_safeness    indicated whether the URL have to be filetered by safety checks
     * @param array  $curl_info   will contains contents provided by `curl_getinfo`
     *
     * @return string
     */
    public static function callCurl(
        $url,
        array $eopts = [],
        &$msgerr = null,
        &$curl_error = null,
        bool $check_url_safeness = false,
        ?array &$curl_info = null
    ) {
        /** @var array $CFG_GLPI */
        global $CFG_GLPI;

        if ($check_url_safeness && !Toolbox::isUrlSafe($url)) {
            $msgerr = sprintf(
                __('URL "%s" is not considered safe and cannot be fetched from GLPI server.'),
                $url
            );
            trigger_error(sprintf('Unsafe URL "%s" fetching has been blocked.', $url), E_USER_NOTICE);
            return '';
        }

        $content = "";
        $taburl  = parse_url($url);

        $defaultport = 80;

       // Manage standard HTTPS port : scheme detection or port 443
        if (
            (isset($taburl["scheme"]) && $taburl["scheme"] == 'https')
            || (isset($taburl["port"]) && $taburl["port"] == '443')
        ) {
            $defaultport = 443;
        }

        $ch = curl_init($url);
        $opts = [
            CURLOPT_URL             => $url,
            CURLOPT_USERAGENT       => "GLPI/" . trim($CFG_GLPI["version"]),
            CURLOPT_RETURNTRANSFER  => 1,
            CURLOPT_CONNECTTIMEOUT  => 5,
        ] + $eopts;

        if ($check_url_safeness) {
            $opts[CURLOPT_FOLLOWLOCATION] = false;
        }

        if (!empty($CFG_GLPI["proxy_name"])) {
           // Connection using proxy
            $opts += [
                CURLOPT_PROXY           => $CFG_GLPI['proxy_name'],
                CURLOPT_PROXYPORT       => $CFG_GLPI['proxy_port'],
                CURLOPT_PROXYTYPE       => CURLPROXY_HTTP
            ];

            if (!empty($CFG_GLPI["proxy_user"])) {
                $opts += [
                    CURLOPT_PROXYAUTH    => CURLAUTH_BASIC,
                    CURLOPT_PROXYUSERPWD => $CFG_GLPI["proxy_user"] . ":" . (new GLPIKey())->decrypt($CFG_GLPI["proxy_passwd"]),
                ];
            }

            if ($defaultport == 443) {
                $opts += [
                    CURLOPT_HTTPPROXYTUNNEL => 1
                ];
            }
        }

        curl_setopt_array($ch, $opts);
        $content = curl_exec($ch);
        $curl_error = curl_error($ch) ?: null;
        $curl_info = curl_getinfo($ch);
        $curl_redirect = $curl_info['redirect_url'] ?? null;
        curl_close($ch);

        if ($curl_error !== null) {
            if (empty($CFG_GLPI["proxy_name"])) {
               //TRANS: %s is the error string
                $msgerr = sprintf(
                    __('Connection failed. If you use a proxy, please configure it. (%s)'),
                    $curl_error
                );
            } else {
               //TRANS: %s is the error string
                $msgerr = sprintf(
                    __('Failed to connect to the proxy server (%s)'),
                    $curl_error
                );
            }
            $content = '';
        } else if (!empty($curl_redirect)) {
            return self::callCurl($curl_redirect, $eopts, $msgerr, $curl_error, $check_url_safeness, $curl_info);
        } else if (empty($content)) {
            $msgerr = __('No data available on the web site');
        }
        if (!empty($msgerr)) {
            trigger_error($msgerr, E_USER_WARNING);
        }
        return $content;
    }

    /**
     * Returns whether this is an AJAX (XMLHttpRequest) request.
     *
     * @return boolean whether this is an AJAX (XMLHttpRequest) request.
     */
    public static function isAjax()
    {
        return isset($_SERVER['HTTP_X_REQUESTED_WITH']) && $_SERVER['HTTP_X_REQUESTED_WITH'] === 'XMLHttpRequest';
    }


    /**
     * @param $need
     * @param $tab
     *
     * @return boolean
     **/
    public static function key_exists_deep($need, $tab)
    {

        foreach ($tab as $key => $value) {
            if ($need == $key) {
                return true;
            }

            if (
                is_array($value)
                && self::key_exists_deep($need, $value)
            ) {
                return true;
            }
        }
        return false;
    }


    /**
     * Manage planning posted datas (must have begin + duration or end)
     * Compute end if duration is set
     *
     * @param array $data  data to process
     *
     * @return void
     **/
    public static function manageBeginAndEndPlanDates(&$data)
    {

        if (!isset($data['end'])) {
            if (isset($data['begin'], $data['_duration'])) {
                $begin_timestamp = strtotime($data['begin']);
                $data['end']     = date("Y-m-d H:i:s", $begin_timestamp + $data['_duration']);
                unset($data['_duration']);
            }
        }
    }

    /**
     * Manage login redirection
     *
     * @param string $where  where to redirect ?
     *
     * @return void
     **/
    public static function manageRedirect($where)
    {
        /** @var array $CFG_GLPI */
        global $CFG_GLPI;

        if (empty($where) || !Session::getCurrentInterface()) {
            return;
        }

        // redirect to URL : URL must be rawurlencoded
        $decoded_where = rawurldecode($where);

        $redirect = self::computeRedirect($decoded_where);

        if ($redirect === null) {
            Session::addMessageAfterRedirect(__s('Redirection failed'));
            if (Session::getCurrentInterface() === "helpdesk") {
                Html::redirect($CFG_GLPI["root_doc"] . "/Helpdesk");
            } else {
                Html::redirect($CFG_GLPI["root_doc"] . "/front/central.php");
            }
        } else {
            Html::redirect($redirect);
        }
    }

    /**
     * Compute the redirection target.
     *
     * @param string $where
     * @return string|null
     */
    public static function computeRedirect(string $where): ?string
    {
        /** @var array $CFG_GLPI */
        global $CFG_GLPI;

        $parsed_url = parse_url($where);

        if ($parsed_url !== false) {
            // Target URL contains a hostname, validates that it matches the base GLPI URL
            if (array_key_exists('host', $parsed_url)) {
                if (!str_starts_with($where, $CFG_GLPI['url_base'] . '/')) {
                    return null;
                } else {
                    return $where;
                }
            }

            // Target URL is a relative path
            if (array_key_exists('path', $parsed_url) && $parsed_url['path'][0] === '/') {
                return URL::isGLPIRelativeUrl($where) ? $CFG_GLPI["root_doc"] . $where : null;
            }
        }

        // explode with limit 3 to preserve the last part of the url
        // /index.php?redirect=ticket_2_Ticket$main#TicketValidation_1 (preserve anchor)
        $data = explode("_", $where, 3);
        $forcetab = '';
        // forcetab for simple items
        if (isset($data[2])) {
            $forcetab = 'forcetab=' . $data[2];
        }

        switch (Session::getCurrentInterface()) {
            case "helpdesk":
                switch (strtolower($data[0])) {
                    case "tracking": // Used for compatibility with old name
                        // similar to "ticket" case

                    case "ticket":
                        $data[0] = 'Ticket';
                        // redirect to item
                        if (
                            isset($data[1])
                            && is_numeric($data[1])
                            && ($data[1] > 0)
                        ) {
                            // Check entity
                            if (
                                ($item = getItemForItemtype($data[0]))
                                && $item->isEntityAssign()
                                && $item->getFromDB($data[1])
                                && !Session::haveAccessToEntity($item->getEntityID())
                            ) {
                                Session::changeActiveEntities($item->getEntityID(), 1);
                            }
                            // force redirect to timeline when timeline is enabled and viewing
                            // Tasks or Followups
                            $forcetab = str_replace(['TicketFollowup$1', 'TicketTask$1', 'ITILFollowup$1'], 'Ticket$1', $forcetab);

                            return Ticket::getFormURLWithID($data[1]) . "&$forcetab";
                        }

                        if ($item = getItemForItemtype($data[0])) {
                            $searchUrl = $item::getSearchURL();
                            $searchUrl .= !str_contains($searchUrl, '?') ? '?' : '&';
                            $searchUrl .= $forcetab;
                            return $searchUrl;
                        }

                        return null;

                    case "preference":
                        return $CFG_GLPI["root_doc"] . "/front/preference.php?$forcetab";

                    case "reservation":
                        return Reservation::getFormURLWithID($data[1]) . "&$forcetab";
                }

                break;

            case "central":
                switch (strtolower($data[0])) {
                    case "preference":
                        return $CFG_GLPI["root_doc"] . "/front/preference.php?$forcetab";

                    // Use for compatibility with old name
                    // no break
                    case "tracking":
                        $data[0] = "Ticket";
                        //var defined, use default case

                    default:
                        // redirect to item
                        if (
                            !empty($data[0])
                            && isset($data[1])
                            && is_numeric($data[1])
                            && ($data[1] > 0)
                        ) {
                            // Check entity
                            if ($item = getItemForItemtype($data[0])) {
                                if (
                                    $item->isEntityAssign()
                                    && $item->getFromDB($data[1])
                                    && !Session::haveAccessToEntity($item->getEntityID())
                                ) {
                                    Session::changeActiveEntities($item->getEntityID(), 1);
                                }
                                // force redirect to timeline when timeline is enabled
                                $forcetab = str_replace(['TicketFollowup$1', 'TicketTask$1', 'ITILFollowup$1'], 'Ticket$1', $forcetab);

                                return $item::getFormURLWithID($data[1]) . "&$forcetab";
                            }
                        } else if (
                            !empty($data[0])
                            && $item = getItemForItemtype($data[0])
                        ) {
                            // redirect to list
                            $searchUrl = $item::getSearchURL();
                            $searchUrl .= !str_contains($searchUrl, '?') ? '?' : '&';
                            $searchUrl .= $forcetab;
                            return $searchUrl;
                        }

                        return null;
                }

                // @phpstan-ignore deadCode.unreachable (defensive programming)
                break;
        }

        return null;
    }

    /**
     * Convert a value in byte, kbyte, megabyte etc...
     *
     * @param string $val  config value (like 10k, 5M)
     *
     * @return integer $val
     **/
    public static function return_bytes_from_ini_vars($val)
    {

        $val  = trim($val);
        $last = self::strtolower($val[strlen($val) - 1]);
        $val  = (int)$val;

        switch ($last) {
           // Le modifieur 'G' est disponible depuis PHP 5.1.0
            case 'g':
                $val *= 1024;
                // no break;

            case 'm':
                $val *= 1024;
                // no break;

            case 'k':
                $val *= 1024;
                // no break;
        }

        return $val;
    }


    /**
     * Get max upload size from php config.
     *
     * @return int
     */
    public static function getPhpUploadSizeLimit(): int
    {
        $post_max   = Toolbox::return_bytes_from_ini_vars(ini_get("post_max_size"));
        $upload_max = Toolbox::return_bytes_from_ini_vars(ini_get("upload_max_filesize"));
        $max_size   = $post_max > 0 ? min($post_max, $upload_max) : $upload_max;
        return $max_size;
    }

    /**
     * Parse imap open connect string
     *
     * @since 0.84
     *
     * @param string    $value                      connect string
     * @param bool      $forceport                  force compute port if not set
     * @param bool      $allow_plugins_protocols    Whether plugins protocol must be allowed.
     *
     * @return array  parsed arguments (address, port, mailbox, type, ssl, tls, validate-cert
     *                norsh, secure and debug) : options are empty if not set
     *                and options have boolean values if set
     **/
    public static function parseMailServerConnectString($value, $forceport = false, bool $allow_plugins_protocols = true)
    {

        $tab = [];
        if (strstr($value, ":")) {
            $tab['address'] = str_replace("{", "", preg_replace("/:.*/", "", $value));
            $tab['port']    = preg_replace("/.*:/", "", preg_replace("/\/.*/", "", $value));
        } else {
            if (strstr($value, "/")) {
                $tab['address'] = str_replace("{", "", preg_replace("/\/.*/", "", $value));
            } else {
                $tab['address'] = str_replace("{", "", preg_replace("/}.*/", "", $value));
            }
            $tab['port'] = "";
        }
        $tab['mailbox'] = preg_replace("/.*}/", "", $value);

       // type follows first found "/" and ends on next "/" (or end of server string)
       // server string is surrounded by "{}" and can be followed by a folder name
       // i.e. "{mail.domain.org/imap/ssl}INBOX", or "{mail.domain.org/pop}"
        $type = preg_replace('/^\{[^\/]+\/([^\/]+)(?:\/.+)*\}.*/', '$1', $value);
        $tab['type'] = in_array($type, array_keys(self::getMailServerProtocols($allow_plugins_protocols))) ? $type : '';

        $tab['ssl'] = false;
        if (strstr($value, "/ssl")) {
            $tab['ssl'] = true;
        }

        if ($forceport && empty($tab['port'])) {
            if ($tab['type'] == 'pop') {
                if ($tab['ssl']) {
                    $tab['port'] = 110;
                } else {
                    $tab['port'] = 995;
                }
            }
            if ($tab['type'] = 'imap') {
                if ($tab['ssl']) {
                    $tab['port'] = 993;
                } else {
                    $tab['port'] = 143;
                }
            }
        }
        $tab['tls'] = '';
        if (strstr($value, "/tls")) {
            $tab['tls'] = true;
        }
        if (strstr($value, "/notls")) {
            $tab['tls'] = false;
        }
        $tab['validate-cert'] = '';
        if (strstr($value, "/validate-cert")) {
            $tab['validate-cert'] = true;
        }
        if (strstr($value, "/novalidate-cert")) {
            $tab['validate-cert'] = false;
        }
        $tab['norsh'] = '';
        if (strstr($value, "/norsh")) {
            $tab['norsh'] = true;
        }
        $tab['secure'] = '';
        if (strstr($value, "/secure")) {
            $tab['secure'] = true;
        }
        $tab['debug'] = '';
        if (strstr($value, "/debug")) {
            $tab['debug'] = true;
        }

        return $tab;
    }

<<<<<<< HEAD
=======

    /**
     * Display a mail server configuration form
     *
     * @param string    $value                      Host connect string ex {localhost:993/imap/ssl}INBOX
     * @param bool      $allow_plugins_protocols    Whether plugins protocol must be allowed.
     *
     * @return string  type of the server (imap/pop)
     **/
    public static function showMailServerConfig($value, bool $allow_plugins_protocols = true)
    {

        if (!Config::canUpdate()) {
            return '';
        }

        $tab = Toolbox::parseMailServerConnectString($value, false, $allow_plugins_protocols);

        echo "<tr class='tab_bg_1'><td>" . __('Server') . "</td>";
        echo "<td><input size='30' class='form-control' type='text' name='mail_server' value=\"" . $tab['address'] . "\" required>";
        echo "</td></tr>\n";

        echo "<tr class='tab_bg_1'><td>" . __('Connection options') . "</td><td>";
        $values = [];
        $protocols = Toolbox::getMailServerProtocols($allow_plugins_protocols);
        foreach ($protocols as $key => $params) {
            $values['/' . $key] = $params['label'];
        }
        $svalue = (!empty($tab['type']) ? '/' . $tab['type'] : '');

        Dropdown::showFromArray(
            'server_type',
            $values,
            ['value'               => $svalue,
                'display_emptychoice' => true
            ]
        );
        $values = [//TRANS: imap_open option see http://www.php.net/manual/en/function.imap-open.php
            '/ssl' => __('SSL')
        ];

        $svalue = ($tab['ssl'] ? '/ssl' : '');

        Dropdown::showFromArray(
            'server_ssl',
            $values,
            ['value'               => $svalue,
                'display_emptychoice' => true
            ]
        );

        $values = [//TRANS: imap_open option see http://www.php.net/manual/en/function.imap-open.php
            '/tls' => __('TLS'),
                     //TRANS: imap_open option see http://www.php.net/manual/en/function.imap-open.php
            '/notls' => __('NO-TLS'),
        ];

        $svalue = '';
        if (($tab['tls'] === true)) {
            $svalue = '/tls';
        }
        if (($tab['tls'] === false)) {
            $svalue = '/notls';
        }

        Dropdown::showFromArray(
            'server_tls',
            $values,
            ['value'               => $svalue,
                'width'               => '14%',
                'display_emptychoice' => true
            ]
        );

        $values = [//TRANS: imap_open option see http://www.php.net/manual/en/function.imap-open.php
            '/novalidate-cert' => __('NO-VALIDATE-CERT'),
                     //TRANS: imap_open option see http://www.php.net/manual/en/function.imap-open.php
            '/validate-cert' => __('VALIDATE-CERT'),
        ];

        $svalue = '';
        if (($tab['validate-cert'] === false)) {
            $svalue = '/novalidate-cert';
        }
        if (($tab['validate-cert'] === true)) {
            $svalue = '/validate-cert';
        }

        Dropdown::showFromArray(
            'server_cert',
            $values,
            ['value'               => $svalue,
                'display_emptychoice' => true
            ]
        );

        $values = [//TRANS: imap_open option see http://www.php.net/manual/en/function.imap-open.php
            '/norsh' => __('NORSH')
        ];

        $svalue = ($tab['norsh'] === true ? '/norsh' : '');

        Dropdown::showFromArray(
            'server_rsh',
            $values,
            ['value'               => $svalue,
                'display_emptychoice' => true
            ]
        );

        $values = [//TRANS: imap_open option see http://www.php.net/manual/en/function.imap-open.php
            '/secure' => __('SECURE')
        ];

        $svalue = ($tab['secure'] === true ? '/secure' : '');

        Dropdown::showFromArray(
            'server_secure',
            $values,
            ['value'               => $svalue,
                'display_emptychoice' => true
            ]
        );

        $values = [//TRANS: imap_open option see http://www.php.net/manual/en/function.imap-open.php
            '/debug' => __('DEBUG')
        ];

        $svalue = ($tab['debug'] === true ? '/debug' : '');

        Dropdown::showFromArray(
            'server_debug',
            $values,
            ['value'               => $svalue,
                'width'               => '12%',
                'display_emptychoice' => true
            ]
        );

        echo "<input type=hidden name=imap_string value='" . $value . "'>";
        echo "</td></tr>\n";

        if ($tab['type'] != 'pop') {
            echo "<tr class='tab_bg_1'><td>" . __('Incoming mail folder (optional, often INBOX)') . "</td>";
            echo "<td>";
            echo "<div class='btn-group btn-group-sm'>";
            echo "<input size='30' class='form-control' type='text' id='server_mailbox' name='server_mailbox' value=\"" . $tab['mailbox'] . "\" >";
            echo "<div class='btn btn-outline-secondary get-imap-folder'>";
            echo "<i class='fa fa-list pointer'></i>";
            echo "</div>";
            echo "</div></td></tr>\n";
        }

       //TRANS: for mail connection system
        echo "<tr class='tab_bg_1'><td>" . __('Port (optional)') . "</td>";
        echo "<td><input size='10' class='form-control' type='text' name='server_port' value='" . $tab['port'] . "'></td></tr>\n";
        if (empty($value)) {
            $value = "&nbsp;";
        }
       //TRANS: for mail connection system
        echo "<tr class='tab_bg_1'><td>" . __('Connection string') . "</td>";
        echo "<td class='b'>$value</td></tr>\n";

        return $tab['type'];
    }


>>>>>>> efaa38e9
    /**
     * @param array $input
     *
     * @return string
     **/
    public static function constructMailServerConfig($input)
    {

        $out = "";
        if (isset($input['mail_server']) && !empty($input['mail_server'])) {
            $out .= "{" . $input['mail_server'];
        } else {
            return $out;
        }
        if (isset($input['server_port']) && !empty($input['server_port'])) {
            $out .= ":" . $input['server_port'];
        }
        if (isset($input['server_type']) && !empty($input['server_type'])) {
            $out .= $input['server_type'];
        }
        if (isset($input['server_ssl']) && !empty($input['server_ssl'])) {
            $out .= $input['server_ssl'];
        }
        if (isset($input['server_cert']) && !empty($input['server_cert'])) {
            $out .= $input['server_cert'];
        }
        if (isset($input['server_tls']) && !empty($input['server_tls'])) {
            $out .= $input['server_tls'];
        }

        if (isset($input['server_rsh']) && !empty($input['server_rsh'])) {
            $out .= $input['server_rsh'];
        }
        if (isset($input['server_secure']) && !empty($input['server_secure'])) {
            $out .= $input['server_secure'];
        }
        if (isset($input['server_debug']) && !empty($input['server_debug'])) {
            $out .= $input['server_debug'];
        }
        $out .= "}";
        if (isset($input['server_mailbox']) && !empty($input['server_mailbox'])) {
            $out .= $input['server_mailbox'];
        }

        return $out;
    }

    /**
     * Returns available mail servers protocols.
     *
     * For each returned element:
     *  - key is type used in connection string;
     *  - 'label' field is the label to display;
     *  - 'protocol_class' field is the protocol class to use (see Laminas\Mail\Protocol\Imap | Laminas\Mail\Protocol\Pop3);
     *  - 'storage_class' field is the storage class to use (see Laminas\Mail\Storage\Imap | Laminas\Mail\Storage\Pop3).
     *
     * @param bool  $allow_plugins_protocols    Whether plugins protocol must be allowed.
     *
     * @return array
     */
    public static function getMailServerProtocols(bool $allow_plugins_protocols = true): array
    {
        $protocols = [
            'imap' => [
            //TRANS: IMAP mail server protocol
                'label'    => __('IMAP'),
                'protocol' => 'Laminas\Mail\Protocol\Imap',
                'storage'  => 'Laminas\Mail\Storage\Imap',
            ],
            'pop'  => [
            //TRANS: POP3 mail server protocol
                'label'    => __('POP'),
                'protocol' => 'Laminas\Mail\Protocol\Pop3',
                'storage'  => 'Laminas\Mail\Storage\Pop3',
            ]
        ];

        if ($allow_plugins_protocols === false) {
            return $protocols;
        }

        $additionnal_protocols = Plugin::doHookFunction('mail_server_protocols', []);
        if (is_array($additionnal_protocols)) {
            foreach ($additionnal_protocols as $key => $additionnal_protocol) {
                if (array_key_exists($key, $protocols)) {
                    trigger_error(
                        sprintf('Protocol "%s" is already defined and cannot be overwritten.', $key),
                        E_USER_WARNING
                    );
                     continue; // already exists, do not overwrite
                }

                if (
                    !array_key_exists('label', $additionnal_protocol)
                    || !array_key_exists('protocol', $additionnal_protocol)
                    || !array_key_exists('storage', $additionnal_protocol)
                ) {
                    trigger_error(
                        sprintf('Invalid specs for protocol "%s".', $key),
                        E_USER_WARNING
                    );
                    continue;
                }
                $protocols[$key] = $additionnal_protocol;
            }
        } else {
            trigger_error(
                'Invalid value returned by "mail_server_protocols" hook.',
                E_USER_WARNING
            );
        }

        return $protocols;
    }

    /**
     * Returns protocol instance for given mail server type.
     *
     * Class should implements Glpi\Mail\Protocol\ProtocolInterface
     * or should be \Laminas\Mail\Protocol\Imap|\Laminas\Mail\Protocol\Pop3 for native protocols.
     *
     * @param string    $protocol_type
     * @param bool      $allow_plugins_protocols    Whether plugins protocol must be allowed.
     *
     * @return null|\Glpi\Mail\Protocol\ProtocolInterface|\Laminas\Mail\Protocol\Imap|\Laminas\Mail\Protocol\Pop3
     */
    public static function getMailServerProtocolInstance(string $protocol_type, bool $allow_plugins_protocols = true)
    {
        $protocols = self::getMailServerProtocols($allow_plugins_protocols);
        if (array_key_exists($protocol_type, $protocols)) {
            $protocol = $protocols[$protocol_type]['protocol'];
            if (is_callable($protocol)) {
                return call_user_func($protocol);
            } else if (
                class_exists($protocol)
                && (is_a($protocol, ProtocolInterface::class, true)
                 || is_a($protocol, \Laminas\Mail\Protocol\Imap::class, true)
                 || is_a($protocol, \Laminas\Mail\Protocol\Pop3::class, true))
            ) {
                return new $protocol();
            } else {
                trigger_error(
                    sprintf('Invalid specs for protocol "%s".', $protocol_type),
                    E_USER_WARNING
                );
            }
        }
        return null;
    }

    /**
     * Returns storage instance for given mail server type.
     *
     * Class should extends \Laminas\Mail\Storage\AbstractStorage.
     *
     * @param string    $protocol_type
     * @param array     $params                     Storage constructor params, as defined in AbstractStorage
     * @param bool      $allow_plugins_protocols    Whether plugins protocol must be allowed.
     *
     * @return null|AbstractStorage
     */
    public static function getMailServerStorageInstance(string $protocol_type, array $params, bool $allow_plugins_protocols = true): ?AbstractStorage
    {
        $protocols = self::getMailServerProtocols($allow_plugins_protocols);
        if (array_key_exists($protocol_type, $protocols)) {
            $storage = $protocols[$protocol_type]['storage'];
            if (is_callable($storage)) {
                return call_user_func($storage, $params);
            } else if (class_exists($storage) && is_a($storage, AbstractStorage::class, true)) {
                return new $storage($params);
            } else {
                trigger_error(
                    sprintf('Invalid specs for protocol "%s".', $protocol_type),
                    E_USER_WARNING
                );
            }
        }
        return null;
    }

    /**
     * @return string[]
     */
    public static function getDaysOfWeekArray()
    {

        $tab = [];

        $tab[0] = __("Sunday");
        $tab[1] = __("Monday");
        $tab[2] = __("Tuesday");
        $tab[3] = __("Wednesday");
        $tab[4] = __("Thursday");
        $tab[5] = __("Friday");
        $tab[6] = __("Saturday");

        return $tab;
    }

    /**
     * @return string[]
     */
    public static function getMonthsOfYearArray()
    {

        $tab = [];

        $tab[1]  = __("January");
        $tab[2]  = __("February");
        $tab[3]  = __("March");
        $tab[4]  = __("April");
        $tab[5]  = __("May");
        $tab[6]  = __("June");
        $tab[7]  = __("July");
        $tab[8]  = __("August");
        $tab[9]  = __("September");
        $tab[10] = __("October");
        $tab[11] = __("November");
        $tab[12] = __("December");

        return $tab;
    }


    /**
     * Do a in_array search comparing string using strcasecmp
     *
     * @since 0.84
     *
     * @param string $string  string to search
     * @param array  $data    array to search in
     *
     * @return boolean  string found ?
     **/
    public static function inArrayCaseCompare($string, $data = [])
    {

        if (count($data)) {
            foreach ($data as $tocheck) {
                if (strcasecmp($string, $tocheck) == 0) {
                    return true;
                }
            }
        }
        return false;
    }


    /**
     * Clean integer string value (strip all chars not - and spaces )
     *
     * @since version 0.83.5
     *
     * @param string  $integer  integer string
     *
     * @return string  clean integer
     **/
    public static function cleanInteger($integer)
    {
        return preg_replace("/[^0-9-]/", "", (string)$integer);
    }


    /**
     * Clean decimal string value (strip all chars not - and spaces )
     *
     * @since versin 0.83.5
     *
     * @param string $decimal  float string
     *
     * @return string  clean decimal
     **/
    public static function cleanDecimal($decimal)
    {
        return preg_replace("/[^0-9\.-]/", "", $decimal);
    }


    /**
     * Clean new lines of a string
     *
     * @since versin 0.85
     *
     * @param string $string  string to clean
     *
     * @return string  clean string
     **/
    public static function cleanNewLines($string)
    {

        $string = preg_replace("/\r\n/", " ", $string);
        $string = preg_replace("/\n/", " ", $string);
        $string = preg_replace("/\r/", " ", $string);
        return $string;
    }


    /**
     * Create the GLPI default schema
     *
     * @param string   $lang     Language to install
     * @param ?DBmysql $database Database instance to use, will fallback to a new instance of DB if null
     * @param ?AbstractProgressIndicator $progress_indicator
     *
     * @return void
     *
     * @internal
     *
     * @since 9.1
     * @since 9.4.7 Added the `$database` parameter.
     * @since 11.0.0 Added the `$progress_indicator` parameter.
     */
    public static function createSchema($lang = 'en_GB', ?DBmysql $database = null, ?AbstractProgressIndicator $progress_indicator = null)
    {
        /** @var \DBmysql $DB */
        global $DB;

        if (null === $database) {
            // Use configured DB if no $db is defined in parameters
            if (!class_exists('DB', false)) {
                include(GLPI_CONFIG_DIR . "/config_db.php");
            }
            $database = new DB();
        }

        // Set global $DB as it is used in "Config::setConfigurationValues()" just after schema creation
        /** @var \DBmysql $DB */
        $DB = $database;

        $structure_queries = $DB->getQueriesFromFile(sprintf('%s/install/mysql/glpi-empty.sql', GLPI_ROOT));

        //dataset
        Session::loadLanguage($lang, false); // Load default language locales to translate empty data
        $tables = require_once(__DIR__ . '/../install/empty_data.php');
        Session::loadLanguage('', false); // Load back session language

        $done_steps = 0;

        $number_of_steps = \count($structure_queries);
        foreach ($tables as $data) {
            $number_of_steps += \count($data);
        }

        // For post install steps
        $init_form_weight = round($number_of_steps * 0.1); // 10 % of the install process
        $init_rules_weight = round($number_of_steps * 0.1); // 10 % of the install process
        $generate_keys_weight = round($number_of_steps * 0.02); // 2 % of the install process
        $default_lang_weight = 1;
        $cron_config_weight = 1;
        $number_of_steps += $init_form_weight + $init_rules_weight + $generate_keys_weight + $default_lang_weight;
        if (defined('GLPI_SYSTEM_CRON')) {
            $number_of_steps += $cron_config_weight;
        }

        $progress_indicator?->setMaxSteps($number_of_steps);
        $progress_indicator?->setProgressBarMessage(__('Creating database structure…'));

        foreach ($structure_queries as $query) {
            $DB->doQuery($query);

            $done_steps++;
            $progress_indicator?->setCurrentStep($done_steps);
        }
        $progress_indicator?->addMessage(ProgressMessageType::Success, __('Database structure created.'));

        $progress_indicator?->setProgressBarMessage(__('Importing default data…'));

        foreach ($tables as $table => $data) {
            $reference = array_replace(
                $data[0],
                array_fill_keys(
                    array_keys($data[0]),
                    new QueryParam()
                )
            );

            $stmt = $DB->prepare($DB->buildInsert($table, $reference));

            $types = str_repeat('s', count($data[0]));
            foreach ($data as $row) {
                $res = $stmt->bind_param($types, ...array_values($row));
                if (false === $res) {
                    $msg = "Error binding params in table $table\n";
                    $msg .= print_r($row, true);
                    throw new \RuntimeException($msg);
                }
                $res = $stmt->execute();
                if (false === $res) {
                    $msg = $stmt->error;
                    $msg .= "\nError execution statement in table $table\n";
                    $msg .= print_r($row, true);
                    throw new \RuntimeException($msg);
                }

                $done_steps++;
                $progress_indicator?->setCurrentStep($done_steps);
            }
        }
        $progress_indicator?->addMessage(ProgressMessageType::Success, __('Default data imported.'));

        $progress_indicator?->setProgressBarMessage(__('Creating default forms…'));
        $default_forms_manager = new DefaultDataManager();
        $default_forms_manager->initializeData();
        $done_steps += $init_form_weight;
        $progress_indicator?->setCurrentStep($done_steps);
        $progress_indicator?->addMessage(ProgressMessageType::Success, __('Default forms created.'));

        $progress_indicator?->setProgressBarMessage(__('Initalizing default rules…'));
        RulesManager::initializeRules();
        $done_steps += $init_rules_weight;
        $progress_indicator?->setCurrentStep($done_steps);
        $progress_indicator?->addMessage(ProgressMessageType::Success, __('Default rules initialized.'));

        $progress_indicator?->setProgressBarMessage(__('Generating security keys…'));
        // Make sure keys are generated automatically so OAuth will work when/if they choose to use it
        \Glpi\OAuth\Server::generateKeys();
        $done_steps += $generate_keys_weight;
        $progress_indicator?->setCurrentStep($done_steps);
        $progress_indicator?->addMessage(ProgressMessageType::Success, __('Security keys generated.'));

        $progress_indicator?->setProgressBarMessage(__('Defining configuration defaults…'));
        Config::setConfigurationValues(
            'core',
            [
                'language'      => $lang,
                'version'       => GLPI_VERSION,
                'dbversion'     => GLPI_SCHEMA_VERSION,
            ]
        );
        $done_steps += $default_lang_weight;
        $progress_indicator?->setCurrentStep($done_steps);

        if (defined('GLPI_SYSTEM_CRON')) {
            // Downstream packages may provide a good system cron
            $DB->update(
                'glpi_crontasks',
                [
                    'mode'   => 2
                ],
                [
                    'name'      => ['!=', 'watcher'],
                    'allowmode' => ['&', 2]
                ]
            );
            $done_steps += $cron_config_weight;
            $progress_indicator?->setCurrentStep($done_steps);
        }
        $progress_indicator?->addMessage(ProgressMessageType::Success, __('Configuration defaults defined.'));

        $progress_indicator?->setProgressBarMessage('');
        $progress_indicator?->addMessage(ProgressMessageType::Success, __('Installation done.'));
        $progress_indicator?->finish();
    }


    /**
     * Save a configuration file
     *
     * @since 0.84
     *
     * @param string $name        config file name
     * @param string $content     config file content
     * @param string $config_dir  configuration directory to write on
     *
     * @return boolean
     **/
    public static function writeConfig($name, $content, string $config_dir = GLPI_CONFIG_DIR)
    {

        $name = $config_dir . '/' . $name;
        $fp   = fopen($name, 'wt');
        if ($fp) {
            $fw = fwrite($fp, $content);
            fclose($fp);
            if (function_exists('opcache_invalidate')) {
                /* Invalidate Zend OPcache to ensure saved version used */
                opcache_invalidate($name, true);
            }
            return ($fw > 0);
        }
        return false;
    }


    /**
     * Prepare array passed on an input form
     *
     * @param array $value  passed array
     *
     * @return string  encoded array
     *
     * @since 0.83.91
     **/
    public static function prepareArrayForInput(array $value)
    {
        return base64_encode(json_encode($value));
    }


    /**
     * Decode array passed on an input form
     *
     * @param string $value  encoded value
     *
     * @return array  decoded array
     *
     * @since 0.83.91
     **/
    public static function decodeArrayFromInput($value)
    {

        if ($dec = base64_decode($value)) {
            if ($ret = json_decode($dec, true)) {
                return $ret;
            }
        }
        return [];
    }


    /**
     * Retrieve the mime type of a file
     *
     * @since 0.85.5
     *
     * @param string         $file  path of the file
     * @param boolean|string $type  check if $file is the correct type
     *
     * @return boolean|string (if $type not given) else boolean
     *
     **/
    public static function getMime($file, $type = false)
    {

        static $finfo = null;

        if (is_null($finfo)) {
            $finfo = new finfo(FILEINFO_MIME_TYPE);
        }
        $mime = $finfo->file($file);
        if ($type) {
            $parts = explode('/', $mime, 2);
            return ($parts[0] == $type);
        }
        return ($mime);
    }


    /**
     * Summary of in_array_recursive
     *
     * @since 9.1
     *
     * @param mixed $needle
     * @param array $haystack
     * @param bool  $strict: If strict is set to TRUE then it will also
     *              check the types of the needle in the haystack.
     * @return bool
     */
    public static function in_array_recursive($needle, $haystack, $strict = false)
    {

        $it = new RecursiveIteratorIterator(new RecursiveArrayIterator($haystack));

        foreach ($it as $element) {
            if ($strict) {
                if ($element === $needle) {
                    return true;
                }
            } else {
                if ($element == $needle) {
                    return true;
                }
            }
        }
        return false;
    }

    /**
     * Slugify
     *
     * @param string $string String to slugify
     * @param string $prefix Prefix to use (anchors cannot begin with a number)
     * @param bool   $force_special_dash Replace all special chars by a dash
     *
     * @return string
     */
    public static function slugify(string $string = "", string $prefix = 'slug_', bool $force_special_dash = false): string
    {
        $string = transliterator_transliterate("Any-Latin; Latin-ASCII; [^a-zA-Z0-9\.\ -_] Remove;", $string);
        $string = str_replace(' ', '-', self::strtolower($string));
        $string = preg_replace('~[^0-9a-z_\.]+~i', '-', $string);
        $string = trim($string, '-');

        if ($force_special_dash) {
            $string = preg_replace('~[^-\w]+~', '-', $string);
        }

        if ($string == '') {
           //prevent empty slugs; see https://github.com/glpi-project/glpi/issues/2946
           //harcoded prefix string because html @id must begin with a letter
            $string = 'nok_' . Toolbox::getRandomString(10);
        } else if (ctype_digit(substr($string, 0, 1))) {
           //starts with a number; not ok to be used as an html id attribute
            $string = $prefix . $string;
        }
        return $string;
    }

    /**
     * Find documents data matching the tags found in the string
     * Tags are deduplicated
     *
     * @param string $content_text String to search tags from
     *
     * @return array data from documents having tags found
     */
    public static function getDocumentsFromTag(string $content_text): array
    {
        preg_match_all(
            '/' . Document::getImageTag('(([a-z0-9]+|[\.\-]?)+)') . '/',
            $content_text,
            $matches,
            PREG_PATTERN_ORDER
        );
        if (!isset($matches[1]) || count($matches[1]) == 0) {
            return [];
        }

        $document = new Document();
        return $document->find(['tag' => array_unique($matches[1])]);
    }

    /**
     * Convert tag to image
     *
     * @since 9.2
     *
     * @param string $content_text   text content of input
     * @param CommonDBTM $item       Glpi item where to convert image tag to image document
     * @param array $doc_data        list of filenames and tags
     *
     * @return string                the $content_text param after parsing
     **/
    public static function convertTagToImage($content_text, CommonDBTM $item, $doc_data = [], bool $add_link = true)
    {
        /** @var array $CFG_GLPI */
        global $CFG_GLPI;

        $document = new Document();
        $matches  = [];
       // If no doc data available we match all tags in content
        if (!count($doc_data)) {
            $doc_data = Toolbox::getDocumentsFromTag($content_text);
        }

        if (count($doc_data)) {
            $base_path = $CFG_GLPI['root_doc'];

            foreach ($doc_data as $id => $image) {
                if (isset($image['tag'])) {
                   // Add only image files : try to detect mime type
                    if (
                        $document->getFromDB($id)
                        && strpos($document->fields['mime'], 'image/') !== false
                    ) {
                        // append object reference in image link
                        $linked_object = null;
                        if (
                              !($item instanceof CommonITILObject)
                              && isset($item->input['_job'])
                              && $item->input['_job'] instanceof CommonITILObject
                        ) {
                            $linked_object = $item->input['_job'];
                        } else if ($item instanceof CommonDBTM) {
                            $linked_object = $item;
                        }
                        $object_url_param = null !== $linked_object
                        ? sprintf('&itemtype=%s&items_id=%s', $linked_object->getType(), $linked_object->fields['id'])
                        : "";
                        $img = "<img alt='" . $image['tag'] . "' src='" . $base_path .
                          "/front/document.send.php?docid=" . $id . $object_url_param . "'/>";

                      // 1 - Replace direct tag (with prefix and suffix) by the image
                        $content_text = preg_replace(
                            '/' . Document::getImageTag($image['tag']) . '/',
                            $img,
                            $content_text
                        );

                         // 2 - Replace img with tag in id attribute by the image
                        $regex = '/<img[^>]+' . preg_quote($image['tag'], '/') . '[^<]+>/im';
                        preg_match_all($regex, $content_text, $matches);
                        foreach ($matches[0] as $match_img) {
                            //retrieve dimensions
                            $width = $height = null;
                            $attributes = [];
                            preg_match_all('/(width|height)="([^"]*)"/i', $match_img, $attributes);
                            if (isset($attributes[1][0])) {
                                ${$attributes[1][0]} = $attributes[2][0];
                            }
                            if (isset($attributes[1][1])) {
                                ${$attributes[1][1]} = $attributes[2][1];
                            }

                            if ($width == null || $height == null) {
                                $path = GLPI_DOC_DIR . "/" . $image['filepath'];
                                $img_infos  = getimagesize($path);
                                $width = $img_infos[0];
                                $height = $img_infos[1];
                            }
                            // Avoids creating a link within a link, when the image is already in an <a> tag
                            $add_link_tmp = $add_link;
                            if ($add_link) {
                                // Try to detect any unclosed `<a>` tag that preced the `<img>` tag
                                $pattern = '/<a[^>]*>((?!<\/a>).)*<img[^>]*' . preg_quote($image['tag'], '/') . '/s';
                                if (preg_match($pattern, $content_text)) {
                                    $add_link_tmp = false;
                                }
                            }
                            // replace image
                            $new_image =  Html::getImageHtmlTagForDocument(
                                $id,
                                $width,
                                $height,
                                $add_link_tmp,
                                $object_url_param,
                            );
                            if (empty($new_image)) {
                                  $new_image = '#' . $image['tag'] . '#';
                            }
                            $content_text = str_replace(
                                $match_img,
                                $new_image,
                                $content_text
                            );
                        }

                        // If the tag is from another ticket : link document to ticket
                        if (
                            $item instanceof Ticket
                            && $item->getID()
                            && isset($image['tickets_id'])
                            && $image['tickets_id'] != $item->getID()
                        ) {
                            $docitem = new Document_Item();
                            $docitem->add(['documents_id'  => $image['id'],
                                '_do_notif'     => false,
                                '_disablenotif' => true,
                                'itemtype'      => $item->getType(),
                                'items_id'      => $item->fields['id']
                            ]);
                        }
                    } else {
                      // Remove tag
                        $content_text = preg_replace(
                            '/' . Document::getImageTag($image['tag']) . '/',
                            '',
                            $content_text
                        );
                    }
                }
            }
        }

        return $content_text;
    }

    /**
     * Delete tag or image from ticket content
     *
     * @since 9.2
     *
     * @param string $content   html content of input
     * @param array $tags       list of tags to clen
     *
     * @return string  html content
     **/
    public static function cleanTagOrImage($content, array $tags)
    {
        foreach ($tags as $tag) {
            $content = preg_replace("/<img.*alt=['|\"]" . $tag . "['|\"][^>]*\>/", "<p></p>", $content);
        }

        return $content;
    }

    /**
     * Decode JSON in GLPI.
     *
     * @param string $encoded Encoded JSON
     * @param boolean $assoc  assoc parameter of json_encode native function
     *
     * @return mixed
     */
    public static function jsonDecode($encoded, $assoc = false)
    {
        if (!is_string($encoded)) {
            self::log(LogLevel::NOTICE, ['Only strings can be json to decode!']);
            return $encoded;
        }

        $json_data = null;
        if (self::isJSON($encoded)) {
            $json_data = $encoded;
        }

        if ($json_data === null) {
            self::log(LogLevel::NOTICE, ['Unable to decode JSON string! Is this really JSON?']);
            return $encoded;
        }

        $json = json_decode($json_data, $assoc);
        return $json;
    }


    /**
     * **Fast** JSON detection of a given var
     * From https://stackoverflow.com/a/45241792
     *
     * @param mixed $json the var to test
     *
     * @return bool
     */
    public static function isJSON($json): bool
    {
        // Numeric strings are always valid JSON.
        if (is_numeric($json)) {
            return true;
        }

        // A non-string value can never be a JSON string.
        if (!is_string($json)) {
            return false;
        }

        $json = trim($json);
        // Any non-numeric JSON string must be longer than 2 characters.
        if (strlen($json) < 2) {
            return false;
        }

        // "null" is valid JSON string.
        if ('null' === $json) {
            return true;
        }

        // "true" and "false" are valid JSON strings.
        if ('true' === $json) {
            return true;
        }
        if ('false' === $json) {
            return false;
        }

        // Any other JSON string has to be wrapped in {}, [] or "".
        if ('{' != $json[0] && '[' != $json[0] && '"' != $json[0]) {
            return false;
        }

        // Verify that the trailing character matches the first character.
        $last_char = $json[strlen($json) - 1];
        if ('{' == $json[0] && '}' != $last_char) {
            return false;
        }
        if ('[' == $json[0] && ']' != $last_char) {
            return false;
        }
        if ('"' == $json[0] && '"' != $last_char) {
            return false;
        }

        // See if the string contents are valid JSON.
        return null !== json_decode($json);
    }

    /**
     * gets the IP address of the client
     *
     * @since 9.2
     *
     * @return string the IP address
     */
    public static function getRemoteIpAddress()
    {
        return $_SERVER["REMOTE_ADDR"];
    }

    /**
     * Get available date formats
     *
     * @since 9.2
     *
     * @param string $type Type for (either 'php' or 'js')
     *
     * @return array
     */
    public static function getDateFormats($type)
    {
        $formats = [];
        switch ($type) {
            case 'js':
                $formats = [
                    0 => 'Y-m-d',
                    1 => 'd-m-Y',
                    2 => 'm-d-Y'
                ];
                break;
            case 'php':
                $formats = [
                    0 => __('YYYY-MM-DD'),
                    1 => __('DD-MM-YYYY'),
                    2 => __('MM-DD-YYYY')
                ];
                break;
            default:
                throw new \RuntimeException("Unknown type $type to get date formats.");
        }
        return $formats;
    }

    /**
     * Get current date format
     *
     * @since 9.2
     *
     * @param string $type Type for (either 'php', 'js')
     *
     * @return string
     */
    public static function getDateFormat($type)
    {
        $formats = self::getDateFormats($type);
        $format = $formats[$_SESSION["glpidate_format"] ?? 0];
        return $format;
    }

    /**
     * Get current date format for php
     *
     * @since 9.2
     *
     * @return string
     */
    public static function phpDateFormat()
    {
        return self::getDateFormat('php');
    }

    /**
     * Get available date formats for php
     *
     * @since 9.2
     *
     * @return array
     */
    public static function phpDateFormats()
    {
        return self::getDateFormats('php');
    }

    /**
     * Get current date format for javascript
     *
     * @since 9.2
     *
     * @return string
     */
    public static function jsDateFormat()
    {
        return self::getDateFormat('js');
    }

    /**
     * Get available date formats for javascript
     *
     * @since 9.2
     *
     * @return array
     */
    public static function jsDateFormats()
    {
        return self::getDateFormats('js');
    }

    /**
     * Format a web link adding http:// if missing
     *
     * @param string $link link to format
     *
     * @return string formatted link.
     **/
    public static function formatOutputWebLink($link)
    {
        if (!preg_match("/^https?/", $link)) {
            return "http://" . $link;
        }
        return $link;
    }

    /**
     * Convert a integer index into an excel like alpha index (A, B, ..., AA, AB, ...)
     * @since 9.3
     * @param  integer $index the numeric index
     * @return string         excel like string index
     */
    public static function getBijectiveIndex($index = 0)
    {
        $bij_str = "";
        while ((int) $index > 0) {
            $index--;
            $bij_str = chr($index % 26 + ord("A")) . $bij_str;
            $index = floor($index / 26);
        }
        return $bij_str;
    }

    /**
     * Strip HTML tags from a string.
     *
     * @since 10.0.0
     *
     * @param string  $str
     *
     * @return string
     *
     * @TODO Unit test
     */
    public static function stripTags(string $str): string
    {
        return strip_tags($str);
    }

    /**
     * Save a picture and return destination filepath.
     * /!\ This method is made to handle uploaded files and removes the source file filesystem.
     *
     * @param string|null $src          Source path of the picture
     * @param string      $uniq_prefix  Unique prefix that can be used to improve uniqueness of destination filename
     *
     * @return boolean|string      Destination filepath, relative to GLPI_PICTURE_DIR, or false on failure
     *
     * @since 9.5.0
     */
    public static function savePicture($src, $uniq_prefix = '', $keep_src = false)
    {

        if (!Document::isImage($src)) {
            return false;
        }

        $filename     = uniqid($uniq_prefix);
        $ext          = pathinfo($src, PATHINFO_EXTENSION);
        $subdirectory = substr($filename, -2); // subdirectory based on last 2 hex digit

        $i = 0;
        do {
           // Iterate on possible suffix while dest exists.
           // This case will almost never exists as dest is based on an unique id.
            $dest = GLPI_PICTURE_DIR
            . '/' . $subdirectory
            . '/' . $filename . ($i > 0 ? '_' . $i : '') . '.' . $ext;
            $i++;
        } while (file_exists($dest));

        if (!is_dir(GLPI_PICTURE_DIR . '/' . $subdirectory) && !mkdir(GLPI_PICTURE_DIR . '/' . $subdirectory)) {
            return false;
        }

        if (!$keep_src) {
            if (!rename($src, $dest)) {
                return false;
            }
        } else if (!copy($src, $dest)) {
            return false;
        }

        return substr($dest, strlen(GLPI_PICTURE_DIR . '/')); // Return dest relative to GLPI_PICTURE_DIR
    }


    /**
     * Delete a picture.
     *
     * @param string $path
     *
     * @return boolean
     *
     * @since 9.5.0
     */
    public static function deletePicture($path)
    {

        $fullpath = GLPI_PICTURE_DIR . '/' . $path;

        if (!file_exists($fullpath)) {
            return false;
        }

        $fullpath = realpath($fullpath);
        if (!str_starts_with($fullpath, realpath(GLPI_PICTURE_DIR))) {
           // Prevent deletion of a file ouside pictures directory
            return false;
        }

        return @unlink($fullpath);
    }


    /**
     * Get picture URL.
     *
     * @param string $path
     * @param bool   $full get full path
     *
     * @return null|string
     *
     * @since 9.5.0
     */
    public static function getPictureUrl($path, $full = true)
    {
        /** @var array $CFG_GLPI */
        global $CFG_GLPI;

        if (empty($path)) {
            return null;
        }

        return ($full ? $CFG_GLPI["root_doc"] : "") . '/front/document.send.php?file=_pictures/' . htmlescape($path);
    }

    /**
     * Return a shortened number with a suffix (K, M, B, T)
     *
     * @param int $number to shorten
     * @param int $precision how much number after comma we need
     * @param bool $html do we return an html or a single string
     *
     * @return string shortened number
     */
    public static function shortenNumber($number = 0, $precision = 1, bool $html = true): string
    {

        $suffix = "";
        if (!is_numeric($number)) {
            if (preg_match("/^([0-9\.]+)(.*)/", $number, $matches)) {
                // Preformatted value: {Number}{Suffix}
                $formatted = $matches[1];
                $suffix = $matches[2];
            } else {
               // Unknwown format
                $formatted = $number;
            }
        } else if ($number < 900) {
            $formatted = number_format($number);
        } else if ($number < 900000) {
            $formatted = number_format($number / 1000, $precision);
            $suffix = "K";
        } else if ($number < 900000000) {
            $formatted = number_format($number / 1000000, $precision);
            $suffix = "M";
        } else if ($number < 900000000000) {
            $formatted = number_format($number / 1000000000, $precision);
            $suffix = "B";
        } else {
            $formatted = number_format($number / 1000000000000, $precision);
            $suffix = "T";
        }

        if (strpos($formatted, '.') === false) {
            $precision = 0;
        }

        if ($html) {
            $formatted = <<<HTML
            <span title="{$number}"
                  class="formatted-number"
                  data-precision='{$precision}'>
               <span class="number">$formatted</span>
               <span class="suffix">$suffix</span>
            </span>
HTML;
        } else {
            $formatted .= $suffix;
        }

        return $formatted;
    }


    /**
     * Get a fixed hex color for a input string
     * Inpsired by shahonseven/php-color-hash
     * @since 9.5
     *
     * @param string $str
     *
     * @return string hex color (ex #FAFAFA)
     */
    public static function getColorForString(string $str = ""): string
    {
        $seed  = 131;
        $seed2 = 137;
        $hash  = 0;
       // Make hash more sensitive for short string like 'a', 'b', 'c'
        $str .= 'x';
        $max = intval(9007199254740991 / $seed2);

       // Backport of Javascript function charCodeAt()
        $getCharCode = function ($c) {
            list(, $ord) = unpack('N', mb_convert_encoding($c, 'UCS-4BE', 'UTF-8'));
            return $ord;
        };

       // generate integer hash
        for ($i = 0, $ilen = mb_strlen($str, 'UTF-8'); $i < $ilen; $i++) {
            if ($hash > $max) {
                $hash = intval($hash / $seed2);
            }
            $hash = $hash * $seed + $getCharCode(mb_substr($str, $i, 1, 'UTF-8'));
        }

       //get Hsl
        $base_L = $base_S = [0.6, 0.65, 0.7];
        $H = $hash % 359;
        $hash = intval($hash / 360);
        $S = $base_S[$hash % count($base_S)];
        $hash = intval($hash / count($base_S));
        $L = $base_L[$hash % count($base_L)];
        $hsl = [
            'H' => $H,
            'S' => $S,
            'L' => $L
        ];

       // return hex
        return "#" . Color::hslToHex($hsl);
    }


    /**
     * Return a frontground color for a given background color
     * if bg color is light, we'll return dark fg color
     * else a light fg color
     *
     * @param string $color the background color in hexadecimal notation (ex #FFFFFF) to compute
     * @param int $offset how much we need to darken/lighten the color
     * @param bool $inherit_if_transparent if color contains an opacity value, and if this value is too transparent return 'inherit'
     *
     * @return string hexadecimal fg color (ex #FFFFFF)
     */
    public static function getFgColor(string $color = "", int $offset = 40, bool $inherit_if_transparent = false): string
    {
        $fg_color = "FFFFFF";
        if ($color !== "") {
            if (preg_match('/rgba?\((\d+),\s*(\d+),\s*(\d+),?\s*([\d\.]+)?\)/', $color, $matches)) {
                $rgb_color = [
                    "R" => intval($matches[1]),
                    "G" => intval($matches[2]),
                    "B" => intval($matches[3])
                ];
                $alpha = isset($matches[4]) ? str_pad(dechex((int)round(floatval($matches[4]) * 255)), 2, '0', STR_PAD_LEFT) : '';
                $color = Color::rgbToHex($rgb_color) . $alpha;
            }

            $color = str_replace("#", "", $color);

           // if transparency present, get only the color part
            if (strlen($color) === 8 && preg_match('/^[a-fA-F0-9]+$/', $color)) {
                $tmp = $color;
                $alpha = hexdec(substr($tmp, 6, 2));
                $color = substr($color, 0, 6);

                if ($alpha <= 100) {
                    return "inherit";
                }
            }

            $color_inst = new Color($color);

           // adapt luminance part
            if ($color_inst->isLight()) {
                $hsl = Color::hexToHsl($color);
                $hsl['L'] = max(0, $hsl['L'] - ($offset / 100));
                $fg_color = Color::hslToHex($hsl);
            } else {
                $hsl = Color::hexToHsl($color);
                $hsl['L'] = min(1, $hsl['L'] + ($offset / 100));
                $fg_color = Color::hslToHex($hsl);
            }
        }

        return "#" . $fg_color;
    }

    /**
     * Get an HTTP header value
     *
     * @since 9.5
     *
     * @param string $name
     *
     * @return mixed The header value or null if not found
     */
    public static function getHeader(string $name)
    {
       // Format expected header name
        $name = "HTTP_" . str_replace("-", "_", strtoupper($name));

        return $_SERVER[$name] ?? null;
    }

    /**
     * Check if the given class exist and extends CommonDBTM
     *
     * @param string $class
     * @return bool
     */
    public static function isCommonDBTM(string $class): bool
    {
        return class_exists($class) && is_subclass_of($class, 'CommonDBTM');
    }

    /**
     * Check if the given class exist and implement DeprecatedInterface
     *
     * @param string $class
     * @return bool
     */
    public static function isAPIDeprecated(string $class): bool
    {
        $deprecated = "Glpi\Api\Deprecated\DeprecatedInterface";

       // Insert namespace if missing
        if (strpos($class, "Glpi\Api\Deprecated") === false) {
            $class = "Glpi\Api\Deprecated\\$class";
        }

        return class_exists($class) && is_a($class, $deprecated, true);
    }

    /**
     * Check URL validity
     *
     * @param string $url The URL to check
     *
     * @return boolean
     */
    public static function isValidWebUrl($url): bool
    {
        // Based on https://github.com/symfony/symfony/blob/7.3/src/Symfony/Component/Validator/Constraints/UrlValidator.php
        $pattern = '~^
            (https?)://                                 # protocol
            (((?:[\_\.\pL\pN-]|%%[0-9A-Fa-f]{2})+:)?((?:[\_\.\pL\pN-]|%%[0-9A-Fa-f]{2})+)@)?  # basic auth
            (
                (?:
                    (?:xn--[a-z0-9-]++\.)*+xn--[a-z0-9-]++            # a domain name using punycode
                        |
                    (?:[\pL\pN\pS\pM\-\_]++\.)+[\pL\pN\pM]++          # a multi-level domain name
                        |
                    [a-z0-9\-\_]++                                    # a single-level domain name
                )\.?
                    |                                                 # or
                \d{1,3}\.\d{1,3}\.\d{1,3}\.\d{1,3}                    # an IP address
                    |                                                 # or
                \[
                    (?:(?:(?:(?:(?:(?:(?:[0-9a-f]{1,4})):){6})(?:(?:(?:(?:(?:[0-9a-f]{1,4})):(?:(?:[0-9a-f]{1,4})))|(?:(?:(?:(?:(?:25[0-5]|(?:[1-9]|1[0-9]|2[0-4])?[0-9]))\.){3}(?:(?:25[0-5]|(?:[1-9]|1[0-9]|2[0-4])?[0-9])))))))|(?:(?:::(?:(?:(?:[0-9a-f]{1,4})):){5})(?:(?:(?:(?:(?:[0-9a-f]{1,4})):(?:(?:[0-9a-f]{1,4})))|(?:(?:(?:(?:(?:25[0-5]|(?:[1-9]|1[0-9]|2[0-4])?[0-9]))\.){3}(?:(?:25[0-5]|(?:[1-9]|1[0-9]|2[0-4])?[0-9])))))))|(?:(?:(?:(?:(?:[0-9a-f]{1,4})))?::(?:(?:(?:[0-9a-f]{1,4})):){4})(?:(?:(?:(?:(?:[0-9a-f]{1,4})):(?:(?:[0-9a-f]{1,4})))|(?:(?:(?:(?:(?:25[0-5]|(?:[1-9]|1[0-9]|2[0-4])?[0-9]))\.){3}(?:(?:25[0-5]|(?:[1-9]|1[0-9]|2[0-4])?[0-9])))))))|(?:(?:(?:(?:(?:(?:[0-9a-f]{1,4})):){0,1}(?:(?:[0-9a-f]{1,4})))?::(?:(?:(?:[0-9a-f]{1,4})):){3})(?:(?:(?:(?:(?:[0-9a-f]{1,4})):(?:(?:[0-9a-f]{1,4})))|(?:(?:(?:(?:(?:25[0-5]|(?:[1-9]|1[0-9]|2[0-4])?[0-9]))\.){3}(?:(?:25[0-5]|(?:[1-9]|1[0-9]|2[0-4])?[0-9])))))))|(?:(?:(?:(?:(?:(?:[0-9a-f]{1,4})):){0,2}(?:(?:[0-9a-f]{1,4})))?::(?:(?:(?:[0-9a-f]{1,4})):){2})(?:(?:(?:(?:(?:[0-9a-f]{1,4})):(?:(?:[0-9a-f]{1,4})))|(?:(?:(?:(?:(?:25[0-5]|(?:[1-9]|1[0-9]|2[0-4])?[0-9]))\.){3}(?:(?:25[0-5]|(?:[1-9]|1[0-9]|2[0-4])?[0-9])))))))|(?:(?:(?:(?:(?:(?:[0-9a-f]{1,4})):){0,3}(?:(?:[0-9a-f]{1,4})))?::(?:(?:[0-9a-f]{1,4})):)(?:(?:(?:(?:(?:[0-9a-f]{1,4})):(?:(?:[0-9a-f]{1,4})))|(?:(?:(?:(?:(?:25[0-5]|(?:[1-9]|1[0-9]|2[0-4])?[0-9]))\.){3}(?:(?:25[0-5]|(?:[1-9]|1[0-9]|2[0-4])?[0-9])))))))|(?:(?:(?:(?:(?:(?:[0-9a-f]{1,4})):){0,4}(?:(?:[0-9a-f]{1,4})))?::)(?:(?:(?:(?:(?:[0-9a-f]{1,4})):(?:(?:[0-9a-f]{1,4})))|(?:(?:(?:(?:(?:25[0-5]|(?:[1-9]|1[0-9]|2[0-4])?[0-9]))\.){3}(?:(?:25[0-5]|(?:[1-9]|1[0-9]|2[0-4])?[0-9])))))))|(?:(?:(?:(?:(?:(?:[0-9a-f]{1,4})):){0,5}(?:(?:[0-9a-f]{1,4})))?::)(?:(?:[0-9a-f]{1,4})))|(?:(?:(?:(?:(?:(?:[0-9a-f]{1,4})):){0,6}(?:(?:[0-9a-f]{1,4})))?::))))
                \]  # an IPv6 address
            )
            (:[0-9]+)?                              # a port (optional)
            (?:/ (?:[\pL\pN\pS\pM\-._\~!$&\'()*+,;=:@]|%%[0-9A-Fa-f]{2})* )*    # a path
            (?:\? (?:[\pL\pN\-._\~!$&\'\[\]()*+,;=:@/?]|%%[0-9A-Fa-f]{2})* )?   # a query (optional)
            (?:\# (?:[\pL\pN\-._\~!$&\'()*+,;=:@/?]|%%[0-9A-Fa-f]{2})* )?       # a fragment (optional)
        $~ixuD';
        return preg_match($pattern, $url) === 1;
    }

    /**
     * Checks if the given class or object has the specified trait.
     * This function checks the class itself and all parent classes for the trait.
     * @since 10.0.0
     * @param string|object $class The class or object
     * @param class-string $trait The trait
     * @return bool True if the class or its parents have the specified trait
     */
    public static function hasTrait($class, string $trait): bool
    {
       // Get traits of all parent classes
        do {
            $traits = class_uses($class, true);
            if (in_array($trait, $traits, true)) {
                return true;
            }
        } while ($class = get_parent_class($class));

        return false;
    }

   /*
    * Normalizes file name
    *
    * @param string filename
    *
    * @return string
    */
    public static function filename($filename): string
    {
       //remove extension
        $ext = pathinfo($filename, PATHINFO_EXTENSION);
        $filename = self::slugify(
            preg_replace(
                '/\.' . $ext . '$/',
                '',
                $filename
            ),
            '' //no prefix on filenames
        );

        $namesize = strlen($filename) + strlen($ext) + 1;
        if ($namesize > 255) {
           //limit to 255 characters
            $filename = substr($filename, 0, $namesize - 255);
        }

        if (!empty($ext)) {
            $filename .= '.' . $ext;
        }

        return $filename;
    }

    /**
     * Clean _target argument
     *
     * @param string $target Target argument
     *
     * @return string
     */
    public static function cleanTarget(string $target): string
    {
        /** @var array $CFG_GLPI */
        global $CFG_GLPI;

        $file = preg_replace('/^' . preg_quote($CFG_GLPI['root_doc'], '/') . '/', '', $target);
        if (file_exists(GLPI_ROOT . $file)) {
            return $target;
        }

        return '';
    }

    /**
     * Get available tabs for a given item
     *
     * @param string          $itemtype Type of the item
     * @param int|string|null $id       Id the item, optional
     *
     * @return array
     */
    public static function getAvailablesTabs(string $itemtype, $id = null): array
    {
        $item = getItemForItemtype($itemtype);

        if (!$item) {
            return [];
        }

        if (!is_null($id) && !$item->isNewID($id)) {
            $item->getFromDB($id);
        }

        $options = [];
        if (isset($_GET['withtemplate'])) {
            $options['withtemplate'] = $_GET['withtemplate'];
        }

        $tabs = $item->defineAllTabs($options);
        if (isset($tabs['no_all_tab'])) {
            unset($tabs['no_all_tab']);
        }
       // Add all tab
        $tabs[-1] = 'All';

        return $tabs;
    }

    /**
     * Check if a mixed value (possibly a string) is an integer or a float
     *
     * @param mixed $value A possible float
     *
     * @return bool
     */
    public static function isFloat($value): bool
    {
        if ($value === null || $value === '') {
            return false;
        }

        if (!is_numeric($value)) {
            $type = gettype($value);

            trigger_error(
                "Calling isFloat on $type",
                E_USER_WARNING
            );
            return false;
        }

        return (floatval($value) - intval($value)) > 0;
    }

    /**
     * Get the number of decimals for a given value
     *
     * @param mixed $value A possible float
     *
     * @return int
     */
    public static function getDecimalNumbers($value): int
    {
        if (!is_numeric($value)) {
            $type = gettype($value);

            trigger_error(
                "Calling getDecimalNumbers on $type",
                E_USER_WARNING
            );
            return 0;
        }

        if (floatval($value) == intval($value)) {
            return 0;
        }

        return strlen(preg_replace('/\d*\./', '', floatval($value)));
    }

    /**
     * Try to convert to Mio the given input
     *
     * @param string $size Input string
     *
     * @return mixed The Mio value as an integer if we were able to parse the
     * input, else the unchanged input string
     */
    public static function getMioSizeFromString(string $size)
    {
        if (is_numeric($size)) {
            // Already a numeric value, no work to be done
            return $size;
        }

        if (!preg_match('/(\d+).*?(\w+)/', $size, $matches)) {
            // Unkown format, keep the string as it is
            return $size;
        }
        $supported_sizes = [
            'mo'  => 0,
            'mio' => 0,
            'go'  => 1,
            'gio' => 1,
            'to'  => 2,
            'tio' => 2,
        ];
        if (count($matches) >= 3 && isset($supported_sizes[strtolower($matches[2])])) {
            // Known format
            $size = (int)$matches[1];
            $size *= pow(1024, $supported_sizes[strtolower($matches[2])]);
        }
        return $size;
    }

    /**
     * Get itemtype name used in JS function names, etc
     *
     * @param string $itemtype
     *
     * @return string
     */
    final public static function getNormalizedItemtype(string $itemtype)
    {
        return strtolower(str_replace('\\', '', $itemtype));
    }

    /**
     * @param string $message
     * @return string
     */
    public static function cleanPaths(string $message): string
    {
        return ErrorUtils::cleanPaths($message);
    }
}<|MERGE_RESOLUTION|>--- conflicted
+++ resolved
@@ -1750,176 +1750,6 @@
         return $tab;
     }
 
-<<<<<<< HEAD
-=======
-
-    /**
-     * Display a mail server configuration form
-     *
-     * @param string    $value                      Host connect string ex {localhost:993/imap/ssl}INBOX
-     * @param bool      $allow_plugins_protocols    Whether plugins protocol must be allowed.
-     *
-     * @return string  type of the server (imap/pop)
-     **/
-    public static function showMailServerConfig($value, bool $allow_plugins_protocols = true)
-    {
-
-        if (!Config::canUpdate()) {
-            return '';
-        }
-
-        $tab = Toolbox::parseMailServerConnectString($value, false, $allow_plugins_protocols);
-
-        echo "<tr class='tab_bg_1'><td>" . __('Server') . "</td>";
-        echo "<td><input size='30' class='form-control' type='text' name='mail_server' value=\"" . $tab['address'] . "\" required>";
-        echo "</td></tr>\n";
-
-        echo "<tr class='tab_bg_1'><td>" . __('Connection options') . "</td><td>";
-        $values = [];
-        $protocols = Toolbox::getMailServerProtocols($allow_plugins_protocols);
-        foreach ($protocols as $key => $params) {
-            $values['/' . $key] = $params['label'];
-        }
-        $svalue = (!empty($tab['type']) ? '/' . $tab['type'] : '');
-
-        Dropdown::showFromArray(
-            'server_type',
-            $values,
-            ['value'               => $svalue,
-                'display_emptychoice' => true
-            ]
-        );
-        $values = [//TRANS: imap_open option see http://www.php.net/manual/en/function.imap-open.php
-            '/ssl' => __('SSL')
-        ];
-
-        $svalue = ($tab['ssl'] ? '/ssl' : '');
-
-        Dropdown::showFromArray(
-            'server_ssl',
-            $values,
-            ['value'               => $svalue,
-                'display_emptychoice' => true
-            ]
-        );
-
-        $values = [//TRANS: imap_open option see http://www.php.net/manual/en/function.imap-open.php
-            '/tls' => __('TLS'),
-                     //TRANS: imap_open option see http://www.php.net/manual/en/function.imap-open.php
-            '/notls' => __('NO-TLS'),
-        ];
-
-        $svalue = '';
-        if (($tab['tls'] === true)) {
-            $svalue = '/tls';
-        }
-        if (($tab['tls'] === false)) {
-            $svalue = '/notls';
-        }
-
-        Dropdown::showFromArray(
-            'server_tls',
-            $values,
-            ['value'               => $svalue,
-                'width'               => '14%',
-                'display_emptychoice' => true
-            ]
-        );
-
-        $values = [//TRANS: imap_open option see http://www.php.net/manual/en/function.imap-open.php
-            '/novalidate-cert' => __('NO-VALIDATE-CERT'),
-                     //TRANS: imap_open option see http://www.php.net/manual/en/function.imap-open.php
-            '/validate-cert' => __('VALIDATE-CERT'),
-        ];
-
-        $svalue = '';
-        if (($tab['validate-cert'] === false)) {
-            $svalue = '/novalidate-cert';
-        }
-        if (($tab['validate-cert'] === true)) {
-            $svalue = '/validate-cert';
-        }
-
-        Dropdown::showFromArray(
-            'server_cert',
-            $values,
-            ['value'               => $svalue,
-                'display_emptychoice' => true
-            ]
-        );
-
-        $values = [//TRANS: imap_open option see http://www.php.net/manual/en/function.imap-open.php
-            '/norsh' => __('NORSH')
-        ];
-
-        $svalue = ($tab['norsh'] === true ? '/norsh' : '');
-
-        Dropdown::showFromArray(
-            'server_rsh',
-            $values,
-            ['value'               => $svalue,
-                'display_emptychoice' => true
-            ]
-        );
-
-        $values = [//TRANS: imap_open option see http://www.php.net/manual/en/function.imap-open.php
-            '/secure' => __('SECURE')
-        ];
-
-        $svalue = ($tab['secure'] === true ? '/secure' : '');
-
-        Dropdown::showFromArray(
-            'server_secure',
-            $values,
-            ['value'               => $svalue,
-                'display_emptychoice' => true
-            ]
-        );
-
-        $values = [//TRANS: imap_open option see http://www.php.net/manual/en/function.imap-open.php
-            '/debug' => __('DEBUG')
-        ];
-
-        $svalue = ($tab['debug'] === true ? '/debug' : '');
-
-        Dropdown::showFromArray(
-            'server_debug',
-            $values,
-            ['value'               => $svalue,
-                'width'               => '12%',
-                'display_emptychoice' => true
-            ]
-        );
-
-        echo "<input type=hidden name=imap_string value='" . $value . "'>";
-        echo "</td></tr>\n";
-
-        if ($tab['type'] != 'pop') {
-            echo "<tr class='tab_bg_1'><td>" . __('Incoming mail folder (optional, often INBOX)') . "</td>";
-            echo "<td>";
-            echo "<div class='btn-group btn-group-sm'>";
-            echo "<input size='30' class='form-control' type='text' id='server_mailbox' name='server_mailbox' value=\"" . $tab['mailbox'] . "\" >";
-            echo "<div class='btn btn-outline-secondary get-imap-folder'>";
-            echo "<i class='fa fa-list pointer'></i>";
-            echo "</div>";
-            echo "</div></td></tr>\n";
-        }
-
-       //TRANS: for mail connection system
-        echo "<tr class='tab_bg_1'><td>" . __('Port (optional)') . "</td>";
-        echo "<td><input size='10' class='form-control' type='text' name='server_port' value='" . $tab['port'] . "'></td></tr>\n";
-        if (empty($value)) {
-            $value = "&nbsp;";
-        }
-       //TRANS: for mail connection system
-        echo "<tr class='tab_bg_1'><td>" . __('Connection string') . "</td>";
-        echo "<td class='b'>$value</td></tr>\n";
-
-        return $tab['type'];
-    }
-
-
->>>>>>> efaa38e9
     /**
      * @param array $input
      *
@@ -2646,7 +2476,7 @@
                                 $width,
                                 $height,
                                 $add_link_tmp,
-                                $object_url_param,
+                                $object_url_param
                             );
                             if (empty($new_image)) {
                                   $new_image = '#' . $image['tag'] . '#';
