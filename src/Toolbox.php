--- conflicted
+++ resolved
@@ -43,11 +43,7 @@
 use Glpi\Http\Response;
 use Glpi\Mail\Protocol\ProtocolInterface;
 use Glpi\Rules\RulesManager;
-<<<<<<< HEAD
-=======
-use Glpi\Toolbox\Sanitizer;
 use Glpi\Toolbox\URL;
->>>>>>> 9389461d
 use Glpi\Toolbox\VersionParser;
 use GuzzleHttp\Client;
 use Laminas\Mail\Storage\AbstractStorage;
@@ -1465,7 +1461,6 @@
 
         // redirect to URL : URL must be rawurlencoded
         $decoded_where = rawurldecode($where);
-<<<<<<< HEAD
 
         $redirect = self::computeRedirect($decoded_where);
 
@@ -1488,53 +1483,6 @@
      * @return string|null
      */
     public static function computeRedirect(string $where): ?string
-    {
-        /** @var array $CFG_GLPI */
-        global $CFG_GLPI;
-
-        $matches = [];
-
-        // redirect to full url -> check if it's based on glpi url
-        if (preg_match('@(([^:/].+:)?//[^/]+)(/.+)?@', $where, $matches)) {
-            if ($matches[1] !== $CFG_GLPI['url_base']) {
-                return null;
-            }
-
-            return $where;
-        }
-
-        // Redirect to relative url
-        if ($where[0] === '/') {
-            // prevent exploit (//example.com) and force a redirect from glpi root
-            return $CFG_GLPI["root_doc"] . "/" . ltrim($where, '/');
-        }
-
-        // explode with limit 3 to preserve the last part of the url
-        // /index.php?redirect=ticket_2_Ticket$main#TicketValidation_1 (preserve anchor)
-        $data = explode("_", $where, 3);
-=======
-
-        $redirect = self::computeRedirect($decoded_where);
-
-        if ($redirect === null) {
-            Session::addMessageAfterRedirect(__s('Redirection failed'));
-            if (Session::getCurrentInterface() === "helpdesk") {
-                Html::redirect($CFG_GLPI["root_doc"] . "/front/helpdesk.public.php");
-            } else {
-                Html::redirect($CFG_GLPI["root_doc"] . "/front/central.php");
-            }
-        } else {
-            Html::redirect($redirect);
-        }
-    }
-
-    /**
-     * Compute the redirection target.
-     *
-     * @param string $where
-     * @return string|null
-     */
-    private static function computeRedirect(string $where): ?string
     {
         /** @var array $CFG_GLPI */
         global $CFG_GLPI;
@@ -1557,14 +1505,14 @@
             }
         }
 
-        $data = explode("_", $where);
->>>>>>> 9389461d
+        // explode with limit 3 to preserve the last part of the url
+        // /index.php?redirect=ticket_2_Ticket$main#TicketValidation_1 (preserve anchor)
+        $data = explode("_", $where, 3);
         $forcetab = '';
         // forcetab for simple items
         if (isset($data[2])) {
             $forcetab = 'forcetab=' . $data[2];
         }
-<<<<<<< HEAD
 
         switch (Session::getCurrentInterface()) {
             case "helpdesk":
@@ -1612,56 +1560,6 @@
                         return Reservation::getFormURLWithID($data[1]) . "&$forcetab";
                 }
 
-=======
-
-        switch (Session::getCurrentInterface()) {
-            case "helpdesk":
-                switch (strtolower($data[0])) {
-                    case "tracking": // Used for compatibility with old name
-                    case "ticket":
-                        $data[0] = 'Ticket';
-                        // redirect to item
-                        if (
-                            isset($data[1])
-                            && is_numeric($data[1])
-                            && ($data[1] > 0)
-                        ) {
-                            // Check entity
-                            if (
-                                ($item = getItemForItemtype($data[0]))
-                                && $item->isEntityAssign()
-                            ) {
-                                if ($item->getFromDB($data[1])) {
-                                    if (!Session::haveAccessToEntity($item->getEntityID())) {
-                                        Session::changeActiveEntities($item->getEntityID(), 1);
-                                    }
-                                }
-                            }
-                            // force redirect to timeline when timeline is enabled and viewing
-                            // Tasks or Followups
-                            $forcetab = str_replace('TicketFollowup$1', 'Ticket$1', $forcetab);
-                            $forcetab = str_replace('TicketTask$1', 'Ticket$1', $forcetab);
-                            $forcetab = str_replace('ITILFollowup$1', 'Ticket$1', $forcetab);
-                            return Ticket::getFormURLWithID($data[1]) . "&$forcetab";
-                        } else if (!empty($data[0])) { // redirect to list
-                            if ($item = getItemForItemtype($data[0])) {
-                                $searchUrl = $item->getSearchURL();
-                                $searchUrl .= strpos($searchUrl, '?') === false ? '?' : '&';
-                                $searchUrl .= $forcetab;
-                                return $searchUrl;
-                            }
-                        }
-
-                        return null;
-
-                    case "preference":
-                        return $CFG_GLPI["root_doc"] . "/front/preference.php?$forcetab";
-
-                    case "reservation":
-                        return Reservation::getFormURLWithID($data[1]) . "&$forcetab";
-                }
-
->>>>>>> 9389461d
                 break;
 
             case "central":
@@ -1673,11 +1571,7 @@
                     // no break
                     case "tracking":
                         $data[0] = "Ticket";
-<<<<<<< HEAD
-                        // var defined, use default case
-=======
                         //var defined, use default case
->>>>>>> 9389461d
 
                     default:
                         // redirect to item
@@ -1689,7 +1583,6 @@
                         ) {
                             // Check entity
                             if ($item = getItemForItemtype($data[0])) {
-<<<<<<< HEAD
                                 if (
                                     $item->isEntityAssign()
                                     && $item->getFromDB($data[1])
@@ -1719,35 +1612,6 @@
                 // @phpstan-ignore deadCode.unreachable (defensive programming)
                 break;
         }
-=======
-                                if ($item->isEntityAssign()) {
-                                    if ($item->getFromDB($data[1])) {
-                                        if (!Session::haveAccessToEntity($item->getEntityID())) {
-                                            Session::changeActiveEntities($item->getEntityID(), 1);
-                                        }
-                                    }
-                                }
-                                // force redirect to timeline when timeline is enabled
-                                $forcetab = str_replace('TicketFollowup$1', 'Ticket$1', $forcetab);
-                                $forcetab = str_replace('TicketTask$1', 'Ticket$1', $forcetab);
-                                $forcetab = str_replace('ITILFollowup$1', 'Ticket$1', $forcetab);
-                                return $item->getFormURLWithID($data[1]) . "&$forcetab";
-                            }
-                        } else if (!empty($data[0])) { // redirect to list
-                            if ($item = getItemForItemtype($data[0])) {
-                                $searchUrl = $item->getSearchURL();
-                                $searchUrl .= strpos($searchUrl, '?') === false ? '?' : '&';
-                                $searchUrl .= $forcetab;
-                                return $searchUrl;
-                            }
-                        }
-                }
-                break;
-        }
-
-        return null;
-    }
->>>>>>> 9389461d
 
         return null;
     }
@@ -1885,176 +1749,6 @@
         return $tab;
     }
 
-<<<<<<< HEAD
-=======
-
-    /**
-     * Display a mail server configuration form
-     *
-     * @param string    $value                      Host connect string ex {localhost:993/imap/ssl}INBOX
-     * @param bool      $allow_plugins_protocols    Whether plugins protocol must be allowed.
-     *
-     * @return string  type of the server (imap/pop)
-     **/
-    public static function showMailServerConfig($value, bool $allow_plugins_protocols = true)
-    {
-
-        if (!Config::canUpdate()) {
-            return '';
-        }
-
-        $tab = Toolbox::parseMailServerConnectString($value, false, $allow_plugins_protocols);
-
-        echo "<tr class='tab_bg_1'><td>" . __('Server') . "</td>";
-        echo "<td><input size='30' class='form-control' type='text' name='mail_server' value=\"" . $tab['address'] . "\">";
-        echo "</td></tr>\n";
-
-        echo "<tr class='tab_bg_1'><td>" . __('Connection options') . "</td><td>";
-        $values = [];
-        $protocols = Toolbox::getMailServerProtocols($allow_plugins_protocols);
-        foreach ($protocols as $key => $params) {
-            $values['/' . $key] = $params['label'];
-        }
-        $svalue = (!empty($tab['type']) ? '/' . $tab['type'] : '');
-
-        Dropdown::showFromArray(
-            'server_type',
-            $values,
-            ['value'               => $svalue,
-                'display_emptychoice' => true
-            ]
-        );
-        $values = [//TRANS: imap_open option see http://www.php.net/manual/en/function.imap-open.php
-            '/ssl' => __('SSL')
-        ];
-
-        $svalue = ($tab['ssl'] ? '/ssl' : '');
-
-        Dropdown::showFromArray(
-            'server_ssl',
-            $values,
-            ['value'               => $svalue,
-                'display_emptychoice' => true
-            ]
-        );
-
-        $values = [//TRANS: imap_open option see http://www.php.net/manual/en/function.imap-open.php
-            '/tls' => __('TLS'),
-                     //TRANS: imap_open option see http://www.php.net/manual/en/function.imap-open.php
-            '/notls' => __('NO-TLS'),
-        ];
-
-        $svalue = '';
-        if (($tab['tls'] === true)) {
-            $svalue = '/tls';
-        }
-        if (($tab['tls'] === false)) {
-            $svalue = '/notls';
-        }
-
-        Dropdown::showFromArray(
-            'server_tls',
-            $values,
-            ['value'               => $svalue,
-                'width'               => '14%',
-                'display_emptychoice' => true
-            ]
-        );
-
-        $values = [//TRANS: imap_open option see http://www.php.net/manual/en/function.imap-open.php
-            '/novalidate-cert' => __('NO-VALIDATE-CERT'),
-                     //TRANS: imap_open option see http://www.php.net/manual/en/function.imap-open.php
-            '/validate-cert' => __('VALIDATE-CERT'),
-        ];
-
-        $svalue = '';
-        if (($tab['validate-cert'] === false)) {
-            $svalue = '/novalidate-cert';
-        }
-        if (($tab['validate-cert'] === true)) {
-            $svalue = '/validate-cert';
-        }
-
-        Dropdown::showFromArray(
-            'server_cert',
-            $values,
-            ['value'               => $svalue,
-                'display_emptychoice' => true
-            ]
-        );
-
-        $values = [//TRANS: imap_open option see http://www.php.net/manual/en/function.imap-open.php
-            '/norsh' => __('NORSH')
-        ];
-
-        $svalue = ($tab['norsh'] === true ? '/norsh' : '');
-
-        Dropdown::showFromArray(
-            'server_rsh',
-            $values,
-            ['value'               => $svalue,
-                'display_emptychoice' => true
-            ]
-        );
-
-        $values = [//TRANS: imap_open option see http://www.php.net/manual/en/function.imap-open.php
-            '/secure' => __('SECURE')
-        ];
-
-        $svalue = ($tab['secure'] === true ? '/secure' : '');
-
-        Dropdown::showFromArray(
-            'server_secure',
-            $values,
-            ['value'               => $svalue,
-                'display_emptychoice' => true
-            ]
-        );
-
-        $values = [//TRANS: imap_open option see http://www.php.net/manual/en/function.imap-open.php
-            '/debug' => __('DEBUG')
-        ];
-
-        $svalue = ($tab['debug'] === true ? '/debug' : '');
-
-        Dropdown::showFromArray(
-            'server_debug',
-            $values,
-            ['value'               => $svalue,
-                'width'               => '12%',
-                'display_emptychoice' => true
-            ]
-        );
-
-        echo "<input type=hidden name=imap_string value='" . $value . "'>";
-        echo "</td></tr>\n";
-
-        if ($tab['type'] != 'pop') {
-            echo "<tr class='tab_bg_1'><td>" . __('Incoming mail folder (optional, often INBOX)') . "</td>";
-            echo "<td>";
-            echo "<div class='btn-group btn-group-sm'>";
-            echo "<input size='30' class='form-control' type='text' id='server_mailbox' name='server_mailbox' value=\"" . $tab['mailbox'] . "\" >";
-            echo "<div class='btn btn-outline-secondary get-imap-folder'>";
-            echo "<i class='fa fa-list pointer'></i>";
-            echo "</div>";
-            echo "</div></td></tr>\n";
-        }
-
-       //TRANS: for mail connection system
-        echo "<tr class='tab_bg_1'><td>" . __('Port (optional)') . "</td>";
-        echo "<td><input size='10' class='form-control' type='text' name='server_port' value='" . $tab['port'] . "'></td></tr>\n";
-        if (empty($value)) {
-            $value = "&nbsp;";
-        }
-       //TRANS: for mail connection system
-        echo "<tr class='tab_bg_1'><td>" . __('Connection string') . "</td>";
-        echo "<td class='b'>$value</td></tr>\n";
-
-        return $tab['type'];
-    }
-
-
->>>>>>> 9389461d
     /**
      * @param array $input
      *
@@ -2115,11 +1809,7 @@
      *
      * @return array
      */
-<<<<<<< HEAD
-    public static function getMailServerProtocols(): array
-=======
-    private static function getMailServerProtocols(bool $allow_plugins_protocols = true): array
->>>>>>> 9389461d
+    public static function getMailServerProtocols(bool $allow_plugins_protocols = true): array
     {
         $protocols = [
             'imap' => [
