--- conflicted
+++ resolved
@@ -3117,16 +3117,8 @@
             (?:\? (?:[\pL\pN\-._\~!$&\'\[\]()*+,;=:@/?]|%[0-9A-Fa-f]{2})* )?   # a query (optional)
             (?:\# (?:[\pL\pN\-._\~!$&\'()*+,;=:@/?]|%[0-9A-Fa-f]{2})* )?       # a fragment (optional)
         $~ixuD';
-<<<<<<< HEAD
+
         return preg_match($pattern, $url) === 1;
-=======
-
-
-        return (preg_match(
-            $pattern,
-            Sanitizer::unsanitize($url)
-        ) === 1);
->>>>>>> 944443d6
     }
 
     /**
