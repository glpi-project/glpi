<?php

/**
 * ---------------------------------------------------------------------
 *
 * GLPI - Gestionnaire Libre de Parc Informatique
 *
 * http://glpi-project.org
 *
 * @copyright 2015-2024 Teclib' and contributors.
 * @copyright 2003-2014 by the INDEPNET Development Team.
 * @licence   https://www.gnu.org/licenses/gpl-3.0.html
 *
 * ---------------------------------------------------------------------
 *
 * LICENSE
 *
 * This file is part of GLPI.
 *
 * This program is free software: you can redistribute it and/or modify
 * it under the terms of the GNU General Public License as published by
 * the Free Software Foundation, either version 3 of the License, or
 * (at your option) any later version.
 *
 * This program is distributed in the hope that it will be useful,
 * but WITHOUT ANY WARRANTY; without even the implied warranty of
 * MERCHANTABILITY or FITNESS FOR A PARTICULAR PURPOSE.  See the
 * GNU General Public License for more details.
 *
 * You should have received a copy of the GNU General Public License
 * along with this program.  If not, see <https://www.gnu.org/licenses/>.
 *
 * ---------------------------------------------------------------------
 */

use Glpi\Application\View\TemplateRenderer;
use Glpi\Console\Application;
use Glpi\DBAL\QueryParam;
use Glpi\Event;
use Glpi\Http\Response;
use Glpi\Mail\Protocol\ProtocolInterface;
use Glpi\Rules\RulesManager;
use GuzzleHttp\Client;
use Laminas\Mail\Storage\AbstractStorage;
use Mexitek\PHPColors\Color;
use Psr\Log\LoggerInterface;
use Psr\Log\LogLevel;
use Symfony\Component\Console\Output\OutputInterface;

/**
 * Toolbox Class
 **/
class Toolbox
{
    /**
     * Wrapper for max_input_vars
     *
     * @since 0.84
     *
     * @return integer
     **/
    public static function get_max_input_vars()
    {

        $max = ini_get('max_input_vars');  // Security limit since PHP 5.3.9
        if (!$max) {
            $max = ini_get('suhosin.post.max_vars');  // Security limit from Suhosin
        }
        return (int)$max;
    }


    /**
     * Convert first caracter in upper
     *
     * @since 0.83
     * @since 9.3 Rework
     *
     * @param string $str  string to change
     *
     * @return string
     **/
    public static function ucfirst($str)
    {
        $first_letter = mb_strtoupper(mb_substr($str, 0, 1));
        $str_end = mb_substr($str, 1, mb_strlen($str));
        return $first_letter . $str_end;
    }


    /**
     * to underline shortcut letter
     *
     * @since 0.83
     *
     * @param string $str       from dico
     * @param string $shortcut  letter of shortcut
     *
     * @return string
     **/
    public static function shortcut($str, $shortcut)
    {

        $pos = self::strpos(self::strtolower($str), self::strtolower($shortcut));
        if ($pos !== false) {
            return self::substr($str, 0, $pos) .
                "<u>" . self::substr($str, $pos, 1) . "</u>" .
                self::substr($str, $pos + 1);
        }
        return $str;
    }


    /**
     * substr function for utf8 string
     *
     * @param string  $str      string
     * @param string  $tofound  string to found
     * @param integer $offset   The search offset. If it is not specified, 0 is used.
     *
     * @return integer|false
     **/
    public static function strpos($str, $tofound, $offset = 0)
    {
        return mb_strpos($str, $tofound, $offset, "UTF-8");
    }



    /**
     *  Replace str_pad()
     *  who bug with utf8
     *
     * @param string  $input       input string
     * @param integer $pad_length  padding length
     * @param string  $pad_string  padding string
     * @param integer $pad_type    padding type
     *
     * @return string
     **/
    public static function str_pad($input, $pad_length, $pad_string = " ", $pad_type = STR_PAD_RIGHT)
    {

        $diff = (strlen($input) - self::strlen($input));
        return str_pad($input, $pad_length + $diff, $pad_string, $pad_type);
    }


    /**
     * strlen function for utf8 string
     *
     * @param string $str
     *
     * @return integer  length of the string
     **/
    public static function strlen($str)
    {
        return mb_strlen($str, "UTF-8");
    }


    /**
     * substr function for utf8 string
     *
     * @param string  $str
     * @param integer $start   start of the result substring
     * @param integer $length  The maximum length of the returned string if > 0 (default -1)
     *
     * @return string
     **/
    public static function substr($str, $start, $length = -1)
    {

        if ($length == -1) {
            $length = self::strlen($str) - $start;
        }
        return mb_substr($str, $start, $length, "UTF-8");
    }


    /**
     * strtolower function for utf8 string
     *
     * @param string $str
     *
     * @return string  lower case string
     **/
    public static function strtolower($str)
    {
        return mb_strtolower($str, "UTF-8");
    }


    /**
     * strtoupper function for utf8 string
     *
     * @param string $str
     *
     * @return string  upper case string
     **/
    public static function strtoupper($str)
    {
        return mb_strtoupper($str, "UTF-8");
    }


    /**
     * Is a string seems to be UTF-8 one ?
     *
     * @param $str string   string to analyse
     *
     * @return boolean
     *
     * @deprecated 10.1.0
     **/
    public static function seems_utf8($str)
    {
        Toolbox::deprecated();
        return mb_check_encoding($str, "UTF-8");
    }


    /**
     * Encode string to UTF-8
     *
     * @param string $string        string to convert
     * @param string $from_charset  original charset (if 'auto' try to autodetect)
     *
     * @return string  utf8 string
     **/
    public static function encodeInUtf8($string, $from_charset = "ISO-8859-1")
    {

        if (strcmp($from_charset, "auto") == 0) {
            $from_charset = mb_detect_encoding($string);
        }
        return mb_convert_encoding($string, "UTF-8", $from_charset);
    }


    /**
     * Decode string from UTF-8 to specified charset
     *
     * @param string $string      string to convert
     * @param string $to_charset  destination charset (default "ISO-8859-1")
     *
     * @return string  converted string
     **/
    public static function decodeFromUtf8($string, $to_charset = "ISO-8859-1")
    {
        return mb_convert_encoding($string, $to_charset, "UTF-8");
    }

    /**
     * Log in 'php-errors' all args
     *
     * @param LoggerInterface   $logger Logger instance, if any
     * @param integer           $level  Log level (defaults to warning)
     * @param array             $args   Arguments (message to log, ...)
     *
     * @return void
     **/
    private static function log(LoggerInterface $logger = null, $level = LogLevel::WARNING, $args = null)
    {
        static $tps = 0;

        $extra = [];
        if (method_exists('Session', 'getLoginUserID')) {
            $extra['user'] = Session::getLoginUserID() . '@' . php_uname('n');
        }
        if ($tps && function_exists('memory_get_usage')) {
            $extra['mem_usage'] = number_format(microtime(true) - $tps, 3) . '", ' .
                      number_format(memory_get_usage() / 1024 / 1024, 2) . 'Mio)';
        }

        $msg = "";
        if (function_exists('debug_backtrace')) {
            $bt  = debug_backtrace();
            if (count($bt) > 2) {
                if (isset($bt[2]['class'])) {
                    $msg .= $bt[2]['class'] . '::';
                }
                $msg .= $bt[2]['function'] . '() in ';
            }
            $msg .= $bt[1]['file'] . ' line ' . $bt[1]['line'] . "\n";
        }

        if ($args == null) {
            $args = func_get_args();
        } else if (!is_array($args)) {
            $args = [$args];
        }

        foreach ($args as $arg) {
            if (is_array($arg) || is_object($arg)) {
                $msg .= str_replace("\n", "\n  ", print_r($arg, true));
            } else if (is_null($arg)) {
                $msg .= 'NULL ';
            } else if (is_bool($arg)) {
                $msg .= ($arg ? 'true' : 'false') . ' ';
            } else {
                $msg .= $arg . ' ';
            }
        }

        $tps = microtime(true);

        if ($logger === null) {
            /** @var \Monolog\Logger $PHPLOGGER */
            global $PHPLOGGER;
            $logger = $PHPLOGGER;
        }

        try {
            $logger->log($level, $msg, $extra);
        } catch (\Throwable $e) {
           //something went wrong, make sure logging does not cause fatal
            error_log($e);
        }

        /** @var \Monolog\Logger $SQLLOGGER */
        global $SQLLOGGER;
        if (isCommandLine() && $level >= LogLevel::WARNING && $logger !== $SQLLOGGER) {
           // Do not output related messages to $SQLLOGGER as they are redundant with
           // output made by "ErrorHandler::handleSql*()" methods.
            echo $msg;
        }
    }

    /**
     * PHP debug log
     */
    public static function logDebug()
    {
        self::log(null, LogLevel::DEBUG, func_get_args());
    }

    /**
     * PHP info log
     */
    public static function logInfo()
    {
        self::log(null, LogLevel::INFO, func_get_args());
    }

    /**
     * SQL debug log
     */
    public static function logSqlDebug()
    {
        /** @var \Psr\Log\LoggerInterface $SQLLOGGER */
        global $SQLLOGGER;
        $args = func_get_args();
        self::log($SQLLOGGER, LogLevel::DEBUG, $args);
    }

    /**
     * SQL warning log
     */
    public static function logSqlWarning()
    {
        /** @var \Psr\Log\LoggerInterface $SQLLOGGER */
        global $SQLLOGGER;
        $args = func_get_args();
        self::log($SQLLOGGER, LogLevel::WARNING, $args);
    }

    /**
     * SQL error log
     */
    public static function logSqlError()
    {
        /** @var \Psr\Log\LoggerInterface $SQLLOGGER */
        global $SQLLOGGER;
        $args = func_get_args();
        self::log($SQLLOGGER, LogLevel::ERROR, $args);
    }


    /**
     * Generate a Backtrace
     *
     * @param string $log  Log file name (default php-errors) if false, return the string
     * @param string $hide Call to hide (but display script/line)
     * @param array  $skip Calls to not display at all
     *
     * @return string
     *
     * @since 0.85
     **/
    public static function backtrace($log = 'php-errors', $hide = '', array $skip = [])
    {

        if (function_exists("debug_backtrace")) {
            $message = "  Backtrace :\n";
            $traces  = debug_backtrace();
            foreach ($traces as $trace) {
                $script = (isset($trace["file"]) ? $trace["file"] : "") . ":" .
                        (isset($trace["line"]) ? $trace["line"] : "");
                if (strpos($script, GLPI_ROOT) === 0) {
                    $script = substr($script, strlen(GLPI_ROOT) + 1);
                }
                if (strlen($script) > 50) {
                    $script = "..." . substr($script, -47);
                } else {
                    $script = str_pad($script, 50);
                }
                $call = (isset($trace["class"]) ? $trace["class"] : "") .
                    (isset($trace["type"]) ? $trace["type"] : "") .
                    (isset($trace["function"]) ? $trace["function"] . "()" : "");
                if ($call == $hide) {
                    $call = '';
                }

                if (!in_array($call, $skip)) {
                    $message .= "  $script $call\n";
                }
            }
        } else {
            $message = "  Script : " . $_SERVER["SCRIPT_FILENAME"] . "\n";
        }

        if ($log) {
            self::logInFile($log, $message, true);
        }

        return $message;
    }

    /**
     * Send a deprecated message in log (with backtrace)
     * @param  string $message the message to send
     * @return void
     */
    public static function deprecated($message = "Called method is deprecated", $strict = true)
    {
        if (
            $strict === true ||
            (defined('GLPI_STRICT_DEPRECATED') && GLPI_STRICT_DEPRECATED === true)
        ) {
            trigger_error($message, E_USER_DEPRECATED);
        }
    }

    /**
     * Log a message in log file
     *
     * @param string  $name   name of the log file
     * @param string  $text   text to log
     * @param boolean $force  force log in file not seeing use_log_in_files config
     *
     * @return boolean
     **/
    public static function logInFile($name, $text, $force = false)
    {
        /** @var array $CFG_GLPI */
        global $CFG_GLPI;

        $user = '';
        if (method_exists('Session', 'getLoginUserID')) {
            $user = " [" . Session::getLoginUserID() . '@' . php_uname('n') . "]";
        }

        $ok = true;
        if (
            (isset($CFG_GLPI["use_log_in_files"]) && $CFG_GLPI["use_log_in_files"])
            || $force
        ) {
            $ok = error_log(date("Y-m-d H:i:s") . "$user\n" . $text, 3, GLPI_LOG_DIR . "/" . $name . ".log");
        }

        /** @var \Glpi\Console\Application $application */
        global $application;
        if ($application instanceof Application) {
            $application->getOutput()->writeln('<comment>' . $text . '</comment>', OutputInterface::VERBOSITY_VERY_VERBOSE);
        } else if (
            isset($_SESSION['glpi_use_mode'])
            && ($_SESSION['glpi_use_mode'] == Session::DEBUG_MODE)
            && isCommandLine()
        ) {
            $stderr = fopen('php://stderr', 'w');
            fwrite($stderr, $text);
            fclose($stderr);
        }
        return $ok;
    }


    /**
     * Switch error mode for GLPI
     *
     * @param integer|null $mode       From Session::*_MODE
     * @param boolean|null $debug_sql
     * @param boolean|null $debug_vars
     * @param boolean|null $log_in_files
     *
     * @return void
     *
     * @since 0.84
     **/
    public static function setDebugMode($mode = null, $debug_sql = null, $debug_vars = null, $log_in_files = null)
    {
        /** @var array $CFG_GLPI */
        global $CFG_GLPI;

        if (isset($mode)) {
            $_SESSION['glpi_use_mode'] = $mode;
        }
        //FIXME Deprecate the debug_sql and debug_vars parameters in GLPI 10.1.0
        if (isset($debug_sql)) {
            $CFG_GLPI['debug_sql'] = $debug_sql;
        }
        if (isset($debug_vars)) {
            $CFG_GLPI['debug_vars'] = $debug_vars;
        }
        if (isset($log_in_files)) {
            $CFG_GLPI['use_log_in_files'] = $log_in_files;
        }

       // If debug mode activated : display some information
        if ($_SESSION['glpi_use_mode'] == Session::DEBUG_MODE) {
           // Force reporting of all errors
            error_reporting(E_ALL);
           // Disable native error displaying as it will be done by custom handler
            ini_set('display_errors', 'Off');
        }
    }


    /**
     * Send a file (not a document) to the navigator
     * See Document->send();
     *
<<<<<<< HEAD
     * @param string      $file        storage filename
     * @param string      $filename    file title
     * @param string|null $mime        file mime type
     * @param boolean     $expires_headers add expires headers maximize cacheability ?
     * @param boolean     $return_response return a Response object instead of sending it directly
=======
     * @param string      $file            storage filename
     * @param string      $filename        file title
     * @param string|null $mime            file mime type
     * @param boolean     $expires_headers add expires headers maximize cacheability ?
>>>>>>> 6994a3dd
     *
     * @return Response|void
     * @phpstan-return $return_response ? Response : void
     **/
    public static function sendFile($file, $filename, $mime = null, $expires_headers = false, bool $return_response = false)
    {

       // Test securite : document in DOC_DIR
        $tmpfile = str_replace(GLPI_DOC_DIR, "", $file);

        if (str_contains($tmpfile, "../") || str_contains($tmpfile, "..\\")) {
            Event::log(
                $file,
                "sendFile",
                1,
                "security",
                $_SESSION["glpiname"] . " try to get a non standard file."
            );
            if ($return_response) {
                return new Response(403);
            }
            echo "Security attack!!!";
            die(1);
        }

        if (!file_exists($file)) {
            if ($return_response) {
                return new Response(404);
            }
            echo "Error file $file does not exist";
            die(1);
        }

       // if $mime is defined, ignore mime type by extension
        if ($mime === null && preg_match('/\.(...)$/', $file)) {
            $finfo = finfo_open(FILEINFO_MIME_TYPE);
            $mime = finfo_file($finfo, $file);
            finfo_close($finfo);
        }

       // don't download picture files, see them inline
        $attachment = "";
       // if not begin 'image/'
        if (
            strncmp($mime, 'image/', 6) !== 0
            && $mime != 'application/pdf'
            // svg vector of attack, force attachment
            // see https://github.com/glpi-project/glpi/issues/3873
            || $mime == 'image/svg+xml'
        ) {
            $attachment = ' attachment;';
        }

        $etag = md5_file($file);
        $lastModified = filemtime($file);

        // Make sure there is nothing in the output buffer (In case stuff was added by core or misbehaving plugin).
        // If there is any extra data, the sent file will be corrupted.
        // 1. Turn off any extra buffering level. Keep one buffering level if PHP output_buffering directive is not "off".
        $ob_config = ini_get('output_buffering');
        $max_buffering_level = $ob_config !== false && (strtolower($ob_config) === 'on' || (is_numeric($ob_config) && (int)$ob_config > 0))
            ? 1
            : 0;
        while (ob_get_level() > $max_buffering_level) {
            ob_end_clean();
        }
        // 2. Clean any buffered output in remaining level (output_buffering="on" case).
        if (ob_get_level() > 0) {
            ob_clean();
        }

        $headers = [
            'Last-Modified' => gmdate("D, d M Y H:i:s", $lastModified) . " GMT",
            'Etag'          => $etag,
            'Cache-Control' => 'private',
        ];
        header_remove('Pragma');
        if ($expires_headers) {
            $max_age = WEEK_TIMESTAMP;
            $headers['Expires'] = gmdate('D, d M Y H:i:s \G\M\T', time() + $max_age);
        }
        $content_disposition = "$attachment filename=\"" .
            addslashes(mb_convert_encoding($filename, 'ISO-8859-1', 'UTF-8')) .
            "\"; filename*=utf-8''" .
            rawurlencode($filename);
        $headers['Content-Disposition'] = $content_disposition;
        $headers['Content-type'] = $mime;

       // HTTP_IF_NONE_MATCH takes precedence over HTTP_IF_MODIFIED_SINCE
       // http://tools.ietf.org/html/rfc7232#section-3.3
        $matches_cache = false;
        if (isset($_SERVER['HTTP_IF_NONE_MATCH']) && trim($_SERVER['HTTP_IF_NONE_MATCH']) === $etag) {
            $matches_cache = true;
        } else if (isset($_SERVER['HTTP_IF_MODIFIED_SINCE']) && @strtotime($_SERVER['HTTP_IF_MODIFIED_SINCE']) >= $lastModified) {
            $matches_cache = true;
        }
        if ($matches_cache) {
            $response = new Response(304, $headers);
            if ($return_response) {
                return $response;
            }
            $response->send();
            exit;
        }
        $content = file_get_contents($file);
        if ($content === false) {
            if ($return_response) {
                return new Response(500);
            }
            die("Error opening file $file");
        }
        $response = new Response(200, $headers, $content);
        if ($return_response) {
            return $response;
        }
        $response->send();
    }


    /**
     *  Add slash for variable & array
     *
     * @param string|string[] $value value to add slashes
     *
     * @return string|string[]
     *
     * @deprecated 10.1.0
     **/
    public static function addslashes_deep($value)
    {
        Toolbox::deprecated();

        /** @var \DBmysql $DB */
        global $DB;

        $value = ((array) $value === $value)
                  ? array_map([__CLASS__, 'addslashes_deep'], $value)
                  : (is_null($value)
                       ? null : (is_resource($value) || is_object($value)
                       ? $value : $DB->escape(
                           str_replace(
                               ['&#039;', '&#39;', '&#x27;', '&apos;', '&quot;'],
                               ["'", "'", "'", "'", "\""],
                               $value
                           )
                       ))
                    );

        return $value;
    }


    /**
     * Strip slash  for variable & array
     *
     * @param array|string $value  item to stripslashes
     *
     * @return array|string stripslashes item
     *
     * @deprecated 10.1.0
     **/
    public static function stripslashes_deep($value)
    {
        Toolbox::deprecated();

        $value = ((array) $value === $value)
                  ? array_map([__CLASS__, 'stripslashes_deep'], $value)
                  : (is_null($value)
                        ? null : (is_resource($value) || is_object($value)
                                    ? $value : stripslashes($value)));

        return $value;
    }

    /** Converts an array of parameters into a query string to be appended to a URL.
     *
     * @param array  $array      parameters to append to the query string.
     * @param string $separator  separator may be defined as &amp; to display purpose
     * @param string $parent     This should be left blank (it is used internally by the function).
     *
     * @return string  Query string to append to a URL.
     **/
    public static function append_params($array, $separator = '&', $parent = '')
    {

        $params = [];
        foreach ($array as $k => $v) {
            if ($v === null) {
                continue;
            }
            if (is_array($v)) {
                $params[] = self::append_params(
                    $v,
                    $separator,
                    (empty($parent) ? rawurlencode($k)
                    : $parent . '%5B' . rawurlencode($k) . '%5D')
                );
            } else {
                $params[] = (!empty($parent) ? $parent . '%5B' . rawurlencode($k) . '%5D' : rawurlencode($k)) . '=' . rawurlencode($v);
            }
        }
        //Remove empty values
        $params = array_filter($params);
        return implode($separator, $params);
    }


    /**
     * Compute PHP memory_limit
     *
     * @param string $ininame  name of the ini ooption to retrieve (since 9.1)
     *
     * @return integer memory limit
     **/
    public static function getMemoryLimit($ininame = 'memory_limit')
    {

        $mem = ini_get($ininame);
        $matches = [];
        preg_match("/([-0-9]+)([KMG]*)/", $mem, $matches);
        $mem = "";

       // no K M or G
        if (isset($matches[1])) {
            $mem = (int)$matches[1];
            if (isset($matches[2])) {
                switch ($matches[2]) {
                    case "G":
                        $mem *= 1024;
                        // nobreak;

                    case "M":
                        $mem *= 1024;
                        // nobreak;

                    case "K":
                        $mem *= 1024;
                        // nobreak;
                }
            }
        }

        return $mem;
    }


    /**
     * Check is current memory_limit is enough for GLPI
     *
     * @since 0.83
     *
     * @return integer
     *   0 if PHP not compiled with memory_limit support,
     *   1 no memory limit (memory_limit = -1),
     *   2 insufficient memory for GLPI,
     *   3 enough memory for GLPI
     **/
    public static function checkMemoryLimit()
    {

        $mem = self::getMemoryLimit();
        if ($mem == "") {
            return 0;
        }
        if ($mem == "-1") {
            return 1;
        }
        if ($mem < (64 * 1024 * 1024)) {
            return 2;
        }
        return 3;
    }


    /** Format a size passing a size in octet
     *
     * @param integer $size  Size in octet
     *
     * @return string  formatted size
     **/
    public static function getSize($size)
    {

       //TRANS: list of unit (o for octet)
        $bytes = [__('o'), __('Kio'), __('Mio'), __('Gio'), __('Tio')];
        foreach ($bytes as $val) {
            if ($size > 1024) {
                $size = $size / 1024;
            } else {
                break;
            }
        }
       //TRANS: %1$s is a number maybe float or string and %2$s the unit
        return sprintf(__('%1$s %2$s'), round($size, 2), $val);
    }


    /**
     * Delete a directory and file contains in it
     *
     * @param string $dir  directory to delete
     *
     * @return void
     **/
    public static function deleteDir($dir)
    {

        if (file_exists($dir)) {
            chmod($dir, 0777);

            if (is_dir($dir)) {
                $id_dir = opendir($dir);
                while (($element = readdir($id_dir)) !== false) {
                    if (($element != ".") && ($element != "..")) {
                        if (is_dir($dir . "/" . $element)) {
                            self::deleteDir($dir . "/" . $element);
                        } else {
                            unlink($dir . "/" . $element);
                        }
                    }
                }
                closedir($id_dir);
                rmdir($dir);
            } else { // Delete file
                unlink($dir);
            }
        }
    }


    /**
     * Resize a picture to the new size
     * Always produce a JPG file!
     *
     * @since 0.85
     *
     * @param string  $source_path   path of the picture to be resized
     * @param string  $dest_path     path of the new resized picture
     * @param integer $new_width     new width after resized (default 71)
     * @param integer $new_height    new height after resized (default 71)
     * @param integer $img_y         y axis of picture (default 0)
     * @param integer $img_x         x axis of picture (default 0)
     * @param integer $img_width     width of picture (default 0)
     * @param integer $img_height    height of picture (default 0)
     * @param integer $max_size      max size of the picture (default 500, is set to 0 no resize)
     *
     * @return boolean
     **/
    public static function resizePicture(
        $source_path,
        $dest_path,
        $new_width = 71,
        $new_height = 71,
        $img_y = 0,
        $img_x = 0,
        $img_width = 0,
        $img_height = 0,
        $max_size = 500
    ) {

       //get img information (dimensions and extension)
        $img_infos  = getimagesize($source_path);
        if (empty($img_width)) {
            $img_width  = $img_infos[0];
        }
        if (empty($img_height)) {
            $img_height = $img_infos[1];
        }

        if (
            empty($max_size)
            && (
                !empty($new_width)
                || !empty($new_height)
            )
        ) {
            $max_size = ($new_width > $new_height ? $new_width : $new_height);
        }

        $source_aspect_ratio = $img_width / $img_height;
        if ($source_aspect_ratio < 1) {
            $new_width  = ceil($max_size * $source_aspect_ratio);
            $new_height = $max_size;
        } else {
            $new_width  = $max_size;
            $new_height = ceil($max_size / $source_aspect_ratio);
        }

        $img_type = $img_infos[2];

        switch ($img_type) {
            case IMAGETYPE_BMP:
                $source_res = imagecreatefrombmp($source_path);
                break;

            case IMAGETYPE_GIF:
                $source_res = imagecreatefromgif($source_path);
                break;

            case IMAGETYPE_JPEG:
                $source_res = imagecreatefromjpeg($source_path);
                break;

            case IMAGETYPE_PNG:
                $source_res = imagecreatefrompng($source_path);
                break;

            case IMAGETYPE_WEBP:
                $source_res = imagecreatefromwebp($source_path);
                break;

            default:
                return false;
        }

       //create new img resource for store thumbnail
        $source_dest = imagecreatetruecolor($new_width, $new_height);

       // set transparent background for PNG/GIF/WebP
        if ($img_type === IMAGETYPE_GIF || $img_type === IMAGETYPE_PNG || $img_type === IMAGETYPE_WEBP) {
            imagecolortransparent($source_dest, imagecolorallocatealpha($source_dest, 0, 0, 0, 127));
            imagealphablending($source_dest, false);
            imagesavealpha($source_dest, true);
        }

       //resize image
        imagecopyresampled(
            $source_dest,
            $source_res,
            0,
            0,
            $img_x,
            $img_y,
            $new_width,
            $new_height,
            $img_width,
            $img_height
        );

       //output img
        $result = null;
        switch ($img_type) {
            case IMAGETYPE_GIF:
            case IMAGETYPE_PNG:
                $result = imagepng($source_dest, $dest_path);
                break;

            case IMAGETYPE_WEBP:
                $result = imagewebp($source_dest, $dest_path);
                break;

            case IMAGETYPE_JPEG:
            default:
                $result = imagejpeg($source_dest, $dest_path, 90);
                break;
        }
        return $result;
    }


    /**
     * Check if new version is available
     *
     * @return string
     **/
    public static function checkNewVersionAvailable()
    {
       //parse github releases (get last version number)
        $error = "";
        $json_gh_releases = self::getURLContent("https://api.github.com/repos/glpi-project/glpi/releases", $error);
        if (empty($json_gh_releases)) {
            return $error;
        }

        $all_gh_releases = json_decode($json_gh_releases, true);
        $released_tags = [];
        foreach ($all_gh_releases as $release) {
            if ($release['prerelease'] == false) {
                $released_tags[] =  $release['tag_name'];
            }
        }
        usort($released_tags, 'version_compare');
        $latest_version = array_pop($released_tags);

        if (strlen(trim($latest_version)) == 0) {
            return $error;
        } else {
            $currentVersion = preg_replace('/^((\d+\.?)+).*$/', '$1', GLPI_VERSION);
            if (version_compare($currentVersion, $latest_version, '<')) {
                Config::setConfigurationValues('core', ['founded_new_version' => $latest_version]);
                return sprintf(__('A new version is available: %s.'), $latest_version);
            } else {
                return __('You have the latest available version');
            }
        }
    }


    /**
     * Determine if Ldap is usable checking ldap extension existence
     *
     * @return boolean
     **/
    public static function canUseLdap()
    {
        return extension_loaded('ldap');
    }


    /**
     * Check Write Access to a directory
     *
     * @param string $dir  directory to check
     *
     * @return integer
     *   0: OK,
     *   1: delete error,
     *   2: creation error
     **/
    public static function testWriteAccessToDirectory($dir)
    {

        $rand = rand();

       // Check directory creation which can be denied by SElinux
        $sdir = sprintf("%s/test_glpi_%08x", $dir, $rand);

        if (!mkdir($sdir)) {
            return 4;
        }

        if (!rmdir($sdir)) {
            return 3;
        }

       // Check file creation
        $path = sprintf("%s/test_glpi_%08x.txt", $dir, $rand);
        $fp   = fopen($path, 'w');

        if (empty($fp)) {
            return 2;
        }

        fwrite($fp, "This file was created for testing reasons. ");
        fclose($fp);
        $delete = unlink($path);

        if (!$delete) {
            return 1;
        }

        return 0;
    }


    /**
     * Get form URL for itemtype
     *
     * @param string  $itemtype  item type
     * @param boolean $full      path or relative one
     *
     * return string itemtype Form URL
     **/
    public static function getItemTypeFormURL($itemtype, $full = true)
    {
        /** @var array $CFG_GLPI */
        global $CFG_GLPI;

        $dir = ($full ? $CFG_GLPI['root_doc'] : '');

        if ($plug = isPluginItemType($itemtype)) {
           /* PluginFooBar => /plugins/foo/front/bar */
            $dir .= Plugin::getPhpDir(strtolower($plug['plugin']), false);
            $item = str_replace('\\', '/', strtolower($plug['class']));
        } else { // Standard case
            $item = strtolower($itemtype);
            if (substr($itemtype, 0, \strlen(NS_GLPI)) === NS_GLPI) {
                $item = str_replace('\\', '/', substr($item, \strlen(NS_GLPI)));
            }
        }

        return "$dir/front/$item.form.php";
    }


    /**
     * Get search URL for itemtype
     *
     * @param string  $itemtype  item type
     * @param boolean $full      path or relative one
     *
     * return string itemtype search URL
     **/
    public static function getItemTypeSearchURL($itemtype, $full = true)
    {
        /** @var array $CFG_GLPI */
        global $CFG_GLPI;

        $dir = ($full ? $CFG_GLPI['root_doc'] : '');

        if ($plug = isPluginItemType($itemtype)) {
            $dir .= Plugin::getPhpDir(strtolower($plug['plugin']), false);
            $item = str_replace('\\', '/', strtolower($plug['class']));
        } else { // Standard case
            if ($itemtype == 'Cartridge') {
                $itemtype = 'CartridgeItem';
            }
            if ($itemtype == 'Consumable') {
                $itemtype = 'ConsumableItem';
            }
            $item = strtolower($itemtype);
            if (substr($itemtype, 0, \strlen(NS_GLPI)) === NS_GLPI) {
                $item = str_replace('\\', '/', substr($item, \strlen(NS_GLPI)));
            }
        }

        return "$dir/front/$item.php";
    }


    /**
     * Get ajax tabs url for itemtype
     *
     * @param string  $itemtype  item type
     * @param boolean $full      path or relative one
     *
     * return string itemtype tabs URL
     **/
    public static function getItemTypeTabsURL($itemtype, $full = true)
    {
        /** @var array $CFG_GLPI */
        global $CFG_GLPI;

        $filename = "/ajax/common.tabs.php";

        return ($full ? $CFG_GLPI['root_doc'] : '') . $filename;
    }


    /**
     * Get a random string
     *
     * @param integer $length of the random string
     *
     * @return string  random string
     *
     * @see https://stackoverflow.com/questions/4356289/php-random-string-generator/31107425#31107425
     **/
    public static function getRandomString($length)
    {
        $keyspace = '0123456789abcdefghijklmnopqrstuvwxyzABCDEFGHIJKLMNOPQRSTUVWXYZ';
        $str = '';
        $max = mb_strlen($keyspace, '8bit') - 1;
        for ($i = 0; $i < $length; ++$i) {
            $str .= $keyspace[random_int(0, $max)];
        }
        return $str;
    }


    /**
     * Split timestamp in time units
     *
     * @param integer $time  timestamp
     *
     * @return array
     **/
    public static function getTimestampTimeUnits($time)
    {

        $out = [];

        $time          = round(abs($time));
        $out['second'] = 0;
        $out['minute'] = 0;
        $out['hour']   = 0;
        $out['day']    = 0;

        $out['second'] = $time % MINUTE_TIMESTAMP;
        $time         -= $out['second'];

        if ($time > 0) {
            $out['minute'] = ($time % HOUR_TIMESTAMP) / MINUTE_TIMESTAMP;
            $time         -= $out['minute'] * MINUTE_TIMESTAMP;

            if ($time > 0) {
                $out['hour'] = ($time % DAY_TIMESTAMP) / HOUR_TIMESTAMP;
                $time       -= $out['hour'] * HOUR_TIMESTAMP;

                if ($time > 0) {
                    $out['day'] = $time / DAY_TIMESTAMP;
                }
            }
        }
        return $out;
    }


    /**
     * Check an url is safe.
     * Used to mitigate SSRF exploits.
     *
     * @since 10.0.3
     *
     * @param string    $url        URL to check
     * @param array     $allowlist  Allowlist (regex array)
     *
     * @return bool
     */
    public static function isUrlSafe(string $url, array $allowlist = GLPI_SERVERSIDE_URL_ALLOWLIST): bool
    {
        foreach ($allowlist as $allow_regex) {
            $result = preg_match($allow_regex, $url);
            if ($result === false) {
                trigger_error(
                    sprintf('Unable to validate URL safeness. Following regex is probably invalid: "%s".', $allow_regex),
                    E_USER_WARNING
                );
            } elseif ($result === 1) {
                return true;
            }
        }

        return false;
    }


    /**
     * Get a web page. Use proxy if configured
     *
     * @param string  $url    URL to retrieve
     * @param string  $msgerr set if problem encountered (default NULL)
     * @param integer $rec    internal use only Must be 0 (default 0)
     *
     * @return string content of the page (or empty)
     **/
    public static function getURLContent($url, &$msgerr = null, $rec = 0)
    {
        $curl_error = null;
        $content = self::callCurl($url, [], $msgerr, $curl_error, true);
        return $content;
    }

    /**
     * Get a new Guzzle client with proxy if configured and the specified other options.
     * @param array $extra_options Extra options to pass to the Guzzle client constructor
     * @return Client Guzzle client
     * @throws SodiumException
     */
    public static function getGuzzleClient(array $extra_options): Client
    {
        /** @var array $CFG_GLPI */
        global $CFG_GLPI;

        $options = $extra_options;
        // add proxy string if configured in glpi
        if (!empty($CFG_GLPI["proxy_name"])) {
            $proxy_creds      = !empty($CFG_GLPI["proxy_user"])
                ? $CFG_GLPI["proxy_user"] . ":" . (new \GLPIKey())->decrypt($CFG_GLPI["proxy_passwd"]) . "@"
                : "";
            $proxy_string     = "http://{$proxy_creds}" . $CFG_GLPI['proxy_name'] . ":" . $CFG_GLPI['proxy_port'];
            $options['proxy'] = $proxy_string;
        }
        return new Client($options);
    }

    /**
     * Executes a curl call
     *
     * @param string $url         URL to retrieve
     * @param array  $eopts       Extra curl opts
     * @param string $msgerr      will contains a human readable error string if an error occurs of url returns empty contents
     * @param bool   $check_url_safeness    indicated whether the URL have to be filetered by safety checks
     * @param array  $curl_info   will contains contents provided by `curl_getinfo`
     *
     * @return string
     */
    public static function callCurl(
        $url,
        array $eopts = [],
        &$msgerr = null,
        &$curl_error = null,
        bool $check_url_safeness = false,
        ?array &$curl_info = null
    ) {
        /** @var array $CFG_GLPI */
        global $CFG_GLPI;

        if ($check_url_safeness && !Toolbox::isUrlSafe($url)) {
            $msgerr = sprintf(
                __('URL "%s" is not considered safe and cannot be fetched from GLPI server.'),
                $url
            );
            trigger_error(sprintf('Unsafe URL "%s" fetching has been blocked.', $url), E_USER_NOTICE);
            return '';
        }

        $content = "";
        $taburl  = parse_url($url);

        $defaultport = 80;

       // Manage standard HTTPS port : scheme detection or port 443
        if (
            (isset($taburl["scheme"]) && $taburl["scheme"] == 'https')
            || (isset($taburl["port"]) && $taburl["port"] == '443')
        ) {
            $defaultport = 443;
        }

        $ch = curl_init($url);
        $opts = [
            CURLOPT_URL             => $url,
            CURLOPT_USERAGENT       => "GLPI/" . trim($CFG_GLPI["version"]),
            CURLOPT_RETURNTRANSFER  => 1,
            CURLOPT_CONNECTTIMEOUT  => 5,
        ] + $eopts;

        if ($check_url_safeness) {
            $opts[CURLOPT_FOLLOWLOCATION] = false;
        }

        if (!empty($CFG_GLPI["proxy_name"])) {
           // Connection using proxy
            $opts += [
                CURLOPT_PROXY           => $CFG_GLPI['proxy_name'],
                CURLOPT_PROXYPORT       => $CFG_GLPI['proxy_port'],
                CURLOPT_PROXYTYPE       => CURLPROXY_HTTP
            ];

            if (!empty($CFG_GLPI["proxy_user"])) {
                $opts += [
                    CURLOPT_PROXYAUTH    => CURLAUTH_BASIC,
                    CURLOPT_PROXYUSERPWD => $CFG_GLPI["proxy_user"] . ":" . (new GLPIKey())->decrypt($CFG_GLPI["proxy_passwd"]),
                ];
            }

            if ($defaultport == 443) {
                $opts += [
                    CURLOPT_HTTPPROXYTUNNEL => 1
                ];
            }
        }

        curl_setopt_array($ch, $opts);
        $content = curl_exec($ch);
        $curl_error = curl_error($ch) ?: null;
        $curl_info = curl_getinfo($ch);
        $curl_redirect = $curl_info['redirect_url'] ?? null;
        curl_close($ch);

        if ($curl_error !== null) {
            if (empty($CFG_GLPI["proxy_name"])) {
               //TRANS: %s is the error string
                $msgerr = sprintf(
                    __('Connection failed. If you use a proxy, please configure it. (%s)'),
                    $curl_error
                );
            } else {
               //TRANS: %s is the error string
                $msgerr = sprintf(
                    __('Failed to connect to the proxy server (%s)'),
                    $curl_error
                );
            }
            $content = '';
        } else if (!empty($curl_redirect)) {
            return self::callCurl($curl_redirect, $eopts, $msgerr, $curl_error, $check_url_safeness, $curl_info);
        } else if (empty($content)) {
            $msgerr = __('No data available on the web site');
        }
        if (!empty($msgerr)) {
            trigger_error($msgerr, E_USER_WARNING);
        }
        return $content;
    }

    /**
     * Returns whether this is an AJAX (XMLHttpRequest) request.
     *
     * @return boolean whether this is an AJAX (XMLHttpRequest) request.
     */
    public static function isAjax()
    {
        return isset($_SERVER['HTTP_X_REQUESTED_WITH']) && $_SERVER['HTTP_X_REQUESTED_WITH'] === 'XMLHttpRequest';
    }


    /**
     * @param $need
     * @param $tab
     *
     * @return boolean
     **/
    public static function key_exists_deep($need, $tab)
    {

        foreach ($tab as $key => $value) {
            if ($need == $key) {
                return true;
            }

            if (
                is_array($value)
                && self::key_exists_deep($need, $value)
            ) {
                return true;
            }
        }
        return false;
    }


    /**
     * Manage planning posted datas (must have begin + duration or end)
     * Compute end if duration is set
     *
     * @param array $data  data to process
     *
     * @return void
     **/
    public static function manageBeginAndEndPlanDates(&$data)
    {

        if (!isset($data['end'])) {
            if (
                isset($data['begin'])
                && isset($data['_duration'])
            ) {
                $begin_timestamp = strtotime($data['begin']);
                $data['end']     = date("Y-m-d H:i:s", $begin_timestamp + $data['_duration']);
                unset($data['_duration']);
            }
        }
    }


    /**
     * Manage login redirection
     *
     * @param string $where  where to redirect ?
     *
     * @return void
     **/
    public static function manageRedirect($where)
    {
        /** @var array $CFG_GLPI */
        global $CFG_GLPI;

        if (!empty($where)) {
            if (Session::getCurrentInterface()) {
                // redirect to URL : URL must be rawurlencoded
                $decoded_where = rawurldecode($where);
                $matches = [];

                // redirect to full url -> check if it's based on glpi url
                if (preg_match('@(([^:/].+:)?//[^/]+)(/.+)?@', $decoded_where, $matches)) {
                    if ($matches[1] !== $CFG_GLPI['url_base']) {
                        Session::addMessageAfterRedirect('Redirection failed');
                        if (Session::getCurrentInterface() === "helpdesk") {
                            Html::redirect($CFG_GLPI["root_doc"] . "/front/helpdesk.public.php");
                        } else {
                            Html::redirect($CFG_GLPI["root_doc"] . "/front/central.php");
                        }
                    } else {
                        Html::redirect($decoded_where);
                    }
                }

                // Redirect to relative url
                if ($decoded_where[0] == '/') {
                    // prevent exploit (//example.com) and force a redirect from glpi root
                    $redirect_to = $CFG_GLPI["root_doc"] . "/" . ltrim($decoded_where, '/');
                    Html::redirect($redirect_to);
                }

                // explode with limit 3 to preserve the last part of the url
                // /index.php?redirect=ticket_2_Ticket$main#TicketValidation_1 (preserve anchor)
                $data = explode("_", $where, 3);
                $forcetab = '';
                // forcetab for simple items
                if (isset($data[2])) {
                    $forcetab = 'forcetab=' . $data[2];
                }

                switch (Session::getCurrentInterface()) {
                    case "helpdesk":
                        switch (strtolower($data[0])) {
                              // Use for compatibility with old name
                            case "tracking":
                            case "ticket":
                                $data[0] = 'Ticket';
                             // redirect to item
                                if (
                                    isset($data[1])
                                    && is_numeric($data[1])
                                    && ($data[1] > 0)
                                ) {
                                    // Check entity
                                    if (
                                        ($item = getItemForItemtype($data[0]))
                                        && $item->isEntityAssign()
                                    ) {
                                        if ($item->getFromDB($data[1])) {
                                            if (!Session::haveAccessToEntity($item->getEntityID())) {
                                                Session::changeActiveEntities($item->getEntityID(), 1);
                                            }
                                        }
                                    }
                                  // force redirect to timeline when timeline is enabled and viewing
                                  // Tasks or Followups
                                    $forcetab = str_replace('TicketFollowup$1', 'Ticket$1', $forcetab);
                                    $forcetab = str_replace('TicketTask$1', 'Ticket$1', $forcetab);
                                    $forcetab = str_replace('ITILFollowup$1', 'Ticket$1', $forcetab);
                                    Html::redirect(Ticket::getFormURLWithID($data[1]) . "&$forcetab");
                                } else if (!empty($data[0])) { // redirect to list
                                    if ($item = getItemForItemtype($data[0])) {
                                        $searchUrl = $item->getSearchURL();
                                        $searchUrl .= strpos($searchUrl, '?') === false ? '?' : '&';
                                        $searchUrl .= $forcetab;
                                        Html::redirect($searchUrl);
                                    }
                                }

                                Html::redirect($CFG_GLPI["root_doc"] . "/front/helpdesk.public.php");
                                break;

                            case "preference":
                                Html::redirect($CFG_GLPI["root_doc"] . "/front/preference.php?$forcetab");
                                break;

                            case "reservation":
                                Html::redirect(Reservation::getFormURLWithID($data[1]) . "&$forcetab");
                                break;

                            default:
                                Html::redirect($CFG_GLPI["root_doc"] . "/front/helpdesk.public.php");
                                break;
                        }
                        break;

                    case "central":
                        switch (strtolower($data[0])) {
                            case "preference":
                                Html::redirect($CFG_GLPI["root_doc"] . "/front/preference.php?$forcetab");
                                break;

                           // Use for compatibility with old name
                           // no break
                            case "tracking":
                                $data[0] = "Ticket";
                             //var defined, use default case

                            default:
                             // redirect to item
                                if (
                                    !empty($data[0])
                                    && isset($data[1])
                                    && is_numeric($data[1])
                                    && ($data[1] > 0)
                                ) {
                                    // Check entity
                                    if ($item = getItemForItemtype($data[0])) {
                                        if ($item->isEntityAssign()) {
                                            if ($item->getFromDB($data[1])) {
                                                if (!Session::haveAccessToEntity($item->getEntityID())) {
                                                    Session::changeActiveEntities($item->getEntityID(), 1);
                                                }
                                            }
                                        }
                                    // force redirect to timeline when timeline is enabled
                                        $forcetab = str_replace('TicketFollowup$1', 'Ticket$1', $forcetab);
                                        $forcetab = str_replace('TicketTask$1', 'Ticket$1', $forcetab);
                                        $forcetab = str_replace('ITILFollowup$1', 'Ticket$1', $forcetab);
                                        Html::redirect($item->getFormURLWithID($data[1]) . "&$forcetab");
                                    }
                                } else if (!empty($data[0])) { // redirect to list
                                    if ($item = getItemForItemtype($data[0])) {
                                        $searchUrl = $item->getSearchURL();
                                        $searchUrl .= strpos($searchUrl, '?') === false ? '?' : '&';
                                        $searchUrl .= $forcetab;
                                        Html::redirect($searchUrl);
                                    }
                                }

                                Html::redirect($CFG_GLPI["root_doc"] . "/front/central.php");
                                break;
                        }
                        break;
                }
            }
        }
    }


    /**
     * Convert a value in byte, kbyte, megabyte etc...
     *
     * @param string $val  config value (like 10k, 5M)
     *
     * @return integer $val
     **/
    public static function return_bytes_from_ini_vars($val)
    {

        $val  = trim($val);
        $last = self::strtolower($val[strlen($val) - 1]);
        $val  = (int)$val;

        switch ($last) {
           // Le modifieur 'G' est disponible depuis PHP 5.1.0
            case 'g':
                $val *= 1024;
                // no break;

            case 'm':
                $val *= 1024;
                // no break;

            case 'k':
                $val *= 1024;
                // no break;
        }

        return $val;
    }


    /**
     * Get max upload size from php config.
     *
     * @return int
     */
    public static function getPhpUploadSizeLimit(): int
    {
        $post_max   = Toolbox::return_bytes_from_ini_vars(ini_get("post_max_size"));
        $upload_max = Toolbox::return_bytes_from_ini_vars(ini_get("upload_max_filesize"));
        $max_size   = $post_max > 0 ? min($post_max, $upload_max) : $upload_max;
        return $max_size;
    }

    /**
     * Parse imap open connect string
     *
     * @since 0.84
     *
     * @param string  $value      connect string
     * @param boolean $forceport  force compute port if not set
     *
     * @return array  parsed arguments (address, port, mailbox, type, ssl, tls, validate-cert
     *                norsh, secure and debug) : options are empty if not set
     *                and options have boolean values if set
     **/
    public static function parseMailServerConnectString($value, $forceport = false)
    {

        $tab = [];
        if (strstr($value, ":")) {
            $tab['address'] = str_replace("{", "", preg_replace("/:.*/", "", $value));
            $tab['port']    = preg_replace("/.*:/", "", preg_replace("/\/.*/", "", $value));
        } else {
            if (strstr($value, "/")) {
                $tab['address'] = str_replace("{", "", preg_replace("/\/.*/", "", $value));
            } else {
                $tab['address'] = str_replace("{", "", preg_replace("/}.*/", "", $value));
            }
            $tab['port'] = "";
        }
        $tab['mailbox'] = preg_replace("/.*}/", "", $value);

       // type follows first found "/" and ends on next "/" (or end of server string)
       // server string is surrounded by "{}" and can be followed by a folder name
       // i.e. "{mail.domain.org/imap/ssl}INBOX", or "{mail.domain.org/pop}"
        $type = preg_replace('/^\{[^\/]+\/([^\/]+)(?:\/.+)*\}.*/', '$1', $value);
        $tab['type'] = in_array($type, array_keys(self::getMailServerProtocols())) ? $type : '';

        $tab['ssl'] = false;
        if (strstr($value, "/ssl")) {
            $tab['ssl'] = true;
        }

        if ($forceport && empty($tab['port'])) {
            if ($tab['type'] == 'pop') {
                if ($tab['ssl']) {
                    $tab['port'] = 110;
                } else {
                    $tab['port'] = 995;
                }
            }
            if ($tab['type'] = 'imap') {
                if ($tab['ssl']) {
                    $tab['port'] = 993;
                } else {
                    $tab['port'] = 143;
                }
            }
        }
        $tab['tls'] = '';
        if (strstr($value, "/tls")) {
            $tab['tls'] = true;
        }
        if (strstr($value, "/notls")) {
            $tab['tls'] = false;
        }
        $tab['validate-cert'] = '';
        if (strstr($value, "/validate-cert")) {
            $tab['validate-cert'] = true;
        }
        if (strstr($value, "/novalidate-cert")) {
            $tab['validate-cert'] = false;
        }
        $tab['norsh'] = '';
        if (strstr($value, "/norsh")) {
            $tab['norsh'] = true;
        }
        $tab['secure'] = '';
        if (strstr($value, "/secure")) {
            $tab['secure'] = true;
        }
        $tab['debug'] = '';
        if (strstr($value, "/debug")) {
            $tab['debug'] = true;
        }

        return $tab;
    }


    /**
     * Display a mail server configuration form
     *
     * @param string $value  host connect string ex {localhost:993/imap/ssl}INBOX
     *
     * @return string  type of the server (imap/pop)
     **/
    public static function showMailServerConfig($value)
    {
        if (!Config::canUpdate()) {
            return '';
        }

        $tab = Toolbox::parseMailServerConnectString($value);
        TemplateRenderer::getInstance()->display('pages/setup/mailcollector/server_config_fields.html.twig', [
            'connect_opts' => $tab,
            'host' => $value
        ]);
        return $tab['type'];
    }


    /**
     * @param array $input
     *
     * @return string
     **/
    public static function constructMailServerConfig($input)
    {

        $out = "";
        if (isset($input['mail_server']) && !empty($input['mail_server'])) {
            $out .= "{" . $input['mail_server'];
        } else {
            return $out;
        }
        if (isset($input['server_port']) && !empty($input['server_port'])) {
            $out .= ":" . $input['server_port'];
        }
        if (isset($input['server_type']) && !empty($input['server_type'])) {
            $out .= $input['server_type'];
        }
        if (isset($input['server_ssl']) && !empty($input['server_ssl'])) {
            $out .= $input['server_ssl'];
        }
        if (isset($input['server_cert']) && !empty($input['server_cert'])) {
            $out .= $input['server_cert'];
        }
        if (isset($input['server_tls']) && !empty($input['server_tls'])) {
            $out .= $input['server_tls'];
        }

        if (isset($input['server_rsh']) && !empty($input['server_rsh'])) {
            $out .= $input['server_rsh'];
        }
        if (isset($input['server_secure']) && !empty($input['server_secure'])) {
            $out .= $input['server_secure'];
        }
        if (isset($input['server_debug']) && !empty($input['server_debug'])) {
            $out .= $input['server_debug'];
        }
        $out .= "}";
        if (isset($input['server_mailbox']) && !empty($input['server_mailbox'])) {
            $out .= $input['server_mailbox'];
        }

        return $out;
    }

    /**
     * Retuns available mail servers protocols.
     *
     * For each returned element:
     *  - key is type used in connection string;
     *  - 'label' field is the label to display;
     *  - 'protocol_class' field is the protocol class to use (see Laminas\Mail\Protocol\Imap | Laminas\Mail\Protocol\Pop3);
     *  - 'storage_class' field is the storage class to use (see Laminas\Mail\Storage\Imap | Laminas\Mail\Storage\Pop3).
     *
     * @return array
     */
    public static function getMailServerProtocols(): array
    {
        $protocols = [
            'imap' => [
            //TRANS: IMAP mail server protocol
                'label'    => __('IMAP'),
                'protocol' => 'Laminas\Mail\Protocol\Imap',
                'storage'  => 'Laminas\Mail\Storage\Imap',
            ],
            'pop'  => [
            //TRANS: POP3 mail server protocol
                'label'    => __('POP'),
                'protocol' => 'Laminas\Mail\Protocol\Pop3',
                'storage'  => 'Laminas\Mail\Storage\Pop3',
            ]
        ];

        $additionnal_protocols = Plugin::doHookFunction('mail_server_protocols', []);
        if (is_array($additionnal_protocols)) {
            foreach ($additionnal_protocols as $key => $additionnal_protocol) {
                if (array_key_exists($key, $protocols)) {
                    trigger_error(
                        sprintf('Protocol "%s" is already defined and cannot be overwritten.', $key),
                        E_USER_WARNING
                    );
                     continue; // already exists, do not overwrite
                }

                if (
                    !array_key_exists('label', $additionnal_protocol)
                    || !array_key_exists('protocol', $additionnal_protocol)
                    || !array_key_exists('storage', $additionnal_protocol)
                ) {
                    trigger_error(
                        sprintf('Invalid specs for protocol "%s".', $key),
                        E_USER_WARNING
                    );
                    continue;
                }
                $protocols[$key] = $additionnal_protocol;
            }
        } else {
            trigger_error(
                'Invalid value returned by "mail_server_protocols" hook.',
                E_USER_WARNING
            );
        }

        return $protocols;
    }

    /**
     * Returns protocol instance for given mail server type.
     *
     * Class should implements Glpi\Mail\Protocol\ProtocolInterface
     * or should be \Laminas\Mail\Protocol\Imap|\Laminas\Mail\Protocol\Pop3 for native protocols.
     *
     * @param string $protocol_type
     *
     * @return null|\Glpi\Mail\Protocol\ProtocolInterface|\Laminas\Mail\Protocol\Imap|\Laminas\Mail\Protocol\Pop3
     */
    public static function getMailServerProtocolInstance(string $protocol_type)
    {
        $protocols = self::getMailServerProtocols();
        if (array_key_exists($protocol_type, $protocols)) {
            $protocol = $protocols[$protocol_type]['protocol'];
            if (is_callable($protocol)) {
                return call_user_func($protocol);
            } else if (
                class_exists($protocol)
                && (is_a($protocol, ProtocolInterface::class, true)
                 || is_a($protocol, \Laminas\Mail\Protocol\Imap::class, true)
                 || is_a($protocol, \Laminas\Mail\Protocol\Pop3::class, true))
            ) {
                return new $protocol();
            } else {
                trigger_error(
                    sprintf('Invalid specs for protocol "%s".', $protocol_type),
                    E_USER_WARNING
                );
            }
        }
        return null;
    }

    /**
     * Returns storage instance for given mail server type.
     *
     * Class should extends \Laminas\Mail\Storage\AbstractStorage.
     *
     * @param string $protocol_type
     * @param array  $params         Storage constructor params, as defined in AbstractStorage
     *
     * @return null|AbstractStorage
     */
    public static function getMailServerStorageInstance(string $protocol_type, array $params): ?AbstractStorage
    {
        $protocols = self::getMailServerProtocols();
        if (array_key_exists($protocol_type, $protocols)) {
            $storage = $protocols[$protocol_type]['storage'];
            if (is_callable($storage)) {
                return call_user_func($storage, $params);
            } else if (class_exists($storage) && is_a($storage, AbstractStorage::class, true)) {
                return new $storage($params);
            } else {
                trigger_error(
                    sprintf('Invalid specs for protocol "%s".', $protocol_type),
                    E_USER_WARNING
                );
            }
        }
        return null;
    }

    /**
     * @return string[]
     */
    public static function getDaysOfWeekArray()
    {

        $tab = [];

        $tab[0] = __("Sunday");
        $tab[1] = __("Monday");
        $tab[2] = __("Tuesday");
        $tab[3] = __("Wednesday");
        $tab[4] = __("Thursday");
        $tab[5] = __("Friday");
        $tab[6] = __("Saturday");

        return $tab;
    }

    /**
     * @return string[]
     */
    public static function getMonthsOfYearArray()
    {

        $tab = [];

        $tab[1]  = __("January");
        $tab[2]  = __("February");
        $tab[3]  = __("March");
        $tab[4]  = __("April");
        $tab[5]  = __("May");
        $tab[6]  = __("June");
        $tab[7]  = __("July");
        $tab[8]  = __("August");
        $tab[9]  = __("September");
        $tab[10] = __("October");
        $tab[11] = __("November");
        $tab[12] = __("December");

        return $tab;
    }


    /**
     * Do a in_array search comparing string using strcasecmp
     *
     * @since 0.84
     *
     * @param string $string  string to search
     * @param array  $data    array to search in
     *
     * @return boolean  string found ?
     **/
    public static function inArrayCaseCompare($string, $data = [])
    {

        if (count($data)) {
            foreach ($data as $tocheck) {
                if (strcasecmp($string, $tocheck) == 0) {
                    return true;
                }
            }
        }
        return false;
    }


    /**
     * Clean integer string value (strip all chars not - and spaces )
     *
     * @since versin 0.83.5
     *
     * @param string  $integer  integer string
     *
     * @return string  clean integer
     **/
    public static function cleanInteger($integer)
    {
        return preg_replace("/[^0-9-]/", "", (string)$integer);
    }


    /**
     * Clean decimal string value (strip all chars not - and spaces )
     *
     * @since versin 0.83.5
     *
     * @param string $decimal  float string
     *
     * @return string  clean decimal
     **/
    public static function cleanDecimal($decimal)
    {
        return preg_replace("/[^0-9\.-]/", "", $decimal);
    }


    /**
     * Clean new lines of a string
     *
     * @since versin 0.85
     *
     * @param string $string  string to clean
     *
     * @return string  clean string
     **/
    public static function cleanNewLines($string)
    {

        $string = preg_replace("/\r\n/", " ", $string);
        $string = preg_replace("/\n/", " ", $string);
        $string = preg_replace("/\r/", " ", $string);
        return $string;
    }


    /**
     * Create the GLPI default schema
     *
     * @param string   $lang     Language to install
     * @param ?DBmysql $database Database instance to use, will fallback to a new instance of DB if null
     *
     * @return void
     *
     * @since 9.1
     * @since 9.4.7 Added $database parameter
     **/
    public static function createSchema($lang = 'en_GB', DBmysql $database = null)
    {
        /** @var \DBmysql $DB */
        global $DB;

        if (null === $database) {
           // Use configured DB if no $db is defined in parameters
            include_once(GLPI_CONFIG_DIR . "/config_db.php");
            $database = new DB();
        }

        // Set global $DB as it is used in "Config::setConfigurationValues()" just after schema creation
        /** @var \DBmysql $DB */
        $DB = $database;

        if (!$DB->runFile(sprintf('%s/install/mysql/glpi-empty.sql', GLPI_ROOT))) {
            echo "Errors occurred inserting default database";
        } else {
           //dataset
            Session::loadLanguage($lang, false); // Load default language locales to translate empty data
            $tables = require_once(__DIR__ . '/../install/empty_data.php');
            Session::loadLanguage('', false); // Load back session language

            foreach ($tables as $table => $data) {
                $reference = array_replace(
                    $data[0],
                    array_fill_keys(
                        array_keys($data[0]),
                        new QueryParam()
                    )
                );

                $stmt = $DB->prepare($DB->buildInsert($table, $reference));
                if (false === $stmt) {
                     $msg = "Error preparing statement in table $table";
                     throw new \RuntimeException($msg);
                }

                $types = str_repeat('s', count($data[0]));
                foreach ($data as $row) {
                    $res = $stmt->bind_param($types, ...array_values($row));
                    if (false === $res) {
                        $msg = "Error binding params in table $table\n";
                        $msg .= print_r($row, true);
                        throw new \RuntimeException($msg);
                    }
                    $res = $stmt->execute();
                    if (false === $res) {
                        $msg = $stmt->error;
                        $msg .= "\nError execution statement in table $table\n";
                        $msg .= print_r($row, true);
                        throw new \RuntimeException($msg);
                    }
                    if (!isCommandLine()) {
                         // Flush will prevent proxy to timeout as it will receive data.
                         // Flush requires a content to be sent, so we sent spaces as multiple spaces
                         // will be shown as a single one on browser.
                         echo ' ';
                         Html::glpi_flush();
                    }
                }
            }

            // Initalize rules
            RulesManager::initializeRules();

            // Make sure keys are generated automatically so OAuth will work when/if they choose to use it
            \Glpi\OAuth\Server::generateKeys();

           // update default language
            Config::setConfigurationValues(
                'core',
                [
                    'language'      => $lang,
                    'version'       => GLPI_VERSION,
                    'dbversion'     => GLPI_SCHEMA_VERSION,
                ]
            );

            if (defined('GLPI_SYSTEM_CRON')) {
               // Downstream packages may provide a good system cron
                $DB->updateOrDie(
                    'glpi_crontasks',
                    [
                        'mode'   => 2
                    ],
                    [
                        'name'      => ['!=', 'watcher'],
                        'allowmode' => ['&', 2]
                    ],
                    '4203'
                );
            }
        }
    }


    /**
     * Save a configuration file
     *
     * @since 0.84
     *
     * @param string $name        config file name
     * @param string $content     config file content
     * @param string $config_dir  configuration directory to write on
     *
     * @return boolean
     **/
    public static function writeConfig($name, $content, string $config_dir = GLPI_CONFIG_DIR)
    {

        $name = $config_dir . '/' . $name;
        $fp   = fopen($name, 'wt');
        if ($fp) {
            $fw = fwrite($fp, $content);
            fclose($fp);
            if (function_exists('opcache_invalidate')) {
                /* Invalidate Zend OPcache to ensure saved version used */
                opcache_invalidate($name, true);
            }
            return ($fw > 0);
        }
        return false;
    }


    /**
     * Prepare array passed on an input form
     *
     * @param array $value  passed array
     *
     * @return string  encoded array
     *
     * @since 0.83.91
     **/
    public static function prepareArrayForInput(array $value)
    {
        return base64_encode(json_encode($value));
    }


    /**
     * Decode array passed on an input form
     *
     * @param string $value  encoded value
     *
     * @return array  decoded array
     *
     * @since 0.83.91
     **/
    public static function decodeArrayFromInput($value)
    {

        if ($dec = base64_decode($value)) {
            if ($ret = json_decode($dec, true)) {
                return $ret;
            }
        }
        return [];
    }


    /**
     * Retrieve the mime type of a file
     *
     * @since 0.85.5
     *
     * @param string         $file  path of the file
     * @param boolean|string $type  check if $file is the correct type
     *
     * @return boolean|string (if $type not given) else boolean
     *
     **/
    public static function getMime($file, $type = false)
    {

        static $finfo = null;

        if (is_null($finfo)) {
            $finfo = new finfo(FILEINFO_MIME_TYPE);
        }
        $mime = $finfo->file($file);
        if ($type) {
            $parts = explode('/', $mime, 2);
            return ($parts[0] == $type);
        }
        return ($mime);
    }


    /**
     * Summary of in_array_recursive
     *
     * @since 9.1
     *
     * @param mixed $needle
     * @param array $haystack
     * @param bool  $strict: If strict is set to TRUE then it will also
     *              check the types of the needle in the haystack.
     * @return bool
     */
    public static function in_array_recursive($needle, $haystack, $strict = false)
    {

        $it = new RecursiveIteratorIterator(new RecursiveArrayIterator($haystack));

        foreach ($it as $element) {
            if ($strict) {
                if ($element === $needle) {
                    return true;
                }
            } else {
                if ($element == $needle) {
                    return true;
                }
            }
        }
        return false;
    }

    /**
     * Slugify
     *
     * @param string $string String to slugify
     * @param string $prefix Prefix to use (anchors cannot begin with a number)
     * @param bool   $force_special_dash Replace all special chars by a dash
     *
     * @return string
     */
    public static function slugify(string $string = "", string $prefix = 'slug_', bool $force_special_dash = false): string
    {
        $string = transliterator_transliterate("Any-Latin; Latin-ASCII; [^a-zA-Z0-9\.\ -_] Remove;", $string);
        $string = str_replace(' ', '-', self::strtolower($string));
        $string = preg_replace('~[^0-9a-z_\.]+~i', '-', $string);
        $string = trim($string, '-');

        if ($force_special_dash) {
            $string = preg_replace('~[^-\w]+~', '-', $string);
        }

        if ($string == '') {
           //prevent empty slugs; see https://github.com/glpi-project/glpi/issues/2946
           //harcoded prefix string because html @id must begin with a letter
            $string = 'nok_' . Toolbox::getRandomString(10);
        } else if (ctype_digit(substr($string, 0, 1))) {
           //starts with a number; not ok to be used as an html id attribute
            $string = $prefix . $string;
        }
        return $string;
    }

    /**
     * Find documents data matching the tags found in the string
     * Tags are deduplicated
     *
     * @param string $content_text String to search tags from
     *
     * @return array data from documents having tags found
     */
    public static function getDocumentsFromTag(string $content_text): array
    {
        preg_match_all(
            '/' . Document::getImageTag('(([a-z0-9]+|[\.\-]?)+)') . '/',
            $content_text,
            $matches,
            PREG_PATTERN_ORDER
        );
        if (!isset($matches[1]) || count($matches[1]) == 0) {
            return [];
        }

        $document = new Document();
        return $document->find(['tag' => array_unique($matches[1])]);
    }

    /**
     * Convert tag to image
     *
     * @since 9.2
     *
     * @param string $content_text   text content of input
     * @param CommonDBTM $item       Glpi item where to convert image tag to image document
     * @param array $doc_data        list of filenames and tags
     *
     * @return string                the $content_text param after parsing
     **/
    public static function convertTagToImage($content_text, CommonDBTM $item, $doc_data = [], bool $add_link = true)
    {
        /** @var array $CFG_GLPI */
        global $CFG_GLPI;

        $document = new Document();
        $matches  = [];
       // If no doc data available we match all tags in content
        if (!count($doc_data)) {
            $doc_data = Toolbox::getDocumentsFromTag($content_text);
        }

        if (count($doc_data)) {
            $base_path = $CFG_GLPI['root_doc'];

            foreach ($doc_data as $id => $image) {
                if (isset($image['tag'])) {
                   // Add only image files : try to detect mime type
                    if (
                        $document->getFromDB($id)
                        && strpos($document->fields['mime'], 'image/') !== false
                    ) {
                        // append object reference in image link
                        $linked_object = null;
                        if (
                              !($item instanceof CommonITILObject)
                              && isset($item->input['_job'])
                              && $item->input['_job'] instanceof CommonITILObject
                        ) {
                            $linked_object = $item->input['_job'];
                        } else if ($item instanceof CommonDBTM) {
                            $linked_object = $item;
                        }
                        $object_url_param = null !== $linked_object
                        ? sprintf('&itemtype=%s&items_id=%s', $linked_object->getType(), $linked_object->fields['id'])
                        : "";
                        $img = "<img alt='" . $image['tag'] . "' src='" . $base_path .
                          "/front/document.send.php?docid=" . $id . $object_url_param . "'/>";

                      // 1 - Replace direct tag (with prefix and suffix) by the image
                        $content_text = preg_replace(
                            '/' . Document::getImageTag($image['tag']) . '/',
                            $img,
                            $content_text
                        );

                         // 2 - Replace img with tag in id attribute by the image
                        $regex = '/<img[^>]+' . preg_quote($image['tag'], '/') . '[^<]+>/im';
                        preg_match_all($regex, $content_text, $matches);
                        foreach ($matches[0] as $match_img) {
                            //retrieve dimensions
                            $width = $height = null;
                            $attributes = [];
                            preg_match_all('/(width|height)="([^"]*)"/i', $match_img, $attributes);
                            if (isset($attributes[1][0])) {
                                ${$attributes[1][0]} = $attributes[2][0];
                            }
                            if (isset($attributes[1][1])) {
                                ${$attributes[1][1]} = $attributes[2][1];
                            }

                            if ($width == null || $height == null) {
                                $path = GLPI_DOC_DIR . "/" . $image['filepath'];
                                $img_infos  = getimagesize($path);
                                $width = $img_infos[0];
                                $height = $img_infos[1];
                            }

                            // replace image
                            $new_image =  Html::getImageHtmlTagForDocument(
                                $id,
                                $width,
                                $height,
                                $add_link,
                                $object_url_param
                            );
                            if (empty($new_image)) {
                                  $new_image = '#' . $image['tag'] . '#';
                            }
                            $content_text = str_replace(
                                $match_img,
                                $new_image,
                                $content_text
                            );
                        }

                        // If the tag is from another ticket : link document to ticket
                        if (
                            $item instanceof Ticket
                            && $item->getID()
                            && isset($image['tickets_id'])
                            && $image['tickets_id'] != $item->getID()
                        ) {
                            $docitem = new Document_Item();
                            $docitem->add(['documents_id'  => $image['id'],
                                '_do_notif'     => false,
                                '_disablenotif' => true,
                                'itemtype'      => $item->getType(),
                                'items_id'      => $item->fields['id']
                            ]);
                        }
                    } else {
                      // Remove tag
                        $content_text = preg_replace(
                            '/' . Document::getImageTag($image['tag']) . '/',
                            '',
                            $content_text
                        );
                    }
                }
            }
        }

        return $content_text;
    }

    /**
     * Delete tag or image from ticket content
     *
     * @since 9.2
     *
     * @param string $content   html content of input
     * @param array $tags       list of tags to clen
     *
     * @return string  html content
     **/
    public static function cleanTagOrImage($content, array $tags)
    {
        foreach ($tags as $tag) {
            $content = preg_replace("/<img.*alt=['|\"]" . $tag . "['|\"][^>]*\>/", "<p></p>", $content);
        }

        return $content;
    }

    /**
     * Decode JSON in GLPI.
     *
     * @param string $encoded Encoded JSON
     * @param boolean $assoc  assoc parameter of json_encode native function
     *
     * @return mixed
     */
    public static function jsonDecode($encoded, $assoc = false)
    {
        if (!is_string($encoded)) {
            self::log(null, LogLevel::NOTICE, ['Only strings can be json to decode!']);
            return $encoded;
        }

        $json_data = null;
        if (self::isJSON($encoded)) {
            $json_data = $encoded;
        }

        if ($json_data === null) {
            self::log(null, LogLevel::NOTICE, ['Unable to decode JSON string! Is this really JSON?']);
            return $encoded;
        }

        $json = json_decode($json_data, $assoc);
        return $json;
    }


    /**
     * **Fast** JSON detection of a given var
     * From https://stackoverflow.com/a/45241792
     *
     * @param mixed $json the var to test
     *
     * @return bool
     */
    public static function isJSON($json): bool
    {
        // Numeric strings are always valid JSON.
        if (is_numeric($json)) {
            return true;
        }

        // A non-string value can never be a JSON string.
        if (!is_string($json)) {
            return false;
        }

        $json = trim($json);
        // Any non-numeric JSON string must be longer than 2 characters.
        if (strlen($json) < 2) {
            return false;
        }

        // "null" is valid JSON string.
        if ('null' === $json) {
            return true;
        }

        // "true" and "false" are valid JSON strings.
        if ('true' === $json) {
            return true;
        }
        if ('false' === $json) {
            return false;
        }

        // Any other JSON string has to be wrapped in {}, [] or "".
        if ('{' != $json[0] && '[' != $json[0] && '"' != $json[0]) {
            return false;
        }

        // Verify that the trailing character matches the first character.
        $last_char = $json[strlen($json) - 1];
        if ('{' == $json[0] && '}' != $last_char) {
            return false;
        }
        if ('[' == $json[0] && ']' != $last_char) {
            return false;
        }
        if ('"' == $json[0] && '"' != $last_char) {
            return false;
        }

        // See if the string contents are valid JSON.
        return null !== json_decode($json);
    }

    /**
     * gets the IP address of the client
     *
     * @since 9.2
     *
     * @return string the IP address
     */
    public static function getRemoteIpAddress()
    {
        return $_SERVER["REMOTE_ADDR"];
    }

    /**
     * Get available date formats
     *
     * @since 9.2
     *
     * @param string $type Type for (either 'php' or 'js')
     *
     * @return array
     */
    public static function getDateFormats($type)
    {
        $formats = [];
        switch ($type) {
            case 'js':
                $formats = [
                    0 => 'Y-m-d',
                    1 => 'd-m-Y',
                    2 => 'm-d-Y'
                ];
                break;
            case 'php':
                $formats = [
                    0 => __('YYYY-MM-DD'),
                    1 => __('DD-MM-YYYY'),
                    2 => __('MM-DD-YYYY')
                ];
                break;
            default:
                throw new \RuntimeException("Unknown type $type to get date formats.");
        }
        return $formats;
    }

    /**
     * Get current date format
     *
     * @since 9.2
     *
     * @param string $type Type for (either 'php', 'js')
     *
     * @return string
     */
    public static function getDateFormat($type)
    {
        $formats = self::getDateFormats($type);
        $format = $formats[$_SESSION["glpidate_format"] ?? 0];
        return $format;
    }

    /**
     * Get current date format for php
     *
     * @since 9.2
     *
     * @return string
     */
    public static function phpDateFormat()
    {
        return self::getDateFormat('php');
    }

    /**
     * Get available date formats for php
     *
     * @since 9.2
     *
     * @return array
     */
    public static function phpDateFormats()
    {
        return self::getDateFormats('php');
    }

    /**
     * Get current date format for javascript
     *
     * @since 9.2
     *
     * @return string
     */
    public static function jsDateFormat()
    {
        return self::getDateFormat('js');
    }

    /**
     * Get available date formats for javascript
     *
     * @since 9.2
     *
     * @return array
     */
    public static function jsDateFormats()
    {
        return self::getDateFormats('js');
    }

    /**
     * Format a web link adding http:// if missing
     *
     * @param string $link link to format
     *
     * @return string formatted link.
     **/
    public static function formatOutputWebLink($link)
    {
        if (!preg_match("/^https?/", $link)) {
            return "http://" . $link;
        }
        return $link;
    }

    /**
     * Convert a integer index into an excel like alpha index (A, B, ..., AA, AB, ...)
     * @since 9.3
     * @param  integer $index the numeric index
     * @return string         excel like string index
     */
    public static function getBijectiveIndex($index = 0)
    {
        $bij_str = "";
        while ((int) $index > 0) {
            $index--;
            $bij_str = chr($index % 26 + ord("A")) . $bij_str;
            $index = floor($index / 26);
        }
        return $bij_str;
    }

    /**
     * Strip HTML tags from a string.
     *
     * @since 10.0.0
     *
     * @param string  $str
     *
     * @return string
     *
     * @TODO Unit test
     */
    public static function stripTags(string $str): string
    {
        return strip_tags($str);
    }

    /**
     * Save a picture and return destination filepath.
     * /!\ This method is made to handle uploaded files and removes the source file filesystem.
     *
     * @param string|null $src          Source path of the picture
     * @param string      $uniq_prefix  Unique prefix that can be used to improve uniqueness of destination filename
     *
     * @return boolean|string      Destination filepath, relative to GLPI_PICTURE_DIR, or false on failure
     *
     * @since 9.5.0
     */
    public static function savePicture($src, $uniq_prefix = '', $keep_src = false)
    {

        if (!Document::isImage($src)) {
            return false;
        }

        $filename     = uniqid($uniq_prefix);
        $ext          = pathinfo($src, PATHINFO_EXTENSION);
        $subdirectory = substr($filename, -2); // subdirectory based on last 2 hex digit

        $i = 0;
        do {
           // Iterate on possible suffix while dest exists.
           // This case will almost never exists as dest is based on an unique id.
            $dest = GLPI_PICTURE_DIR
            . '/' . $subdirectory
            . '/' . $filename . ($i > 0 ? '_' . $i : '') . '.' . $ext;
            $i++;
        } while (file_exists($dest));

        if (!is_dir(GLPI_PICTURE_DIR . '/' . $subdirectory) && !mkdir(GLPI_PICTURE_DIR . '/' . $subdirectory)) {
            return false;
        }

        if (!$keep_src) {
            if (!rename($src, $dest)) {
                return false;
            }
        } else if (!copy($src, $dest)) {
            return false;
        }

        return substr($dest, strlen(GLPI_PICTURE_DIR . '/')); // Return dest relative to GLPI_PICTURE_DIR
    }


    /**
     * Delete a picture.
     *
     * @param string $path
     *
     * @return boolean
     *
     * @since 9.5.0
     */
    public static function deletePicture($path)
    {

        $fullpath = GLPI_PICTURE_DIR . '/' . $path;

        if (!file_exists($fullpath)) {
            return false;
        }

        $fullpath = realpath($fullpath);
        if (!str_starts_with($fullpath, realpath(GLPI_PICTURE_DIR))) {
           // Prevent deletion of a file ouside pictures directory
            return false;
        }

        return @unlink($fullpath);
    }


    /**
     * Get picture URL.
     *
     * @param string $path
     * @param bool   $full get full path
     *
     * @return null|string
     *
     * @since 9.5.0
     */
    public static function getPictureUrl($path, $full = true)
    {
        /** @var array $CFG_GLPI */
        global $CFG_GLPI;

        if (empty($path)) {
            return null;
        }

        return ($full ? $CFG_GLPI["root_doc"] : "") . '/front/document.send.php?file=_pictures/' . htmlspecialchars($path);
    }

    /**
     * Return a shortened number with a suffix (K, M, B, T)
     *
     * @param int $number to shorten
     * @param int $precision how much number after comma we need
     * @param bool $html do we return an html or a single string
     *
     * @return string shortened number
     */
    public static function shortenNumber($number = 0, $precision = 1, bool $html = true): string
    {

        $suffix = "";
        if (!is_numeric($number)) {
            if (preg_match("/^([0-9\.]+)(.*)/", $number, $matches)) {
                // Preformatted value: {Number}{Suffix}
                $formatted = $matches[1];
                $suffix = $matches[2];
            } else {
               // Unknwown format
                $formatted = $number;
            }
        } else if ($number < 900) {
            $formatted = number_format($number);
        } else if ($number < 900000) {
            $formatted = number_format($number / 1000, $precision);
            $suffix = "K";
        } else if ($number < 900000000) {
            $formatted = number_format($number / 1000000, $precision);
            $suffix = "M";
        } else if ($number < 900000000000) {
            $formatted = number_format($number / 1000000000, $precision);
            $suffix = "B";
        } else {
            $formatted = number_format($number / 1000000000000, $precision);
            $suffix = "T";
        }

        if (strpos($formatted, '.') === false) {
            $precision = 0;
        }

        if ($html) {
            $formatted = <<<HTML
            <span title="{$number}"
                  class="formatted-number"
                  data-precision='{$precision}'>
               <span class="number">$formatted</span>
               <span class="suffix">$suffix</span>
            </span>
HTML;
        } else {
            $formatted .= $suffix;
        }

        return $formatted;
    }


    /**
     * Get a fixed hex color for a input string
     * Inpsired by shahonseven/php-color-hash
     * @since 9.5
     *
     * @param string $str
     *
     * @return string hex color (ex #FAFAFA)
     */
    public static function getColorForString(string $str = ""): string
    {
        $seed  = 131;
        $seed2 = 137;
        $hash  = 0;
       // Make hash more sensitive for short string like 'a', 'b', 'c'
        $str .= 'x';
        $max = intval(9007199254740991 / $seed2);

       // Backport of Javascript function charCodeAt()
        $getCharCode = function ($c) {
            list(, $ord) = unpack('N', mb_convert_encoding($c, 'UCS-4BE', 'UTF-8'));
            return $ord;
        };

       // generate integer hash
        for ($i = 0, $ilen = mb_strlen($str, 'UTF-8'); $i < $ilen; $i++) {
            if ($hash > $max) {
                $hash = intval($hash / $seed2);
            }
            $hash = $hash * $seed + $getCharCode(mb_substr($str, $i, 1, 'UTF-8'));
        }

       //get Hsl
        $base_L = $base_S = [0.6, 0.65, 0.7];
        $H = $hash % 359;
        $hash = intval($hash / 360);
        $S = $base_S[$hash % count($base_S)];
        $hash = intval($hash / count($base_S));
        $L = $base_L[$hash % count($base_L)];
        $hsl = [
            'H' => $H,
            'S' => $S,
            'L' => $L
        ];

       // return hex
        return "#" . Color::hslToHex($hsl);
    }


    /**
     * Return a frontground color for a given background color
     * if bg color is light, we'll return dark fg color
     * else a light fg color
     *
     * @param string $color the background color in hexadecimal notation (ex #FFFFFF) to compute
     * @param int $offset how much we need to darken/lighten the color
     * @param bool $inherit_if_transparent if color contains an opacity value, and if this value is too transparent return 'inherit'
     *
     * @return string hexadecimal fg color (ex #FFFFFF)
     */
    public static function getFgColor(string $color = "", int $offset = 40, bool $inherit_if_transparent = false): string
    {
        $fg_color = "FFFFFF";
        if ($color !== "") {
            $color = str_replace("#", "", $color);

           // if transparency present, get only the color part
            if (strlen($color) === 8 && preg_match('/^[a-fA-F0-9]+$/', $color)) {
                $tmp = $color;
                $alpha = hexdec(substr($tmp, 6, 2));
                $color = substr($color, 0, 6);

                if ($alpha <= 100) {
                    return "inherit";
                }
            }

            $color_inst = new Color($color);

           // adapt luminance part
            if ($color_inst->isLight()) {
                $hsl = Color::hexToHsl($color);
                $hsl['L'] = max(0, $hsl['L'] - ($offset / 100));
                $fg_color = Color::hslToHex($hsl);
            } else {
                $hsl = Color::hexToHsl($color);
                $hsl['L'] = min(1, $hsl['L'] + ($offset / 100));
                $fg_color = Color::hslToHex($hsl);
            }
        }

        return "#" . $fg_color;
    }

    /**
     * Get an HTTP header value
     *
     * @since 9.5
     *
     * @param string $name
     *
     * @return mixed The header value or null if not found
     */
    public static function getHeader(string $name)
    {
       // Format expected header name
        $name = "HTTP_" . str_replace("-", "_", strtoupper($name));

        return $_SERVER[$name] ?? null;
    }

    /**
     * Check if the given class exist and extends CommonDBTM
     *
     * @param string $class
     * @return bool
     */
    public static function isCommonDBTM(string $class): bool
    {
        return class_exists($class) && is_subclass_of($class, 'CommonDBTM');
    }

    /**
     * Check if the given class exist and implement DeprecatedInterface
     *
     * @param string $class
     * @return bool
     */
    public static function isAPIDeprecated(string $class): bool
    {
        $deprecated = "Glpi\Api\Deprecated\DeprecatedInterface";

       // Insert namespace if missing
        if (strpos($class, "Glpi\Api\Deprecated") === false) {
            $class = "Glpi\Api\Deprecated\\$class";
        }

        return class_exists($class) && is_a($class, $deprecated, true);
    }

    /**
     * Check URL validity
     *
     * @param string $url The URL to check
     *
     * @return boolean
     */
    public static function isValidWebUrl($url): bool
    {
       // Verify absence of known disallowed characters.
       // It is still possible to have false positives, but a fireproof check would be too complex
       // (or would require usage of a dedicated lib).
        return (preg_match(
            "/^(?:http[s]?:\/\/(?:[^\s`!(){};'\",<>«»“”‘’+]+|[^\s`!()\[\]{};:'\".,<>?«»“”‘’+]))$/iu",
            $url
        ) === 1);
    }

    /**
     * Checks if the given class or object has the specified trait.
     * This function checks the class itself and all parent classes for the trait.
     * @since 10.0.0
     * @param string|object $class The class or object
     * @param string $trait The trait
     * @return bool True if the class or its parents have the specified trait
     */
    public static function hasTrait($class, string $trait): bool
    {
       // Get traits of all parent classes
        do {
            $traits = class_uses($class, true);
            if (in_array($trait, $traits, true)) {
                return true;
            }
        } while ($class = get_parent_class($class));

        return false;
    }

   /*
    * Normalizes file name
    *
    * @param string filename
    *
    * @return string
    */
    public static function filename($filename): string
    {
       //remove extension
        $ext = pathinfo($filename, PATHINFO_EXTENSION);
        $filename = self::slugify(
            preg_replace(
                '/\.' . $ext . '$/',
                '',
                $filename
            ),
            '' //no prefix on filenames
        );

        $namesize = strlen($filename) + strlen($ext) + 1;
        if ($namesize > 255) {
           //limit to 255 characters
            $filename = substr($filename, 0, $namesize - 255);
        }

        if (!empty($ext)) {
            $filename .= '.' . $ext;
        }

        return $filename;
    }

    /**
     * Clean _target argument
     *
     * @param string $target Target argument
     *
     * @return string
     */
    public static function cleanTarget(string $target): string
    {
        /** @var array $CFG_GLPI */
        global $CFG_GLPI;

        $file = preg_replace('/^' . preg_quote($CFG_GLPI['root_doc'], '/') . '/', '', $target);
        if (file_exists(GLPI_ROOT . $file)) {
            return $target;
        }

        return '';
    }

    /**
     * Get available tabs for a given item
     *
     * @param string          $itemtype Type of the item
     * @param int|string|null $id       Id the item, optional
     *
     * @return array
     */
    public static function getAvailablesTabs(string $itemtype, $id = null): array
    {
        $item = getItemForItemtype($itemtype);

        if (!$item) {
            return [];
        }

        if (!is_null($id) && !$item->isNewID($id)) {
            $item->getFromDB($id);
        }

        $options = [];
        if (isset($_GET['withtemplate'])) {
            $options['withtemplate'] = $_GET['withtemplate'];
        }

        $tabs = $item->defineAllTabs($options);
        if (isset($tabs['no_all_tab'])) {
            unset($tabs['no_all_tab']);
        }
       // Add all tab
        $tabs[-1] = 'All';

        return $tabs;
    }

    /**
     * Handle redirect after a profile switch.
     * Must be called after a right check failure.
     */
    public static function handleProfileChangeRedirect(): void
    {
        /** @var array $CFG_GLPI */
        global $CFG_GLPI;

        $redirect = $_SESSION['_redirected_from_profile_selector'] ?? false;

        if ($redirect) {
            unset($_SESSION['_redirected_from_profile_selector']);
            Html::redirect($CFG_GLPI['root_doc'] . "/front/central.php");
        }
    }

    /**
     * Check if a mixed value (possibly a string) is an integer or a float
     *
     * @param mixed $value A possible float
     *
     * @return bool
     */
    public static function isFloat($value): bool
    {
        if ($value === null || $value === '') {
            return false;
        }

        if (!is_numeric($value)) {
            $type = gettype($value);

            trigger_error(
                "Calling isFloat on $type",
                E_USER_WARNING
            );
            return false;
        }

        return (floatval($value) - intval($value)) > 0;
    }

    /**
     * Get the number of decimals for a given value
     *
     * @param mixed $value A possible float
     *
     * @return int
     */
    public static function getDecimalNumbers($value): int
    {
        if (!is_numeric($value)) {
            $type = gettype($value);

            trigger_error(
                "Calling getDecimalNumbers on $type",
                E_USER_WARNING
            );
            return 0;
        }

        if (floatval($value) == intval($value)) {
            return 0;
        }

        return strlen(preg_replace('/\d*\./', '', floatval($value)));
    }

    /**
     * Try to convert to Mio the given input
     *
     * @param string $size Input string
     *
     * @return mixed The Mio value as an integer if we were able to parse the
     * input, else the unchanged input string
     */
    public static function getMioSizeFromString(string $size)
    {
        if (is_numeric($size)) {
            // Already a numeric value, no work to be done
            return $size;
        }

        if (!preg_match('/(\d+).*?(\w+)/', $size, $matches)) {
            // Unkown format, keep the string as it is
            return $size;
        }
        $supported_sizes = [
            'mo'  => 0,
            'mio' => 0,
            'go'  => 1,
            'gio' => 1,
            'to'  => 2,
            'tio' => 2,
        ];
        if (count($matches) >= 3 && isset($supported_sizes[strtolower($matches[2])])) {
            // Known format
            $size = (int)$matches[1];
            $size *= pow(1024, $supported_sizes[strtolower($matches[2])]);
        }
        return $size;
    }

    /**
     * Get itemtype name used in JS function names, etc
     *
     * @param string $itemtype
     *
     * @return string
     */
    final public static function getNormalizedItemtype(string $itemtype)
    {
        return strtolower(str_replace('\\', '', $itemtype));
    }
}<|MERGE_RESOLUTION|>--- conflicted
+++ resolved
@@ -531,18 +531,11 @@
      * Send a file (not a document) to the navigator
      * See Document->send();
      *
-<<<<<<< HEAD
      * @param string      $file        storage filename
      * @param string      $filename    file title
      * @param string|null $mime        file mime type
      * @param boolean     $expires_headers add expires headers maximize cacheability ?
      * @param boolean     $return_response return a Response object instead of sending it directly
-=======
-     * @param string      $file            storage filename
-     * @param string      $filename        file title
-     * @param string|null $mime            file mime type
-     * @param boolean     $expires_headers add expires headers maximize cacheability ?
->>>>>>> 6994a3dd
      *
      * @return Response|void
      * @phpstan-return $return_response ? Response : void
