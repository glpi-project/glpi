<?php

/**
 * ---------------------------------------------------------------------
 *
 * GLPI - Gestionnaire Libre de Parc Informatique
 *
 * http://glpi-project.org
 *
 * @copyright 2015-2025 Teclib' and contributors.
 * @copyright 2003-2014 by the INDEPNET Development Team.
 * @licence   https://www.gnu.org/licenses/gpl-3.0.html
 *
 * ---------------------------------------------------------------------
 *
 * LICENSE
 *
 * This file is part of GLPI.
 *
 * This program is free software: you can redistribute it and/or modify
 * it under the terms of the GNU General Public License as published by
 * the Free Software Foundation, either version 3 of the License, or
 * (at your option) any later version.
 *
 * This program is distributed in the hope that it will be useful,
 * but WITHOUT ANY WARRANTY; without even the implied warranty of
 * MERCHANTABILITY or FITNESS FOR A PARTICULAR PURPOSE.  See the
 * GNU General Public License for more details.
 *
 * You should have received a copy of the GNU General Public License
 * along with this program.  If not, see <https://www.gnu.org/licenses/>.
 *
 * ---------------------------------------------------------------------
 */
use Glpi\Api\Deprecated\DeprecatedInterface;
use Glpi\Console\Application;
use Glpi\DBAL\QueryParam;
use Glpi\Error\ErrorUtils;
use Glpi\Event;
use Glpi\Exception\EmptyCurlContentException;
use Glpi\Exception\Http\AccessDeniedHttpException;
use Glpi\Exception\Http\NotFoundHttpException;
use Glpi\Helpdesk\DefaultDataManager;
use Glpi\Mail\Protocol\ProtocolInterface;
use Glpi\Message\MessageType;
use Glpi\OAuth\Server;
use Glpi\Plugin\Hooks;
use Glpi\Progress\AbstractProgressIndicator;
use Glpi\Rules\RulesManager;
use Glpi\Toolbox\URL;
use Glpi\Toolbox\VersionParser;
use GuzzleHttp\Client;
use Laminas\Mail\Protocol\Imap;
use Laminas\Mail\Protocol\Pop3;
use Laminas\Mail\Storage\AbstractStorage;
use Mexitek\PHPColors\Color;
use Monolog\Logger;
use Psr\Log\LogLevel;
use Safe\Exceptions\CurlException;
use Safe\Exceptions\ErrorfuncException;
use Safe\Exceptions\FilesystemException;
use Safe\Exceptions\ImageException;
use Safe\Exceptions\InfoException;
use Safe\Exceptions\JsonException;
use Safe\Exceptions\PcreException;
use Safe\Exceptions\UrlException;
use Symfony\Component\Console\Output\OutputInterface;
use Symfony\Component\HttpFoundation\Response;
use Symfony\Component\HttpKernel\Exception\HttpException;

use function Safe\base64_decode;
use function Safe\chmod;
use function Safe\class_uses;
use function Safe\copy;
use function Safe\curl_exec;
use function Safe\curl_getinfo;
use function Safe\curl_init;
use function Safe\error_log;
use function Safe\fclose;
use function Safe\file_get_contents;
use function Safe\filemtime;
use function Safe\finfo_open;
use function Safe\fopen;
use function Safe\fwrite;
use function Safe\getimagesize;
use function Safe\gzcompress;
use function Safe\gzuncompress;
use function Safe\imagealphablending;
use function Safe\imagecopyresampled;
use function Safe\imagecreatefrombmp;
use function Safe\imagecreatefromgif;
use function Safe\imagecreatefromjpeg;
use function Safe\imagecreatefrompng;
use function Safe\imagecreatefromwebp;
use function Safe\imagecreatetruecolor;
use function Safe\imagejpeg;
use function Safe\imagepng;
use function Safe\imagesavealpha;
use function Safe\imagewebp;
use function Safe\ini_get;
use function Safe\ini_set;
use function Safe\json_decode;
use function Safe\json_encode;
use function Safe\mb_convert_encoding;
use function Safe\md5_file;
use function Safe\mkdir;
use function Safe\opendir;
use function Safe\parse_url;
use function Safe\preg_match;
use function Safe\preg_match_all;
use function Safe\preg_replace;
use function Safe\realpath;
use function Safe\rename;
use function Safe\rmdir;
use function Safe\strtotime;
use function Safe\unlink;
use function Safe\unpack;

/**
 * Toolbox Class
 **/
class Toolbox
{
    /**
     * Wrapper for max_input_vars
     *
     * @since 0.84
     *
     * @return int
     **/
    public static function get_max_input_vars()
    {

        $max = ini_get('max_input_vars');  // Security limit since PHP 5.3.9
        if (!$max) {
            $max = ini_get('suhosin.post.max_vars');  // Security limit from Suhosin
        }
        return (int) $max;
    }


    /**
     * Convert first caracter in upper
     *
     * @since 0.83
     * @since 9.3 Rework
     *
     * @param string $str  string to change
     *
     * @return string
     **/
    public static function ucfirst($str)
    {
        $first_letter = mb_strtoupper(mb_substr($str, 0, 1));
        $str_end = mb_substr($str, 1, mb_strlen($str));
        return $first_letter . $str_end;
    }


    /**
     * to underline shortcut letter
     *
     * @since 0.83
     *
     * @param string $str       from dico
     * @param string $shortcut  letter of shortcut
     *
     * @return string
     **/
    public static function shortcut($str, $shortcut)
    {

        $pos = self::strpos(self::strtolower($str), self::strtolower($shortcut));
        if ($pos !== false) {
            return htmlescape(self::substr($str, 0, $pos))
                . "<u>" . htmlescape(self::substr($str, $pos, 1)) . "</u>"
                . htmlescape(self::substr($str, $pos + 1));
        }
        return $str;
    }


    /**
     * substr function for utf8 string
     *
     * @param string  $str      string
     * @param string  $tofound  string to found
     * @param int $offset   The search offset. If it is not specified, 0 is used.
     *
     * @return int|false
     **/
    public static function strpos($str, $tofound, $offset = 0)
    {
        return mb_strpos($str, $tofound, $offset, "UTF-8");
    }



    /**
     *  Replace str_pad()
     *  who bug with utf8
     *
     * @param string  $input       input string
     * @param int $pad_length  padding length
     * @param string  $pad_string  padding string
     * @param int $pad_type    padding type
     *
     * @return string
     **/
    public static function str_pad($input, $pad_length, $pad_string = " ", $pad_type = STR_PAD_RIGHT)
    {

        $diff = (strlen($input) - self::strlen($input));
        return str_pad($input, $pad_length + $diff, $pad_string, $pad_type);
    }


    /**
     * strlen function for utf8 string
     *
     * @param string $str
     *
     * @return int  length of the string
     **/
    public static function strlen($str)
    {
        return mb_strlen($str, "UTF-8");
    }


    /**
     * substr function for utf8 string
     *
     * @param string  $str
     * @param int $start   start of the result substring
     * @param int $length  The maximum length of the returned string if > 0 (default -1)
     *
     * @return string
     **/
    public static function substr($str, $start, $length = -1)
    {

        if ($length == -1) {
            $length = self::strlen($str) - $start;
        }
        return mb_substr($str, $start, $length, "UTF-8");
    }


    /**
     * strtolower function for utf8 string
     *
     * @param string $str
     *
     * @return string  lower case string
     **/
    public static function strtolower($str)
    {
        return mb_strtolower($str, "UTF-8");
    }


    /**
     * strtoupper function for utf8 string
     *
     * @param string $str
     *
     * @return string  upper case string
     **/
    public static function strtoupper($str)
    {
        return mb_strtoupper($str, "UTF-8");
    }


    /**
<<<<<<< HEAD
=======
     * Is a string seems to be UTF-8 one ?
     *
     * @param string $str string to analyse
     *
     * @return bool
     *
     * @deprecated 11.0.0
     **/
    public static function seems_utf8($str)
    {
        Toolbox::deprecated();
        return mb_check_encoding($str, "UTF-8");
    }


    /**
>>>>>>> a1648a3d
     * Encode string to UTF-8
     *
     * @param string $string        string to convert
     * @param string $from_charset  original charset (if 'auto' try to autodetect)
     *
     * @return string  utf8 string
     **/
    public static function encodeInUtf8($string, $from_charset = "ISO-8859-1")
    {

        if (strcmp($from_charset, "auto") == 0) {
            $from_charset = mb_detect_encoding($string);
        }
        return mb_convert_encoding($string, "UTF-8", $from_charset);
    }


    /**
     * Decode string from UTF-8 to specified charset
     *
     * @param string $string      string to convert
     * @param string $to_charset  destination charset (default "ISO-8859-1")
     *
     * @return string  converted string
     **/
    public static function decodeFromUtf8($string, $to_charset = "ISO-8859-1")
    {
        return mb_convert_encoding($string, $to_charset, "UTF-8");
    }

    /**
     * Log in 'php-errors' all args
     *
     * @param mixed $level  The log level (a Monolog, PSR-3 or RFC 5424 level)
     * @param array $args   Arguments (message to log, ...)
     *
     * @return void
     **/
    private static function log($level = LogLevel::WARNING, $args = null)
    {
        /** @var Logger $PHPLOGGER */
        global $PHPLOGGER;

        static $tps = 0;

        $extra = [];
        $extra['user'] = Session::getLoginUserID() . '@' . php_uname('n');
        if ($tps && function_exists('memory_get_usage')) {
            $extra['mem_usage'] = number_format(microtime(true) - $tps, 3) . '", '
                      . number_format(memory_get_usage() / 1024 / 1024, 2) . 'Mio)';
        }

        $msg = "";
        if (function_exists('debug_backtrace')) {
            $bt  = debug_backtrace();
            if (count($bt) > 2) {
                if (isset($bt[2]['class'])) {
                    $msg .= $bt[2]['class'] . '::';
                }
                $msg .= $bt[2]['function'] . '() in ';
            }
            $msg .= $bt[1]['file'] . ' line ' . $bt[1]['line'] . "\n";
        }

        if ($args == null) {
            $args = func_get_args();
        } elseif (!is_array($args)) {
            $args = [$args];
        }

        foreach ($args as $arg) {
            if (is_array($arg) || is_object($arg)) {
                $msg .= str_replace("\n", "\n  ", print_r($arg, true));
            } elseif (is_null($arg)) {
                $msg .= 'NULL ';
            } elseif (is_bool($arg)) {
                $msg .= ($arg ? 'true' : 'false') . ' ';
            } else {
                $msg .= $arg . ' ';
            }
        }

        $tps = microtime(true);

        try {
            $msg = self::cleanPaths($msg);
            $PHPLOGGER->log($level, $msg, $extra);
        } catch (Throwable $e) {
            //something went wrong
            // make sure logging does not cause fatal
            // and error still logged (without glpi root path removed)
            error_log($e);
        }
    }

    /**
     * PHP debug log
     *
     * @return void
     */
    public static function logDebug()
    {
        self::log(LogLevel::DEBUG, func_get_args());
    }

    /**
     * PHP info log
     *
     * @return void
     */
    public static function logInfo()
    {
        self::log(LogLevel::INFO, func_get_args());
    }


    /**
     * Generate a Backtrace
     *
     * @param string $log  Log file name (default php-errors) if false, return the string
     * @param string $hide Call to hide (but display script/line)
     * @param array  $skip Calls to not display at all
     *
     * @return string
     *
     * @since 0.85
     **/
    public static function backtrace($log = 'php-errors', $hide = '', array $skip = [])
    {

        if (function_exists("debug_backtrace")) {
            $message = "  Backtrace :\n";
            $traces  = debug_backtrace();
            foreach ($traces as $trace) {
                $script = ($trace["file"] ?? "") . ":"
                        . ($trace["line"] ?? "");
                if (str_starts_with($script, GLPI_ROOT)) {
                    $script = substr($script, strlen(GLPI_ROOT) + 1);
                }
                if (strlen($script) > 50) {
                    $script = "..." . substr($script, -47);
                } else {
                    $script = str_pad($script, 50);
                }
                $call = ($trace["class"] ?? "")
                    . ($trace["type"] ?? "")
                    . $trace["function"];
                if ($call == $hide) {
                    $call = '';
                }

                if (!in_array($call, $skip)) {
                    $message .= "  $script $call\n";
                }
            }
        } else {
            $message = "  Script : " . $_SERVER["SCRIPT_FILENAME"] . "\n";
        }

        if ($log) {
            self::logInFile($log, $message, true);
        }

        return $message;
    }

    /**
     * Send a deprecated message in log (with backtrace)
     * @param  string $message the message to send
     * @param  bool $strict
     * @param  string|null $version The version to start the deprecation alert. If null, it is considered deprecated in the current version.
     * @return void
     */
    public static function deprecated($message = "Called method is deprecated", $strict = true, ?string $version = null)
    {
        if (
            $version !== null
            && version_compare(
                VersionParser::getNormalizedVersion($version, false),
                VersionParser::getNormalizedVersion(GLPI_VERSION, false),
                '>'
            )
        ) {
            return;
        }
        if (
            $strict === true
            || GLPI_STRICT_ENV === true
        ) {
            trigger_error($message, E_USER_DEPRECATED);
        }
    }

    /**
     * Log a message in log file
     *
     * @param string    $name   name of the log file, relative to GLPI_LOG_DIR, without '.log' extension
     * @param string    $text   text to log
     * @param bool      $force  force log in file not seeing use_log_in_files config
     * @param bool      $output whether to output the message
     *
     * @return bool
     **/
    public static function logInFile($name, $text, $force = false, bool $output = true)
    {
        global $CFG_GLPI;
        $text = self::cleanPaths($text);

        $user = '';
        $user = " [" . Session::getLoginUserID() . '@' . php_uname('n') . "]";

        $ok = true;
        if (
            (isset($CFG_GLPI["use_log_in_files"]) && $CFG_GLPI["use_log_in_files"])
            || $force
        ) {
            try {
                error_log(date("Y-m-d H:i:s") . "$user\n" . $text, 3, GLPI_LOG_DIR . "/" . $name . ".log");
            } catch (ErrorfuncException $e) {
                $ok = false;
            }
        }

        if ($output === false) {
            return $ok;
        }

        /** @var Application $application */
        global $application;
        if ($application instanceof Application) {
            $application->getOutput()->writeln('<comment>' . $text . '</comment>', OutputInterface::VERBOSITY_VERY_VERBOSE);
        } elseif (
            isset($_SESSION['glpi_use_mode'])
            && ($_SESSION['glpi_use_mode'] == Session::DEBUG_MODE)
            && isCommandLine()
            && !defined('TU_USER')
        ) {
            $stderr = fopen('php://stderr', 'w');
            fwrite($stderr, $text);
            fclose($stderr);
        }
        return $ok;
    }


    /**
     * Switch error mode for GLPI
     *
     * @param int|null $mode       From Session::*_MODE
     * @param bool|null $removed_param No longer used (Used to be $debug_sql)
     * @param bool|null $removed_param_2 No longer used (Used to be $debug_vars)
     * @param bool|null $log_in_files
     *
     * @return void
     *
     * @since 0.84
     **/
    public static function setDebugMode($mode = null, $removed_param = null, $removed_param_2 = null, $log_in_files = null)
    {
        global $CFG_GLPI;

        if (isset($mode)) {
            $_SESSION['glpi_use_mode'] = $mode;
        }
        if (isset($log_in_files)) {
            $CFG_GLPI['use_log_in_files'] = $log_in_files;
        }
    }


    /**
     * Get a Symfony response for the given file.
     *
     * @param string      $path             filesystem path
     * @param string      $filename         file name to send in the response
     * @param string|null $mime             mime type
     * @param bool     $expires_headers  whether to add expires headers to maximize cacheability
     *
     * @throws HttpException
     */
    public static function getFileAsResponse(
        string $path,
        string $filename,
        ?string $mime = null,
        bool $expires_headers = false
    ): Response {
        // Test securite : document in DOC_DIR
        $tmpfile = str_replace(GLPI_DOC_DIR, "", $path);

        if (str_contains($tmpfile, "../") || str_contains($tmpfile, "..\\")) {
            Event::log(
                $path,
                "sendFile",
                1,
                "security",
                $_SESSION["glpiname"] . " try to get a non standard file."
            );

            throw new AccessDeniedHttpException();
        }

        if (!file_exists($path)) {
            throw new NotFoundHttpException();
        }

        // if $mime is defined, ignore mime type by extension
        if ($mime === null && preg_match('/\.(...)$/', $path)) {
            $finfo = finfo_open(FILEINFO_MIME_TYPE);
            $mime = finfo_file($finfo, $path);
            unset($finfo);
        }

        $can_be_inlined = false;
        if (
            str_starts_with(strtolower($mime), 'image/')
            && strtolower($mime) !== 'image/svg+xml'
        ) {
            // images files can be inlined
            // except for svg (vector of attack, see https://github.com/glpi-project/glpi/issues/3873)
            $can_be_inlined = true;
        } elseif (strtolower($mime) === 'application/pdf') {
            // PDF files can be inlined
            $can_be_inlined = true;
        }
        $attachment = $can_be_inlined === false ? ' attachment;' : '';

        $etag = md5_file($path);
        $lastModified = filemtime($path);

        // remove headers automatically added by session start
        header_remove('Pragma');
        header_remove('Cache-Control');
        header_remove('Expires');

        $headers = [
            'Last-Modified' => gmdate("D, d M Y H:i:s", $lastModified) . " GMT",
            'Etag'          => $etag,
            'Cache-Control' => 'private, must-revalidate',
        ];
        if ($expires_headers) {
            $max_age = WEEK_TIMESTAMP;
            $headers['Cache-Control'] = 'private, max-age=' . $max_age . ', must-revalidate';
            $headers['Expires'] = gmdate('D, d M Y H:i:s \G\M\T', time() + $max_age);
        }
        $content_disposition = "$attachment filename=\""
            . addslashes(mb_convert_encoding($filename, 'ISO-8859-1', 'UTF-8'))
            . "\"; filename*=utf-8''"
            . rawurlencode($filename);
        $headers['Content-Disposition'] = $content_disposition;
        $headers['Content-type'] = $mime;

        // HTTP_IF_NONE_MATCH takes precedence over HTTP_IF_MODIFIED_SINCE
        // http://tools.ietf.org/html/rfc7232#section-3.3
        $matches_cache = false;
        if (isset($_SERVER['HTTP_IF_NONE_MATCH']) && trim($_SERVER['HTTP_IF_NONE_MATCH']) === $etag) {
            $matches_cache = true;
        } elseif (isset($_SERVER['HTTP_IF_MODIFIED_SINCE']) && @strtotime($_SERVER['HTTP_IF_MODIFIED_SINCE']) >= $lastModified) {
            $matches_cache = true;
        }
        if ($matches_cache) {
            return new Response(
                status: 304,
                headers: $headers
            );
        }

        try {
            $content = file_get_contents($path);
        } catch (FilesystemException $e) {
            throw new HttpException(500, $e->getMessage(), $e);
        }

        return new Response(
            content: $content,
            status: 200,
            headers: $headers
        );
    }


<<<<<<< HEAD
=======
    /**
     * Send a file (not a document) to the navigator
     * See Document->send();
     *
     * @param string      $file        storage filename
     * @param string      $filename    file title
     * @param string|null $mime        file mime type
     * @param bool     $expires_headers add expires headers maximize cacheability ?
     *
     * @return void
     *
     * @deprecated 11.0.0
     */
    public static function sendFile($file, $filename, $mime = null, $expires_headers = false)
    {
        Toolbox::deprecated();

        static::getFileAsResponse($file, $filename, $mime, $expires_headers)->send();
    }


    /**
     *  Add slash for variable & array
     *
     * @param string|string[] $value value to add slashes
     *
     * @return string|string[]
     *
     * @deprecated 11.0.0
     **/
    public static function addslashes_deep($value)
    {
        Toolbox::deprecated();

        global $DB;

        $value = ((array) $value === $value)
                  ? array_map([self::class, 'addslashes_deep'], $value)
                  : (
                      is_null($value)
                       ? null : (is_resource($value) || is_object($value)
                       ? $value : $DB->escape(
                           str_replace(
                               ['&#039;', '&#39;', '&#x27;', '&apos;', '&quot;'],
                               ["'", "'", "'", "'", "\""],
                               $value
                           )
                       ))
                  );

        return $value;
    }


    /**
     * Strip slash  for variable & array
     *
     * @param array|string $value  item to stripslashes
     *
     * @return array|string stripslashes item
     *
     * @deprecated 11.0.0
     **/
    public static function stripslashes_deep($value)
    {
        Toolbox::deprecated();

        $value = ((array) $value === $value)
                  ? array_map([self::class, 'stripslashes_deep'], $value)
                  : (is_null($value)
                        ? null : (is_resource($value) || is_object($value)
                                    ? $value : stripslashes($value)));

        return $value;
    }

>>>>>>> a1648a3d
    /** Converts an array of parameters into a query string to be appended to a URL.
     *
     * @param array  $array      parameters to append to the query string.
     * @param string $separator  separator may be defined as &amp; to display purpose
     * @param string $parent     This should be left blank (it is used internally by the function).
     *
     * @return string  Query string to append to a URL.
     **/
    public static function append_params($array, $separator = '&', $parent = '')
    {

        $params = [];
        foreach ($array as $k => $v) {
            if ($v === null) {
                continue;
            }
            if (is_array($v)) {
                $params[] = self::append_params(
                    $v,
                    $separator,
                    (empty($parent) ? rawurlencode($k)
                    : $parent . '%5B' . rawurlencode($k) . '%5D')
                );
            } else {
                $params[] = (!empty($parent) ? $parent . '%5B' . rawurlencode($k) . '%5D' : rawurlencode($k)) . '=' . rawurlencode($v);
            }
        }
        //Remove empty values
        $params = array_filter($params);
        return implode($separator, $params);
    }


    /**
     * Compute PHP memory_limit
     *
     * @param string $ininame  name of the ini option to retrieve (since 9.1)
     *
     * @return int|string memory limit
     **/
    public static function getMemoryLimit($ininame = 'memory_limit')
    {

        $mem = ini_get($ininame);
        $matches = [];
        preg_match("/([-0-9]+)([KMG]*)/", $mem, $matches);
        $mem = "";

        // no K M or G
        if (isset($matches[1])) {
            $mem = (int) $matches[1];
            if (isset($matches[2])) {
                switch ($matches[2]) {
                    case "G":
                        $mem *= 1024;
                        // nobreak;

                        // no break
                    case "M":
                        $mem *= 1024;
                        // nobreak;

                        // no break
                    case "K":
                        $mem *= 1024;
                        // nobreak;
                }
            }
        }

        return $mem;
    }


    /**
     * Check is current memory_limit is enough for GLPI
     *
     * @since 0.83
     *
     * @return int
     *   0 if PHP not compiled with memory_limit support,
     *   1 no memory limit (memory_limit = -1),
     *   2 insufficient memory for GLPI,
     *   3 enough memory for GLPI
     **/
    public static function checkMemoryLimit()
    {

        $mem = self::getMemoryLimit();
        if ($mem === "") {
            return 0;
        }
        if ($mem == "-1") {
            return 1;
        }
        if ($mem < (64 * 1024 * 1024)) {
            return 2;
        }
        return 3;
    }


    /** Format a size passing a size in octet
     *
     * @param int $size  Size in octet
     *
     * @return string  formatted size
     **/
    public static function getSize($size)
    {

        //TRANS: list of unit (o for octet)
        $bytes = [
            _x('size', 'B'),
            _x('size', 'KiB'),
            _x('size', 'MiB'),
            _x('size', 'GiB'),
            _x('size', 'TiB'),
            _x('size', 'PiB'),
            _x('size', 'EiB'),
            _x('size', 'ZiB'),
            _x('size', 'YiB'),
        ];
        foreach ($bytes as $val) {
            if ($size > 1024) {
                $size /= 1024;
            } else {
                break;
            }
        }
        //TRANS: %1$s is a number maybe float or string and %2$s the unit
        return sprintf(__('%1$s %2$s'), round($size, 2), $val);
    }


    /**
     * Delete a directory and file contains in it
     *
     * @param string $dir  directory to delete
     *
     * @return void
     **/
    public static function deleteDir($dir)
    {

        if (file_exists($dir)) {
            chmod($dir, 0o755);

            if (is_dir($dir)) {
                $id_dir = opendir($dir);
                while (($element = readdir($id_dir)) !== false) {
                    if (($element != ".") && ($element != "..")) {
                        if (is_dir($dir . "/" . $element)) {
                            self::deleteDir($dir . "/" . $element);
                        } else {
                            unlink($dir . "/" . $element);
                        }
                    }
                }
                closedir($id_dir);
                rmdir($dir);
            } else { // Delete file
                unlink($dir);
            }
        }
    }


    /**
     * Resize a picture to the new size
     * Always produce a JPG file!
     *
     * @since 0.85
     *
     * @param string  $source_path   path of the picture to be resized
     * @param string  $dest_path     path of the new resized picture
     * @param int $new_width     new width after resized (default 71)
     * @param int $new_height    new height after resized (default 71)
     * @param int $img_y         y axis of picture (default 0)
     * @param int $img_x         x axis of picture (default 0)
     * @param int $img_width     width of picture (default 0)
     * @param int $img_height    height of picture (default 0)
     * @param int $max_size      max size of the picture (default 500, is set to 0 no resize)
     *
     * @return bool
     **/
    public static function resizePicture(
        $source_path,
        $dest_path,
        $new_width = 71,
        $new_height = 71,
        $img_y = 0,
        $img_x = 0,
        $img_width = 0,
        $img_height = 0,
        $max_size = 500
    ) {

        //get img information (dimensions and extension)
        $img_infos  = getimagesize($source_path);
        if (empty($img_width)) {
            $img_width  = $img_infos[0];
        }
        if (empty($img_height)) {
            $img_height = $img_infos[1];
        }

        if (
            empty($max_size)
            && (
                !empty($new_width)
                || !empty($new_height)
            )
        ) {
            $max_size = ($new_width > $new_height ? $new_width : $new_height);
        }

        $source_aspect_ratio = $img_width / $img_height;
        if ($source_aspect_ratio < 1) {
            $new_width  = ceil($max_size * $source_aspect_ratio);
            $new_height = $max_size;
        } else {
            $new_width  = $max_size;
            $new_height = ceil($max_size / $source_aspect_ratio);
        }

        $img_type = $img_infos[2];

        switch ($img_type) {
            case IMAGETYPE_BMP:
                $source_res = imagecreatefrombmp($source_path);
                break;

            case IMAGETYPE_GIF:
                $source_res = imagecreatefromgif($source_path);
                break;

            case IMAGETYPE_JPEG:
                $source_res = imagecreatefromjpeg($source_path);
                break;

            case IMAGETYPE_PNG:
                $source_res = imagecreatefrompng($source_path);
                break;

            case IMAGETYPE_WEBP:
                $source_res = imagecreatefromwebp($source_path);
                break;

            default:
                return false;
        }

        //create new img resource for store thumbnail
        $source_dest = imagecreatetruecolor($new_width, $new_height);

        // set transparent background for PNG/GIF/WebP
        if ($img_type === IMAGETYPE_GIF || $img_type === IMAGETYPE_PNG || $img_type === IMAGETYPE_WEBP) {
            imagecolortransparent($source_dest, imagecolorallocatealpha($source_dest, 0, 0, 0, 127));
            imagealphablending($source_dest, false);
            imagesavealpha($source_dest, true);
        }

        //resize image
        imagecopyresampled(
            $source_dest,
            $source_res,
            0,
            0,
            $img_x,
            $img_y,
            $new_width,
            $new_height,
            $img_width,
            $img_height
        );

        //output img
        try {
            switch ($img_type) {
                case IMAGETYPE_GIF:
                case IMAGETYPE_PNG:
                    imagepng($source_dest, $dest_path);
                    break;

                case IMAGETYPE_WEBP:
                    imagewebp($source_dest, $dest_path);
                    break;

                case IMAGETYPE_JPEG:
                default:
                    imagejpeg($source_dest, $dest_path, 90);
                    break;
            }
        } catch (ImageException $e) {
            return false;
        }
        return true;
    }


    /**
     * Check if new version is available
     *
     * @return string
     **/
    public static function checkNewVersionAvailable()
    {
        //parse github releases (get last version number)
        $error = "";
        $json_gh_releases = self::getURLContent("https://api.github.com/repos/glpi-project/glpi/releases", $error);
        if (empty($json_gh_releases)) {
            return $error;
        }

        $all_gh_releases = json_decode($json_gh_releases, true);
        $released_tags = [];
        foreach ($all_gh_releases as $release) {
            if ($release['prerelease'] == false) {
                $released_tags[] =  $release['tag_name'];
            }
        }
        usort($released_tags, 'version_compare');
        $latest_version = array_pop($released_tags);

        if (strlen(trim($latest_version)) == 0) {
            return $error;
        } else {
            $currentVersion = preg_replace('/^((\d+\.?)+).*$/', '$1', GLPI_VERSION);
            if (version_compare($currentVersion, $latest_version, '<')) {
                Config::setConfigurationValues('core', ['found_new_version' => $latest_version]);
                return sprintf(__('A new version is available: %s.'), $latest_version);
            } else {
                return __('You have the latest available version');
            }
        }
    }


    /**
     * Determine if Ldap is usable checking ldap extension existence
     *
     * @return bool
     **/
    public static function canUseLdap()
    {
        return extension_loaded('ldap');
    }


    /**
     * Check Write Access to a directory
     *
     * @param string $dir  directory to check
     *
     * @return int
     *   0: OK,
     *   1: delete error,
     *   2: creation error
     **/
    public static function testWriteAccessToDirectory($dir)
    {

        $rand = random_int(0, mt_getrandmax());

        // Check directory creation which can be denied by SElinux
        $sdir = sprintf("%s/test_glpi_%08x", $dir, $rand);

        try {
            mkdir($sdir);
        } catch (FilesystemException $e) {
            return 4;
        }

        try {
            rmdir($sdir);
        } catch (FilesystemException $e) {
            return 3;
        }

        // Check file creation
        $path = sprintf("%s/test_glpi_%08x.txt", $dir, $rand);
        $fp   = fopen($path, 'w');

        if (empty($fp)) {
            return 2;
        }

        fwrite($fp, "This file was created for testing reasons. ");
        fclose($fp);

        try {
            unlink($path);
            return 0;
        } catch (FilesystemException $e) {
            return 1;
        }
    }


    /**
     * Get form URL for itemtype
     *
     * @param string  $itemtype  item type
     * @param bool $full      path or relative one
     *
     * @return string itemtype Form URL
     */
    public static function getItemTypeFormURL($itemtype, $full = true)
    {
        global $CFG_GLPI;

        $dir = ($full ? $CFG_GLPI['root_doc'] : '');

        if ($plug = isPluginItemType($itemtype)) {
            $dir .= "/plugins/" . strtolower($plug['plugin']);
            $item = str_replace('\\', '/', strtolower($plug['class']));
        } else { // Standard case
            $item = strtolower($itemtype);
            if (str_starts_with($itemtype, NS_GLPI)) {
                $item = str_replace('\\', '/', substr($item, \strlen(NS_GLPI)));
            }
        }

        return "$dir/front/$item.form.php";
    }


    /**
     * Get search URL for itemtype
     *
     * @param string  $itemtype  item type
     * @param bool $full      path or relative one
     *
     * @return string itemtype search URL
     */
    public static function getItemTypeSearchURL($itemtype, $full = true)
    {
        global $CFG_GLPI;

        $dir = ($full ? $CFG_GLPI['root_doc'] : '');

        if ($plug = isPluginItemType($itemtype)) {
            $dir .= "/plugins/" . strtolower($plug['plugin']);
            $item = str_replace('\\', '/', strtolower($plug['class']));
        } else { // Standard case
            if ($itemtype == 'Cartridge') {
                $itemtype = 'CartridgeItem';
            }
            if ($itemtype == 'Consumable') {
                $itemtype = 'ConsumableItem';
            }
            $item = strtolower($itemtype);
            if (str_starts_with($itemtype, NS_GLPI)) {
                $item = str_replace('\\', '/', substr($item, \strlen(NS_GLPI)));
            }
        }

        return "$dir/front/$item.php";
    }


    /**
     * Get ajax tabs url for itemtype
     *
     * @param string  $itemtype  item type
     * @param bool $full      path or relative one
     *
     * @return string itemtype tabs URL
     */
    public static function getItemTypeTabsURL($itemtype, $full = true)
    {
        global $CFG_GLPI;

        $filename = "/ajax/common.tabs.php";

        return ($full ? $CFG_GLPI['root_doc'] : '') . $filename;
    }


    /**
     * Get a random string
     *
     * @param int $length of the random string
     *
     * @return string  random string
     *
     * @see https://stackoverflow.com/questions/4356289/php-random-string-generator/31107425#31107425
     **/
    public static function getRandomString($length)
    {
        $keyspace = '0123456789abcdefghijklmnopqrstuvwxyzABCDEFGHIJKLMNOPQRSTUVWXYZ';
        $str = '';
        $max = mb_strlen($keyspace, '8bit') - 1;
        for ($i = 0; $i < $length; ++$i) {
            $str .= $keyspace[random_int(0, $max)];
        }
        return $str;
    }


    /**
     * Split timestamp in time units
     *
     * @param int|float $time  timestamp
     *
     * @return array
     **/
    public static function getTimestampTimeUnits($time)
    {

        $out = [];

        $time          = round(abs($time));
        $out['second'] = 0;
        $out['minute'] = 0;
        $out['hour']   = 0;
        $out['day']    = 0;

        $out['second'] = $time % MINUTE_TIMESTAMP;
        $time         -= $out['second'];

        if ($time > 0) {
            $out['minute'] = ($time % HOUR_TIMESTAMP) / MINUTE_TIMESTAMP;
            $time         -= $out['minute'] * MINUTE_TIMESTAMP;

            if ($time > 0) {
                $out['hour'] = ($time % DAY_TIMESTAMP) / HOUR_TIMESTAMP;
                $time       -= $out['hour'] * HOUR_TIMESTAMP;

                if ($time > 0) {
                    $out['day'] = $time / DAY_TIMESTAMP;
                }
            }
        }
        return $out;
    }


    /**
     * Check an url is safe.
     * Used to mitigate SSRF exploits.
     *
     * @since 10.0.3
     *
     * @param string    $url        URL to check
     * @param array     $allowlist  Allowlist (regex array)
     *
     * @return bool
     */
    public static function isUrlSafe(string $url, array $allowlist = GLPI_SERVERSIDE_URL_ALLOWLIST): bool
    {
        foreach ($allowlist as $allow_regex) {
            try {
                $result = preg_match($allow_regex, $url);
                if ($result === 1) {
                    return true;
                }
            } catch (PcreException $e) {
                trigger_error(
                    sprintf('Unable to validate URL safeness. Following regex is probably invalid: "%s".', $allow_regex),
                    E_USER_WARNING
                );
            }
        }

        return false;
    }


    /**
     * Get a web page. Use proxy if configured
     *
     * @param string  $url    URL to retrieve
     * @param string  $msgerr set if problem encountered (default NULL)
     * @param int $rec    internal use only Must be 0 (default 0)
     *
     * @return string content of the page (or empty)
     **/
    public static function getURLContent($url, &$msgerr = null, $rec = 0)
    {
        $curl_error = null;
        $content = self::callCurl($url, [], $msgerr, $curl_error, true);
        return $content;
    }

    /**
     * Get a new Guzzle client with proxy if configured and the specified other options.
     * @param array $extra_options Extra options to pass to the Guzzle client constructor
     * @return Client Guzzle client
     */
    public static function getGuzzleClient(array $extra_options = []): Client
    {
        global $CFG_GLPI;

        $options = $extra_options + ['connect_timeout' => 5];
        // add proxy string if configured in glpi
        if (!empty($CFG_GLPI["proxy_name"])) {
            $proxy_creds = "";
            if (!empty($CFG_GLPI["proxy_user"])) {
                $proxy_user = rawurlencode($CFG_GLPI["proxy_user"]);
                $proxy_pass = rawurlencode((new GLPIKey())->decrypt($CFG_GLPI["proxy_passwd"]));
                $proxy_creds = $proxy_user . ":" . $proxy_pass . "@";
            }
            $proxy_string = "http://{$proxy_creds}" . $CFG_GLPI['proxy_name'] . ":" . $CFG_GLPI['proxy_port'];
            $options['proxy'] = $proxy_string;
        }
        return new Client($options);
    }

    /**
     * Executes a curl call
     *
     * @param string  $url         URL to retrieve
     * @param array   $eopts       Extra curl opts
     * @param ?string $msgerr      will contain a human-readable error string if an error occurs of url returns empty contents
     * @param ?string $curl_error  will contain curl error message if an error occurs
     * @param bool    $check_url_safeness    indicated whether the URL have to be filtered by safety checks
     * @param ?array  $curl_info   will contain contents provided by `curl_getinfo`
     *
     * @return string
     */
    public static function callCurl(
        $url,
        array $eopts = [],
        &$msgerr = null,
        &$curl_error = null,
        bool $check_url_safeness = false,
        ?array &$curl_info = null
    ) {
        global $CFG_GLPI, $PHPLOGGER;

        try {
            return self::doCallCurl($url, $eopts, $msgerr, $curl_error, $check_url_safeness, $curl_info);
        } catch (CurlException $e) {
            $PHPLOGGER->error($e->getMessage(), ['exception' => $e]);

            $curl_error = $e->getMessage();
            if (empty($CFG_GLPI["proxy_name"])) {
                $msgerr = sprintf(
                    __('Connection failed. If you use a proxy, please configure it. (%s)'),
                    $curl_error
                );
            } else {
                $msgerr = sprintf(
                    __('Failed to connect to the proxy server (%s)'),
                    $curl_error
                );
            }

            return "";
        } catch (EmptyCurlContentException $e) {
            $PHPLOGGER->error($e->getMessage(), ['exception' => $e]);
            $msgerr = __('No data available on the website');
            return "";
        }
    }

    /**
     * Executes a curl call
     *
     * @param string  $url
     * @param array   $eopts
     * @param ?string $msgerr
     * @param ?string $curl_error
     * @param bool    $check_url_safeness
     * @param ?array  $curl_info
     *
     * @return string
     *
     * @throws CurlException
     * @throws EmptyCurlContentException|UrlException
     */
    private static function doCallCurl(
        $url,
        array $eopts = [],
        &$msgerr = null,
        &$curl_error = null,
        bool $check_url_safeness = false,
        ?array &$curl_info = null
    ): string {
        global $CFG_GLPI;

        if ($check_url_safeness && !Toolbox::isUrlSafe($url)) {
            $msgerr = sprintf(
                __('URL "%s" is not considered safe and cannot be fetched from GLPI server.'),
                $url
            );
            trigger_error(sprintf('Unsafe URL "%s" fetching has been blocked.', $url), E_USER_NOTICE);
            return '';
        }

        $content = "";
        $taburl  = parse_url($url);

        $defaultport = 80;

        // Manage standard HTTPS port : scheme detection or port 443
        if (
            (isset($taburl["scheme"]) && $taburl["scheme"] == 'https')
            || (isset($taburl["port"]) && $taburl["port"] == '443')
        ) {
            $defaultport = 443;
        }

        $ch = curl_init($url);
        $opts = [
            CURLOPT_URL             => $url,
            CURLOPT_USERAGENT       => "GLPI/" . trim($CFG_GLPI["version"]),
            CURLOPT_RETURNTRANSFER  => 1,
            CURLOPT_CONNECTTIMEOUT  => 5,
        ] + $eopts;

        if ($check_url_safeness) {
            $opts[CURLOPT_FOLLOWLOCATION] = false;
        }

        if (!empty($CFG_GLPI["proxy_name"])) {
            // Connection using proxy
            $opts += [
                CURLOPT_PROXY           => $CFG_GLPI['proxy_name'],
                CURLOPT_PROXYPORT       => $CFG_GLPI['proxy_port'],
                CURLOPT_PROXYTYPE       => CURLPROXY_HTTP,
            ];

            if (!empty($CFG_GLPI["proxy_user"])) {
                $proxy_user = rawurlencode($CFG_GLPI["proxy_user"]);
                $proxy_pass = rawurlencode((new GLPIKey())->decrypt($CFG_GLPI["proxy_passwd"]));
                $opts += [
                    CURLOPT_PROXYAUTH    => CURLAUTH_BASIC,
                    CURLOPT_PROXYUSERPWD => $proxy_user . ":" . $proxy_pass,
                ];
            }

            if ($defaultport == 443) {
                $opts += [
                    CURLOPT_HTTPPROXYTUNNEL => 1,
                ];
            }
        }

        curl_setopt_array($ch, $opts);
        $content = curl_exec($ch);
        $curl_info = curl_getinfo($ch);
        $curl_redirect = $curl_info['redirect_url'] ?? null;

        if (!empty($curl_redirect)) {
            return self::callCurl($curl_redirect, $eopts, $msgerr, $curl_error, $check_url_safeness, $curl_info);
        } elseif (empty($content)) {
            throw new EmptyCurlContentException();
        }

        return $content;
    }

    /**
     * Returns whether this is an AJAX (XMLHttpRequest) request.
     *
     * @return bool whether this is an AJAX (XMLHttpRequest) request.
     */
    public static function isAjax()
    {
        return isset($_SERVER['HTTP_X_REQUESTED_WITH']) && $_SERVER['HTTP_X_REQUESTED_WITH'] === 'XMLHttpRequest';
    }


    /**
     * @param string|int $need
     * @param array $tab
     *
     * @return bool
     */
    public static function key_exists_deep($need, $tab)
    {

        foreach ($tab as $key => $value) {
            if ($need == $key) {
                return true;
            }

            if (
                is_array($value)
                && self::key_exists_deep($need, $value)
            ) {
                return true;
            }
        }
        return false;
    }


    /**
     * Manage planning posted datas (must have begin + duration or end)
     * Compute end if duration is set
     *
     * @param array $data  data to process
     *
     * @return void
     **/
    public static function manageBeginAndEndPlanDates(&$data)
    {

        if (!isset($data['end']) && !empty($data['begin']) && isset($data['_duration'])) {
            $begin_timestamp = strtotime($data['begin']);
            $data['end']     = date("Y-m-d H:i:s", $begin_timestamp + $data['_duration']);
            unset($data['_duration']);
        }
    }

    /**
     * Manage login redirection
     *
     * @param string $where  where to redirect ?
     *
     * @return void
     **/
    public static function manageRedirect($where)
    {
        global $CFG_GLPI;

        if (empty($where) || !Session::getCurrentInterface()) {
            return;
        }

        // redirect to URL : URL must be rawurlencoded
        $decoded_where = rawurldecode($where);

        $redirect = self::computeRedirect($decoded_where);

        if ($redirect === null) {
            Session::addMessageAfterRedirect(__s('Redirection failed'));
            if (Session::getCurrentInterface() === "helpdesk") {
                Html::redirect($CFG_GLPI["root_doc"] . "/Helpdesk");
            } else {
                Html::redirect($CFG_GLPI["root_doc"] . "/front/central.php");
            }
        } else {
            Html::redirect($redirect);
        }
    }

    /**
     * Compute the redirection target.
     *
     * @param string $where
     * @return string|null
     */
    public static function computeRedirect(string $where): ?string
    {
        global $CFG_GLPI;

        try {
            $parsed_url = parse_url($where);
            // Target URL contains a hostname, validates that it matches the base GLPI URL
            if (array_key_exists('host', $parsed_url)) {
                if (!str_starts_with($where, $CFG_GLPI['url_base'] . '/')) {
                    return null;
                } else {
                    return $where;
                }
            }

            // Target URL is a relative path
            if (array_key_exists('path', $parsed_url) && $parsed_url['path'][0] === '/') {
                return URL::isGLPIRelativeUrl($where) ? $CFG_GLPI["root_doc"] . $where : null;
            }
        } catch (UrlException $e) {
            //empty catch
        }

        // explode with limit 3 to preserve the last part of the url
        // /index.php?redirect=ticket_2_Ticket$main#TicketValidation_1 (preserve anchor)
        $data = explode("_", $where, 3);
        $forcetab = '';
        // forcetab for simple items
        if (isset($data[2])) {
            $forcetab = 'forcetab=' . $data[2];
        }

        switch (Session::getCurrentInterface()) {
            case "helpdesk":
                switch (strtolower($data[0])) {
                    case "tracking": // Used for compatibility with old name
                        // similar to "ticket" case

                    case "ticket":
                        $data[0] = 'Ticket';
                        // redirect to item
                        if (
                            isset($data[1])
                            && is_numeric($data[1])
                            && ($data[1] > 0)
                        ) {
                            // Check entity
                            if (
                                ($item = getItemForItemtype($data[0]))
                                && $item->isEntityAssign()
                                && $item->getFromDB($data[1])
                                && !Session::haveAccessToEntity($item->getEntityID())
                            ) {
                                Session::changeActiveEntities($item->getEntityID(), true);
                            }
                            // force redirect to timeline when timeline is enabled and viewing
                            // Tasks or Followups
                            $forcetab = str_replace(['TicketFollowup$1', 'TicketTask$1', 'ITILFollowup$1'], 'Ticket$1', $forcetab);

                            return Ticket::getFormURLWithID((int) $data[1]) . "&$forcetab";
                        }

                        if ($item = getItemForItemtype($data[0])) {
                            $searchUrl = $item::getSearchURL();
                            $searchUrl .= !str_contains($searchUrl, '?') ? '?' : '&';
                            $searchUrl .= $forcetab;
                            return $searchUrl;
                        }

                        return null;

                    case "preference":
                        return $CFG_GLPI["root_doc"] . "/front/preference.php?$forcetab";

                    case "reservation":
                        return Reservation::getFormURLWithID((int) $data[1]) . "&$forcetab";
                }

                break;

            case "central":
                switch (strtolower($data[0])) {
                    case "preference":
                        return $CFG_GLPI["root_doc"] . "/front/preference.php?$forcetab";

                        // Use for compatibility with old name
                    case "tracking":
                        $data[0] = "Ticket";
                        //var defined, use default case

                        // no break
                    default:
                        // redirect to item
                        if (
                            !empty($data[0])
                            && isset($data[1])
                            && is_numeric($data[1])
                            && ($data[1] > 0)
                        ) {
                            // Check entity
                            if ($item = getItemForItemtype($data[0])) {
                                if (
                                    $item->isEntityAssign()
                                    && $item->getFromDB($data[1])
                                    && !Session::haveAccessToEntity($item->getEntityID())
                                ) {
                                    Session::changeActiveEntities($item->getEntityID(), true);
                                }
                                // force redirect to timeline when timeline is enabled
                                $forcetab = str_replace(['TicketFollowup$1', 'TicketTask$1', 'ITILFollowup$1'], 'Ticket$1', $forcetab);

                                return $item::getFormURLWithID((int) $data[1]) . "&$forcetab";
                            }
                        } elseif (
                            !empty($data[0])
                            && $item = getItemForItemtype($data[0])
                        ) {
                            // redirect to list
                            $searchUrl = $item::getSearchURL();
                            $searchUrl .= !str_contains($searchUrl, '?') ? '?' : '&';
                            $searchUrl .= $forcetab;
                            return $searchUrl;
                        }

                        return null;
                }

                // @phpstan-ignore deadCode.unreachable (defensive programming)
                break;
        }

        return null;
    }

    /**
     * Convert a value in byte, kbyte, megabyte etc...
     *
     * @param string $val  config value (like 10k, 5M)
     *
     * @return int $val
     **/
    public static function return_bytes_from_ini_vars($val)
    {

        $val  = trim($val);
        $last = self::strtolower($val[strlen($val) - 1]);
        $val  = (int) $val;

        switch ($last) {
            // Le modifieur 'G' est disponible depuis PHP 5.1.0
            case 'g':
                $val *= 1024;
                // no break;

            case 'm':
                $val *= 1024;
                // no break;

            case 'k':
                $val *= 1024;
        }

        return $val;
    }


    /**
     * Get max upload size from php config.
     *
     * @return int
     */
    public static function getPhpUploadSizeLimit(): int
    {
        $post_max   = Toolbox::return_bytes_from_ini_vars(ini_get("post_max_size"));
        $upload_max = Toolbox::return_bytes_from_ini_vars(ini_get("upload_max_filesize"));
        $max_size   = $post_max > 0 ? min($post_max, $upload_max) : $upload_max;
        return $max_size;
    }

    /**
     * Parse imap open connect string
     *
     * @since 0.84
     *
     * @param string    $value                      connect string
     * @param bool      $forceport                  force compute port if not set
     * @param bool      $allow_plugins_protocols    Whether plugins protocol must be allowed.
     *
     * @return array  parsed arguments (address, port, mailbox, type, ssl, tls, validate-cert
     *                norsh, secure and debug) : options are empty if not set
     *                and options have boolean values if set
     **/
    public static function parseMailServerConnectString($value, $forceport = false, bool $allow_plugins_protocols = true)
    {

        $tab = [];
        if (strstr($value, ":")) {
            $tab['address'] = str_replace("{", "", preg_replace("/:.*/", "", $value));
            $tab['port']    = preg_replace("/.*:/", "", preg_replace("/\/.*/", "", $value));
        } else {
            if (strstr($value, "/")) {
                $tab['address'] = str_replace("{", "", preg_replace("/\/.*/", "", $value));
            } else {
                $tab['address'] = str_replace("{", "", preg_replace("/}.*/", "", $value));
            }
            $tab['port'] = "";
        }
        $tab['mailbox'] = preg_replace("/.*}/", "", $value);

        // type follows first found "/" and ends on next "/" (or end of server string)
        // server string is surrounded by "{}" and can be followed by a folder name
        // i.e. "{mail.domain.org/imap/ssl}INBOX", or "{mail.domain.org/pop}"
        $type = preg_replace('/^\{[^\/]+\/([^\/]+)(?:\/.+)*\}.*/', '$1', $value);
        $tab['type'] = in_array($type, array_keys(self::getMailServerProtocols($allow_plugins_protocols))) ? $type : '';

        $tab['ssl'] = false;
        if (strstr($value, "/ssl")) {
            $tab['ssl'] = true;
        }

        if ($forceport && empty($tab['port'])) {
            if ($tab['type'] == 'pop') {
                if ($tab['ssl']) {
                    $tab['port'] = 110;
                } else {
                    $tab['port'] = 995;
                }
            }
            if ($tab['type'] == 'imap') {
                if ($tab['ssl']) {
                    $tab['port'] = 993;
                } else {
                    $tab['port'] = 143;
                }
            }
        }
        $tab['tls'] = '';
        if (strstr($value, "/tls")) {
            $tab['tls'] = true;
        }
        if (strstr($value, "/notls")) {
            $tab['tls'] = false;
        }
        $tab['validate-cert'] = '';
        if (strstr($value, "/validate-cert")) {
            $tab['validate-cert'] = true;
        }
        if (strstr($value, "/novalidate-cert")) {
            $tab['validate-cert'] = false;
        }
        $tab['norsh'] = '';
        if (strstr($value, "/norsh")) {
            $tab['norsh'] = true;
        }
        $tab['secure'] = '';
        if (strstr($value, "/secure")) {
            $tab['secure'] = true;
        }
        $tab['debug'] = '';
        if (strstr($value, "/debug")) {
            $tab['debug'] = true;
        }

        return $tab;
    }

    /**
     * @param array $input
     *
     * @return string
     **/
    public static function constructMailServerConfig($input)
    {

        $out = "";
        if (isset($input['mail_server']) && !empty($input['mail_server'])) {
            $out .= "{" . $input['mail_server'];
        } else {
            return $out;
        }
        if (isset($input['server_port']) && !empty($input['server_port'])) {
            $out .= ":" . $input['server_port'];
        }
        if (isset($input['server_type']) && !empty($input['server_type'])) {
            $out .= $input['server_type'];
        }
        if (isset($input['server_ssl']) && !empty($input['server_ssl'])) {
            $out .= $input['server_ssl'];
        }
        if (isset($input['server_cert']) && !empty($input['server_cert'])) {
            $out .= $input['server_cert'];
        }
        if (isset($input['server_tls']) && !empty($input['server_tls'])) {
            $out .= $input['server_tls'];
        }

        if (isset($input['server_rsh']) && !empty($input['server_rsh'])) {
            $out .= $input['server_rsh'];
        }
        if (isset($input['server_secure']) && !empty($input['server_secure'])) {
            $out .= $input['server_secure'];
        }
        if (isset($input['server_debug']) && !empty($input['server_debug'])) {
            $out .= $input['server_debug'];
        }
        $out .= "}";
        if (isset($input['server_mailbox']) && !empty($input['server_mailbox'])) {
            $out .= $input['server_mailbox'];
        }

        return $out;
    }

    /**
     * Returns available mail servers protocols.
     *
     * For each returned element:
     *  - key is type used in connection string;
     *  - 'label' field is the label to display;
     *  - 'protocol_class' field is the protocol class to use (see Laminas\Mail\Protocol\Imap | Laminas\Mail\Protocol\Pop3);
     *  - 'storage_class' field is the storage class to use (see Laminas\Mail\Storage\Imap | Laminas\Mail\Storage\Pop3).
     *
     * @param bool  $allow_plugins_protocols    Whether plugins protocol must be allowed.
     *
     * @return array
     */
    public static function getMailServerProtocols(bool $allow_plugins_protocols = true): array
    {
        $protocols = [
            'imap' => [
                //TRANS: IMAP mail server protocol
                'label'    => __('IMAP'),
                'protocol' => Imap::class,
                'storage'  => Laminas\Mail\Storage\Imap::class,
            ],
            'pop'  => [
                //TRANS: POP3 mail server protocol
                'label'    => __('POP'),
                'protocol' => Pop3::class,
                'storage'  => Laminas\Mail\Storage\Pop3::class,
            ],
        ];

        if ($allow_plugins_protocols === false) {
            return $protocols;
        }

        $additionnal_protocols = Plugin::doHookFunction(Hooks::MAIL_SERVER_PROTOCOLS, []);
        if (is_array($additionnal_protocols)) {
            foreach ($additionnal_protocols as $key => $additionnal_protocol) {
                if (array_key_exists($key, $protocols)) {
                    trigger_error(
                        sprintf('Protocol "%s" is already defined and cannot be overwritten.', $key),
                        E_USER_WARNING
                    );
                    continue; // already exists, do not overwrite
                }

                if (
                    !array_key_exists('label', $additionnal_protocol)
                    || !array_key_exists('protocol', $additionnal_protocol)
                    || !array_key_exists('storage', $additionnal_protocol)
                ) {
                    trigger_error(
                        sprintf('Invalid specs for protocol "%s".', $key),
                        E_USER_WARNING
                    );
                    continue;
                }
                $protocols[$key] = $additionnal_protocol;
            }
        } else {
            trigger_error(
                'Invalid value returned by "mail_server_protocols" hook.',
                E_USER_WARNING
            );
        }

        return $protocols;
    }

    /**
     * Returns protocol instance for given mail server type.
     *
     * Class should implements Glpi\Mail\Protocol\ProtocolInterface
     * or should be \Laminas\Mail\Protocol\Imap|\Laminas\Mail\Protocol\Pop3 for native protocols.
     *
     * @param string    $protocol_type
     * @param bool      $allow_plugins_protocols    Whether plugins protocol must be allowed.
     *
     * @return null|ProtocolInterface|Imap|Pop3
     */
    public static function getMailServerProtocolInstance(string $protocol_type, bool $allow_plugins_protocols = true)
    {
        $protocols = self::getMailServerProtocols($allow_plugins_protocols);
        if (array_key_exists($protocol_type, $protocols)) {
            $protocol = $protocols[$protocol_type]['protocol'];
            if (is_callable($protocol)) {
                return call_user_func($protocol);
            } elseif (
                class_exists($protocol)
                && (is_a($protocol, ProtocolInterface::class, true)
                 || is_a($protocol, Imap::class, true)
                 || is_a($protocol, Pop3::class, true))
            ) {
                return new $protocol();
            } else {
                trigger_error(
                    sprintf('Invalid specs for protocol "%s".', $protocol_type),
                    E_USER_WARNING
                );
            }
        }
        return null;
    }

    /**
     * Returns storage instance for given mail server type.
     *
     * Class should extends \Laminas\Mail\Storage\AbstractStorage.
     *
     * @param string    $protocol_type
     * @param array     $params                     Storage constructor params, as defined in AbstractStorage
     * @param bool      $allow_plugins_protocols    Whether plugins protocol must be allowed.
     *
     * @return null|AbstractStorage
     */
    public static function getMailServerStorageInstance(string $protocol_type, array $params, bool $allow_plugins_protocols = true): ?AbstractStorage
    {
        $protocols = self::getMailServerProtocols($allow_plugins_protocols);
        if (array_key_exists($protocol_type, $protocols)) {
            $storage = $protocols[$protocol_type]['storage'];
            if (is_callable($storage)) {
                return call_user_func($storage, $params);
            } elseif (class_exists($storage) && is_a($storage, AbstractStorage::class, true)) {
                return new $storage($params);
            } else {
                trigger_error(
                    sprintf('Invalid specs for protocol "%s".', $protocol_type),
                    E_USER_WARNING
                );
            }
        }
        return null;
    }

    /**
     * @return string[]
     */
    public static function getDaysOfWeekArray()
    {

        $tab = [];

        $tab[0] = __("Sunday");
        $tab[1] = __("Monday");
        $tab[2] = __("Tuesday");
        $tab[3] = __("Wednesday");
        $tab[4] = __("Thursday");
        $tab[5] = __("Friday");
        $tab[6] = __("Saturday");

        return $tab;
    }

    /**
     * @return string[]
     */
    public static function getMonthsOfYearArray()
    {

        $tab = [];

        $tab[1]  = __("January");
        $tab[2]  = __("February");
        $tab[3]  = __("March");
        $tab[4]  = __("April");
        $tab[5]  = __("May");
        $tab[6]  = __("June");
        $tab[7]  = __("July");
        $tab[8]  = __("August");
        $tab[9]  = __("September");
        $tab[10] = __("October");
        $tab[11] = __("November");
        $tab[12] = __("December");

        return $tab;
    }


    /**
     * Do a in_array search comparing string using strcasecmp
     *
     * @since 0.84
     *
     * @param string $string  string to search
     * @param array  $data    array to search in
     *
     * @return bool  string found ?
     **/
    public static function inArrayCaseCompare($string, $data = [])
    {

        if (count($data)) {
            foreach ($data as $tocheck) {
                if (strcasecmp($string, $tocheck) == 0) {
                    return true;
                }
            }
        }
        return false;
    }


    /**
     * Clean integer string value (strip all chars not - and spaces )
     *
     * @since version 0.83.5
     *
     * @param string  $integer  integer string
     *
     * @return string  clean integer
     **/
    public static function cleanInteger($integer)
    {
        return preg_replace("/[^0-9-]/", "", (string) $integer);
    }


    /**
     * Clean decimal string value (strip all chars not - and spaces )
     *
     * @since versin 0.83.5
     *
     * @param string $decimal  float string
     *
     * @return string  clean decimal
     **/
    public static function cleanDecimal($decimal)
    {
        return preg_replace("/[^0-9\.-]/", "", $decimal);
    }


    /**
     * Clean new lines of a string
     *
     * @since versin 0.85
     *
     * @param string $string  string to clean
     *
     * @return string  clean string
     **/
    public static function cleanNewLines($string)
    {

        $string = preg_replace("/\r\n/", " ", $string);
        $string = preg_replace("/\n/", " ", $string);
        $string = preg_replace("/\r/", " ", $string);
        return $string;
    }


    /**
     * Create the GLPI default schema
     *
     * @param string   $lang     Language to install
     * @param ?DBmysql $database Database instance to use, will fallback to a new instance of DB if null
     * @param ?AbstractProgressIndicator $progress_indicator
     *
     * @return void
     *
     * @internal
     *
     * @since 9.1
     * @since 9.4.7 Added the `$database` parameter.
     * @since 11.0.0 Added the `$progress_indicator` parameter.
     */
    public static function createSchema($lang = 'en_GB', ?DBmysql $database = null, ?AbstractProgressIndicator $progress_indicator = null)
    {
        if (null === $database) {
            // Use configured DB if no $db is defined in parameters
            if (!class_exists('DB', false)) {
                include(GLPI_CONFIG_DIR . "/config_db.php");
            }
            $database = new DB();
        }

        $structure_queries = $database->getQueriesFromFile(sprintf('%s/install/mysql/glpi-empty.sql', GLPI_ROOT));

        //dataset
        Session::loadLanguage($lang, false); // Load default language locales to translate empty data
        $tables = require_once(__DIR__ . '/../install/empty_data.php');
        Session::loadLanguage('', false); // Load back session language

        $number_of_steps = \count($structure_queries);
        foreach ($tables as $data) {
            $number_of_steps += \count($data);
        }

        // For post install steps
        $init_form_weight = (int) round($number_of_steps * 0.1); // 10 % of the install process
        $init_rules_weight = (int) round($number_of_steps * 0.1); // 10 % of the install process
        $generate_keys_weight = (int) round($number_of_steps * 0.02); // 2 % of the install process
        $default_lang_weight = 1;
        $cron_config_weight = 1;
        $number_of_steps += $init_form_weight + $init_rules_weight + $generate_keys_weight + $default_lang_weight;
        if (GLPI_SYSTEM_CRON) {
            $number_of_steps += $cron_config_weight;
        }

        $progress_indicator?->setMaxSteps($number_of_steps);
        $progress_indicator?->setProgressBarMessage(__('Creating database structure…'));

        foreach ($structure_queries as $query) {
            $database->doQuery($query);
            $progress_indicator?->advance();
        }
        $progress_indicator?->addMessage(MessageType::Success, __('Database structure created.'));

        $progress_indicator?->setProgressBarMessage(__('Importing default data…'));

        foreach ($tables as $table => $data) {
            $reference = array_replace(
                $data[0],
                array_fill_keys(
                    array_keys($data[0]),
                    new QueryParam()
                )
            );

            $stmt = $database->prepare($database->buildInsert($table, $reference));

            $types = str_repeat('s', count($data[0]));
            foreach ($data as $row) {
                $res = $stmt->bind_param($types, ...array_values($row));
                if (false === $res) {
                    $msg = "Error binding params in table $table\n";
                    $msg .= json_encode($row);
                    throw new RuntimeException($msg);
                }
                $res = $stmt->execute();
                if (false === $res) {
                    $msg = $stmt->error;
                    $msg .= "\nError execution statement in table $table\n";
                    $msg .= json_encode($row);
                    throw new RuntimeException($msg);
                }

                $progress_indicator?->advance();
            }
        }
        $progress_indicator?->addMessage(MessageType::Success, __('Default data imported.'));

        $progress_indicator?->setProgressBarMessage(__('Creating default forms…'));
        $default_forms_manager = new DefaultDataManager();
        $default_forms_manager->initializeData();
        $progress_indicator?->advance($init_form_weight);
        $progress_indicator?->addMessage(MessageType::Success, __('Default forms created.'));

        $progress_indicator?->setProgressBarMessage(__('Initializing default rules…'));
        RulesManager::initializeRules();
        $progress_indicator?->advance($init_rules_weight);
        $progress_indicator?->addMessage(MessageType::Success, __('Default rules initialized.'));

        $progress_indicator?->setProgressBarMessage(__('Generating security keys…'));
        // Make sure keys are generated automatically so OAuth will work when/if they choose to use it
        Server::generateKeys();
        $progress_indicator?->advance($generate_keys_weight);
        $progress_indicator?->addMessage(MessageType::Success, __('Security keys generated.'));

        $progress_indicator?->setProgressBarMessage(__('Defining configuration defaults…'));
        $configs = [
            'language'  => $lang,
            'version'   => GLPI_VERSION,
            'dbversion' => GLPI_SCHEMA_VERSION,
        ];
        foreach ($configs as $name => $value) {
            $database->updateOrInsert(
                'glpi_configs',
                [
                    'value' => $value,
                ],
                [
                    'context' => 'core',
                    'name'    => $name,
                ]
            );
        }
        $progress_indicator?->advance($default_lang_weight);

        if (GLPI_SYSTEM_CRON) {
            // Downstream packages may provide a good system cron
            $database->update(
                'glpi_crontasks',
                [
                    'mode'   => 2,
                ],
                [
                    'name'      => ['!=', 'watcher'],
                    'allowmode' => ['&', 2],
                ]
            );
            $progress_indicator?->advance($cron_config_weight);
        }
        $progress_indicator?->addMessage(MessageType::Success, __('Configuration defaults defined.'));

        $progress_indicator?->setProgressBarMessage('');
        $progress_indicator?->addMessage(MessageType::Success, __('Installation done.'));
        $progress_indicator?->finish();
    }


    /**
     * Save a configuration file
     *
     * @since 0.84
     *
     * @param string $name        config file name
     * @param string $content     config file content
     * @param string $config_dir  configuration directory to write on
     *
     * @return bool
     **/
    public static function writeConfig($name, $content, string $config_dir = GLPI_CONFIG_DIR)
    {

        $name = $config_dir . '/' . $name;
        $fp   = fopen($name, 'wt');
        if ($fp) {
            $fw = fwrite($fp, $content);
            fclose($fp);
            if (function_exists('opcache_invalidate')) {
                /* Invalidate Zend OPcache to ensure saved version used */
                opcache_invalidate($name, true);
            }
            return ($fw > 0);
        }
        return false;
    }


    /**
     * Prepare array passed on an input form
     *
     * @param array $value  passed array
     *
     * @return string  encoded array
     *
     * @since 0.83.91
     **/
    public static function prepareArrayForInput(array $value)
    {
        $json = json_encode($value);
        $compressed = gzcompress($json);
        return base64_encode($compressed);
    }


    /**
     * Decode array passed on an input form
     *
     * @param string $value  encoded value
     *
     * @return array  decoded array
     *
     * @since 0.83.91
     **/
    public static function decodeArrayFromInput($value)
    {

        if ($dec = base64_decode($value)) {
            $json = gzuncompress($dec);
            if ($ret = json_decode($json, true)) {
                return $ret;
            }
        }
        return [];
    }


    /**
     * Retrieve the mime type of a file
     *
     * @since 0.85.5
     *
     * @param string         $file  path of the file
     * @param bool|string $type  check if $file is the correct type
     *
     * @return bool|string (if $type not given) else boolean
     *
     **/
    public static function getMime($file, $type = false)
    {

        static $finfo = null;

        if (is_null($finfo)) {
            $finfo = new finfo(FILEINFO_MIME_TYPE);
        }
        $mime = $finfo->file($file);
        if ($type) {
            $parts = explode('/', $mime, 2);
            return ($parts[0] == $type);
        }
        return ($mime);
    }


    /**
     * Summary of in_array_recursive
     *
     * @since 9.1
     *
     * @param mixed $needle
     * @param array $haystack
     * @param bool  $strict: If strict is set to TRUE then it will also
     *              check the types of the needle in the haystack.
     * @return bool
     */
    public static function in_array_recursive($needle, $haystack, $strict = false)
    {

        $it = new RecursiveIteratorIterator(new RecursiveArrayIterator($haystack));

        foreach ($it as $element) {
            if ($strict) {
                if ($element === $needle) {
                    return true;
                }
            } else {
                if ($element == $needle) {
                    return true;
                }
            }
        }
        return false;
    }

    /**
     * Slugify
     *
     * @param string $string String to slugify
     * @param string $prefix Prefix to use (anchors cannot begin with a number)
     * @param bool   $force_special_dash Replace all special chars by a dash
     *
     * @return string
     */
    public static function slugify(string $string = "", string $prefix = 'slug_', bool $force_special_dash = false): string
    {
        $string = transliterator_transliterate("Any-Latin; Latin-ASCII; [^a-zA-Z0-9\.\ -_] Remove;", $string);
        $string = str_replace(' ', '-', self::strtolower($string));
        $string = preg_replace('~[^0-9a-z_\.]+~i', '-', $string);
        $string = trim($string, '-');

        if ($force_special_dash) {
            $string = preg_replace('~[^\-\w]+~', '-', $string);
        }

        if ($string == '') {
            //prevent empty slugs; see https://github.com/glpi-project/glpi/issues/2946
            //harcoded prefix string because html @id must begin with a letter
            $string = 'nok_' . Toolbox::getRandomString(10);
        } elseif (ctype_digit(substr($string, 0, 1))) {
            //starts with a number; not ok to be used as an html id attribute
            $string = $prefix . $string;
        }
        return $string;
    }

    /**
     * Find documents data matching the tags found in the string
     * Tags are deduplicated
     *
     * @param string $content_text String to search tags from
     *
     * @return array data from documents having tags found
     */
    public static function getDocumentsFromTag(string $content_text): array
    {
        preg_match_all(
            '/' . Document::getImageTag('(([a-z0-9]+|[\.\-]?)+)') . '/',
            $content_text,
            $matches,
            PREG_PATTERN_ORDER
        );
        if (!isset($matches[1]) || count($matches[1]) == 0) {
            return [];
        }

        $document = new Document();
        return $document->find(['tag' => array_unique($matches[1])]);
    }

    /**
     * Convert tag to image
     *
     * @since 9.2
     *
     * @param string $content_text   text content of input
     * @param CommonDBTM $item       Glpi item where to convert image tag to image document
     * @param array $doc_data        list of filenames and tags
     *
     * @return string                the $content_text param after parsing
     **/
    public static function convertTagToImage($content_text, CommonDBTM $item, $doc_data = [], bool $add_link = true)
    {
        global $CFG_GLPI;

        $document = new Document();
        $matches  = [];
        // If no doc data available we match all tags in content
        if (!count($doc_data)) {
            $doc_data = Toolbox::getDocumentsFromTag($content_text);
        }

        if (count($doc_data)) {
            $base_path = $CFG_GLPI['root_doc'];

            foreach ($doc_data as $id => $image) {
                if (isset($image['tag'])) {
                    // Add only image files : try to detect mime type
                    if (
                        $document->getFromDB($id)
                        && str_contains($document->fields['mime'], 'image/')
                    ) {
                        // append object reference in image link
                        $linked_object = null;
                        if (
                            !($item instanceof CommonITILObject)
                            && isset($item->input['_job'])
                            && $item->input['_job'] instanceof CommonITILObject
                        ) {
                            $linked_object = $item->input['_job'];
                        } elseif ($item instanceof CommonDBTM) {
                            $linked_object = $item;
                        }
                        $object_url_param = sprintf(
                            '&itemtype=%s&items_id=%s',
                            rawurlencode($linked_object::class),
                            $linked_object->getID()
                        );
                        $img = "<img alt='" . htmlescape($image['tag']) . "' src='"
                            . htmlescape($base_path . "/front/document.send.php?docid=" . $id . $object_url_param)
                            . "'/>";

                        // 1 - Replace direct tag (with prefix and suffix) by the image
                        $content_text = preg_replace(
                            '/' . Document::getImageTag($image['tag']) . '/',
                            $img,
                            $content_text
                        );

                        // 2 - Replace img with tag in id attribute by the image
                        $regex = '/<img[^>]+' . preg_quote($image['tag'], '/') . '[^<]+>/im';
                        preg_match_all($regex, $content_text, $matches);
                        foreach ($matches[0] as $match_img) {
                            $width = $height = null;

                            $attributes = [];
                            preg_match_all('/(width|height)="([^"]*)"/i', $match_img, $attributes);
                            if (isset($attributes[1][0])) {
                                $width = $attributes[2][0];
                            }
                            if (isset($attributes[1][1])) {
                                $height = $attributes[2][1];
                            }

                            // retrieve dimensions
                            if ($width == null || $height == null) {
                                $path = GLPI_DOC_DIR . "/" . $image['filepath'];
                                $img_infos  = getimagesize($path);
                                $width = $img_infos[0];
                                $height = $img_infos[1];
                            }
                            // Avoids creating a link within a link, when the image is already in an <a> tag
                            $add_link_tmp = $add_link;
                            if ($add_link) {
                                // Try to detect any unclosed `<a>` tag that preced the `<img>` tag
                                $pattern = '/<a[^>]*>((?!<\/a>).)*<img[^>]*' . preg_quote($image['tag'], '/') . '/s';
                                if (preg_match($pattern, $content_text)) {
                                    $add_link_tmp = false;
                                }
                            }
                            // replace image
                            $new_image =  Html::getImageHtmlTagForDocument(
                                $id,
                                $width,
                                $height,
                                $add_link_tmp,
                                $object_url_param
                            );
                            if (empty($new_image)) {
                                $new_image = htmlescape('#' . $image['tag'] . '#');
                            }
                            $content_text = str_replace(
                                $match_img,
                                $new_image,
                                $content_text
                            );
                        }

                        // If the tag is from another ticket : link document to ticket
                        if (
                            $item instanceof Ticket
                            && $item->getID()
                            && isset($image['tickets_id'])
                            && $image['tickets_id'] != $item->getID()
                        ) {
                            $docitem = new Document_Item();
                            $docitem->add(['documents_id'  => $image['id'],
                                '_do_notif'     => false,
                                '_disablenotif' => true,
                                'itemtype'      => $item->getType(),
                                'items_id'      => $item->fields['id'],
                            ]);
                        }
                    } else {
                        // Remove tag
                        $content_text = preg_replace(
                            '/' . Document::getImageTag($image['tag']) . '/',
                            '',
                            $content_text
                        );
                    }
                }
            }
        }

        return $content_text;
    }

    /**
     * Delete tag or image from ticket content
     *
     * @since 9.2
     *
     * @param string $content   html content of input
     * @param array $tags       list of tags to clen
     *
     * @return string  html content
     **/
    public static function cleanTagOrImage($content, array $tags)
    {
        foreach ($tags as $tag) {
            $content = preg_replace("/<img.*alt=['|\"]" . $tag . "['|\"][^>]*\>/", "<p></p>", $content);
        }

        return $content;
    }

    /**
     * Decode JSON in GLPI.
     *
     * @param string $encoded Encoded JSON
     * @param bool $assoc  assoc parameter of json_encode native function
     *
     * @return mixed
     */
    public static function jsonDecode($encoded, $assoc = false)
    {
        if (!is_string($encoded)) {
            self::log(LogLevel::NOTICE, ['Only strings can be json to decode!']);
            return $encoded;
        }

        $json_data = null;
        if (self::isJSON($encoded)) {
            $json_data = $encoded;
        }

        if ($json_data === null) {
            self::log(LogLevel::NOTICE, ['Unable to decode JSON string! Is this really JSON?']);
            return $encoded;
        }

        $json = json_decode($json_data, $assoc);
        return $json;
    }


    /**
     * **Fast** JSON detection of a given var
     * From https://stackoverflow.com/a/45241792
     *
     * @param mixed $json the var to test
     *
     * @return bool
     */
    public static function isJSON($json): bool
    {
        // Numeric strings are always valid JSON.
        if (is_numeric($json)) {
            return true;
        }

        // A non-string value can never be a JSON string.
        if (!is_string($json)) {
            return false;
        }

        $json = trim($json);
        // Any non-numeric JSON string must be longer than 2 characters.
        if (strlen($json) < 2) {
            return false;
        }

        // "null" is valid JSON string.
        if ('null' === $json) {
            return true;
        }

        // "true" and "false" are valid JSON strings.
        if ('true' === $json) {
            return true;
        }
        if ('false' === $json) {
            return false;
        }

        // Any other JSON string has to be wrapped in {}, [] or "".
        if ('{' != $json[0] && '[' != $json[0] && '"' != $json[0]) {
            return false;
        }

        // Verify that the trailing character matches the first character.
        $last_char = $json[strlen($json) - 1];
        if ('{' == $json[0] && '}' != $last_char) {
            return false;
        }
        if ('[' == $json[0] && ']' != $last_char) {
            return false;
        }
        if ('"' == $json[0] && '"' != $last_char) {
            return false;
        }

        // See if the string contents are valid JSON.
        try {
            json_decode($json);
            return true;
        } catch (JsonException $e) {
            return false;
        }
    }

    /**
     * gets the IP address of the client
     *
     * @since 9.2
     *
     * @return string the IP address
     */
    public static function getRemoteIpAddress()
    {
        return $_SERVER["REMOTE_ADDR"];
    }

    /**
     * Get available date formats
     *
     * @since 9.2
     *
     * @param string $type Type for (either 'php' or 'js')
     *
     * @return array
     */
    public static function getDateFormats($type)
    {
        $formats = [];
        switch ($type) {
            case 'js':
                $formats = [
                    0 => 'Y-m-d',
                    1 => 'd-m-Y',
                    2 => 'm-d-Y',
                ];
                break;
            case 'php':
                $formats = [
                    0 => __('YYYY-MM-DD'),
                    1 => __('DD-MM-YYYY'),
                    2 => __('MM-DD-YYYY'),
                ];
                break;
            default:
                throw new RuntimeException("Unknown type $type to get date formats.");
        }
        return $formats;
    }

    /**
     * Get current date format
     *
     * @since 9.2
     *
     * @param string $type Type for (either 'php', 'js')
     *
     * @return string
     */
    public static function getDateFormat($type)
    {
        $formats = self::getDateFormats($type);
        $format = $formats[$_SESSION["glpidate_format"] ?? 0];
        return $format;
    }

    /**
     * Get current date format for php
     *
     * @since 9.2
     *
     * @return string
     */
    public static function phpDateFormat()
    {
        return self::getDateFormat('php');
    }

    /**
     * Get available date formats for php
     *
     * @since 9.2
     *
     * @return array
     */
    public static function phpDateFormats()
    {
        return self::getDateFormats('php');
    }

    /**
     * Get current date format for javascript
     *
     * @since 9.2
     *
     * @return string
     */
    public static function jsDateFormat()
    {
        return self::getDateFormat('js');
    }

    /**
     * Get available date formats for javascript
     *
     * @since 9.2
     *
     * @return array
     */
    public static function jsDateFormats()
    {
        return self::getDateFormats('js');
    }

    /**
     * Format a web link adding http:// if missing
     *
     * @param string $link link to format
     *
     * @return string formatted link.
     **/
    public static function formatOutputWebLink($link)
    {
        if (!preg_match("/^https?/", $link)) {
            return "http://" . $link;
        }
        return $link;
    }

    /**
     * Convert a integer index into an excel like alpha index (A, B, ..., AA, AB, ...)
     * @since 9.3
     * @param  int $index the numeric index
     * @return string         excel like string index
     */
    public static function getBijectiveIndex($index = 0)
    {
        $bij_str = "";
        while ((int) $index > 0) {
            $index--;
            $bij_str = chr($index % 26 + ord("A")) . $bij_str;
            $index = floor($index / 26);
        }
        return $bij_str;
    }

    /**
     * Strip HTML tags from a string.
     *
     * @since 10.0.0
     *
     * @param string  $str
     *
     * @return string
     *
     * @TODO Unit test
     */
    public static function stripTags(string $str): string
    {
        return strip_tags($str);
    }

    /**
     * Save a picture and return destination filepath.
     * /!\ This method is made to handle uploaded files and removes the source file filesystem.
     *
     * @param string|null $src          Source path of the picture
     * @param string      $uniq_prefix  Unique prefix that can be used to improve uniqueness of destination filename
     * @param bool     $keep_src     Whether to keep the source file or not
     *
     * @return bool|string      Destination filepath, relative to GLPI_PICTURE_DIR, or false on failure
     *
     * @since 9.5.0
     */
    public static function savePicture($src, $uniq_prefix = '', $keep_src = false)
    {

        if (!Document::isImage($src)) {
            return false;
        }

        $filename     = uniqid($uniq_prefix);
        $ext          = pathinfo($src, PATHINFO_EXTENSION);
        $subdirectory = substr($filename, -2); // subdirectory based on last 2 hex digit

        $i = 0;
        do {
            // Iterate on possible suffix while dest exists.
            // This case will almost never exists as dest is based on an unique id.
            $dest = GLPI_PICTURE_DIR
            . '/' . $subdirectory
            . '/' . $filename . ($i > 0 ? '_' . $i : '') . '.' . $ext;
            $i++;
        } while (file_exists($dest));

        if (!is_dir(GLPI_PICTURE_DIR . '/' . $subdirectory)) {
            try {
                mkdir(GLPI_PICTURE_DIR . '/' . $subdirectory);
            } catch (FilesystemException $e) {
                return false;
            }
        }

        if (!$keep_src) {
            try {
                rename($src, $dest);
            } catch (FilesystemException $e) {
                return false;
            }
        } else {
            try {
                copy($src, $dest);
            } catch (FilesystemException $e) {
                return false;
            }
        }

        return substr($dest, strlen(GLPI_PICTURE_DIR . '/')); // Return dest relative to GLPI_PICTURE_DIR
    }


    /**
     * Delete a picture.
     *
     * @param string $path
     *
     * @return bool
     *
     * @since 9.5.0
     */
    public static function deletePicture($path)
    {

        $fullpath = GLPI_PICTURE_DIR . '/' . $path;

        if (!file_exists($fullpath)) {
            return false;
        }

        $fullpath = realpath($fullpath);
        if (!str_starts_with($fullpath, realpath(GLPI_PICTURE_DIR))) {
            // Prevent deletion of a file outside pictures directory
            return false;
        }

        try {
            @unlink($fullpath);
            return true;
        } catch (FilesystemException $e) {
            return false;
        }
    }


    /**
     * Get picture URL.
     *
     * @param string $path
     * @param bool   $full get full path
     *
     * @return null|string
     *
     * @since 9.5.0
     */
    public static function getPictureUrl($path, $full = true)
    {
        global $CFG_GLPI;

        if (empty($path)) {
            return null;
        }

        return ($full ? $CFG_GLPI["root_doc"] : "") . '/front/document.send.php?file=' . urlencode('_pictures/' . $path);
    }

    /**
     * Return a shortened number with a suffix (K, M, B, T)
     *
     * @param int $number to shorten
     * @param int $precision how much number after comma we need
     * @param bool $html do we return an html or a single string
     *
     * @return string shortened number
     */
    public static function shortenNumber($number = 0, $precision = 1, bool $html = true): string
    {

        $suffix = "";
        if (!is_numeric($number)) {
            if (preg_match("/^([0-9\.]+)(.*)/", $number, $matches)) {
                // Preformatted value: {Number}{Suffix}
                $formatted = $matches[1];
                $suffix = $matches[2];
            } else {
                // Unknwown format
                $formatted = $number;
            }
        } elseif ($number < 900) {
            $formatted = number_format($number);
        } elseif ($number < 900000) {
            $formatted = number_format($number / 1000, $precision);
            $suffix = "K";
        } elseif ($number < 900000000) {
            $formatted = number_format($number / 1000000, $precision);
            $suffix = "M";
        } elseif ($number < 900000000000) {
            $formatted = number_format($number / 1000000000, $precision);
            $suffix = "B";
        } else {
            $formatted = number_format($number / 1000000000000, $precision);
            $suffix = "T";
        }

        if (!str_contains($formatted, '.')) {
            $precision = 0;
        }

        if ($html) {
            $formatted = '
                <span "
                      class="formatted-number"
                      data-precision="' . htmlescape($precision) . '">
                    <span class="number">' . htmlescape($formatted) . '</span>
                    <span class="suffix">' . htmlescape($suffix) . '</span>
                </span>
            ';
        } else {
            $formatted .= $suffix;
        }

        return $formatted;
    }


    /**
     * Get a fixed hex color for a input string
     * Inpsired by shahonseven/php-color-hash
     * @since 9.5
     *
     * @param string $str
     *
     * @return string hex color (ex #FAFAFA)
     */
    public static function getColorForString(string $str = ""): string
    {
        $seed  = 131;
        $seed2 = 137;
        $hash  = 0;
        // Make hash more sensitive for short string like 'a', 'b', 'c'
        $str .= 'x';
        $max = intval(9007199254740991 / $seed2);

        // Backport of Javascript function charCodeAt()
        $getCharCode = function ($c) {
            [, $ord] = unpack('N', mb_convert_encoding($c, 'UCS-4BE', 'UTF-8'));
            return $ord;
        };

        // generate integer hash
        for ($i = 0, $ilen = mb_strlen($str, 'UTF-8'); $i < $ilen; $i++) {
            if ($hash > $max) {
                $hash = intval($hash / $seed2);
            }
            $hash = $hash * $seed + $getCharCode(mb_substr($str, $i, 1, 'UTF-8'));
        }

        //get Hsl
        $base_L = $base_S = [0.6, 0.65, 0.7];
        $H = $hash % 359;
        $hash = intval($hash / 360);
        $S = $base_S[$hash % count($base_S)];
        $hash = intval($hash / count($base_S));
        $L = $base_L[$hash % count($base_L)];
        $hsl = [
            'H' => $H,
            'S' => $S,
            'L' => $L,
        ];

        // return hex
        return "#" . Color::hslToHex($hsl);
    }


    /**
     * Return a frontground color for a given background color
     * if bg color is light, we'll return dark fg color
     * else a light fg color
     *
     * @param string $color the background color in hexadecimal notation (ex #FFFFFF) to compute
     * @param int $offset how much we need to darken/lighten the color
     * @param bool $inherit_if_transparent if color contains an opacity value, and if this value is too transparent return 'inherit'
     *
     * @return string hexadecimal fg color (ex #FFFFFF)
     */
    public static function getFgColor(string $color = "", int $offset = 40, bool $inherit_if_transparent = false): string
    {
        $fg_color = "FFFFFF";
        if ($color !== "") {
            if (preg_match('/^rgba?\((\d+),\s*(\d+),\s*(\d+),?\s*([\d\.]+)?\)$/', $color, $matches)) {
                $rgb_color = [
                    "R" => intval($matches[1]),
                    "G" => intval($matches[2]),
                    "B" => intval($matches[3]),
                ];
                $alpha = isset($matches[4]) ? str_pad(dechex((int) round(floatval($matches[4]) * 255)), 2, '0', STR_PAD_LEFT) : '';
                $color = Color::rgbToHex($rgb_color) . $alpha;
            }

            $color = str_replace("#", "", $color);

            // if transparency present, get only the color part
            if (strlen($color) === 8 && preg_match('/^[a-fA-F0-9]+$/', $color)) {
                $tmp = $color;
                $alpha = hexdec(substr($tmp, 6, 2));
                $color = substr($color, 0, 6);

                if ($alpha <= 100) {
                    return "inherit";
                }
            }

            $color_inst = new Color($color);

            // adapt luminance part
            if ($color_inst->isLight()) {
                $hsl = Color::hexToHsl($color);
                $hsl['L'] = max(0, $hsl['L'] - ($offset / 100));
                $fg_color = Color::hslToHex($hsl);
            } else {
                $hsl = Color::hexToHsl($color);
                $hsl['L'] = min(1, $hsl['L'] + ($offset / 100));
                $fg_color = Color::hslToHex($hsl);
            }
        }

        return "#" . $fg_color;
    }

    /**
     * Get an HTTP header value
     *
     * @since 9.5
     *
     * @param string $name
     *
     * @return mixed The header value or null if not found
     */
    public static function getHeader(string $name)
    {
        // Format expected header name
        $name = "HTTP_" . str_replace("-", "_", strtoupper($name));

        return $_SERVER[$name] ?? null;
    }

    /**
     * Check if the given class exist and extends CommonDBTM
     *
     * @param string $class
     * @return bool
     */
    public static function isCommonDBTM(string $class): bool
    {
        return class_exists($class) && is_subclass_of($class, 'CommonDBTM');
    }

    /**
     * Check if the given class exist and implement DeprecatedInterface
     *
     * @param string $class
     * @return bool
     */
    public static function isAPIDeprecated(string $class): bool
    {
        $deprecated = DeprecatedInterface::class;

        // Insert namespace if missing
        if (!str_contains($class, "Glpi\Api\Deprecated")) {
            $class = "Glpi\Api\Deprecated\\$class";
        }

        return class_exists($class) && is_a($class, $deprecated, true);
    }

    /**
     * Check URL validity
     *
     * @param string $url The URL to check
     *
     * @return bool
     */
    public static function isValidWebUrl($url): bool
    {
        // Based on https://github.com/symfony/symfony/blob/7.3/src/Symfony/Component/Validator/Constraints/UrlValidator.php
        $pattern = '~^
            (http|https)://                                 # protocol
            (((?:[\_\.\pL\pN-]|%[0-9A-Fa-f]{2})+:)?((?:[\_\.\pL\pN-]|%[0-9A-Fa-f]{2})+)@)?  # basic auth
            (
                (?:
                    (?:xn--[a-z0-9-]++\.)*+xn--[a-z0-9-]++            # a domain name using punycode
                        |
                    (?:[\pL\pN\pS\pM\-\_]++\.)+[\pL\pN\pM]++          # a multi-level domain name
                        |
                    [a-z0-9\-\_]++                                    # a single-level domain name
                )\.?
                    |                                                 # or
                \d{1,3}\.\d{1,3}\.\d{1,3}\.\d{1,3}                    # an IP address
                    |                                                 # or
                \[
                    (?:(?:(?:(?:(?:(?:(?:[0-9a-f]{1,4})):){6})(?:(?:(?:(?:(?:[0-9a-f]{1,4})):(?:(?:[0-9a-f]{1,4})))|(?:(?:(?:(?:(?:25[0-5]|(?:[1-9]|1[0-9]|2[0-4])?[0-9]))\.){3}(?:(?:25[0-5]|(?:[1-9]|1[0-9]|2[0-4])?[0-9])))))))|(?:(?:::(?:(?:(?:[0-9a-f]{1,4})):){5})(?:(?:(?:(?:(?:[0-9a-f]{1,4})):(?:(?:[0-9a-f]{1,4})))|(?:(?:(?:(?:(?:25[0-5]|(?:[1-9]|1[0-9]|2[0-4])?[0-9]))\.){3}(?:(?:25[0-5]|(?:[1-9]|1[0-9]|2[0-4])?[0-9])))))))|(?:(?:(?:(?:(?:[0-9a-f]{1,4})))?::(?:(?:(?:[0-9a-f]{1,4})):){4})(?:(?:(?:(?:(?:[0-9a-f]{1,4})):(?:(?:[0-9a-f]{1,4})))|(?:(?:(?:(?:(?:25[0-5]|(?:[1-9]|1[0-9]|2[0-4])?[0-9]))\.){3}(?:(?:25[0-5]|(?:[1-9]|1[0-9]|2[0-4])?[0-9])))))))|(?:(?:(?:(?:(?:(?:[0-9a-f]{1,4})):){0,1}(?:(?:[0-9a-f]{1,4})))?::(?:(?:(?:[0-9a-f]{1,4})):){3})(?:(?:(?:(?:(?:[0-9a-f]{1,4})):(?:(?:[0-9a-f]{1,4})))|(?:(?:(?:(?:(?:25[0-5]|(?:[1-9]|1[0-9]|2[0-4])?[0-9]))\.){3}(?:(?:25[0-5]|(?:[1-9]|1[0-9]|2[0-4])?[0-9])))))))|(?:(?:(?:(?:(?:(?:[0-9a-f]{1,4})):){0,2}(?:(?:[0-9a-f]{1,4})))?::(?:(?:(?:[0-9a-f]{1,4})):){2})(?:(?:(?:(?:(?:[0-9a-f]{1,4})):(?:(?:[0-9a-f]{1,4})))|(?:(?:(?:(?:(?:25[0-5]|(?:[1-9]|1[0-9]|2[0-4])?[0-9]))\.){3}(?:(?:25[0-5]|(?:[1-9]|1[0-9]|2[0-4])?[0-9])))))))|(?:(?:(?:(?:(?:(?:[0-9a-f]{1,4})):){0,3}(?:(?:[0-9a-f]{1,4})))?::(?:(?:[0-9a-f]{1,4})):)(?:(?:(?:(?:(?:[0-9a-f]{1,4})):(?:(?:[0-9a-f]{1,4})))|(?:(?:(?:(?:(?:25[0-5]|(?:[1-9]|1[0-9]|2[0-4])?[0-9]))\.){3}(?:(?:25[0-5]|(?:[1-9]|1[0-9]|2[0-4])?[0-9])))))))|(?:(?:(?:(?:(?:(?:[0-9a-f]{1,4})):){0,4}(?:(?:[0-9a-f]{1,4})))?::)(?:(?:(?:(?:(?:[0-9a-f]{1,4})):(?:(?:[0-9a-f]{1,4})))|(?:(?:(?:(?:(?:25[0-5]|(?:[1-9]|1[0-9]|2[0-4])?[0-9]))\.){3}(?:(?:25[0-5]|(?:[1-9]|1[0-9]|2[0-4])?[0-9])))))))|(?:(?:(?:(?:(?:(?:[0-9a-f]{1,4})):){0,5}(?:(?:[0-9a-f]{1,4})))?::)(?:(?:[0-9a-f]{1,4})))|(?:(?:(?:(?:(?:(?:[0-9a-f]{1,4})):){0,6}(?:(?:[0-9a-f]{1,4})))?::))))
                \]  # an IPv6 address
            )
            (:[0-9]+)?                              # a port (optional)
            (?:/ (?:[\pL\pN\pS\pM\-._\~!$&\'()*+,;=:@]|%[0-9A-Fa-f]{2})* )*    # a path
            (?:\? (?:[\pL\pN\-._\~!$&\'\[\]()*+,;=:@/?]|%[0-9A-Fa-f]{2})* )?   # a query (optional)
            (?:\# (?:[\pL\pN\-._\~!$&\'()*+,;=:@/?]|%[0-9A-Fa-f]{2})* )?       # a fragment (optional)
        $~ixuD';

        return preg_match($pattern, $url) === 1;
    }

    /**
     * Checks if the given class or object has the specified trait.
     * This function checks the class itself and all parent classes for the trait.
     * @since 10.0.0
     * @param string|object $class The class or object
     * @param class-string $trait The trait
     * @return bool True if the class or its parents have the specified trait
     */
    public static function hasTrait($class, string $trait): bool
    {
        // Get traits of all parent classes
        do {
            $traits = class_uses($class, true);
            if (in_array($trait, $traits, true)) {
                return true;
            }
        } while ($class = get_parent_class($class));

        return false;
    }

    /**
     * Normalizes file name
     *
     * @param string $filename
     *
     * @return string
     */
    public static function filename($filename): string
    {
        //remove extension
        $ext = pathinfo($filename, PATHINFO_EXTENSION);
        $filename = self::slugify(
            preg_replace(
                '/\.' . $ext . '$/',
                '',
                $filename
            ),
            '' //no prefix on filenames
        );

        $namesize = strlen($filename) + strlen($ext) + 1;
        if ($namesize > 255) {
            //limit to 255 characters
            $filename = substr($filename, 0, $namesize - 255);
        }

        if (!empty($ext)) {
            $filename .= '.' . $ext;
        }

        return $filename;
    }

    /**
     * Clean _target argument
     *
     * @param string $target Target argument
     *
     * @return string
     */
    public static function cleanTarget(string $target): string
    {
        global $CFG_GLPI;

        $file = preg_replace('/^' . preg_quote($CFG_GLPI['root_doc'], '/') . '/', '', $target);
        if (file_exists(GLPI_ROOT . $file)) {
            return $target;
        }

        return '';
    }

    /**
     * Get available tabs for a given item
     *
     * @param string          $itemtype Type of the item
     * @param int|string|null $id       Id the item, optional
     *
     * @return array
     */
    public static function getAvailablesTabs(string $itemtype, $id = null): array
    {
        $item = getItemForItemtype($itemtype);

        if (!$item) {
            return [];
        }

        if (!is_null($id) && !$item->isNewID($id)) {
            $item->getFromDB($id);
        }

        $options = [];
        if (isset($_GET['withtemplate'])) {
            $options['withtemplate'] = $_GET['withtemplate'];
        }

        $tabs = $item->defineAllTabs($options);
        if (isset($tabs['no_all_tab'])) {
            unset($tabs['no_all_tab']);
        }
        // Add all tab
        $tabs[-1] = 'All';

        return $tabs;
    }

    /**
     * Check if a mixed value (possibly a string) is an integer or a float
     *
     * @param mixed $value A possible float
     *
     * @return bool
     */
    public static function isFloat($value): bool
    {
        if ($value === null || $value === '') {
            return false;
        }

        if (!is_numeric($value)) {
            $type = gettype($value);

            trigger_error(
                "Calling isFloat on $type",
                E_USER_WARNING
            );
            return false;
        }

        return (floatval($value) - intval($value)) > 0;
    }

    /**
     * Get the number of decimals for a given value
     *
     * @param mixed $value A possible float
     *
     * @return int
     */
    public static function getDecimalNumbers($value): int
    {
        if (!is_numeric($value)) {
            $type = gettype($value);

            trigger_error(
                "Calling getDecimalNumbers on $type",
                E_USER_WARNING
            );
            return 0;
        }

        if (floatval($value) == intval($value)) {
            return 0;
        }

        return strlen(preg_replace('/\d*\./', '', (string) floatval($value)));
    }

    /**
     * Try to convert to Mio the given input
     *
     * @param string $size Input string
     *
     * @return mixed The Mio value as an integer if we were able to parse the
     * input, else the unchanged input string
     */
    public static function getMioSizeFromString(string $size)
    {
        if (is_numeric($size)) {
            // Already a numeric value, no work to be done
            return $size;
        }

        if (!preg_match('/(\d+).*?(\w+)/', $size, $matches)) {
            // Unknown format, keep the string as it is
            return $size;
        }
        $supported_sizes = [
            'mo'  => 0,
            'mio' => 0,
            'go'  => 1,
            'gio' => 1,
            'to'  => 2,
            'tio' => 2,
        ];
        if (count($matches) >= 3 && isset($supported_sizes[strtolower($matches[2])])) {
            // Known format
            $size = (int) $matches[1];
            $size *= 1024 ** $supported_sizes[strtolower($matches[2])];
        }
        return $size;
    }

    /**
     * Get itemtype name used in JS function names, etc
     *
     * @param string $itemtype
     *
     * @return string
     */
    final public static function getNormalizedItemtype(string $itemtype)
    {
        return strtolower(str_replace('\\', '', $itemtype));
    }

    /**
     * @param string $message
     * @return string
     */
    public static function cleanPaths(string $message): string
    {
        return ErrorUtils::cleanPaths($message);
    }

    public static function safeIniSet(
        string $name,
        string|int $value,
        string $loglvl = LogLevel::WARNING
    ): void {
        try {
            ini_set($name, $value);
        } catch (InfoException $e) {
            self::log(
                $loglvl,
                [sprintf(
                    'Unable to set `%s` to `%s`. This may be caused by a `php_admin_flag` or a `php_admin_value` directive in your web server configuration. Try to use `php_flag` or `php_value` instead. Error is: %s',
                    $name,
                    $value,
                    $e->getMessage()
                )],
            );
        }
    }
}<|MERGE_RESOLUTION|>--- conflicted
+++ resolved
@@ -274,25 +274,6 @@
 
 
     /**
-<<<<<<< HEAD
-=======
-     * Is a string seems to be UTF-8 one ?
-     *
-     * @param string $str string to analyse
-     *
-     * @return bool
-     *
-     * @deprecated 11.0.0
-     **/
-    public static function seems_utf8($str)
-    {
-        Toolbox::deprecated();
-        return mb_check_encoding($str, "UTF-8");
-    }
-
-
-    /**
->>>>>>> a1648a3d
      * Encode string to UTF-8
      *
      * @param string $string        string to convert
@@ -673,85 +654,6 @@
     }
 
 
-<<<<<<< HEAD
-=======
-    /**
-     * Send a file (not a document) to the navigator
-     * See Document->send();
-     *
-     * @param string      $file        storage filename
-     * @param string      $filename    file title
-     * @param string|null $mime        file mime type
-     * @param bool     $expires_headers add expires headers maximize cacheability ?
-     *
-     * @return void
-     *
-     * @deprecated 11.0.0
-     */
-    public static function sendFile($file, $filename, $mime = null, $expires_headers = false)
-    {
-        Toolbox::deprecated();
-
-        static::getFileAsResponse($file, $filename, $mime, $expires_headers)->send();
-    }
-
-
-    /**
-     *  Add slash for variable & array
-     *
-     * @param string|string[] $value value to add slashes
-     *
-     * @return string|string[]
-     *
-     * @deprecated 11.0.0
-     **/
-    public static function addslashes_deep($value)
-    {
-        Toolbox::deprecated();
-
-        global $DB;
-
-        $value = ((array) $value === $value)
-                  ? array_map([self::class, 'addslashes_deep'], $value)
-                  : (
-                      is_null($value)
-                       ? null : (is_resource($value) || is_object($value)
-                       ? $value : $DB->escape(
-                           str_replace(
-                               ['&#039;', '&#39;', '&#x27;', '&apos;', '&quot;'],
-                               ["'", "'", "'", "'", "\""],
-                               $value
-                           )
-                       ))
-                  );
-
-        return $value;
-    }
-
-
-    /**
-     * Strip slash  for variable & array
-     *
-     * @param array|string $value  item to stripslashes
-     *
-     * @return array|string stripslashes item
-     *
-     * @deprecated 11.0.0
-     **/
-    public static function stripslashes_deep($value)
-    {
-        Toolbox::deprecated();
-
-        $value = ((array) $value === $value)
-                  ? array_map([self::class, 'stripslashes_deep'], $value)
-                  : (is_null($value)
-                        ? null : (is_resource($value) || is_object($value)
-                                    ? $value : stripslashes($value)));
-
-        return $value;
-    }
-
->>>>>>> a1648a3d
     /** Converts an array of parameters into a query string to be appended to a URL.
      *
      * @param array  $array      parameters to append to the query string.
