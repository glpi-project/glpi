--- conflicted
+++ resolved
@@ -529,18 +529,7 @@
             echo "</td></tr>";
         }
 
-<<<<<<< HEAD
-        if (isset($searchopt[1])) {
-            // print first element
-            echo "<tr>";
-            echo "<td>" . $searchopt[1]["name"];
-
-            if ($global_write) {
-                echo "</td><td colspan='3'>&nbsp;";
-            }
-            echo "</td></tr>";
-        }
-=======
+
         foreach ($fixed_columns as $searchoption_index) {
             if (!isset($searchopt[$searchoption_index])) {
                 // Missing search option; do nothing
@@ -555,7 +544,6 @@
             if ($global_write) {
                 echo "<td colspan='3'>&nbsp;</td>";
             }
->>>>>>> f3358bfd
 
             echo "</tr>";
         }
