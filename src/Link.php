<?php

/**
 * ---------------------------------------------------------------------
 *
 * GLPI - Gestionnaire Libre de Parc Informatique
 *
 * http://glpi-project.org
 *
 * @copyright 2015-2023 Teclib' and contributors.
 * @copyright 2003-2014 by the INDEPNET Development Team.
 * @licence   https://www.gnu.org/licenses/gpl-3.0.html
 *
 * ---------------------------------------------------------------------
 *
 * LICENSE
 *
 * This file is part of GLPI.
 *
 * This program is free software: you can redistribute it and/or modify
 * it under the terms of the GNU General Public License as published by
 * the Free Software Foundation, either version 3 of the License, or
 * (at your option) any later version.
 *
 * This program is distributed in the hope that it will be useful,
 * but WITHOUT ANY WARRANTY; without even the implied warranty of
 * MERCHANTABILITY or FITNESS FOR A PARTICULAR PURPOSE.  See the
 * GNU General Public License for more details.
 *
 * You should have received a copy of the GNU General Public License
 * along with this program.  If not, see <https://www.gnu.org/licenses/>.
 *
 * ---------------------------------------------------------------------
 */

use Glpi\DBAL\QueryExpression;
use Glpi\Toolbox\URL;

/** Link Class
 **/
class Link extends CommonDBTM
{
   // From CommonDBTM
    public $dohistory                   = true;

    public static $rightname = 'link';
    public static $tags      = ['[LOGIN]', '[ID]', '[NAME]', '[LOCATION]', '[LOCATIONID]', '[IP]',
        '[MAC]', '[NETWORK]', '[DOMAIN]', '[SERIAL]', '[OTHERSERIAL]',
        '[USER]', '[GROUP]', '[REALNAME]', '[FIRSTNAME]'
    ];


    public static function getTypeName($nb = 0)
    {
        return _n('External link', 'External links', $nb);
    }

    /**
     * For plugins, add a tag to the links tags
     *
     * @param $tag    string    class name
     **/
    public static function registerTag($tag)
    {

        if (!in_array($tag, self::$tags)) {
            self::$tags[] = $tag;
        }
    }

    public function getTabNameForItem(CommonGLPI $item, $withtemplate = 0)
    {

        if (self::canView()) {
            $nb = 0;
            if ($_SESSION['glpishow_count_on_tabs']) {
                $entity_criteria = getEntitiesRestrictCriteria(
                    Link::getTable(),
                    '',
                    self::getEntityRestrictForItem($item),
                    $item instanceof CommonDBTM ? $item->maybeRecursive() : false
                );

                $nb = countElementsInTable(
                    ['glpi_links_itemtypes','glpi_links'],
                    [
                        'glpi_links_itemtypes.links_id'  => new QueryExpression(DBmysql::quoteName('glpi_links.id')),
                        'glpi_links_itemtypes.itemtype'  => $item->getType()
                    ] + $entity_criteria
                );
            }
            return self::createTabEntry(self::getTypeName(Session::getPluralNumber()), $nb, $item::getType());
        }
        return '';
    }


    public static function displayTabContentForItem(CommonGLPI $item, $tabnum = 1, $withtemplate = 0)
    {

        self::showForItem($item);
        return true;
    }


    public function defineTabs($options = [])
    {

        $ong = [];
        $this->addDefaultFormTab($ong);
        $this->addStandardTab('Link_Itemtype', $ong, $options);
        $this->addStandardTab('Log', $ong, $options);

        return $ong;
    }


    public function cleanDBonPurge()
    {

        $this->deleteChildrenAndRelationsFromDb(
            [
                Link_Itemtype::class,
            ]
        );
    }


    public function getEmpty()
    {
        if (!parent::getEmpty()) {
            return false;
        }

        //Keep the same behavior as in previous versions
        $this->fields['open_window'] = 1;
        return true;
    }


    /**
     * Print the link form
     *
     * @param $ID      integer ID of the item
     * @param $options array
     *     - target filename : where to go when done.
     *
     * @return void
     **/
    public function showForm($ID, array $options = [])
    {

        $this->initForm($ID, $options);
        $this->showFormHeader($options);

        echo "<tr class='tab_bg_1'><td height='23'>" . __('Valid tags') . "</td>";
        echo "<td colspan='3'>";

        $count = count(self::$tags);
        $i     = 0;
        foreach (self::$tags as $tag) {
            echo $tag;
            echo "&nbsp;";
            $i++;
            if (($i % 8 == 0) && ($count > 1)) {
                echo "<br>";
            }
        }
        echo "<br>" . __('or') . "<br>[FIELD:<i>" . __('field name in DB') . "</i>] (" . __('Example:') . " [FIELD:name], [FIELD:content], ...)";
        echo "</td></tr>";

        echo "<tr class='tab_bg_1'><td>" . __('Name') . "</td>";
        echo "<td colspan='3'>";
        echo Html::input('name', ['value' => $this->fields['name']]);
        echo "</td></tr>";

        echo "<tr class='tab_bg_1'><td>" . __('Link or filename') . "</td>";
        echo "<td colspan='3'>";
        echo Html::input('link', ['value' => $this->fields['link'], 'size' => 84]);
        echo "</td></tr>";

        echo "<tr class='tab_bg_1'><td>" . __('Open in a new window') . "</td><td>";
        Dropdown::showYesNo('open_window', $this->fields['open_window']);
        echo "</td><td colspan='2'>&nbsp;</td></tr>";

        echo "<tr class='tab_bg_1'><td>" . __('File content') . "</td>";
        echo "<td colspan='3'>";
        echo "<textarea name='data' rows='10' cols='96'>" . $this->fields["data"] . "</textarea>";
        echo "</td></tr>";

        $this->showFormButtons($options);

        return true;
    }


    public function rawSearchOptions()
    {
        $tab = [];

        $tab[] = [
            'id'                 => 'common',
            'name'               => __('Characteristics')
        ];

        $tab[] = [
            'id'                 => '1',
            'table'              => $this->getTable(),
            'field'              => 'name',
            'name'               => __('Name'),
            'datatype'           => 'itemlink',
            'massiveaction'      => false,
        ];

        $tab[] = [
            'id'                 => '2',
            'table'              => $this->getTable(),
            'field'              => 'id',
            'name'               => __('ID'),
            'massiveaction'      => false,
            'datatype'           => 'number'
        ];

        $tab[] = [
            'id'                 => '3',
            'table'              => $this->getTable(),
            'field'              => 'link',
            'name'               => __('Link or filename'),
            'datatype'           => 'string',
        ];

        $tab[] = [
            'id'                 => '19',
            'table'              => $this->getTable(),
            'field'              => 'date_mod',
            'name'               => __('Last update'),
            'datatype'           => 'datetime',
            'massiveaction'      => false
        ];

        $tab[] = [
            'id'                 => '121',
            'table'              => $this->getTable(),
            'field'              => 'date_creation',
            'name'               => __('Creation date'),
            'datatype'           => 'datetime',
            'massiveaction'      => false
        ];

        $tab[] = [
            'id'                 => '80',
            'table'              => 'glpi_entities',
            'field'              => 'completename',
            'name'               => Entity::getTypeName(1),
            'massiveaction'      => false,
            'datatype'           => 'dropdown'
        ];

        return $tab;
    }


    /**
     * Generate link(s).
     *
     * @param string        $link       original string content
     * @param CommonDBTM    $item       item used to make replacements
     * @param bool          $safe_url   indicates whether URL should be sanitized or not
     *
     * @return array of link contents (may have several when item have several IP / MAC cases)
     *
     * @FIXME Uncomment $safe_url parameter declaration in GLPI 10.1.
     */
    public static function generateLinkContents($link, CommonDBTM $item/*, bool $safe_url = true*/)
    {
        $safe_url = func_num_args() === 3 ? func_get_arg(2) : true;

        /**
         * @var array $CFG_GLPI
         * @var \DBmysql $DB
         */
        global $CFG_GLPI, $DB;

       // Replace [FIELD:<field name>]
        $matches = [];
        if (preg_match_all('/\[FIELD:(\w+)\]/', $link, $matches)) {
            foreach ($matches[1] as $key => $field) {
                $item::unsetUndisclosedFields($item->fields);
                if ($item->isField($field)) {
                    $link = str_replace($matches[0][$key], $item->getField($field), $link);
                }
            }
        }

        if (strstr($link, "[ID]")) {
            $link = str_replace("[ID]", $item->fields['id'], $link);
        }
        if (
            strstr($link, "[LOGIN]")
            && isset($_SESSION["glpiname"])
        ) {
            $link = str_replace("[LOGIN]", $_SESSION["glpiname"], $link);
        }

        if (strstr($link, "[NAME]")) {
            $link = str_replace("[NAME]", $item->getName(), $link);
        }
        if (
            strstr($link, "[SERIAL]")
            && $item->isField('serial')
        ) {
            $link = str_replace("[SERIAL]", $item->getField('serial'), $link);
        }
        if (
            strstr($link, "[OTHERSERIAL]")
            && $item->isField('otherserial')
        ) {
            $link = str_replace("[OTHERSERIAL]", $item->getField('otherserial'), $link);
        }
        if (
            strstr($link, "[LOCATIONID]")
            && $item->isField('locations_id')
        ) {
            $link = str_replace("[LOCATIONID]", $item->getField('locations_id'), $link);
        }
        if (
            strstr($link, "[LOCATION]")
            && $item->isField('locations_id')
        ) {
            $link = str_replace(
                "[LOCATION]",
                Dropdown::getDropdownName(
                    "glpi_locations",
                    $item->getField('locations_id')
                ),
                $link
            );
        }
        if (
            strstr($link, "[DOMAIN]")
            && in_array($item->getType(), $CFG_GLPI['domain_types'], true)
        ) {
            $domain_table = Domain::getTable();
            $domain_item_table = Domain_Item::getTable();
            $iterator = $DB->request([
                'SELECT'    => ['name'],
                'FROM'      => $domain_table,
                'LEFT JOIN' => [
                    $domain_item_table => [
                        'FKEY'   => [
                            $domain_table        => 'id',
                            $domain_item_table   => 'domains_id'
                        ],
                        'AND'    => ['itemtype' => $item->getType()]
                    ]
                ],
                'WHERE'     => ['items_id' => $item->getID()]
            ]);
            if ($iterator->count()) {
                $link = str_replace("[DOMAIN]", $iterator->current()['name'], $link);
            }
        }
        if (
            strstr($link, "[NETWORK]")
            && $item->isField('networks_id')
        ) {
            $link = str_replace(
                "[NETWORK]",
                Dropdown::getDropdownName(
                    "glpi_networks",
                    $item->getField('networks_id')
                ),
                $link
            );
        }
        if (
            strstr($link, "[USER]")
            && $item->isField('users_id')
        ) {
            $link = str_replace(
                "[USER]",
                Dropdown::getDropdownName(
                    "glpi_users",
                    $item->getField('users_id')
                ),
                $link
            );
        }
        if (
            strstr($link, "[GROUP]")
            && $item->isField('groups_id')
        ) {
            $link = str_replace(
                "[GROUP]",
                Dropdown::getDropdownName(
                    "glpi_groups",
                    $item->getField('groups_id')
                ),
                $link
            );
        }
        if (
            strstr($link, "[REALNAME]")
            && $item->isField('realname')
        ) {
            $link = str_replace("[REALNAME]", $item->getField('realname'), $link);
        }
        if (
            strstr($link, "[FIRSTNAME]")
            && $item->isField('firstname')
        ) {
            $link = str_replace("[FIRSTNAME]", $item->getField('firstname'), $link);
        }

        $replace_IP  = strstr($link, "[IP]");
        $replace_MAC = strstr($link, "[MAC]");

        if (!$replace_IP && !$replace_MAC) {
            if ($safe_url) {
                $link = URL::sanitizeURL($link) ?: '#';
            }
            return [$link];
        }
       // Return several links id several IP / MAC

        $ipmac = [];
        if (get_class($item) == 'NetworkEquipment') {
            if ($replace_IP) {
                $iterator = $DB->request([
                    'SELECT' => [
                        'glpi_ipaddresses.id',
                        'glpi_ipaddresses.name AS ip',
                    ],
                    'FROM'   => 'glpi_networknames',
                    'INNER JOIN'   => [
                        'glpi_ipaddresses'   => [
                            'ON' => [
                                'glpi_ipaddresses'   => 'items_id',
                                'glpi_networknames'  => 'id', [
                                    'AND' => [
                                        'glpi_ipaddresses.itemtype' => 'NetworkName'
                                    ]
                                ]
                            ]
                        ]
                    ],
                    'WHERE'        => [
                        'glpi_networknames.items_id'  => $item->getID(),
                        'glpi_networknames.itemtype'  => ['NetworkEquipment']
                    ]
                ]);
                foreach ($iterator as $data2) {
                     $ipmac['ip' . $data2['id']]['ip']  = $data2["ip"];
                     $ipmac['ip' . $data2['id']]['mac'] = $item->getField('mac');
                }
            }

            if ($replace_MAC) {
               // If there is no entry, then, we must at least define the mac of the item ...
                if (count($ipmac) == 0) {
                    $ipmac['mac0']['ip']    = '';
                    $ipmac['mac0']['mac']   = $item->getField('mac');
                }
            }
        }

        if ($replace_IP) {
            $iterator = $DB->request([
                'SELECT' => [
                    'glpi_ipaddresses.id',
                    'glpi_ipaddresses.name AS ip',
                    'glpi_networkports.mac'
                ],
                'FROM'   => 'glpi_networkports',
                'INNER JOIN'   => [
                    'glpi_networknames'   => [
                        'ON' => [
                            'glpi_networknames'  => 'items_id',
                            'glpi_networkports'  => 'id', [
                                'AND' => [
                                    'glpi_networknames.itemtype' => 'NetworkPort'
                                ]
                            ]
                        ]
                    ],
                    'glpi_ipaddresses'   => [
                        'ON' => [
                            'glpi_ipaddresses'   => 'items_id',
                            'glpi_networknames'  => 'id', [
                                'AND' => [
                                    'glpi_ipaddresses.itemtype' => 'NetworkName'
                                ]
                            ]
                        ]
                    ]
                ],
                'WHERE'        => [
                    'glpi_networkports.items_id'  => $item->getID(),
                    'glpi_networkports.itemtype'  => $item->getType()
                ]
            ]);
            foreach ($iterator as $data2) {
                $ipmac['ip' . $data2['id']]['ip']  = $data2["ip"];
                $ipmac['ip' . $data2['id']]['mac'] = $data2["mac"];
            }
        }

        if ($replace_MAC) {
            $criteria = [
                'SELECT' => [
                    'glpi_networkports.id',
                    'glpi_networkports.mac'
                ],
                'FROM'   => 'glpi_networkports',
                'WHERE'  => [
                    'glpi_networkports.items_id'  => $item->getID(),
                    'glpi_networkports.itemtype'  => $item->getType()
                ],
                'GROUP' => 'glpi_networkports.mac'
            ];

            if ($replace_IP) {
                $criteria['LEFT JOIN'] = [
                    'glpi_networknames' => [
                        'ON' => [
                            'glpi_networknames'  => 'items_id',
                            'glpi_networkports'  => 'id', [
                                'AND' => [
                                    'glpi_networknames.itemtype'  => 'NetworkPort'
                                ]
                            ]
                        ]
                    ]
                ];
                $criteria['WHERE']['glpi_networknames.id'] = null;
            }

            $iterator = $DB->request($criteria);
            foreach ($iterator as $data2) {
                $ipmac['mac' . $data2['id']]['ip']  = '';
                $ipmac['mac' . $data2['id']]['mac'] = $data2["mac"];
            }
        }

        $links = [];
        if (count($ipmac) > 0) {
            foreach ($ipmac as $key => $val) {
                $tmplink = $link;
                $disp    = 1;
                if (strstr($link, "[IP]")) {
                    if (empty($val['ip'])) {
                        $disp = 0;
                    } else {
                        $tmplink = str_replace("[IP]", $val['ip'], $tmplink);
                    }
                }
                if (strstr($link, "[MAC]")) {
                    if (empty($val['mac'])) {
                        $disp = 0;
                    } else {
                        $tmplink = str_replace("[MAC]", $val['mac'], $tmplink);
                    }
                }

                if ($disp) {
                    if ($safe_url) {
                        $tmplink = URL::sanitizeURL($tmplink) ?: '#';
                    }
                    $links[$key] = $tmplink;
                }
            }
        }

        if (count($links)) {
            return $links;
        }
        if ($safe_url) {
            $link = URL::sanitizeURL($link) ?: '#';
        }
        return [$link];
    }


    /**
     * Show Links for an item
     *
     * @param $item                     CommonDBTM object
     * @param $withtemplate    integer  withtemplate param (default 0)
     **/
    public static function showForItem(CommonDBTM $item, $withtemplate = 0)
    {
<<<<<<< HEAD
=======
        /** @var \DBmysql $DB */
        global $DB;

>>>>>>> d35432b7
        if (!self::canView()) {
            return false;
        }

        if ($item->isNewID($item->getID())) {
            return false;
        }

        $iterator = self::getLinksDataForItem($item);

        echo "<div class='spaced'><table class='tab_cadrehov'>";

        echo "<tr class='tab_bg_2'>";
        echo "<th>" . self::getTypeName(Session::getPluralNumber()) . "</th>";
        echo "<th class='right'>";
        if (self::canUpdate()) {
            echo '<a class="btn btn-primary" href="' . self::getSearchURL() . '">';
            echo '<i class="fas fa-cog"></i>&nbsp;';
            echo __('Configure');
            echo '</a>';
        }
        echo "</th>";
        echo "</tr>";
        if (count($iterator)) {
            foreach ($iterator as $data) {
                $links = self::getAllLinksFor($item, $data);

                foreach ($links as $link) {
                    echo "<tr class='tab_bg_2'>";
                    echo "<td colspan='2'>$link</td></tr>";
                }
            }
        } else {
            echo "<tr class='tab_bg_2'><td>" . __('No link defined') . "</td></tr>";
        }
        echo "</table></div>";
    }

    /**
     * Show Links for an item
     *
     * @since 0.85
     *
     * @param $item                        CommonDBTM object
     * @param $params    array of params : must contain id / name / link / data
     **/
    public static function getAllLinksFor($item, $params = [])
    {
        /** @var array $CFG_GLPI */
        global $CFG_GLPI;

        $computedlinks = [];
        if (
            !isset($params['name'])
            || !isset($params['link'])
            || !isset($params['data'])
            || !isset($params['id'])
        ) {
            return $computedlinks;
        }

        if (!isset($params['open_window'])) {
            $params['open_window'] = true;
        }

        if (empty($params['name'])) {
            $params['name'] = $params['link'];
        }

        $names = $item->generateLinkContents($params['name'], $item, false);
        $file  = trim($params['data']);

        if (empty($file)) {
            // Generate links
            $links = $item->generateLinkContents($params['link'], $item, true);
            $i     = 1;
            foreach ($links as $key => $val) {
                $val     = htmlspecialchars($val); // encode special chars as value was generated from a raw pattern
                $name    = (isset($names[$key]) ? $names[$key] : reset($names));
                $newlink = '<a href="' . $val . '"';
                if ($params['open_window']) {
                    $newlink .= " target='_blank'";
                }
                $newlink          .= ">";
                $linkname          = sprintf(__('%1$s #%2$s'), $name, $i);
                $newlink          .= sprintf(__('%1$s: %2$s'), $linkname, $val);
                $newlink          .= "</a>";
                $computedlinks[]   = $newlink;
                $i++;
            }
        } else {
           // Generate files
            $files = $item->generateLinkContents($params['link'], $item, false);
            $links = $item->generateLinkContents($params['data'], $item, false);
            $i     = 1;
            foreach ($links as $key => $val) {
                $name = (isset($names[$key]) ? $names[$key] : reset($names));
                if (isset($files[$key])) {
                    // a different name for each file, ex name = foo-[IP].txt
                    $file = $files[$key];
                } else {
                   // same name for all files, ex name = foo.txt
                    $file = reset($files);
                }
                $url             = $CFG_GLPI["root_doc"] . "/front/link.send.php?lID=" . $params['id'] .
                                 "&itemtype=" . $item->getType() .
                                 "&id=" . $item->getID() . "&rank=$key";
                $newlink         = '<a href="' . htmlspecialchars($url) . '" target="_blank">';
                $newlink        .= "<i class='fa-lg fa-fw fas fa-link'></i>&nbsp;";
                $linkname        = sprintf(__('%1$s #%2$s'), $name, $i);
                $newlink        .= sprintf(__('%1$s: %2$s'), $linkname, $val);
                $newlink        .= "</a>";
                $computedlinks[] = $newlink;
                $i++;
            }
        }

        return $computedlinks;
    }

    public static function rawSearchOptionsToAdd($itemtype = null)
    {
        $tab = [];

       // "Fake" search options, processing is done in Search::giveItem() for glpi_links._virtual
        $newtab = [
            'id'                 => '145',
            'table'              => 'glpi_links',
            'field'              => '_virtual',
            'name'               => _n('External link', 'External links', Session::getPluralNumber()),
            'datatype'           => 'specific',
            'nosearch'           => true,
            'forcegroupby'       => true,
            'nosort'             => '1',
            'joinparams'         => [
                'beforejoin'         => [
                    'table'              => 'glpi_links_itemtypes',
                    'joinparams'         => [
                        'jointype'           => 'itemtypeonly'
                    ]
                ]
            ]
        ];

        $tab[] = $newtab;

        return $tab;
    }

    public static function getEntityRestrictForItem(CommonGLPI $item)
    {
        if (!$item instanceof CommonDBTM) {
            return '';
        }

        $restrict = $item->getEntityID();
        if ($item->getType() == 'User') {
            $restrict = Profile_User::getEntitiesForUser($item->getID());
        }

        return $restrict;
    }

    public static function getLinksDataForItem(CommonDBTM $item)
    {
        /** @var \DBmysql $DB */
        global $DB;

        $restrict = self::getEntityRestrictForItem($item);

        return $DB->request([
            'SELECT'       => [
                'glpi_links.id',
                'glpi_links.link AS link',
                'glpi_links.name AS name',
                'glpi_links.data AS data',
                'glpi_links.open_window AS open_window'
            ],
            'FROM'         => 'glpi_links',
            'INNER JOIN'   => [
                'glpi_links_itemtypes'  => [
                    'ON' => [
                        'glpi_links_itemtypes'  => 'links_id',
                        'glpi_links'            => 'id'
                    ]
                ]
            ],
            'WHERE'        => [
                'glpi_links_itemtypes.itemtype'  => $item->getType(),
            ] + getEntitiesRestrictCriteria('glpi_links', 'entities_id', $restrict, true),
            'ORDERBY'      => 'name'
        ]);
    }

    public static function getIcon()
    {
        return "ti ti-link";
    }
}<|MERGE_RESOLUTION|>--- conflicted
+++ resolved
@@ -589,12 +589,6 @@
      **/
     public static function showForItem(CommonDBTM $item, $withtemplate = 0)
     {
-<<<<<<< HEAD
-=======
-        /** @var \DBmysql $DB */
-        global $DB;
-
->>>>>>> d35432b7
         if (!self::canView()) {
             return false;
         }
