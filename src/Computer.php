--- conflicted
+++ resolved
@@ -310,19 +310,13 @@
 
     public function cleanDBonPurge()
     {
-
         $this->deleteChildrenAndRelationsFromDb(
             [
                 Computer_Item::class,
-<<<<<<< HEAD
-                Item_SoftwareLicense::class,
-                Item_SoftwareVersion::class,
-                Item_Process::class,
-                Item_Environment::class,
-=======
->>>>>>> 4eb38bd0
                 ComputerAntivirus::class,
                 ComputerVirtualMachine::class,
+                Item_Environment::class,
+                Item_Process::class,
             ]
         );
     }
