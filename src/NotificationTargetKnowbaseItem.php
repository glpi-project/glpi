--- conflicted
+++ resolved
@@ -58,26 +58,6 @@
         $knowbase = $this->obj;
 
         // Define all language tags
-<<<<<<< HEAD
-        $this->data['##lang.knowbaseitem.url##']           = __('URL');
-        $this->data['##lang.knowbaseitem.subject##']       = __('Name');
-        $this->data['##lang.knowbaseitem.content##']       = __('Content');
-        $this->data['##lang.knowbaseitem.categories##']    = __('Categories');
-        $this->data['##lang.knowbaseitem.is_faq##']        = __('FAQ');
-        $this->data['##lang.knowbaseitem.begin_date##']    = __('Begin Date');
-        $this->data['##lang.knowbaseitem.end_date##']      = __('End Date');
-        $this->data['##lang.knowbaseitem.numberofdocuments##'] = __('Number of documents');
-        $this->data['##lang.document.name##']              = __('Document name');
-        $this->data['##lang.document.downloadurl##']       = __('Document download URL');
-        $this->data['##lang.document.url##']               = __('Document URL');
-        $this->data['##lang.document.filename##']          = __('Document filename');
-        $this->data['##lang.document.weblink##']           = __('Document weblink');
-        $this->data['##lang.document.id##']                = __('Document ID');
-        $this->data['##lang.document.heading##']           = __('Document heading');
-        $this->data['##lang.target.url##']                 = __('URL');
-        $this->data['##lang.target.name##']                = __('Name');
-        $this->data['##lang.target.itemtype##']            = __('Type');
-=======
         $this->data['##lang.knowbaseitem.url##']                = __('URL');
         $this->data['##lang.knowbaseitem.subject##']            = __('Name');
         $this->data['##lang.knowbaseitem.content##']            = __('Content');
@@ -96,7 +76,6 @@
         $this->data['##lang.target.url##']                      = __('URL');
         $this->data['##lang.target.name##']                     = __('Name');
         $this->data['##lang.target.itemtype##']                 = __('Type');
->>>>>>> ecbc0304
 
         // Set data
         $this->data['##knowbaseitem.url##']          = $knowbase->getLink();
@@ -171,45 +150,24 @@
     public function getTags()
     {
         $tags = [
-<<<<<<< HEAD
-            'knowbaseitem.url'                      => __('URL'),
-            'knowbaseitem.categories'               => __('Categories'),
-            'knowbaseitem.content'                  => __('Content'),
-            'knowbaseitem.subject'                  => __('Subject'),
-            'knowbaseitem.begin_date'               => __('Begin Date'),
-            'knowbaseitem.end_date'                 => __('End Date'),
-            'knowbaseitem.is_faq'                   => __('FAQ'),
-            'knowbaseitem.numberofdocuments'        => __('Number of documents'),
-            'document.name'                         => __('Document name'),
-            'document.downloadurl'                  => __('Document download URL'),
-            'document.url'                          => __('Document URL'),
-            'document.filename'                     => __('Document filename'),
-            'document.weblink'                      => __('Document weblink'),
-            'document.id'                           => __('Document ID'),
-            'document.heading'                      => __('Document heading'),
-            'target.url'                            => __('URL'),
-            'target.name'                           => __('Name'),
-            'target.itemtype'                       => __('Type')
-=======
-            'knowbaseitem.url'                  => __('URL'),
-            'knowbaseitem.categories'           => __('Categories'),
-            'knowbaseitem.content'              => __('Content'),
-            'knowbaseitem.subject'              => __('Subject'),
-            'knowbaseitem.begin_date'           => __('Begin Date'),
-            'knowbaseitem.end_date'             => __('End Date'),
-            'knowbaseitem.is_faq'               => __('FAQ'),
-            'knowbaseitem.numberofdocuments'    => __('Number of documents'),
-            'document.name'                     => __('Document name'),
-            'document.downloadurl'              => __('Document download URL'),
-            'document.url'                      => __('Document URL'),
-            'document.filename'                 => __('Document filename'),
-            'document.weblink'                  => __('Document weblink'),
-            'document.id'                       => __('Document ID'),
-            'document.heading'                  => __('Document heading'),
-            'target.url'                        => __('URL'),
-            'target.name'                       => __('Name'),
-            'target.itemtype'                   => __('Type')
->>>>>>> ecbc0304
+            'knowbaseitem.url'           => __('URL'),
+            'knowbaseitem.categories' => __('Categories'),
+            'knowbaseitem.content'       => __('Content'),
+            'knowbaseitem.subject'         => __('Subject'),
+            'knowbaseitem.begin_date'   => __('Begin Date'),
+            'knowbaseitem.end_date'  => __('End Date'),
+            'knowbaseitem.is_faq'        => __('FAQ'),
+            'knowbaseitem.numberofdocuments'       => __('Number of documents'),
+            'document.name'       => __('Document name'),
+            'document.downloadurl'       => __('Document download URL'),
+            'document.url'       => __('Document URL'),
+            'document.filename'       => __('Document filename'),
+            'document.weblink'       => __('Document weblink'),
+            'document.id'       => __('Document ID'),
+            'document.heading'      => __('Document heading'),
+            'target.url'           => __('URL'),
+            'target.name'           => __('Name'),
+            'target.itemtype'           => __('Type')
         ];
 
         foreach ($tags as $tag => $label) {
