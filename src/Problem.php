<?php

/**
 * ---------------------------------------------------------------------
 *
 * GLPI - Gestionnaire Libre de Parc Informatique
 *
 * http://glpi-project.org
 *
 * @copyright 2015-2024 Teclib' and contributors.
 * @copyright 2003-2014 by the INDEPNET Development Team.
 * @licence   https://www.gnu.org/licenses/gpl-3.0.html
 *
 * ---------------------------------------------------------------------
 *
 * LICENSE
 *
 * This file is part of GLPI.
 *
 * This program is free software: you can redistribute it and/or modify
 * it under the terms of the GNU General Public License as published by
 * the Free Software Foundation, either version 3 of the License, or
 * (at your option) any later version.
 *
 * This program is distributed in the hope that it will be useful,
 * but WITHOUT ANY WARRANTY; without even the implied warranty of
 * MERCHANTABILITY or FITNESS FOR A PARTICULAR PURPOSE.  See the
 * GNU General Public License for more details.
 *
 * You should have received a copy of the GNU General Public License
 * along with this program.  If not, see <https://www.gnu.org/licenses/>.
 *
 * ---------------------------------------------------------------------
 */

use Glpi\Application\View\TemplateRenderer;
use Glpi\ContentTemplates\Parameters\ProblemParameters;
use Glpi\RichText\RichText;

/**
 * Problem class
 **/
class Problem extends CommonITILObject
{
   // From CommonDBTM
    public $dohistory = true;
    protected static $forward_entity_to = ['ProblemCost'];

   // From CommonITIL
    public $userlinkclass        = 'Problem_User';
    public $grouplinkclass       = 'Group_Problem';
    public $supplierlinkclass    = 'Problem_Supplier';

    public static $rightname            = 'problem';
    protected $usenotepad        = true;


    const MATRIX_FIELD         = 'priority_matrix';
    const URGENCY_MASK_FIELD   = 'urgency_mask';
    const IMPACT_MASK_FIELD    = 'impact_mask';
    const STATUS_MATRIX_FIELD  = 'problem_status';

    const READMY               = 1;
    const READALL              = 1024;


    /**
     * Name of the type
     *
     * @param $nb : number of item in the type
     **/
    public static function getTypeName($nb = 0)
    {
        return _n('Problem', 'Problems', $nb);
    }


    public function canSolve()
    {

        return (self::isAllowedStatus($this->fields['status'], self::SOLVED)
              // No edition on closed status
              && !in_array($this->fields['status'], $this->getClosedStatusArray())
              && (Session::haveRight(self::$rightname, UPDATE)
                  || (Session::haveRight(self::$rightname, self::READMY)
                      && ($this->isUser(CommonITILActor::ASSIGN, Session::getLoginUserID())
                          || (isset($_SESSION["glpigroups"])
                              && $this->haveAGroup(
                                  CommonITILActor::ASSIGN,
                                  $_SESSION["glpigroups"]
                              ))))));
    }


    public static function canView(): bool
    {
        return Session::haveRightsOr(self::$rightname, [self::READALL, self::READMY]);
    }


    /**
     * Is the current user have right to show the current problem ?
     *
     * @return boolean
     **/
    public function canViewItem(): bool
    {

        if (!Session::haveAccessToEntity($this->getEntityID(), $this->isRecursive())) {
            return false;
        }
        return (Session::haveRight(self::$rightname, self::READALL)
              || (Session::haveRight(self::$rightname, self::READMY)
                  && ($this->isUser(CommonITILActor::REQUESTER, Session::getLoginUserID())
                      || $this->isUser(CommonITILActor::OBSERVER, Session::getLoginUserID())
                      || (isset($_SESSION["glpigroups"])
                          && ($this->haveAGroup(CommonITILActor::REQUESTER, $_SESSION["glpigroups"])
                              || $this->haveAGroup(
                                  CommonITILActor::OBSERVER,
                                  $_SESSION["glpigroups"]
                              )))
                      || ($this->isUser(CommonITILActor::ASSIGN, Session::getLoginUserID())
                          || (isset($_SESSION["glpigroups"])
                              && $this->haveAGroup(
                                  CommonITILActor::ASSIGN,
                                  $_SESSION["glpigroups"]
                              ))))));
    }


    /**
     * Is the current user have right to create the current problem ?
     *
     * @return boolean
     **/
    public function canCreateItem(): bool
    {

        if (!Session::haveAccessToEntity($this->getEntityID())) {
            return false;
        }
        return Session::haveRight(self::$rightname, CREATE);
    }


    /**
     * is the current user could reopen the current problem
     *
     * @since 9.4.0
     *
     * @return boolean
     */
    public function canReopen()
    {
        return Session::haveRight('followup', CREATE)
             && in_array($this->fields["status"], $this->getClosedStatusArray())
             && ($this->isAllowedStatus($this->fields['status'], self::INCOMING)
                 || $this->isAllowedStatus($this->fields['status'], self::ASSIGNED));
    }


    public function pre_deleteItem()
    {
        /** @var array $CFG_GLPI */
        global $CFG_GLPI;

        if (!isset($this->input['_disablenotif']) && $CFG_GLPI['use_notifications']) {
            NotificationEvent::raiseEvent('delete', $this);
        }
        return true;
    }


    public function getTabNameForItem(CommonGLPI $item, $withtemplate = 0)
    {

        if (static::canView()) {
            switch ($item->getType()) {
                case __CLASS__:
                    $ong = [];
                    if ($item->canUpdate()) {
                        $ong[1] = static::createTabEntry(__('Statistics'), 0, null, 'ti ti-chart-pie');
                    }

                    return $ong;
            }
        }
        return '';
    }


    public static function displayTabContentForItem(CommonGLPI $item, $tabnum = 1, $withtemplate = 0)
    {

        switch (get_class($item)) {
            case __CLASS__:
                switch ($tabnum) {
                    case 1:
                        $item->showStats();
                        break;
                }
        }
        return true;
    }


    public function defineTabs($options = [])
    {
        $ong = [];
        $this->addDefaultFormTab($ong);
        $this->addStandardTab(__CLASS__, $ong, $options);
        $this->addStandardTab('Problem_Ticket', $ong, $options);
        $this->addStandardTab('Change_Problem', $ong, $options);
        $this->addStandardTab('ProblemCost', $ong, $options);
        $this->addStandardTab('Itil_Project', $ong, $options);
        $this->addStandardTab('Item_Problem', $ong, $options);
        if ($this->hasImpactTab()) {
            $this->addStandardTab('Impact', $ong, $options);
        }
        $this->addStandardTab('Notepad', $ong, $options);
        $this->addStandardTab('KnowbaseItem_Item', $ong, $options);
        $this->addStandardTab('Log', $ong, $options);

        return $ong;
    }


    public function cleanDBonPurge()
    {
       // CommonITILTask does not extends CommonDBConnexity
        $pt = new ProblemTask();
        $pt->deleteByCriteria(['problems_id' => $this->fields['id']]);

        $this->deleteChildrenAndRelationsFromDb(
            [
                Change_Problem::class,
                // Done by parent: Group_Problem::class,
                Item_Problem::class,
                // Done by parent: ITILSolution::class,
                // Done by parent: Problem_Supplier::class,
                Problem_Ticket::class,
                // Done by parent: Problem_User::class,
                ProblemCost::class,
                Problem_Problem::class,
            ]
        );

        parent::cleanDBonPurge();
    }


    public function post_updateItem($history = true)
    {
        /** @var array $CFG_GLPI */
        global $CFG_GLPI;

        parent::post_updateItem($history);

        $donotif = count($this->updates);

        if (isset($this->input['_forcenotif'])) {
            $donotif = true;
        }

        if (isset($this->input['_disablenotif'])) {
            $donotif = false;
        }

        if ($donotif && $CFG_GLPI["use_notifications"]) {
            $mailtype = "update";
            if (
                isset($this->input["status"]) && $this->input["status"]
                && in_array("status", $this->updates)
                && in_array($this->input["status"], $this->getSolvedStatusArray())
            ) {
                $mailtype = "solved";
            }

            if (
                isset($this->input["status"])
                && $this->input["status"]
                && in_array("status", $this->updates)
                && in_array($this->input["status"], $this->getClosedStatusArray())
            ) {
                $mailtype = "closed";
            }

           // Read again problem to be sure that all data are up to date
            $this->getFromDB($this->fields['id']);
            NotificationEvent::raiseEvent($mailtype, $this);
        }
    }


    public function prepareInputForAdd($input)
    {
        $input =  parent::prepareInputForAdd($input);
        if ($input === false) {
            return false;
        }

        $this->processRules(RuleCommonITILObject::ONADD, $input);

        if (!isset($input['_skip_auto_assign']) || $input['_skip_auto_assign'] === false) {
           // Manage auto assign
            $auto_assign_mode = Entity::getUsedConfig('auto_assign_mode', $input['entities_id']);

            switch ($auto_assign_mode) {
                case Entity::CONFIG_NEVER:
                    break;

                case Entity::AUTO_ASSIGN_HARDWARE_CATEGORY:
                case Entity::AUTO_ASSIGN_CATEGORY_HARDWARE:
                   // Auto assign tech/group from Category
                   // Problems are not associated to a hardware then both settings behave the same way
                    $input = $this->setTechAndGroupFromItilCategory($input);
                    break;
            }
        }

        return $input;
    }

    public function prepareInputForUpdate($input)
    {
        $input = $this->transformActorsInput($input);

        $entid = $input['entities_id'] ?? $this->fields['entities_id'];
        $this->processRules(RuleCommonITILObject::ONUPDATE, $input, $entid);

        $input = parent::prepareInputForUpdate($input);
        return $input;
    }


    public function post_addItem()
    {
        /** @var \DBmysql $DB */
        global $DB;

        parent::post_addItem();

        if (isset($this->input['_tickets_id'])) {
            $ticket = new Ticket();
            if ($ticket->getFromDB($this->input['_tickets_id'])) {
                $pt = new Problem_Ticket();
                $pt->add(['tickets_id'  => $this->input['_tickets_id'],
                    'problems_id' => $this->fields['id'],
                ]);

                if (
                    !empty($ticket->fields['itemtype'])
                    && ($ticket->fields['items_id'] > 0)
                ) {
                     $it = new Item_Problem();
                     $it->add(['problems_id' => $this->fields['id'],
                         'itemtype'    => $ticket->fields['itemtype'],
                         'items_id'    => $ticket->fields['items_id'],
                     ]);
                }

                //Copy associated elements
                $iterator = $DB->request([
                    'FROM'   => Item_Ticket::getTable(),
                    'WHERE'  => [
                        'tickets_id'   => $this->input['_tickets_id']
                    ]
                ]);
                $assoc = new Item_Problem();
                foreach ($iterator as $row) {
                     unset($row['tickets_id']);
                     unset($row['id']);
                     $row['problems_id'] = $this->fields['id'];
                     $assoc->add($row);
                }
            }
        }

        $this->handleNewItemNotifications();

        if (
            isset($this->input['_from_items_id'])
            && isset($this->input['_from_itemtype'])
        ) {
            $item_problem = new Item_Problem();
            $item_problem->add([
                'items_id'      => (int)$this->input['_from_items_id'],
                'itemtype'      => $this->input['_from_itemtype'],
                'problems_id'   => $this->fields['id'],
                '_disablenotif' => true
            ]);
        }
    }

    /**
     * Get default values to search engine to override
     **/
    public static function getDefaultSearchRequest()
    {

        $search = ['criteria' => [0 => ['field'      => 12,
            'searchtype' => 'equals',
            'value'      => 'notold'
        ]
        ],
            'sort'     => 19,
            'order'    => 'DESC'
        ];

        return $search;
    }


    public function getSpecificMassiveActions($checkitem = null)
    {
        $actions = parent::getSpecificMassiveActions($checkitem);
        if (ProblemTask::canCreate()) {
            $actions[__CLASS__ . MassiveAction::CLASS_ACTION_SEPARATOR . 'add_task'] = __s('Add a new task');
        }
        if ($this->canAdminActors()) {
            $actions[__CLASS__ . MassiveAction::CLASS_ACTION_SEPARATOR . 'add_actor'] = __s('Add an actor');
            $actions[__CLASS__ . MassiveAction::CLASS_ACTION_SEPARATOR . 'update_notif']
               = __s('Set notifications for all actors');
        }

        return $actions;
    }


    public function rawSearchOptions()
    {
        $tab = [];

        $tab = array_merge($tab, $this->getSearchOptionsMain());

        $tab[] = [
            'id'                 => '63',
            'table'              => 'glpi_items_problems',
            'field'              => 'id',
            'name'               => _x('quantity', 'Number of items'),
            'forcegroupby'       => true,
            'usehaving'          => true,
            'datatype'           => 'count',
            'massiveaction'      => false,
            'joinparams'         => [
                'jointype'           => 'child'
            ]
        ];

        $tab[] = [
            'id'                 => '13',
            'table'              => 'glpi_items_problems',
            'field'              => 'items_id',
            'name'               => _n('Associated element', 'Associated elements', Session::getPluralNumber()),
            'datatype'           => 'specific',
            'comments'           => true,
            'nosort'             => true,
            'nosearch'           => true,
            'additionalfields'   => ['itemtype'],
            'joinparams'         => [
                'jointype'           => 'child'
            ],
            'forcegroupby'       => true,
            'massiveaction'      => false
        ];

        $tab[] = [
            'id'                 => '131',
            'table'              => 'glpi_items_problems',
            'field'              => 'itemtype',
            'name'               => _n('Associated item type', 'Associated item types', Session::getPluralNumber()),
            'datatype'           => 'itemtypename',
            'itemtype_list'      => 'ticket_types',
            'nosort'             => true,
            'additionalfields'   => ['itemtype'],
            'joinparams'         => [
                'jointype'           => 'child'
            ],
            'forcegroupby'       => true,
            'massiveaction'      => false
        ];

        $tab = array_merge($tab, $this->getSearchOptionsActors());

        $tab[] = [
            'id'                 => 'analysis',
            'name'               => __('Analysis')
        ];

        $tab[] = [
            'id'                 => '60',
            'table'              => $this->getTable(),
            'field'              => 'impactcontent',
            'name'               => __('Impacts'),
            'massiveaction'      => false,
            'datatype'           => 'text',
            'htmltext'           => true
        ];

        $tab[] = [
            'id'                 => '61',
            'table'              => $this->getTable(),
            'field'              => 'causecontent',
            'name'               => __('Causes'),
            'massiveaction'      => false,
            'datatype'           => 'text',
            'htmltext'           => true
        ];

        $tab[] = [
            'id'                 => '62',
            'table'              => $this->getTable(),
            'field'              => 'symptomcontent',
            'name'               => __('Symptoms'),
            'massiveaction'      => false,
            'datatype'           => 'text',
            'htmltext'           => true
        ];

        $tab = array_merge($tab, Notepad::rawSearchOptionsToAdd());

        $tab = array_merge($tab, ITILFollowup::rawSearchOptionsToAdd());

        $tab = array_merge($tab, ProblemTask::rawSearchOptionsToAdd());

        $tab = array_merge($tab, $this->getSearchOptionsSolution());

        $tab = array_merge($tab, $this->getSearchOptionsStats());

        $tab = array_merge($tab, ProblemCost::rawSearchOptionsToAdd());

        $tab[] = [
            'id'                 => 'ticket',
            'name'               => Ticket::getTypeName(Session::getPluralNumber())
        ];

        $tab[] = [
            'id'                 => '141',
            'table'              => 'glpi_problems_tickets',
            'field'              => 'id',
            'name'               => _x('quantity', 'Number of tickets'),
            'forcegroupby'       => true,
            'usehaving'          => true,
            'datatype'           => 'count',
            'massiveaction'      => false,
            'joinparams'         => [
                'jointype'           => 'child'
            ]
        ];

        return $tab;
    }


    public static function rawSearchOptionsToAdd(string $itemtype)
    {
        /** @var array $CFG_GLPI */
        global $CFG_GLPI;

        $tab = [];

        if ($itemtype == "Ticket") {
            $tab[] = [
                'id'                 => 'problem',
                'name'               => __('Problems')
            ];

            //FIXME: Fix the search options for linked ITIL objects
            $tab[] = [
                'id'                 => '200',
                'table'              => 'glpi_problems_tickets',
                'field'              => 'id',
                'name'               => _x('quantity', 'Number of problems'),
                'forcegroupby'       => true,
                'usehaving'          => true,
                'datatype'           => 'count',
                'massiveaction'      => false,
                'joinparams'         => [
                    'jointype'           => 'child'
                ]
            ];

            $tab[] = [
                'id'                 => '201',
                'table'              => Problem::getTable(),
                'field'              => 'name',
                'name'               => Problem::getTypeName(1),
                'datatype'           => 'dropdown',
                'massiveaction'      => false,
                'forcegroupby'       => true,
                'joinparams'         => [
                    'beforejoin'         => [
                        'table'              => Problem_Ticket::getTable(),
                        'joinparams'         => [
                            'jointype'           => 'child',
                        ]
                    ]
                ]
            ];

            $tab[] = [
                'id'                  => '202',
                'table'               => Problem::getTable(),
                'field'               => 'status',
                'name'                => __('Status'),
                'datatype'            => 'specific',
                'searchtype'          => 'equals',
                'searchequalsonfield' => true,
                'massiveaction'       => false,
                'forcegroupby'        => true,
                'joinparams'          => [
                    'beforejoin'          => [
                        'table'               => Problem_Ticket::getTable(),
                        'joinparams'          => [
                            'jointype'            => 'child',
                        ]
                    ]
                ]
            ];

            $tab[] = [
                'id'                 => '203',
                'table'              => Problem::getTable(),
                'field'              => 'solvedate',
                'name'               => __('Resolution date'),
                'datatype'           => 'datetime',
                'massiveaction'      => false,
                'forcegroupby'       => true,
                'joinparams'         => [
                    'beforejoin'         => [
                        'table'              => Problem_Ticket::getTable(),
                        'joinparams'         => [
                            'jointype'           => 'child',
                        ]
                    ]
                ]
            ];

            $tab[] = [
                'id'                 => '204',
                'table'              => Problem::getTable(),
                'field'              => 'date',
                'name'               => __('Opening date'),
                'datatype'           => 'datetime',
                'massiveaction'      => false,
                'forcegroupby'       => true,
                'joinparams'         => [
                    'beforejoin'         => [
                        'table'              => Problem_Ticket::getTable(),
                        'joinparams'         => [
                            'jointype'           => 'child',
                        ]
                    ]
                ]
            ];
        } elseif (in_array($itemtype, $CFG_GLPI["ticket_types"])) {
            $tab[] = [
                'id'            => 140,
                'table'         => self::getTable(),
                'field'         => "id",
                'datatype'      => "count",
                'name'          => _x('quantity', 'Number of problems'),
                'forcegroupby'  => true,
                'usehaving'     => true,
                'massiveaction' => false,
                'joinparams'    => [
                    'beforejoin' => [
                        'table' => self::getItemLinkClass()::getTable(),
                        'joinparams' => [
                            'jointype' => 'itemtype_item'
                        ]
                    ],
                    'condition' => getEntitiesRestrictRequest('AND', 'NEWTABLE')
                ],
            ];
        }

        return $tab;
    }

    /**
     * get the problem status list
     *
     * @param $withmetaforsearch  boolean  (false by default)
     *
     * @return array
     **/
    public static function getAllStatusArray($withmetaforsearch = false)
    {

       // To be overridden by class
        $tab = [self::INCOMING => _x('status', 'New'),
            self::ACCEPTED => _x('status', 'Accepted'),
            self::ASSIGNED => _x('status', 'Processing (assigned)'),
            self::PLANNED  => _x('status', 'Processing (planned)'),
            self::WAITING  => __('Pending'),
            self::SOLVED   => _x('status', 'Solved'),
            self::OBSERVED => __('Under observation'),
            self::CLOSED   => _x('status', 'Closed')
        ];

        if ($withmetaforsearch) {
            $tab['notold']    = _x('status', 'Not solved');
            $tab['notclosed'] = _x('status', 'Not closed');
            $tab['process']   = __('Processing');
            $tab['old']       = _x('status', 'Solved + Closed');
            $tab['all']       = __('All');
        }
        return $tab;
    }


    /**
     * Get the ITIL object closed status list
     *
     * @since 0.83
     *
     * @return array
     **/
    public static function getClosedStatusArray()
    {

       // To be overridden by class
        $tab = [self::CLOSED];
        return $tab;
    }


    /**
     * Get the ITIL object solved or observe status list
     *
     * @since 0.83
     *
     * @return array
     **/
    public static function getSolvedStatusArray()
    {
       // To be overridden by class
        $tab = [self::OBSERVED, self::SOLVED];
        return $tab;
    }

    /**
     * Get the ITIL object new status list
     *
     * @since 0.83.8
     *
     * @return array
     **/
    public static function getNewStatusArray()
    {
        return [self::INCOMING, self::ACCEPTED];
    }

    /**
     * Get the ITIL object assign, plan or accepted status list
     *
     * @since 0.83
     *
     * @return array
     **/
    public static function getProcessStatusArray()
    {

       // To be overridden by class
        $tab = [self::ACCEPTED, self::ASSIGNED, self::PLANNED];

        return $tab;
    }


    /**
     * @since 0.84
     *
     * @param $start
     * @param $status             (default 'proces)
     * @param $showgroupproblems  (true by default)
     **/
    public static function showCentralList($start, $status = "process", $showgroupproblems = true)
    {
        /**
         * @var array $CFG_GLPI
         * @var \DBmysql $DB
         */
        global $CFG_GLPI, $DB;

        if (!static::canView()) {
            return false;
        }

        $WHERE = [
            'is_deleted' => 0
        ];
        $search_users_id = [
            'glpi_problems_users.users_id'   => Session::getLoginUserID(),
            'glpi_problems_users.type'       => CommonITILActor::REQUESTER
        ];
        $search_assign = [
            'glpi_problems_users.users_id'   => Session::getLoginUserID(),
            'glpi_problems_users.type'       => CommonITILActor::ASSIGN
        ];

        if ($showgroupproblems) {
            $search_users_id  = [0];
            $search_assign = [0];

            if (count($_SESSION['glpigroups'])) {
                $search_users_id = [
                    'glpi_groups_problems.groups_id' => $_SESSION['glpigroups'],
                    'glpi_groups_problems.type'      => CommonITILActor::REQUESTER
                ];
                $search_assign = [
                    'glpi_groups_problems.groups_id' => $_SESSION['glpigroups'],
                    'glpi_groups_problems.type'      => CommonITILActor::ASSIGN
                ];
            }
        }

        switch ($status) {
            case "waiting": // on affiche les problemes en attente
                $WHERE = array_merge(
                    $WHERE,
                    $search_assign,
                    ['status' => self::WAITING]
                );
                break;

            case "process": // on affiche les problemes planifi??s ou assign??s au user
                $WHERE = array_merge(
                    $WHERE,
                    $search_assign,
                    ['status' => [self::PLANNED, self::ASSIGNED]]
                );
                break;

            default:
                $WHERE = array_merge(
                    $WHERE,
                    $search_users_id,
                    [
                        'status' => [
                            self::INCOMING,
                            self::ACCEPTED,
                            self::PLANNED,
                            self::ASSIGNED,
                            self::WAITING
                        ]
                    ]
                );
                $WHERE['NOT'] = $search_assign;
        }

        $criteria = [
            'SELECT'          => ['glpi_problems.id'],
            'DISTINCT'        => true,
            'FROM'            => 'glpi_problems',
            'LEFT JOIN'       => [
                'glpi_problems_users'   => [
                    'ON' => [
                        'glpi_problems_users'   => 'problems_id',
                        'glpi_problems'         => 'id'
                    ]
                ],
                'glpi_groups_problems'  => [
                    'ON' => [
                        'glpi_groups_problems'  => 'problems_id',
                        'glpi_problems'         => 'id'
                    ]
                ]
            ],
            'WHERE'           => $WHERE + getEntitiesRestrictCriteria('glpi_problems'),
            'ORDERBY'         => 'date_mod DESC'
        ];
        $iterator = $DB->request($criteria);

        $total_row_count = count($iterator);
        $displayed_row_count = min((int)$_SESSION['glpidisplay_count_on_home'], $total_row_count);

        if ($total_row_count > 0) {
            $options  = [
                'criteria' => [],
                'reset'    => 'reset',
            ];
            $forcetab         = '';
            if ($showgroupproblems) {
                switch ($status) {
                    case "waiting":
                        $options['criteria'][0]['field']      = 12; // status
                        $options['criteria'][0]['searchtype'] = 'equals';
                        $options['criteria'][0]['value']      = self::WAITING;
                        $options['criteria'][0]['link']       = 'AND';

                        $options['criteria'][1]['field']      = 8; // groups_id_assign
                        $options['criteria'][1]['searchtype'] = 'equals';
                        $options['criteria'][1]['value']      = 'mygroups';
                        $options['criteria'][1]['link']       = 'AND';

                        $main_header = "<a href=\"" . $CFG_GLPI["root_doc"] . "/front/problem.php?" .
                         Toolbox::append_params($options, '&amp;') . "\">" .
                         Html::makeTitle(__('Problems on pending status'), $displayed_row_count, $total_row_count) . "</a>";
                        break;

                    case "process":
                        $options['criteria'][0]['field']      = 12; // status
                        $options['criteria'][0]['searchtype'] = 'equals';
                        $options['criteria'][0]['value']      = 'process';
                        $options['criteria'][0]['link']       = 'AND';

                        $options['criteria'][1]['field']      = 8; // groups_id_assign
                        $options['criteria'][1]['searchtype'] = 'equals';
                        $options['criteria'][1]['value']      = 'mygroups';
                        $options['criteria'][1]['link']       = 'AND';

                        $main_header = "<a href=\"" . $CFG_GLPI["root_doc"] . "/front/problem.php?" .
                         Toolbox::append_params($options, '&amp;') . "\">" .
                         Html::makeTitle(__('Problems to be processed'), $displayed_row_count, $total_row_count) . "</a>";
                        break;

                    default:
                        $options['criteria'][0]['field']      = 12; // status
                        $options['criteria'][0]['searchtype'] = 'equals';
                        $options['criteria'][0]['value']      = 'notold';
                        $options['criteria'][0]['link']       = 'AND';

                        $options['criteria'][1]['field']      = 71; // groups_id
                        $options['criteria'][1]['searchtype'] = 'equals';
                        $options['criteria'][1]['value']      = 'mygroups';
                        $options['criteria'][1]['link']       = 'AND';

                        $main_header = "<a href=\"" . $CFG_GLPI["root_doc"] . "/front/problem.php?" .
                         Toolbox::append_params($options, '&amp;') . "\">" .
                         Html::makeTitle(__('Your problems in progress'), $displayed_row_count, $total_row_count) . "</a>";
                }
            } else {
                switch ($status) {
                    case "waiting":
                        $options['criteria'][0]['field']      = 12; // status
                        $options['criteria'][0]['searchtype'] = 'equals';
                        $options['criteria'][0]['value']      = self::WAITING;
                        $options['criteria'][0]['link']       = 'AND';

                        $options['criteria'][1]['field']      = 5; // users_id_assign
                        $options['criteria'][1]['searchtype'] = 'equals';
                        $options['criteria'][1]['value']      = Session::getLoginUserID();
                        $options['criteria'][1]['link']       = 'AND';

                        $main_header = "<a href=\"" . $CFG_GLPI["root_doc"] . "/front/problem.php?" .
                         Toolbox::append_params($options, '&amp;') . "\">" .
                         Html::makeTitle(__('Problems on pending status'), $displayed_row_count, $total_row_count) . "</a>";
                        break;

                    case "process":
                        $options['criteria'][0]['field']      = 5; // users_id_assign
                        $options['criteria'][0]['searchtype'] = 'equals';
                        $options['criteria'][0]['value']      = Session::getLoginUserID();
                        $options['criteria'][0]['link']       = 'AND';

                        $options['criteria'][1]['field']      = 12; // status
                        $options['criteria'][1]['searchtype'] = 'equals';
                        $options['criteria'][1]['value']      = 'process';
                        $options['criteria'][1]['link']       = 'AND';

                        $main_header = "<a href=\"" . $CFG_GLPI["root_doc"] . "/front/problem.php?" .
                         Toolbox::append_params($options, '&amp;') . "\">" .
                         Html::makeTitle(__('Problems to be processed'), $displayed_row_count, $total_row_count) . "</a>";
                        break;

                    default:
                        $options['criteria'][0]['field']      = 4; // users_id
                        $options['criteria'][0]['searchtype'] = 'equals';
                        $options['criteria'][0]['value']      = Session::getLoginUserID();
                        $options['criteria'][0]['link']       = 'AND';

                        $options['criteria'][1]['field']      = 12; // status
                        $options['criteria'][1]['searchtype'] = 'equals';
                        $options['criteria'][1]['value']      = 'notold';
                        $options['criteria'][1]['link']       = 'AND';

                        $main_header = "<a href=\"" . $CFG_GLPI["root_doc"] . "/front/problem.php?" .
                        Toolbox::append_params($options, '&amp;') . "\">" .
                        Html::makeTitle(__('Your problems in progress'), $displayed_row_count, $total_row_count) . "</a>";
                }
            }

            $twig_params = [
                'class'        => 'table table-borderless table-striped table-hover card-table',
                'header_rows'  => [
                    [
                        [
                            'colspan'   => 3,
                            'content'   => $main_header
                        ]
                    ],
                ],
                'rows'         => []
            ];

            $i = 0;
            if ($displayed_row_count > 0) {
                $twig_params['header_rows'][] = [
                    [
                        'content'   => __('ID'),
                        'style'     => 'width: 75px'
                    ],
                    [
                        'content'   => _n('Requester', 'Requesters', 1),
                        'style'     => 'width: 20%'
                    ],
                    __('Description')
                ];
                foreach ($iterator as $data) {
                    $problem = new self();
                    $rand = mt_rand();
                    $row = [
                        'values' => []
                    ];

                    if ($problem->getFromDBwithData($data['id'])) {
                        $bgcolor = $_SESSION["glpipriority_" . $problem->fields["priority"]];
                        $name = sprintf(__('%1$s: %2$s'), __('ID'), $problem->fields["id"]);
                        $row['values'][] = [
                            'class' => 'badge_block',
                            'content' => "<span style='background: $bgcolor'></span>&nbsp;$name"
                        ];

                        $requesters = [];
                        if (
                            isset($problem->users[CommonITILActor::REQUESTER])
                            && count($problem->users[CommonITILActor::REQUESTER])
                        ) {
                            foreach ($problem->users[CommonITILActor::REQUESTER] as $d) {
                                if ($d["users_id"] > 0) {
                                    $userdata = getUserName($d["users_id"], 2);
                                    $name = '<i class="fas fa-sm fa-fw fa-user text-muted me-1"></i>' .
                                        $userdata['name'];
                                    $requesters[] = $name;
                                } else {
                                    $requesters[] = '<i class="fas fa-sm fa-fw fa-envelope text-muted me-1"></i>' .
                                        $d['alternative_email'];
                                }
                            }
                        }

                        if (
                            isset($problem->groups[CommonITILActor::REQUESTER])
                            && count($problem->groups[CommonITILActor::REQUESTER])
                        ) {
                            foreach ($problem->groups[CommonITILActor::REQUESTER] as $d) {
                                $requesters[] = '<i class="fas fa-sm fa-fw fa-users text-muted me-1"></i>' .
                                    Dropdown::getDropdownName("glpi_groups", $d["groups_id"]);
                            }
                        }
                        $row['values'][] = implode('<br>', $requesters);

                        $link = "<a id='problem" . $problem->fields["id"] . $rand . "' href='" .
                            Problem::getFormURLWithID($problem->fields["id"]);
                        if ($forcetab != '') {
                            $link .= "&amp;forcetab=" . $forcetab;
                        }
                        $link .= "'>";
                        $link .= "<span class='b'>" . $problem->fields["name"] . "</span></a>";
                        $link = sprintf(
                            __('%1$s %2$s'),
                            $link,
                            Html::showToolTip(
                                RichText::getEnhancedHtml($problem->fields['content']),
                                ['applyto' => 'problem' . $problem->fields["id"] . $rand,
                                    'display' => false
                                ]
                            )
                        );

                        $row['values'][] = $link;
                    } else {
                        $row['class'] = 'tab_bg_2';
                        $row['values'] = [
                            [
                                'colspan' => 6,
                                'content' => "<i>" . __('No problem in progress.') . "</i>"
                            ]
                        ];
                    }
                    $twig_params['rows'][] = $row;

                    $i++;
                    if ($i == $displayed_row_count) {
                        break;
                    }
                }
            }
            TemplateRenderer::getInstance()->display('components/table.html.twig', $twig_params);
        }
    }


    /**
     * Get problems count
     *
     * @since 0.84
     *
     * @param bool $foruser only for current login user as requester
     * @param bool $display if false, return html
     **/
    public static function showCentralCount(bool $foruser = false, bool $display = true)
    {
        /**
         * @var array $CFG_GLPI
         * @var \DBmysql $DB
         */
        global $CFG_GLPI, $DB;

       // show a tab with count of jobs in the central and give link
        if (!static::canView()) {
            return false;
        }
        if (!Session::haveRight(self::$rightname, self::READALL)) {
            $foruser = true;
        }

        $table = self::getTable();
        $criteria = [
            'SELECT' => [
                'status',
                'COUNT'  => '* AS COUNT',
            ],
            'FROM'   => $table,
            'WHERE'  => getEntitiesRestrictCriteria($table),
            'GROUP'  => 'status'
        ];

        if ($foruser) {
            $criteria['LEFT JOIN'] = [
                'glpi_problems_users' => [
                    'ON' => [
                        'glpi_problems_users'   => 'problems_id',
                        $table                  => 'id', [
                            'AND' => [
                                'glpi_problems_users.type' => CommonITILActor::REQUESTER
                            ]
                        ]
                    ]
                ]
            ];
            $WHERE = ['glpi_problems_users.users_id' => Session::getLoginUserID()];

            if (
                isset($_SESSION["glpigroups"])
                && count($_SESSION["glpigroups"])
            ) {
                $criteria['LEFT JOIN']['glpi_groups_problems'] = [
                    'ON' => [
                        'glpi_groups_problems'  => 'problems_id',
                        $table                  => 'id', [
                            'AND' => [
                                'glpi_groups_problems.type' => CommonITILActor::REQUESTER
                            ]
                        ]
                    ]
                ];
                $WHERE['glpi_groups_problems.groups_id'] = $_SESSION['glpigroups'];
            }
            $criteria['WHERE'][] = ['OR' => $WHERE];
        }

        $deleted_criteria = $criteria;
        $criteria['WHERE']['glpi_problems.is_deleted'] = 0;
        $deleted_criteria['WHERE']['glpi_problems.is_deleted'] = 1;
        $iterator = $DB->request($criteria);
        $deleted_iterator = $DB->request($deleted_criteria);

        $status = [];
        foreach (self::getAllStatusArray() as $key => $val) {
            $status[$key] = 0;
        }

        foreach ($iterator as $data) {
            $status[$data["status"]] = $data["COUNT"];
        }

        $number_deleted = 0;
        foreach ($deleted_iterator as $data) {
            $number_deleted += $data["COUNT"];
        }

        $options = [];
        $options['criteria'][0]['field']      = 12;
        $options['criteria'][0]['searchtype'] = 'equals';
        $options['criteria'][0]['value']      = 'process';
        $options['criteria'][0]['link']       = 'AND';
        $options['reset']                     = 'reset';

        $twig_params = [
            'title'     => [
                'link'   => $CFG_GLPI["root_doc"] . "/front/problem.php?" . Toolbox::append_params($options),
                'text'   => self::getTypeName(Session::getPluralNumber()),
                'icon'   => self::getIcon(),
            ],
            'items'     => []
        ];

        foreach ($status as $key => $val) {
            $options['criteria'][0]['value'] = $key;
            $twig_params['items'][] = [
                'link'   => $CFG_GLPI["root_doc"] . "/front/problem.php?" . Toolbox::append_params($options),
                'text'   => self::getStatus($key),
                'icon'   => self::getStatusClass($key),
                'count'  => $val
            ];
        }

        $options['criteria'][0]['value'] = 'all';
        $options['is_deleted']  = 1;
        $twig_params['items'][] = [
            'link'   => $CFG_GLPI["root_doc"] . "/front/problem.php?" . Toolbox::append_params($options),
            'text'   => __('Deleted'),
            'icon'   => 'fas fa-trash bg-red-lt',
            'count'  => $number_deleted
        ];

        $output = TemplateRenderer::getInstance()->render('central/lists/itemtype_count.html.twig', $twig_params);
        if ($display) {
            echo $output;
        } else {
            return $output;
        }
    }


    /**
     * @since 0.84
     *
     * @param $ID
     * @param $forcetab  string   name of the tab to force at the display (default '')
     **/
    public static function showVeryShort($ID, $forcetab = '')
    {
       // Prints a job in short form
       // Should be called in a <table>-segment
       // Print links or not in case of user view
       // Make new job object and fill it from database, if success, print it
        $viewusers = User::canView();

        $problem   = new self();
        $rand      = mt_rand();
        if ($problem->getFromDBwithData($ID)) {
            $bgcolor = $_SESSION["glpipriority_" . $problem->fields["priority"]];
            $name    = sprintf(__('%1$s: %2$s'), __('ID'), $problem->fields["id"]);
            echo "<tr class='tab_bg_2'>";
            echo "<td>
            <div class='badge_block' style='border-color: $bgcolor'>
               <span style='background: $bgcolor'></span>&nbsp;$name
            </div>
         </td>";
            echo "<td class='center'>";

            if (
                isset($problem->users[CommonITILActor::REQUESTER])
                && count($problem->users[CommonITILActor::REQUESTER])
            ) {
                foreach ($problem->users[CommonITILActor::REQUESTER] as $d) {
                    if ($d["users_id"] > 0) {
                         $userdata = getUserName($d["users_id"], 2);
                         $name     = "<span class='b'>" . $userdata['name'] . "</span>";
                        if ($viewusers) {
                            $name = sprintf(
                                __('%1$s %2$s'),
                                $name,
                                Html::showToolTip(
                                    $userdata["comment"],
                                    ['link'    => $userdata["link"],
                                        'display' => false
                                    ]
                                )
                            );
                        }
                         echo $name;
                    } else {
                        echo $d['alternative_email'] . "&nbsp;";
                    }
                    echo "<br>";
                }
            }

            if (
                isset($problem->groups[CommonITILActor::REQUESTER])
                && count($problem->groups[CommonITILActor::REQUESTER])
            ) {
                foreach ($problem->groups[CommonITILActor::REQUESTER] as $d) {
                    echo Dropdown::getDropdownName("glpi_groups", $d["groups_id"]);
                    echo "<br>";
                }
            }

            echo "</td>";

            echo "<td>";
            $link = "<a id='problem" . $problem->fields["id"] . $rand . "' href='" .
                  Problem::getFormURLWithID($problem->fields["id"]);
            if ($forcetab != '') {
                $link .= "&amp;forcetab=" . $forcetab;
            }
            $link .= "'>";
            $link .= "<span class='b'>" . $problem->fields["name"] . "</span></a>";
            $link = printf(
                __('%1$s %2$s'),
                $link,
                Html::showToolTip(
                    RichText::getEnhancedHtml($problem->fields['content']),
                    ['applyto' => 'problem' . $problem->fields["id"] . $rand,
                        'display' => false
                    ]
                )
            );

            echo "</td>";

           // Finish Line
            echo "</tr>";
        } else {
            echo "<tr class='tab_bg_2'>";
            echo "<td colspan='6' ><i>" . __('No problem in progress.') . "</i></td></tr>";
        }
    }

    /**
     * Display problems for an item
     *
     * Will also display problems of linked items
     *
     * @param CommonDBTM $item
     * @param integer    $withtemplate
     *
     * @return void|false
     **/
    public static function showListForItem(CommonDBTM $item, $withtemplate = 0)
    {
        if (!Session::haveRightsOr(self::$rightname, [self::READALL])) {
            return false;
        }

        if ($item->isNewID($item->getID())) {
            return false;
        }

<<<<<<< HEAD
        $restrict = self::getListForItemRestrict($item);
        $criteria['WHERE'] = $restrict + getEntitiesRestrictCriteria(self::getTable());
        $criteria['WHERE']['glpi_problems.is_deleted'] = 0;
        $criteria['LIMIT'] = (int)$_SESSION['glpilist_limit'];
=======
        $restrict = [];
        $options  = [
            'criteria' => [],
            'reset'    => 'reset',
        ];

        switch (get_class($item)) {
            case User::class:
                $restrict['glpi_problems_users.users_id'] = $item->getID();

                $options['criteria'][0]['field']      = 4; // status
                $options['criteria'][0]['searchtype'] = 'equals';
                $options['criteria'][0]['value']      = $item->getID();
                $options['criteria'][0]['link']       = 'AND';

                $options['criteria'][1]['field']      = 66; // status
                $options['criteria'][1]['searchtype'] = 'equals';
                $options['criteria'][1]['value']      = $item->getID();
                $options['criteria'][1]['link']       = 'OR';

                $options['criteria'][5]['field']      = 5; // status
                $options['criteria'][5]['searchtype'] = 'equals';
                $options['criteria'][5]['value']      = $item->getID();
                $options['criteria'][5]['link']       = 'OR';

                break;

            case Supplier::class:
                $restrict['glpi_problems_suppliers.suppliers_id'] = $item->getID();
>>>>>>> 137fa6f2

        $options = [
            'metacriteria' => [],
            'restrict' => $restrict,
            'criteria' => $criteria,
            'reset'    => 'reset'
        ];

<<<<<<< HEAD
        switch (get_class($item)) {
            case Group::class:
                // Mini search engine
                /** @var Group $item */
=======
            case Group::class:
               // Mini search engine
>>>>>>> 137fa6f2
                if ($item->haveChildren()) {
                    $tree = Session::getSavedOption(__CLASS__, 'tree', 0);
                    echo "<table class='tab_cadre_fixe'>";
                    echo "<tr class='tab_bg_1'><th>" . __('Last tickets') . "</th></tr>";
                    echo "<tr class='tab_bg_1'><td class='center'>";
                    echo __('Child groups') . "&nbsp;";
                    Dropdown::showYesNo(
                        'tree',
                        $tree,
                        -1,
                        ['on_change' => 'reloadTab("start=0&tree="+this.value)']
                    );
                } else {
                    $tree = 0;
                }
                echo "</td></tr></table>";
                break;
        }
        Item_Problem::showListForItem($item, $withtemplate, $options);
    }

    public static function getListForItemRestrict(CommonDBTM $item)
    {
        $restrict = [];

        switch (get_class($item)) {
            case User::class:
                $restrict['glpi_problems_users.users_id'] = $item->getID();
                $restrict['glpi_problems_users.type'] = CommonITILActor::REQUESTER;
                break;

            case Supplier::class:
                $restrict['glpi_problems_suppliers.suppliers_id'] = $item->getID();
                $restrict['glpi_problems_suppliers.type'] = CommonITILActor::ASSIGN;
                break;

            case Group::class:
                /** @var Group $item */
                if ($item->haveChildren()) {
                    $tree = Session::getSavedOption(__CLASS__, 'tree', 0);
                } else {
                    $tree = 0;
                }
                $restrict['glpi_groups_problems.groups_id'] = ($tree ? getSonsOf('glpi_groups', $item->getID()) : $item->getID());
                $restrict['glpi_groups_problems.type'] = CommonITILActor::REQUESTER;
                /** @var CommonDBTM $item */
                break;

            default:
                $restrict['glpi_items_problems.items_id'] = $item->getID();
                $restrict['glpi_items_problems.itemtype'] = $item->getType();
                // you can only see your tickets
                if (!Session::haveRight(self::$rightname, self::READALL)) {
                    $or = [
                        'glpi_problems.users_id_recipient'   => Session::getLoginUserID(),
                        [
                            'AND' => [
                                'glpi_problems_users.problems_id'  => 'glpi_problems.id',
                                'glpi_problems_users.users_id'    => Session::getLoginUserID()
                            ]
                        ]
                    ];
                    if (count($_SESSION['glpigroups'])) {
                        $or['glpi_groups_problems.groups_id'] = $_SESSION['glpigroups'];
                    }
                    $restrict[] = ['OR' => $or];
                }
        }

        return $restrict;
    }

    /**
     * @since 0.85
     *
     * @see commonDBTM::getRights()
     **/
    public function getRights($interface = 'central')
    {

        $values = parent::getRights();
        unset($values[READ]);

        $values[self::READALL] = __('See all');
        $values[self::READMY]  = __('See (author)');

        return $values;
    }

    public static function getDefaultValues($entity = 0)
    {
        $default_use_notif = Entity::getUsedConfig('is_notif_enable_default', $_SESSION['glpiactive_entity'], '', 1);
        return [
            '_users_id_requester'        => Session::getLoginUserID(),
            '_users_id_requester_notif'  => [
                'use_notification'  => $default_use_notif,
                'alternative_email' => ''
            ],
            '_groups_id_requester'       => 0,
            '_users_id_assign'           => 0,
            '_users_id_assign_notif'     => [
                'use_notification'  => $default_use_notif,
                'alternative_email' => ''
            ],
            '_groups_id_assign'          => 0,
            '_users_id_observer'         => 0,
            '_users_id_observer_notif'   => [
                'use_notification'  => $default_use_notif,
                'alternative_email' => ''
            ],
            '_suppliers_id_assign_notif' => [
                'use_notification'  => $default_use_notif,
                'alternative_email' => ''
            ],
            '_groups_id_observer'        => 0,
            '_suppliers_id_assign'       => 0,
            'priority'                   => 3,
            'urgency'                    => 3,
            'impact'                     => 3,
            'content'                    => '',
            'name'                       => '',
            'entities_id'                => $_SESSION['glpiactive_entity'],
            'itilcategories_id'          => 0,
            'actiontime'                 => 0,
            'date'                      => 'NULL',
            '_add_validation'            => 0,
            '_validation_targets'        => [],
            '_tasktemplates_id'          => [],
            'items_id'                   => 0,
            '_actors'                     => [],
        ];
    }

    /**
     * get active problems for an item
     *
     * @since 9.5
     *
     * @param string $itemtype     Item type
     * @param integer $items_id    ID of the Item
     *
     * @return DBmysqlIterator
     */
    public function getActiveProblemsForItem($itemtype, $items_id)
    {
        /** @var \DBmysql $DB */
        global $DB;

        return $DB->request([
            'SELECT'    => [
                $this->getTable() . '.id',
                $this->getTable() . '.name',
                $this->getTable() . '.priority',
            ],
            'FROM'      => $this->getTable(),
            'LEFT JOIN' => [
                'glpi_items_problems' => [
                    'ON' => [
                        'glpi_items_problems' => 'problems_id',
                        $this->getTable()    => 'id'
                    ]
                ]
            ],
            'WHERE'     => [
                'glpi_items_problems.itemtype'   => $itemtype,
                'glpi_items_problems.items_id'   => $items_id,
                $this->getTable() . '.is_deleted' => 0,
                'NOT'                         => [
                    $this->getTable() . '.status' => array_merge(
                        $this->getSolvedStatusArray(),
                        $this->getClosedStatusArray()
                    )
                ]
            ]
        ]);
    }


    public static function getIcon()
    {
        return "ti ti-alert-triangle";
    }

    public static function getItemLinkClass(): string
    {
        return Item_Problem::class;
    }

    public static function getTaskClass()
    {
        return ProblemTask::class;
    }

    public static function getContentTemplatesParametersClass(): string
    {
        return ProblemParameters::class;
    }
}<|MERGE_RESOLUTION|>--- conflicted
+++ resolved
@@ -1342,42 +1342,10 @@
             return false;
         }
 
-<<<<<<< HEAD
         $restrict = self::getListForItemRestrict($item);
         $criteria['WHERE'] = $restrict + getEntitiesRestrictCriteria(self::getTable());
         $criteria['WHERE']['glpi_problems.is_deleted'] = 0;
         $criteria['LIMIT'] = (int)$_SESSION['glpilist_limit'];
-=======
-        $restrict = [];
-        $options  = [
-            'criteria' => [],
-            'reset'    => 'reset',
-        ];
-
-        switch (get_class($item)) {
-            case User::class:
-                $restrict['glpi_problems_users.users_id'] = $item->getID();
-
-                $options['criteria'][0]['field']      = 4; // status
-                $options['criteria'][0]['searchtype'] = 'equals';
-                $options['criteria'][0]['value']      = $item->getID();
-                $options['criteria'][0]['link']       = 'AND';
-
-                $options['criteria'][1]['field']      = 66; // status
-                $options['criteria'][1]['searchtype'] = 'equals';
-                $options['criteria'][1]['value']      = $item->getID();
-                $options['criteria'][1]['link']       = 'OR';
-
-                $options['criteria'][5]['field']      = 5; // status
-                $options['criteria'][5]['searchtype'] = 'equals';
-                $options['criteria'][5]['value']      = $item->getID();
-                $options['criteria'][5]['link']       = 'OR';
-
-                break;
-
-            case Supplier::class:
-                $restrict['glpi_problems_suppliers.suppliers_id'] = $item->getID();
->>>>>>> 137fa6f2
 
         $options = [
             'metacriteria' => [],
@@ -1386,15 +1354,10 @@
             'reset'    => 'reset'
         ];
 
-<<<<<<< HEAD
         switch (get_class($item)) {
             case Group::class:
                 // Mini search engine
                 /** @var Group $item */
-=======
-            case Group::class:
-               // Mini search engine
->>>>>>> 137fa6f2
                 if ($item->haveChildren()) {
                     $tree = Session::getSavedOption(__CLASS__, 'tree', 0);
                     echo "<table class='tab_cadre_fixe'>";
