<?php

/**
 * ---------------------------------------------------------------------
 *
 * GLPI - Gestionnaire Libre de Parc Informatique
 *
 * http://glpi-project.org
 *
 * @copyright 2015-2022 Teclib' and contributors.
 * @copyright 2003-2014 by the INDEPNET Development Team.
 * @licence   https://www.gnu.org/licenses/gpl-3.0.html
 *
 * ---------------------------------------------------------------------
 *
 * LICENSE
 *
 * This file is part of GLPI.
 *
 * This program is free software: you can redistribute it and/or modify
 * it under the terms of the GNU General Public License as published by
 * the Free Software Foundation, either version 3 of the License, or
 * (at your option) any later version.
 *
 * This program is distributed in the hope that it will be useful,
 * but WITHOUT ANY WARRANTY; without even the implied warranty of
 * MERCHANTABILITY or FITNESS FOR A PARTICULAR PURPOSE.  See the
 * GNU General Public License for more details.
 *
 * You should have received a copy of the GNU General Public License
 * along with this program.  If not, see <https://www.gnu.org/licenses/>.
 *
 * ---------------------------------------------------------------------
 */

use Glpi\Application\View\TemplateRenderer;
use Glpi\Plugin\Hooks;
use Glpi\SocketModel;
use Glpi\Toolbox\Sanitizer;

class Dropdown
{
   //Empty value displayed in a dropdown
    const EMPTY_VALUE = '-----';

    /**
     * Print out an HTML "<select>" for a dropdown with preselected value
     *
     * @param string $itemtype  itemtype used for create dropdown
     * @param array  $options   array of possible options:
     *    - name                 : string / name of the select (default is depending itemtype)
     *    - value                : integer / preselected value (default -1)
     *    - comments             : boolean / is the comments displayed near the dropdown (default true)
     *    - toadd                : array / array of specific values to add at the begining
     *    - entity               : integer or array / restrict to a defined entity or array of entities
     *                                                (default -1 : no restriction)
     *    - entity_sons          : boolean / if entity restrict specified auto select its sons
     *                                       only available if entity is a single value not an array
     *                                       (default false)
     *    - toupdate             : array / Update a specific item on select change on dropdown
     *                                     (need value_fieldname, to_update,
     *                                      url (see Ajax::updateItemOnSelectEvent for information)
     *                                      and may have moreparams)
     *    - used                 : array / Already used items ID: not to display in dropdown
     *                                    (default empty)
     *    - on_change            : string / value to transmit to "onChange"
     *    - rand                 : integer / already computed rand value
     *    - condition            : array / aditional SQL condition to limit display
     *    - displaywith          : array / array of field to display with request
     *    - emptylabel           : Empty choice's label (default self::EMPTY_VALUE)
     *    - display_emptychoice  : Display emptychoice ? (default true)
     *    - display              : boolean / display or get string (default true)
     *    - width                : specific width needed (default auto adaptive)
     *    - permit_select_parent : boolean / for tree dropdown permit to see parent items
     *                                       not available by default (default false)
     *    - specific_tags        : array of HTML5 tags to add the the field
     *    - class                : class to pass to html select
     *    - url                  : url of the ajax php code which should return the json data to show in
     *                                       the dropdown
     *    - diplay_dc_position   :  Display datacenter position  ? (default false)
     *    - hide_if_no_elements  : boolean / hide dropdown if there is no elements (default false)
     *    - readonly             : boolean / return self::getDropdownValue if true (default false)
     *    - parent_id_field      : field used to compute parent id (to filter available values inside the dropdown tree)
     *
     * @return boolean : false if error and random id if OK
     *
     * @since 9.5.0 Usage of string in condition option is removed
     **/
    public static function show($itemtype, $options = [])
    {
        global $CFG_GLPI;

        if ($itemtype && !($item = getItemForItemtype($itemtype))) {
            return false;
        }

        $table = $item->getTable();

        $params['name']                 = $item->getForeignKeyField();
        $params['value']                = (($itemtype == 'Entity') ? $_SESSION['glpiactive_entity'] : '');
        $params['comments']             = true;
        $params['entity']               = -1;
        $params['entity_sons']          = false;
        $params['toupdate']             = '';
        $params['width']                = '';
        $params['used']                 = [];
        $params['toadd']                = [];
        $params['on_change']            = '';
        $params['condition']            = [];
        $params['rand']                 = mt_rand();
        $params['displaywith']          = [];
       //Parameters about choice 0
       //Empty choice's label
        $params['emptylabel']           = self::EMPTY_VALUE;
       //Display emptychoice ?
        $params['display_emptychoice']  = ($itemtype != 'Entity');
        $params['placeholder']          = '';
        $params['display']              = true;
        $params['permit_select_parent'] = false;
        $params['addicon']              = true;
        $params['specific_tags']        = [];
        $params['class']                = "form-select";
        $params['url']                  = $CFG_GLPI['root_doc'] . "/ajax/getDropdownValue.php";
        $params['display_dc_position']  = false;
        $params['hide_if_no_elements']  = false;
        $params['readonly']             = false;
        $params['parent_id_field']      = null;
        $params['multiple']             = false;

        if (is_array($options) && count($options)) {
            foreach ($options as $key => $val) {
                $params[$key] = $val;
            }
        }
        $output       = '';
        $name         = $params['emptylabel'];
        $comment      = "";

        if ($params['multiple']) {
            $params['display_emptychoice'] = false;
            $params['values'] = $params['value'] ?? [];
            $params['comments'] = false;
            unset($params['value']);
        }

       // Check default value for dropdown : need to be a numeric (or null)
        if (
            isset($params['value'])
            && ((strlen($params['value']) == 0) || !is_numeric($params['value']) && $params['value'] != 'mygroups')
        ) {
            $params['value'] = 0;
        }

        if (!$params['multiple'] && isset($params['toadd'][$params['value']])) {
            $name = $params['toadd'][$params['value']];
        } else if (
            !$params['multiple']
            && $params['value'] > 0
            || ($itemtype == "Entity" && $params['value'] >= 0)
        ) {
            $tmpname = self::getDropdownName($table, $params['value'], 1);

            if ($tmpname["name"] != "&nbsp;") {
                $name    = $tmpname["name"];
                $comment = $tmpname["comment"];
            }
        } else if ($params['multiple']) {
            $names = [];

            foreach ($params['values'] as $value) {
                if (isset($params['toadd'][$value])) {
                    // Specific case, value added by the "toadd" param
                    $names[] = $params['toadd'][$value];
                } else {
                    $names[] = self::getDropdownName($table, $value);
                }
            }
        }

        if ($params['readonly']) {
            return '<span class="form-control" readonly>'
                . ($params['multiple'] ? implode(', ', $names) : $name)
                . '</span>';
        }

       // Manage entity_sons
        if (
            !($params['entity'] < 0)
            && $params['entity_sons']
        ) {
            if (is_array($params['entity'])) {
               // translation not needed - only for debug
                $output .= "entity_sons options is not available with entity option as array";
            } else {
                $params['entity'] = getSonsOf('glpi_entities', $params['entity']);
            }
        }

        $field_id = Html::cleanId("dropdown_" . $params['name'] . $params['rand']);

       // Manage condition
        if (!empty($params['condition'])) {
           // Put condition in session and replace it by its key
           // This is made to prevent passing to many parameters when calling the ajax script
            $params['condition'] = static::addNewCondition($params['condition']);
        }

        if ($params['multiple']) {
            $names = Sanitizer::unsanitize($names);
        } else {
            $name = Sanitizer::unsanitize($name);
        }

        $p = [
            'width'                => $params['width'],
            'itemtype'             => $itemtype,
            'display_emptychoice'  => $params['display_emptychoice'],
            'placeholder'          => $params['placeholder'],
            'displaywith'          => $params['displaywith'],
            'emptylabel'           => $params['emptylabel'],
            'condition'            => $params['condition'],
            'used'                 => $params['used'],
            'toadd'                => $params['toadd'],
            'entity_restrict'      => ($entity_restrict = (is_array($params['entity']) ? json_encode(array_values($params['entity'])) : $params['entity'])),
            'on_change'            => $params['on_change'],
            'permit_select_parent' => $params['permit_select_parent'],
            'specific_tags'        => $params['specific_tags'],
            'class'                => $params['class'],
            '_idor_token'          => Session::getNewIDORToken($itemtype, [
                'entity_restrict' => $entity_restrict,
            ]),
            'order'                => $params['order'] ?? null,
            'parent_id_field'      => $params['parent_id_field'],
            'multiple'             => $params['multiple'] ?? false,
        ];

        if ($params['multiple']) {
            $p['values'] = $params['values'];
            $p['valuesnames'] = $names;
        } else {
            $p['value'] = $params['value'];
            $p['valuename'] = $name;
        }

        if ($params['hide_if_no_elements']) {
            $result = self::getDropdownValue(
                ['display_emptychoice' => false, 'page' => 1, 'page_limit' => 1] + $p,
                false
            );
            if ($result['count'] === 0) {
                return;
            }
        }

        $output .= Html::jsAjaxDropdown(
            $params['name'],
            $field_id,
            $params['url'],
            $p
        );

        // Add icon
        $add_item_icon = "";
        if (
            ($item instanceof CommonDropdown)
            && $item->canCreate()
            && !isset($_REQUEST['_in_modal'])
            && $params['addicon']
        ) {
            $add_item_icon .= '<div class="btn btn-outline-secondary"
                           title="' . __s('Add') . '" data-bs-toggle="modal" data-bs-target="#add_' . $field_id . '">';
            $add_item_icon .= Ajax::createIframeModalWindow('add_' . $field_id, $item->getFormURL(), ['display' => false]);
            $add_item_icon .= "<span data-bs-toggle='tooltip'>
              <i class='fa-fw ti ti-plus'></i>
              <span class='sr-only'>" . __s('Add') . "</span>
                </span>";
            $add_item_icon .= '</div>';
        }

       // Display comment
        $icons = "";
        if ($params['comments']) {
            $comment_id      = Html::cleanId("comment_" . $params['name'] . $params['rand']);
            $link_id         = Html::cleanId("comment_link_" . $params['name'] . $params['rand']);
            $kblink_id       = Html::cleanId("kb_link_" . $params['name'] . $params['rand']);
            $breadcrumb_id   = Html::cleanId("dc_breadcrumb_" . $params['name'] . $params['rand']);
            $options_tooltip = ['contentid' => $comment_id,
                'linkid'    => $link_id,
                'display'   => false
            ];

            if ($item->canView()) {
                if (
                    $params['value']
                    && $item->getFromDB($params['value'])
                    && $item->canViewItem()
                ) {
                    $options_tooltip['link']       = $item->getLinkURL();
                } else {
                    $options_tooltip['link']       = $item->getSearchURL();
                }
            } else {
                $options_tooltip['awesome-class'] = 'btn btn-outline-secondary fa-info';
            }

            if (empty($comment)) {
                $comment = Toolbox::ucfirst(
                    sprintf(
                        __('Show %1$s'),
                        $item::getTypeName(Session::getPluralNumber())
                    )
                );
            }

            $paramscomment = [];
            if ($item->canView()) {
                $paramscomment['withlink'] = $link_id;
            }

            // Comment icon
            $icons .= Ajax::updateItemOnSelectEvent(
                $field_id,
                $comment_id,
                $CFG_GLPI["root_doc"] . "/ajax/comments.php",
                $paramscomment,
                false
            );
            $options_tooltip['link_class'] = 'btn btn-outline-secondary';
            $icons .= Html::showToolTip($comment, $options_tooltip);

            // Add icon
            if (
                ($item instanceof CommonDropdown)
                && $item->canCreate()
                && !isset($_REQUEST['_in_modal'])
                && $params['addicon']
            ) {
                  $icons .= $add_item_icon;
            }

           // Supplier Links
            if ($itemtype == "Supplier") {
                if ($item->getFromDB($params['value'])) {
                    $icons .= '<div>';
                    $icons .= $item->getLinks();
                    $icons .= '</div>';
                }
            }

           // Location icon
            if ($itemtype == 'Location') {
                $icons .= '<div class="btn btn-outline-secondary">';
                $icons .= "<span title='" . __s('Display on map') . "' data-bs-toggle='tooltip' onclick='showMapForLocation(this)' data-fid='$field_id'>
               <i class='fa-fw ti ti-map'></i>
            </span>";
                $icons .= '</div>';
            }

            if ($params['display_dc_position']) {
                if ($rack = $item->isRackPart($itemtype, $params['value'], true)) {
                    $icons .= "<span id='" . $breadcrumb_id . "' title='" . __s('Display on datacenter') . "'>";
                    $icons .= "&nbsp;<a class='fas fa-crosshairs' href='" . $rack->getLinkURL() . "'></a>";
                    $icons .= "</span>";
                    $paramscomment['with_dc_position'] = $breadcrumb_id;
                }
            }

           // KB links
            if (
                $item->isField('knowbaseitemcategories_id') && Session::haveRight('knowbase', READ)
                && method_exists($item, 'getLinks')
            ) {
                $paramskblinks = [
                    'value'       => '__VALUE__',
                    'itemtype'    => $itemtype,
                    '_idor_token' => Session::getNewIDORToken($itemtype),
                    'withlink'    => $kblink_id,
                ];
                $icons .= '<div>';
                $icons .= Ajax::updateItemOnSelectEvent(
                    $field_id,
                    $kblink_id,
                    $CFG_GLPI["root_doc"] . "/ajax/kblink.php",
                    $paramskblinks,
                    false
                );
                $icons .= "<span id='$kblink_id'>";
                $icons .= '&nbsp;' . $item->getLinks();
                $icons .= "</span>";
                $icons .= '</div>';
            }
        }

        // Trick to get the "+" button to work with dropdowns that support multiple values
        if (strlen($icons) == 0 && strlen($add_item_icon) > 0) {
            $icons .= $add_item_icon;
        }

        if (strlen($icons) > 0) {
            $output = "<div class='btn-group btn-group-sm " . ($params['width'] == "100%" ? "w-150" : "") . "' role='group'>{$output} {$icons}</div>";
        }

        $output .= Ajax::commonDropdownUpdateItem($params, false);
        if ($params['display']) {
            echo $output;
            return $params['rand'];
        }
        return $output;
    }


    /**
     * Add new condition
     *
     * @todo should not use session to pass query parameters...
     *
     * @param array $condition Condition to add
     *
     * @return string
     */
    public static function addNewCondition(array $condition)
    {
        $sha1 = sha1(serialize($condition));
        $_SESSION['glpicondition'][$sha1] = $condition;
        return $sha1;
    }

    /**
     * Get the value of a dropdown
     *
     * Returns the value of the dropdown from $table with ID $id.
     *
     * @param string  $table        the dropdown table from witch we want values on the select
     * @param integer $id           id of the element to get
     * @param boolean $withcomment  give array with name and comment (default 0)
     * @param boolean $translate    (true by default)
     * @param boolean $tooltip      (true by default) returns a tooltip, else returns only 'comment'
     * @param string  $default      default value returned when item not exists
     *
     * @return string the value of the dropdown
     **/
    public static function getDropdownName($table, $id, $withcomment = 0, $translate = true, $tooltip = true, string $default = '&nbsp;')
    {
        global $DB;

        $item = getItemForItemtype(getItemTypeForTable($table));

        if (!is_object($item)) {
            return $default;
        }

        if ($item instanceof CommonTreeDropdown) {
            return getTreeValueCompleteName($table, $id, $withcomment, $translate, $tooltip, $default);
        }

        $name    = "";
        $comment = "";

        if ($id) {
            $SELECTNAME    = new \QueryExpression("'' AS " . $DB->quoteName('transname'));
            $SELECTCOMMENT = new \QueryExpression("'' AS " . $DB->quoteName('transcomment'));
            $JOIN          = [];
            $JOINS         = [];
            if ($translate) {
                if (Session::haveTranslations(getItemTypeForTable($table), 'name')) {
                    $SELECTNAME = 'namet.value AS transname';
                    $JOINS['glpi_dropdowntranslations AS namet'] = [
                        'ON' => [
                            'namet'  => 'items_id',
                            $table   => 'id', [
                                'AND' => [
                                    'namet.itemtype'  => getItemTypeForTable($table),
                                    'namet.language'  => $_SESSION['glpilanguage'],
                                    'namet.field'     => 'name'
                                ]
                            ]
                        ]
                    ];
                }
                if (Session::haveTranslations(getItemTypeForTable($table), 'comment')) {
                    $SELECTCOMMENT = 'namec.value AS transcomment';
                    $JOINS['glpi_dropdowntranslations AS namec'] = [
                        'ON' => [
                            'namec'  => 'items_id',
                            $table   => 'id', [
                                'AND' => [
                                    'namec.itemtype'  => getItemTypeForTable($table),
                                    'namec.language'  => $_SESSION['glpilanguage'],
                                    'namec.field'     => 'comment'
                                ]
                            ]
                        ]
                    ];
                }

                if (count($JOINS)) {
                    $JOIN = ['LEFT JOIN' => $JOINS];
                }
            }

            $criteria = [
                'SELECT' => [
                    "$table.*",
                    $SELECTNAME,
                    $SELECTCOMMENT
                ],
                'FROM'   => $table,
                'WHERE'  => ["$table.id" => $id]
            ] + $JOIN;
            $iterator = $DB->request($criteria);

           /// TODO review comment management...
           /// TODO getDropdownName need to return only name
           /// When needed to use comment use class instead : getComments function
           /// GetName of class already give Name !!
           /// TODO CommonDBTM : review getComments to be recursive and add information from class hierarchy
           /// getUserName have the same system : clean it too
           /// Need to study the problem
            if (count($iterator)) {
                $data = $iterator->current();
                if ($translate && !empty($data['transname'])) {
                    $name = $data['transname'];
                } else {
                    $name = $data[$item->getNameField()];
                }
                if (isset($data["comment"])) {
                    if ($translate && !empty($data['transcomment'])) {
                        $comment = $data['transcomment'];
                    } else {
                        $comment = $data["comment"];
                    }
                }

                switch ($table) {
                    case "glpi_computers":
                        if (empty($name)) {
                             $name = "($id)";
                        }
                        break;

                    case "glpi_contacts":
                       //TRANS: %1$s is the name, %2$s is the firstname
                        $name = sprintf(__('%1$s %2$s'), $name, $data["firstname"]);
                        if ($tooltip) {
                            if (!empty($data["phone"])) {
                                $comment .= "<br>" . sprintf(
                                    __('%1$s: %2$s'),
                                    "<span class='b'>" . Phone::getTypeName(1),
                                    "</span>" . $data['phone']
                                );
                            }
                            if (!empty($data["phone2"])) {
                                $comment .= "<br>" . sprintf(
                                    __('%1$s: %2$s'),
                                    "<span class='b'>" . __('Phone 2'),
                                    "</span>" . $data['phone2']
                                );
                            }
                            if (!empty($data["mobile"])) {
                                $comment .= "<br>" . sprintf(
                                    __('%1$s: %2$s'),
                                    "<span class='b'>" . __('Mobile phone'),
                                    "</span>" . $data['mobile']
                                );
                            }
                            if (!empty($data["fax"])) {
                                $comment .= "<br>" . sprintf(
                                    __('%1$s: %2$s'),
                                    "<span class='b'>" . __('Fax'),
                                    "</span>" . $data['fax']
                                );
                            }
                            if (!empty($data["email"])) {
                                $comment .= "<br>" . sprintf(
                                    __('%1$s: %2$s'),
                                    "<span class='b'>" . _n('Email', 'Emails', 1),
                                    "</span>" . $data['email']
                                );
                            }
                        }
                        break;

                    case "glpi_suppliers":
                        if ($tooltip) {
                            if (!empty($data["phonenumber"])) {
                                 $comment .= "<br>" . sprintf(
                                     __('%1$s: %2$s'),
                                     "<span class='b'>" . Phone::getTypeName(1),
                                     "</span>" . $data['phonenumber']
                                 );
                            }
                            if (!empty($data["fax"])) {
                                $comment .= "<br>" . sprintf(
                                    __('%1$s: %2$s'),
                                    "<span class='b'>" . __('Fax'),
                                    "</span>" . $data['fax']
                                );
                            }
                            if (!empty($data["email"])) {
                                $comment .= "<br>" . sprintf(
                                    __('%1$s: %2$s'),
                                    "<span class='b'>" . _n('Email', 'Emails', 1),
                                    "</span>" . $data['email']
                                );
                            }
                        }
                        break;

                    case "glpi_sockets":
                        $name = sprintf(
                            __('%1$s (%2$s)'),
                            $name,
                            self::getDropdownName(
                                "glpi_locations",
                                $data["locations_id"],
                                false,
                                $translate
                            )
                        );
                        break;

                    case "glpi_budgets":
                        if ($tooltip) {
                            if (!empty($data['locations_id'])) {
                                 $comment .= "<br>" . sprintf(
                                     __('%1$s: %2$s'),
                                     "<span class='b'>" . Location::getTypeName(1) . "</span>",
                                     self::getDropdownName(
                                         "glpi_locations",
                                         $data["locations_id"],
                                         false,
                                         $translate
                                     )
                                 );
                            }
                            if (!empty($data['budgettypes_id'])) {
                                $comment .= "<br>" . sprintf(
                                    __('%1$s: %2$s'),
                                    "<span class='b'>" . _n('Type', 'Types', 1) . "</span>",
                                    self::getDropdownName(
                                        "glpi_budgettypes",
                                        $data["budgettypes_id"],
                                        false,
                                        $translate
                                    )
                                );
                            }
                            if (!empty($data['begin_date'])) {
                                $comment .= "<br>" . sprintf(
                                    __('%1$s: %2$s'),
                                    "<span class='b'>" . __('Start date') . "</span>",
                                    Html::convDateTime($data["begin_date"])
                                );
                            }
                            if (!empty($data['end_date'])) {
                                $comment .= "<br>" . sprintf(
                                    __('%1$s: %2$s'),
                                    "<span class='b'>" . __('End date') . "</span>",
                                    Html::convDateTime($data["end_date"])
                                );
                            }
                        }
                }
            }
        }

        if (empty($name)) {
            $name = $default;
        }

        if ($withcomment) {
            return [
                'name'      => $name,
                'comment'   => $comment
            ];
        }

        return $name;
    }


    /**
     * Get values of a dropdown for a list of item
     *
     * @param string    $table  the dropdown table from witch we want values on the select
     * @param integer[] $ids    array containing the ids to get
     *
     * @return array containing the value of the dropdown or &nbsp; if not exists
     **/
    public static function getDropdownArrayNames($table, $ids)
    {
        global $DB;

        $tabs = [];

        if (count($ids)) {
            $itemtype = getItemTypeForTable($table);
            if ($item = getItemForItemtype($itemtype)) {
                $field    = 'name';
                if ($item instanceof CommonTreeDropdown) {
                    $field = 'completename';
                }

                $iterator = $DB->request([
                    'SELECT' => ['id', $field],
                    'FROM'   => $table,
                    'WHERE'  => ['id' => $ids]
                ]);

                foreach ($iterator as $data) {
                     $tabs[$data['id']] = $data[$field];
                }
            }
        }
        return $tabs;
    }


    /**
     * Make a select box for device type
     *
     * @param string   $name     name of the select box
     * @param string[] $types    array of types to display
     * @param array    $options  Parameters which could be used in options array :
     *    - value               : integer / preselected value (default '')
     *    - used                : array / Already used items ID: not to display in dropdown (default empty)
     *    - emptylabel          : Empty choice's label (default self::EMPTY_VALUE)
     *    - display             : boolean if false get string
     *    - width               : specific width needed (default not set)
     *    - emptylabel          : empty label if empty displayed (default self::EMPTY_VALUE)
     *    - display_emptychoice : display empty choice (default false)
     *
     * @return integer|string
     *    integer if option display=true (random part of elements id)
     *    string if option display=false (HTML code)
     **/
    public static function showItemTypes($name, $types = [], $options = [])
    {
        $params['value']               = '';
        $params['used']                = [];
        $params['emptylabel']          = self::EMPTY_VALUE;
        $params['display']             = true;
        $params['width']               = '';
        $params['display_emptychoice'] = true;
        $params['rand']         = mt_rand();

        if (is_array($options) && count($options)) {
            foreach ($options as $key => $val) {
                $params[$key] = $val;
            }
        }

        $values = [];
        if (count($types)) {
            foreach ($types as $type) {
                if ($item = getItemForItemtype($type)) {
                    $values[$type] = $item->getTypeName(1);
                }
            }
        }
        asort($values);
        return self::showFromArray(
            $name,
            $values,
            $params
        );
    }


    /**
     * Make a select box for device type
     *
     * @param string $name          name of the select box
     * @param string $itemtype_ref  itemtype reference where to search in itemtype field
     * @param array  $options       array of possible options:
     *        - may be value (default value) / field (used field to search itemtype)
     *
     * @return integer|string
     *    integer if option display=true (random part of elements id)
     *    string if option display=false (HTML code)
     **/
    public static function dropdownUsedItemTypes($name, $itemtype_ref, $options = [])
    {
        global $DB;

        $p['value'] = 0;
        $p['field'] = 'itemtype';

        if (is_array($options) && count($options)) {
            foreach ($options as $key => $val) {
                $p[$key] = $val;
            }
        }

        $iterator = $DB->request([
            'SELECT'          => $p['field'],
            'DISTINCT'        => true,
            'FROM'            => getTableForItemType($itemtype_ref)
        ]);

        $tabs = [];
        foreach ($iterator as $data) {
            $tabs[$data[$p['field']]] = $data[$p['field']];
        }
        return self::showItemTypes($name, $tabs, ['value' => $p['value']]);
    }


    /**
     * Make a select box for icons
     *
     * @param string  $myname      the name of the HTML select
     * @param mixed   $value       the preselected value we want
     * @param string  $store_path  path where icons are stored
     * @param boolean $display     display of get string ? (true by default)
     *
     *
     * @return void|string
     *    void if param display=true
     *    string if param display=false (HTML code)
     **/
    public static function dropdownIcons($myname, $value, $store_path, $display = true, $options = [])
    {

        if (is_dir($store_path)) {
            if ($dh = opendir($store_path)) {
                $files = [];

                while (($file = readdir($dh)) !== false) {
                    $files[] = $file;
                }

                closedir($dh);
                sort($files);

                foreach ($files as $file) {
                    if (preg_match("/\.png$/i", $file)) {
                        $values[$file] = $file;
                    }
                }
                self::showFromArray(
                    $myname,
                    $values,
                    array_merge(
                        [
                            'value'                 => $value,
                            'display_emptychoice'   => true,
                            'display'               => $display
                        ],
                        $options
                    )
                );
            } else {
               //TRANS: %s is the store path
                printf(__('Error reading directory %s'), $store_path);
            }
        } else {
           //TRANS: %s is the store path
            printf(__('Error: %s is not a directory'), $store_path);
        }
    }


    /**
     * Dropdown for GMT selection
     *
     * @param string $name   select name
     * @param mixed  $value  default value (default '')
     **/
    public static function showGMT($name, $value = '')
    {

        $elements = [-12, -11, -10, -9, -8, -7, -6, -5, -4, -3.5, -3, -2, -1, 0,
            '+1', '+2', '+3', '+3.5', '+4', '+4.5', '+5', '+5.5', '+6', '+6.5', '+7',
            '+8', '+9', '+9.5', '+10', '+11', '+12', '+13'
        ];

        $values = [];
        foreach ($elements as $element) {
            if ($element != 0) {
                $values[$element * HOUR_TIMESTAMP] = sprintf(
                    __('%1$s %2$s'),
                    __('GMT'),
                    sprintf(
                        _n('%s hour', '%s hours', $element),
                        $element
                    )
                );
            } else {
                $display_value                   = __('GMT');
                $values[$element * HOUR_TIMESTAMP] = __('GMT');
            }
        }
        Dropdown::showFromArray($name, $values, ['value' => $value]);
    }


    /**
     * Make a select box for a boolean choice (Yes/No) or display a checkbox. Add a
     * 'use_checkbox' = true to the $params array to display a checkbox instead a select box
     *
     * @param string  $name         select name
     * @param mixed   $value        preselected value. (default 0)
     * @param integer $restrict_to  allows to display only yes or no in the dropdown (default -1)
     * @param array   $params       Array of optional options (passed to showFromArray)
     *
     * @return integer|string
     *    integer if option display=true (random part of elements id)
     *    string if option display=false (HTML code)
     **/
    public static function showYesNo($name, $value = 0, $restrict_to = -1, $params = [])
    {

        if (!array_key_exists('use_checkbox', $params)) {
           // TODO: switch to true when Html::showCheckbox() is validated
            $params['use_checkbox'] = false;
        }
        if ($params['use_checkbox']) {
            if (!empty($params['rand'])) {
                $rand = $params['rand'];
            } else {
                $rand = mt_rand();
            }

            $options = ['name' => $name,
                'id'   => Html::cleanId("dropdown_" . $name . $rand)
            ];

            switch ($restrict_to) {
                case 0:
                    $options['checked']  = false;
                    $options['readonly'] = true;
                    break;

                case 1:
                    $options['checked']  = true;
                    $options['readonly'] = true;
                    break;

                default:
                    $options['checked']  = ($value ? 1 : 0);
                    $options['readonly'] = false;
                    break;
            }

            $output = Html::getCheckbox($options);
            if (!isset($params['display']) || $params['display'] == 'true') {
                echo $output;
                return $rand;
            } else {
                return $output;
            }
        }

        if ($restrict_to != 0) {
            $options[0] = __('No');
        }

        if ($restrict_to != 1) {
            $options[1] = __('Yes');
        }

        $params['value'] = $value;
        $params['width'] = "65px";
        return self::showFromArray($name, $options, $params);
    }


    /**
     * Get Yes No string
     *
     * @param mixed $value Yes No value
     *
     * @return string
     **/
    public static function getYesNo($value)
    {

        if ($value) {
            return __('Yes');
        }
        return __('No');
    }


    /**
     * Get the Device list name the user is allowed to edit
     *
     * @return array (group of dropdown) of array (itemtype => localized name)
     **/
    public static function getDeviceItemTypes()
    {
        static $optgroup = null;

        if (!Session::haveRight('device', READ)) {
            return [];
        }

        if (is_null($optgroup)) {
            $devices = [];
            foreach (CommonDevice::getDeviceTypes() as $device_type) {
                $devices[$device_type] = $device_type::getTypeName(Session::getPluralNumber());
            }
            asort($devices);
            $optgroup = [_n('Component', 'Components', Session::getPluralNumber()) => $devices];
        }
        return $optgroup;
    }


    /**
     * Get the dropdown list name the user is allowed to edit
     *
     * @return array (group of dropdown) of array (itemtype => localized name)
     **/
    public static function getStandardDropdownItemTypes()
    {
        static $optgroup = null;

        if (is_null($optgroup)) {
            $optgroup = [
                __('Common') => [
                    'Location' => null,
                    'State' => null,
                    'Manufacturer' => null,
                    'Blacklist' => null,
                    'BlacklistedMailContent' => null
                ],

                __('Assistance') => [
                    'ITILCategory' => null,
                    'TaskCategory' => null,
                    'TaskTemplate' => null,
                    'SolutionType' => null,
                    'SolutionTemplate' => null,
                    'RequestType' => null,
                    'ITILFollowupTemplate' => null,
                    'ProjectState' => null,
                    'ProjectType' => null,
                    'ProjectTaskType' => null,
                    'ProjectTaskTemplate' => null,
                    'PlanningExternalEventTemplate' => null,
                    'PlanningEventCategory' => null,
                    'PendingReason' => null,
                ],

                _n('Type', 'Types', Session::getPluralNumber()) => [
                    'ComputerType' => null,
                    'NetworkEquipmentType' => null,
                    'PrinterType' => null,
                    'MonitorType' => null,
                    'PeripheralType' => null,
                    'PhoneType' => null,
                    'SoftwareLicenseType' => null,
                    'CartridgeItemType' => null,
                    'ConsumableItemType' => null,
                    'ContractType' => null,
                    'ContactType' => null,
                    'DeviceGenericType' => null,
                    'DeviceSensorType' => null,
                    'DeviceMemoryType' => null,
                    'SupplierType' => null,
                    'InterfaceType' => null,
                    'DeviceCaseType' => null,
                    'PhonePowerSupply' => null,
                    'Filesystem' => null,
                    'CertificateType' => null,
                    'BudgetType' => null,
                    'DeviceSimcardType' => null,
                    'LineType' => null,
                    'RackType' => null,
                    'PDUType' => null,
                    'PassiveDCEquipmentType' => null,
                    'ClusterType' => null,
                    'DatabaseInstanceType' => null
                ],

                _n('Model', 'Models', Session::getPluralNumber()) => [
                    'ComputerModel' => null,
                    'NetworkEquipmentModel' => null,
                    'PrinterModel' => null,
                    'MonitorModel' => null,
                    'PeripheralModel' => null,
                    'PhoneModel' => null,

                  // Devices models :
                    'DeviceCameraModel' => null,
                    'DeviceCaseModel' => null,
                    'DeviceControlModel' => null,
                    'DeviceDriveModel' => null,
                    'DeviceGenericModel' => null,
                    'DeviceGraphicCardModel' => null,
                    'DeviceHardDriveModel' => null,
                    'DeviceMemoryModel' => null,
                    'DeviceMotherboardModel' => null,
                    'DeviceNetworkCardModel' => null,
                    'DevicePciModel' => null,
                    'DevicePowerSupplyModel' => null,
                    'DeviceProcessorModel' => null,
                    'DeviceSoundCardModel' => null,
                    'DeviceSensorModel' => null,
                    'RackModel' => null,
                    'EnclosureModel' => null,
                    'PDUModel' => null,
                    'PassiveDCEquipmentModel' => null,
                ],

                _n('Virtual machine', 'Virtual machines', Session::getPluralNumber()) => [
                    'VirtualMachineType' => null,
                    'VirtualMachineSystem' => null,
                    'VirtualMachineState' => null
                ],

                __('Management') => [
                    'DocumentCategory' => null,
                    'DocumentType' => null,
                    'BusinessCriticity' => null
                ],

                __('Tools') => [
                    'KnowbaseItemCategory' => null
                ],

                _n('Calendar', 'Calendars', 1) => [
                    'Calendar' => null,
                    'Holiday' => null
                ],

                OperatingSystem::getTypeName(Session::getPluralNumber()) => [
                    'OperatingSystem' => null,
                    'OperatingSystemVersion' => null,
                    'OperatingSystemServicePack' => null,
                    'OperatingSystemArchitecture' => null,
                    'OperatingSystemEdition' => null,
                    'OperatingSystemKernel' => null,
                    'OperatingSystemKernelVersion' => null,
                    'AutoUpdateSystem' => null
                ],

                __('Networking') => [
                    'NetworkInterface' => null,
                    'Network' => null,
                    'NetworkPortType' => null,
                    'Vlan' => null,
                    'LineOperator' => null,
                    'DomainType' => null,
                    'DomainRelation' => null,
                    'DomainRecordType' => null,
                    'NetworkPortFiberchannelType' => null,

                ],

                __('Cable management') => [
                    'CableType' => null,
                    'CableStrand' => null,
                    SocketModel::class => null,
                ],

                __('Internet') => [
                    'IPNetwork' => null,
                    'FQDN' => null,
                    'WifiNetwork' => null,
                    'NetworkName' => null
                ],

                _n('Software', 'Software', 1) => [
                    'SoftwareCategory' => null
                ],

                User::getTypeName(1) => [
                    'UserTitle' => null,
                    'UserCategory' => null
                ],

                __('Authorizations assignment rules') => [
                    'RuleRightParameter' => null
                ],

                __('Fields unicity') => [
                    'Fieldblacklist' => null
                ],

                __('External authentications') => [
                    'SsoVariable' => null
                ],
                __('Power management') => [
                    'Plug' => null
                ],
                __('Appliances') => [
                    'ApplianceType' => null,
                    'ApplianceEnvironment' => null,
                ],
                DeviceCamera::getTypeName(1) => [
                    'Resolution'     => null,
                    'ImageFormat'  => null
                ],
                __('Others') => [
                    'USBVendor' => null,
                    'PCIVendor' => null
                ]

            ]; //end $opt

            $plugdrop = Plugin::getDropdowns();

            if (count($plugdrop)) {
                $optgroup = array_merge($optgroup, $plugdrop);
            }

            foreach ($optgroup as $label => &$dp) {
                foreach ($dp as $key => &$val) {
                    if ($tmp = getItemForItemtype($key)) {
                        if (!$tmp->canView()) {
                            unset($optgroup[$label][$key]);
                        } else if ($val === null) {
                            $val = $key::getTypeName(Session::getPluralNumber());
                        }
                    } else {
                        unset($optgroup[$label][$key]);
                    }
                }

                if (count($optgroup[$label]) == 0) {
                    unset($optgroup[$label]);
                }
            }
        }
        return $optgroup;
    }


    /**
     * Display a menu to select an itemtype which open the search form (by default)
     *
     * @param string     $title     title to display
     * @param array      $optgroup  (group of dropdown) of array (itemtype => localized name)
     * @param string     $value     URL of selected current value (default '')
     * @param array      $options
     *
     * @return void
     **/
    public static function showItemTypeMenu(string $title, array $optgroup, string $value = '', array $options = []): void
    {
        $params = [
            'on_change'             => "var _value = this.options[this.selectedIndex].value; if (_value != 0) {window.location.href=_value;}",
            'width'                 => '300px',
            'display_emptychoice'   => true,
        ];
        $params = array_replace($params, $options);

        echo "<div class='container-fluid text-start'>";
        echo "<div class='mb-3 row'>";
        echo "<label class='col-sm-1 col-form-label'>$title</label>";
        $selected = '';

        foreach ($optgroup as $label => $dp) {
            foreach ($dp as $key => $val) {
                $search = $key::getSearchURL();

                if (basename($search) == basename($value)) {
                    $selected = $search;
                }
                $values[$label][$search] = $val;
            }
        }
        echo "<div class='col-sm-11'>";
        Dropdown::showFromArray('dpmenu', $values, [
            'on_change'           => $params['on_change'],
            'value'               => $selected,
            'display_emptychoice' => $params['display_emptychoice'],
            'width'               => $params['width'],
        ]);
        echo "</div>";
        echo "</div>";
        echo "</div>";
    }


    /**
     * Display a list to select a itemtype with link to search form
     *
     * @param $optgroup array (group of dropdown) of array (itemtype => localized name)
     */
    public static function showItemTypeList($optgroup)
    {
        Html::requireJs('masonry');
        echo TemplateRenderer::getInstance()->render(
            'pages/setup/dropdowns_list.html.twig',
            [
                'optgroup' => $optgroup,
            ]
        );
    }


    /**
     * Dropdown available languages
     *
     * @param string $myname   select name
     * @param array  $options  array of additionnal options:
     *    - display_emptychoice : allow selection of no language
     *    - emptylabel          : specific string to empty label if display_emptychoice is true
     **/
    public static function showLanguages($myname, $options = [])
    {
        $values = [];
        if (isset($options['display_emptychoice']) && ($options['display_emptychoice'])) {
            if (isset($options['emptylabel'])) {
                $values[''] = $options['emptylabel'];
            } else {
                $values[''] = self::EMPTY_VALUE;
            }
            unset($options['display_emptychoice']);
        }

        $values = array_merge($values, self::getLanguages());
        return self::showFromArray($myname, $values, $options);
    }

    /**
     * Get available languages
     *
     * @since 9.5.0
     *
     * @return array
     */
    public static function getLanguages()
    {
        global $CFG_GLPI;

        $languages = [];
        foreach ($CFG_GLPI["languages"] as $key => $val) {
            if (isset($val[1]) && is_file(GLPI_ROOT . "/locales/" . $val[1])) {
                $languages[$key] = $val[0];
            }
        }

        return $languages;
    }


    /**
     * @since 0.84
     *
     * @param $value
     **/
    public static function getLanguageName($value)
    {
        global $CFG_GLPI;

        if (isset($CFG_GLPI["languages"][$value][0])) {
            return $CFG_GLPI["languages"][$value][0];
        }
        return $value;
    }


    /**
     * Print a select with hours
     *
     * Print a select named $name with hours options and selected value $value
     *
     *@param $name             string   HTML select name
     *@param $options array of options :
     *     - value              default value (default '')
     *     - limit_planning     limit planning to the configuration range (default false)
     *     - display   boolean  if false get string
     *     - width              specific width needed (default auto adaptive)
     *     - step               step time (defaut config GLPI)
     *
     * @since 0.85 update prototype
     *
     * @return integer|string
     *    integer if option display=true (random part of elements id)
     *    string if option display=false (HTML code)
     **/
    public static function showHours($name, $options = [])
    {
        global $CFG_GLPI;

        $p['value']          = '';
        $p['limit_planning'] = false;
        $p['display']        = true;
        $p['width']          = '';
        $p['step']           = $CFG_GLPI["time_step"];

        if (is_array($options) && count($options)) {
            foreach ($options as $key => $val) {
                $p[$key] = $val;
            }
        }

        $begin = 0;
        $end   = 24;
       // Check if the $step is Ok for the $value field
        $split = explode(":", $p['value']);

       // Valid value XX:YY ou XX:YY:ZZ
        if ((count($split) == 2) || (count($split) == 3)) {
            $min = $split[1];

           // Problem
            if (($min % $p['step']) != 0) {
               // set minimum step
                $p['step'] = 5;
            }
        }

        if ($p['limit_planning']) {
            $plan_begin = explode(":", $CFG_GLPI["planning_begin"]);
            $plan_end   = explode(":", $CFG_GLPI["planning_end"]);
            $begin      = (int) $plan_begin[0];
            $end        = (int) $plan_end[0];
        }

        $values   = [];
        $selected = '';

        for ($i = $begin; $i < $end; $i++) {
            if ($i < 10) {
                $tmp = "0" . $i;
            } else {
                $tmp = $i;
            }

            for ($j = 0; $j < 60; $j += $p['step']) {
                if ($j < 10) {
                    $val = $tmp . ":0$j";
                } else {
                    $val = $tmp . ":$j";
                }
                $values[$val] = $val;
                if (($p['value'] == $val . ":00") || ($p['value'] == $val)) {
                    $selected = $val;
                }
            }
        }
       // Last item
        $val = $end . ":00";
        $values[$val] = $val;
        if (($p['value'] == $val . ":00") || ($p['value'] == $val)) {
            $selected = $val;
        }
        $p['value'] = $selected;
        return Dropdown::showFromArray($name, $values, $p);
    }


    /**
     * show a dropdown to selec a type
     *
     * @since 0.83
     *
     * @param array|string $types    Types used (default "state_types") (default '')
     * @param array        $options  Array of optional options
     *        name, value, rand, emptylabel, display_emptychoice, on_change, plural, checkright
     *       - toupdate            : array / Update a specific item on select change on dropdown
     *                                    (need value_fieldname, to_update,
     *                                     url (see Ajax::updateItemOnSelectEvent for information)
     *                                     and may have moreparams)
     *
     * @return integer rand for select id
     **/
    public static function showItemType($types = '', $options = [])
    {
        global $CFG_GLPI;

        $params['name']                = 'itemtype';
        $params['value']               = '';
        $params['rand']                = mt_rand();
        $params['on_change']           = '';
        $params['plural']              = false;
       //Parameters about choice 0
       //Empty choice's label
        $params['emptylabel']          = self::EMPTY_VALUE;
       //Display emptychoice ?
        $params['display_emptychoice'] = true;
        $params['checkright']          = false;
        $params['toupdate']            = '';
        $params['display']             = true;
        $params['track_changes']       = true;

        if (is_array($options) && count($options)) {
            foreach ($options as $key => $val) {
                $params[$key] = $val;
            }
        }

        if (!is_array($types)) {
            $types = $CFG_GLPI["state_types"];
        }
        $options = [];

        foreach ($types as $type) {
            if ($item = getItemForItemtype($type)) {
                if ($params['checkright'] && !$item->canView()) {
                    continue;
                }
                $options[$type] = $item->getTypeName($params['plural'] ? 2 : 1);
            }
        }
        asort($options);

        if (count($options)) {
            return Dropdown::showFromArray($params['name'], $options, [
                'value'               => $params['value'],
                'on_change'           => $params['on_change'],
                'toupdate'            => $params['toupdate'],
                'display_emptychoice' => $params['display_emptychoice'],
                'emptylabel'          => $params['emptylabel'],
                'display'             => $params['display'],
                'rand'                => $params['rand'],
                'track_changes'       => $params['track_changes'],
            ]);
        }
        return 0;
    }


    /**
     * Make a select box for all items
     *
     * @since 0.85
     *
     * @param $options array:
     *   - itemtype_name        : the name of the field containing the itemtype (default 'itemtype')
     *   - items_id_name        : the name of the field containing the id of the selected item
     *                            (default 'items_id')
     *   - itemtypes            : all possible types to search for (default: $CFG_GLPI["state_types"])
     *   - default_itemtype     : the default itemtype to select (don't define if you don't
     *                            need a default) (defaut 0)
     *    - entity_restrict     : restrict entity in searching items (default -1)
     *    - onlyglobal          : don't match item that don't have `is_global` == 1 (false by default)
     *    - checkright          : check to see if we can "view" the itemtype (false by default)
     *    - showItemSpecificity : given an item, the AJAX file to open if there is special
     *                            treatment. For instance, select a Item_Device* for CommonDevice
     *    - emptylabel          : Empty choice's label (default self::EMPTY_VALUE)
     *    - used                : array / Already used items ID: not to display in dropdown (default empty)
     *    - display             : true : display directly, false return the html
     *
     * @return integer randomized value used to generate HTML IDs
     **/
    public static function showSelectItemFromItemtypes(array $options = [])
    {
        global $CFG_GLPI;

<<<<<<< HEAD
        $params = [
            'itemtype_name'         => 'itemtype',
            'items_id_name'         => 'items_id',
            'itemtypes'             => '',
            'default_itemtype'      => 0,
            'default_items_id'      => -1,
            'entity_restrict'       => -1,
            'onlyglobal'            => false,
            'checkright'            => false,
            'showItemSpecificity'   => '',
            'emptylabel'            => self::EMPTY_VALUE,
            'used'                  => [],
            'ajax_page'             => $CFG_GLPI["root_doc"] . "/ajax/dropdownAllItems.php",
            'display'               => true,
            'rand'                  => mt_rand(),
        ];
=======
        $params = [];
        $params['itemtype_name']          = 'itemtype';
        $params['items_id_name']          = 'items_id';
        $params['itemtypes']              = '';
        $params['default_itemtype']       = 0;
        $params['entity_restrict']        = -1;
        $params['onlyglobal']             = false;
        $params['checkright']             = false;
        $params['showItemSpecificity']    = '';
        $params['emptylabel']             = self::EMPTY_VALUE;
        $params['used']                   = [];
        $params['ajax_page']              = $CFG_GLPI["root_doc"] . "/ajax/dropdownAllItems.php";
        $params['display']                = true;
        $params['rand']                   = mt_rand();
        $params['itemtype_track_changes'] = false;
>>>>>>> f3358bfd

        if (is_array($options) && count($options)) {
            foreach ($options as $key => $val) {
                $params[$key] = $val;
            }
        }

        $select = self::showItemType($params['itemtypes'], [
<<<<<<< HEAD
            'checkright' => $params['checkright'],
            'name'       => $params['itemtype_name'],
            'emptylabel' => $params['emptylabel'],
            'display'    => $params['display'],
            'rand'       => $params['rand']
=======
            'checkright'    => $params['checkright'],
            'name'          => $params['itemtype_name'],
            'emptylabel'    => $params['emptylabel'],
            'display'       => $params['display'],
            'rand'          => $params['rand'],
            'track_changes' => $params['itemtype_track_changes'],
>>>>>>> f3358bfd
        ]);

        $p_ajax = [
            'idtable'             => '__VALUE__',
            'name'                => $params['items_id_name'],
            'entity_restrict'     => $params['entity_restrict'],
            'showItemSpecificity' => $params['showItemSpecificity'],
            'rand'                => $params['rand']
        ];

       // manage condition
        if ($params['onlyglobal']) {
            $p_ajax['condition'] = static::addNewCondition(['is_global' => 1]);
        }
        if ($params['used']) {
            $p_ajax['used'] = $params['used'];
        }
        if (!empty($params['default_itemtype']) && $params['default_items_id'] > 0) {
            $p_ajax["value"] = $params['default_items_id'];
            // If default itemtype is a CommonDBTM
            if (is_subclass_of($params['default_itemtype'], 'CommonDBTM', true)) {
                $item = new $params['default_itemtype']();
                $item->getFromDB($params['default_items_id']);
                $p_ajax["valuename"] = $item->getName();
            }
        }

        $field_id = Html::cleanId("dropdown_" . $params['itemtype_name'] . $params['rand']);
        $show_id  = Html::cleanId("show_" . $params['items_id_name'] . $params['rand']);

        $ajax = Ajax::updateItemOnSelectEvent(
            $field_id,
            $show_id,
            $params['ajax_page'],
            $p_ajax,
            $params['display']
        );

        $out = "";
        if (!$params['display']) {
            $out .= $select . $ajax;
        }

        $out .= "<br><span id='$show_id'>&nbsp;</span>\n";

       // We check $options as the caller will set $options['default_itemtype'] only if it needs a
       // default itemtype and the default value can be '' thus empty won't be valid !
        if (array_key_exists('default_itemtype', $options)) {
            $out .= "<script type='text/javascript' >\n";
            $out .= "$(function() {";
            $out .= Html::jsSetDropdownValue($field_id, $params['default_itemtype']);
            $out .= "});</script>\n";

            $p_ajax["idtable"] = $params['default_itemtype'];
            $ajax2 = Ajax::updateItem(
                $show_id,
                $params['ajax_page'],
                $p_ajax,
                "",
                $params['display']
            );

            if (!$params['display']) {
                $out .= $ajax2;
            }
        }

        if ($params['display']) {
            echo $out;
            return $params['rand'];
        }

        return $out;
    }


    /**
     * Dropdown numbers
     *
     * @since 0.84
     *
     * @param string $myname   select name
     * @param array  $options  array of additionnal options :
     *     - value              default value (default 0)
     *     - rand               random value
     *     - min                min value (default 0)
     *     - max                max value (default 100)
     *     - step               step used (default 1)
     *     - toadd     array    of values to add at the beginning
     *     - unit      string   unit to used
     *     - display   boolean  if false get string
     *     - width              specific width needed
     *     - on_change string / value to transmit to "onChange"
     *     - used      array / Already used items ID: not to display in dropdown (default empty)
     *     - class : class to pass to html select
     **/
    public static function showNumber($myname, $options = [])
    {
        global $CFG_GLPI;

        $p = [
            'value'           => 0,
            'rand'            => mt_rand(),
            'min'             => 0,
            'max'             => 100,
            'step'            => 1,
            'toadd'           => [],
            'unit'            => '',
            'display'         => true,
            'width'           => '',
            'on_change'       => '',
            'used'            => [],
            'specific_tags'   => [],
            'class'           => "form-select",
        ];

        if (is_array($options) && count($options)) {
            foreach ($options as $key => $val) {
                $p[$key] = $val;
            }
        }
        if (($p['value'] < $p['min']) && !isset($p['toadd'][$p['value']])) {
            $min = $p['min'];

            while (isset($p['used'][$min])) {
                ++$min;
            }
            $p['value'] = $min;
        }

        $field_id = Html::cleanId("dropdown_" . $myname . $p['rand']);
        if (!isset($p['toadd'][$p['value']])) {
            $decimals = Toolbox::isFloat($p['value']) ? Toolbox::getDecimalNumbers($p['step']) : 0;
            $valuename = self::getValueWithUnit($p['value'], $p['unit'], $decimals);
        } else {
            $valuename = $p['toadd'][$p['value']];
        }
        $param = ['value'               => $p['value'],
            'valuename'           => $valuename,
            'width'               => $p['width'],
            'on_change'           => $p['on_change'],
            'used'                => $p['used'],
            'unit'                => $p['unit'],
            'min'                 => $p['min'],
            'max'                 => $p['max'],
            'step'                => $p['step'],
            'toadd'               => $p['toadd'],
            'specific_tags'       => $p['specific_tags'],
            'class'               => $p['class']
        ];

        $out   = Html::jsAjaxDropdown(
            $myname,
            $field_id,
            $CFG_GLPI['root_doc'] . "/ajax/getDropdownNumber.php",
            $param
        );

        if ($p['display']) {
            echo $out;
            return $p['rand'];
        }
        return $out;
    }


    /**
     * Get value with unit / Automatic management of standar unit (year, month, %, ...)
     *
     * @since 0.84
     *
     * @param integer $value    numeric value
     * @param string  $unit     unit (maybe year, month, day, hour, % for standard management)
     * @param integer $decimals number of decimal
     **/
    public static function getValueWithUnit($value, $unit, $decimals = 0)
    {

        $formatted_number = is_numeric($value)
         ? Html::formatNumber($value, false, $decimals)
         : $value;

        if (strlen($unit) == 0) {
            return $formatted_number;
        }

        switch ($unit) {
            case 'year':
               //TRANS: %s is a number of years
                return sprintf(_n('%s year', '%s years', $value), $formatted_number);

            case 'month':
               //TRANS: %s is a number of months
                return sprintf(_n('%s month', '%s months', $value), $formatted_number);

            case 'day':
               //TRANS: %s is a number of days
                return sprintf(_n('%s day', '%s days', $value), $formatted_number);

            case 'hour':
               //TRANS: %s is a number of hours
                return sprintf(_n('%s hour', '%s hours', $value), $formatted_number);

            case 'minute':
               //TRANS: %s is a number of minutes
                return sprintf(_n('%s minute', '%s minutes', $value), $formatted_number);

            case 'second':
               //TRANS: %s is a number of seconds
                return sprintf(_n('%s second', '%s seconds', $value), $formatted_number);

            case 'millisecond':
               //TRANS: %s is a number of milliseconds
                return sprintf(_n('%s millisecond', '%s milliseconds', $value), $formatted_number);

            case 'rack_unit':
                return sprintf(_n('%d unit', '%d units', $value), $value);

            case 'auto':
                return Toolbox::getSize($value * 1024 * 1024);

            case '%':
                return sprintf(__('%s%%'), $formatted_number);

            default:
                return sprintf(__('%1$s %2$s'), $formatted_number, $unit);
        }
    }


    /**
     * Dropdown integers
     *
     * @since 0.83
     *
     * @param string $myname   select name
     * @param array  $options  array of options
     *    - value           : default value
     *    - min             : min value : default 0
     *    - max             : max value : default DAY_TIMESTAMP
     *    - value           : default value
     *    - addfirstminutes : add first minutes before first step (default false)
     *    - toadd           : array of values to add
     *    - inhours         : only show timestamp in hours not in days
     *    - display         : boolean / display or return string
     *    - width           : string / display width of the item
     **/
    public static function showTimeStamp($myname, $options = [])
    {
        global $CFG_GLPI;

        $params['value']               = 0;
        $params['rand']                = mt_rand();
        $params['min']                 = 0;
        $params['max']                 = DAY_TIMESTAMP;
        $params['step']                = $CFG_GLPI["time_step"] * MINUTE_TIMESTAMP;
        $params['emptylabel']          = self::EMPTY_VALUE;
        $params['addfirstminutes']     = false;
        $params['toadd']               = [];
        $params['inhours']             = false;
        $params['display']             = true;
        $params['display_emptychoice'] = true;
        $params['width']               = '';
        $params['class']               = 'form-select';

        if (is_array($options) && count($options)) {
            foreach ($options as $key => $val) {
                $params[$key] = $val;
            }
        }

       // Manage min :
        $params['min'] = floor($params['min'] / $params['step']) * $params['step'];

        if ($params['min'] == 0) {
            $params['min'] = $params['step'];
        }

        $params['max'] = max($params['value'], $params['max']);

       // Floor with MINUTE_TIMESTAMP for rounded purpose
        if (empty($params['value'])) {
            $params['value'] = 0;
        }
        if (
            ($params['value'] < max($params['min'], 10 * MINUTE_TIMESTAMP))
            && $params['addfirstminutes']
        ) {
            $params['value'] = floor(($params['value']) / MINUTE_TIMESTAMP) * MINUTE_TIMESTAMP;
        } else if (!in_array($params['value'], $params['toadd'])) {
           // Round to a valid step except if value is already valid (defined in values to add)
            $params['value'] = floor(($params['value']) / $params['step']) * $params['step'];
        }

        $values = [];

        if ($params['value']) {
            $values[$params['value']] = '';
        }

        if ($params['addfirstminutes']) {
            $max = max($params['min'], 10 * MINUTE_TIMESTAMP);
            for ($i = MINUTE_TIMESTAMP; $i < $max; $i += MINUTE_TIMESTAMP) {
                $values[$i] = '';
            }
        }

        for ($i = $params['min']; $i <= $params['max']; $i += $params['step']) {
            $values[$i] = '';
        }

        if (count($params['toadd'])) {
            foreach ($params['toadd'] as $key) {
                $values[$key] = '';
            }
            ksort($values);
        }

        foreach ($values as $i => $val) {
            if (empty($val)) {
                if ($params['inhours']) {
                    $day  = 0;
                    $hour = floor($i / HOUR_TIMESTAMP);
                } else {
                    $day  = floor($i / DAY_TIMESTAMP);
                    $hour = floor(($i % DAY_TIMESTAMP) / HOUR_TIMESTAMP);
                }
                $minute     = floor(($i % HOUR_TIMESTAMP) / MINUTE_TIMESTAMP);
                if ($minute === '0') {
                    $minute = '00';
                }
                $values[$i] = '';
                if ($day > 0) {
                    if (($hour > 0) || ($minute > 0)) {
                        if ($minute < 10) {
                             $minute = '0' . $minute;
                        }

                       //TRANS: %1$d is the number of days, %2$d the number of hours,
                       //       %3$s the number of minutes : display 1 day 3h15
                        $values[$i] = sprintf(
                            _n('%1$d day %2$dh%3$s', '%1$d days %2$dh%3$s', $day),
                            $day,
                            $hour,
                            $minute
                        );
                    } else {
                        $values[$i] = sprintf(_n('%d day', '%d days', $day), $day);
                    }
                } else if ($hour > 0 || $minute > 0) {
                    if ($minute < 10) {
                        $minute = '0' . $minute;
                    }

                   //TRANS: %1$d the number of hours, %2$s the number of minutes : display 3h15
                    $values[$i] = sprintf(__('%1$dh%2$s'), $hour, $minute);
                }
            }
        }
        return Dropdown::showFromArray($myname, $values, [
            'value'               => $params['value'],
            'display'             => $params['display'],
            'width'               => $params['width'],
            'display_emptychoice' => $params['display_emptychoice'],
            'rand'                => $params['rand'],
            'emptylabel'          => $params['emptylabel'],
            'class'               => $params['class'],
        ]);
    }


    /**
     * Toggle view in LDAP user import/synchro between no restriction and date restriction
     *
     * @param $enabled (default 0)
     **/
    public static function showAdvanceDateRestrictionSwitch($enabled = 0)
    {
        global $CFG_GLPI;

        $rand = mt_rand();
        $url  = $CFG_GLPI["root_doc"] . "/ajax/ldapdaterestriction.php";
        echo "<script type='text/javascript' >";
        echo "function activateRestriction() {";
         $params = ['enabled' => 1];
         Ajax::updateItemJsCode('date_restriction', $url, $params);
        echo "};";

        echo "function deactivateRestriction() {";
         $params = ['enabled' => 0];
         Ajax::updateItemJsCode('date_restriction', $url, $params);
        echo "};";
        echo "</script>";

        echo "</table>";
        echo "<span id='date_restriction'>";
        $_POST['enabled'] = $enabled;
        include(GLPI_ROOT . "/ajax/ldapdaterestriction.php");
        echo "</span>";
        return $rand;
    }


    /**
     * Dropdown of values in an array
     *
     * @param string $name      select name
     * @param array  $elements  array of elements to display
     * @param array  $options   array of possible options:
     *    - value               : integer / preselected value (default 0)
     *    - used                : array / Already used items ID: not to display in dropdown (default empty)
     *    - readonly            : boolean / used as a readonly item (default false)
     *    - on_change           : string / value to transmit to "onChange"
     *    - multiple            : boolean / can select several values (default false)
     *    - size                : integer / number of rows for the select (default = 1)
     *    - display             : boolean / display or return string
     *    - other               : boolean or string if not false, then we can use an "other" value
     *                            if it is a string, then the default value will be this string
     *    - rand                : specific rand if needed (default is generated one)
     *    - width               : specific width needed (default not set)
     *    - emptylabel          : empty label if empty displayed (default self::EMPTY_VALUE)
     *    - display_emptychoice : display empty choice, cannot be used when "multiple" option set to true (default false)
     *    - class               : class attributes to add
     *    - tooltip             : string / message to add as tooltip on the dropdown (default '')
     *    - option_tooltips     : array / message to add as tooltip on the dropdown options. Use the same keys as for the $elements parameter, but none is mandotary. Missing keys will just be ignored and no tooltip will be added. To add a tooltip on an option group, is the '__optgroup_label' key inside the array describing option tooltips : 'optgroupname1' => array('__optgroup_label' => 'tooltip for option group') (default empty)
     *    - noselect2           : if true, don't use select2 lib
     *    - templateResult      : if not empty, call this as template results of select2
     *    - templateSelection   : if not empty, call this as template selection of select2
     *
     * Permit to use optgroup defining items in arrays
     * array('optgroupname'  => array('key1' => 'val1',
     *                                'key2' => 'val2'),
     *       'optgroupname2' => array('key3' => 'val3',
     *                                'key4' => 'val4'))
     *
     * @return integer|string
     *    integer if option display=true (random part of elements id)
     *    string if option display=false (HTML code)
     **/
    public static function showFromArray($name, array $elements, $options = [])
    {

        $param['value']               = '';
        $param['values']              = [''];
        $param['class']               = 'form-select';
        $param['tooltip']             = '';
        $param['option_tooltips']     = [];
        $param['used']                = [];
        $param['readonly']            = false;
        $param['on_change']           = '';
        $param['width']               = '';
        $param['multiple']            = false;
        $param['size']                = 1;
        $param['display']             = true;
        $param['other']               = false;
        $param['rand']                = mt_rand();
        $param['emptylabel']          = self::EMPTY_VALUE;
        $param['display_emptychoice'] = false;
        $param['disabled']            = false;
        $param['required']            = false;
        $param['noselect2']           = false;
        $param['templateResult']      = "templateResult";
        $param['templateSelection']   = "templateSelection";
        $param['track_changes']       = "true";

        if (is_array($options) && count($options)) {
            if (isset($options['value']) && strlen($options['value'])) {
                $options['values'] = [$options['value']];
                unset($options['value']);
            }
            foreach ($options as $key => $val) {
                $param[$key] = $val;
            }
        }

        if ($param['other'] !== false) {
            $other_select_option = $name . '_other_value';
            $param['on_change'] .= "displayOtherSelectOptions(this, \"$other_select_option\");";

           // If $param['other'] is a string, then we must highlight "other" option
            if (is_string($param['other'])) {
                if (!$param["multiple"]) {
                    $param['values'] = [$other_select_option];
                } else {
                    $param['values'][] = $other_select_option;
                }
            }
        }

        $param['option_tooltips'] = Html::entities_deep($param['option_tooltips']);

        if ($param["display_emptychoice"] && !$param["multiple"]) {
            $elements = [ 0 => $param['emptylabel'] ] + $elements;
        }

        if ($param["multiple"]) {
            $field_name = $name . "[]";
        } else {
            $field_name = $name;
        }

        $output = '';
       // readonly mode
        $field_id = Html::cleanId("dropdown_" . $name . $param['rand']);
        if ($param['readonly']) {
            $to_display = [];
            foreach ($param['values'] as $value) {
                $output .= "<input type='hidden' name='$field_name' value='$value'>";
                if (isset($elements[$value])) {
                    $to_display[] = $elements[$value];
                }
            }
            $output .= '<span class="form-control" readonly>' . implode(', ', $to_display) . '</span>';
        } else {
            $output  .= "<select name='$field_name' id='$field_id'";

            if ($param['tooltip']) {
                $output .= ' title="' . Html::entities_deep($param['tooltip']) . '"';
            }

            if ($param['class']) {
                $output .= ' class="' . Html::entities_deep($param['class']) . '"';
            }

            if (!empty($param["on_change"])) {
                $output .= " onChange='" . $param["on_change"] . "'";
            }

            if ((is_int($param["size"])) && ($param["size"] > 0)) {
                $output .= " size='" . $param["size"] . "'";
            }

            if ($param["multiple"]) {
                $output .= " multiple";
            }

            if ($param["disabled"]) {
                $output .= " disabled='disabled'";
            }

            if ($param["required"]) {
                $output .= " required='required'";
            }

            if (!$param['track_changes']) {
                $output .= " data-track-changes=''";
            }

            $output .= '>';
            $max_option_size = 0;
            foreach ($elements as $key => $val) {
               // optgroup management
                if (is_array($val)) {
                    $opt_goup = Html::entities_deep($key);
                    if ($max_option_size < strlen($opt_goup)) {
                        $max_option_size = strlen($opt_goup);
                    }

                    $output .= "<optgroup label=\"$opt_goup\"";
                    $optgroup_tooltips = false;
                    if (isset($param['option_tooltips'][$key])) {
                        if (is_array($param['option_tooltips'][$key])) {
                            if (isset($param['option_tooltips'][$key]['__optgroup_label'])) {
                                $output .= ' title="' . $param['option_tooltips'][$key]['__optgroup_label'] . '"';
                            }
                            $optgroup_tooltips = $param['option_tooltips'][$key];
                        } else {
                            $output .= ' title="' . $param['option_tooltips'][$key] . '"';
                        }
                    }
                    $output .= ">";

                    foreach ($val as $key2 => $val2) {
                        if (!isset($param['used'][$key2])) {
                            $output .= "<option value='" . $key2 . "'";
                           // Do not use in_array : trouble with 0 and empty value
                            foreach ($param['values'] as $value) {
                                if (strcmp($key2, $value) === 0) {
                                    $output .= " selected";
                                    break;
                                }
                            }
                            if ($optgroup_tooltips && isset($optgroup_tooltips[$key2])) {
                                $output .= ' title="' . $optgroup_tooltips[$key2] . '"';
                            }
                            $output .= ">" .  Html::entities_deep($val2) . "</option>";
                            if ($max_option_size < strlen($val2)) {
                                $max_option_size = strlen($val2);
                            }
                        }
                    }
                    $output .= "</optgroup>";
                } else {
                    if (!isset($param['used'][$key])) {
                        $output .= "<option value='" . Html::entities_deep($key) . "'";
                       // Do not use in_array : trouble with 0 and empty value
                        foreach ($param['values'] as $value) {
                            if (strcmp($key, $value) === 0) {
                                $output .= " selected";
                                break;
                            }
                        }
                        if (isset($param['option_tooltips'][$key])) {
                            $output .= ' title="' . $param['option_tooltips'][$key] . '"';
                        }
                        $output .= ">" . Html::entities_deep($val) . "</option>";
                        if ($max_option_size < strlen($val)) {
                            $max_option_size = strlen($val);
                        }
                    }
                }
            }

            if ($param['other'] !== false) {
                $output .= "<option value='$other_select_option'";
                if (is_string($param['other'])) {
                    $output .= " selected";
                }
                $output .= ">" . __('Other...') . "</option>";
            }

            $output .= "</select>";
            if ($param['other'] !== false) {
                $output .= "<input name='$other_select_option' id='$other_select_option' type='text'";
                if (is_string($param['other'])) {
                    $output .= " value=\"" . $param['other'] . "\"";
                } else {
                    $output .= " style=\"display: none\"";
                }
                $output .= ">";
            }
        }

        if (!$param['noselect2']) {
           // Width set on select
            $adapt_params = [
                'width'             => $param["width"],
                'templateResult'    => $param["templateResult"],
                'templateSelection' => $param["templateSelection"],
            ];
            $output .= Html::jsAdaptDropdown($field_id, $adapt_params);
        }

        if ($param["multiple"]) {
           // Hack for All / None because select2 does not provide it
            $select   = __('All');
            $deselect = __('None');
            $output  .= "<div class='invisible' id='selectallbuttons_$field_id'>";
            $output  .= "<div class='d-flex justify-content-around p-1'>";
            $output  .= "<a class='btn btn-sm' " .
                      "onclick=\"selectAll('$field_id');$('#$field_id').select2('close');\">$select" .
                     "</a> ";
            $output  .= "<a class='btn btn-sm' onclick=\"deselectAll('$field_id');\">$deselect" .
                     "</a>";
            $output  .= "</div></div>";

            $js = "
         var multichecksappend$field_id = false;
         $('#$field_id').on('select2:open', function(e) {
            if (!multichecksappend$field_id) {
               $('#select2-$field_id-results').parent().append($('#selectallbuttons_$field_id').html());
               multichecksappend$field_id = true;
            }
         });";
            $output .= Html::scriptBlock($js);
        }
        $output .= Ajax::commonDropdownUpdateItem($param, false);

        if ($param['display']) {
            echo $output;
            return $param['rand'];
        }
        return $output;
    }


    /**
     * Dropdown for frequency (interval between 2 actions)
     *
     * @param string  $name   select name
     * @param integer $value  default value (default 0)
     *
     * @return string|integer HTML output, or random part of dropdown ID.
     **/
    public static function showFrequency($name, $value = 0)
    {

        $tab = [];

        $tab[MINUTE_TIMESTAMP] = sprintf(_n('%d minute', '%d minutes', 1), 1);

       // Minutes
        for ($i = 5; $i < 60; $i += 5) {
            $tab[$i * MINUTE_TIMESTAMP] = sprintf(_n('%d minute', '%d minutes', $i), $i);
        }

       // Heures
        for ($i = 1; $i < 24; $i++) {
            $tab[$i * HOUR_TIMESTAMP] = sprintf(_n('%d hour', '%d hours', $i), $i);
        }

       // Jours
        $tab[DAY_TIMESTAMP] = __('Each day');
        for ($i = 2; $i < 7; $i++) {
            $tab[$i * DAY_TIMESTAMP] = sprintf(_n('%d day', '%d days', $i), $i);
        }

        $tab[WEEK_TIMESTAMP]  = __('Each week');
        $tab[MONTH_TIMESTAMP] = __('Each month');

        Dropdown::showFromArray($name, $tab, ['value' => $value]);
    }

    /**
     * Dropdown for global item management
     *
     * @param integer $ID           item ID
     * @param array   attrs   array which contains the extra paramters
     *
     * Parameters can be :
     * - target target for actions
     * - withtemplate template or basic computer
     * - value value of global state
     * - class : class to pass to html select
     * - management_restrict global management restrict mode
     * - width specific width needed (default not set)
     **/
    public static function showGlobalSwitch($ID, $attrs = [])
    {
        $params['management_restrict'] = 0;
        $params['value']               = 0;
        $params['name']                = 'is_global';
        $params['target']              = '';
        $params['class']               = "form-select";
        $params['width']               = "";

        foreach ($attrs as $key => $value) {
            if ($value != '') {
                $params[$key] = $value;
            }
        }

        if (
            $params['value']
            && empty($params['withtemplate'])
        ) {
            echo __('Global management');

            if ($params['management_restrict'] == 2) {
                echo "&nbsp;";
                Html::showSimpleForm(
                    $params['target'],
                    'unglobalize',
                    __('Use unitary management'),
                    ['id' => $ID],
                    '',
                    '',
                    [__('Do you really want to use unitary management for this item?'),
                        __('Duplicate the element as many times as there are connections')
                    ]
                );
                echo "&nbsp;";

                echo "<span class='fa fa-info pointer'" .
                 " title=\"" . __s('Duplicate the element as many times as there are connections') .
                 "\"><span class='sr-only'>" . __s('Duplicate the element as many times as there are connections') . "</span></span>";
            }
        } else {
            if ($params['management_restrict'] == 2) {
                $rand = mt_rand();
                $values = [MANAGEMENT_UNITARY => __('Unit management'),
                    MANAGEMENT_GLOBAL  => __('Global management')
                ];
                Dropdown::showFromArray($params['name'], $values, [
                    'value' => $params['value'],
                    'class' => $params['class'],
                    'width' => $params['width'],
                ]);
            } else {
               // Templates edition
                if (!empty($params['withtemplate'])) {
                    echo "<input type='hidden' name='is_global' value='" .
                      $params['management_restrict'] . "'>";
                    echo (!$params['management_restrict'] ? __('Unit management') : __('Global management'));
                } else {
                    echo (!$params['value'] ? __('Unit management') : __('Global management'));
                }
            }
        }
    }


    /**
     * Import a dropdown - check if already exists
     *
     * @param string $itemtype  name of the class
     * @param array  $input     of value to import
     *
     * @return boolean|integer ID of the new item or false on error
     **/
    public static function import($itemtype, $input)
    {

        if (!($item = getItemForItemtype($itemtype))) {
            return false;
        }
        return $item->import($input);
    }


    /**
     * Import a value in a dropdown table.
     *
     * This import a new dropdown if it doesn't exist - Play dictionnary if needed
     *
     * @param string  $itemtype         name of the class
     * @param string  $value            Value of the new dropdown.
     * @param integer $entities_id       entity in case of specific dropdown
     * @param array   $external_params
     * @param string  $comment
     * @param boolean $add              if true, add it if not found. if false, just check if exists
     *
     * @return integer : dropdown id.
     **/
    public static function importExternal(
        $itemtype,
        $value,
        $entities_id = -1,
        $external_params = [],
        $comment = '',
        $add = true
    ) {

        if (!($item = getItemForItemtype($itemtype))) {
            return false;
        }
        return $item->importExternal($value, $entities_id, $external_params, $comment, $add);
    }

    /**
     * Get the label associated with a management type
     *
     * @param integer value the type of management (default 0)
     *
     * @return string the label corresponding to it, or ""
     **/
    public static function getGlobalSwitch($value = 0)
    {

        switch ($value) {
            case 0:
                return __('Unit management');

            case 1:
                return __('Global management');

            default:
                return "";
        }
    }


    /**
     * show dropdown for output format
     *
     * @since 0.83
     **/
    public static function showOutputFormat($itemtype = null)
    {
        global $CFG_GLPI;

        $values[Search::PDF_OUTPUT_LANDSCAPE]     = __('Current page in landscape PDF');
        $values[Search::PDF_OUTPUT_PORTRAIT]      = __('Current page in portrait PDF');
        $values[Search::SYLK_OUTPUT]              = __('Current page in SLK');
        $values[Search::CSV_OUTPUT]               = __('Current page in CSV');
        $values['-' . Search::PDF_OUTPUT_LANDSCAPE] = __('All pages in landscape PDF');
        $values['-' . Search::PDF_OUTPUT_PORTRAIT]  = __('All pages in portrait PDF');
        $values['-' . Search::SYLK_OUTPUT]          = __('All pages in SLK');
        $values['-' . Search::CSV_OUTPUT]           = __('All pages in CSV');

        if ($itemtype != "Stat") {
           // Do not show this option for stat page
            $values['-' . Search::NAMES_OUTPUT] = __('Copy names to clipboard');
        }

        $rand = mt_rand();
        Dropdown::showFromArray('display_type', $values, ['rand' => $rand]);
        echo "<button type='submit' name='export' class='btn' " .
             " title=\"" . _sx('button', 'Export') . "\">" .
             "<i class='far fa-save'></i><span class='sr-only'>" . _sx('button', 'Export') . "<span>";
    }


    /**
     * show dropdown to select list limit
     *
     * @since 0.83
     *
     * @param string $onchange  Optional, for ajax (default '')
     **/
    public static function showListLimit($onchange = '', $display = true)
    {
        global $CFG_GLPI;

        if (isset($_SESSION['glpilist_limit'])) {
            $list_limit = $_SESSION['glpilist_limit'];
        } else {
            $list_limit = $CFG_GLPI['list_limit'];
        }

        $values = [];

        for ($i = 5; $i < 20; $i += 5) {
            $values[$i] = $i;
        }
        for ($i = 20; $i < 50; $i += 10) {
            $values[$i] = $i;
        }
        for ($i = 50; $i < 250; $i += 50) {
            $values[$i] = $i;
        }
        for ($i = 250; $i < 1000; $i += 250) {
            $values[$i] = $i;
        }
        for ($i = 1000; $i < 5000; $i += 1000) {
            $values[$i] = $i;
        }
        for ($i = 5000; $i <= 10000; $i += 5000) {
            $values[$i] = $i;
        }
        $values[9999999] = 9999999;
       // Propose max input vars -10
        $max             = Toolbox::get_max_input_vars();
        if ($max > 10) {
            $values[$max - 10] = $max - 10;
        }
        ksort($values);
        return self::showFromArray(
            'glpilist_limit',
            $values,
            ['on_change' => $onchange,
                'value'     => $list_limit,
                'display'   => $display
            ]
        );
    }

    /**
     * Get dropdown value
     *
     * @param array   $post Posted values
     * @param boolean $json Encode to JSON, default to true
     *
     * @return string|array
     */
    public static function getDropdownValue($post, $json = true)
    {
        global $DB, $CFG_GLPI;

       // check if asked itemtype is the one originaly requested by the form
        if (!Session::validateIDOR($post)) {
            return;
        }

        if (
            isset($post["entity_restrict"])
            && !is_array($post["entity_restrict"])
            && (substr($post["entity_restrict"], 0, 1) === '[')
            && (substr($post["entity_restrict"], -1) === ']')
        ) {
            $decoded = Toolbox::jsonDecode($post['entity_restrict']);
            $entities = [];
            if (is_array($decoded)) {
                foreach ($decoded as $value) {
                    $entities[] = (int)$value;
                }
            }
            $post["entity_restrict"] = $entities;
        }
        if (isset($post['entity_restrict']) && 'default' === $post['entity_restrict']) {
            $post['entity_restrict'] = $_SESSION['glpiactiveentities'];
        }

       // Security
        if (!($item = getItemForItemtype($post['itemtype']))) {
            return;
        }

        $table = $item->getTable();
        $datas = [];

        $displaywith = false;
        if (isset($post['displaywith'])) {
            if (is_array($post['displaywith']) && count($post['displaywith'])) {
                $table = getTableForItemType($post['itemtype']);
                foreach ($post['displaywith'] as $key => $value) {
                    if (!$DB->fieldExists($table, $value)) {
                        unset($post['displaywith'][$key]);
                    }
                }
                if (count($post['displaywith'])) {
                    $displaywith = true;
                }
            }
        }

        if (!isset($post['permit_select_parent'])) {
            $post['permit_select_parent'] = false;
        }

        if (isset($post['condition']) && !empty($post['condition']) && !is_array($post['condition'])) {
           // Retreive conditions from SESSION using its key
            $key = $post['condition'];
            if (isset($_SESSION['glpicondition']) && isset($_SESSION['glpicondition'][$key])) {
                $post['condition'] = $_SESSION['glpicondition'][$key];
            } else {
                $post['condition'] = [];
            }
        }

        if (!isset($post['emptylabel']) || ($post['emptylabel'] == '')) {
            $post['emptylabel'] = Dropdown::EMPTY_VALUE;
        }

        $where = [];

        if ($item->maybeDeleted()) {
            $where["$table.is_deleted"] = 0;
        }
        if ($item->maybeTemplate()) {
            $where["$table.is_template"] = 0;
        }

        if (!isset($post['page'])) {
            $post['page']       = 1;
            $post['page_limit'] = $CFG_GLPI['dropdown_max'];
        }

        $start = intval(($post['page'] - 1) * $post['page_limit']);
        $limit = intval($post['page_limit']);

        if (isset($post['used'])) {
            $used = $post['used'];

            if (count($used)) {
                $where['NOT'] = ["$table.id" => $used];
            }
        }

        if (isset($post['toadd'])) {
            $toadd = $post['toadd'];
        } else {
            $toadd = [];
        }

        $ljoin = [];

        if (isset($post['condition']) && !empty($post['condition'])) {
            if (isset($post['condition']['LEFT JOIN'])) {
                $ljoin = $post['condition']['LEFT JOIN'];
                unset($post['condition']['LEFT JOIN']);
            }
            if (isset($post['condition']['WHERE'])) {
                $where = array_merge($where, $post['condition']['WHERE']);
            } else {
                $where = array_merge($where, $post['condition']);
            }
        }

        $one_item = -1;
        if (isset($post['_one_id'])) {
            $one_item = $post['_one_id'];
        }

       // Count real items returned
        $count = 0;
        if ($item instanceof CommonTreeDropdown) {
            if (isset($post['parent_id']) && $post['parent_id'] != '') {
                $sons = getSonsOf($table, $post['parent_id']);
                $where[] = [
                    ["$table.id" => $sons],
                    ["NOT" => ["$table.id" => $post['parent_id']]],
                ];
            }
            if ($one_item >= 0) {
                $where["$table.id"] = $one_item;
            } else {
                if (!empty($post['searchText'])) {
                    $search = Search::makeTextSearchValue($post['searchText']);

                    $swhere = [
                        "$table.completename" => ['LIKE', $search],
                    ];
                    if (Session::haveTranslations($post['itemtype'], 'completename')) {
                        $swhere["namet.value"] = ['LIKE', $search];
                    }

                    if (
                        $_SESSION['glpiis_ids_visible']
                        && is_numeric($post['searchText']) && (int)$post['searchText'] == $post['searchText']
                    ) {
                        $swhere[$table . '.' . $item->getIndexName()] = ['LIKE', "%{$post['searchText']}%"];
                    }

                   // search also in displaywith columns
                    if ($displaywith && count($post['displaywith'])) {
                        foreach ($post['displaywith'] as $with) {
                            $swhere["$table.$with"] = ['LIKE', $search];
                        }
                    }

                    $where[] = ['OR' => $swhere];
                }
            }

            $multi = false;

           // Manage multiple Entities dropdowns
            $order = ["$table.completename"];

           // No multi if get one item
            if ($item->isEntityAssign()) {
                $recur = $item->maybeRecursive();

               // Entities are not really recursive : do not display parents
                if ($post['itemtype'] == 'Entity') {
                    $recur = false;
                }

                if (isset($post["entity_restrict"]) && !($post["entity_restrict"] < 0)) {
                    $where = $where + getEntitiesRestrictCriteria(
                        $table,
                        '',
                        $post["entity_restrict"],
                        $recur
                    );

                    if (is_array($post["entity_restrict"]) && (count($post["entity_restrict"]) > 1)) {
                          $multi = true;
                    }
                } else {
                   // If private item do not use entity
                    if (!$item->maybePrivate()) {
                        $where = $where + getEntitiesRestrictCriteria($table, '', '', $recur);

                        if (count($_SESSION['glpiactiveentities']) > 1) {
                             $multi = true;
                        }
                    } else {
                        $multi = false;
                    }
                }

               // Force recursive items to multi entity view
                if ($recur) {
                    $multi = true;
                }

               // no multi view for entitites
                if ($post['itemtype'] == "Entity") {
                    $multi = false;
                }

                if ($multi) {
                    array_unshift($order, "$table.entities_id");
                }
            }

            $addselect = [];
            if (Session::haveTranslations($post['itemtype'], 'completename')) {
                $addselect[] = "namet.value AS transcompletename";
                $ljoin['glpi_dropdowntranslations AS namet'] = [
                    'ON' => [
                        'namet'  => 'items_id',
                        $table   => 'id', [
                            'AND' => [
                                'namet.itemtype'  => $post['itemtype'],
                                'namet.language'  => $_SESSION['glpilanguage'],
                                'namet.field'     => 'completename'
                            ]
                        ]
                    ]
                ];
            }
            if (Session::haveTranslations($post['itemtype'], 'name')) {
                $addselect[] = "namet2.value AS transname";
                $ljoin['glpi_dropdowntranslations AS namet2'] = [
                    'ON' => [
                        'namet2' => 'items_id',
                        $table   => 'id', [
                            'AND' => [
                                'namet2.itemtype' => $post['itemtype'],
                                'namet2.language' => $_SESSION['glpilanguage'],
                                'namet2.field'    => 'name'
                            ]
                        ]
                    ]
                ];
            }
            if (Session::haveTranslations($post['itemtype'], 'comment')) {
                $addselect[] = "commentt.value AS transcomment";
                $ljoin['glpi_dropdowntranslations AS commentt'] = [
                    'ON' => [
                        'commentt'  => 'items_id',
                        $table      => 'id', [
                            'AND' => [
                                'commentt.itemtype'  => $post['itemtype'],
                                'commentt.language'  => $_SESSION['glpilanguage'],
                                'commentt.field'     => 'comment'
                            ]
                        ]
                    ]
                ];
            }

            if ($start > 0 && $multi) {
               //we want to load last entry of previous page
               //(and therefore one more result) to check if
               //entity name must be displayed again
                --$start;
                ++$limit;
            }

            $criteria = [
                'SELECT' => array_merge(["$table.*"], $addselect),
                'FROM'   => $table,
                'WHERE'  => $where,
                'ORDER'  => $order,
                'START'  => $start,
                'LIMIT'  => $limit
            ];
            if (count($ljoin)) {
                $criteria['LEFT JOIN'] = $ljoin;
            }
            $iterator = $DB->request($criteria);

           // Empty search text : display first
            if ($post['page'] == 1 && empty($post['searchText'])) {
                if ($post['display_emptychoice']) {
                    $datas[] = [
                        'id' => 0,
                        'text' => $post['emptylabel']
                    ];
                }
            }

            if ($post['page'] == 1) {
                if (count($toadd)) {
                    foreach ($toadd as $key => $val) {
                        $datas[] = [
                            'id' => $key,
                            'text' => stripslashes($val)
                        ];
                    }
                }
            }
            $last_level_displayed = [];
            $datastoadd           = [];

           // Ignore first item for all pages except first page
            $firstitem = (($post['page'] > 1));
            if (count($iterator)) {
                $prev             = -1;
                $firstitem_entity = -1;

                foreach ($iterator as $data) {
                    $ID    = $data['id'];
                    $level = $data['level'];

                    if (isset($data['transname']) && !empty($data['transname'])) {
                        $outputval = $data['transname'];
                    } else {
                        $outputval = $data['name'];
                    }

                    if (
                        $multi
                        && ($data["entities_id"] != $prev)
                    ) {
                       // Do not do it for first item for next page load
                        if (!$firstitem) {
                            if ($prev >= 0) {
                                if (count($datastoadd)) {
                                    $datas[] = [
                                        'text'     => Dropdown::getDropdownName("glpi_entities", $prev),
                                        'children' => $datastoadd,
                                        'itemtype' => "Entity",
                                    ];
                                }
                            }
                        }
                        $prev = $data["entities_id"];
                        if ($firstitem) {
                            $firstitem_entity = $prev;
                        }
                       // Reset last level displayed :
                        $datastoadd = [];
                    }

                    if ($_SESSION['glpiuse_flat_dropdowntree']) {
                        if (isset($data['transcompletename']) && !empty($data['transcompletename'])) {
                            $outputval = $data['transcompletename'];
                        } else {
                            $outputval = $data['completename'];
                        }

                        $outputval = CommonTreeDropdown::sanitizeSeparatorInCompletename($outputval);

                        $level = 0;
                    } else { // Need to check if parent is the good one
                        // Do not do if only get one item
                        if (($level > 1)) {
                           // Last parent is not the good one need to display arbo
                            if (
                                !isset($last_level_displayed[$level - 1])
                                || ($last_level_displayed[$level - 1] != $data[$item->getForeignKeyField()])
                            ) {
                                $work_level    = $level - 1;
                                $work_parentID = $data[$item->getForeignKeyField()];
                                $parent_datas  = [];
                                do {
                               // Get parent
                                    if ($item->getFromDB($work_parentID)) {
                                        // Do not do for first item for next page load
                                        if (!$firstitem) {
                                            $title = $item->fields['completename'];

                                            $title = CommonTreeDropdown::sanitizeSeparatorInCompletename($title);

                                            $selection_text = $title;

                                            if (isset($item->fields["comment"])) {
                                                 $addcomment
                                                 = DropdownTranslation::getTranslatedValue(
                                                     $ID,
                                                     $post['itemtype'],
                                                     'comment',
                                                     $_SESSION['glpilanguage'],
                                                     $item->fields['comment']
                                                 );
                                                 $title = sprintf(__('%1$s - %2$s'), $title, $addcomment);
                                            }
                                            $output2 = DropdownTranslation::getTranslatedValue(
                                                $item->fields['id'],
                                                $post['itemtype'],
                                                'name',
                                                $_SESSION['glpilanguage'],
                                                $item->fields['name']
                                            );

                                            $temp = ['id'       => $work_parentID,
                                                'text'     => $output2,
                                                'level'    => (int)$work_level,
                                                'disabled' => true
                                            ];
                                            if ($post['permit_select_parent']) {
                                                $temp['title'] = $title;
                                                $temp['selection_text'] = $selection_text;
                                                unset($temp['disabled']);
                                            }
                                            array_unshift($parent_datas, $temp);
                                        }
                                        $last_level_displayed[$work_level] = $item->fields['id'];
                                        $work_level--;
                                        $work_parentID = $item->fields[$item->getForeignKeyField()];
                                    } else { // Error getting item : stop
                                        $work_level = -1;
                                    }
                                } while (
                                    ($work_level >= 1)
                                      && (!isset($last_level_displayed[$work_level])
                                      || ($last_level_displayed[$work_level] != $work_parentID))
                                );
                              // Add parents
                                foreach ($parent_datas as $val) {
                                    $datastoadd[] = $val;
                                }
                            }
                        }
                        $last_level_displayed[$level] = $data['id'];
                    }

                   // Do not do for first item for next page load
                    if (!$firstitem) {
                        if (
                            $_SESSION["glpiis_ids_visible"]
                            || (Toolbox::strlen($outputval) == 0)
                        ) {
                            $outputval = sprintf(__('%1$s (%2$s)'), $outputval, $ID);
                        }

                        if (isset($data['transcompletename']) && !empty($data['transcompletename'])) {
                            $title = $data['transcompletename'];
                        } else {
                            $title = $data['completename'];
                        }

                        $title = CommonTreeDropdown::sanitizeSeparatorInCompletename($title);

                        $selection_text = $title;

                        if (isset($data["comment"])) {
                            if (isset($data['transcomment']) && !empty($data['transcomment'])) {
                                $addcomment = $data['transcomment'];
                            } else {
                                $addcomment = $data['comment'];
                            }
                            $title = sprintf(__('%1$s - %2$s'), $title, $addcomment);
                        }
                        $datastoadd[] = [
                            'id' => $ID,
                            'text' => $outputval,
                            'level' => (int)$level,
                            'title' => $title,
                            'selection_text' => $selection_text
                        ];
                        $count++;
                    }
                    $firstitem = false;
                }
            }

            if ($multi) {
                if (count($datastoadd)) {
                   // On paging mode do not add entity information each time
                    if ($prev == $firstitem_entity) {
                        $datas = array_merge($datas, $datastoadd);
                    } else {
                        $datas[] = [
                            'text' => Dropdown::getDropdownName("glpi_entities", $prev),
                            'children' => $datastoadd,
                            'itemtype' => "Entity",
                        ];
                    }
                }
            } else {
                if (count($datastoadd)) {
                    $datas = array_merge($datas, $datastoadd);
                }
            }
        } else { // Not a dropdowntree
            $multi = false;
           // No multi if get one item
            if ($item->isEntityAssign()) {
                $multi = $item->maybeRecursive();

                if (isset($post["entity_restrict"]) && !($post["entity_restrict"] < 0)) {
                    $where = $where + getEntitiesRestrictCriteria(
                        $table,
                        "entities_id",
                        $post["entity_restrict"],
                        $multi
                    );

                    if (is_array($post["entity_restrict"]) && (count($post["entity_restrict"]) > 1)) {
                        $multi = true;
                    }
                } else {
                   // Do not use entity if may be private
                    if (!$item->maybePrivate()) {
                        $where = $where + getEntitiesRestrictCriteria($table, '', '', $multi);

                        if (count($_SESSION['glpiactiveentities']) > 1) {
                            $multi = true;
                        }
                    } else {
                        $multi = false;
                    }
                }
            }

            $field = "name";
            if ($item instanceof CommonDevice) {
                $field = "designation";
            } else if ($item instanceof Item_Devices) {
                $field = "itemtype";
            }

            if (!empty($post['searchText'])) {
                $search = Search::makeTextSearchValue($post['searchText']);
                $orwhere = ["$table.$field" => ['LIKE', $search]];

                if (
                    $_SESSION['glpiis_ids_visible']
                    && is_numeric($post['searchText']) && (int)$post['searchText'] == $post['searchText']
                ) {
                    $orwhere[$table . '.' . $item->getIndexName()] = ['LIKE', "%{$post['searchText']}%"];
                }

                if ($item instanceof CommonDCModelDropdown) {
                    $orwhere[$table . '.product_number'] = ['LIKE', $search];
                }

                if (Session::haveTranslations($post['itemtype'], $field)) {
                    $orwhere['namet.value'] = ['LIKE', $search];
                }
                if ($post['itemtype'] == "SoftwareLicense") {
                    $orwhere['glpi_softwares.name'] = ['LIKE', $search];
                }

               // search also in displaywith columns
                if ($displaywith && count($post['displaywith'])) {
                    foreach ($post['displaywith'] as $with) {
                        $orwhere["$table.$with"] = ['LIKE', $search];
                    }
                }

                $where[] = ['OR' => $orwhere];
            }
            $addselect = [];

            if (Session::haveTranslations($post['itemtype'], $field)) {
                $addselect[] = "namet.value AS transname";
                $ljoin['glpi_dropdowntranslations AS namet'] = [
                    'ON' => [
                        'namet'  => 'items_id',
                        $table   => 'id', [
                            'AND' => [
                                'namet.itemtype'  => $post['itemtype'],
                                'namet.language'  => $_SESSION['glpilanguage'],
                                'namet.field'     => $field
                            ]
                        ]
                    ]
                ];
            }
            if (Session::haveTranslations($post['itemtype'], 'comment')) {
                $addselect[] = "commentt.value AS transcomment";
                $ljoin['glpi_dropdowntranslations AS commentt'] = [
                    'ON' => [
                        'commentt'  => 'items_id',
                        $table      => 'id', [
                            'AND' => [
                                'commentt.itemtype'  => $post['itemtype'],
                                'commentt.language'  => $_SESSION['glpilanguage'],
                                'commentt.field'     => 'comment'
                            ]
                        ]
                    ]
                ];
            }

            $criteria = [];
            switch ($post['itemtype']) {
                case "Contact":
                    $criteria = [
                        'SELECT' => [
                            "$table.entities_id",
                            new \QueryExpression(
                                "CONCAT(IFNULL(" . $DB->quoteName('name') . ",''),' ',IFNULL(" .
                                $DB->quoteName('firstname') . ",'')) AS " . $DB->quoteName($field)
                            ),
                            "$table.comment",
                            "$table.id"
                        ],
                        'FROM'   => $table
                    ];
                    break;

                case "SoftwareLicense":
                    $criteria = [
                        'SELECT' => [
                            "$table.*",
                            new \QueryExpression("CONCAT(glpi_softwares.name,' - ',glpi_softwarelicenses.name) AS $field")
                        ],
                        'FROM'   => $table,
                        'LEFT JOIN' => [
                            'glpi_softwares'  => [
                                'ON' => [
                                    'glpi_softwarelicenses' => 'softwares_id',
                                    'glpi_softwares'        => 'id'
                                ]
                            ]
                        ]
                    ];
                    break;

                case "Profile":
                    $criteria = [
                        'SELECT'          => "$table.*",
                        'DISTINCT'        => true,
                        'FROM'            => $table,
                        'LEFT JOIN'       => [
                            'glpi_profilerights' => [
                                'ON' => [
                                    'glpi_profilerights' => 'profiles_id',
                                    $table               => 'id'
                                ]
                            ]
                        ]
                    ];
                    break;

                case KnowbaseItem::getType():
                    $criteria = [
                        'SELECT' => array_merge(["$table.*"], $addselect),
                        'DISTINCT'        => true,
                        'FROM'            => $table
                    ];
                    if (count($ljoin)) {
                        $criteria['LEFT JOIN'] = $ljoin;
                    }

                    $visibility = KnowbaseItem::getVisibilityCriteria();
                    if (count($visibility['LEFT JOIN'])) {
                        $criteria['LEFT JOIN'] = array_merge(
                            (isset($criteria['LEFT JOIN']) ? $criteria['LEFT JOIN'] : []),
                            $visibility['LEFT JOIN']
                        );
                       //Do not use where??
                       /*if (isset($visibility['WHERE'])) {
                         $where = $visibility['WHERE'];
                       }*/
                    }
                    break;

                case Project::getType():
                    $visibility = Project::getVisibilityCriteria();
                    if (count($visibility['LEFT JOIN'])) {
                        $ljoin = array_merge($ljoin, $visibility['LEFT JOIN']);
                        if (isset($visibility['WHERE'])) {
                             $where[] = $visibility['WHERE'];
                        }
                    }
                   //no break to reach default case.

                default:
                    $criteria = [
                        'SELECT' => array_merge(["$table.*"], $addselect),
                        'FROM'   => $table
                    ];
                    if (count($ljoin)) {
                        $criteria['LEFT JOIN'] = $ljoin;
                    }
            }

            $criteria = array_merge(
                $criteria,
                [
                    'WHERE'  => $where,
                    'START'  => $start,
                    'LIMIT'  => $limit
                ]
            );

            $order_field = "$table.$field";
            if (isset($post['order']) && !empty($post['order'])) {
                $order_field = $post['order'];
            }
            if ($multi) {
                $criteria['ORDERBY'] = ["$table.entities_id", $order_field];
            } else {
                $criteria['ORDERBY'] = [$order_field];
            }

            $iterator = $DB->request($criteria);

           // Display first if no search
            if ($post['page'] == 1 && empty($post['searchText'])) {
                if (!isset($post['display_emptychoice']) || $post['display_emptychoice']) {
                    $datas[] = [
                        'id' => 0,
                        'text' => $post["emptylabel"]
                    ];
                }
            }
            if ($post['page'] == 1) {
                if (count($toadd)) {
                    foreach ($toadd as $key => $val) {
                        $datas[] = [
                            'id' => $key,
                            'text' => stripslashes($val)
                        ];
                    }
                }
            }

            $datastoadd = [];

            if (count($iterator)) {
                $prev = -1;

                foreach ($iterator as $data) {
                    if (
                        $multi
                        && ($data["entities_id"] != $prev)
                    ) {
                        if ($prev >= 0) {
                            if (count($datastoadd)) {
                                $datas[] = [
                                    'text'     => Dropdown::getDropdownName("glpi_entities", $prev),
                                    'children' => $datastoadd,
                                    'itemtype' => "Entity",
                                ];
                            }
                        }
                        $prev       = $data["entities_id"];
                        $datastoadd = [];
                    }

                    if (isset($data['transname']) && !empty($data['transname'])) {
                        $outputval = $data['transname'];
                    } else if ($field == 'itemtype' && class_exists($data['itemtype'])) {
                        $tmpitem = new $data[$field]();
                        if ($tmpitem->getFromDB($data['items_id'])) {
                            $outputval = sprintf(__('%1$s - %2$s'), $tmpitem->getTypeName(), $tmpitem->getName());
                        } else {
                            $outputval = $tmpitem->getTypeName();
                        }
                    } else if ($item instanceof CommonDCModelDropdown) {
                        $outputval = sprintf(__('%1$s - %2$s'), $data[$field], $data['product_number']);
                    } else {
                        $outputval = $data[$field] ?? "";
                    }

                    $ID         = $data['id'];
                    $addcomment = "";
                    $title      = $outputval;
                    if (isset($data["comment"])) {
                        if (isset($data['transcomment']) && !empty($data['transcomment'])) {
                            $addcomment .= $data['transcomment'];
                        } else {
                            $addcomment .= $data["comment"];
                        }

                        $title = sprintf(__('%1$s - %2$s'), $title, $addcomment);
                    }
                    if (
                        $_SESSION["glpiis_ids_visible"]
                        || (strlen($outputval) == 0)
                    ) {
                       //TRANS: %1$s is the name, %2$s the ID
                        $outputval = sprintf(__('%1$s (%2$s)'), $outputval, $ID);
                    }
                    if ($displaywith) {
                        foreach ($post['displaywith'] as $key) {
                            if (isset($data[$key])) {
                                $withoutput = $data[$key];
                                if (isForeignKeyField($key)) {
                                    $withoutput = Dropdown::getDropdownName(
                                        getTableNameForForeignKeyField($key),
                                        $data[$key]
                                    );
                                }
                                if ((strlen($withoutput) > 0) && ($withoutput != '&nbsp;')) {
                                    $outputval = sprintf(__('%1$s - %2$s'), $outputval, $withoutput);
                                }
                            }
                        }
                    }
                    $datastoadd[] = [
                        'id' => $ID,
                        'text' => $outputval,
                        'title' => $title
                    ];
                    $count++;
                }
                if ($multi) {
                    if (count($datastoadd)) {
                        $datas[] = [
                            'text'     => Dropdown::getDropdownName("glpi_entities", $prev),
                            'children' => $datastoadd,
                            'itemtype' => "Entity",
                        ];
                    }
                } else {
                    if (count($datastoadd)) {
                        $datas = array_merge($datas, $datastoadd);
                    }
                }
            }
        }

        $ret['results'] = Sanitizer::unsanitize($datas);
        $ret['count']   = $count;

        return ($json === true) ? json_encode($ret) : $ret;
    }

    /**
     * Get dropdown connect
     *
     * @param array   $post Posted values
     * @param boolean $json Encode to JSON, default to true
     *
     * @return string|array
     */
    public static function getDropdownConnect($post, $json = true)
    {
        global $DB, $CFG_GLPI;

       // check if asked itemtype is the one originaly requested by the form
        if (!Session::validateIDOR($post)) {
            return;
        }

        if (!isset($post['fromtype']) || !($fromitem = getItemForItemtype($post['fromtype']))) {
            return;
        }

        $fromitem->checkGlobal(UPDATE);
        $used = [];
        if (isset($post["used"])) {
            $used = $post["used"];

            if (isset($used[$post['itemtype']])) {
                $used = $used[$post['itemtype']];
            } else {
                $used = [];
            }
        }

       // Make a select box
        $table = getTableForItemType($post["itemtype"]);
        if (!$item = getItemForItemtype($post['itemtype'])) {
            return;
        }

        $where = [];

        if ($item->maybeDeleted()) {
            $where["$table.is_deleted"] = 0;
        }
        if ($item->maybeTemplate()) {
            $where["$table.is_template"] = 0;
        }

        if (isset($post['searchText']) && (strlen($post['searchText']) > 0)) {
            $search = Search::makeTextSearchValue($post['searchText']);
            $where['OR'] = [
                "$table.name"        => ['LIKE', $search],
                "$table.otherserial" => ['LIKE', $search],
                "$table.serial"      => ['LIKE', $search]
            ];
        }

        $multi = $item->maybeRecursive();

        if (isset($post["entity_restrict"]) && !($post["entity_restrict"] < 0)) {
            $where = $where + getEntitiesRestrictCriteria($table, '', $post["entity_restrict"], $multi);
            if (is_array($post["entity_restrict"]) && (count($post["entity_restrict"]) > 1)) {
                $multi = true;
            }
        } else {
            $where = $where + getEntitiesRestrictCriteria($table, '', $_SESSION['glpiactiveentities'], $multi);
            if (count($_SESSION['glpiactiveentities']) > 1) {
                $multi = true;
            }
        }

        if (!isset($post['page'])) {
            $post['page']       = 1;
            $post['page_limit'] = $CFG_GLPI['dropdown_max'];
        }

        $start = intval(($post['page'] - 1) * $post['page_limit']);
        $limit = intval($post['page_limit']);

        if (!isset($post['onlyglobal'])) {
            $post['onlyglobal'] = false;
        }

        if (
            $post["onlyglobal"]
            && ($post["itemtype"] != 'Computer')
        ) {
            $where["$table.is_global"] = 1;
        } else {
            $where_used = [];
            if (!empty($used)) {
                $where_used[] = ['NOT' => ["$table.id" => $used]];
            }

            if ($post["itemtype"] == 'Computer') {
                $where = $where + $where_used;
            } else {
                $where[] = [
                    'OR' => [
                        [
                            'glpi_computers_items.id'  => null
                        ] + $where_used,
                        "$table.is_global"            => 1
                    ]
                ];
            }
        }

        $criteria = [
            'SELECT'          => [
                "$table.id",
                "$table.name AS name",
                "$table.serial AS serial",
                "$table.otherserial AS otherserial",
                "$table.entities_id AS entities_id"
            ],
            'DISTINCT'        => true,
            'FROM'            => $table,
            'WHERE'           => $where,
            'ORDERBY'         => ['entities_id', 'name ASC'],
            'LIMIT'           => $limit,
            'START'           => $start
        ];

        if (($post["itemtype"] != 'Computer') && !$post["onlyglobal"]) {
            $criteria['LEFT JOIN'] = [
                'glpi_computers_items'  => [
                    'ON' => [
                        $table                  => 'id',
                        'glpi_computers_items'  => 'items_id', [
                            'AND' => [
                                'glpi_computers_items.itemtype'  => $post['itemtype']
                            ]
                        ]
                    ]
                ]
            ];
        }

        $iterator = $DB->request($criteria);

        $results = [];
       // Display first if no search
        if (empty($post['searchText'])) {
            $results[] = [
                'id' => 0,
                'text' => Dropdown::EMPTY_VALUE
            ];
        }
        if (count($iterator)) {
            $prev       = -1;
            $datatoadd = [];

            foreach ($iterator as $data) {
                if ($multi && ($data["entities_id"] != $prev)) {
                    if (count($datatoadd)) {
                        $results[] = [
                            'text' => Dropdown::getDropdownName("glpi_entities", $prev),
                            'children' => $datatoadd
                        ];
                    }
                    $prev = $data["entities_id"];
                    // Reset last level displayed :
                    $datatoadd = [];
                }
                $output = $data['name'];
                $ID     = $data['id'];

                if (
                    $_SESSION["glpiis_ids_visible"]
                    || empty($output)
                ) {
                    $output = sprintf(__('%1$s (%2$s)'), $output, $ID);
                }
                if (!empty($data['serial'])) {
                    $output = sprintf(__('%1$s - %2$s'), $output, $data["serial"]);
                }
                if (!empty($data['otherserial'])) {
                    $output = sprintf(__('%1$s - %2$s'), $output, $data["otherserial"]);
                }
                $datatoadd[] = [
                    'id' => $ID,
                    'text' => $output
                ];
            }

            if ($multi) {
                if (count($datatoadd)) {
                    $results[] = [
                        'text' => Dropdown::getDropdownName("glpi_entities", $prev),
                        'children' => $datatoadd
                    ];
                }
            } else {
                if (count($datatoadd)) {
                    $results = array_merge($results, $datatoadd);
                }
            }
        }

        $ret['results'] = $results;
        return ($json === true) ? json_encode($ret) : $ret;
    }

    /**
     * Get dropdown find num
     *
     * @param array   $post Posted values
     * @param boolean $json Encode to JSON, default to true
     *
     * @return string|array
     */
    public static function getDropdownFindNum($post, $json = true)
    {
        global $DB, $CFG_GLPI;

       // Security
        if (!$DB->tableExists($post['table'])) {
            return;
        }

        $itemtypeisplugin = isPluginItemType($post['itemtype']);

       // check if asked itemtype is the one originaly requested by the form
        if (!Session::validateIDOR($post)) {
            return;
        }

        if (!$item = getItemForItemtype($post['itemtype'])) {
            return;
        }

        $where = [];
        if (isset($post['used']) && !empty($post['used'])) {
            $where['NOT'] = ['id' => $post['used']];
        }

        if ($item->maybeDeleted()) {
            $where['is_deleted'] = 0;
        }

        if ($item->maybeTemplate()) {
            $where['is_template'] = 0;
        }

        if (isset($_POST['searchText']) && (strlen($post['searchText']) > 0)) {
            $search = ['LIKE', Search::makeTextSearchValue($post['searchText'])];
            $orwhere = [
                'name'   => $search
            ];
            if (is_int($post['searchText']) || (is_string($post['searchText'] && ctype_digit($post['searchText'])))) {
                $orwhere[] = ['id' => $post['searchText']];
            }

            if ($DB->fieldExists($post['table'], "contact")) {
                $orwhere['contact'] = $search;
            }
            if ($DB->fieldExists($post['table'], "serial")) {
                $orwhere['serial'] = $search;
            }
            if ($DB->fieldExists($post['table'], "otherserial")) {
                $orwhere['otherserial'] = $search;
            }
            $where[] = ['OR' => $orwhere];
        }

       // If software or plugins : filter to display only the objects that are allowed to be visible in Helpdesk
        $filterHelpdesk = in_array($post['itemtype'], $CFG_GLPI["helpdesk_visible_types"]);

        if (
            isset($post['context'])
            && $post['context'] == "impact"
            && Impact::isEnabled($post['itemtype'])
        ) {
            $filterHelpdesk = false;
        }

        if ($filterHelpdesk) {
            $where['is_helpdesk_visible'] = 1;
        }

        if ($item->isEntityAssign()) {
            if (isset($post["entity_restrict"]) && ($post["entity_restrict"] >= 0)) {
                $entity = $post["entity_restrict"];
            } else {
                $entity = '';
            }

           // allow opening ticket on recursive object (printer, software, ...)
            $recursive = $item->maybeRecursive();
            $where     = $where + getEntitiesRestrictCriteria($post['table'], '', $entity, $recursive);
        }

        if (!isset($post['page'])) {
            $post['page']       = 1;
            $post['page_limit'] = $CFG_GLPI['dropdown_max'];
        }

        $start = intval(($post['page'] - 1) * $post['page_limit']);
        $limit = intval($post['page_limit']);

        $iterator = $DB->request([
            'FROM'   => $post['table'],
            'WHERE'  => $where,
            'ORDER'  => $item->getNameField(),
            'LIMIT'  => $limit,
            'START'  => $start
        ]);

        $results = [];

       // Display first if no search
        if ($post['page'] == 1 && empty($post['searchText'])) {
            $results[] = [
                'id' => 0,
                'text' => Dropdown::EMPTY_VALUE
            ];
        }
        $count = 0;
        if (count($iterator)) {
            foreach ($iterator as $data) {
                $output = $data[$item->getNameField()];

                if (isset($data['contact']) && !empty($data['contact'])) {
                    $output = sprintf(__('%1$s - %2$s'), $output, $data['contact']);
                }
                if (isset($data['serial']) && !empty($data['serial'])) {
                    $output = sprintf(__('%1$s - %2$s'), $output, $data['serial']);
                }
                if (isset($data['otherserial']) && !empty($data['otherserial'])) {
                    $output = sprintf(__('%1$s - %2$s'), $output, $data['otherserial']);
                }

                if (
                    empty($output)
                    || $_SESSION['glpiis_ids_visible']
                ) {
                    $output = sprintf(__('%1$s (%2$s)'), $output, $data['id']);
                }

                $results[] = [
                    'id' => $data['id'],
                    'text' => $output
                ];
                $count++;
            }
        }

        $ret['count']   = $count;
        $ret['results'] = $results;

        return ($json === true) ? json_encode($ret) : $ret;
    }

    /**
     * Get dropdown number
     *
     * @param array   $post Posted values
     * @param boolean $json Encode to JSON, default to true
     *
     * @return string|array
     */
    public static function getDropdownNumber($post, $json = true)
    {
        global $CFG_GLPI;

        $used = [];

        if (isset($post['used'])) {
            $used = $post['used'];
        }

        if (!isset($post['value'])) {
            $post['value'] = 0;
        }

        if (!isset($post['page'])) {
            $post['page']       = 1;
            $post['page_limit'] = $CFG_GLPI['dropdown_max'];
        }

        if (isset($post['toadd'])) {
            $toadd = $post['toadd'];
        } else {
            $toadd = [];
        }

        $data = [];
       // Count real items returned
        $count = 0;

        if ($post['page'] == 1) {
            if (count($toadd)) {
                foreach ($toadd as $key => $val) {
                    $data[] = ['id' => $key,
                        'text' => (string)stripslashes($val)
                    ];
                }
            }
        }

        $values = [];

        if (!isset($post['min'])) {
            $post['min'] = 1;
        }

        if (!isset($post['step'])) {
            $post['step'] = 1;
        }

        if (!isset($post['max'])) {
           //limit max entries to avoid loop issues
            $post['max'] = $CFG_GLPI['dropdown_max'] * $post['step'];
        }

        for ($i = $post['min']; $i <= $post['max']; $i += $post['step']) {
            if (!empty($post['searchText']) && strstr($i, $post['searchText']) || empty($post['searchText'])) {
                if (!in_array($i, $used)) {
                    $values["$i"] = $i;
                }
            }
        }

        if (count($values)) {
            $start  = ($post['page'] - 1) * $post['page_limit'];
            $tosend = array_splice($values, $start, $post['page_limit']);
            foreach ($tosend as $i) {
                $txt = $i;
                if (isset($post['unit'])) {
                    $decimals = Toolbox::isFloat($i) ? Toolbox::getDecimalNumbers($post['step']) : 0;
                    $txt = Dropdown::getValueWithUnit($i, $post['unit'], $decimals);
                }
                $data[] = ['id' => $i,
                    'text' => (string)$txt
                ];
                $count++;
            }
        } else {
            if (!isset($toadd[-1])) {
                $value = -1;
                if (isset($post['min']) && $value < $post['min']) {
                    $value = $post['min'];
                } else if (isset($post['max']) && $value > $post['max']) {
                    $value = $post['max'];
                }

                if (isset($post['unit'])) {
                    $decimals = Toolbox::isFloat($value) ? Toolbox::getDecimalNumbers($post['step']) : 0;
                    $txt = Dropdown::getValueWithUnit($value, $post['unit'], $decimals);
                }
                $data[] = [
                    'id' => $value,
                    'text' => (string)stripslashes($txt)
                ];
                $count++;
            }
        }

        $ret['results'] = $data;
        $ret['count']   = $count;

        return ($json === true) ? json_encode($ret) : $ret;
    }

    /**
     * Get dropdown users
     *
     * @param array   $post Posted values
     * @param boolean $json Encode to JSON, default to true
     *
     * @return string|array
     */
    public static function getDropdownUsers($post, $json = true)
    {
        global $CFG_GLPI;

       // check if asked itemtype is the one originaly requested by the form
        if (!Session::validateIDOR($post + ['itemtype' => 'User', 'right' => ($post['right'] ?? "")])) {
            return;
        }

        if (!isset($post['right'])) {
            $post['right'] = "all";
        }

       // Default view : Nobody
        if (!isset($post['all'])) {
            $post['all'] = 0;
        }

        if (!isset($post['display_emptychoice'])) {
            $post['display_emptychoice'] = 1;
        }

        $used = [];

        if (isset($post['used'])) {
            $used = $post['used'];
        }

        if (!isset($post['value'])) {
            $post['value'] = 0;
        }

        if (!isset($post['page'])) {
            $post['page']       = 1;
            $post['page_limit'] = $CFG_GLPI['dropdown_max'];
        }

        $entity_restrict = -1;
        if (isset($post['entity_restrict'])) {
            $entity_restrict = Toolbox::jsonDecode($post['entity_restrict']);
        }

        $start  = intval(($post['page'] - 1) * $post['page_limit']);
        $searchText = (isset($post['searchText']) ? $post['searchText'] : null);
        $inactive_deleted = isset($post['inactive_deleted']) ? $post['inactive_deleted'] : 0;
        $with_no_right = isset($post['with_no_right']) ? $post['with_no_right'] : 0;
        $result = User::getSqlSearchResult(
            false,
            $post['right'],
            $entity_restrict,
            $post['value'],
            $used,
            $searchText,
            $start,
            (int)$post['page_limit'],
            $inactive_deleted,
            $with_no_right
        );

        $users = [];

       // Count real items returned
        $count = 0;
        if (count($result)) {
            foreach ($result as $data) {
                $users[$data["id"]] = formatUserName(
                    $data["id"],
                    $data["name"],
                    $data["realname"],
                    $data["firstname"]
                );
                $logins[$data["id"]] = $data["name"];
            }
        }

        $results = [];

       // Display first if empty search
        if ($post['page'] == 1 && empty($post['searchText'])) {
            if ($post['all'] == 0 && $post['display_emptychoice']) {
                $results[] = [
                    'id' => 0,
                    'text' => Dropdown::EMPTY_VALUE
                ];
            } else if ($post['all'] == 1) {
                $results[] = [
                    'id' => 0,
                    'text' => __('All')
                ];
            }
        }

        foreach ($post['toadd'] ?? [] as $toadd) {
            $results[] = $toadd;
            $count++;
        }

        if (count($users)) {
            foreach ($users as $ID => $output) {
                $title = sprintf(__('%1$s - %2$s'), $output, $logins[$ID]);

                $results[] = [
                    'id' => $ID,
                    'text' => $output,
                    'title' => $title
                ];
                $count++;
            }
        }

        $ret['results'] = $results;
        $ret['count']   = $count;

        return ($json === true) ? json_encode($ret) : $ret;
    }


    public static function getDropdownActors($post, $json = true)
    {
        if (!Session::validateIDOR($post)) {
            return;
        }

        $defaults = [
            'actortype'          => 'requester',
            'users_right'        => 'all',
            'used'               => [],
            'value'              => 0,
            'page'               => 1,
            'inactive_deleted'   => 0,
            '_idor_token'        => "",
            'searchText'         => null,
            'itiltemplate_class' => 'TicketTemplate',
            'itiltemplates_id'   => 0,
            'returned_itemtypes' => ['User', 'Group', 'Supplier'],
        ];
        $post = array_merge($defaults, $post);

        $entity_restrict = -1;
        if (isset($post['entity_restrict'])) {
            $entity_restrict = Toolbox::jsonDecode($post['entity_restrict']);
        }

       // prevent instanciation of bad classes
        if (!is_subclass_of($post['itiltemplate_class'], 'ITILTemplate')) {
            return false;
        }
        $template = new $post['itiltemplate_class']();
        $template->getFromDBWithData((int) $post['itiltemplates_id']);

        $results = [];

        if (
            !$template->isHiddenField("_users_id_{$post['actortype']}")
            && in_array('User', $post['returned_itemtypes'])
        ) {
            $users_iterator = User::getSqlSearchResult(
                false,
                $post['users_right'],
                $entity_restrict,
                $post['value'],
                $post['used'],
                $post['searchText'],
                0,
                -1,
                $post['inactive_deleted'],
            );
            foreach ($users_iterator as $ID => $user) {
                $text = formatUserName($user["id"], $user["name"], $user["realname"], $user["firstname"]);

                $results[] = [
                    'id'                => "User_$ID",
                    'text'              => $text,
                    'title'             => sprintf(__('%1$s - %2$s'), $text, $user['name']),
                    'itemtype'          => "User",
                    'items_id'          => $ID,
                    'use_notification'  => strlen($user['default_email'] ?? "") > 0 ? 1 : 0,
                    'alternative_email' => $user['default_email'],
                ];
            }
        }

        if (
            !$template->isHiddenField("_groups_id_{$post['actortype']}")
            && in_array('Group', $post['returned_itemtypes'])
        ) {
            $cond = ['is_requester' => 1];
            if ($post["actortype"] == 'assign') {
                $cond = ['is_assign' => 1];
            }
            if ($post["actortype"] == 'observer') {
                $cond = ['is_watcher' => 1];
            }
            $post['condition'] = static::addNewCondition($cond);

            $groups = Dropdown::getDropdownValue([
                'itemtype'            => 'Group',
                '_idor_token'         => $post['_idor_token'],
                'display_emptychoice' => false,
                'searchText'          => $post['searchText'],
                'entity_restrict'     => $entity_restrict,
                'condition'           => $post['condition'],
            ], false);
            foreach ($groups['results'] as $group) {
                if (isset($group['children'])) {
                    foreach ($group['children'] as &$children) {
                        $children['items_id'] = $children['id'];
                        $children['id']       = "Group_" . $children['id'];
                        $children['itemtype'] = "Group";
                    }
                }

                $results[] = $group;
            }
        }

       // extract entities from groups (present in special `text` key)
        $possible_entities = array_column($results, "text");

        if (
            $post["actortype"] == 'assign'
            && !$template->isHiddenField("_suppliers_id_{$post['actortype']}")
            && in_array('Supplier', $post['returned_itemtypes'])
        ) {
            $supplier_obj = new Supplier();
            $suppliers    = Dropdown::getDropdownValue([
                'itemtype'            => 'Supplier',
                '_idor_token'         => $post['_idor_token'],
                'display_emptychoice' => false,
                'searchText'          => $post['searchText'],
                'entity_restrict'     => $entity_restrict,
            ], false);
            foreach ($suppliers['results'] as $supplier) {
                if (isset($supplier['children'])) {
                    foreach ($supplier['children'] as &$children) {
                        $supplier_obj->getFromDB($children['id']);

                        $children['items_id']          = $children['id'];
                        $children['id']                = "Supplier_" . $children['id'];
                        $children['itemtype']          = "Supplier";
                        $children['use_notification']  = strlen($supplier_obj->fields['email']) > 0 ? 1 : 0;
                        $children['alternative_email'] = $supplier_obj->fields['email'];
                    }
                }

                // if the entity is already present in groups result, append data to its children
                $entity = $supplier['text'];
                if ($entity_index = array_search($entity, $possible_entities)) {
                    if ($results[$entity_index]['itemtype'] == "Entity") {
                        $results[$entity_index]['children'] = array_merge($results[$entity_index]['children'], $supplier['children']);
                    }
                } else {
                 // otherwise create a new entry
                    $results[] = $supplier;
                }
            }
        }

        // permits hooks to alter actors list
        $hook_results = Plugin::doHookFunction(Hooks::FILTER_ACTORS, [
            'actors' => $results,
            'params' => $post,
        ]);

        $results = $hook_results['actors'] ?? [];

        $return = [
            'results' => $results,
            'count'   => count($results),
        ];

        return ($json === true)
         ? json_encode($return)
         : $return;
    }
}<|MERGE_RESOLUTION|>--- conflicted
+++ resolved
@@ -1544,40 +1544,23 @@
     {
         global $CFG_GLPI;
 
-<<<<<<< HEAD
         $params = [
-            'itemtype_name'         => 'itemtype',
-            'items_id_name'         => 'items_id',
-            'itemtypes'             => '',
-            'default_itemtype'      => 0,
-            'default_items_id'      => -1,
-            'entity_restrict'       => -1,
-            'onlyglobal'            => false,
-            'checkright'            => false,
-            'showItemSpecificity'   => '',
-            'emptylabel'            => self::EMPTY_VALUE,
-            'used'                  => [],
-            'ajax_page'             => $CFG_GLPI["root_doc"] . "/ajax/dropdownAllItems.php",
-            'display'               => true,
-            'rand'                  => mt_rand(),
+            'itemtype_name'             => 'itemtype',
+            'items_id_name'             => 'items_id',
+            'itemtypes'                 => '',
+            'default_itemtype'          => 0,
+            'default_items_id'          => -1,
+            'entity_restrict'           => -1,
+            'onlyglobal'                => false,
+            'checkright'                => false,
+            'showItemSpecificity'       => '',
+            'emptylabel'                => self::EMPTY_VALUE,
+            'used'                      => [],
+            'ajax_page'                 => $CFG_GLPI["root_doc"] . "/ajax/dropdownAllItems.php",
+            'display'                   => true,
+            'rand'                      => mt_rand(),
+            'itemtype_track_changes'    => false,
         ];
-=======
-        $params = [];
-        $params['itemtype_name']          = 'itemtype';
-        $params['items_id_name']          = 'items_id';
-        $params['itemtypes']              = '';
-        $params['default_itemtype']       = 0;
-        $params['entity_restrict']        = -1;
-        $params['onlyglobal']             = false;
-        $params['checkright']             = false;
-        $params['showItemSpecificity']    = '';
-        $params['emptylabel']             = self::EMPTY_VALUE;
-        $params['used']                   = [];
-        $params['ajax_page']              = $CFG_GLPI["root_doc"] . "/ajax/dropdownAllItems.php";
-        $params['display']                = true;
-        $params['rand']                   = mt_rand();
-        $params['itemtype_track_changes'] = false;
->>>>>>> f3358bfd
 
         if (is_array($options) && count($options)) {
             foreach ($options as $key => $val) {
@@ -1586,20 +1569,12 @@
         }
 
         $select = self::showItemType($params['itemtypes'], [
-<<<<<<< HEAD
-            'checkright' => $params['checkright'],
-            'name'       => $params['itemtype_name'],
-            'emptylabel' => $params['emptylabel'],
-            'display'    => $params['display'],
-            'rand'       => $params['rand']
-=======
             'checkright'    => $params['checkright'],
             'name'          => $params['itemtype_name'],
             'emptylabel'    => $params['emptylabel'],
             'display'       => $params['display'],
             'rand'          => $params['rand'],
             'track_changes' => $params['itemtype_track_changes'],
->>>>>>> f3358bfd
         ]);
 
         $p_ajax = [
