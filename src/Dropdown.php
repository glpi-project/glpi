<?php

/**
 * ---------------------------------------------------------------------
 *
 * GLPI - Gestionnaire Libre de Parc Informatique
 *
 * http://glpi-project.org
 *
 * @copyright 2015-2023 Teclib' and contributors.
 * @copyright 2003-2014 by the INDEPNET Development Team.
 * @licence   https://www.gnu.org/licenses/gpl-3.0.html
 *
 * ---------------------------------------------------------------------
 *
 * LICENSE
 *
 * This file is part of GLPI.
 *
 * This program is free software: you can redistribute it and/or modify
 * it under the terms of the GNU General Public License as published by
 * the Free Software Foundation, either version 3 of the License, or
 * (at your option) any later version.
 *
 * This program is distributed in the hope that it will be useful,
 * but WITHOUT ANY WARRANTY; without even the implied warranty of
 * MERCHANTABILITY or FITNESS FOR A PARTICULAR PURPOSE.  See the
 * GNU General Public License for more details.
 *
 * You should have received a copy of the GNU General Public License
 * along with this program.  If not, see <https://www.gnu.org/licenses/>.
 *
 * ---------------------------------------------------------------------
 */

use Glpi\Application\View\TemplateRenderer;
use Glpi\DBAL\QueryExpression;
use Glpi\DBAL\QueryFunction;
use Glpi\Plugin\Hooks;
use Glpi\SocketModel;

class Dropdown
{
   //Empty value displayed in a dropdown
    const EMPTY_VALUE = '-----';

    /**
     * Print out an HTML "<select>" for a dropdown with preselected value
     *
     * @param string $itemtype  itemtype used for create dropdown
     * @param array  $options   array of possible options:
     *    - name                 : string / name of the select (default is depending itemtype)
     *    - value                : integer / preselected value (default -1)
     *    - comments             : boolean / is the comments displayed near the dropdown (default true)
     *    - toadd                : array / array of specific values to add at the begining
     *    - entity               : integer or array / restrict to a defined entity or array of entities
     *                                                (default -1 : no restriction)
     *    - entity_sons          : boolean / if entity restrict specified auto select its sons
     *                                       only available if entity is a single value not an array
     *                                       (default false)
     *    - toupdate             : array / Update a specific item on select change on dropdown
     *                                     (need value_fieldname, to_update,
     *                                      url (see Ajax::updateItemOnSelectEvent for information)
     *                                      and may have moreparams)
     *    - used                 : array / Already used items ID: not to display in dropdown
     *                                    (default empty)
     *    - on_change            : string / value to transmit to "onChange"
     *    - rand                 : integer / already computed rand value
     *    - condition            : array / aditional SQL condition to limit display
     *    - displaywith          : array / array of field to display with request
     *    - emptylabel           : Empty choice's label (default self::EMPTY_VALUE)
     *    - display_emptychoice  : Display emptychoice ? (default true)
     *    - display              : boolean / display or get string (default true)
     *    - width                : specific width needed (default auto adaptive)
     *    - permit_select_parent : boolean / for tree dropdown permit to see parent items
     *                                       not available by default (default false)
     *    - specific_tags        : array of HTML5 tags to add the the field
     *    - class                : class to pass to html select
     *    - url                  : url of the ajax php code which should return the json data to show in
     *                                       the dropdown
     *    - diplay_dc_position   :  Display datacenter position  ? (default false)
     *    - hide_if_no_elements  : boolean / hide dropdown if there is no elements (default false)
     *    - readonly             : boolean / return self::getDropdownValue if true (default false)
     *    - parent_id_field      : field used to compute parent id (to filter available values inside the dropdown tree)
     *
     * @return boolean : false if error and random id if OK
     *
     * @since 9.5.0 Usage of string in condition option is removed
     **/
    public static function show($itemtype, $options = [])
    {
        /** @var array $CFG_GLPI */
        global $CFG_GLPI;

        if (!($item = getItemForItemtype($itemtype))) {
            return false;
        }

        $table = $item->getTable();

        $params['name']                 = $item->getForeignKeyField();
        $params['value']                = (($itemtype == 'Entity') ? $_SESSION['glpiactive_entity'] : '');
        $params['comments']             = true;
        $params['entity']               = -1;
        $params['entity_sons']          = false;
        $params['toupdate']             = '';
        $params['width']                = '';
        $params['used']                 = [];
        $params['toadd']                = [];
        $params['on_change']            = '';
        $params['condition']            = [];
        $params['rand']                 = mt_rand();
        $params['displaywith']          = [];
       //Parameters about choice 0
       //Empty choice's label
        $params['emptylabel']           = self::EMPTY_VALUE;
       //Display emptychoice ?
        $params['display_emptychoice']  = ($itemtype != 'Entity');
        $params['placeholder']          = '';
        $params['display']              = true;
        $params['permit_select_parent'] = false;
        $params['addicon']              = true;
        $params['specific_tags']        = [];
        $params['class']                = "form-select";
        $params['url']                  = $CFG_GLPI['root_doc'] . "/ajax/getDropdownValue.php";
        $params['display_dc_position']  = false;
        $params['hide_if_no_elements']  = false;
        $params['readonly']             = false;
        $params['parent_id_field']      = null;
        $params['multiple']             = false;

        if (is_array($options) && count($options)) {
            foreach ($options as $key => $val) {
                $params[$key] = $val;
            }
        }
        $output       = '';
        $name         = $params['emptylabel'];
        $comment      = "";

        if ($params['multiple']) {
            $params['display_emptychoice'] = false;
            $params['values'] = $params['value'] ?? [];
            $params['comments'] = false;
            unset($params['value']);
        }

       // Check default value for dropdown : need to be a numeric (or null)
        if (
            isset($params['value'])
            && ((strlen($params['value']) == 0) || !is_numeric($params['value']) && $params['value'] != 'mygroups')
        ) {
            $params['value'] = 0;
        }

        // Remove selected value from used to prevent current selected value from being hidden from available values
        if ($params['multiple']) {
            $params['used'] = array_diff($params['used'], $params['values']);
        } else {
            $params['used'] = array_diff($params['used'], [$params['value']]);
        }

        $names = [];
        if (!$params['multiple'] && isset($params['toadd'][$params['value']])) {
            $name = $params['toadd'][$params['value']];
        } else if (
            !$params['multiple']
            && ($params['value'] > 0 || ($itemtype == "Entity" && $params['value'] >= 0))
        ) {
            $tmpname = self::getDropdownName($table, $params['value'], 1);

            if ($tmpname["name"] != "&nbsp;") {
                $name    = $tmpname["name"];
                $comment = $tmpname["comment"];
            }
        } else if ($params['multiple']) {
            foreach ($params['values'] as $value) {
                if (isset($params['toadd'][$value])) {
                    // Specific case, value added by the "toadd" param
                    $names[] = $params['toadd'][$value];
                } else {
                    $names[] = self::getDropdownName($table, $value);
                }
            }
        }

        if ($params['readonly']) {
<<<<<<< HEAD
            $output = '';
            if ($params["multiple"]) {
                $field_name = $params['name'] . "[]";
                $values = $params['values'];
            } else {
                $field_name = $params['name'];
                $values = [$params['value']];
            }
            foreach ($values as $value) {
                $output .= "<input type='hidden' name='" . $field_name . "' value='$value'>";
            }
            $output .= '<span class="form-control" readonly'
                . ($params['width'] ? 'style="width: ' . $params["width"] . '"' : '') . '>'
=======
            return '<span class="form-control" readonly'
                . ($params['width'] ? ' style="width: ' . $params["width"] . '"' : '') . '>'
>>>>>>> d264d907
                . ($params['multiple'] ? implode(', ', $names) : $name)
                . '</span>';
            return $output;
        }

       // Manage entity_sons
        if (
            !($params['entity'] < 0)
            && $params['entity_sons']
        ) {
            if (is_array($params['entity'])) {
               // translation not needed - only for debug
                $output .= "entity_sons options is not available with entity option as array";
            } else {
                $params['entity'] = getSonsOf('glpi_entities', $params['entity']);
            }
        }

        $field_id = Html::cleanId("dropdown_" . $params['name'] . $params['rand']);

       // Manage condition
        if (!empty($params['condition'])) {
           // Put condition in session and replace it by its key
           // This is made to prevent passing to many parameters when calling the ajax script
            $params['condition'] = static::addNewCondition($params['condition']);
        }

        $p = [
            'width'                => $params['width'],
            'itemtype'             => $itemtype,
            'display_emptychoice'  => $params['display_emptychoice'],
            'placeholder'          => $params['placeholder'],
            'displaywith'          => $params['displaywith'],
            'emptylabel'           => $params['emptylabel'],
            'condition'            => $params['condition'],
            'used'                 => $params['used'],
            'toadd'                => $params['toadd'],
            'entity_restrict'      => ($entity_restrict = (is_array($params['entity']) ? json_encode(array_values($params['entity'])) : $params['entity'])),
            'on_change'            => $params['on_change'],
            'permit_select_parent' => $params['permit_select_parent'],
            'specific_tags'        => $params['specific_tags'],
            'class'                => $params['class'],
            '_idor_token'          => Session::getNewIDORToken($itemtype, [
                'entity_restrict' => $entity_restrict,
            ]),
            'order'                => $params['order'] ?? null,
            'parent_id_field'      => $params['parent_id_field'],
            'multiple'             => $params['multiple'] ?? false,
        ];

        if ($params['multiple']) {
            $p['values'] = $params['values'];
            $p['valuesnames'] = $names;
        } else {
            $p['value'] = $params['value'];
            $p['valuename'] = $name;
        }

        if ($params['hide_if_no_elements']) {
            $result = self::getDropdownValue(
                ['display_emptychoice' => false, 'page' => 1, 'page_limit' => 1] + $p,
                false
            );
            if ($result['count'] === 0) {
                return;
            }
        }

        // Add icon
        $add_item_icon = "";
        if (
            ($item instanceof CommonDropdown)
            && $item->canCreate()
            && !isset($_REQUEST['_in_modal'])
            && $params['addicon']
        ) {
            $add_item_icon .= '<div class="btn btn-outline-secondary"
                           title="' . __s('Add') . '" data-bs-toggle="modal" data-bs-target="#add_' . $field_id . '">';
            $add_item_icon .= Ajax::createIframeModalWindow('add_' . $field_id, $item->getFormURL(), ['display' => false]);
            $add_item_icon .= "<span data-bs-toggle='tooltip'>
              <i class='fa-fw ti ti-plus'></i>
              <span class='sr-only'>" . __s('Add') . "</span>
                </span>";
            $add_item_icon .= '</div>';
        }

       // Display comment
        $icon_array = [];
        if ($params['comments']) {
            $comment_id      = Html::cleanId("comment_" . $params['name'] . $params['rand']);
            $link_id         = Html::cleanId("comment_link_" . $params['name'] . $params['rand']);
            $kblink_id       = Html::cleanId("kb_link_" . $params['name'] . $params['rand']);
            $breadcrumb_id   = Html::cleanId("dc_breadcrumb_" . $params['name'] . $params['rand']);
            $options_tooltip = ['contentid' => $comment_id,
                'linkid'    => $link_id,
                'display'   => false
            ];

            if ($item->canView()) {
                if (
                    $params['value']
                    && $item->getFromDB($params['value'])
                    && $item->canViewItem()
                ) {
                    $options_tooltip['link']       = $item->getLinkURL();
                } else {
                    $options_tooltip['link']       = $item->getSearchURL();
                }
            } else {
                $options_tooltip['awesome-class'] = 'btn btn-outline-secondary fa-info';
            }

            if (empty($comment)) {
                $comment = Toolbox::ucfirst(
                    sprintf(
                        __('Show %1$s'),
                        $item::getTypeName(Session::getPluralNumber())
                    )
                );
            }

            $paramscomment = [];
            if ($item->canView()) {
                $paramscomment['withlink'] = $link_id;
            }

            // Comment icon
            $comment_icon = Ajax::updateItemOnSelectEvent(
                $field_id,
                $comment_id,
                $CFG_GLPI["root_doc"] . "/ajax/comments.php",
                $paramscomment,
                false
            );
            $options_tooltip['link_class'] = 'btn btn-outline-secondary';
            $comment_icon .= Html::showToolTip($comment, $options_tooltip);
            $icon_array[] = $comment_icon;

            // Add icon
            if (
                ($item instanceof CommonDropdown)
                && $item->canCreate()
                && !isset($_REQUEST['_in_modal'])
                && $params['addicon']
            ) {
                  $icon_array[] = $add_item_icon;
            }

           // Supplier Links
            if ($itemtype == "Supplier") {
                if ($item->getFromDB($params['value'])) {
                    $link_icon = '<div>';
                    $link_icon .= $item->getLinks();
                    $link_icon .= '</div>';
                    $icon_array[] = $link_icon;
                }
            }

           // Location icon
            if ($itemtype == 'Location') {
                $location_icon = '<div class="btn btn-outline-secondary">';
                $location_icon .= "<span title='" . __s('Display on map') . "' data-bs-toggle='tooltip' onclick='showMapForLocation(this)' data-fid='$field_id'>
               <i class='fa-fw ti ti-map'></i>
            </span>";
                $location_icon .= '</div>';
                $icon_array[] = $location_icon;
            }

            if ($params['display_dc_position']) {
                if ($rack = $item->isRackPart($itemtype, $params['value'], true)) {
                    $dc_icon = "<span id='" . $breadcrumb_id . "' title='" . __s('Display on datacenter') . "'>";
                    $dc_icon .= "&nbsp;<a class='fas fa-crosshairs' href='" . $rack->getLinkURL() . "'></a>";
                    $dc_icon .= "</span>";
                    $paramscomment['with_dc_position'] = $breadcrumb_id;
                    $icon_array[] = $dc_icon;
                }
            }

           // KB links
            if (
                $item->isField('knowbaseitemcategories_id') && Session::haveRightsOr('knowbase', [READ, KnowbaseItem::READFAQ])
                && method_exists($item, 'getLinks')
            ) {
                // With the self-service profile, $item (whose itemtype = ITILCategory) is empty,
                //  as the profile does not have rights to ITILCategory to initialise it before.
                if ($item->isNewItem()) {
                    $item->getFromDB($params['value']);
                }
                if ($itemlinks = $item->getLinks()) {
                    $paramskblinks = [
                        'value'       => '__VALUE__',
                        'itemtype'    => $itemtype,
                        '_idor_token' => Session::getNewIDORToken($itemtype),
                        'withlink'    => $kblink_id,
                    ];
                    $kb_link_icon = '<div class="btn btn-outline-secondary">';
                    $kb_link_icon .= Ajax::updateItemOnSelectEvent(
                        $field_id,
                        $kblink_id,
                        $CFG_GLPI["root_doc"] . "/ajax/kblink.php",
                        $paramskblinks,
                        false
                    );
                    $kb_link_icon .= "<span id='$kblink_id'>";
                    $kb_link_icon .= $itemlinks;
                    $kb_link_icon .= "</span>";
                    $kb_link_icon .= '</div>';
                    $icon_array[] = $kb_link_icon;
                }
            }
        }

        // Trick to get the "+" button to work with dropdowns that support multiple values
        if (count($icon_array) === 0 && $add_item_icon !== '') {
            $icon_array[] = $add_item_icon;
        }

        if (count($icon_array) > 0) {
            $icon_count = count($icon_array);
            $original_width = $params['width'];
            if ($original_width === '100%') {
                $calc_width = "calc(100% - (({$icon_count} * 0.9em) + (18px * {$icon_count})))";
                $p['width'] = $calc_width;
            }
            $output .= Html::jsAjaxDropdown(
                $params['name'],
                $field_id,
                $params['url'],
                $p
            );
            $icons = implode('', $icon_array);
            $output = "<div class='btn-group btn-group-sm' role='group'
                style='width: {$original_width}'>{$output} {$icons}</div>";
        } else {
            $output .= Html::jsAjaxDropdown(
                $params['name'],
                $field_id,
                $params['url'],
                $p
            );
        }

        $output .= Ajax::commonDropdownUpdateItem($params, false);
        if ($params['display']) {
            echo $output;
            return $params['rand'];
        }
        return $output;
    }


    /**
     * Add new condition
     *
     * @todo should not use session to pass query parameters...
     *
     * @param array $condition Condition to add
     *
     * @return string
     */
    public static function addNewCondition(array $condition)
    {
        $sha1 = sha1(serialize($condition));
        $_SESSION['glpicondition'][$sha1] = $condition;
        return $sha1;
    }

    /**
     * Get the value of a dropdown
     *
     * Returns the value of the dropdown from $table with ID $id.
     *
     * @param string  $table        the dropdown table from witch we want values on the select
     * @param integer $id           id of the element to get
     * @param boolean $withcomment  give array with name and comment (default 0)
     * @param boolean $translate    (true by default)
     * @param boolean $tooltip      (true by default) returns a tooltip, else returns only 'comment'
     * @param string  $default      default value returned when item not exists
     *
     * @return string the value of the dropdown
     **/
    public static function getDropdownName($table, $id, $withcomment = 0, $translate = true, $tooltip = true, string $default = '&nbsp;')
    {
        /** @var \DBmysql $DB */
        global $DB;

        $item = getItemForItemtype(getItemTypeForTable($table));

        if (!is_object($item)) {
            return $default;
        }

        if ($item instanceof CommonTreeDropdown) {
            return getTreeValueCompleteName($table, $id, $withcomment, $translate, $tooltip, $default);
        }

        $name    = "";
        $comment = "";

        if ($id) {
            $SELECTNAME    = new QueryExpression("'' AS " . $DB->quoteName('transname'));
            $SELECTCOMMENT = new QueryExpression("'' AS " . $DB->quoteName('transcomment'));
            $JOIN          = [];
            $JOINS         = [];
            if ($translate) {
                if (Session::haveTranslations(getItemTypeForTable($table), 'name')) {
                    $SELECTNAME = 'namet.value AS transname';
                    $JOINS['glpi_dropdowntranslations AS namet'] = [
                        'ON' => [
                            'namet'  => 'items_id',
                            $table   => 'id', [
                                'AND' => [
                                    'namet.itemtype'  => getItemTypeForTable($table),
                                    'namet.language'  => $_SESSION['glpilanguage'],
                                    'namet.field'     => 'name'
                                ]
                            ]
                        ]
                    ];
                }
                if (Session::haveTranslations(getItemTypeForTable($table), 'comment')) {
                    $SELECTCOMMENT = 'namec.value AS transcomment';
                    $JOINS['glpi_dropdowntranslations AS namec'] = [
                        'ON' => [
                            'namec'  => 'items_id',
                            $table   => 'id', [
                                'AND' => [
                                    'namec.itemtype'  => getItemTypeForTable($table),
                                    'namec.language'  => $_SESSION['glpilanguage'],
                                    'namec.field'     => 'comment'
                                ]
                            ]
                        ]
                    ];
                }

                if (count($JOINS)) {
                    $JOIN = ['LEFT JOIN' => $JOINS];
                }
            }

            $criteria = [
                'SELECT' => [
                    "$table.*",
                    $SELECTNAME,
                    $SELECTCOMMENT
                ],
                'FROM'   => $table,
                'WHERE'  => ["$table.id" => $id]
            ] + $JOIN;
            $iterator = $DB->request($criteria);

           /// TODO review comment management...
           /// TODO getDropdownName need to return only name
           /// When needed to use comment use class instead : getComments function
           /// GetName of class already give Name !!
           /// TODO CommonDBTM : review getComments to be recursive and add information from class hierarchy
           /// getUserName have the same system : clean it too
           /// Need to study the problem
            if (count($iterator)) {
                $data = $iterator->current();
                if ($translate && !empty($data['transname'])) {
                    $name = $data['transname'];
                } else {
                    $name = $data[$item->getNameField()];
                }
                if (isset($data["comment"])) {
                    if ($translate && !empty($data['transcomment'])) {
                        $comment = $data['transcomment'];
                    } else {
                        $comment = $data["comment"];
                    }
                }

                switch ($table) {
                    case "glpi_computers":
                        if (empty($name)) {
                             $name = "($id)";
                        }
                        break;

                    case "glpi_contacts":
                       //TRANS: %1$s is the name, %2$s is the firstname
                        $name = sprintf(__('%1$s %2$s'), $name, $data["firstname"]);
                        if ($tooltip) {
                            if (!empty($data["phone"])) {
                                $comment .= "<br>" . sprintf(
                                    __('%1$s: %2$s'),
                                    "<span class='b'>" . Phone::getTypeName(1),
                                    "</span>" . $data['phone']
                                );
                            }
                            if (!empty($data["phone2"])) {
                                $comment .= "<br>" . sprintf(
                                    __('%1$s: %2$s'),
                                    "<span class='b'>" . __('Phone 2'),
                                    "</span>" . $data['phone2']
                                );
                            }
                            if (!empty($data["mobile"])) {
                                $comment .= "<br>" . sprintf(
                                    __('%1$s: %2$s'),
                                    "<span class='b'>" . __('Mobile phone'),
                                    "</span>" . $data['mobile']
                                );
                            }
                            if (!empty($data["fax"])) {
                                $comment .= "<br>" . sprintf(
                                    __('%1$s: %2$s'),
                                    "<span class='b'>" . __('Fax'),
                                    "</span>" . $data['fax']
                                );
                            }
                            if (!empty($data["email"])) {
                                $comment .= "<br>" . sprintf(
                                    __('%1$s: %2$s'),
                                    "<span class='b'>" . _n('Email', 'Emails', 1),
                                    "</span>" . $data['email']
                                );
                            }
                        }
                        break;

                    case "glpi_suppliers":
                        if ($tooltip) {
                            if (!empty($data["phonenumber"])) {
                                 $comment .= "<br>" . sprintf(
                                     __('%1$s: %2$s'),
                                     "<span class='b'>" . Phone::getTypeName(1),
                                     "</span>" . $data['phonenumber']
                                 );
                            }
                            if (!empty($data["fax"])) {
                                $comment .= "<br>" . sprintf(
                                    __('%1$s: %2$s'),
                                    "<span class='b'>" . __('Fax'),
                                    "</span>" . $data['fax']
                                );
                            }
                            if (!empty($data["email"])) {
                                $comment .= "<br>" . sprintf(
                                    __('%1$s: %2$s'),
                                    "<span class='b'>" . _n('Email', 'Emails', 1),
                                    "</span>" . $data['email']
                                );
                            }
                        }
                        break;

                    case "glpi_sockets":
                        $name = sprintf(
                            __('%1$s (%2$s)'),
                            $name,
                            self::getDropdownName(
                                "glpi_locations",
                                $data["locations_id"],
                                false,
                                $translate
                            )
                        );
                        break;

                    case "glpi_budgets":
                        if ($tooltip) {
                            if (!empty($data['locations_id'])) {
                                 $comment .= "<br>" . sprintf(
                                     __('%1$s: %2$s'),
                                     "<span class='b'>" . Location::getTypeName(1) . "</span>",
                                     self::getDropdownName(
                                         "glpi_locations",
                                         $data["locations_id"],
                                         false,
                                         $translate
                                     )
                                 );
                            }
                            if (!empty($data['budgettypes_id'])) {
                                $comment .= "<br>" . sprintf(
                                    __('%1$s: %2$s'),
                                    "<span class='b'>" . _n('Type', 'Types', 1) . "</span>",
                                    self::getDropdownName(
                                        "glpi_budgettypes",
                                        $data["budgettypes_id"],
                                        false,
                                        $translate
                                    )
                                );
                            }
                            if (!empty($data['begin_date'])) {
                                $comment .= "<br>" . sprintf(
                                    __('%1$s: %2$s'),
                                    "<span class='b'>" . __('Start date') . "</span>",
                                    Html::convDateTime($data["begin_date"])
                                );
                            }
                            if (!empty($data['end_date'])) {
                                $comment .= "<br>" . sprintf(
                                    __('%1$s: %2$s'),
                                    "<span class='b'>" . __('End date') . "</span>",
                                    Html::convDateTime($data["end_date"])
                                );
                            }
                        }
                }
            }
        }

        if (empty($name)) {
            $name = $default;
        }

        if ($withcomment) {
            return [
                'name'      => $name,
                'comment'   => $comment
            ];
        }

        return $name;
    }


    /**
     * Get values of a dropdown for a list of item
     *
     * @param string    $table  the dropdown table from witch we want values on the select
     * @param integer[] $ids    array containing the ids to get
     *
     * @return array containing the value of the dropdown or &nbsp; if not exists
     **/
    public static function getDropdownArrayNames($table, $ids)
    {
        /** @var \DBmysql $DB */
        global $DB;

        $tabs = [];

        if (count($ids)) {
            $itemtype = getItemTypeForTable($table);
            if ($item = getItemForItemtype($itemtype)) {
                $field    = 'name';
                if ($item instanceof CommonTreeDropdown) {
                    $field = 'completename';
                }

                $iterator = $DB->request([
                    'SELECT' => ['id', $field],
                    'FROM'   => $table,
                    'WHERE'  => ['id' => $ids]
                ]);

                foreach ($iterator as $data) {
                     $tabs[$data['id']] = $data[$field];
                }
            }
        }
        return $tabs;
    }


    /**
     * Make a select box for device type
     *
     * @param string   $name     name of the select box
     * @param string[] $types    array of types to display
     * @param array    $options  Parameters which could be used in options array :
     *    - value               : integer / preselected value (default '')
     *    - used                : array / Already used items ID: not to display in dropdown (default empty)
     *    - emptylabel          : Empty choice's label (default self::EMPTY_VALUE)
     *    - display             : boolean if false get string
     *    - width               : specific width needed (default not set)
     *    - emptylabel          : empty label if empty displayed (default self::EMPTY_VALUE)
     *    - display_emptychoice : display empty choice (default false)
     *
     * @return integer|string
     *    integer if option display=true (random part of elements id)
     *    string if option display=false (HTML code)
     **/
    public static function showItemTypes($name, $types = [], $options = [])
    {
        $params['value']               = '';
        $params['used']                = [];
        $params['emptylabel']          = self::EMPTY_VALUE;
        $params['display']             = true;
        $params['width']               = '';
        $params['display_emptychoice'] = true;
        $params['rand']         = mt_rand();

        if (is_array($options) && count($options)) {
            foreach ($options as $key => $val) {
                $params[$key] = $val;
            }
        }

        $values = [];
        if (count($types)) {
            foreach ($types as $type) {
                if ($item = getItemForItemtype($type)) {
                    $values[$type] = $item->getTypeName(1);
                }
            }
        }
        asort($values);
        return self::showFromArray(
            $name,
            $values,
            $params
        );
    }


    /**
     * Make a select box for device type
     *
     * @param string $name          name of the select box
     * @param string $itemtype_ref  itemtype reference where to search in itemtype field
     * @param array  $options       array of possible options:
     *        - may be value (default value) / field (used field to search itemtype)
     *
     * @return integer|string
     *    integer if option display=true (random part of elements id)
     *    string if option display=false (HTML code)
     **/
    public static function dropdownUsedItemTypes($name, $itemtype_ref, $options = [])
    {
        /** @var \DBmysql $DB */
        global $DB;

        $p['value'] = 0;
        $p['field'] = 'itemtype';

        if (is_array($options) && count($options)) {
            foreach ($options as $key => $val) {
                $p[$key] = $val;
            }
        }

        $iterator = $DB->request([
            'SELECT'          => $p['field'],
            'DISTINCT'        => true,
            'FROM'            => getTableForItemType($itemtype_ref)
        ]);

        $tabs = [];
        foreach ($iterator as $data) {
            $tabs[$data[$p['field']]] = $data[$p['field']];
        }
        return self::showItemTypes($name, $tabs, ['value' => $p['value']]);
    }


    /**
     * Make a select box for icons
     *
     * @param string  $myname      the name of the HTML select
     * @param mixed   $value       the preselected value we want
     * @param string  $store_path  path where icons are stored
     * @param boolean $display     display of get string ? (true by default)
     *
     *
     * @return void|string
     *    void if param display=true
     *    string if param display=false (HTML code)
     **/
    public static function dropdownIcons($myname, $value, $store_path, $display = true, $options = [])
    {

        if (is_dir($store_path)) {
            if ($dh = opendir($store_path)) {
                $files = [];

                while (($file = readdir($dh)) !== false) {
                    $files[] = $file;
                }

                closedir($dh);
                sort($files);

                $values = [];
                foreach ($files as $file) {
                    if (preg_match("/\.png$/i", $file)) {
                        $values[$file] = $file;
                    }
                }
                $rand = mt_rand();
                self::showFromArray(
                    $myname,
                    $values,
                    array_merge(
                        [
                            'value'                 => $value,
                            'display_emptychoice'   => true,
                            'display'               => $display,
                            'noselect2'             => true, // we will instanciate it later
                            'rand'                  => $rand,
                        ],
                        $options
                    )
                );

                /** @var array $CFG_GLPI */
                global $CFG_GLPI;

                // templates for select2 dropdown
                $js = <<<JAVASCRIPT
                $(function() {
                    const formatFormIcon = function(icon) {
                        if (!icon.id || icon.id == '0') {
                            return icon.text;
                        }
                        var img = '<span><img alt="" src="{$CFG_GLPI['typedoc_icon_dir']}/'+icon.id+'" />';
                        var label = '<span>'+icon.text+'</span>';
                        return $(img+'&nbsp;'+label);
                    };
                    $("#dropdown_{$myname}{$rand}").select2({
                        width: '60%',
                        templateSelection: formatFormIcon,
                        templateResult: formatFormIcon
                    });
                });
JAVASCRIPT;
                echo Html::scriptBlock($js);
            } else {
               //TRANS: %s is the store path
                printf(__('Error reading directory %s'), $store_path);
            }
        } else {
           //TRANS: %s is the store path
            printf(__('Error: %s is not a directory'), $store_path);
        }
    }

    /**
     * Get possible values for a "GMT Dropdown"
     *
     * @return array
     */
    public static function getGMTValues(): array
    {
        $elements = [-12, -11, -10, -9, -8, -7, -6, -5, -4, -3.5, -3, -2, -1, 0,
            '+1', '+2', '+3', '+3.5', '+4', '+4.5', '+5', '+5.5', '+6', '+6.5', '+7',
            '+8', '+9', '+9.5', '+10', '+11', '+12', '+13'
        ];

        $values = [];
        foreach ($elements as $element) {
            if ($element != 0) {
                $values[$element * HOUR_TIMESTAMP] = sprintf(
                    __('%1$s %2$s'),
                    __('GMT'),
                    sprintf(
                        _n('%s hour', '%s hours', $element),
                        $element
                    )
                );
            } else {
                $values[$element * HOUR_TIMESTAMP] = __('GMT');
            }
        }

        return $values;
    }

    /**
     * Dropdown for GMT selection
     *
     * @param string $name   select name
     * @param mixed  $value  default value (default '')
     **/
    public static function showGMT($name, $value = '')
    {
        $values = self::getGMTValues();
        Dropdown::showFromArray($name, $values, ['value' => $value]);
    }


    /**
     * Make a select box for a boolean choice (Yes/No) or display a checkbox. Add a
     * 'use_checkbox' = true to the $params array to display a checkbox instead a select box
     *
     * @param string  $name         select name
     * @param mixed   $value        preselected value. (default 0)
     * @param integer $restrict_to  allows to display only yes or no in the dropdown (default -1)
     * @param array   $params       Array of optional options (passed to showFromArray)
     *
     * @return integer|string
     *    integer if option display=true (random part of elements id)
     *    string if option display=false (HTML code)
     **/
    public static function showYesNo($name, $value = 0, $restrict_to = -1, $params = [])
    {
        $options = [];

        if (!array_key_exists('use_checkbox', $params)) {
           // TODO: switch to true when Html::showCheckbox() is validated
            $params['use_checkbox'] = false;
        }
        if ($params['use_checkbox']) {
            if (!empty($params['rand'])) {
                $rand = $params['rand'];
            } else {
                $rand = mt_rand();
            }

            $options = ['name' => $name,
                'id'   => Html::cleanId("dropdown_" . $name . $rand)
            ];

            switch ($restrict_to) {
                case 0:
                    $options['checked']  = false;
                    $options['readonly'] = true;
                    break;

                case 1:
                    $options['checked']  = true;
                    $options['readonly'] = true;
                    break;

                default:
                    $options['checked']  = ($value ? 1 : 0);
                    $options['readonly'] = false;
                    break;
            }

            $output = Html::getCheckbox($options);
            if (!isset($params['display']) || $params['display'] == 'true') {
                echo $output;
                return $rand;
            } else {
                return $output;
            }
        }

        if ($restrict_to != 0) {
            $options[0] = __('No');
        }

        if ($restrict_to != 1) {
            $options[1] = __('Yes');
        }

        $params['value'] = $value;
        $params['width'] = "65px";
        return self::showFromArray($name, $options, $params);
    }


    /**
     * Get Yes No string
     *
     * @param mixed $value Yes No value
     *
     * @return string
     **/
    public static function getYesNo($value)
    {

        if ($value) {
            return __('Yes');
        }
        return __('No');
    }


    /**
     * Get the Device list name the user is allowed to edit
     *
     * @return array (group of dropdown) of array (itemtype => localized name)
     **/
    public static function getDeviceItemTypes()
    {
        static $optgroup = null;

        if (!Session::haveRight('device', READ)) {
            return [];
        }

        if (is_null($optgroup)) {
            $devices = [];
            foreach (CommonDevice::getDeviceTypes() as $device_type) {
                $devices[$device_type] = $device_type::getTypeName(Session::getPluralNumber());
            }
            asort($devices);
            $optgroup = [_n('Component', 'Components', Session::getPluralNumber()) => $devices];
        }
        return $optgroup;
    }


    /**
     * Get the dropdown list name the user is allowed to edit
     *
     * @return array (group of dropdown) of array (itemtype => localized name)
     **/
    public static function getStandardDropdownItemTypes()
    {
        static $optgroup = null;

        if (is_null($optgroup)) {
            $optgroup = [
                __('Common') => [
                    'Location' => null,
                    'State' => null,
                    'Manufacturer' => null,
                    'Blacklist' => null,
                    'BlacklistedMailContent' => null,
                    'DefaultFilter' => null,
                ],

                __('Assistance') => [
                    'ITILCategory' => null,
                    'TaskCategory' => null,
                    'TaskTemplate' => null,
                    'SolutionType' => null,
                    'SolutionTemplate' => null,
                    'ITILValidationTemplate' => null,
                    'RequestType' => null,
                    'ITILFollowupTemplate' => null,
                    'ProjectState' => null,
                    'ProjectType' => null,
                    'ProjectTaskType' => null,
                    'ProjectTaskTemplate' => null,
                    'PlanningExternalEventTemplate' => null,
                    'PlanningEventCategory' => null,
                    'PendingReason' => null,
                ],

                _n('Type', 'Types', Session::getPluralNumber()) => [
                    'ComputerType' => null,
                    'NetworkEquipmentType' => null,
                    'PrinterType' => null,
                    'MonitorType' => null,
                    'PeripheralType' => null,
                    'PhoneType' => null,
                    'SoftwareLicenseType' => null,
                    'CartridgeItemType' => null,
                    'ConsumableItemType' => null,
                    'ContractType' => null,
                    'ContactType' => null,
                    'DeviceGenericType' => null,
                    'DeviceSensorType' => null,
                    'DeviceMemoryType' => null,
                    'SupplierType' => null,
                    'InterfaceType' => null,
                    'DeviceCaseType' => null,
                    'PhonePowerSupply' => null,
                    'Filesystem' => null,
                    'CertificateType' => null,
                    'BudgetType' => null,
                    'DeviceSimcardType' => null,
                    'LineType' => null,
                    'RackType' => null,
                    'PDUType' => null,
                    'PassiveDCEquipmentType' => null,
                    'ClusterType' => null,
                    'DatabaseInstanceType' => null
                ],

                _n('Model', 'Models', Session::getPluralNumber()) => [
                    'ComputerModel' => null,
                    'NetworkEquipmentModel' => null,
                    'PrinterModel' => null,
                    'MonitorModel' => null,
                    'PeripheralModel' => null,
                    'PhoneModel' => null,

                  // Devices models :
                    'DeviceCameraModel' => null,
                    'DeviceCaseModel' => null,
                    'DeviceControlModel' => null,
                    'DeviceDriveModel' => null,
                    'DeviceGenericModel' => null,
                    'DeviceGraphicCardModel' => null,
                    'DeviceHardDriveModel' => null,
                    'DeviceMemoryModel' => null,
                    'DeviceMotherboardModel' => null,
                    'DeviceNetworkCardModel' => null,
                    'DevicePciModel' => null,
                    'DevicePowerSupplyModel' => null,
                    'DeviceProcessorModel' => null,
                    'DeviceSoundCardModel' => null,
                    'DeviceSensorModel' => null,
                    'RackModel' => null,
                    'EnclosureModel' => null,
                    'PDUModel' => null,
                    'PassiveDCEquipmentModel' => null,
                ],

                _n('Virtual machine', 'Virtual machines', Session::getPluralNumber()) => [
                    'VirtualMachineType' => null,
                    'VirtualMachineSystem' => null,
                    'VirtualMachineState' => null
                ],

                __('Management') => [
                    'DocumentCategory' => null,
                    'DocumentType' => null,
                    'BusinessCriticity' => null,
                    'DatabaseInstanceCategory' => null,
                ],

                __('Tools') => [
                    'KnowbaseItemCategory' => null
                ],

                _n('Calendar', 'Calendars', 1) => [
                    'Calendar' => null,
                    'Holiday' => null
                ],

                OperatingSystem::getTypeName(Session::getPluralNumber()) => [
                    'OperatingSystem' => null,
                    'OperatingSystemVersion' => null,
                    'OperatingSystemServicePack' => null,
                    'OperatingSystemArchitecture' => null,
                    'OperatingSystemEdition' => null,
                    'OperatingSystemKernel' => null,
                    'OperatingSystemKernelVersion' => null,
                    'AutoUpdateSystem' => null
                ],

                __('Networking') => [
                    'NetworkInterface' => null,
                    'Network' => null,
                    'NetworkPortType' => null,
                    'Vlan' => null,
                    'LineOperator' => null,
                    'DomainType' => null,
                    'DomainRelation' => null,
                    'DomainRecordType' => null,
                    'NetworkPortFiberchannelType' => null,

                ],

                __('Cable management') => [
                    'CableType' => null,
                    'CableStrand' => null,
                    SocketModel::class => null,
                ],

                __('Internet') => [
                    'IPNetwork' => null,
                    'FQDN' => null,
                    'WifiNetwork' => null,
                    'NetworkName' => null
                ],

                _n('Software', 'Software', 1) => [
                    'SoftwareCategory' => null
                ],

                User::getTypeName(1) => [
                    'UserTitle' => null,
                    'UserCategory' => null
                ],

                __('Authorizations assignment rules') => [
                    'RuleRightParameter' => null
                ],

                __('Fields unicity') => [
                    'Fieldblacklist' => null
                ],

                __('External authentications') => [
                    'SsoVariable' => null
                ],
                __('Power management') => [
                    'Plug' => null
                ],
                __('Appliances') => [
                    'ApplianceType' => null,
                    'ApplianceEnvironment' => null,
                ],
                DeviceCamera::getTypeName(1) => [
                    'Resolution'     => null,
                    'ImageFormat'  => null
                ],
                __('Others') => [
                    'USBVendor' => null,
                    'PCIVendor' => null
                ]

            ]; //end $opt

            $plugdrop = Plugin::getDropdowns();

            if (count($plugdrop)) {
                $optgroup = array_merge($optgroup, $plugdrop);
            }

            foreach ($optgroup as $label => &$dp) {
                foreach ($dp as $key => &$val) {
                    if ($tmp = getItemForItemtype($key)) {
                        if (!$tmp->canView()) {
                            unset($optgroup[$label][$key]);
                        } else if ($val === null) {
                            $val = $key::getTypeName(Session::getPluralNumber());
                        }
                    } else {
                        unset($optgroup[$label][$key]);
                    }
                }

                if (count($optgroup[$label]) == 0) {
                    unset($optgroup[$label]);
                }
            }
        }
        return $optgroup;
    }


    /**
     * Display a menu to select an itemtype which open the search form (by default)
     *
     * @param string     $title     title to display
     * @param array      $optgroup  (group of dropdown) of array (itemtype => localized name)
     * @param string     $value     URL of selected current value (default '')
     * @param array      $options
     *
     * @return void
     **/
    public static function showItemTypeMenu(string $title, array $optgroup, string $value = '', array $options = []): void
    {
        $params = [
            'on_change'             => "var _value = this.options[this.selectedIndex].value; if (_value != 0) {window.location.href=_value;}",
            'width'                 => '300px',
            'display_emptychoice'   => true,
        ];
        $params = array_replace($params, $options);

        echo "<div class='container-fluid text-start'>";
        echo "<div class='mb-3 row'>";
        echo "<label class='col-sm-1 col-form-label'>$title</label>";
        $selected = '';

        $values = [];
        foreach ($optgroup as $label => $dp) {
            foreach ($dp as $key => $val) {
                $search = $key::getSearchURL();

                if (basename($search) == basename($value)) {
                    $selected = $search;
                }
                $values[$label][$search] = $val;
            }
        }
        echo "<div class='col-sm-11'>";
        Dropdown::showFromArray('dpmenu', $values, [
            'on_change'           => $params['on_change'],
            'value'               => $selected,
            'display_emptychoice' => $params['display_emptychoice'],
            'width'               => $params['width'],
        ]);
        echo "</div>";
        echo "</div>";
        echo "</div>";
    }


    /**
     * Display a list to select a itemtype with link to search form
     *
     * @param $optgroup array (group of dropdown) of array (itemtype => localized name)
     */
    public static function showItemTypeList($optgroup)
    {
        Html::requireJs('masonry');
        echo TemplateRenderer::getInstance()->render(
            'pages/setup/dropdowns_list.html.twig',
            [
                'optgroup' => $optgroup,
            ]
        );
    }


    /**
     * Dropdown available languages
     *
     * @param string $myname   select name
     * @param array  $options  array of additionnal options:
     *    - display_emptychoice : allow selection of no language
     *    - emptylabel          : specific string to empty label if display_emptychoice is true
     **/
    public static function showLanguages($myname, $options = [])
    {
        $values = [];
        if (isset($options['display_emptychoice']) && ($options['display_emptychoice'])) {
            if (isset($options['emptylabel'])) {
                $values[''] = $options['emptylabel'];
            } else {
                $values[''] = self::EMPTY_VALUE;
            }
            unset($options['display_emptychoice']);
        }

        $values = array_merge($values, self::getLanguages());
        return self::showFromArray($myname, $values, $options);
    }

    /**
     * Get available languages
     *
     * @since 9.5.0
     *
     * @return array
     */
    public static function getLanguages()
    {
        /** @var array $CFG_GLPI */
        global $CFG_GLPI;

        $languages = [];
        foreach ($CFG_GLPI["languages"] as $key => $val) {
            if (isset($val[1]) && is_file(GLPI_ROOT . "/locales/" . $val[1])) {
                $languages[$key] = $val[0];
            }
        }

        return $languages;
    }


    /**
     * @since 0.84
     *
     * @param $value
     **/
    public static function getLanguageName($value)
    {
        /** @var array $CFG_GLPI */
        global $CFG_GLPI;

        if (isset($CFG_GLPI["languages"][$value][0])) {
            return $CFG_GLPI["languages"][$value][0];
        }
        return $value;
    }


    /**
     * Print a select with hours
     *
     * Print a select named $name with hours options and selected value $value
     *
     *@param $name             string   HTML select name
     *@param $options array of options :
     *     - value              default value (default '')
     *     - limit_planning     limit planning to the configuration range (default false)
     *     - display   boolean  if false get string
     *     - width              specific width needed (default auto adaptive)
     *     - step               step time (defaut config GLPI)
     *
     * @since 0.85 update prototype
     *
     * @return integer|string
     *    integer if option display=true (random part of elements id)
     *    string if option display=false (HTML code)
     **/
    public static function showHours($name, $options = [])
    {
        /** @var array $CFG_GLPI */
        global $CFG_GLPI;

        $p['value']          = '';
        $p['limit_planning'] = false;
        $p['display']        = true;
        $p['width']          = '';
        $p['step']           = $CFG_GLPI["time_step"];

        if (is_array($options) && count($options)) {
            foreach ($options as $key => $val) {
                $p[$key] = $val;
            }
        }

        $begin = 0;
        $end   = 24;
       // Check if the $step is Ok for the $value field
        $split = explode(":", $p['value']);

       // Valid value XX:YY ou XX:YY:ZZ
        if ((count($split) == 2) || (count($split) == 3)) {
            $min = $split[1];

           // Problem
            if (($min % $p['step']) != 0) {
               // set minimum step
                $p['step'] = 5;
            }
        }

        if ($p['limit_planning']) {
            $plan_begin = explode(":", $CFG_GLPI["planning_begin"]);
            $plan_end   = explode(":", $CFG_GLPI["planning_end"]);
            $begin      = (int) $plan_begin[0];
            $end        = (int) $plan_end[0];
        }

        $values   = [];
        $selected = '';

        for ($i = $begin; $i < $end; $i++) {
            if ($i < 10) {
                $tmp = "0" . $i;
            } else {
                $tmp = $i;
            }

            for ($j = 0; $j < 60; $j += $p['step']) {
                if ($j < 10) {
                    $val = $tmp . ":0$j";
                } else {
                    $val = $tmp . ":$j";
                }
                $values[$val] = $val;
                if (($p['value'] == $val . ":00") || ($p['value'] == $val)) {
                    $selected = $val;
                }
            }
        }
       // Last item
        $val = $end . ":00";
        $values[$val] = $val;
        if (($p['value'] == $val . ":00") || ($p['value'] == $val)) {
            $selected = $val;
        }
        $p['value'] = $selected;
        return Dropdown::showFromArray($name, $values, $p);
    }


    /**
     * show a dropdown to selec a type
     *
     * @since 0.83
     *
     * @param array|string $types    Types used (default "state_types") (default '')
     * @param array        $options  Array of optional options
     *        name, value, rand, emptylabel, display_emptychoice, on_change, plural, checkright
     *       - toupdate            : array / Update a specific item on select change on dropdown
     *                                    (need value_fieldname, to_update,
     *                                     url (see Ajax::updateItemOnSelectEvent for information)
     *                                     and may have moreparams)
     *
     * @return integer rand for select id
     **/
    public static function showItemType($types = '', $options = [])
    {
        /** @var array $CFG_GLPI */
        global $CFG_GLPI;

        $params['name']                = 'itemtype';
        $params['value']               = '';
        $params['rand']                = mt_rand();
        $params['on_change']           = '';
        $params['plural']              = false;
       //Parameters about choice 0
       //Empty choice's label
        $params['emptylabel']          = self::EMPTY_VALUE;
       //Display emptychoice ?
        $params['display_emptychoice'] = true;
        $params['checkright']          = false;
        $params['toupdate']            = '';
        $params['display']             = true;
        $params['track_changes']       = true;

        if (is_array($options) && count($options)) {
            foreach ($options as $key => $val) {
                $params[$key] = $val;
            }
        }

        if (!is_array($types)) {
            $types = $CFG_GLPI["state_types"];
        }
        $options = [];

        foreach ($types as $type) {
            if ($item = getItemForItemtype($type)) {
                if ($params['checkright'] && !$item->canView()) {
                    continue;
                }
                $options[$type] = $item->getTypeName($params['plural'] ? 2 : 1);
            }
        }
        asort($options);

        if (count($options)) {
            return Dropdown::showFromArray($params['name'], $options, [
                'value'               => $params['value'],
                'on_change'           => $params['on_change'],
                'toupdate'            => $params['toupdate'],
                'display_emptychoice' => $params['display_emptychoice'],
                'emptylabel'          => $params['emptylabel'],
                'display'             => $params['display'],
                'rand'                => $params['rand'],
                'track_changes'       => $params['track_changes'],
            ]);
        }
        return 0;
    }


    /**
     * Make a select box for all items
     *
     * @since 0.85
     *
     * @param $options array:
     *   - itemtype_name        : the name of the field containing the itemtype (default 'itemtype')
     *   - items_id_name        : the name of the field containing the id of the selected item
     *                            (default 'items_id')
     *   - itemtypes            : all possible types to search for (default: $CFG_GLPI["state_types"])
     *   - default_itemtype     : the default itemtype to select (don't define if you don't
     *                            need a default) (defaut 0)
     *    - entity_restrict     : restrict entity in searching items (default -1)
     *    - onlyglobal          : don't match item that don't have `is_global` == 1 (false by default)
     *    - checkright          : check to see if we can "view" the itemtype (false by default)
     *    - showItemSpecificity : given an item, the AJAX file to open if there is special
     *                            treatment. For instance, select a Item_Device* for CommonDevice
     *    - emptylabel          : Empty choice's label (default self::EMPTY_VALUE)
     *    - display_emptychoice : display empty choice, cannot be used when "multiple" option set to true (default true)
     *    - used                : array / Already used items ID: not to display in dropdown (default empty)
     *    - display             : true : display directly, false return the html
     *
     * @return integer randomized value used to generate HTML IDs
     **/
    public static function showSelectItemFromItemtypes(array $options = [])
    {
        /** @var array $CFG_GLPI */
        global $CFG_GLPI;

        $params = [
            'itemtype_name'             => 'itemtype',
            'items_id_name'             => 'items_id',
            'itemtypes'                 => '',
            'default_itemtype'          => 0,
            'default_items_id'          => -1,
            'entity_restrict'           => -1,
            'onlyglobal'                => false,
            'checkright'                => false,
            'showItemSpecificity'       => '',
            'emptylabel'                => self::EMPTY_VALUE,
            'display_emptychoice'       => true,
            'used'                      => [],
            'ajax_page'                 => $CFG_GLPI["root_doc"] . "/ajax/dropdownAllItems.php",
            'display'                   => true,
            'rand'                      => mt_rand(),
            'itemtype_track_changes'    => false,
        ];

        if (is_array($options) && count($options)) {
            foreach ($options as $key => $val) {
                $params[$key] = $val;
            }
        }

        $select = self::showItemType($params['itemtypes'], [
            'checkright'          => $params['checkright'],
            'name'                => $params['itemtype_name'],
            'emptylabel'          => $params['emptylabel'],
            'display_emptychoice' => $params['display_emptychoice'],
            'display'             => $params['display'],
            'rand'                => $params['rand'],
            'track_changes'       => $params['itemtype_track_changes'],
        ]);

        $p_ajax = [
            'idtable'             => '__VALUE__',
            'name'                => $params['items_id_name'],
            'entity_restrict'     => $params['entity_restrict'],
            'showItemSpecificity' => $params['showItemSpecificity'],
            'rand'                => $params['rand']
        ];

       // manage condition
        if ($params['onlyglobal']) {
            $p_ajax['condition'] = static::addNewCondition(['is_global' => 1]);
        }
        if ($params['used']) {
            $p_ajax['used'] = $params['used'];
        }
        if (!empty($params['default_itemtype']) && $params['default_items_id'] > 0) {
            $p_ajax["value"] = $params['default_items_id'];
            // If default itemtype is a CommonDBTM
            if (is_subclass_of($params['default_itemtype'], 'CommonDBTM', true)) {
                $item = new $params['default_itemtype']();
                $item->getFromDB($params['default_items_id']);
                $p_ajax["valuename"] = $item->getName();
            }
        }

        $field_id = Html::cleanId("dropdown_" . $params['itemtype_name'] . $params['rand']);
        $show_id  = Html::cleanId("show_" . $params['items_id_name'] . $params['rand']);

        $ajax = Ajax::updateItemOnSelectEvent(
            $field_id,
            $show_id,
            $params['ajax_page'],
            $p_ajax,
            $params['display']
        );

        $out = "";
        if (!$params['display']) {
            $out .= $select . $ajax;
        }

        $out .= "<br><span id='$show_id'>&nbsp;</span>\n";

       // We check $options as the caller will set $options['default_itemtype'] only if it needs a
       // default itemtype and the default value can be '' thus empty won't be valid !
        if (array_key_exists('default_itemtype', $options)) {
            $out .= "<script type='text/javascript' >\n";
            $out .= "$(function() {";
            $out .= Html::jsSetDropdownValue($field_id, $params['default_itemtype']);
            $out .= "});</script>\n";

            $p_ajax["idtable"] = $params['default_itemtype'];
            $ajax2 = Ajax::updateItem(
                $show_id,
                $params['ajax_page'],
                $p_ajax,
                "",
                $params['display']
            );

            if (!$params['display']) {
                $out .= $ajax2;
            }
        }

        if ($params['display']) {
            echo $out;
            return $params['rand'];
        }

        return $out;
    }


    /**
     * Dropdown numbers
     *
     * @since 0.84
     *
     * @param string $myname   select name
     * @param array  $options  array of additionnal options :
     *     - value              default value (default 0)
     *     - rand               random value
     *     - min                min value (default 0)
     *     - max                max value (default 100)
     *     - step               step used (default 1)
     *     - toadd     array    of values to add at the beginning
     *     - unit      string   unit to used
     *     - display   boolean  if false get string
     *     - width              specific width needed
     *     - on_change string / value to transmit to "onChange"
     *     - used      array / Already used items ID: not to display in dropdown (default empty)
     *     - class : class to pass to html select
     **/
    public static function showNumber($myname, $options = [])
    {
        /** @var array $CFG_GLPI */
        global $CFG_GLPI;

        $p = [
            'value'           => 0,
            'rand'            => mt_rand(),
            'min'             => 0,
            'max'             => 100,
            'step'            => 1,
            'toadd'           => [],
            'unit'            => '',
            'display'         => true,
            'width'           => '',
            'on_change'       => '',
            'used'            => [],
            'specific_tags'   => [],
            'class'           => "form-select",
        ];

        if (is_array($options) && count($options)) {
            foreach ($options as $key => $val) {
                $p[$key] = $val;
            }
        }
        if (($p['value'] < $p['min']) && !isset($p['toadd'][$p['value']])) {
            $min = $p['min'];

            while (isset($p['used'][$min])) {
                ++$min;
            }
            $p['value'] = $min;
        }

        $field_id = Html::cleanId("dropdown_" . $myname . $p['rand']);
        $valuekey = Toolbox::isFloat($p['value']) ? (string)$p['value'] : $p['value'];
        if (!isset($p['toadd'][$valuekey])) {
            $decimals = Toolbox::isFloat($p['value']) ? Toolbox::getDecimalNumbers($p['step']) : 0;
            $valuename = self::getValueWithUnit($p['value'], $p['unit'], $decimals);
        } else {
            $valuename = $p['toadd'][$valuekey];
        }
        $param = ['value'               => $p['value'],
            'valuename'           => $valuename,
            'width'               => $p['width'],
            'on_change'           => $p['on_change'],
            'used'                => $p['used'],
            'unit'                => $p['unit'],
            'min'                 => $p['min'],
            'max'                 => $p['max'],
            'step'                => $p['step'],
            'toadd'               => $p['toadd'],
            'specific_tags'       => $p['specific_tags'],
            'class'               => $p['class']
        ];

        $out   = Html::jsAjaxDropdown(
            $myname,
            $field_id,
            $CFG_GLPI['root_doc'] . "/ajax/getDropdownNumber.php",
            $param
        );

        if ($p['display']) {
            echo $out;
            return $p['rand'];
        }
        return $out;
    }


    /**
     * Get value with unit / Automatic management of standar unit (year, month, %, ...)
     *
     * @since 0.84
     *
     * @param integer $value    numeric value
     * @param string  $unit     unit (maybe year, month, day, hour, % for standard management)
     * @param integer $decimals number of decimal
     **/
    public static function getValueWithUnit($value, $unit, $decimals = 0)
    {

        $formatted_number = is_numeric($value)
         ? Html::formatNumber($value, false, $decimals)
         : $value;

        if (strlen($unit) == 0) {
            return $formatted_number;
        }

        switch ($unit) {
            case 'year':
               //TRANS: %s is a number of years
                return sprintf(_n('%s year', '%s years', $value), $formatted_number);

            case 'month':
               //TRANS: %s is a number of months
                return sprintf(_n('%s month', '%s months', $value), $formatted_number);

            case 'day':
               //TRANS: %s is a number of days
                return sprintf(_n('%s day', '%s days', $value), $formatted_number);

            case 'hour':
               //TRANS: %s is a number of hours
                return sprintf(_n('%s hour', '%s hours', $value), $formatted_number);

            case 'minute':
               //TRANS: %s is a number of minutes
                return sprintf(_n('%s minute', '%s minutes', $value), $formatted_number);

            case 'second':
               //TRANS: %s is a number of seconds
                return sprintf(_n('%s second', '%s seconds', $value), $formatted_number);

            case 'millisecond':
               //TRANS: %s is a number of milliseconds
                return sprintf(_n('%s millisecond', '%s milliseconds', $value), $formatted_number);

            case 'rack_unit':
                return sprintf(_n('%d unit', '%d units', $value), $value);

            case 'auto':
                return Toolbox::getSize($value * 1024 * 1024);

            case '%':
                return sprintf(__('%s%%'), $formatted_number);

            default:
                return sprintf(__('%1$s %2$s'), $formatted_number, $unit);
        }
    }


    /**
     * Dropdown integers
     *
     * @since 0.83
     *
     * @param string $myname   select name
     * @param array  $options  array of options
     *    - value           : default value
     *    - min             : min value : default 0
     *    - max             : max value : default DAY_TIMESTAMP
     *    - value           : default value
     *    - addfirstminutes : add first minutes before first step (default false)
     *    - toadd           : array of values to add
     *    - inhours         : only show timestamp in hours not in days
     *    - display         : boolean / display or return string
     *    - width           : string / display width of the item
     **/
    public static function showTimeStamp($myname, $options = [])
    {
        /** @var array $CFG_GLPI */
        global $CFG_GLPI;

        $params['value']               = 0;
        $params['rand']                = mt_rand();
        $params['min']                 = 0;
        $params['max']                 = DAY_TIMESTAMP;
        $params['step']                = $CFG_GLPI["time_step"] * MINUTE_TIMESTAMP;
        $params['emptylabel']          = self::EMPTY_VALUE;
        $params['addfirstminutes']     = false;
        $params['toadd']               = [];
        $params['inhours']             = false;
        $params['display']             = true;
        $params['display_emptychoice'] = true;
        $params['width']               = '';
        $params['class']               = 'form-select';
        $params['readonly']            = false;

        if (is_array($options) && count($options)) {
            foreach ($options as $key => $val) {
                $params[$key] = $val;
            }
        }

       // Manage min :
        $params['min'] = floor($params['min'] / $params['step']) * $params['step'];

        if ($params['min'] == 0) {
            $params['min'] = $params['step'];
        }

        $params['max'] = max($params['value'], $params['max']);

       // Floor with MINUTE_TIMESTAMP for rounded purpose
        if (empty($params['value'])) {
            $params['value'] = 0;
        }
        if (
            ($params['value'] < max($params['min'], 10 * MINUTE_TIMESTAMP))
            && $params['addfirstminutes']
        ) {
            $params['value'] = floor(($params['value']) / MINUTE_TIMESTAMP) * MINUTE_TIMESTAMP;
        } else if (!in_array($params['value'], $params['toadd'])) {
           // Round to a valid step except if value is already valid (defined in values to add)
            $params['value'] = floor(($params['value']) / $params['step']) * $params['step'];
        }

        // Generate array keys
        $values = [];

        if ($params['value']) {
            $values[$params['value']] = '';
        }

        if ($params['addfirstminutes']) {
            $max = max($params['min'], 10 * MINUTE_TIMESTAMP);
            for ($i = MINUTE_TIMESTAMP; $i < $max; $i += MINUTE_TIMESTAMP) {
                $values[$i] = '';
            }
        }

        for ($i = $params['min']; $i <= $params['max']; $i += $params['step']) {
            $values[$i] = '';
        }

        if (count($params['toadd'])) {
            foreach ($params['toadd'] as $key) {
                $values[$key] = '';
            }
            ksort($values);
        }

        // Generate array values
        foreach ($values as $i => $val) {
            if ($params['inhours']) {
                $day  = 0;
                $hour = floor($i / HOUR_TIMESTAMP);
            } else {
                $day  = floor($i / DAY_TIMESTAMP);
                $hour = floor(($i % DAY_TIMESTAMP) / HOUR_TIMESTAMP);
            }
            $minute     = floor(($i % HOUR_TIMESTAMP) / MINUTE_TIMESTAMP);
            if ($minute === '0') {
                $minute = '00';
            }
            if ($day > 0) {
                if (($hour > 0) || ($minute > 0)) {
                    if ($minute < 10) {
                         $minute = '0' . $minute;
                    }

                   //TRANS: %1$d is the number of days, %2$d the number of hours,
                   //       %3$s the number of minutes : display 1 day 3h15
                    $values[$i] = sprintf(
                        _n('%1$d day %2$dh%3$s', '%1$d days %2$dh%3$s', $day),
                        $day,
                        $hour,
                        $minute
                    );
                } else {
                    $values[$i] = sprintf(_n('%d day', '%d days', $day), $day);
                }
            } else if ($hour > 0 || $minute > 0) {
                if ($minute < 10) {
                    $minute = '0' . $minute;
                }

               //TRANS: %1$d the number of hours, %2$s the number of minutes : display 3h15
                $values[$i] = sprintf(__('%1$dh%2$s'), $hour, $minute);
            }
        }

        return Dropdown::showFromArray($myname, $values, [
            'value'               => $params['value'],
            'display'             => $params['display'],
            'width'               => $params['width'],
            'display_emptychoice' => $params['display_emptychoice'],
            'rand'                => $params['rand'],
            'emptylabel'          => $params['emptylabel'],
            'class'               => $params['class'],
            'readonly'            => $params['readonly'],
        ]);
    }


    /**
     * Toggle view in LDAP user import/synchro between no restriction and date restriction
     *
     * @param $enabled (default 0)
     **/
    public static function showAdvanceDateRestrictionSwitch($enabled = 0)
    {
        /** @var array $CFG_GLPI */
        global $CFG_GLPI;

        $rand = mt_rand();
        $url  = $CFG_GLPI["root_doc"] . "/ajax/ldapdaterestriction.php";
        echo "<script type='text/javascript' >";
        echo "function activateRestriction() {";
         $params = ['enabled' => 1];
         Ajax::updateItemJsCode('date_restriction', $url, $params);
        echo "};";

        echo "function deactivateRestriction() {";
         $params = ['enabled' => 0];
         Ajax::updateItemJsCode('date_restriction', $url, $params);
        echo "};";
        echo "</script>";

        echo "</table>";
        echo "<span id='date_restriction'>";
        $_POST['enabled'] = $enabled;
        include(GLPI_ROOT . "/ajax/ldapdaterestriction.php");
        echo "</span>";
        return $rand;
    }


    /**
     * Dropdown of values in an array
     *
     * @param string $name      select name
     * @param array  $elements  array of elements to display
     * @param array  $options   array of possible options:
     *    - value               : integer / preselected value (default 0)
     *    - used                : array / Already used items ID: not to display in dropdown (default empty)
     *    - readonly            : boolean / used as a readonly item (default false)
     *    - on_change           : string / value to transmit to "onChange"
     *    - multiple            : boolean / can select several values (default false)
     *    - size                : integer / number of rows for the select (default = 1)
     *    - display             : boolean / display or return string
     *    - other               : boolean or string if not false, then we can use an "other" value
     *                            if it is a string, then the default value will be this string
     *    - rand                : specific rand if needed (default is generated one)
     *    - width               : specific width needed (default not set)
     *    - emptylabel          : empty label if empty displayed (default self::EMPTY_VALUE)
     *    - display_emptychoice : display empty choice, cannot be used when "multiple" option set to true (default false)
     *    - class               : class attributes to add
     *    - tooltip             : string / message to add as tooltip on the dropdown (default '')
     *    - option_tooltips     : array / message to add as tooltip on the dropdown options. Use the same keys as for the $elements parameter, but none is mandotary. Missing keys will just be ignored and no tooltip will be added. To add a tooltip on an option group, is the '__optgroup_label' key inside the array describing option tooltips : 'optgroupname1' => array('__optgroup_label' => 'tooltip for option group') (default empty)
     *    - noselect2           : if true, don't use select2 lib
     *    - templateResult      : if not empty, call this as template results of select2
     *    - templateSelection   : if not empty, call this as template selection of select2
     *
     * Permit to use optgroup defining items in arrays
     * array('optgroupname'  => array('key1' => 'val1',
     *                                'key2' => 'val2'),
     *       'optgroupname2' => array('key3' => 'val3',
     *                                'key4' => 'val4'))
     *
     * @return integer|string
     *    integer if option display=true (random part of elements id)
     *    string if option display=false (HTML code)
     **/
    public static function showFromArray($name, array $elements, $options = [])
    {

        $param['value']               = '';
        $param['values']              = [''];
        $param['class']               = 'form-select';
        $param['tooltip']             = '';
        $param['option_tooltips']     = [];
        $param['used']                = [];
        $param['readonly']            = false;
        $param['on_change']           = '';
        $param['width']               = '';
        $param['multiple']            = false;
        $param['size']                = 1;
        $param['display']             = true;
        $param['other']               = false;
        $param['rand']                = mt_rand();
        $param['emptylabel']          = self::EMPTY_VALUE;
        $param['display_emptychoice'] = false;
        $param['disabled']            = false;
        $param['required']            = false;
        $param['noselect2']           = false;
        $param['templateResult']      = "templateResult";
        $param['templateSelection']   = "templateSelection";
        $param['track_changes']       = "true";

        if (is_array($options) && count($options)) {
            if (isset($options['value']) && strlen($options['value'])) {
                $options['values'] = [$options['value']];
                unset($options['value']);
            }
            foreach ($options as $key => $val) {
                $param[$key] = $val;
            }
        }

        $other_select_option = $name . '_other_value';
        if ($param['other'] !== false) {
            $param['on_change'] .= "displayOtherSelectOptions(this, \"$other_select_option\");";

           // If $param['other'] is a string, then we must highlight "other" option
            if (is_string($param['other'])) {
                if (!$param["multiple"]) {
                    $param['values'] = [$other_select_option];
                } else {
                    $param['values'][] = $other_select_option;
                }
            }
        }

        $param['option_tooltips'] = Html::entities_deep($param['option_tooltips']);

        if ($param["display_emptychoice"] && !$param["multiple"]) {
            $elements = [ 0 => $param['emptylabel'] ] + $elements;
        }

        if ($param["multiple"]) {
            $field_name = $name . "[]";
        } else {
            $field_name = $name;
        }

        $output = '';
       // readonly mode
        $field_id = Html::cleanId("dropdown_" . $name . $param['rand']);
        if ($param['readonly']) {
            $to_display = [];
            foreach ($param['values'] as $value) {
                $output .= "<input type='hidden' name='$field_name' value='$value'>";
                if (isset($elements[$value])) {
                    $to_display[] = $elements[$value];
                }
            }
            $output .= '<span class="form-control" readonly style="width: ' . $param["width"] . '">' . implode(', ', $to_display) . '</span>';
        } else {
            $output  .= "<select name='$field_name' id='$field_id'";

            if ($param['tooltip']) {
                $output .= ' title="' . Html::entities_deep($param['tooltip']) . '"';
            }

            if ($param['class']) {
                $output .= ' class="' . Html::entities_deep($param['class']) . '"';
            }

            if (!empty($param["on_change"])) {
                $output .= " onChange='" . $param["on_change"] . "'";
            }

            if ((is_int($param["size"])) && ($param["size"] > 0)) {
                $output .= " size='" . $param["size"] . "'";
            }

            if ($param["multiple"]) {
                $output .= " multiple";
            }

            if ($param["disabled"]) {
                $output .= " disabled='disabled'";
            }

            if ($param["required"]) {
                $output .= " required='required'";
            }

            if (!$param['track_changes']) {
                $output .= " data-track-changes=''";
            }

            $output .= '>';
            $max_option_size = 0;
            foreach ($elements as $key => $val) {
               // optgroup management
                if (is_array($val)) {
                    $opt_goup = Html::entities_deep($key);
                    if ($max_option_size < strlen($opt_goup)) {
                        $max_option_size = strlen($opt_goup);
                    }

                    $output .= "<optgroup label=\"$opt_goup\"";
                    $optgroup_tooltips = false;
                    if (isset($param['option_tooltips'][$key])) {
                        if (is_array($param['option_tooltips'][$key])) {
                            if (isset($param['option_tooltips'][$key]['__optgroup_label'])) {
                                $output .= ' title="' . $param['option_tooltips'][$key]['__optgroup_label'] . '"';
                            }
                            $optgroup_tooltips = $param['option_tooltips'][$key];
                        } else {
                            $output .= ' title="' . $param['option_tooltips'][$key] . '"';
                        }
                    }
                    $output .= ">";

                    foreach ($val as $key2 => $val2) {
                        if (!isset($param['used'][$key2])) {
                            $output .= "<option value='" . $key2 . "'";
                           // Do not use in_array : trouble with 0 and empty value
                            foreach ($param['values'] as $value) {
                                if (strcmp($key2, $value) === 0) {
                                    $output .= " selected";
                                    break;
                                }
                            }
                            if ($optgroup_tooltips && isset($optgroup_tooltips[$key2])) {
                                $output .= ' title="' . $optgroup_tooltips[$key2] . '"';
                            }
                            $output .= ">" .  Html::entities_deep($val2) . "</option>";
                            if ($max_option_size < strlen($val2)) {
                                $max_option_size = strlen($val2);
                            }
                        }
                    }
                    $output .= "</optgroup>";
                } else {
                    if (!isset($param['used'][$key])) {
                        $output .= "<option value='" . Html::entities_deep($key) . "'";
                       // Do not use in_array : trouble with 0 and empty value
                        foreach ($param['values'] as $value) {
                            if (strcmp($key, $value) === 0) {
                                $output .= " selected";
                                break;
                            }
                        }
                        if (isset($param['option_tooltips'][$key])) {
                            $output .= ' title="' . $param['option_tooltips'][$key] . '"';
                        }
                        $output .= ">" . Html::entities_deep($val) . "</option>";
                        if (!is_null($val) && ($max_option_size < strlen($val))) {
                            $max_option_size = strlen($val);
                        }
                    }
                }
            }

            if ($param['other'] !== false) {
                $output .= "<option value='$other_select_option'";
                if (is_string($param['other'])) {
                    $output .= " selected";
                }
                $output .= ">" . __('Other...') . "</option>";
            }

            $output .= "</select>";
            if ($param['other'] !== false) {
                $output .= "<input name='$other_select_option' id='$other_select_option' type='text'";
                if (is_string($param['other'])) {
                    $output .= " value=\"" . $param['other'] . "\"";
                } else {
                    $output .= " style=\"display: none\"";
                }
                $output .= ">";
            }
        }

        if (!$param['noselect2']) {
           // Width set on select
            $adapt_params = [
                'width'             => $param["width"],
                'templateResult'    => $param["templateResult"],
                'templateSelection' => $param["templateSelection"],
            ];
            $output .= Html::jsAdaptDropdown($field_id, $adapt_params);
        }

        if ($param["multiple"]) {
           // Hack for All / None because select2 does not provide it
            $select   = __('All');
            $deselect = __('None');
            $output  .= "<div class='invisible' id='selectallbuttons_$field_id'>";
            $output  .= "<div class='d-flex justify-content-around p-1'>";
            $output  .= "<a class='btn btn-sm' " .
                      "onclick=\"selectAll('$field_id');$('#$field_id').select2('close');\">$select" .
                     "</a> ";
            $output  .= "<a class='btn btn-sm' onclick=\"deselectAll('$field_id');\">$deselect" .
                     "</a>";
            $output  .= "</div></div>";

            $js = "
         var multichecksappend$field_id = false;
         $('#$field_id').on('select2:open', function(e) {
            if (!multichecksappend$field_id) {
               $('#select2-$field_id-results').parent().append($('#selectallbuttons_$field_id').html());
               multichecksappend$field_id = true;
            }
         });";
            $output .= Html::scriptBlock($js);
        }
        $output .= Ajax::commonDropdownUpdateItem($param, false);

        if ($param['display']) {
            echo $output;
            return $param['rand'];
        }
        return $output;
    }


    /**
     * Dropdown for frequency (interval between 2 actions)
     *
     * @param string  $name   select name
     * @param integer $value  default value (default 0)
     * @param array   $options
     *
     * @return void
     **/
    public static function showFrequency($name, $value = 0, $options = [])
    {

        $tab = [];

        $tab[MINUTE_TIMESTAMP] = sprintf(_n('%d minute', '%d minutes', 1), 1);

       // Minutes
        for ($i = 5; $i < 60; $i += 5) {
            $tab[$i * MINUTE_TIMESTAMP] = sprintf(_n('%d minute', '%d minutes', $i), $i);
        }

       // Heures
        for ($i = 1; $i < 24; $i++) {
            $tab[$i * HOUR_TIMESTAMP] = sprintf(_n('%d hour', '%d hours', $i), $i);
        }

       // Jours
        $tab[DAY_TIMESTAMP] = __('Each day');
        for ($i = 2; $i < 7; $i++) {
            $tab[$i * DAY_TIMESTAMP] = sprintf(_n('%d day', '%d days', $i), $i);
        }

        $tab[WEEK_TIMESTAMP]  = __('Each week');
        $tab[MONTH_TIMESTAMP] = __('Each month');

        Dropdown::showFromArray($name, $tab, $options + [
            'value' => $value
        ]);
    }

    /**
     * Dropdown for global item management
     *
     * @param integer $ID           item ID
     * @param array   attrs   array which contains the extra paramters
     *
     * Parameters can be :
     * - target target for actions
     * - withtemplate template or basic computer
     * - value value of global state
     * - class : class to pass to html select
     * - management_restrict global management restrict mode
     * - width specific width needed (default not set)
     **/
    public static function showGlobalSwitch($ID, $attrs = [])
    {
        $params['management_restrict'] = 0;
        $params['value']               = 0;
        $params['name']                = 'is_global';
        $params['target']              = '';
        $params['class']               = "form-select";
        $params['width']               = "";

        foreach ($attrs as $key => $value) {
            if ($value != '') {
                $params[$key] = $value;
            }
        }

        if (
            $params['value']
            && empty($params['withtemplate'])
        ) {
            echo __('Global management');

            if ($params['management_restrict'] == 2) {
                echo "&nbsp;";
                Html::showSimpleForm(
                    $params['target'],
                    'unglobalize',
                    __('Use unitary management'),
                    ['id' => $ID],
                    '',
                    '',
                    [__('Do you really want to use unitary management for this item?'),
                        __('Duplicate the element as many times as there are connections')
                    ]
                );
                echo "&nbsp;";

                echo "<span class='fa fa-info pointer'" .
                 " title=\"" . __s('Duplicate the element as many times as there are connections') .
                 "\"><span class='sr-only'>" . __s('Duplicate the element as many times as there are connections') . "</span></span>";
            }
        } else {
            if ($params['management_restrict'] == 2) {
                $rand = mt_rand();
                $values = [MANAGEMENT_UNITARY => __('Unit management'),
                    MANAGEMENT_GLOBAL  => __('Global management')
                ];
                Dropdown::showFromArray($params['name'], $values, [
                    'value' => $params['value'],
                    'class' => $params['class'],
                    'width' => $params['width'],
                ]);
            } else {
               // Templates edition
                if (!empty($params['withtemplate'])) {
                    echo "<input type='hidden' name='is_global' value='" .
                      $params['management_restrict'] . "'>";
                    echo (!$params['management_restrict'] ? __('Unit management') : __('Global management'));
                } else {
                    echo (!$params['value'] ? __('Unit management') : __('Global management'));
                }
            }
        }
    }


    /**
     * Import a dropdown - check if already exists
     *
     * @param string $itemtype  name of the class
     * @param array  $input     of value to import
     *
     * @return boolean|integer ID of the new item or false on error
     **/
    public static function import($itemtype, $input)
    {

        if (!($item = getItemForItemtype($itemtype))) {
            return false;
        }
        return $item->import($input);
    }


    /**
     * Import a value in a dropdown table.
     *
     * This import a new dropdown if it doesn't exist - Play dictionary if needed
     *
     * @param string  $itemtype         name of the class
     * @param string  $value            Value of the new dropdown.
     * @param integer $entities_id       entity in case of specific dropdown
     * @param array   $external_params
     * @param string  $comment
     * @param boolean $add              if true, add it if not found. if false, just check if exists
     *
     * @return integer : dropdown id.
     **/
    public static function importExternal(
        $itemtype,
        $value,
        $entities_id = -1,
        $external_params = [],
        $comment = '',
        $add = true
    ) {

        if (!($item = getItemForItemtype($itemtype))) {
            return false;
        }
        return $item->importExternal($value, $entities_id, $external_params, $comment, $add);
    }

    /**
     * Get the label associated with a management type
     *
     * @param integer value the type of management (default 0)
     *
     * @return string the label corresponding to it, or ""
     **/
    public static function getGlobalSwitch($value = 0)
    {

        switch ($value) {
            case 0:
                return __('Unit management');

            case 1:
                return __('Global management');

            default:
                return "";
        }
    }


    /**
     * show dropdown for output format
     *
     * @since 0.83
     **/
    public static function showOutputFormat($itemtype = null)
    {
        /** @var array $CFG_GLPI */
        global $CFG_GLPI;

        $values[Search::PDF_OUTPUT_LANDSCAPE]     = __('Current page in landscape PDF');
        $values[Search::PDF_OUTPUT_PORTRAIT]      = __('Current page in portrait PDF');
        $values[Search::SYLK_OUTPUT]              = __('Current page in SLK');
        $values[Search::CSV_OUTPUT]               = __('Current page in CSV');
        $values['-' . Search::PDF_OUTPUT_LANDSCAPE] = __('All pages in landscape PDF');
        $values['-' . Search::PDF_OUTPUT_PORTRAIT]  = __('All pages in portrait PDF');
        $values['-' . Search::SYLK_OUTPUT]          = __('All pages in SLK');
        $values['-' . Search::CSV_OUTPUT]           = __('All pages in CSV');

        if ($itemtype != "Stat") {
           // Do not show this option for stat page
            $values['-' . Search::NAMES_OUTPUT] = __('Copy names to clipboard');
        }

        $rand = mt_rand();
        Dropdown::showFromArray('display_type', $values, ['rand' => $rand]);
        echo "<button type='submit' name='export' class='btn' " .
             " title=\"" . _sx('button', 'Export') . "\">" .
             "<i class='far fa-save'></i><span class='sr-only'>" . _sx('button', 'Export') . "<span>";
    }


    /**
     * show dropdown to select list limit
     *
     * @since 0.83
     *
     * @param string $onchange  Optional, for ajax (default '')
     **/
    public static function showListLimit($onchange = '', $display = true)
    {
        /** @var array $CFG_GLPI */
        global $CFG_GLPI;

        if (isset($_SESSION['glpilist_limit'])) {
            $list_limit = $_SESSION['glpilist_limit'];
        } else {
            $list_limit = $CFG_GLPI['list_limit'];
        }

        $values = [];

        for ($i = 5; $i < 20; $i += 5) {
            $values[$i] = $i;
        }
        for ($i = 20; $i < 50; $i += 10) {
            $values[$i] = $i;
        }
        for ($i = 50; $i < 250; $i += 50) {
            $values[$i] = $i;
        }
        for ($i = 250; $i < 1000; $i += 250) {
            $values[$i] = $i;
        }
        for ($i = 1000; $i < 5000; $i += 1000) {
            $values[$i] = $i;
        }
        for ($i = 5000; $i <= 10000; $i += 5000) {
            $values[$i] = $i;
        }
        $values[9999999] = 9999999;
       // Propose max input vars -10
        $max             = Toolbox::get_max_input_vars();
        if ($max > 10) {
            $values[$max - 10] = $max - 10;
        }
        ksort($values);
        return self::showFromArray(
            'glpilist_limit',
            $values,
            ['on_change' => $onchange,
                'value'     => $list_limit,
                'display'   => $display
            ]
        );
    }

    /**
     * Get dropdown value
     *
     * @param array   $post Posted values
     * @param boolean $json Encode to JSON, default to true
     *
     * @return string|array
     */
    public static function getDropdownValue($post, $json = true)
    {
        /**
         * @var array $CFG_GLPI
         * @var \DBmysql $DB
         */
        global $CFG_GLPI, $DB;

       // check if asked itemtype is the one originaly requested by the form
        if (!Session::validateIDOR($post)) {
            return;
        }

        if (
            isset($post["entity_restrict"])
            && !is_array($post["entity_restrict"])
            && (substr($post["entity_restrict"], 0, 1) === '[')
            && (substr($post["entity_restrict"], -1) === ']')
        ) {
            $decoded = Toolbox::jsonDecode($post['entity_restrict']);
            $entities = [];
            if (is_array($decoded)) {
                foreach ($decoded as $value) {
                    $entities[] = (int)$value;
                }
            }
            $post["entity_restrict"] = $entities;
        }
        if (isset($post['entity_restrict']) && 'default' === $post['entity_restrict']) {
            $post['entity_restrict'] = $_SESSION['glpiactiveentities'];
        }

       // Security
        if (!($item = getItemForItemtype($post['itemtype']))) {
            return;
        }

        $table = $item->getTable();
        $datas = [];

        $displaywith = false;
        if (isset($post['displaywith'])) {
            if (is_array($post['displaywith']) && count($post['displaywith'])) {
                $table = getTableForItemType($post['itemtype']);
                foreach ($post['displaywith'] as $key => $value) {
                    if (!$DB->fieldExists($table, $value)) {
                        unset($post['displaywith'][$key]);
                    }
                }
                if (count($post['displaywith'])) {
                    $displaywith = true;
                }
            }
        }

        if (!isset($post['permit_select_parent'])) {
            $post['permit_select_parent'] = false;
        }

        if (isset($post['condition']) && !empty($post['condition']) && !is_array($post['condition'])) {
           // Retreive conditions from SESSION using its key
            $key = $post['condition'];
            if (isset($_SESSION['glpicondition']) && isset($_SESSION['glpicondition'][$key])) {
                $post['condition'] = $_SESSION['glpicondition'][$key];
            } else {
                $post['condition'] = [];
            }
        }

        if (!isset($post['emptylabel']) || ($post['emptylabel'] == '')) {
            $post['emptylabel'] = Dropdown::EMPTY_VALUE;
        }

        $where = [];

        if ($item->maybeDeleted()) {
            $where["$table.is_deleted"] = 0;
        }
        if ($item->maybeTemplate()) {
            $where["$table.is_template"] = 0;
        }

        if (!isset($post['page'])) {
            $post['page']       = 1;
            $post['page_limit'] = $CFG_GLPI['dropdown_max'];
        }

        $start = intval(($post['page'] - 1) * $post['page_limit']);
        $limit = intval($post['page_limit']);

        if (isset($post['used'])) {
            $used = $post['used'];

            if (count($used)) {
                $where['NOT'] = ["$table.id" => $used];
            }
        }

        if (isset($post['toadd'])) {
            $toadd = $post['toadd'];
        } else {
            $toadd = [];
        }

        $ljoin = [];

        if (isset($post['condition']) && !empty($post['condition'])) {
            if (isset($post['condition']['LEFT JOIN'])) {
                $ljoin = $post['condition']['LEFT JOIN'];
                unset($post['condition']['LEFT JOIN']);
            }
            if (isset($post['condition']['WHERE'])) {
                $where = array_merge($where, $post['condition']['WHERE']);
            } else {
                foreach ($post['condition'] as $key => $value) {
                    if (strpos($key, '.') === false) {
                        // Ensure condition contains table name to prevent ambiguity with fields from `glpi_entities` table
                        $where["$table.$key"] = $value;
                    } else {
                        $where[$key] = $value;
                    }
                }
            }
        }

        $one_item = -1;
        if (isset($post['_one_id'])) {
            $one_item = $post['_one_id'];
        }

       // Count real items returned
        $count = 0;
        if ($item instanceof CommonTreeDropdown) {
            if (isset($post['parent_id']) && $post['parent_id'] != '') {
                $sons = getSonsOf($table, $post['parent_id']);
                $where[] = [
                    ["$table.id" => $sons],
                    ["NOT" => ["$table.id" => $post['parent_id']]],
                ];
            }
            if ($one_item >= 0) {
                $where["$table.id"] = $one_item;
            } else {
                if (!empty($post['searchText'])) {
                    $search = Search::makeTextSearchValue($post['searchText']);

                    $swhere = [
                        "OR" => [
                            "$table.completename" => ['LIKE', $search]
                        ]
                    ];
                    if ($item->isField('code')) {
                        $swhere["OR"]["$table.code"] = ['LIKE', $search];
                    }
                    if ($item->isField('alias')) {
                        $swhere["OR"]["$table.alias"] = ['LIKE', $search];
                    }
                    if (Session::haveTranslations($post['itemtype'], 'completename')) {
                        $swhere["namet.value"] = ['LIKE', $search];
                    }

                    if (
                        $_SESSION['glpiis_ids_visible']
                        && is_numeric($post['searchText']) && (int)$post['searchText'] == $post['searchText']
                    ) {
                        $swhere[$table . '.' . $item->getIndexName()] = ['LIKE', "%{$post['searchText']}%"];
                    }

                   // search also in displaywith columns
                    if ($displaywith && count($post['displaywith'])) {
                        foreach ($post['displaywith'] as $with) {
                            $swhere["$table.$with"] = ['LIKE', $search];
                        }
                    }

                    $where[] = ['OR' => $swhere];
                }
            }

            $multi = false;

           // Manage multiple Entities dropdowns
            $order = ["$table.completename"];

           // No multi if get one item
            if ($item->isEntityAssign()) {
                $recur = $item->maybeRecursive();

               // Entities are not really recursive : do not display parents
                if ($post['itemtype'] == 'Entity') {
                    $recur = false;
                }

                if (isset($post["entity_restrict"]) && !($post["entity_restrict"] < 0)) {
                    $where = $where + getEntitiesRestrictCriteria(
                        $table,
                        '',
                        $post["entity_restrict"],
                        $recur
                    );

                    if (is_array($post["entity_restrict"]) && (count($post["entity_restrict"]) > 1)) {
                          $multi = true;
                    }
                } else {
                   // If private item do not use entity
                    if (!$item->maybePrivate()) {
                        $where = $where + getEntitiesRestrictCriteria($table, '', '', $recur);

                        if (count($_SESSION['glpiactiveentities']) > 1) {
                             $multi = true;
                        }
                    } else {
                        $multi = false;
                    }
                }

               // Force recursive items to multi entity view
                if ($recur) {
                    $multi = true;
                }

               // no multi view for entitites
                if ($post['itemtype'] == "Entity") {
                    $multi = false;
                }

                if ($multi) {
                    $ljoin['glpi_entities'] = [
                        'ON' => [
                            'glpi_entities' => 'id',
                            $table          => 'entities_id'
                        ]
                    ];
                    array_unshift($order, "glpi_entities.completename");
                }
            }

            $addselect = [];
            if (Session::haveTranslations($post['itemtype'], 'completename')) {
                $addselect[] = "namet.value AS transcompletename";
                $ljoin['glpi_dropdowntranslations AS namet'] = [
                    'ON' => [
                        'namet'  => 'items_id',
                        $table   => 'id', [
                            'AND' => [
                                'namet.itemtype'  => $post['itemtype'],
                                'namet.language'  => $_SESSION['glpilanguage'],
                                'namet.field'     => 'completename'
                            ]
                        ]
                    ]
                ];
            }
            if (Session::haveTranslations($post['itemtype'], 'name')) {
                $addselect[] = "namet2.value AS transname";
                $ljoin['glpi_dropdowntranslations AS namet2'] = [
                    'ON' => [
                        'namet2' => 'items_id',
                        $table   => 'id', [
                            'AND' => [
                                'namet2.itemtype' => $post['itemtype'],
                                'namet2.language' => $_SESSION['glpilanguage'],
                                'namet2.field'    => 'name'
                            ]
                        ]
                    ]
                ];
            }
            if (Session::haveTranslations($post['itemtype'], 'comment')) {
                $addselect[] = "commentt.value AS transcomment";
                $ljoin['glpi_dropdowntranslations AS commentt'] = [
                    'ON' => [
                        'commentt'  => 'items_id',
                        $table      => 'id', [
                            'AND' => [
                                'commentt.itemtype'  => $post['itemtype'],
                                'commentt.language'  => $_SESSION['glpilanguage'],
                                'commentt.field'     => 'comment'
                            ]
                        ]
                    ]
                ];
            }

            if ($start > 0 && $multi) {
               //we want to load last entry of previous page
               //(and therefore one more result) to check if
               //entity name must be displayed again
                --$start;
                ++$limit;
            }

            $criteria = [
                'SELECT'   => array_merge(["$table.*"], $addselect),
                'DISTINCT' => true,
                'FROM'     => $table,
                'WHERE'    => $where,
                'ORDER'    => $order,
                'START'    => $start,
                'LIMIT'    => $limit
            ];
            if (count($ljoin)) {
                $criteria['LEFT JOIN'] = $ljoin;
            }
            $iterator = $DB->request($criteria);

           // Empty search text : display first
            if ($post['page'] == 1 && empty($post['searchText'])) {
                if ($post['display_emptychoice']) {
                    $datas[] = [
                        'id' => 0,
                        'text' => $post['emptylabel']
                    ];
                }
            }

            if ($post['page'] == 1) {
                if (count($toadd)) {
                    foreach ($toadd as $key => $val) {
                        $datas[] = [
                            'id' => $key,
                            'text' => $val
                        ];
                    }
                }
            }
            $last_level_displayed = [];
            $datastoadd           = [];

           // Ignore first item for all pages except first page
            $firstitem = (($post['page'] > 1));
            $firstitem_entity = -1;
            $prev             = -1;
            if (count($iterator)) {
                foreach ($iterator as $data) {
                    $ID    = $data['id'];
                    $level = $data['level'];

                    if (isset($data['transname']) && !empty($data['transname'])) {
                        $outputval = $data['transname'];
                    } else {
                        $outputval = $data['name'];
                    }

                    if (
                        $multi
                        && ($data["entities_id"] != $prev)
                    ) {
                       // Do not do it for first item for next page load
                        if (!$firstitem) {
                            if ($prev >= 0) {
                                if (count($datastoadd)) {
                                    $datas[] = [
                                        'text'     => Dropdown::getDropdownName("glpi_entities", $prev),
                                        'children' => $datastoadd,
                                        'itemtype' => "Entity",
                                    ];
                                }
                            }
                        }
                        $prev = $data["entities_id"];
                        if ($firstitem) {
                            $firstitem_entity = $prev;
                        }
                       // Reset last level displayed :
                        $datastoadd = [];
                    }

                    if ($_SESSION['glpiuse_flat_dropdowntree']) {
                        if (isset($data['transcompletename']) && !empty($data['transcompletename'])) {
                            $outputval = $data['transcompletename'];
                        } else {
                            $outputval = $data['completename'];
                        }

                        $level = 0;
                    } else { // Need to check if parent is the good one
                        // Do not do if only get one item
                        if (($level > 1)) {
                           // Last parent is not the good one need to display arbo
                            if (
                                !isset($last_level_displayed[$level - 1])
                                || ($last_level_displayed[$level - 1] != $data[$item->getForeignKeyField()])
                            ) {
                                $work_level    = $level - 1;
                                $work_parentID = $data[$item->getForeignKeyField()];
                                $parent_datas  = [];
                                do {
                               // Get parent
                                    if ($item->getFromDB($work_parentID)) {
                                        // Do not do for first item for next page load
                                        if (!$firstitem) {
                                            $title = $item->fields['completename'];

                                            $selection_text = $title;

                                            if (isset($item->fields["comment"])) {
                                                 $addcomment
                                                 = DropdownTranslation::getTranslatedValue(
                                                     $ID,
                                                     $post['itemtype'],
                                                     'comment',
                                                     $_SESSION['glpilanguage'],
                                                     $item->fields['comment']
                                                 );
                                                 $title = sprintf(__('%1$s - %2$s'), $title, $addcomment);
                                            }
                                            $output2 = DropdownTranslation::getTranslatedValue(
                                                $item->fields['id'],
                                                $post['itemtype'],
                                                'name',
                                                $_SESSION['glpilanguage'],
                                                $item->fields['name']
                                            );

                                            $temp = ['id'       => $work_parentID,
                                                'text'     => $output2,
                                                'level'    => (int)$work_level,
                                                'disabled' => true
                                            ];
                                            if ($post['permit_select_parent']) {
                                                $temp['title'] = $title;
                                                $temp['selection_text'] = $selection_text;
                                                unset($temp['disabled']);
                                            }
                                            array_unshift($parent_datas, $temp);
                                        }
                                        $last_level_displayed[$work_level] = $item->fields['id'];
                                        $work_level--;
                                        $work_parentID = $item->fields[$item->getForeignKeyField()];
                                    } else { // Error getting item : stop
                                        $work_level = -1;
                                    }
                                } while (
                                    ($work_level >= 1)
                                      && (!isset($last_level_displayed[$work_level])
                                      || ($last_level_displayed[$work_level] != $work_parentID))
                                );
                              // Add parents
                                foreach ($parent_datas as $val) {
                                    $datastoadd[] = $val;
                                }
                            }
                        }
                        $last_level_displayed[$level] = $data['id'];
                    }

                   // Do not do for first item for next page load
                    if (!$firstitem) {
                        if (
                            $_SESSION["glpiis_ids_visible"]
                            || (Toolbox::strlen($outputval) == 0)
                        ) {
                            $outputval = sprintf(__('%1$s (%2$s)'), $outputval, $ID);
                        }

                        if (isset($data['transcompletename']) && !empty($data['transcompletename'])) {
                            $title = $data['transcompletename'];
                        } else {
                            $title = $data['completename'];
                        }

                        if (isset($data['alias']) && !empty($data['alias'])) {
                            $outputval = $data['alias'];
                            $title     = $data['alias'];
                        }
                        if (isset($data['code']) && !empty($data['code'])) {
                            $outputval .= ' - ' . $data['code'];
                            $title     .= ' - ' . $data['code'];
                        }

                        $selection_text = $title;

                        if (isset($data["comment"])) {
                            if (isset($data['transcomment']) && !empty($data['transcomment'])) {
                                $addcomment = $data['transcomment'];
                            } else {
                                $addcomment = $data['comment'];
                            }
                            $title = sprintf(__('%1$s - %2$s'), $title, $addcomment);
                        }
                        $datastoadd[] = [
                            'id' => $ID,
                            'text' => $outputval,
                            'level' => (int)$level,
                            'title' => $title,
                            'selection_text' => $selection_text
                        ];
                        $count++;
                    }
                    $firstitem = false;
                }
            }

            if ($multi) {
                if (count($datastoadd)) {
                   // On paging mode do not add entity information each time
                    if ($prev == $firstitem_entity) {
                        $datas = array_merge($datas, $datastoadd);
                    } else {
                        $datas[] = [
                            'text' => Dropdown::getDropdownName("glpi_entities", $prev),
                            'children' => $datastoadd,
                            'itemtype' => "Entity",
                        ];
                    }
                }
            } else {
                if (count($datastoadd)) {
                    $datas = array_merge($datas, $datastoadd);
                }
            }
        } else { // Not a dropdowntree
            $multi = false;
           // No multi if get one item
            if ($item->isEntityAssign()) {
                $multi = $item->maybeRecursive();

                if (isset($post["entity_restrict"]) && !($post["entity_restrict"] < 0)) {
                    $where = $where + getEntitiesRestrictCriteria(
                        $table,
                        "entities_id",
                        $post["entity_restrict"],
                        $multi
                    );

                    if (is_array($post["entity_restrict"]) && (count($post["entity_restrict"]) > 1)) {
                        $multi = true;
                    }
                } else {
                   // Do not use entity if may be private
                    if (!$item->maybePrivate()) {
                        $where = $where + getEntitiesRestrictCriteria($table, '', '', $multi);

                        if (count($_SESSION['glpiactiveentities']) > 1) {
                            $multi = true;
                        }
                    } else {
                        $multi = false;
                    }
                }
            }

            $field = "name";
            if ($item instanceof CommonDevice) {
                $field = "designation";
            } else if ($item instanceof Item_Devices) {
                $field = "itemtype";
            }

            if (!empty($post['searchText'])) {
                $search = Search::makeTextSearchValue($post['searchText']);
                $orwhere = ["$table.$field" => ['LIKE', $search]];

                if (
                    $_SESSION['glpiis_ids_visible']
                    && is_numeric($post['searchText']) && (int)$post['searchText'] == $post['searchText']
                ) {
                    $orwhere[$table . '.' . $item->getIndexName()] = ['LIKE', "%{$post['searchText']}%"];
                }

                if ($item instanceof CommonDCModelDropdown) {
                    $orwhere[$table . '.product_number'] = ['LIKE', $search];
                }

                if (Session::haveTranslations($post['itemtype'], $field)) {
                    $orwhere['namet.value'] = ['LIKE', $search];
                }
                if ($post['itemtype'] == "SoftwareLicense") {
                    $orwhere['glpi_softwares.name'] = ['LIKE', $search];
                }

               // search also in displaywith columns
                if ($displaywith && count($post['displaywith'])) {
                    foreach ($post['displaywith'] as $with) {
                        $orwhere["$table.$with"] = ['LIKE', $search];
                    }
                }

                $where[] = ['OR' => $orwhere];
            }
            $addselect = [];

            if (Session::haveTranslations($post['itemtype'], $field)) {
                $addselect[] = "namet.value AS transname";
                $ljoin['glpi_dropdowntranslations AS namet'] = [
                    'ON' => [
                        'namet'  => 'items_id',
                        $table   => 'id', [
                            'AND' => [
                                'namet.itemtype'  => $post['itemtype'],
                                'namet.language'  => $_SESSION['glpilanguage'],
                                'namet.field'     => $field
                            ]
                        ]
                    ]
                ];
            }
            if (Session::haveTranslations($post['itemtype'], 'comment')) {
                $addselect[] = "commentt.value AS transcomment";
                $ljoin['glpi_dropdowntranslations AS commentt'] = [
                    'ON' => [
                        'commentt'  => 'items_id',
                        $table      => 'id', [
                            'AND' => [
                                'commentt.itemtype'  => $post['itemtype'],
                                'commentt.language'  => $_SESSION['glpilanguage'],
                                'commentt.field'     => 'comment'
                            ]
                        ]
                    ]
                ];
            }

            $criteria = [];
            switch ($post['itemtype']) {
                case "Contact":
                    $criteria = [
                        'SELECT' => [
                            "$table.entities_id",
                            QueryFunction::concat(
                                params: [
                                    QueryFunction::ifnull('name', new QueryExpression($DB::quoteValue(''))),
                                    new QueryExpression($DB::quoteValue(' ')),
                                    QueryFunction::ifnull('firstname', new QueryExpression($DB::quoteValue('')))
                                ],
                                alias:$field
                            ),
                            "$table.comment",
                            "$table.id"
                        ],
                        'FROM'   => $table
                    ];
                    break;

                case "SoftwareLicense":
                    $criteria = [
                        'SELECT' => [
                            "$table.*",
                            QueryFunction::concat(
                                params: ['glpi_softwares.name', new QueryExpression($DB::quoteValue(' - ')), 'glpi_softwarelicenses.name'],
                                alias: $field
                            ),
                        ],
                        'FROM'   => $table,
                        'LEFT JOIN' => [
                            'glpi_softwares'  => [
                                'ON' => [
                                    'glpi_softwarelicenses' => 'softwares_id',
                                    'glpi_softwares'        => 'id'
                                ]
                            ]
                        ]
                    ];
                    break;

                case "Profile":
                    $criteria = [
                        'SELECT'          => "$table.*",
                        'DISTINCT'        => true,
                        'FROM'            => $table,
                        'LEFT JOIN'       => [
                            'glpi_profilerights' => [
                                'ON' => [
                                    'glpi_profilerights' => 'profiles_id',
                                    $table               => 'id'
                                ]
                            ]
                        ]
                    ];
                    break;

                case KnowbaseItem::getType():
                    $criteria = [
                        'SELECT' => array_merge(["$table.*"], $addselect),
                        'DISTINCT'        => true,
                        'FROM'            => $table
                    ];
                    if (count($ljoin)) {
                        $criteria['LEFT JOIN'] = $ljoin;
                    }

                    $visibility = KnowbaseItem::getVisibilityCriteria();
                    if (count($visibility['LEFT JOIN'])) {
                        $criteria['LEFT JOIN'] = array_merge(
                            (isset($criteria['LEFT JOIN']) ? $criteria['LEFT JOIN'] : []),
                            $visibility['LEFT JOIN']
                        );
                       //Do not use where??
                       /*if (isset($visibility['WHERE'])) {
                         $where = $visibility['WHERE'];
                       }*/
                    }
                    break;

                case Project::getType():
                    $visibility = Project::getVisibilityCriteria();
                    if (count($visibility['LEFT JOIN'])) {
                        $ljoin = array_merge($ljoin, $visibility['LEFT JOIN']);
                        if (isset($visibility['WHERE'])) {
                             $where[] = $visibility['WHERE'];
                        }
                    }
                   //no break to reach default case.

                default:
                    $criteria = [
                        'SELECT' => array_merge(["$table.*"], $addselect),
                        'FROM'   => $table
                    ];
                    if (count($ljoin)) {
                        $criteria['LEFT JOIN'] = $ljoin;
                    }
            }

            $criteria = array_merge(
                $criteria,
                [
                    'DISTINCT' => true,
                    'WHERE'    => $where,
                    'START'    => $start,
                    'LIMIT'    => $limit
                ]
            );

            $order_field = "$table.$field";
            if (isset($post['order']) && !empty($post['order'])) {
                $order_field = $post['order'];
            }
            if ($multi) {
                $criteria['ORDERBY'] = ["$table.entities_id", $order_field];
            } else {
                $criteria['ORDERBY'] = [$order_field];
            }

            $iterator = $DB->request($criteria);

           // Display first if no search
            if ($post['page'] == 1 && empty($post['searchText'])) {
                if (!isset($post['display_emptychoice']) || $post['display_emptychoice']) {
                    $datas[] = [
                        'id' => 0,
                        'text' => $post["emptylabel"]
                    ];
                }
            }
            if ($post['page'] == 1) {
                if (count($toadd)) {
                    foreach ($toadd as $key => $val) {
                        $datas[] = [
                            'id' => $key,
                            'text' => $val
                        ];
                    }
                }
            }

            $datastoadd = [];

            if (count($iterator)) {
                $prev = -1;

                foreach ($iterator as $data) {
                    if (
                        $multi
                        && ($data["entities_id"] != $prev)
                    ) {
                        if ($prev >= 0) {
                            if (count($datastoadd)) {
                                $datas[] = [
                                    'text'     => Dropdown::getDropdownName("glpi_entities", $prev),
                                    'children' => $datastoadd,
                                    'itemtype' => "Entity",
                                ];
                            }
                        }
                        $prev       = $data["entities_id"];
                        $datastoadd = [];
                    }

                    if (isset($data['transname']) && !empty($data['transname'])) {
                        $outputval = $data['transname'];
                    } else if ($field == 'itemtype' && class_exists($data['itemtype'])) {
                        $tmpitem = new $data[$field]();
                        if ($tmpitem->getFromDB($data['items_id'])) {
                            $outputval = sprintf(__('%1$s - %2$s'), $tmpitem->getTypeName(), $tmpitem->getName());
                        } else {
                            $outputval = $tmpitem->getTypeName();
                        }
                    } else if ($item instanceof CommonDCModelDropdown) {
                        $outputval = sprintf(__('%1$s - %2$s'), $data[$field], $data['product_number']);
                    } else {
                        $outputval = $data[$field] ?? "";
                    }

                    $ID         = $data['id'];
                    $addcomment = "";
                    $title      = $outputval;
                    if (isset($data["comment"])) {
                        if (isset($data['transcomment']) && !empty($data['transcomment'])) {
                            $addcomment .= $data['transcomment'];
                        } else {
                            $addcomment .= $data["comment"];
                        }

                        $title = sprintf(__('%1$s - %2$s'), $title, $addcomment);
                    }
                    if (
                        $_SESSION["glpiis_ids_visible"]
                        || (strlen($outputval) == 0)
                    ) {
                       //TRANS: %1$s is the name, %2$s the ID
                        $outputval = sprintf(__('%1$s (%2$s)'), $outputval, $ID);
                    }
                    if ($displaywith) {
                        foreach ($post['displaywith'] as $key) {
                            if (isset($data[$key])) {
                                $withoutput = $data[$key];
                                if (isForeignKeyField($key)) {
                                    $withoutput = Dropdown::getDropdownName(
                                        getTableNameForForeignKeyField($key),
                                        $data[$key]
                                    );
                                }
                                if ((strlen($withoutput) > 0) && ($withoutput != '&nbsp;')) {
                                    $outputval = sprintf(__('%1$s - %2$s'), $outputval, $withoutput);
                                }
                            }
                        }
                    }
                    $datastoadd[] = [
                        'id' => $ID,
                        'text' => $outputval,
                        'title' => $title
                    ];
                    $count++;
                }
                if ($multi) {
                    if (count($datastoadd)) {
                        $datas[] = [
                            'text'     => Dropdown::getDropdownName("glpi_entities", $prev),
                            'children' => $datastoadd,
                            'itemtype' => "Entity",
                        ];
                    }
                } else {
                    if (count($datastoadd)) {
                        $datas = array_merge($datas, $datastoadd);
                    }
                }
            }
        }

        $ret['results'] = $datas;
        $ret['count']   = $count;

        return ($json === true) ? json_encode($ret) : $ret;
    }

    /**
     * Get dropdown connect
     *
     * @param array   $post Posted values
     * @param boolean $json Encode to JSON, default to true
     *
     * @return string|array
     */
    public static function getDropdownConnect($post, $json = true)
    {
        /**
         * @var array $CFG_GLPI
         * @var \DBmysql $DB
         */
        global $CFG_GLPI, $DB;

       // check if asked itemtype is the one originaly requested by the form
        if (!Session::validateIDOR($post)) {
            return;
        }

        if (!isset($post['fromtype']) || !($fromitem = getItemForItemtype($post['fromtype']))) {
            return;
        }

        $fromitem->checkGlobal(UPDATE);
        $used = [];
        if (isset($post["used"])) {
            $used = $post["used"];

            if (isset($used[$post['itemtype']])) {
                $used = $used[$post['itemtype']];
            } else {
                $used = [];
            }
        }

       // Make a select box
        $table = getTableForItemType($post["itemtype"]);
        if (!$item = getItemForItemtype($post['itemtype'])) {
            return;
        }

        $where = [];

        if ($item->maybeDeleted()) {
            $where["$table.is_deleted"] = 0;
        }
        if ($item->maybeTemplate()) {
            $where["$table.is_template"] = 0;
        }

        if (isset($post['searchText']) && (strlen($post['searchText']) > 0)) {
            $search = Search::makeTextSearchValue($post['searchText']);
            $where['OR'] = [
                "$table.name"        => ['LIKE', $search],
                "$table.otherserial" => ['LIKE', $search],
                "$table.serial"      => ['LIKE', $search]
            ];
        }

        $multi = $item->maybeRecursive();

        if (isset($post["entity_restrict"]) && !($post["entity_restrict"] < 0)) {
            $where = $where + getEntitiesRestrictCriteria($table, '', $post["entity_restrict"], $multi);
            if (is_array($post["entity_restrict"]) && (count($post["entity_restrict"]) > 1)) {
                $multi = true;
            }
        } else {
            $where = $where + getEntitiesRestrictCriteria($table, '', $_SESSION['glpiactiveentities'], $multi);
            if (count($_SESSION['glpiactiveentities']) > 1) {
                $multi = true;
            }
        }

        if (!isset($post['page'])) {
            $post['page']       = 1;
            $post['page_limit'] = $CFG_GLPI['dropdown_max'];
        }

        $start = intval(($post['page'] - 1) * $post['page_limit']);
        $limit = intval($post['page_limit']);

        if (!isset($post['onlyglobal'])) {
            $post['onlyglobal'] = false;
        }

        if (
            $post["onlyglobal"]
            && ($post["itemtype"] != 'Computer')
        ) {
            $where["$table.is_global"] = 1;
        } else {
            $where_used = [];
            if (!empty($used)) {
                $where_used[] = ['NOT' => ["$table.id" => $used]];
            }

            if ($post["itemtype"] == 'Computer') {
                $where = $where + $where_used;
            } else {
                $where[] = [
                    'OR' => [
                        [
                            'glpi_computers_items.id'  => null
                        ] + $where_used,
                        "$table.is_global"            => 1
                    ]
                ];
            }
        }

        $criteria = [
            'SELECT'          => [
                "$table.id",
                "$table.name AS name",
                "$table.serial AS serial",
                "$table.otherserial AS otherserial",
                "$table.entities_id AS entities_id"
            ],
            'DISTINCT'        => true,
            'FROM'            => $table,
            'WHERE'           => $where,
            'ORDERBY'         => ['entities_id', 'name ASC'],
            'LIMIT'           => $limit,
            'START'           => $start
        ];

        if (($post["itemtype"] != 'Computer') && !$post["onlyglobal"]) {
            $criteria['LEFT JOIN'] = [
                'glpi_computers_items'  => [
                    'ON' => [
                        $table                  => 'id',
                        'glpi_computers_items'  => 'items_id', [
                            'AND' => [
                                'glpi_computers_items.itemtype'  => $post['itemtype']
                            ]
                        ]
                    ]
                ]
            ];
        }

        $iterator = $DB->request($criteria);

        $results = [];
       // Display first if no search
        if (empty($post['searchText'])) {
            $results[] = [
                'id' => 0,
                'text' => Dropdown::EMPTY_VALUE
            ];
        }
        if (count($iterator)) {
            $prev       = -1;
            $datatoadd = [];

            foreach ($iterator as $data) {
                if ($multi && ($data["entities_id"] != $prev)) {
                    if (count($datatoadd)) {
                        $results[] = [
                            'text' => Dropdown::getDropdownName("glpi_entities", $prev),
                            'children' => $datatoadd
                        ];
                    }
                    $prev = $data["entities_id"];
                    // Reset last level displayed :
                    $datatoadd = [];
                }
                $output = $data['name'];
                $ID     = $data['id'];

                if (
                    $_SESSION["glpiis_ids_visible"]
                    || empty($output)
                ) {
                    $output = sprintf(__('%1$s (%2$s)'), $output, $ID);
                }
                if (!empty($data['serial'])) {
                    $output = sprintf(__('%1$s - %2$s'), $output, $data["serial"]);
                }
                if (!empty($data['otherserial'])) {
                    $output = sprintf(__('%1$s - %2$s'), $output, $data["otherserial"]);
                }
                $datatoadd[] = [
                    'id' => $ID,
                    'text' => $output
                ];
            }

            if ($multi) {
                if (count($datatoadd)) {
                    $results[] = [
                        'text' => Dropdown::getDropdownName("glpi_entities", $prev),
                        'children' => $datatoadd
                    ];
                }
            } else {
                if (count($datatoadd)) {
                    $results = array_merge($results, $datatoadd);
                }
            }
        }

        $ret['results'] = $results;
        return ($json === true) ? json_encode($ret) : $ret;
    }

    /**
     * Get dropdown find num
     *
     * @param array   $post Posted values
     * @param boolean $json Encode to JSON, default to true
     *
     * @return string|array
     */
    public static function getDropdownFindNum($post, $json = true)
    {
        /**
         * @var array $CFG_GLPI
         * @var \DBmysql $DB
         */
        global $CFG_GLPI, $DB;

       // Security
        if (!$DB->tableExists($post['table'])) {
            return;
        }

        $itemtypeisplugin = isPluginItemType($post['itemtype']);

       // check if asked itemtype is the one originaly requested by the form
        if (!Session::validateIDOR($post)) {
            return;
        }

        if (!$item = getItemForItemtype($post['itemtype'])) {
            return;
        }

        $where = [];
        if (isset($post['used']) && !empty($post['used'])) {
            $where['NOT'] = ['id' => $post['used']];
        }

        if ($item->maybeDeleted()) {
            $where['is_deleted'] = 0;
        }

        if ($item->maybeTemplate()) {
            $where['is_template'] = 0;
        }

        if ($item->isField('states_id')) {
            $where[] = State::getDisplayConditionForAssistance();
        }

        if (isset($_POST['searchText']) && (strlen($post['searchText']) > 0)) {
            $search = ['LIKE', Search::makeTextSearchValue($post['searchText'])];
            $orwhere = $item->isField('name') ? [
                'name'   => $search
            ] : [];
            if (is_int($post['searchText']) || (is_string($post['searchText'] && ctype_digit($post['searchText'])))) {
                $orwhere[] = ['id' => $post['searchText']];
            }

            if ($DB->fieldExists($post['table'], "contact")) {
                $orwhere['contact'] = $search;
            }
            if ($DB->fieldExists($post['table'], "serial")) {
                $orwhere['serial'] = $search;
            }
            if ($DB->fieldExists($post['table'], "otherserial")) {
                $orwhere['otherserial'] = $search;
            }
            $where[] = ['OR' => $orwhere];
        }

       // If software or plugins : filter to display only the objects that are allowed to be visible in Helpdesk
        $filterHelpdesk = in_array($post['itemtype'], $CFG_GLPI["helpdesk_visible_types"]);

        if (
            isset($post['context'])
            && $post['context'] == "impact"
            && Impact::isEnabled($post['itemtype'])
        ) {
            $filterHelpdesk = false;
        }

        if ($filterHelpdesk) {
            $where['is_helpdesk_visible'] = 1;
        }

        if ($item->isEntityAssign()) {
            if (isset($post["entity_restrict"]) && ($post["entity_restrict"] >= 0)) {
                $entity = $post["entity_restrict"];
            } else {
                $entity = '';
            }

           // allow opening ticket on recursive object (printer, software, ...)
            $recursive = $item->maybeRecursive();
            $where     = $where + getEntitiesRestrictCriteria($post['table'], '', $entity, $recursive);
        }

        if (!isset($post['page'])) {
            $post['page']       = 1;
            $post['page_limit'] = $CFG_GLPI['dropdown_max'];
        }

        $start = intval(($post['page'] - 1) * $post['page_limit']);
        $limit = intval($post['page_limit']);

        $iterator = $DB->request([
            'FROM'   => $post['table'],
            'WHERE'  => $where,
            'ORDER'  => $item->getNameField(),
            'LIMIT'  => $limit,
            'START'  => $start
        ]);

        $results = [];

       // Display first if no search
        if ($post['page'] == 1 && empty($post['searchText'])) {
            $results[] = [
                'id' => 0,
                'text' => Dropdown::EMPTY_VALUE
            ];
        }
        $count = 0;
        if (count($iterator)) {
            foreach ($iterator as $data) {
                $output = $data[$item->getNameField()];

                if (isset($data['contact']) && !empty($data['contact'])) {
                    $output = sprintf(__('%1$s - %2$s'), $output, $data['contact']);
                }
                if (isset($data['serial']) && !empty($data['serial'])) {
                    $output = sprintf(__('%1$s - %2$s'), $output, $data['serial']);
                }
                if (isset($data['otherserial']) && !empty($data['otherserial'])) {
                    $output = sprintf(__('%1$s - %2$s'), $output, $data['otherserial']);
                }

                if (
                    empty($output)
                    || $_SESSION['glpiis_ids_visible']
                ) {
                    $output = sprintf(__('%1$s (%2$s)'), $output, $data['id']);
                }

                $results[] = [
                    'id' => $data['id'],
                    'text' => $output
                ];
                $count++;
            }
        }

        $ret['count']   = $count;
        $ret['results'] = $results;

        return ($json === true) ? json_encode($ret) : $ret;
    }

    /**
     * Get dropdown number
     *
     * @param array   $post Posted values
     * @param boolean $json Encode to JSON, default to true
     *
     * @return string|array
     */
    public static function getDropdownNumber($post, $json = true)
    {
        /** @var array $CFG_GLPI */
        global $CFG_GLPI;

        $used = [];

        if (isset($post['used'])) {
            $used = $post['used'];
        }

        if (!isset($post['value'])) {
            $post['value'] = 0;
        }

        if (!isset($post['page'])) {
            $post['page']       = 1;
            $post['page_limit'] = $CFG_GLPI['dropdown_max'];
        }

        if (isset($post['toadd'])) {
            $toadd = $post['toadd'];
        } else {
            $toadd = [];
        }

        $data = [];
       // Count real items returned
        $count = 0;

        if ($post['page'] == 1) {
            if (count($toadd)) {
                foreach ($toadd as $key => $val) {
                    $data[] = ['id' => $key,
                        'text' => (string)$val
                    ];
                }
            }
        }

        $values = [];

        if (!isset($post['min'])) {
            $post['min'] = 1;
        }

        if (!isset($post['step'])) {
            $post['step'] = 1;
        }

        if (!isset($post['max'])) {
           //limit max entries to avoid loop issues
            $post['max'] = $CFG_GLPI['dropdown_max'] * $post['step'];
        }

        for ($i = $post['min']; $i <= $post['max']; $i += $post['step']) {
            if (!empty($post['searchText']) && strstr($i, $post['searchText']) || empty($post['searchText'])) {
                if (!in_array($i, $used)) {
                    $values["$i"] = $i;
                }
            }
        }

        if (count($values)) {
            $start  = ($post['page'] - 1) * $post['page_limit'];
            $tosend = array_splice($values, $start, $post['page_limit']);
            foreach ($tosend as $i) {
                $txt = $i;
                if (isset($post['unit'])) {
                    $decimals = Toolbox::isFloat($i) ? Toolbox::getDecimalNumbers($post['step']) : 0;
                    $txt = Dropdown::getValueWithUnit($i, $post['unit'], $decimals);
                }
                $data[] = ['id' => $i,
                    'text' => (string)$txt
                ];
                $count++;
            }
        } else {
            if (!isset($toadd[-1])) {
                $value = -1;
                if (isset($post['min']) && $value < $post['min']) {
                    $value = $post['min'];
                } else if (isset($post['max']) && $value > $post['max']) {
                    $value = $post['max'];
                }

                $txt = $value;
                if (isset($post['unit'])) {
                    $decimals = Toolbox::isFloat($value) ? Toolbox::getDecimalNumbers($post['step']) : 0;
                    $txt = Dropdown::getValueWithUnit($value, $post['unit'], $decimals);
                }
                $data[] = [
                    'id' => $value,
                    'text' => (string)$txt
                ];
                $count++;
            }
        }

        $ret['results'] = $data;
        $ret['count']   = $count;

        return ($json === true) ? json_encode($ret) : $ret;
    }

    /**
     * Get dropdown users
     *
     * @param array   $post Posted values
     * @param boolean $json Encode to JSON, default to true
     *
     * @return string|array
     */
    public static function getDropdownUsers($post, $json = true)
    {
        /** @var array $CFG_GLPI */
        global $CFG_GLPI;

       // check if asked itemtype is the one originaly requested by the form
        if (!Session::validateIDOR($post + ['itemtype' => 'User', 'right' => ($post['right'] ?? "")])) {
            return;
        }

        if (!isset($post['right'])) {
            $post['right'] = "all";
        }

       // Default view : Nobody
        if (!isset($post['all'])) {
            $post['all'] = 0;
        }

        if (!isset($post['display_emptychoice'])) {
            $post['display_emptychoice'] = 1;
        }

        $used = [];

        if (isset($post['used'])) {
            $used = $post['used'];
        }

        if (!isset($post['value'])) {
            $post['value'] = 0;
        }

        if (!isset($post['page'])) {
            $post['page']       = 1;
            $post['page_limit'] = $CFG_GLPI['dropdown_max'];
        }

        if (isset($post['_one_id']) && $post['_one_id'] > 0) {
            $user = new User();
            $user->getFromDB($post['_one_id']);
            $result = [$user->fields];
        } else {
            $entity_restrict = -1;
            if (isset($post['entity_restrict'])) {
                $entity_restrict = Toolbox::jsonDecode($post['entity_restrict']);
            }

            $start  = intval(($post['page'] - 1) * $post['page_limit']);
            $searchText = (isset($post['searchText']) ? $post['searchText'] : null);
            $inactive_deleted = isset($post['inactive_deleted']) ? $post['inactive_deleted'] : 0;
            $with_no_right = isset($post['with_no_right']) ? $post['with_no_right'] : 0;
            $result = User::getSqlSearchResult(
                false,
                $post['right'],
                $entity_restrict,
                $post['value'],
                $used,
                $searchText,
                $start,
                (int)$post['page_limit'],
                $inactive_deleted,
                $with_no_right
            );
        }

        $users = [];

       // Count real items returned
        $count = 0;
        $logins = [];
        if (count($result)) {
            foreach ($result as $data) {
                $users[$data["id"]] = formatUserName(
                    $data["id"],
                    $data["name"],
                    $data["realname"],
                    $data["firstname"]
                );
                $logins[$data["id"]] = $data["name"];
            }
        }

        $results = [];

       // Display first if empty search
        if ($post['page'] == 1 && empty($post['searchText'])) {
            if ($post['all'] == 0 && $post['display_emptychoice']) {
                $results[] = [
                    'id' => 0,
                    'text' => Dropdown::EMPTY_VALUE
                ];
            } else if ($post['all'] == 1) {
                $results[] = [
                    'id' => 0,
                    'text' => __('All')
                ];
            }
        }

        foreach ($post['toadd'] ?? [] as $toadd) {
            $results[] = $toadd;
            $count++;
        }

        if (count($users)) {
            foreach ($users as $ID => $output) {
                $title = sprintf(__('%1$s - %2$s'), $output, $logins[$ID]);

                $results[] = [
                    'id' => $ID,
                    'text' => $output,
                    'title' => $title
                ];
                $count++;
            }
        }

        $ret['results'] = $results;
        $ret['count']   = $count;

        return ($json === true) ? json_encode($ret) : $ret;
    }


    public static function getDropdownActors($post, $json = true)
    {
        /** @var array $CFG_GLPI */
        global $CFG_GLPI;

        if (!Session::validateIDOR($post)) {
            return;
        }

        $defaults = [
            'actortype'          => 'requester',
            'users_right'        => 'all',
            'used'               => [],
            'value'              => 0,
            'page'               => 1,
            'inactive_deleted'   => 0,
            '_idor_token'        => "",
            'searchText'         => null,
            'itiltemplate_class' => 'TicketTemplate',
            'itiltemplates_id'   => 0,
            'returned_itemtypes' => ['User', 'Group', 'Supplier'],
            'page_limit'         => $CFG_GLPI['dropdown_max'],
        ];
        $post = array_merge($defaults, $post);

        $entity_restrict = -1;
        if (isset($post['entity_restrict'])) {
            $entity_restrict = Toolbox::jsonDecode($post['entity_restrict']);
        }

       // prevent instanciation of bad classes
        if (!is_subclass_of($post['itiltemplate_class'], 'ITILTemplate')) {
            return false;
        }
        $template = new $post['itiltemplate_class']();
        $template->getFromDBWithData((int) $post['itiltemplates_id']);

        $results = [];

        if (
            !$template->isHiddenField("_users_id_{$post['actortype']}")
            && in_array('User', $post['returned_itemtypes'])
        ) {
            $users_iterator = User::getSqlSearchResult(
                false,
                $post['users_right'],
                $entity_restrict,
                $post['value'],
                $post['used'],
                $post['searchText'],
                0,
                -1,
                $post['inactive_deleted'],
            );
            foreach ($users_iterator as $ID => $user) {
                $text = formatUserName($user["id"], $user["name"], $user["realname"], $user["firstname"]);

                $results[] = [
                    'id'                => "User_$ID",
                    'text'              => $text,
                    'title'             => sprintf(__('%1$s - %2$s'), $text, $user['name']),
                    'itemtype'          => "User",
                    'items_id'          => $ID,
                    'use_notification'  => strlen($user['default_email'] ?? "") > 0 ? 1 : 0,
                    'default_email'     => $user['default_email'],
                    'alternative_email' => '',
                ];
            }
        }

        if (
            !$template->isHiddenField("_groups_id_{$post['actortype']}")
            && in_array('Group', $post['returned_itemtypes'])
        ) {
            $cond = ['is_requester' => 1];
            if ($post["actortype"] == 'assign') {
                $cond = ['is_assign' => 1];
            }
            if ($post["actortype"] == 'observer') {
                $cond = ['is_watcher' => 1];
            }
            $post['condition'] = static::addNewCondition($cond);

            $groups = Dropdown::getDropdownValue([
                'itemtype'            => 'Group',
                '_idor_token'         => $post['_idor_token'],
                'display_emptychoice' => false,
                'searchText'          => $post['searchText'],
                'entity_restrict'     => $entity_restrict,
                'condition'           => $post['condition'],
            ], false);
            foreach ($groups['results'] as $group) {
                if (isset($group['children'])) {
                    foreach ($group['children'] as &$children) {
                        $children['items_id'] = $children['id'];
                        $children['id']       = "Group_" . $children['id'];
                        $children['itemtype'] = "Group";
                    }
                }

                $results[] = $group;
            }
        }

       // extract entities from groups (present in special `text` key)
        $possible_entities = array_column($results, "text");

        if (
            $post["actortype"] == 'assign'
            && !$template->isHiddenField("_suppliers_id_{$post['actortype']}")
            && in_array('Supplier', $post['returned_itemtypes'])
        ) {
            $supplier_obj = new Supplier();
            $suppliers    = Dropdown::getDropdownValue([
                'itemtype'            => 'Supplier',
                '_idor_token'         => $post['_idor_token'],
                'display_emptychoice' => false,
                'searchText'          => $post['searchText'],
                'entity_restrict'     => $entity_restrict,
            ], false);
            foreach ($suppliers['results'] as $supplier) {
                if (isset($supplier['children'])) {
                    foreach ($supplier['children'] as &$children) {
                        $supplier_obj->getFromDB($children['id']);

                        $children['items_id']          = $children['id'];
                        $children['id']                = "Supplier_" . $children['id'];
                        $children['itemtype']          = "Supplier";
                        $children['use_notification']  = strlen($supplier_obj->fields['email']) > 0 ? 1 : 0;
                        $children['default_email']     = $supplier_obj->fields['email'];
                        $children['alternative_email'] = '';
                    }
                }

                // if the entity is already present in groups result, append data to its children
                $entity = $supplier['text'];
                if ($entity_index = array_search($entity, $possible_entities)) {
                    if ($results[$entity_index]['itemtype'] == "Entity") {
                        $results[$entity_index]['children'] = array_merge($results[$entity_index]['children'], $supplier['children']);
                    }
                } else {
                 // otherwise create a new entry
                    $results[] = $supplier;
                }
            }
        }

        // permits hooks to alter actors list
        $hook_results = Plugin::doHookFunction(Hooks::FILTER_ACTORS, [
            'actors' => $results,
            'params' => $post,
        ]);

        $results = $hook_results['actors'] ?? [];
        $total_results = count($results);

        $start = ($post['page'] - 1) * $post['page_limit'];
        $results = array_slice($results, $start, $post['page_limit']);

        $return = [
            'results' => $results,
            'count'   => count($results),
        ];
        if (count($results) >= $post['page_limit']) {
            $return['pagination'] = [
                'more' => true,
            ];
        }

        return ($json === true)
         ? json_encode($return)
         : $return;
    }
}<|MERGE_RESOLUTION|>--- conflicted
+++ resolved
@@ -185,7 +185,6 @@
         }
 
         if ($params['readonly']) {
-<<<<<<< HEAD
             $output = '';
             if ($params["multiple"]) {
                 $field_name = $params['name'] . "[]";
@@ -198,11 +197,7 @@
                 $output .= "<input type='hidden' name='" . $field_name . "' value='$value'>";
             }
             $output .= '<span class="form-control" readonly'
-                . ($params['width'] ? 'style="width: ' . $params["width"] . '"' : '') . '>'
-=======
-            return '<span class="form-control" readonly'
                 . ($params['width'] ? ' style="width: ' . $params["width"] . '"' : '') . '>'
->>>>>>> d264d907
                 . ($params['multiple'] ? implode(', ', $names) : $name)
                 . '</span>';
             return $output;
