--- conflicted
+++ resolved
@@ -2335,15 +2335,11 @@
                     $to_display[] = htmlescape($elements[$value]);
                 }
             }
-<<<<<<< HEAD
-            $output .= '<span class="form-control" readonly style="width: ' . htmlescape($param["width"]) . '">' . implode(', ', $to_display) . '</span>';
-=======
-            $output .= '<span class="form-control" readonly style="width: ' . $param["width"] . '"';
+            $output .= '<span class="form-control" readonly style="width: ' .  htmlescape($param["width"]) . '"';
             if ($param['tooltip']) {
-                $output .= ' title="' . htmlspecialchars($param['tooltip'], ENT_QUOTES) . '"';
+                $output .= ' title="' . htmlescape($param['tooltip']) . '"';
             }
             $output .= '>' . implode(', ', $to_display) . '</span>';
->>>>>>> 4a9ea249
         } else {
             if ($param['multiple']) {
                 // Fix for multiple select not sending any form data when no option is selected
