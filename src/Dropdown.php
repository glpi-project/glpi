--- conflicted
+++ resolved
@@ -533,13 +533,9 @@
         /** @var \DBmysql $DB */
         global $DB;
 
-<<<<<<< HEAD
+        $id = (int) $id; // Prevent unexpected value type to be sent in the SQL request
+
         $itemtype = getItemTypeForTable($table);
-=======
-        $id = (int) $id; // Prevent unexpected value type to be sent in the SQL request
-
-        $item = getItemForItemtype(getItemTypeForTable($table));
->>>>>>> 9389461d
 
         if (!is_a($itemtype, CommonDBTM::class, true)) {
             return $default;
