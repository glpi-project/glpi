--- conflicted
+++ resolved
@@ -357,7 +357,6 @@
 
         if ($is_ajax && $is_rrule) {
             $options['candel'] = false;
-<<<<<<< HEAD
             $options['addbuttons'] = [];
             if ($canedit) {
                 $options['addbuttons']['save_instance'] = [
@@ -366,15 +365,6 @@
                     'title' => __("Detach this instance from the series to create an independent event"),
                 ];
             }
-            if ($this->can($ID, PURGE)) {
-                $options['addbuttons']['purge'] = [
-                    'text' => __("Delete serie"),
-                    'icon' => 'fas fa-trash-alt',
-                ];
-                $options['addbuttons']['purge_instance'] = [
-                    'text' => __("Delete instance"),
-                    'icon' => 'far fa-trash-alt',
-=======
             if ($this->can($ID, PURGE)) {
                 $options['addbuttons'] = [
                     'purge'          => [
@@ -385,7 +375,6 @@
                         'text' => __("Delete instance"),
                         'icon' => 'far fa-trash-alt',
                     ],
->>>>>>> c83ff13d
                 ];
             }
         }
