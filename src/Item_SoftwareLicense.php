<?php

/**
 * ---------------------------------------------------------------------
 *
 * GLPI - Gestionnaire Libre de Parc Informatique
 *
 * http://glpi-project.org
 *
 * @copyright 2015-2024 Teclib' and contributors.
 * @copyright 2003-2014 by the INDEPNET Development Team.
 * @licence   https://www.gnu.org/licenses/gpl-3.0.html
 *
 * ---------------------------------------------------------------------
 *
 * LICENSE
 *
 * This file is part of GLPI.
 *
 * This program is free software: you can redistribute it and/or modify
 * it under the terms of the GNU General Public License as published by
 * the Free Software Foundation, either version 3 of the License, or
 * (at your option) any later version.
 *
 * This program is distributed in the hope that it will be useful,
 * but WITHOUT ANY WARRANTY; without even the implied warranty of
 * MERCHANTABILITY or FITNESS FOR A PARTICULAR PURPOSE.  See the
 * GNU General Public License for more details.
 *
 * You should have received a copy of the GNU General Public License
 * along with this program.  If not, see <https://www.gnu.org/licenses/>.
 *
 * ---------------------------------------------------------------------
 */

use Glpi\DBAL\QueryExpression;
use Glpi\DBAL\QueryUnion;

/**
 * Manage link between items and software licenses.
 */
class Item_SoftwareLicense extends CommonDBRelation
{
    // From CommonDBRelation
    public static $itemtype_1 = 'itemtype';
    public static $items_id_1 = 'items_id';

    public static $itemtype_2 = 'SoftwareLicense';
    public static $items_id_2 = 'softwarelicenses_id';


    public function post_addItem()
    {
        SoftwareLicense::updateValidityIndicator($this->fields['softwarelicenses_id']);

        parent::post_addItem();
    }

    public function post_deleteFromDB()
    {
        SoftwareLicense::updateValidityIndicator($this->fields['softwarelicenses_id']);

        parent::post_deleteFromDB();
    }

    public function rawSearchOptions()
    {
        $tab = [];

        $tab[] = [
            'id'                 => 'common',
            'name'               => __('Characteristics')
        ];

        $tab[] = [
            'id'                 => '2',
            'table'              => static::getTable(),
            'field'              => 'id',
            'name'               => __('ID'),
            'massiveaction'      => false,
            'datatype'           => 'number'
        ];

        $tab[] = [
            'id'                 => '4',
            'table'              => 'glpi_softwarelicenses',
            'field'              => 'name',
            'name'               => _n('License', 'Licenses', 1),
            'datatype'           => 'dropdown',
            'massiveaction'      => false
        ];

        $tab[] = [
            'id'                 => '5',
            'table'              => static::getTable(),
            'field'              => 'items_id',
            'name'               => _n('Associated element', 'Associated elements', Session::getPluralNumber()),
            'datatype'           => 'specific',
            'comments'           => true,
            'nosort'             => true,
            'massiveaction'      => false,
            'additionalfields'   => ['itemtype']
        ];

        $tab[] = [
            'id'                 => '6',
            'table'              => static::getTable(),
            'field'              => 'itemtype',
            'name'               => _x('software', 'Request source'),
            'datatype'           => 'dropdown'
        ];

        return $tab;
    }

    public static function showMassiveActionsSubForm(MassiveAction $ma)
    {
        $input = $ma->getInput();
        switch ($ma->getAction()) {
            case 'move_license':
                if (isset($input['options'])) {
                    if (isset($input['options']['move'])) {
                        SoftwareLicense::dropdown([
                            'condition' => [
                                'glpi_softwarelicenses.softwares_id' => $input['options']['move']['softwares_id']
                            ],
                            'used'      => $input['options']['move']['used']
                        ]);
                         echo Html::submit(_x('button', 'Post'), ['name' => 'massiveaction']);
                         return true;
                    }
                }
                return false;

            case 'add':
                Software::dropdownLicenseToInstall(
                    'peer_softwarelicenses_id',
                    $_SESSION["glpiactive_entity"]
                );
                echo Html::submit(_x('button', 'Post'), ['name' => 'massiveaction']) . "</span>";
                return true;

            case 'add_item':
                /** @var array $CFG_GLPI */
                global $CFG_GLPI;
                echo "<table class='tab_cadre_fixe'>";
                echo "<tr class='tab_bg_2 center'>";
                echo "<td>";
                $rand = Dropdown::showItemTypes('itemtype', $CFG_GLPI['software_types'], [
                    'width'                 => 'unset'
                ]);

                $p = ['idtable'            => '__VALUE__',
                    'rand'                  => $rand,
                    'name'                  => "items_id",
                    'width'                 => 'unset'
                ];

                Ajax::updateItemOnSelectEvent(
                    "dropdown_itemtype$rand",
                    "results_itemtype$rand",
                    $CFG_GLPI["root_doc"] . "/ajax/dropdownAllItems.php",
                    $p
                );

                echo "<span id='results_itemtype$rand'>\n";
                echo "</td><td>";
                echo Html::submit(_x('button', 'Post'), ['name' => 'massiveaction']) . "</span>";
                echo "</td></tr>";

                return true;
        }
        return parent::showMassiveActionsSubForm($ma);
    }

    public static function processMassiveActionsForOneItemtype(
        MassiveAction $ma,
        CommonDBTM $item,
        array $ids
    ) {
        switch ($ma->getAction()) {
            case 'move_license':
                $input = $ma->getInput();
                if (isset($input['softwarelicenses_id'])) {
                    foreach ($ids as $id) {
                        if ($item->can($id, UPDATE)) {
                         //Process rules
                            if (
                                $item->update(['id'  => $id,
                                    'softwarelicenses_id'
                                           => $input['softwarelicenses_id']
                                ])
                            ) {
                                  $ma->itemDone($item->getType(), $id, MassiveAction::ACTION_OK);
                            } else {
                                $ma->itemDone($item->getType(), $id, MassiveAction::ACTION_KO);
                                $ma->addMessage($item->getErrorMessage(ERROR_ON_ACTION));
                            }
                        } else {
                            $ma->itemDone($item->getType(), $id, MassiveAction::ACTION_NORIGHT);
                            $ma->addMessage($item->getErrorMessage(ERROR_RIGHT));
                        }
                    }
                } else {
                    $ma->itemDone($item->getType(), $ids, MassiveAction::ACTION_KO);
                }
                return;

            case 'install':
                $csl = new self();
                $csv = new Item_SoftwareVersion();
                foreach ($ids as $id) {
                    if ($csl->getFromDB($id)) {
                        $sl = new SoftwareLicense();

                        if ($sl->getFromDB($csl->fields["softwarelicenses_id"])) {
                            $version = 0;
                            if ($sl->fields["softwareversions_id_use"] > 0) {
                                $version = $sl->fields["softwareversions_id_use"];
                            } else {
                                $version = $sl->fields["softwareversions_id_buy"];
                            }
                            if ($version > 0) {
                                $params = [
                                    'items_id'  => $csl->fields['items_id'],
                                    'itemtype'  => $csl->fields['itemtype'],
                                    'softwareversions_id' => $version
                                ];
                               //Get software name and manufacturer
                                if ($csv->can(-1, CREATE, $params)) {
                              //Process rules
                                    if ($csv->add($params)) {
                                        $ma->itemDone($item->getType(), $id, MassiveAction::ACTION_OK);
                                    } else {
                                        $ma->itemDone($item->getType(), $id, MassiveAction::ACTION_KO);
                                    }
                                } else {
                                    $ma->itemDone($item->getType(), $id, MassiveAction::ACTION_NORIGHT);
                                }
                            } else {
                                Session::addMessageAfterRedirect(__s('A version is required!'), false, ERROR);
                                $ma->itemDone($item->getType(), $id, MassiveAction::ACTION_KO);
                            }
                        } else {
                            $ma->itemDone($item->getType(), $id, MassiveAction::ACTION_KO);
                        }
                    }
                }
                return;

            case 'add_item':
                $item_licence = new Item_SoftwareLicense();
                $input = $ma->getInput();
                foreach ($ids as $id) {
                    $input = [
                        'softwarelicenses_id'   => $id,
                        'items_id'        => $input['items_id'],
                        'itemtype'        => $input['itemtype']
                    ];
                    if ($item_licence->can(-1, UPDATE, $input)) {
                        if ($item_licence->add($input)) {
                            $ma->itemDone($item->getType(), $id, MassiveAction::ACTION_OK);
                        } else {
                            $ma->itemDone($item->getType(), $id, MassiveAction::ACTION_KO);
                        }
                    } else {
                        $ma->itemDone($item->getType(), $id, MassiveAction::ACTION_KO);
                    }
                }
                return;
        }
        parent::processMassiveActionsForOneItemtype($ma, $item, $ids);
    }

    /**
     * Get number of installed licenses of a license
     *
     * @param integer $softwarelicenses_id license ID
     * @param integer|string $entity       to search for item in (default = all entities)
     *                                     (default '') -1 means no entity restriction
     * @param string $itemtype             Item type to filter on. Use null for all itemtypes
     *
     * @return integer number of installations
     **/
    public static function countForLicense($softwarelicenses_id, $entity = '', $itemtype = null)
    {
        /** @var \DBmysql $DB */
        global $DB;

        $iterator = $DB->request([
            'SELECT'    => ['itemtype'],
            'DISTINCT'  => true,
            'FROM'      => static::getTable(),
            'WHERE'     => [
                'softwarelicenses_id'   => $softwarelicenses_id
            ]
        ]);

        $target_types = [];
        if ($itemtype !== null) {
            $target_types = [$itemtype];
        } else {
            foreach ($iterator as $data) {
                $target_types[] = $data['itemtype'];
            }
        }

        $count = 0;
        foreach ($target_types as $taget_itemtype) {
            $itemtable = $taget_itemtype::getTable();
            $request = [
                'FROM'         => 'glpi_items_softwarelicenses',
                'COUNT'        => 'cpt',
                'INNER JOIN'   => [
                    $itemtable  => [
                        'FKEY'   => [
                            $itemtable                    => 'id',
                            'glpi_items_softwarelicenses' => 'items_id', [
                                'AND' => [
                                    'glpi_items_softwarelicenses.itemtype' => $taget_itemtype
                                ]
                            ]
                        ]
                    ]
                ],
                'WHERE'        => [
                    'glpi_items_softwarelicenses.softwarelicenses_id'     => $softwarelicenses_id,
                    'glpi_items_softwarelicenses.is_deleted'              => 0
                ]
            ];
            if ($entity !== -1) {
                $request['WHERE'] += getEntitiesRestrictCriteria($itemtable, '', $entity);
            }
            $item = new $taget_itemtype();
            if ($item->maybeDeleted()) {
                $request['WHERE']["$itemtable.is_deleted"] = 0;
            }
            if ($item->maybeTemplate()) {
                $request['WHERE']["$itemtable.is_template"] = 0;
            }
            $count += $DB->request($request)->current()['cpt'];
        }
        return $count;
    }

    /**
     * Get number of installed licenses of a software
     *
     * @param integer $softwares_id software ID
     *
     * @return integer number of installations
     **/
    public static function countForSoftware($softwares_id)
    {
        /** @var \DBmysql $DB */
        global $DB;

        $license_table = SoftwareLicense::getTable();
        $item_license_table = self::getTable(__CLASS__);

        $iterator = $DB->request([
            'SELECT'    => ['itemtype'],
            'DISTINCT'  => true,
            'FROM'      => $item_license_table,
            'LEFT JOIN' => [
                $license_table => [
                    'FKEY'   => [
                        $license_table       => 'id',
                        $item_license_table  => 'softwarelicenses_id'
                    ]
                ]
            ],
            'WHERE'     => [
                'softwares_id'   => $softwares_id
            ]
        ]);

        $target_types = [];
        foreach ($iterator as $data) {
            $target_types[] = $data['itemtype'];
        }

        $count = 0;
        foreach ($target_types as $itemtype) {
            $itemtable = $itemtype::getTable();
            $request = [
                'FROM'         => 'glpi_softwarelicenses',
                'COUNT'        => 'cpt',
                'INNER JOIN'   => [
                    'glpi_items_softwarelicenses' => [
                        'FKEY'   => [
                            'glpi_softwarelicenses'          => 'id',
                            'glpi_items_softwarelicenses'    => 'softwarelicenses_id'
                        ]
                    ],
                    $itemtable  => [
                        'FKEY'   => [
                            $itemtable                    => 'id',
                            'glpi_items_softwarelicenses' => 'items_id', [
                                'AND' => [
                                    'glpi_items_softwarelicenses.itemtype' => $itemtype
                                ]
                            ]
                        ]
                    ]
                ],
                'WHERE'        => [
                    'glpi_softwarelicenses.softwares_id'      => $softwares_id,
                    'glpi_items_softwarelicenses.is_deleted'  => 0
                ] + getEntitiesRestrictCriteria($itemtable)
            ];
            $item = new $itemtype();
            if ($item->maybeDeleted()) {
                $request['WHERE']["$itemtable.is_deleted"] = 0;
            }
            if ($item->maybeTemplate()) {
                $request['WHERE']["$itemtable.is_template"] = 0;
            }
            $count += $DB->request($request)->current()['cpt'];
        }
        return $count;
    }

    /**
     * Show number of installation per entity
     *
     * @param SoftwareLicense $license SoftwareLicense instance
     *
     * @return void
     **/
    public static function showForLicenseByEntity(SoftwareLicense $license)
    {
        /** @var \DBmysql $DB */
        global $DB;

        $softwarelicense_id = $license->getField('id');
        $license_table = SoftwareLicense::getTable();
        $item_license_table = self::getTable(__CLASS__);

        if (!Software::canView() || !$softwarelicense_id) {
            return false;
        }

        echo "<div class='center'>";
        echo "<table class='tab_cadre'><tr>";
        echo "<th>" . Entity::getTypeName(1) . "</th>";
        echo "<th>" . __('Number of affected items') . "</th>";
        echo "</tr>\n";

        $tot = 0;

        $iterator = $DB->request([
            'SELECT' => ['id', 'completename'],
            'FROM'   => 'glpi_entities',
            'WHERE'  => getEntitiesRestrictCriteria('glpi_entities'),
            'ORDER'  => ['completename']
        ]);

        $tab = "&nbsp;&nbsp;&nbsp;&nbsp;";
        foreach ($iterator as $data) {
            $itemtype_iterator = $DB->request([
                'SELECT'    => ['itemtype'],
                'DISTINCT'  => true,
                'FROM'      => $item_license_table,
                'LEFT JOIN' => [
                    $license_table => [
                        'FKEY'   => [
                            $license_table       => 'id',
                            $item_license_table  => 'softwarelicenses_id'
                        ]
                    ]
                ],
                'WHERE'     => [
                    $item_license_table . '.softwarelicenses_id'   => $softwarelicense_id
                ] + getEntitiesRestrictCriteria($license_table, '', $data['id'])
            ]);

            $target_types = [];
            foreach ($itemtype_iterator as $type) {
                 $target_types[] = $type['itemtype'];
            }

            if (count($target_types)) {
                echo "<tr class='tab_bg_2'><td colspan='2'>{$data["completename"]}</td></tr>";
                foreach ($target_types as $itemtype) {
                    $nb = self::countForLicense($softwarelicense_id, $data['id'], $itemtype);
                    echo "<tr class='tab_bg_2'><td>$tab$tab{$itemtype::getTypeName()}</td>";
                    echo "<td class='numeric'>{$nb}</td></tr>\n";
                    $tot += $nb;
                }
            }
        }

        if ($tot > 0) {
            echo "<tr class='tab_bg_1'><td class='center b'>" . __('Total') . "</td>";
            echo "<td class='numeric b '>" . $tot . "</td></tr>\n";
        } else {
            echo "<tr class='tab_bg_1'><td colspan='2 b'>" . __('No item found') . "</td></tr>\n";
        }
        echo "</table></div>";
    }


    /**
     * Show items linked to a License
     *
     * @param SoftwareLicense $license SoftwareLicense instance
     *
     * @return void
     **/
    public static function showForLicense(SoftwareLicense $license)
    {
        /**
         * @var array $CFG_GLPI
         * @var \DBmysql $DB
         */
        global $CFG_GLPI, $DB;

        $searchID = $license->getField('id');

        if (!Software::canView() || !$searchID) {
            return false;
        }

        $canedit         = Session::haveRightsOr("software", [CREATE, UPDATE, DELETE, PURGE]);
        $canshowitems  = [];
        $item_license_table = self::getTable(__CLASS__);

        $start = (int) ($_GET["start"] ?? 0);
        $order = ($_GET['order'] ?? 'ASC') === 'DESC' ? 'DESC' : 'ASC';

        if (!empty($_GET["sort"])) {
           // manage several param like location,compname : order first
            $tmp  = explode(",", $_GET["sort"]);
            $sort = "`" . implode("` $order,`", $tmp) . "`";
        } else {
            $sort = "`entity` $order, `itemname`";
        }

       //SoftwareLicense ID
        $number = self::countForLicense($searchID);

        echo "<div class='center'>";

       //If the number of linked assets have reached the number defined in the license,
       //and over-quota is not allowed, do not allow to add more assets
        if (
            $canedit
            && ($license->getField('number') == -1 || $number < $license->getField('number')
            || $license->getField('allow_overquota'))
        ) {
            echo "<form method='post' action='" . Item_SoftwareLicense::getFormURL() . "'>";
            echo "<input type='hidden' name='softwarelicenses_id' value='$searchID'>";

            echo "<table class='tab_cadre_fixe'>";
            echo "<tr class='tab_bg_2 center'>";
            echo "<td>";

            $rand = mt_rand();
            Dropdown::showItemTypes('itemtype', $CFG_GLPI['software_types'], [
                'value'                 => 'Computer',
                'rand'                  => $rand,
                'width'                 => 'unset',
                'display_emptychoice'   => false
            ]);

            $p = ['idtable'            => '__VALUE__',
                'rand'                  => $rand,
                'name'                  => "items_id",
                'width'                 => 'unset'
            ];

            Ajax::updateItemOnSelectEvent(
                "dropdown_itemtype$rand",
                "results_itemtype$rand",
                $CFG_GLPI["root_doc"] . "/ajax/dropdownAllItems.php",
                $p
            );

           // We have a preselected value, so we want to trigger the item list to show immediately
            $js = <<<JAVASCRIPT
$(document).ready(function() {
   $("#dropdown_itemtype$rand").trigger({
      type: 'change'
   });
});
JAVASCRIPT;
            echo Html::scriptBlock($js);

            echo "<span id='results_itemtype$rand'>\n";
            echo "</td>";
            echo "<td><input type='submit' name='add' value=\"" . _sx('button', 'Add') . "\" class='btn btn-primary'>";
            echo "</td></tr>";

            echo "</table>";
            Html::closeForm();
            $ajax_url = $CFG_GLPI['root_doc'] . '/ajax/dropdownAllItems.php';
            $js = <<<JAVASCRIPT
function updateItemDropdown(itemtype_el) {
   $.ajax({
      method: "POST",
      url: "$ajax_url",
      data: {
         name: 'items_id',
         idtable: itemtype_el.value
      },
      success: function(data) {
         $("[name='items_id']").select2('destroy').empty().replaceWith(data);
      }
   });
}
JAVASCRIPT;
            echo Html::scriptBlock($js);
        }

        if ($number < 1) {
            echo "<table class='tab_cadre_fixe'>";
            echo "<tr><th>" . __('No item found') . "</th></tr>";
            echo "</table></div>\n";
            return;
        }

       // Display the pager
        Html::printAjaxPager(__('Affected items'), $start, $number);

        $queries = [];
        foreach ($CFG_GLPI['software_types'] as $itemtype) {
            $canshowitems[$itemtype] = $itemtype::canView();
            $itemtable = $itemtype::getTable();
            $query = [
                'SELECT' => [
                    $item_license_table . '.*',
                    'glpi_softwarelicenses.name AS license',
                    'glpi_softwarelicenses.id AS vID',
                    'glpi_softwarelicenses.softwares_id AS softid',
                    "{$itemtable}.name AS itemname",
                    "{$itemtable}.id AS iID",
                    new QueryExpression($DB::quoteValue($itemtype), 'item_type'),
                ],
                'FROM'   => $item_license_table,
                'INNER JOIN' => [
                    'glpi_softwarelicenses' => [
                        'FKEY'   => [
                            $item_license_table     => 'softwarelicenses_id',
                            'glpi_softwarelicenses' => 'id'
                        ]
                    ]
                ],
                'LEFT JOIN' => [
                    $itemtable => [
                        'FKEY'   => [
                            $item_license_table     => 'items_id',
                            $itemtable        => 'id', [
                                'AND' => [
                                    $item_license_table . '.itemtype'  => $itemtype
                                ]
                            ]
                        ]
                    ]
                ],
                'WHERE'     => [
                    'glpi_softwarelicenses.id'                   => $searchID,
                    'glpi_items_softwarelicenses.is_deleted'     => 0
                ]
            ];
            if ($DB->fieldExists($itemtable, 'serial')) {
                $query['SELECT'][] = $itemtable . '.serial';
            } else {
                $query['SELECT'][] = new QueryExpression($DB::quoteValue(''), $itemtable . ".serial");
            }
            if ($DB->fieldExists($itemtable, 'otherserial')) {
                $query['SELECT'][] = $itemtable . '.otherserial';
            } else {
                $query['SELECT'][] = new QueryExpression($DB::quoteValue(''), $itemtable . ".otherserial");
            }
            if ($DB->fieldExists($itemtable, 'users_id')) {
                $query['SELECT'][] = 'glpi_users.name AS username';
                $query['SELECT'][] = 'glpi_users.id AS userid';
                $query['SELECT'][] = 'glpi_users.realname AS userrealname';
                $query['SELECT'][] = 'glpi_users.firstname AS userfirstname';
                $query['LEFT JOIN']['glpi_users'] = [
                    'FKEY'   => [
                        $itemtable     => 'users_id',
                        'glpi_users'   => 'id'
                    ]
                ];
            } else {
                $query['SELECT'][] = new QueryExpression($DB::quoteValue(''), $itemtable . ".username");
                $query['SELECT'][] = new QueryExpression($DB::quoteValue(''), $itemtable . ".userid");
                $query['SELECT'][] = new QueryExpression($DB::quoteValue(''), $itemtable . ".userrealname");
                $query['SELECT'][] = new QueryExpression($DB::quoteValue(''), $itemtable . ".userfirstname");
            }
            $entity_fkey  = Entity::getForeignKeyField();
            $entity_table = Entity::getTable();
            if ($DB->fieldExists($itemtable, $entity_fkey)) {
                $query['SELECT'][] = sprintf('%s.completename AS entity', $entity_table);
                $query['LEFT JOIN'][$entity_table] = [
                    'FKEY'   => [
                        $itemtable    => $entity_fkey,
                        $entity_table => 'id'
                    ]
                ];
                $query['WHERE'] += getEntitiesRestrictCriteria($itemtable, '', '', true);
            } else {
                $query['SELECT'][] = new QueryExpression($DB::quoteValue(''), 'entity');
            }
            $location_fkey  = Location::getForeignKeyField();
            $location_table = Location::getTable();
            if ($DB->fieldExists($itemtable, $location_fkey)) {
                $query['SELECT'][] = sprintf('%s.completename AS location', $location_table);
                $query['LEFT JOIN'][$location_table] = [
                    'FKEY'   => [
                        $itemtable      => $location_fkey,
                        $location_table => 'id'
                    ]
                ];
            } else {
                $query['SELECT'][] = new QueryExpression($DB::quoteValue(''), 'location');
            }
            $state_fkey  = State::getForeignKeyField();
            $state_table = State::getTable();
            if ($DB->fieldExists($itemtable, $state_fkey)) {
                $query['SELECT'][] = sprintf('%s.name AS state', $state_table);
                $query['LEFT JOIN'][$state_table] = [
                    'FKEY'   => [
                        $itemtable   => $state_fkey,
                        $state_table => 'id'
                    ]
                ];
            } else {
                $query['SELECT'][] = new QueryExpression($DB::quoteValue(''), 'state');
            }
            $group_fkey  = Group::getForeignKeyField();
            $group_table = Group::getTable();
            if ($DB->fieldExists($itemtable, $group_fkey)) {
                $query['SELECT'][] = sprintf('%s.name AS groupe', $group_table);
                $query['LEFT JOIN'][$group_table] = [
                    'FKEY'   => [
                        $itemtable    => $group_fkey,
                        $group_table  => 'id'
                    ]
                ];
            } else {
                $query['SELECT'][] = new QueryExpression($DB::quoteValue(''), 'groupe');
            }
            if ($DB->fieldExists($itemtable, 'is_deleted')) {
                $query['WHERE']["{$itemtable}.is_deleted"] = 0;
            }
            if ($DB->fieldExists($itemtable, 'is_template')) {
                $query['WHERE']["{$itemtable}.is_template"] = 0;
            }
            $queries[] = $query;
        }
        $union = new QueryUnion($queries, true);
        $criteria = [
            'SELECT' => [],
            'FROM'   => $union,
            'ORDER'        => "$sort $order",
            'LIMIT'        => $_SESSION['glpilist_limit'],
            'START'        => $start
        ];
        $iterator = $DB->request($criteria);

        $rand = mt_rand();

        if ($data = $iterator->current()) {
            if ($canedit) {
                Html::openMassiveActionsForm('mass' . __CLASS__ . $rand);
                $massiveactionparams = ['num_displayed'    => min($_SESSION['glpilist_limit'], count($iterator)),
                    'container'        => 'mass' . __CLASS__ . $rand,
                    'specific_actions' => ['purge' => _x('button', 'Delete permanently')]
                ];

               // show transfer only if multi licenses for this software
                if (self::countLicenses($data['softid']) > 1) {
                    $massiveactionparams['specific_actions'][__CLASS__ . MassiveAction::CLASS_ACTION_SEPARATOR . 'move_license'] = _x('button', 'Move');
                }

               // Options to update license
                $massiveactionparams['extraparams']['options']['move']['used'] = [$searchID];
                $massiveactionparams['extraparams']['options']['move']['softwares_id']
                                                                  = $license->fields['softwares_id'];

                Html::showMassiveActions($massiveactionparams);
            }

            $soft       = new Software();
            $soft->getFromDB($license->fields['softwares_id']);
            $showEntity = ($license->isRecursive());
            $linkUser   = User::canView();

            $text = sprintf(__('%1$s = %2$s'), Software::getTypeName(1), $soft->fields["name"]);
            $text = sprintf(__('%1$s - %2$s'), $text, $data["license"]);

            Session::initNavigateListItems($data['item_type'], $text);

            echo "<table class='tab_cadre_fixehov'>";

            $columns = ['item_type' => __('Item type'),
                'itemname'          => __('Name'),
                'entity'            => Entity::getTypeName(1),
                'serial'            => __('Serial number'),
                'otherserial'       => __('Inventory number'),
                'location,itemname' => Location::getTypeName(1),
                'state,itemname'    => __('Status'),
                'groupe,itemname'   => Group::getTypeName(1),
                'username,itemname' => User::getTypeName(1)
            ];
            if (!$showEntity) {
                unset($columns['entity']);
            }

            $header_begin  = "<tr>";
            $header_top    = '';
            $header_bottom = '';
            $header_end    = '';
            if ($canedit) {
                $header_begin  .= "<th width='10'>";
                $header_top    .= Html::getCheckAllAsCheckbox('mass' . __CLASS__ . $rand);
                $header_bottom .= Html::getCheckAllAsCheckbox('mass' . __CLASS__ . $rand);
                $header_end    .= "</th>";
            }

            foreach ($columns as $key => $val) {
               // Non order column
                if ($key[0] == '_') {
                    $header_end .= "<th>$val</th>";
                } else {
                    $header_end .= "<th" . ($sort == "`$key`" ? " class='order_$order'" : '') . ">" .
                              "<a href='javascript:reloadTab(\"sort=$key&amp;order=" .
                              (($order == "ASC") ? "DESC" : "ASC") . "&amp;start=0\");'>$val</a></th>";
                }
            }

            $header_end .= "</tr>\n";
            echo $header_begin . $header_top . $header_end;

            do {
                Session::addToNavigateListItems($data['item_type'], $data["iID"]);

                echo "<tr class='tab_bg_2'>";
                if ($canedit) {
                    echo "<td>" . Html::getMassiveActionCheckBox(__CLASS__, $data["id"]) . "</td>";
                }

                echo "<td>{$data['item_type']}</td>";
                $itemname = $data['itemname'];
                if (empty($itemname) || $_SESSION['glpiis_ids_visible']) {
                    $itemname = sprintf(__('%1$s (%2$s)'), $itemname, $data['iID']);
                }

                if ($canshowitems[$data['item_type']]) {
                    echo "<td><a href='" . $data['item_type']::getFormURLWithID($data['iID']) . "'>$itemname</a></td>";
                } else {
                    echo "<td>" . $itemname . "</td>";
                }

                if ($showEntity) {
                    echo "<td>" . $data['entity'] . "</td>";
                }
                echo "<td>" . $data['serial'] . "</td>";
                echo "<td>" . $data['otherserial'] . "</td>";
                echo "<td>" . $data['location'] . "</td>";
                echo "<td>" . $data['state'] . "</td>";
                echo "<td>" . $data['groupe'] . "</td>";
                echo "<td>" . formatUserName(
                    $data['userid'],
                    $data['username'],
                    $data['userrealname'],
                    $data['userfirstname'],
                    $linkUser
                ) . "</td>";
                echo "</tr>\n";

                $iterator->next();
            } while ($data = $iterator->current());
            echo $header_begin . $header_bottom . $header_end;
            echo "</table>\n";
            if ($canedit) {
                $massiveactionparams['ontop'] = false;
                Html::showMassiveActions($massiveactionparams);
                Html::closeForm();
            }
        } else { // Not found
            echo __('No item found');
        }
        Html::printAjaxPager(__('Affected items'), $start, $number);

        echo "</div>\n";
    }

    /**
     * Update license associated on a computer
     *
     * @param integer $licID               ID of the install software lienk
     * @param integer $softwarelicenses_id ID of the new license
     *
     * @return void
     **/
    public function upgrade($licID, $softwarelicenses_id)
    {
        if ($this->getFromDB($licID)) {
            $items_id = $this->fields['items_id'];
            $itemtype = $this->fields['itemtype'];
            $this->delete(['id' => $licID]);
            $this->add([
                'items_id'              => $items_id,
                'itemtype'              => $itemtype,
                'softwarelicenses_id'   => $softwarelicenses_id
            ]);
        }
    }

    /**
     * Get licenses list corresponding to an installation
     *
     * @param string $itemtype          Type of item
     * @param integer $items_id         ID of the item
     * @param integer $softwareversions_id ID of the version
     *
     * @return array
     **/
    public static function getLicenseForInstallation($itemtype, $items_id, $softwareversions_id)
    {
        /** @var \DBmysql $DB */
        global $DB;

        $lic = [];
        $item_license_table = self::getTable(__CLASS__);

        $iterator = $DB->request([
            'SELECT'       => [
                'glpi_softwarelicenses.*',
                'glpi_softwarelicensetypes.name AS type'
            ],
            'FROM'         => 'glpi_softwarelicenses',
            'INNER JOIN'   => [
                $item_license_table  => [
                    'FKEY'   => [
                        $item_license_table     => 'softwarelicenses_id',
                        'glpi_softwarelicenses' => 'id'
                    ]
                ]
            ],
            'LEFT JOIN'    => [
                'glpi_softwarelicensetypes'   => [
                    'FKEY'   => [
                        'glpi_softwarelicenses'       => 'softwarelicensetypes_id',
                        'glpi_softwarelicensetypes'   => 'id'
                    ]
                ]
            ],
            'WHERE'        => [
                $item_license_table . '.itemtype'  => $itemtype,
                $item_license_table . '.items_id'  => $items_id,
                'OR'                                => [
                    'glpi_softwarelicenses.softwareversions_id_use' => $softwareversions_id,
                    'glpi_softwarelicenses.softwareversions_id_buy' => $softwareversions_id
                ]
            ]
        ]);

        foreach ($iterator as $data) {
            $lic[$data['id']] = $data;
        }
        return $lic;
    }

    public function getTabNameForItem(CommonGLPI $item, $withtemplate = 0)
    {
        $nb = 0;
<<<<<<< HEAD
        switch ($item::class) {
            case SoftwareLicense::class:
=======
        switch ($item->getType()) {
            case 'SoftwareLicense':
                /** @var \Item_SoftwareLicense $item */
>>>>>>> 137fa6f2
                if (!$withtemplate) {
                    if ($_SESSION['glpishow_count_on_tabs']) {
                        $nb = self::countForLicense($item->getID());
                    }
                    return [1 => self::createTabEntry(__('Summary'), 0, $item::class),
                        2 => self::createTabEntry(
                            _n('Item', 'Items', Session::getPluralNumber()),
                            $nb,
                            $item::class,
                            'ti ti-package'
                        )
                    ];
                }
                break;
        }
        return '';
    }

    public static function displayTabContentForItem(CommonGLPI $item, $tabnum = 1, $withtemplate = 0)
    {
        if ($item::class === SoftwareLicense::class) {
            switch ($tabnum) {
                case 1:
                    self::showForLicenseByEntity($item);
                    break;
                case 2:
                    self::showForLicense($item);
                    break;
            }
        }
        return true;
    }

    /**
     * Count number of licenses for a software
     *
     * @since 0.85
     *
     * @param integer $softwares_id Software ID
     *
     * @return int
     **/
    public static function countLicenses($softwares_id)
    {
        /** @var \DBmysql $DB */
        global $DB;

        $result = $DB->request([
            'FROM'   => 'glpi_softwarelicenses',
            'COUNT'  => 'cpt',
            'WHERE'  => [
                'softwares_id' => $softwares_id
            ] + getEntitiesRestrictCriteria('glpi_softwarelicenses')
        ])->current();
        return $result['cpt'];
    }
}<|MERGE_RESOLUTION|>--- conflicted
+++ resolved
@@ -969,14 +969,8 @@
     public function getTabNameForItem(CommonGLPI $item, $withtemplate = 0)
     {
         $nb = 0;
-<<<<<<< HEAD
         switch ($item::class) {
             case SoftwareLicense::class:
-=======
-        switch ($item->getType()) {
-            case 'SoftwareLicense':
-                /** @var \Item_SoftwareLicense $item */
->>>>>>> 137fa6f2
                 if (!$withtemplate) {
                     if ($_SESSION['glpishow_count_on_tabs']) {
                         $nb = self::countForLicense($item->getID());
