--- conflicted
+++ resolved
@@ -949,14 +949,6 @@
                 echo "<td>" . htmlescape($data['location']) . "</td>";
                 echo "<td>" . htmlescape($data['state']) . "</td>";
                 echo "<td>" . htmlescape($data['groupe']) . "</td>";
-<<<<<<< HEAD
-                echo "<td>" . formatUserLink(
-                    $data['userid'] ?? 0,
-                    $data['username'],
-                    $data['userrealname'],
-                    $data['userfirstname'],
-                ) . "</td>";
-=======
                 if ($data['userid'] !== null) {
                     echo "<td>" . formatUserLink(
                         $data['userid'],
@@ -967,7 +959,6 @@
                 } else {
                     echo "<td></td>";
                 }
->>>>>>> 6a7ff748
                 echo "</tr>\n";
 
                 $iterator->next();
