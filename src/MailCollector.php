--- conflicted
+++ resolved
@@ -270,14 +270,6 @@
      **/
     public function showForm($ID, array $options = [])
     {
-<<<<<<< HEAD
-        $protocol_choices = [];
-        foreach (Toolbox::getMailServerProtocols(allow_plugins_protocols: true) as $key => $protocol) {
-            $protocol_choices['/' . $key] = $protocol['label'];
-=======
-        /** @var array $CFG_GLPI */
-        global $CFG_GLPI;
-
         // warning and no form if can't read keyfile
         $glpi_encryption_key = new GLPIKey();
         if ($glpi_encryption_key->hasReadErrors()) {
@@ -286,144 +278,9 @@
             return false;
         }
 
-        $this->initForm($ID, $options);
-        $options['colspan'] = 1;
-        $this->showFormHeader($options);
-
-        echo "<tr class='tab_bg_1'><td>";
-        echo __('Name');
-        echo '&nbsp;';
-        Html::showToolTip(__('If name is a valid email address, it will be automatically added to blacklisted senders.'));
-        echo "</td><td>";
-        echo Html::input('name', ['value' => $this->fields['name']]);
-        echo "</td></tr>";
-
-        if ($this->fields['errors']) {
-            echo "<tr class='tab_bg_1_2'><td>" . __('Connection errors') . "</td>";
-            echo "<td>" . $this->fields['errors'] . "</td>";
-            echo "</tr>";
-        }
-
-        echo "<tr class='tab_bg_1'><td>" . __('Active') . "</td><td>";
-        Dropdown::showYesNo("is_active", $this->fields["is_active"]);
-        echo "</td></tr>";
-
-        $type = Toolbox::showMailServerConfig($this->fields["host"]);
-
-        echo "<tr class='tab_bg_1'><td>" . __('Login') . "</td><td>";
-        echo Html::input('login', ['value' => $this->fields['login']]);
-        echo "</td></tr>";
-
-        echo "<tr class='tab_bg_1'><td>" . __('Password') . "</td>";
-        echo "<td><input type='password' name='passwd' value='' size='20' autocomplete='new-password' class='form-control'>";
-        if ($ID > 0) {
-            echo "<input type='checkbox' name='_blank_passwd'>&nbsp;" . __('Clear');
-        }
-        echo "</td></tr>";
-
-        if ($type != "pop") {
-            echo "<tr class='tab_bg_1'><td>" . __('Accepted mail archive folder (optional)') . "</td>";
-            echo "<td>";
-            echo "<div class='btn-group btn-group-sm'>";
-            echo "<input size='30' class='form-control' type='text' id='accepted_folder' name='accepted' value=\"" . $this->fields['accepted'] . "\">";
-            echo "<div class='btn btn-outline-secondary get-imap-folder'>";
-            echo "<i class='fa fa-list pointer'></i>";
-            echo "</div>";
-            echo "</div></td></tr>\n";
-
-            echo "<tr class='tab_bg_1'><td>" . __('Refused mail archive folder (optional)') . "</td>";
-            echo "<td>";
-            echo "<div class='btn-group btn-group-sm'>";
-            echo "<input size='30' class='form-control' type='text' id='refused_folder' name='refused' value=\"" . $this->fields['refused'] . "\">";
-            echo "<div class='btn btn-outline-secondary get-imap-folder'>";
-            echo "<i class='fa fa-list pointer'></i>";
-            echo "</div>";
-            echo "</div></td></tr>\n";
-        }
-
-        echo "<tr class='tab_bg_1'>";
-        echo "<td width='200px'> " . __('Maximum size of each file imported by the mails receiver') .
-           "</td><td>";
-        self::showMaxFilesize('filesize_max', $this->fields["filesize_max"]);
-        echo "</td></tr>";
-
-        echo "<tr class='tab_bg_1'><td>" . __('Use mail date, instead of collect one') . "</td>";
-        echo "<td>";
-        Dropdown::showYesNo("use_mail_date", $this->fields["use_mail_date"]);
-        echo "</td></tr>\n";
-
-        echo "<tr class='tab_bg_1'><td>" . __('Use Reply-To as requester (when available)') . "</td>";
-        echo "<td>";
-        Dropdown::showFromArray("requester_field", [
-            self::REQUESTER_FIELD_FROM => __('No'),
-            self::REQUESTER_FIELD_REPLY_TO => __('Yes'),
-        ], ["value" => $this->fields['requester_field']]);
-        echo "</td></tr>\n";
-
-        echo "<tr class='tab_bg_1'><td>" . __('Add CC users as observer') . "</td>";
-        echo "<td>";
-        Dropdown::showYesNo("add_cc_to_observer", $this->fields["add_cc_to_observer"]);
-        echo "</td></tr>\n";
-
-        echo "<tr class='tab_bg_1'><td>" . __('Collect only unread mail') . "</td>";
-        echo "<td>";
-        Dropdown::showYesNo("collect_only_unread", $this->fields["collect_only_unread"]);
-        echo "</td></tr>\n";
-
-        echo "<tr class='tab_bg_1'><td>" . __('Comments') . "</td>";
-        echo "<td><textarea class='form-control' name='comment' >" . $this->fields["comment"] . "</textarea>";
-
-        if ($ID > 0) {
-            echo "<br>";
-            //TRANS: %s is the datetime of update
-            printf(__('Last update on %s'), Html::convDateTime($this->fields["date_mod"]));
-        }
-        echo "</td></tr>";
-
-        $this->showFormButtons($options);
-
-        if ($type != 'pop') {
-            echo Html::scriptBlock("$(function() {
-
-            $(document).on('click', '.get-imap-folder', function() {
-               var input = $(this).prev('input');
-
-               var data = 'action=getFoldersList';
-               data += '&input_id=' + input.attr('id');
-               // Get form values without server_mailbox value to prevent filtering
-               data += '&' + $(this).closest('form').find(':not([name=\"server_mailbox\"])').serialize();
-               // Force empty value for server_mailbox
-               data += '&server_mailbox=';
-
-               // Ask for password if missing
-               if ($(this).closest('form').find('input[name=\"passwd\"]').val() == '') {
-                  var passwd = prompt(__('Please enter password to list folders'));
-                  data += '&passwd=' + encodeURIComponent(passwd);
-               }
-
-               glpi_ajax_dialog({
-                  title: __('Select a folder'),
-                  url: '" . $CFG_GLPI['root_doc'] . "/ajax/mailcollector.php',
-                  params: data,
-                  id: input.attr('id') + '_modal'
-               });
-            });
-
-            $(document).on('click', '.select_folder li', function(event) {
-               event.stopPropagation();
-
-               var li       = $(this);
-               var input_id = li.data('input-id');
-               var folder   = li.find('.folder-name').data('globalname');
-
-               $('#'+input_id).val(folder);
-
-               var modalEl = $('#'+input_id+'_modal')[0];
-               var modal = bootstrap.Modal.getInstance(modalEl);
-               modal.hide();
-            })
-         });");
->>>>>>> 8180bfe9
+        $protocol_choices = [];
+        foreach (Toolbox::getMailServerProtocols(allow_plugins_protocols: true) as $key => $protocol) {
+            $protocol_choices['/' . $key] = $protocol['label'];
         }
 
         TemplateRenderer::getInstance()->display('pages/setup/mailcollector/setup_form.html.twig', [
