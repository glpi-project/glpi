<?php

/**
 * ---------------------------------------------------------------------
 *
 * GLPI - Gestionnaire Libre de Parc Informatique
 *
 * http://glpi-project.org
 *
 * @copyright 2015-2024 Teclib' and contributors.
 * @copyright 2003-2014 by the INDEPNET Development Team.
 * @licence   https://www.gnu.org/licenses/gpl-3.0.html
 *
 * ---------------------------------------------------------------------
 *
 * LICENSE
 *
 * This file is part of GLPI.
 *
 * This program is free software: you can redistribute it and/or modify
 * it under the terms of the GNU General Public License as published by
 * the Free Software Foundation, either version 3 of the License, or
 * (at your option) any later version.
 *
 * This program is distributed in the hope that it will be useful,
 * but WITHOUT ANY WARRANTY; without even the implied warranty of
 * MERCHANTABILITY or FITNESS FOR A PARTICULAR PURPOSE.  See the
 * GNU General Public License for more details.
 *
 * You should have received a copy of the GNU General Public License
 * along with this program.  If not, see <https://www.gnu.org/licenses/>.
 *
 * ---------------------------------------------------------------------
 */

use Glpi\Application\ErrorHandler;
use Glpi\Application\View\TemplateRenderer;
use Laminas\Mail\Address;
use Laminas\Mail\Header\AbstractAddressList;
use Laminas\Mail\Header\ContentDisposition;
use Laminas\Mail\Header\ContentType;
use Laminas\Mail\Storage;
use Laminas\Mail\Storage\Message;
use LitEmoji\LitEmoji;

/**
 * MailCollector class
 *
 * Merge with collect GLPI system after big modification in it
 *
 * modif and debug by  INDEPNET Development Team.
 * Original class ReceiveMail 1.0 by Mitul Koradia Created: 01-03-2006
 * Description: Reciving mail With Attechment
 * Email: mitulkoradia@gmail.com
 **/
class MailCollector extends CommonDBTM
{
   // Specific one
    /**
     * IMAP / POP connection
     * @var Laminas\Mail\Storage\AbstractStorage
     */
    private $storage;
   /// UID of the current message
    public $uid             = -1;
   /// structure used to store files attached to a mail
    public $files;
   /// structure used to store alt files attached to a mail
    public $altfiles;
   /// Tag used to recognize embedded images of a mail
    public $tags;
   /// Message to add to body to build ticket
    public $addtobody;
   /// Number of fetched emails
    public $fetch_emails    = 0;
   /// Maximum number of emails to fetch : default to 10
    public $maxfetch_emails = 10;
   /// array of indexes -> uid for messages
    public $messages_uid    = [];
   /// Max size for attached files
    public $filesize_max    = 0;

    /**
     * Flag that tells wheter the body is in HTML format or not.
     * @var string
     */
    private $body_is_html   = false;

    public $dohistory       = true;

    public static $rightname       = 'config';

   // Destination folder
    const REFUSED_FOLDER  = 'refused';
    const ACCEPTED_FOLDER = 'accepted';

   // Values for requester_field
    const REQUESTER_FIELD_FROM = 0;
    const REQUESTER_FIELD_REPLY_TO = 1;

    public static $undisclosedFields = [
        'passwd',
    ];

    public static function getTypeName($nb = 0)
    {
        return _n('Receiver', 'Receivers', $nb);
    }


    public static function canCreate(): bool
    {
        return static::canUpdate();
    }


    public static function canPurge(): bool
    {
        return static::canUpdate();
    }


    public static function getAdditionalMenuOptions()
    {

        if (static::canView()) {
            return [
                'options' => [
                    'notimportedemail' => [
                        'links' => [
                            'search' => '/front/notimportedemail.php',
                        ],
                    ],
                ],
            ];
        }
        return false;
    }

    public static function getAdditionalMenuLinks()
    {
        $links = [];
        if (countElementsInTable(self::getTable()) > 0) {
            $links["<i class='ti ti-list'></i>" . __s('Not imported emails')] = "/front/notimportedemail.php";
        }
        return $links;
    }

    public function post_getEmpty()
    {
        /** @var array $CFG_GLPI */
        global $CFG_GLPI;

        $this->fields['filesize_max'] = $CFG_GLPI['default_mailcollector_filesize_max'];
        $this->fields['is_active']    = 1;
    }

    public function prepareInput(array $input, $mode = 'add'): array
    {

        if (isset($input["passwd"])) {
            if (empty($input["passwd"])) {
                unset($input["passwd"]);
            } else {
                $input["passwd"] = (new GLPIKey())->encrypt($input["passwd"]);
            }
        }

        if (isset($input['mail_server']) && !empty($input['mail_server'])) {
            $input["host"] = Toolbox::constructMailServerConfig($input);
        }

        return $input;
    }

    public function prepareInputForUpdate($input)
    {
        $input = $this->prepareInput($input, 'update');

        if (isset($input["_blank_passwd"]) && $input["_blank_passwd"]) {
            $input['passwd'] = '';
        }

        return $input;
    }


    public function prepareInputForAdd($input)
    {
        $input = $this->prepareInput($input, 'add');
        return $input;
    }


    public function defineTabs($options = [])
    {

        $ong = [];
        $this->addDefaultFormTab($ong);
        $this->addStandardTab(__CLASS__, $ong, $options);
        $this->addImpactTab($ong, $options);
        $this->addStandardTab('Log', $ong, $options);

        return $ong;
    }

<<<<<<< HEAD
=======

    public function getTabNameForItem(CommonGLPI $item, $withtemplate = 0)
    {

        if (!$withtemplate) {
            switch ($item->getType()) {
                case __CLASS__:
                    return _n('Action', 'Actions', Session::getPluralNumber());
            }
        }
        return '';
    }


    /**
     * @param $item         CommonGLPI object
     * @param $tabnum       (default 1
     * @param $withtemplate (default 0)
     **/
    public static function displayTabContentForItem(CommonGLPI $item, $tabnum = 1, $withtemplate = 0)
    {
        if ($item->getType() == __CLASS__) {
            /** @var MailCollector $item */
            $item->showGetMessageForm($item->getID());
        }
        return true;
    }


>>>>>>> 137fa6f2
    /**
     * Print the mailgate form
     *
     * @param $ID        integer  Id of the item to print
     * @param $options   array
     *     - target filename : where to go when done.
     *
     * @return boolean item found
     **/
    public function showForm($ID, array $options = [])
    {
        TemplateRenderer::getInstance()->display('pages/setup/mailcollector/setup_form.html.twig', [
            'item' => $this,
        ]);
        return true;
    }

    /**
     * Display the list of folder for current connections
     *
     * @since 9.3.1
     *
     * @param string $input_id dom id where to insert folder name
     *
     * @return void
     */
    public function displayFoldersList($input_id = "")
    {
        $connected = false;
        $folders = [];
        try {
            $this->connect();
            $connected = true;
            $folders = $this->storage->getFolders();
        } catch (\Throwable $e) {
            ErrorHandler::getInstance()->handleException($e, false);
        }
        TemplateRenderer::getInstance()->display('pages/setup/mailcollector/folder_list.html.twig', [
            'item' => $this,
            'connected' => $connected,
            'folders' => $folders,
            'input_id' => $input_id
        ]);
    }

    public function rawSearchOptions()
    {
        $tab = [];

        $tab[] = [
            'id'                 => 'common',
            'name'               => __('Characteristics')
        ];

        $tab[] = [
            'id'                 => '1',
            'table'              => $this->getTable(),
            'field'              => 'name',
            'name'               => __('Name'),
            'datatype'           => 'itemlink',
            'massiveaction'      => false,
        ];

        $tab[] = [
            'id'                 => '2',
            'table'              => $this->getTable(),
            'field'              => 'is_active',
            'name'               => __('Active'),
            'datatype'           => 'bool'
        ];

        $tab[] = [
            'id'                 => '3',
            'table'              => $this->getTable(),
            'field'              => 'host',
            'name'               => __('Connection string'),
            'massiveaction'      => false,
            'datatype'           => 'string'
        ];

        $tab[] = [
            'id'                 => '4',
            'table'              => $this->getTable(),
            'field'              => 'login',
            'name'               => __('Login'),
            'massiveaction'      => false,
            'datatype'           => 'string',
        ];

        $tab[] = [
            'id'                 => '5',
            'table'              => $this->getTable(),
            'field'              => 'filesize_max',
            'name'               => __('Maximum size of each file imported by the mails receiver'),
            'datatype'           => 'integer'
        ];

        $tab[] = [
            'id'                 => '16',
            'table'              => $this->getTable(),
            'field'              => 'comment',
            'name'               => __('Comments'),
            'datatype'           => 'text'
        ];

        $tab[] = [
            'id'                 => '19',
            'table'              => $this->getTable(),
            'field'              => 'date_mod',
            'name'               => __('Last update'),
            'datatype'           => 'datetime',
            'massiveaction'      => false
        ];

        $tab[] = [
            'id'                 => '20',
            'table'              => $this->getTable(),
            'field'              => 'accepted',
            'name'               => __('Accepted mail archive folder (optional)'),
            'datatype'           => 'string'
        ];

        $tab[] = [
            'id'                 => '21',
            'table'              => $this->getTable(),
            'field'              => 'refused',
            'name'               => __('Refused mail archive folder (optional)'),
            'datatype'           => 'string'
        ];

        $tab[] = [
            'id'                 => '22',
            'table'              => $this->getTable(),
            'field'              => 'errors',
            'name'               => __('Connection errors'),
            'datatype'           => 'integer'
        ];

        $tab[] = [
            'id'                 => '23',
            'table'              => $this->getTable(),
            'field'              => 'last_collect_date',
            'name'               => __('Date of last collection'),
            'datatype'           => 'datetime',
            'massiveaction'      => false
        ];

        return $tab;
    }


    /**
     * @param $emails_ids   array
     * @param $action                (default 0)
     * @param $entity                (default 0)
     **/
    public function deleteOrImportSeveralEmails($emails_ids = [], $action = 0, $entity = 0)
    {
        /** @var \DBmysql $DB */
        global $DB;

        $query = [
            'FROM'   => NotImportedEmail::getTable(),
            'WHERE'  => [
                'id' => $emails_ids,
            ],
            'ORDER'  => 'mailcollectors_id'
        ];

        $todelete = [];
        foreach ($DB->request($query) as $data) {
            $todelete[$data['mailcollectors_id']][$data['messageid']] = $data;
        }

        foreach ($todelete as $mailcollector_id => $rejected) {
            $collector = new self();
            if ($collector->getFromDB($mailcollector_id)) {
               // Use refused folder in connection string
                $connect_config = Toolbox::parseMailServerConnectString($collector->fields['host']);
                $collector->fields['host'] = Toolbox::constructMailServerConfig(
                    [
                        'mail_server'   => $connect_config['address'],
                        'server_port'   => $connect_config['port'],
                        'server_type'   => !empty($connect_config['type']) ? '/' . $connect_config['type'] : '',
                        'server_ssl'    => $connect_config['ssl'] ? '/ssl' : '',
                        'server_cert'   => $connect_config['validate-cert'] ? '/validate-cert' : '/novalidate-cert',
                        'server_tls'    => $connect_config['tls'] ? '/tls' : '',
                        'server_rsh'    => $connect_config['norsh'] ? '/norsh' : '',
                        'server_secure' => $connect_config['secure'] ? '/secure' : '',
                        'server_debug'  => $connect_config['debug'] ? '/debug' : '',
                        'server_mailbox' => $collector->fields[self::REFUSED_FOLDER],
                    ]
                );

                $collector->uid          = -1;
               //Connect to the Mail Box
                try {
                     $collector->connect();
                } catch (\Throwable $e) {
                    ErrorHandler::getInstance()->handleException($e, false);
                    continue;
                }

                foreach ($collector->storage as $uid => $message) {
                    $head = $collector->getHeaders($message);
                    if (isset($rejected[$head['message_id']])) {
                        if ($action == 1) {
                            $tkt = $collector->buildTicket(
                                $uid,
                                $message,
                                [
                                    'mailgates_id' => $mailcollector_id,
                                    'play_rules'   => false
                                ]
                            );
                            $tkt['_users_id_requester'] = $rejected[$head['message_id']]['users_id'];
                            $tkt['entities_id']         = $entity;

                            if (!isset($tkt['tickets_id'])) {
                                 // New ticket case
                                 $ticket = new Ticket();
                                 $ticket->add($tkt);
                            } else {
                                // Followup case
                                $fup = new ITILFollowup();

                                $fup_input = $tkt;
                                $fup_input['itemtype'] = Ticket::class;
                                $fup_input['items_id'] = $fup_input['tickets_id'];

                                $fup->add($fup_input);
                            }

                            $folder = self::ACCEPTED_FOLDER;
                        } else {
                            $folder = self::REFUSED_FOLDER;
                        }
                       //Delete email
                        if ($collector->deleteMails($uid, $folder)) {
                             $rejectedmail = new NotImportedEmail();
                             $rejectedmail->delete(['id' => $rejected[$head['message_id']]['id']]);
                        }
                      // Unset managed
                        unset($rejected[$head['message_id']]);
                    }
                }

               // Email not present in mailbox
                if (count($rejected)) {
                    $clean = [
                        '<' => '',
                        '>' => ''
                    ];
                    foreach ($rejected as $id => $data) {
                        if ($action == 1) {
                            Session::addMessageAfterRedirect(
                                htmlspecialchars(sprintf(
                                    __('Email %s not found. Impossible import.'),
                                    strtr($id, $clean)
                                )),
                                false,
                                ERROR
                            );
                        } else { // Delete data in notimportedemail table
                            $rejectedmail = new NotImportedEmail();
                            $rejectedmail->delete(['id' => $data['id']]);
                        }
                    }
                }
            }
        }
    }


    /**
     * Do collect
     *
     * @param integer $mailgateID  ID of the mailgate
     * @param boolean $display     display messages in MessageAfterRedirect or just return error (default 0=)
     *
     * @return string|void
     **/
    public function collect($mailgateID, $display = false)
    {
        /**
         * @var array $CFG_GLPI
         */
        global $CFG_GLPI;

        if ($this->getFromDB($mailgateID)) {
            $this->uid          = -1;
            $this->fetch_emails = 0;
           //Connect to the Mail Box
            try {
                $this->connect();
            } catch (\Throwable $e) {
                ErrorHandler::getInstance()->handleException($e, true);
                Session::addMessageAfterRedirect(
                    __s('An error occurred trying to connect to collector.') . "<br/>" . htmlspecialchars($e->getMessage()),
                    false,
                    ERROR
                );

                // Update last collect date even if an error occurs.
                // This will prevent collectors that are constantly errored to be stuck at the begin of the
                // crontask process queue.
                $this->update([
                    'id' => $this->getID(),
                    'last_collect_date' => $_SESSION["glpi_currenttime"],
                ]);

                return;
            }

            $rejected = new NotImportedEmail();
           // Clean from previous collect (from GUI, cron already truncate the table)
            $rejected->deleteByCriteria(['mailcollectors_id' => $this->fields['id']]);

            if ($this->storage) {
                $maxfetch_emails  = $this->maxfetch_emails;
                $error            = 0;
                $refused          = 0;
                $alreadyseen      = 0;
                $blacklisted      = 0;
               // Get Total Number of Unread Email in mail box
                $count_messages   = $this->getTotalMails();
                $delete           = [];
                $messages         = [];

                do {
                    $this->storage->next();
                    if (!$this->storage->valid()) {
                        break;
                    }

                    $extra_retrieve_limit = 250;
                    if ($this->fetch_emails >= $this->maxfetch_emails + $extra_retrieve_limit) {
                        // It was retrieved 250 emails more than the initial limit. It means that there were
                        // 250 email either already seen, either in error.
                        // To prevent performances issues, retrieve process is stopped here.
                        trigger_error(
                            sprintf(
                                'More than %d emails in mailbox are either already imported, either errored. To avoid a too long execution time, the retrieval of emails has been stopped after %dth email.',
                                $extra_retrieve_limit,
                                $this->fetch_emails
                            ),
                            E_USER_WARNING
                        );
                        Toolbox::logInFile(
                            'mailgate',
                            sprintf(
                                __('Emails retrieve limit reached. Check in "%s" for more details.') . "\n",
                                GLPI_LOG_DIR . '/php-errors.log'
                            )
                        );
                        break;
                    }

                    try {
                        $this->fetch_emails++;
                        $message = $this->storage->current();
                        $message_id = $this->storage->getUniqueId($this->storage->key());

                        // prevent loop when message is read but when it's impossible to move / delete
                        // due to mailbox problem (ie: full)
                        if ($this->fields['collect_only_unread'] && $message->hasFlag(Storage::FLAG_SEEN)) {
                            $alreadyseen++;
                            $maxfetch_emails++; // allow fetching one more email, as this one will not be processed
                            continue;
                        }

                        $messages[$message_id] = $message;
                    } catch (\Throwable $e) {
                        ErrorHandler::getInstance()->handleException($e, false);
                        Toolbox::logInFile(
                            'mailgate',
                            sprintf(
                                __('Message is invalid (%s). Check in "%s" for more details') . "\n",
                                $e->getMessage(),
                                GLPI_LOG_DIR . '/php-errors.log'
                            )
                        );
                        $error++;
                        $maxfetch_emails++; // allow fetching one more email, as this one will not be processed
                    }
                } while ($this->fetch_emails < $maxfetch_emails);

                foreach ($messages as $uid => $message) {
                    $rejinput = [
                        'mailcollectors_id' => $mailgateID,
                        'from'              => '',
                        'to'                => '',
                        'messageid'         => '',
                        'date'              => $_SESSION["glpi_currenttime"],
                    ];

                    try {
                        $tkt = $this->buildTicket(
                            $uid,
                            $message,
                            [
                                'mailgates_id' => $mailgateID,
                                'play_rules'   => true
                            ]
                        );

                        $headers = $this->getHeaders($message);

                        $requester = $this->getRequesterEmail($message);

                        if (!$tkt['_blacklisted']) {
                              /** @var \DBmysql $DB */
                              global $DB;
                              $rejinput['from']              = $requester ?? '';
                              $rejinput['to']                = $headers['to'];
                              $rejinput['users_id']          = $tkt['_users_id_requester'];
                              $rejinput['subject']           = $this->cleanSubject($headers['subject']);
                              $rejinput['messageid']         = $headers['message_id'];
                        }
                    } catch (\Throwable $e) {
                        $error++;
                        ErrorHandler::getInstance()->handleException($e, false);
                        Toolbox::logInFile(
                            'mailgate',
                            sprintf(
                                __('Error during message parsing (%s). Check in "%s" for more details') . "\n",
                                $e->getMessage(),
                                GLPI_LOG_DIR . '/php-errors.log'
                            )
                        );
                        $rejinput['reason'] = NotImportedEmail::FAILED_OPERATION;
                        $rejected->add($rejinput);
                        continue;
                    }

                    $is_user_anonymous = !(isset($tkt['_users_id_requester'])
                                      && ($tkt['_users_id_requester'] > 0));
                    $is_supplier_anonymous = !(isset($tkt['_supplier_email'])
                                          && $tkt['_supplier_email']);

                  // Keep track of the mail author so we can check his
                  // notifications preferences later (glpinotification_to_myself)
                    if (isset($tkt['users_id']) && $tkt['users_id']) {
                         $_SESSION['mailcollector_user'] = $tkt['users_id'];
                    } else if (isset($tkt['_users_id_requester_notif']['alternative_email'][0])) {
                        // Special case when we have no users_id (anonymous helpdesk)
                        // -> use the user email instead
                        $_SESSION['mailcollector_user'] = $tkt["_users_id_requester_notif"]['alternative_email'][0];
                    }

                    if (isset($tkt['_blacklisted']) && $tkt['_blacklisted']) {
                        $delete[$uid] =  self::REFUSED_FOLDER;
                        $blacklisted++;
                    } else if (isset($tkt['_refuse_email_with_response'])) {
                        $delete[$uid] =  self::REFUSED_FOLDER;
                        $refused++;
                        $this->sendMailRefusedResponse($requester, $tkt['name']);
                    } else if (isset($tkt['_refuse_email_no_response'])) {
                        $delete[$uid] =  self::REFUSED_FOLDER;
                        $refused++;
                    } else if (
                        isset($tkt['entities_id'])
                          && !isset($tkt['tickets_id'])
                          && ($CFG_GLPI["use_anonymous_helpdesk"]
                              || !$is_user_anonymous
                              || !$is_supplier_anonymous)
                    ) {
                       // New ticket case
                        $ticket = new Ticket();

                        if (
                            !$CFG_GLPI["use_anonymous_helpdesk"]
                            && !Profile::haveUserRight(
                                $tkt['_users_id_requester'],
                                Ticket::$rightname,
                                CREATE,
                                $tkt['entities_id']
                            )
                        ) {
                             $delete[$uid] =  self::REFUSED_FOLDER;
                             $refused++;
                             $rejinput['reason'] = NotImportedEmail::NOT_ENOUGH_RIGHTS;
                             $rejected->add($rejinput);
                        } else if ($ticket->add($tkt)) {
                            $delete[$uid] =  self::ACCEPTED_FOLDER;
                        } else {
                            $error++;
                            $rejinput['reason'] = NotImportedEmail::FAILED_OPERATION;
                            $rejected->add($rejinput);
                        }
                    } else if (
                        isset($tkt['tickets_id'])
                          && ($CFG_GLPI['use_anonymous_followups'] || !$is_user_anonymous)
                    ) {
                       // Followup case
                        $ticket = new Ticket();
                        $ticketExist = $ticket->getFromDB($tkt['tickets_id']);
                        $fup = new ITILFollowup();

                        $fup_input = $tkt;
                        $fup_input['itemtype'] = Ticket::class;
                        $fup_input['items_id'] = $fup_input['tickets_id'];
                        unset($fup_input['tickets_id']);

                        if (
                            $ticketExist && Entity::getUsedConfig(
                                'suppliers_as_private',
                                $ticket->fields['entities_id']
                            )
                        ) {
                             // Get suppliers matching the from email
                             $suppliers = Supplier::getSuppliersByEmail(
                                 $rejinput['from']
                             );

                            foreach ($suppliers as $supplier) {
                               // If the supplier is assigned to this ticket then
                               // the followup must be private
                                if (
                                    $ticket->isSupplier(
                                        CommonITILActor::ASSIGN,
                                        $supplier['id']
                                    )
                                ) {
                                    $fup_input['is_private'] = true;
                                    break;
                                }
                            }
                        }

                        if (!$ticketExist) {
                            $error++;
                            $rejinput['reason'] = NotImportedEmail::FAILED_OPERATION;
                            $rejected->add($rejinput);
                        } else if (
                            !$CFG_GLPI['use_anonymous_followups']
                             && !$ticket->canUserAddFollowups($tkt['_users_id_requester'])
                        ) {
                            $delete[$uid] =  self::REFUSED_FOLDER;
                            $refused++;
                            $rejinput['reason'] = NotImportedEmail::NOT_ENOUGH_RIGHTS;
                            $rejected->add($rejinput);
                        } else if ($fup->add($fup_input)) {
                            $delete[$uid] =  self::ACCEPTED_FOLDER;
                        } else {
                            $error++;
                            $rejinput['reason'] = NotImportedEmail::FAILED_OPERATION;
                            $rejected->add($rejinput);
                        }
                    } else {
                        if ($is_user_anonymous && !$CFG_GLPI["use_anonymous_helpdesk"]) {
                            $rejinput['reason'] = NotImportedEmail::USER_UNKNOWN;
                        } else {
                            $rejinput['reason'] = NotImportedEmail::MATCH_NO_RULE;
                        }
                        $refused++;
                        $rejected->add($rejinput);
                        $delete[$uid] =  self::REFUSED_FOLDER;
                    }

                  // Clean mail author used for notification settings
                    unset($_SESSION['mailcollector_user']);
                }

                krsort($delete);
                foreach ($delete as $uid => $folder) {
                    $this->deleteMails($uid, $folder);
                }

                $this->update([
                    'id' => $this->getID(),
                    'last_collect_date' => $_SESSION["glpi_currenttime"],
                ]);

              //TRANS: %1$d, %2$d, %3$d, %4$d %5$d and %6$d are number of messages
                $msg = sprintf(
                    __('Number of messages: available=%1$d, already imported=%2$d, retrieved=%3$d, refused=%4$d, errors=%5$d, blacklisted=%6$d'),
                    $count_messages,
                    $alreadyseen,
                    $this->fetch_emails - $alreadyseen,
                    $refused,
                    $error,
                    $blacklisted
                );
                if ($display) {
                     Session::addMessageAfterRedirect(htmlspecialchars($msg), false, ($error ? ERROR : INFO));
                } else {
                    return $msg;
                }
            } else {
                $msg = __('Could not connect to mailgate server');
                if ($display) {
                    Session::addMessageAfterRedirect(htmlspecialchars($msg), false, ERROR);
                    GLPINetwork::addErrorMessageAfterRedirect();
                } else {
                    return $msg;
                }
            }
        } else {
           //TRANS: %s is the ID of the mailgate
            $msg = sprintf(__('Could not find mailgate %d'), $mailgateID);
            if ($display) {
                Session::addMessageAfterRedirect(htmlspecialchars($msg), false, ERROR);
                GLPINetwork::addErrorMessageAfterRedirect();
            } else {
                return $msg;
            }
        }
    }


    /**
     * Builds and returns the main structure of the ticket to be created
     *
     * @param string                        $uid     UID of the message
     * @param \Laminas\Mail\Storage\Message $message  Messge
     * @param array                         $options  Possible options
     *
     * @return array ticket fields
     */
    public function buildTicket($uid, \Laminas\Mail\Storage\Message $message, $options = [])
    {
        /**
         * @var array $CFG_GLPI
         * @var \DBmysql $DB
         */
        global $CFG_GLPI, $DB;

        $play_rules = (isset($options['play_rules']) && $options['play_rules']);
        $headers = $this->getHeaders($message);

        $tkt                 = [];
        $tkt['_blacklisted'] = false;
       // For RuleTickets
        $tkt['_mailgate']    = $options['mailgates_id'];
        $tkt['_uid']         = $uid;
        $tkt['_head']        = $headers;

        $createuserfromemail = $this->fields['create_user_from_email'];

       // Use mail date if it's defined
        if ($this->fields['use_mail_date'] && isset($headers['date'])) {
            $tkt['date'] = $headers['date'];
        }

        if ($this->isMessageSentByGlpi($message)) {
           // Message was sent by current instance of GLPI.
           // Message is blacklisted to avoid infinite loop (where GLPI creates a ticket from its own notification).
            $tkt['_blacklisted'] = true;
            return $tkt;
        } else if ($this->isResponseToMessageSentByAnotherGlpi($message)) {
           // Message is a response to a message sent by another GLPI.
           // Message is blacklisted as we consider that the other instance of GLPI is responsible to handle this thread.
            $tkt['_blacklisted'] = true;
            return $tkt;
        }

       // manage blacklist
        $blacklisted_emails   = Blacklist::getEmails();
       // Add name of the mailcollector as blacklisted
        $blacklisted_emails[] = $this->fields['name'];
        if (Toolbox::inArrayCaseCompare($headers['from'], $blacklisted_emails)) {
            $tkt['_blacklisted'] = true;
            return $tkt;
        }

       // max size = 0 : no import attachments
        if ($this->fields['filesize_max'] > 0) {
            if (is_writable(GLPI_TMP_DIR)) {
                $tkt['_filename'] = $this->getAttached($message, GLPI_TMP_DIR . "/", $this->fields['filesize_max']);
                $tkt['_tag']      = $this->tags;
            } else {
               //TRANS: %s is a directory
                Toolbox::logInFile('mailgate', sprintf(__('%s is not writable'), GLPI_TMP_DIR . "/") . "\n");
            }
        }

       //  Who is the user ?
        $requester = $this->getRequesterEmail($message);

        $tkt['_users_id_requester']                              = User::getOrImportByEmail($requester, $createuserfromemail);
        $tkt["_users_id_requester_notif"]['use_notification'][0] = 1;
       // Set alternative email if user not found / used if anonymous mail creation is enable
        if (!$tkt['_users_id_requester']) {
            $tkt["_users_id_requester_notif"]['alternative_email'][0] = $requester;
        }

       // Fix author of attachment
       // Move requester to author of followup
        $tkt['users_id'] = $tkt['_users_id_requester'];

       // Add to and cc as additional observer if user found
        $ccs = $headers['ccs'];
        if (is_array($ccs) && count($ccs) && $this->getField("add_cc_to_observer")) {
            foreach ($ccs as $cc) {
                if (
                    $cc != $requester
                    && !Toolbox::inArrayCaseCompare($cc, $blacklisted_emails) // not blacklisted emails
                ) {
                    // Skip if user is anonymous and anonymous users are not allowed
                    $user_id = User::getOrImportByEmail($cc);
                    if (!$user_id && !$CFG_GLPI['use_anonymous_helpdesk']) {
                        continue;
                    }

                    $nb = (isset($tkt['_users_id_observer']) ? count($tkt['_users_id_observer']) : 0);
                    $tkt['_users_id_observer'][$nb] = $user_id;
                    $tkt['_users_id_observer_notif']['use_notification'][$nb] = 1;
                    $tkt['_users_id_observer_notif']['alternative_email'][$nb] = $cc;
                }
            }
        }

        $tos = $headers['tos'];
        if (is_array($tos) && count($tos)) {
            foreach ($tos as $to) {
                if (
                    $to != $requester
                    && !Toolbox::inArrayCaseCompare($to, $blacklisted_emails) // not blacklisted emails
                ) {
                    // Skip if user is anonymous and anonymous users are not allowed
                    $user_id = User::getOrImportByEmail($to);
                    if (!$user_id && !$CFG_GLPI['use_anonymous_helpdesk']) {
                        continue;
                    }

                    $nb = (isset($tkt['_users_id_observer']) ? count($tkt['_users_id_observer']) : 0);
                    $tkt['_users_id_observer'][$nb] = $user_id;
                    $tkt['_users_id_observer_notif']['use_notification'][$nb] = 1;
                    $tkt['_users_id_observer_notif']['alternative_email'][$nb] = $to;
                }
            }
        }

       // Auto_import
        $tkt['_auto_import']           = 1;
       // For followup : do not check users_id = login user
        $tkt['_do_not_check_users_id'] = 1;
        $body                          = $this->getBody($message);

        try {
            $subject = $message->getHeader('subject')->getFieldValue();
        } catch (\Laminas\Mail\Storage\Exception\InvalidArgumentException $e) {
            $subject = '';
        }
        $tkt['name'] = $this->cleanSubject($subject);

        $tkt['_message']  = $message;

        $tkt['content'] = $body;

       // Search for referenced item in headers
        $found_item = $this->getItemFromHeaders($message);
        if ($found_item instanceof Ticket) {
            $tkt['tickets_id'] = $found_item->fields['id'];
        }

       // See in title
        if (
            !isset($tkt['tickets_id'])
            && preg_match('/\[.+#(\d+)\]/', $subject, $match)
        ) {
            $tkt['tickets_id'] = intval($match[1]);
        }

        $tkt['_supplier_email'] = false;
       // Found ticket link
        if (isset($tkt['tickets_id'])) {
           // it's a reply to a previous ticket
            $job = new Ticket();
            $tu  = new Ticket_User();
            $st  = new Supplier_Ticket();

           // Check if ticket  exists and users_id exists in GLPI
            if (
                $job->getFromDB($tkt['tickets_id'])
                && ($job->fields['status'] != CommonITILObject::CLOSED)
                && ($CFG_GLPI['use_anonymous_followups']
                 || ($tkt['_users_id_requester'] > 0)
                 || $tu->isAlternateEmailForITILObject($tkt['tickets_id'], $requester)
                 || ($tkt['_supplier_email'] = $st->isSupplierEmail(
                     $tkt['tickets_id'],
                     $requester
                 )))
            ) {
                if ($tkt['_supplier_email']) {
                    $tkt['content'] = sprintf(__('From %s'), $requester)
                    . ($this->body_is_html ? '<br /><br />' : "\n\n")
                    . $tkt['content'];
                }

                $header_tag      = NotificationTargetTicket::HEADERTAG;
                $header_pattern  = $header_tag . '.*' . $header_tag;
                $footer_tag      = NotificationTargetTicket::FOOTERTAG;
                $footer_pattern  = $footer_tag . '.*' . $footer_tag;

                $has_header_line = preg_match('/' . $header_pattern . '/s', $tkt['content']);
                $has_footer_line = preg_match('/' . $footer_pattern . '/s', $tkt['content']);

                $stripped_content = null;
                if ($has_header_line && $has_footer_line) {
                    // Strip all contents between header and footer line
                    $stripped_content = preg_replace(
                        '/\s*' . $header_pattern . '.*' . $footer_pattern . '\s*/s',
                        "\r\n",
                        $tkt['content']
                    );
                } else if ($has_header_line) {
                    // Strip all contents between header line and end of message
                    $stripped_content = preg_replace(
                        '/\s*' . $header_pattern . '.*$/s',
                        '',
                        $tkt['content']
                    );
                } else if ($has_footer_line) {
                    // Strip all contents between begin of message and footer line
                    $stripped_content = preg_replace(
                        '/^.*' . $footer_pattern . '\s*/s',
                        '',
                        $tkt['content']
                    );
                }
                if (empty($stripped_content)) {
                    // If stripped content is empty, it means that stripping was too agressive, probably because
                    // end-user do not respect header/footer lines indications.
                    // In this case, strip only header and footer lines to ensure they will not be duplicated in next notifications.
                    $stripped_content = preg_replace(
                        '/\s*(' . $header_pattern . '|' . $footer_pattern . ')\s*/s',
                        '',
                        $tkt['content']
                    );
                }
                $tkt['content'] = trim($stripped_content);
            } else {
               // => to handle link in Ticket->post_addItem()
                $tkt['_linkedto'] = $tkt['tickets_id'];
                unset($tkt['tickets_id']);
            }
        }

       // Add message from getAttached
        if ($this->addtobody) {
            $tkt['content'] .= $this->addtobody;
        }

       //If files are present and content is html
        if (isset($this->files) && count($this->files) && $this->body_is_html) {
            $tkt['content'] = Ticket::convertContentForTicket(
                $tkt['content'],
                $this->files + $this->altfiles,
                $this->tags
            );
        }

        if (!$DB->use_utf8mb4) {
           // Replace emojis by their shortcode
            $tkt['content'] = LitEmoji::encodeShortcode($tkt['content']);
            $tkt['name']    = LitEmoji::encodeShortcode($tkt['name']);
        }

       // Clean mail content
        $tkt['content'] = $this->cleanContent($tkt['content']);

        if (!isset($tkt['tickets_id'])) {
           // Which entity ?
           //$tkt['entities_id']=$this->fields['entities_id'];
           //$tkt['Subject']= $message->subject;   // not use for the moment
           // Medium
            $tkt['urgency']  = "3";
           // No hardware associated
            $tkt['itemtype'] = "";
           // Mail request type
        } else {
           // Reopen if needed
            $tkt['add_reopen'] = 1;
        }

        $tkt['requesttypes_id'] = RequestType::getDefault('mail');

        if ($play_rules) {
            $rule_options['ticket']              = $tkt;
            $rule_options['headers']             = $this->getHeaders($message);
            $rule_options['mailcollector']       = $options['mailgates_id'];
            $rule_options['_users_id_requester'] = $tkt['_users_id_requester'];
            $rulecollection                      = new RuleMailCollectorCollection();
            $output                              = $rulecollection->processAllRules(
                [],
                [],
                $rule_options
            );

           // New ticket : compute all
            if (!isset($tkt['tickets_id'])) {
                foreach ($output as $key => $value) {
                    $tkt[$key] = $value;
                }
            } else { // Followup only copy refuse data
                $tkt['requesttypes_id'] = RequestType::getDefault('mailfollowup');
                $tobecopied = ['_refuse_email_no_response', '_refuse_email_with_response'];
                foreach ($tobecopied as $val) {
                    if (isset($output[$val])) {
                        $tkt[$val] = $output[$val];
                    }
                }
            }
        }

        return $tkt;
    }


    /**
     * Clean blacklisted content
     *
     * @since 0.85
     *
     * @param string $string text to clean
     *
     * @return string cleaned text
     **/
    public function cleanContent($string)
    {
        /** @var \DBmysql $DB */
        global $DB;

        $original = $string;

        $br_marker = '==' . mt_rand() . '==';

       // Wrap content for blacklisted items
        $cleaned_count = 0;
        $itemstoclean = [];
<<<<<<< HEAD
        $blacklisted_contents = $DB->request(['FROM' => 'glpi_blacklistedmailcontents']);
        foreach ($blacklisted_contents as $data) {
=======
        foreach ($DB->request(BlacklistedMailContent::getTable()) as $data) {
>>>>>>> 137fa6f2
            $toclean = trim($data['content']);
            if (!empty($toclean)) {
                $itemstoclean[] = str_replace(["\r\n", "\n", "\r"], $br_marker, $toclean);
            }
        }
        if (count($itemstoclean)) {
           // Replace HTML line breaks to marker
            $string = preg_replace('/<br\s*\/?>/', $br_marker, $string);

           // Replace plain text line breaks to marker if content is not html, otherwise remove them
            $string = str_replace(
                ["\r\n", "\n", "\r"],
                $this->body_is_html ? ' ' : $br_marker,
                $string
            );
            $string = str_replace($itemstoclean, '', $string, $cleaned_count);
            $string = str_replace($br_marker, $this->body_is_html ? "<br />" : "\r\n", $string);
        }

       // If no clean were done, return original string, as cleaning process may alter
       // specific contents due to removal of newlines (can break "<pre>" contents for instance).
       // FIXME: Find a way to clean without removing newlines on legitimate content.
        return $cleaned_count > 0 ? $string : $original;
    }


    /**
     * Strip out unwanted/unprintable characters from the subject
     *
     * @param string $text text to clean
     *
     * @return string clean text
     **/
    public function cleanSubject($text)
    {
        $text = str_replace("=20", "\n", $text);
        return $text;
    }


    /**
     * Connect to the mail box
     *
     * @return void
     */
    public function connect()
    {
        $config = Toolbox::parseMailServerConnectString($this->fields['host']);

        $params = [
            'host'      => $config['address'],
            'user'      => $this->fields['login'],
            'password'  => (new GLPIKey())->decrypt($this->fields['passwd']),
            'port'      => $config['port']
        ];

        if ($config['ssl']) {
            $params['ssl'] = 'SSL';
        }

        if ($config['tls']) {
            $params['ssl'] = 'TLS';
        }

        if (!empty($config['mailbox'])) {
            $params['folder'] = mb_convert_encoding($config['mailbox'], 'UTF7-IMAP', 'UTF-8');
        }

        if ($config['validate-cert'] === false) {
            $params['novalidatecert'] = true;
        }

        try {
            $storage = Toolbox::getMailServerStorageInstance($config['type'], $params);
            if ($storage === null) {
                throw new \Exception(sprintf(__('Unsupported mail server type:%s.'), $config['type']));
            }
            $this->storage = $storage;
            if ($this->fields['errors'] > 0) {
                $this->update([
                    'id'     => $this->getID(),
                    'errors' => 0
                ]);
            }
        } catch (\Throwable $e) {
            $this->update([
                'id'     => $this->getID(),
                'errors' => ($this->fields['errors'] + 1)
            ]);
           // Any errors will cause an Exception.
            throw $e;
        }
    }


    /**
     * Get extra headers
     *
     * @param \Laminas\Mail\Storage\Message $message Message
     *
     * @return array
     **/
    public function getAdditionnalHeaders(\Laminas\Mail\Storage\Message $message)
    {
        $head   = [];
        $headers = $message->getHeaders();

        foreach ($headers as $header) {
           // is line with additional header?
            $key = $header->getFieldName();
            $value = $header->getFieldValue();
            if (
                preg_match("/^X-/i", $key)
                || preg_match("/^Auto-Submitted/i", $key)
                || preg_match("/^Received/i", $key)
            ) {
                $key = Toolbox::strtolower($key);
                if (!isset($head[$key])) {
                    $head[$key] = '';
                } else {
                    $head[$key] .= "\n";
                }
                $head[$key] .= trim($value);
            }
        }

        return $head;
    }


    /**
     * Get full headers infos from particular mail
     *
     * @param \Laminas\Mail\Storage\Message $message Message
     *
     * @return array Associative array with following keys
     *                subject   => Subject of Mail
     *                to        => To Address of that mail
     *                toOth     => Other To address of mail
     *                toNameOth => To Name of Mail
     *                from      => From address of mail
     *                fromName  => Form Name of Mail
     **/
    public function getHeaders(\Laminas\Mail\Storage\Message $message)
    {

        $sender_email = $this->getEmailFromHeader($message, 'from');

        $to = $this->getEmailFromHeader($message, 'to');

        $reply_to_addr = $this->getEmailFromHeader($message, 'reply-to');

        $date         = date("Y-m-d H:i:s", strtotime($message->date));
        $mail_details = [];

       // Construct to and cc arrays
        $tos     = [];
        if (isset($message->to)) {
            $h_tos   = $message->getHeader('to');
            foreach ($h_tos->getAddressList() as $address) {
                $mailto = Toolbox::strtolower($address->getEmail());
                if ($mailto === $this->fields['name']) {
                    $to = $mailto;
                }
                $tos[] = $mailto;
            }
        }

        $ccs     = [];
        if (isset($message->cc)) {
            $h_ccs   = $message->getHeader('cc');
            foreach ($h_ccs->getAddressList() as $address) {
                $ccs[] = Toolbox::strtolower($address->getEmail());
            }
        }

       // secu on subject setting
        try {
            $subject = $message->getHeader('subject')->getFieldValue();
        } catch (\Laminas\Mail\Storage\Exception\InvalidArgumentException $e) {
            $subject = '';
        }

        $message_id = $message->getHeaders()->has('message-id')
            ? $message->getHeader('message-id')->getFieldValue()
            : 'MISSING_ID_' . sha1($message->getHeaders()->toString());

        $mail_details = [
            'from'       => Toolbox::strtolower($sender_email),
            'subject'    => $subject,
            'reply-to'   => $reply_to_addr !== null ? Toolbox::strtolower($reply_to_addr) : null,
            'to'         => $to !== null ? Toolbox::strtolower($to) : null,
            'message_id' => $message_id,
            'tos'        => $tos,
            'ccs'        => $ccs,
            'date'       => $date
        ];

        if (isset($message->references)) {
            if ($reference = $message->getHeader('references')) {
                $mail_details['references'] = $reference->getFieldValue();
            }
        }

        if (isset($message->in_reply_to)) {
            if ($inreplyto = $message->getHeader('in_reply_to')) {
                $mail_details['in_reply_to'] = $inreplyto->getFieldValue();
            }
        }

       //Add additional headers in X-
        foreach ($this->getAdditionnalHeaders($message) as $header => $value) {
            $mail_details[$header] = $value;
        }

        return $mail_details;
    }


    /**
     * Number of entries in the mailbox
     *
     * @return integer
     **/
    public function getTotalMails()
    {
        return $this->storage->countMessages();
    }


    /**
     * Recursivly get attached documents
     * Result is stored in $this->files
     *
     * @param \Laminas\Mail\Storage\Part $part     Message part
     * @param string                     $path     Temporary path
     * @param integer                    $maxsize  Maximum size of document to be retrieved
     * @param string                     $subject  Message subject
     * @param string                     $subpart  Subpart index (used in document filenames)
     *
     * @return void
     **/
    private function getRecursiveAttached(\Laminas\Mail\Storage\Part $part, $path, $maxsize, $subject, $subpart = "")
    {
        if ($part->isMultipart()) {
            $index = 0;
            foreach (new RecursiveIteratorIterator($part) as $mypart) {
                $this->getRecursiveAttached(
                    $mypart,
                    $path,
                    $maxsize,
                    $subject,
                    ($subpart ? $subpart . "." . ($index + 1) : ($index + 1))
                );
            }
        } else {
            if (
                !$part->getHeaders()->has('content-type')
                || !(($content_type_header = $part->getHeader('content-type')) instanceof ContentType)
            ) {
                return false; // Ignore attachements with no content-type
            }
            $content_type = $content_type_header->getType();

            if (!$part->getHeaders()->has('content-disposition') && preg_match('/^text\/.+/', $content_type)) {
               // Ignore attachements with no content-disposition only if they corresponds to a text part.
               // Indeed, some mail clients (like some Outlook versions) does not set any content-disposition
               // header on inlined images.
                return false;
            }

           // fix monoparted mail
            if ($subpart == "") {
                $subpart = 1;
            }

            $filename = '';

           // Try to get filename from Content-Disposition header
            if (
                $part->getHeaders()->has('content-disposition')
                && ($content_disp_header = $part->getHeader('content-disposition')) instanceof ContentDisposition
            ) {
                $filename = $content_disp_header->getParameter('filename') ?? '';
            }

           // Try to get filename from Content-Type header
            if (empty($filename)) {
                $filename = $content_type_header->getParameter('name') ?? '';
            }

            $filename_matches = [];
            if (
                preg_match("/^(?<encoding>.*)''(?<value>.*)$/", $filename, $filename_matches)
                && in_array(strtoupper($filename_matches['encoding']), array_map('strtoupper', mb_list_encodings()))
            ) {
               // Filename is in RFC5987 format: UTF-8''urlencodedfilename.ext
               // First, urldecode it, then convert if into UTF-8 if needed.
                $filename = urldecode($filename_matches['value']);
                $encoding = strtoupper($filename_matches['encoding']);
                if ($encoding !== 'UTF-8') {
                    $filename = mb_convert_encoding($filename, 'UTF-8', $encoding);
                }
            }

           // part come without correct filename in headers - generate trivial one
           // (inline images case for example)
            if ((empty($filename) || !Document::isValidDoc($filename))) {
                $tmp_filename = "doc_$subpart." . str_replace('image/', '', $content_type);
                if (Document::isValidDoc($tmp_filename)) {
                    $filename = $tmp_filename;
                }
            }

           // Embeded email comes without filename - try to get "Subject:" or generate trivial one
            if (empty($filename)) {
                if ($subject !== null) {
                    $filename = "msg_{$subpart}_" . Toolbox::slugify($subject) . ".EML";
                } else {
                    $filename = "msg_$subpart.EML"; // default trivial one :)!
                }
            }

            $filename = Toolbox::filename($filename);

           //try to avoid conflict between inline image and attachment
            while (in_array($filename, $this->files)) {
                $info = new SplFileInfo($filename);
                $extension  = $info->getExtension();
                $basename = $info->getBaseName($extension == '' ? '' : '.' . $extension);

               //replace basename with basename_(num) by basename_(num+1)
                $matches = [];
                if (preg_match("/(.*)_([0-9]+)$/", $basename, $matches)) {
                   //replace basename with basename_(num) by basename_(num+1)
                    $filename = $matches[1] . '_' . ((int)$matches[2] + 1);
                } else {
                    $filename .= '_2';
                }

                if ($extension != '') {
                    $filename .= ".$extension";
                }
            }

            if ($part->getSize() > $maxsize) {
                $this->addtobody .= "\n\n" . sprintf(
                    __('%1$s: %2$s'),
                    __('Too large attached file'),
                    sprintf(
                        __('%1$s (%2$s)'),
                        $filename,
                        Toolbox::getSize($part->getSize())
                    )
                );
                return false;
            }

            if (!Document::isValidDoc($filename)) {
               //TRANS: %1$s is the filename and %2$s its mime type
                $this->addtobody .= "\n\n" . sprintf(
                    __('%1$s: %2$s'),
                    __('Invalid attached file'),
                    sprintf(
                        __('%1$s (%2$s)'),
                        $filename,
                        $content_type
                    )
                );
                return false;
            }

            $contents = $this->getDecodedContent($part);
            if (file_put_contents($path . $filename, $contents)) {
                $this->files[$filename] = $filename;

                // If embeded image, we add a tag
                $mime = Toolbox::getMime($path . $filename);
                if (preg_match('@image/.+@', $mime)) {
                    end($this->files);
                    $tag = Rule::getUuid();
                    $this->tags[$filename]  = $tag;

                   // Link file based on Content-ID header
                    if (isset($part->contentId)) {
                        $clean = ['<' => '',
                            '>' => ''
                        ];
                        $this->altfiles[strtr($part->contentId, $clean)] = $filename;
                    }
                }
            }
        }
    }


    /**
     * Get attached documents in a mail
     *
     * @param \Laminas\Mail\Storage\Message $message  Message
     * @param string                        $path     Temporary path
     * @param integer                       $maxsize  Maximaum size of document to be retrieved
     *
     * @return array containing extracted filenames in file/_tmp
     **/
    public function getAttached(\Laminas\Mail\Storage\Message $message, $path, $maxsize)
    {
        $this->files     = [];
        $this->altfiles  = [];
        $this->addtobody = "";

        try {
            $subject = $message->getHeader('subject')->getFieldValue();
        } catch (\Laminas\Mail\Storage\Exception\InvalidArgumentException $e) {
            $subject = null;
        }

        $this->getRecursiveAttached($message, $path, $maxsize, $subject);

        return $this->files;
    }


    /**
     * Get The actual mail content from this mail
     *
     * @param \Laminas\Mail\Storage\Message $message Message
     **/
    public function getBody(\Laminas\Mail\Storage\Message $message)
    {
        $content = null;

        $parts = !$message->isMultipart()
         ? new ArrayIterator([$message])
         : new RecursiveIteratorIterator($message);

        foreach ($parts as $part) {
            // Per rfc 2045 (MIME Part One: Format of Internet Message Bodies), the default content type for Internet mail is text/plain.
            $content_type = 'text/plain';
            if (
                $part->getHeaders()->has('content-type')
                && (($content_type_obj = $part->getHeader('content-type')) instanceof ContentType)
            ) {
                $content_type = strtolower($content_type_obj->getType());
            }
            if ($content_type === 'text/html') {
                $this->body_is_html = true;
                $content = $this->getDecodedContent($part);

                // Keep only HTML body content
                $body_matches = [];
                if (preg_match('/<body[^>]*>\s*(?<body>.+?)\s*<\/body>/is', $content, $body_matches) === 1) {
                    $content = $body_matches['body'];
                }

                // Strip <style> and <script> tags located in HTML body.
                // They could be neutralized by RichText::getSafeHtml(), but their content would be displayed,
                // and end-user would probably prefer having them completely removed.
                $content = preg_replace(
                    [
                        '/<style[^>]*>.*?<\/style>/s',
                        '/<script[^>]*>.*?<\/script>/s',
                    ],
                    '',
                    $content
                );

                // Strip IE/Outlook conditional code.
                // Strip commented conditional code (`<!--[if lte mso 9]>...<![endif]-->`) contents that
                // is not supposed to be visible outside Outlook/IE context.
                $content = preg_replace('/<!--\[if\s+[^\]]+\]>.*?<!\[endif\]-->/s', '', $content);
                // Preserve uncommented conditional code (`<![if !supportLists]>...<![endif]>`) contents that
                // is supposed to be visible outside Outlook/IE context.
                $content = preg_replace('/<!\[if\s+[^\]]+\]>(.*?)<!\[endif\]>/s', '$1', $content);

                // Strip namespaced tags.
                $content = preg_replace('/<\w+:\w+>.*?<\/\w+:\w+>/s', '', $content);

                // do not check for text part if we found html one.
                break;
            }
            if ($content_type === 'text/plain' && $content === null) {
                $this->body_is_html = false;
                $content = $this->getDecodedContent($part);
            }
        }

        $content = $content === null
         ? ''
         : rtrim($content); // Remove extra ending spaces

        return $content;
    }


    /**
     * Delete mail from that mail box
     *
     * @param string $uid    mail UID
     * @param string $folder Folder to move (delete if empty) (default '')
     *
     * @return boolean
     **/
    public function deleteMails($uid, $folder = '')
    {

       // Disable move support, POP protocol only has the INBOX folder
        if (strstr($this->fields['host'], "/pop")) {
            $folder = '';
        }

        if (!empty($folder) && isset($this->fields[$folder]) && !empty($this->fields[$folder])) {
            $name = mb_convert_encoding($this->fields[$folder], "UTF7-IMAP", "UTF-8");
            try {
                $this->storage->moveMessage($this->storage->getNumberByUniqueId($uid), $name);
                return true;
            } catch (\Throwable $e) {
               // raise an error and fallback to delete
                trigger_error(
                    sprintf(
                    //TRANS: %1$s is the name of the folder, %2$s is the name of the receiver
                        __('Invalid configuration for %1$s folder in receiver %2$s'),
                        $folder,
                        $this->getName()
                    )
                );
            }
        }
        $this->storage->removeMessage($this->storage->getNumberByUniqueId($uid));
        return true;
    }


    /**
     * Cron action on mailgate : retrieve mail and create tickets
     *
     * @param $task
     *
     * @return -1 : done but not finish 1 : done with success
     **/
    public static function cronMailgate($task)
    {
        /** @var \DBmysql $DB */
        global $DB;

        NotImportedEmail::deleteLog();
        $iterator = $DB->request([
            'FROM'   => 'glpi_mailcollectors',
            'WHERE'  => ['is_active' => 1],
            'ORDER'  => 'last_collect_date ASC',
            'LIMIT'  => 100,
        ]);

        $max = $task->fields['param'];

        if (count($iterator) > 0) {
            $mc = new self();

            foreach ($iterator as $data) {
                $mc->maxfetch_emails = $max;

                $task->log("Collect mails from " . $data["name"] . " (" . $data["host"] . ")\n");
                $message = $mc->collect($data["id"]);

                $task->addVolume($mc->fetch_emails);
                $task->log("$message\n");

                $max -= $mc->fetch_emails;

                if ($max === 0) {
                    break;
                }
            }
        }

        if ($max == $task->fields['param']) {
            return 0; // Nothin to do
        } else if ($max === 0 || count($iterator) < countElementsInTable('glpi_mailcollectors', ['is_active' => 1])) {
            return -1; // still messages to retrieve
        }

        return 1; // done
    }


    public static function cronInfo($name)
    {

        switch ($name) {
            case 'mailgate':
                return [
                    'description' => __('Retrieve email (Mails receivers)'),
                    'parameter'   => __('Number of emails to process')
                ];

            case 'mailgateerror':
                return ['description' => __('Send alarms on receiver errors')];
        }
    }


    /**
     * Send Alarms on mailgate errors
     *
     * @since 0.85
     *
     * @param CronTask $task for log
     **/
    public static function cronMailgateError($task)
    {
        /**
         * @var array $CFG_GLPI
         * @var \DBmysql $DB
         */
        global $CFG_GLPI, $DB;

        if (!$CFG_GLPI["use_notifications"]) {
            return 0;
        }
        $cron_status   = 0;

        $iterator = $DB->request([
            'FROM'   => 'glpi_mailcollectors',
            'WHERE'  => [
                'errors'    => ['>', 0],
                'is_active' => 1
            ]
        ]);

        $items = [];
        foreach ($iterator as $data) {
            $items[$data['id']]  = $data;
        }

        if (count($items)) {
            if (NotificationEvent::raiseEvent('error', new self(), ['items' => $items])) {
                $cron_status = 1;
                if ($task) {
                    $task->setVolume(count($items));
                }
            }
        }
        return $cron_status;
    }

    /**
     * Get system information
     *
     * @return array
     * @phpstan-return array{label: string, content: string}
     */
    public function getSystemInformation()
    {
        /**
         * @var array $CFG_GLPI
         * @var \DBmysql $DB
         */
        global $CFG_GLPI, $DB;

        // No need to translate, this part always display in english (for copy/paste to forum)
        $content = 'Way of sending emails: ';
        switch ($CFG_GLPI['smtp_mode']) {
            case MAIL_MAIL:
                $content .= 'PHP';
                break;

            case MAIL_SMTP:
                $content .= 'SMTP';
                break;

            case MAIL_SMTPS:
            case MAIL_SMTPSSL:
            case MAIL_SMTPTLS:
                $content .= 'SMTPS';
                break;

            case MAIL_SMTPOAUTH:
                $content .= 'SMTP+OAUTH';
                break;
        }
        if ($CFG_GLPI['smtp_mode'] != MAIL_MAIL) {
            $mailer = new GLPIMailer();
            $content .= sprintf('(%s)', $mailer::buildDsn(false));
        }

<<<<<<< HEAD
        $collectors = $DB->request(['FROM' => 'glpi_mailcollectors']);
        foreach ($collectors as $mc) {
            $content .= "\nName: '" . $mc['name'] . "'";
            $content .= "\n\tActive: " . ($mc['is_active'] ? "Yes" : "No");
=======
        foreach ($DB->request(self::getTable()) as $mc) {
            $msg  = "Name: '" . $mc['name'] . "'";
            $msg .= " Active: " . ($mc['is_active'] ? "Yes" : "No");
            echo wordwrap($msg . "\n", $width, "\n\t\t");
>>>>>>> 137fa6f2

            $content .= "\n\tServer: '" . $mc['host'] . "'";
            $content .= "\n\tLogin: '" . $mc['login'] . "'";
            $content .= "\n\tPassword: " . (empty($mc['passwd']) ? "No" : "Yes");
        }

        return [
            'label' => 'Notifications',
            'content' => $content
        ];
    }


    /**
     * @param $to        (default '')
     * @param $subject   (default '')
     **/
    public function sendMailRefusedResponse($to = '', $subject = '')
    {
        /** @var array $CFG_GLPI */
        global $CFG_GLPI;

        $mmail = new GLPIMailer();
        $mail = $mmail->getEmail();
        $mail->getHeaders()->addTextHeader('Auto-Submitted', 'auto-replied');
        $mail->from(new \Symfony\Component\Mime\Address($CFG_GLPI["admin_email"], $CFG_GLPI["admin_email_name"]));
        $mail->to($to);
        // Normalized header, no translation
        $mail->subject('Re: ' . $subject);
        $mail->text(
            __("Your email could not be processed.\nIf the problem persists, contact the administrator") .
             "\n-- \n" . $CFG_GLPI["mailing_signature"]
        );
        $mmail->send();
    }

    /**
     * @return void
     * @used-by templates/components/search/controls.html.twig
     */
    public static function showSearchStatusArea()
    {
        $errors  = getAllDataFromTable(self::getTable(), ['errors' => ['>', 0]]);
        $collector = new self();
        $servers = [];
        if (count($errors)) {
            foreach ($errors as $data) {
                $collector->getFromDB($data['id']);
                $servers[] = [
                    'link' => htmlspecialchars($collector->getLinkURL()),
                    'name' => htmlspecialchars($collector->getName(['complete' => true]))
                ];
            }
        }

        if (count($servers)) {
            $server_links = implode(' ', array_map(
                static fn ($v) => '<a class="btn btn-sm btn-ghost-danger align-baseline" href="' . $v['link'] . '">' . $v['name'] . '</a>',
                $servers
            ));
            // language=twig
            echo TemplateRenderer::getInstance()->renderFromStringTemplate(<<<TWIG
                <span class="alert alert-danger p-1 ps-2">
                    <i class="ti ti-alert-triangle me-2"></i>
                    <span>{{ receivers_error_msg|raw }}</span>
                </span>
TWIG, ['receivers_error_msg' => sprintf(__s('Receivers in error: %s'), $server_links)]);
        }
    }


    /**
     * Count collectors
     *
     * @param boolean $active Count active only, defaults to false
     *
     * @return integer
     */
    public static function countCollectors($active = false)
    {
        /** @var \DBmysql $DB */
        global $DB;

        $criteria = [
            'COUNT'  => 'cpt',
            'FROM'   => 'glpi_mailcollectors'
        ];

        if (true === $active) {
            $criteria['WHERE'] = ['is_active' => 1];
        }

        $result = $DB->request($criteria)->current();

        return (int)$result['cpt'];
    }

    /**
     * Count active collectors
     *
     * @return integer
     */
    public static function countActiveCollectors()
    {
        return self::countCollectors(true);
    }

    /**
     * Try to retrieve an existing item from references in message headers.
     * References corresponds to original MessageId sent by GLPI.
     *
     * @param Message $message
     *
     * @since 9.5.4
     *
     * @return CommonDBTM|null
     */
    public function getItemFromHeaders(Message $message): ?CommonDBTM
    {
        if ($this->isResponseToMessageSentByAnotherGlpi($message)) {
            return null;
        }

        foreach (['in_reply_to', 'references'] as $header_name) {
            if (!$message->getHeaders()->has($header_name)) {
                continue;
            }

            $matches = $this->extractValuesFromRefHeader($message->getHeader($header_name)->getFieldValue());
            if ($matches !== null) {
                $itemtype = $matches['itemtype'];
                $items_id = $matches['items_id'];

               // Handle old format MessageId where itemtype was not in header
                if (empty($itemtype) && !empty($items_id)) {
                    $itemtype = Ticket::getType();
                }

                if (empty($itemtype) || !class_exists($itemtype) || !is_a($itemtype, CommonDBTM::class, true)) {
                   // itemtype not found or invalid
                    continue;
                }
                $item = new $itemtype();
                if (!empty($items_id) && $item->getFromDB($items_id)) {
                    return $item;
                }
            }
        }

        return null;
    }

    /**
     * Check if message was sent by current instance of GLPI.
     * This can be verified by checking the MessageId header.
     *
     * @param Message $message
     *
     * @since 9.5.4
     *
     * @return bool
     */
    public function isMessageSentByGlpi(Message $message): bool
    {
        if (!$message->getHeaders()->has('message-id')) {
           // Messages sent by GLPI now have always a message-id header.
            return false;
        }

        $message_id = $message->getHeader('message_id')->getFieldValue();
        $matches = $this->extractValuesFromRefHeader($message_id);
        if ($matches === null) {
           // message-id header does not match GLPI format.
            return false;
        }

        $uuid = $matches['uuid'];
        if (empty($uuid)) {
           // message-id corresponds to old format, without uuid.
           // We assume that in most environments this message have been sent by this instance of GLPI,
           // as only one instance of GLPI will be installed.
            return true;
        }

        return $uuid == Config::getUuid('notification');
    }

    /**
     * Check if message is a response to a message sent by another Glpi instance.
     * Responses to GLPI messages should contains a InReplyTo or a References header
     * that matches the MessageId from original message.
     *
     * @param Message $message
     *
     * @since 10.0.0
     *
     * @return bool
     */
    public function isResponseToMessageSentByAnotherGlpi(Message $message): bool
    {
        $has_uuid_from_another_glpi = false;
        $has_uuid_from_current_glpi = false;
        foreach (['in-reply-to', 'references'] as $header_name) {
            if (!$message->getHeaders()->has($header_name)) {
                continue;
            }
            $matches = $this->extractValuesFromRefHeader($message->getHeader($header_name)->getFieldValue());
            if ($matches !== null) {
                if (empty($matches['uuid'])) {
                    continue;
                }
                if ($matches['uuid'] == Config::getUuid('notification')) {
                    $has_uuid_from_current_glpi = true;
                } else if ($matches['uuid'] != Config::getUuid('notification')) {
                    $has_uuid_from_another_glpi = true;
                }
            }
        }

       // Matches if one of following conditions matches:
       // - no UUID found matching current GLPI instance;
       // - at least one unknown UUID.
        return !$has_uuid_from_current_glpi && $has_uuid_from_another_glpi;
    }

    /**
     * Extract information from a `Message-Id` or `Reference` header.
     * Headers mays contains `uuid`, `itemtype`, `items_id` and `event` values.
     *
     * @see NotificationTarget::getMessageIdForEvent()
     *
     * @param string $header
     *
     * @return array|null
     */
    private function extractValuesFromRefHeader(string $header): ?array
    {
        $defaults = [
            'uuid'      => null,
            'itemtype'  => null,
            'items_id'  => null,
            'event'     => null,
        ];

        $values = [];

        // Message-Id generated in GLPI >= 10.0.7
        // - without related item:                  GLPI_{$uuid}/{$event}.{$time}.{$rand}@{$uname}
        // - with related item (reference event):   GLPI_{$uuid}-{$itemtype}-{$items_id}/{$event}@{$uname}
        // - with related item (other events):      GLPI_{$uuid}-{$itemtype}-{$items_id}/{$event}.{$time}.{$rand}@{$uname}
        $pattern = '/'
            . 'GLPI'
            . '_(?<uuid>[a-z0-9]+)' // uuid
            . '(-(?<itemtype>[a-z]+)-(?<items_id>[0-9]+))?' // optional itemtype + items_id (only when related to an item)
            . '\/(?<event>[a-z_]+)' // event
            . '(\.[0-9]+\.[0-9]+)?' // optional time + rand (only when NOT related to an item OR when event is not the reference one)
            . '@.+'     // uname
            . '/i';
        if (preg_match($pattern, $header, $values) === 1) {
            $values += $defaults;
            return $values;
        }

        // Message-Id generated by GLPI >= 10.0.0 < 10.0.7
        // - without related item:  GLPI_{$uuid}.{$time}.{$rand}@{$uname}
        // - with related item:     GLPI_{$uuid}-{$itemtype}-{$items_id}.{$time}.{$rand}@{$uname}
        $pattern = '/'
            . 'GLPI'
            . '_(?<uuid>[a-z0-9]+)' // uuid
            . '(-(?<itemtype>[a-z]+)-(?<items_id>[0-9]+))?' // optionnal itemtype + items_id
            . '\.[0-9]+' // time()
            . '\.[0-9]+' // rand()
            . '@.+'     // uname
            . '/i';
        if (preg_match($pattern, $header, $values) === 1) {
            $values += $defaults;
            return $values;
        }

        // Message-Id generated by GLPI < 10.0.0
        // - for tickets:           GLPI-{$items_id}.{$time}.{$rand}@{$uname}
        // - without related item:  GLPI.{$time}.{$rand}@{$uname}
        // - with related item:     GLPI-{$itemtype}-{$items_id}.{$time}.{$rand}@{$uname}
        $pattern = '/'
            . 'GLPI'
            . '(-(?<itemtype>[a-z]+))?' // optionnal itemtype
            . '(-(?<items_id>[0-9]+))?' // optionnal items_id
            . '\.[0-9]+' // time()
            . '\.[0-9]+' // rand()
            . '@.+' // uname
            . '/i';
        if (preg_match($pattern, $header, $values) === 1) {
            $values += $defaults;
            return $values;
        }

        return null;
    }

    /**
     * @param $name
     * @param $value  (default 0)
     * @param $rand
     **/
    public static function showMaxFilesize($name, $value = 0, $rand = null)
    {

        $sizes[0] = __('No import');
        for ($index = 1; $index < 100; $index++) {
            $sizes[$index * 1048576] = sprintf(__('%s Mio'), $index);
        }

        if ($rand === null) {
            $rand = mt_rand();
        }

        Dropdown::showFromArray($name, $sizes, ['value' => $value, 'rand' => $rand]);
    }


    public function cleanDBonPurge()
    {
       // mailcollector for RuleMailCollector, _mailgate for RuleTicket
        Rule::cleanForItemCriteria($this, 'mailcollector');
        Rule::cleanForItemCriteria($this, '_mailgate');
    }

    /**
     * Get the requester email address.
     *
     * @param Message $message
     *
     * @return string|null
     */
    private function getRequesterEmail(Message $message): ?string
    {
        $email = null;

        if ($this->fields['requester_field'] === self::REQUESTER_FIELD_REPLY_TO) {
           // Try to find requester in "reply-to"
            $email = $this->getEmailFromHeader($message, 'reply-to');
        }

        if ($email === null) {
           // Fallback on default "from"
            $email = $this->getEmailFromHeader($message, 'from');
        }

        return $email;
    }

    /**
     * Get the email address from given header.
     *
     * @param Message $message
     * @param string  $header_name
     *
     * @return string|null
     */
    private function getEmailFromHeader(Message $message, string $header_name): ?string
    {
        if (!$message->getHeaders()->has($header_name)) {
            return null;
        }

        $header = $message->getHeader($header_name);
        $address = $header instanceof AbstractAddressList ? $header->getAddressList()->rewind() : null;

        return $address instanceof Address ? $address->getEmail() : null;
    }


    /**
     * Retrieve properly decoded content
     *
     * @param \Laminas\Mail\Storage\Message $part Message Part
     *
     * @return string
     */
    public function getDecodedContent(\Laminas\Mail\Storage\Part $part)
    {
        $contents = $part->getContent();

        $encoding = null;
        if (isset($part->contentTransferEncoding)) {
            $encoding = $part->contentTransferEncoding;
        }

        switch ($encoding) {
            case 'base64':
                $contents = base64_decode($contents);
                break;
            case 'quoted-printable':
                $contents = quoted_printable_decode($contents);
                break;
            case '7bit':
            case '8bit':
            case 'binary':
            default:
               // returned verbatim
                break;
        }

        if (
            !$part->getHeaders()->has('content-type')
            || !(($content_type = $part->getHeader('content-type')) instanceof ContentType)
            || preg_match('/^text\//', $content_type->getType()) !== 1
        ) {
            return $contents; // No charset conversion content type header is not set or content is not text/*
        }

        $charset = $content_type->getParameter('charset');
        if ($charset !== null && strtoupper($charset) != 'UTF-8') {
            if (in_array(strtoupper($charset), array_map('strtoupper', mb_list_encodings()))) {
                $contents = mb_convert_encoding($contents, 'UTF-8', $charset);
            } else {
               // Convert Windows charsets names
                if (preg_match('/^WINDOWS-\d{4}$/i', $charset)) {
                    $charset = preg_replace('/^WINDOWS-(\d{4})$/i', 'CP$1', $charset);
                }

               // Try to convert using iconv with TRANSLIT, then with IGNORE.
               // TRANSLIT may result in failure depending on system iconv implementation.
                if ($converted = @iconv($charset, 'UTF-8//TRANSLIT', $contents)) {
                    $contents = $converted;
                } else if ($converted = iconv($charset, 'UTF-8//IGNORE', $contents)) {
                    $contents = $converted;
                }
            }
        }

        return $contents;
    }


    public static function getIcon()
    {
        return "ti ti-inbox";
    }
}<|MERGE_RESOLUTION|>--- conflicted
+++ resolved
@@ -204,38 +204,6 @@
         return $ong;
     }
 
-<<<<<<< HEAD
-=======
-
-    public function getTabNameForItem(CommonGLPI $item, $withtemplate = 0)
-    {
-
-        if (!$withtemplate) {
-            switch ($item->getType()) {
-                case __CLASS__:
-                    return _n('Action', 'Actions', Session::getPluralNumber());
-            }
-        }
-        return '';
-    }
-
-
-    /**
-     * @param $item         CommonGLPI object
-     * @param $tabnum       (default 1
-     * @param $withtemplate (default 0)
-     **/
-    public static function displayTabContentForItem(CommonGLPI $item, $tabnum = 1, $withtemplate = 0)
-    {
-        if ($item->getType() == __CLASS__) {
-            /** @var MailCollector $item */
-            $item->showGetMessageForm($item->getID());
-        }
-        return true;
-    }
-
-
->>>>>>> 137fa6f2
     /**
      * Print the mailgate form
      *
@@ -1168,12 +1136,8 @@
        // Wrap content for blacklisted items
         $cleaned_count = 0;
         $itemstoclean = [];
-<<<<<<< HEAD
-        $blacklisted_contents = $DB->request(['FROM' => 'glpi_blacklistedmailcontents']);
+        $blacklisted_contents = $DB->request(['FROM' => BlacklistedMailContent::getTable()]);
         foreach ($blacklisted_contents as $data) {
-=======
-        foreach ($DB->request(BlacklistedMailContent::getTable()) as $data) {
->>>>>>> 137fa6f2
             $toclean = trim($data['content']);
             if (!empty($toclean)) {
                 $itemstoclean[] = str_replace(["\r\n", "\n", "\r"], $br_marker, $toclean);
@@ -1859,17 +1823,10 @@
             $content .= sprintf('(%s)', $mailer::buildDsn(false));
         }
 
-<<<<<<< HEAD
-        $collectors = $DB->request(['FROM' => 'glpi_mailcollectors']);
+        $collectors = $DB->request(['FROM' => self::getTable()]);
         foreach ($collectors as $mc) {
             $content .= "\nName: '" . $mc['name'] . "'";
             $content .= "\n\tActive: " . ($mc['is_active'] ? "Yes" : "No");
-=======
-        foreach ($DB->request(self::getTable()) as $mc) {
-            $msg  = "Name: '" . $mc['name'] . "'";
-            $msg .= " Active: " . ($mc['is_active'] ? "Yes" : "No");
-            echo wordwrap($msg . "\n", $width, "\n\t\t");
->>>>>>> 137fa6f2
 
             $content .= "\n\tServer: '" . $mc['host'] . "'";
             $content .= "\n\tLogin: '" . $mc['login'] . "'";
