<?php

/**
 * ---------------------------------------------------------------------
 *
 * GLPI - Gestionnaire Libre de Parc Informatique
 *
 * http://glpi-project.org
 *
 * @copyright 2015-2025 Teclib' and contributors.
 * @copyright 2003-2014 by the INDEPNET Development Team.
 * @licence   https://www.gnu.org/licenses/gpl-3.0.html
 *
 * ---------------------------------------------------------------------
 *
 * LICENSE
 *
 * This file is part of GLPI.
 *
 * This program is free software: you can redistribute it and/or modify
 * it under the terms of the GNU General Public License as published by
 * the Free Software Foundation, either version 3 of the License, or
 * (at your option) any later version.
 *
 * This program is distributed in the hope that it will be useful,
 * but WITHOUT ANY WARRANTY; without even the implied warranty of
 * MERCHANTABILITY or FITNESS FOR A PARTICULAR PURPOSE.  See the
 * GNU General Public License for more details.
 *
 * You should have received a copy of the GNU General Public License
 * along with this program.  If not, see <https://www.gnu.org/licenses/>.
 *
 * ---------------------------------------------------------------------
 */
use Glpi\Application\View\TemplateRenderer;
use Glpi\Error\ErrorHandler;
use Laminas\Mail\Address;
use Laminas\Mail\Header\AbstractAddressList;
use Laminas\Mail\Header\ContentDisposition;
use Laminas\Mail\Header\ContentType;
use Laminas\Mail\Header\MessageId;
use Laminas\Mail\Storage;
use Laminas\Mail\Storage\AbstractStorage;
use Laminas\Mail\Storage\Exception\InvalidArgumentException;
use Laminas\Mail\Storage\Folder;
use Laminas\Mail\Storage\Message;
use Laminas\Mail\Storage\Part;
use LitEmoji\LitEmoji;
use Psr\Log\LoggerInterface;
use Safe\Exceptions\IconvException;

use function Safe\base64_decode;
use function Safe\file_put_contents;
use function Safe\iconv;
use function Safe\mb_convert_encoding;
use function Safe\preg_match;
use function Safe\preg_replace;
use function Safe\strtotime;

/**
 * MailCollector class
 *
 * Merge with collect GLPI system after big modification in it
 *
 * modif and debug by  INDEPNET Development Team.
 * Original class ReceiveMail 1.0 by Mitul Koradia Created: 01-03-2006
 * Description: Reciving mail With Attechment
 * Email: mitulkoradia@gmail.com
 **/
class MailCollector extends CommonDBTM
{
    // Specific one
    /**
     * IMAP / POP connection
     * @var AbstractStorage
     */
    private $storage;
    /// UID of the current message
    public $uid             = -1;
    /// structure used to store files attached to a mail
    public $files;
    /// structure used to store alt files attached to a mail
    public $altfiles;
    /// Tag used to recognize embedded images of a mail
    public $tags;
    /// Message to add to body to build ticket
    public $addtobody;
    /// Number of fetched emails
    public $fetch_emails    = 0;
    /// Maximum number of emails to fetch : default to 10
    public $maxfetch_emails = 10;
    /// array of indexes -> uid for messages
    public $messages_uid    = [];
    /// Max size for attached files
    public $filesize_max    = 0;

    /**
     * Flag that tells whether the body is in HTML format or not.
     * @var bool
     */
    private $body_is_html   = false;

    public $dohistory       = true;

    public static $rightname       = 'config';

    // Destination folder
    public const REFUSED_FOLDER  = 'refused';
    public const ACCEPTED_FOLDER = 'accepted';

    // Values for requester_field
    public const REQUESTER_FIELD_FROM = 0;
    public const REQUESTER_FIELD_REPLY_TO = 1;

    public static $undisclosedFields = [
        'passwd',
    ];

    public $history_blacklist = [
        'errors',
        'last_collect_date',
    ];

    public static function getTypeName($nb = 0)
    {
        return _n('Receiver', 'Receivers', $nb);
    }

    public static function getSectorizedDetails(): array
    {
        return ['config', self::class];
    }

    public static function getLogDefaultServiceName(): string
    {
        return 'setup';
    }

    public static function canCreate(): bool
    {
        return static::canUpdate();
    }


    public static function canPurge(): bool
    {
        return static::canUpdate();
    }


    public static function getAdditionalMenuOptions()
    {

        if (static::canView()) {
            return [
                'options' => [
                    NotImportedEmail::class => [
                        'links' => [
                            'search' => '/front/notimportedemail.php',
                        ],
                    ],
                ],
            ];
        }
        return false;
    }

    public static function getAdditionalMenuLinks()
    {
        $links = [];
        if (countElementsInTable(self::getTable()) > 0) {
            $links["<i class='ti ti-list'></i>" . __s('Not imported emails')] = "/front/notimportedemail.php";
        }
        return $links;
    }

    public function post_getEmpty()
    {
        /** @var array $CFG_GLPI */
        global $CFG_GLPI;

        $this->fields['filesize_max'] = $CFG_GLPI['default_mailcollector_filesize_max'];
        $this->fields['is_active']    = 1;
    }

    public function prepareInput(array $input, $mode = 'add')
    {
        $missing_fields = [];
        if (($mode === 'add' || array_key_exists('mail_server', $input)) && empty($input['mail_server'])) {
            $missing_fields[] = __('Server');
        }
        if (($mode === 'add' || array_key_exists('server_type', $input)) && empty($input['server_type'])) {
            $missing_fields[] = __('Connection options');
        }
        if (!empty($missing_fields)) {
            Session::addMessageAfterRedirect(
                htmlspecialchars(
                    sprintf(
                        __('Mandatory fields are not filled. Please correct: %s'),
                        implode(', ', $missing_fields)
                    )
                ),
                false,
                ERROR
            );
            return false;
        }

        if (isset($input["passwd"])) {
            if (empty($input["passwd"])) {
                unset($input["passwd"]);
            } else {
                $input["passwd"] = (new GLPIKey())->encrypt($input["passwd"]);
            }
        }

        if (isset($input['mail_server'])) {
            $input["host"] = Toolbox::constructMailServerConfig($input);
        }

        return $input;
    }

    public function prepareInputForUpdate($input)
    {
        $input = $this->prepareInput($input, 'update');
        if ($input === false) {
            return false;
        }

        if (isset($input["_blank_passwd"]) && $input["_blank_passwd"]) {
            $input['passwd'] = '';
        }

        return $input;
    }


    public function prepareInputForAdd($input)
    {
        $input = $this->prepareInput($input, 'add');
        if ($input === false) {
            return false;
        }
        return $input;
    }


    public function defineTabs($options = [])
    {

        $ong = [];
        $this->addDefaultFormTab($ong);
        $this->addStandardTab(self::class, $ong, $options);
        $this->addImpactTab($ong, $options);
        $this->addStandardTab(Log::class, $ong, $options);

        return $ong;
    }

    /**
     * Print the mailgate form
     *
     * @param $ID        integer  Id of the item to print
     * @param $options   array
     *     - target filename : where to go when done.
     *
     * @return boolean item found
     **/
    public function showForm($ID, array $options = [])
    {
        $protocol_choices = [];
        foreach (Toolbox::getMailServerProtocols(allow_plugins_protocols: true) as $key => $protocol) {
            $protocol_choices['/' . $key] = $protocol['label'];
        }

        TemplateRenderer::getInstance()->display('pages/setup/mailcollector/setup_form.html.twig', [
            'item'             => $this,
            'protocol_choices' => $protocol_choices,
        ]);
        return true;
    }

    /**
     * Display the list of folder for current connections
     *
     * @since 9.3.1
     *
     * @param string $input_id dom id where to insert folder name
     *
     * @return void
     */
    public function displayFoldersList($input_id = "")
    {
        $connected = false;
        $folders = [];
        try {
            $this->connect();
            $connected = true;
            foreach ($this->storage->getFolders() as $folder) {
                $folders[] = $this->extractFolderData($folder);
            }
        } catch (Throwable $e) {
            ErrorHandler::logCaughtException($e);
            ErrorHandler::displayCaughtExceptionMessage($e);
        }
        TemplateRenderer::getInstance()->display('pages/setup/mailcollector/folder_list.html.twig', [
            'item' => $this,
            'connected' => $connected,
            'folders' => $folders,
            'input_id' => $input_id,
        ]);
    }

    /**
     * Extract an IMAP folder data to be used in Twig context.
     * @param Folder $folder
     * @return array
     */
    private function extractFolderData(Folder $folder): array
    {
        $data = [
            'global_name' => mb_convert_encoding($folder->getGlobalName(), 'UTF-8', 'UTF7-IMAP'),
            'local_name'  => mb_convert_encoding($folder->getLocalName(), 'UTF-8', 'UTF7-IMAP'),
            'children'    => [],
        ];

        foreach ($folder as $child) {
            $data['children'][] = $this->extractFolderData($child);
        }

        return $data;
    }

    public function rawSearchOptions()
    {
        $tab = [];

        $tab[] = [
            'id'                 => 'common',
            'name'               => __('Characteristics'),
        ];

        $tab[] = [
            'id'                 => '1',
            'table'              => $this->getTable(),
            'field'              => 'name',
            'name'               => __('Name'),
            'datatype'           => 'itemlink',
            'massiveaction'      => false,
        ];

        $tab[] = [
            'id'                 => '2',
            'table'              => $this->getTable(),
            'field'              => 'is_active',
            'name'               => __('Active'),
            'datatype'           => 'bool',
        ];

        $tab[] = [
            'id'                 => '3',
            'table'              => $this->getTable(),
            'field'              => 'host',
            'name'               => __('Connection string'),
            'massiveaction'      => false,
            'datatype'           => 'string',
        ];

        $tab[] = [
            'id'                 => '4',
            'table'              => $this->getTable(),
            'field'              => 'login',
            'name'               => __('Login'),
            'massiveaction'      => false,
            'datatype'           => 'string',
        ];

        $tab[] = [
            'id'                 => '5',
            'table'              => $this->getTable(),
            'field'              => 'filesize_max',
            'name'               => __('Maximum size of each file imported by the mails receiver'),
            'datatype'           => 'integer',
        ];

        $tab[] = [
            'id'                 => '16',
            'table'              => $this->getTable(),
            'field'              => 'comment',
            'name'               => _n('Comment', 'Comments', Session::getPluralNumber()),
            'datatype'           => 'text',
        ];

        $tab[] = [
            'id'                 => '19',
            'table'              => $this->getTable(),
            'field'              => 'date_mod',
            'name'               => __('Last update'),
            'datatype'           => 'datetime',
            'massiveaction'      => false,
        ];

        $tab[] = [
            'id'                 => '20',
            'table'              => $this->getTable(),
            'field'              => 'accepted',
            'name'               => __('Accepted mail archive folder (optional)'),
            'datatype'           => 'string',
        ];

        $tab[] = [
            'id'                 => '21',
            'table'              => $this->getTable(),
            'field'              => 'refused',
            'name'               => __('Refused mail archive folder (optional)'),
            'datatype'           => 'string',
        ];

        $tab[] = [
            'id'                 => '22',
            'table'              => $this->getTable(),
            'field'              => 'errors',
            'name'               => __('Connection errors'),
            'datatype'           => 'integer',
        ];

        $tab[] = [
            'id'                 => '23',
            'table'              => $this->getTable(),
            'field'              => 'last_collect_date',
            'name'               => __('Date of last collection'),
            'datatype'           => 'datetime',
            'massiveaction'      => false,
        ];

        return $tab;
    }


    /**
     * @param $emails_ids   array
     * @param $action                (default 0)
     * @param $entity                (default 0)
     **/
    public function deleteOrImportSeveralEmails($emails_ids = [], $action = 0, $entity = 0)
    {
        /** @var DBmysql $DB */
        global $DB;

        $query = [
            'FROM'   => NotImportedEmail::getTable(),
            'WHERE'  => [
                'id' => $emails_ids,
            ],
            'ORDER'  => 'mailcollectors_id',
        ];

        $todelete = [];
        foreach ($DB->request($query) as $data) {
            $todelete[$data['mailcollectors_id']][$data['messageid']] = $data;
        }

        foreach ($todelete as $mailcollector_id => $rejected) {
            $collector = new self();
            if ($collector->getFromDB($mailcollector_id)) {
                // Use refused folder in connection string
                $connect_config = Toolbox::parseMailServerConnectString($collector->fields['host']);
                $collector->fields['host'] = Toolbox::constructMailServerConfig(
                    [
                        'mail_server'   => $connect_config['address'],
                        'server_port'   => $connect_config['port'],
                        'server_type'   => !empty($connect_config['type']) ? '/' . $connect_config['type'] : '',
                        'server_ssl'    => $connect_config['ssl'] ? '/ssl' : '',
                        'server_cert'   => $connect_config['validate-cert'] ? '/validate-cert' : '/novalidate-cert',
                        'server_tls'    => $connect_config['tls'] ? '/tls' : '',
                        'server_rsh'    => $connect_config['norsh'] ? '/norsh' : '',
                        'server_secure' => $connect_config['secure'] ? '/secure' : '',
                        'server_debug'  => $connect_config['debug'] ? '/debug' : '',
                        'server_mailbox' => $collector->fields[self::REFUSED_FOLDER],
                    ]
                );

                $collector->uid          = -1;
                //Connect to the Mail Box
                try {
                    $collector->connect();
                } catch (Throwable $e) {
                    ErrorHandler::logCaughtException($e);
                    ErrorHandler::displayCaughtExceptionMessage($e);
                    continue;
                }

                foreach ($collector->storage as $uid => $message) {
                    $head = $collector->getHeaders($message);
                    if (isset($rejected[$head['message_id']])) {
                        if ($action == 1) {
                            $tkt = $collector->buildTicket(
                                (string) $uid,
                                $message,
                                [
                                    'mailgates_id' => $mailcollector_id,
                                    'play_rules'   => false,
                                ]
                            );
                            $tkt['_users_id_requester'] = $rejected[$head['message_id']]['users_id'];
                            $tkt['entities_id']         = $entity;

                            if (!isset($tkt['tickets_id'])) {
                                // New ticket case
                                $ticket = new Ticket();
                                $ticket->add($tkt);
                            } else {
                                // Followup case
                                $fup = new ITILFollowup();

                                $fup_input = $tkt;
                                $fup_input['itemtype'] = Ticket::class;
                                $fup_input['items_id'] = $fup_input['tickets_id'];

                                $fup->add($fup_input);
                            }

                            $folder = self::ACCEPTED_FOLDER;
                        } else {
                            $folder = self::REFUSED_FOLDER;
                        }
                        //Delete email
                        if ($collector->deleteMails((string) $uid, $folder)) {
                            $rejectedmail = new NotImportedEmail();
                            $rejectedmail->delete(['id' => $rejected[$head['message_id']]['id']]);
                        }
                        // Unset managed
                        unset($rejected[$head['message_id']]);
                    }
                }

                // Email not present in mailbox
                if (count($rejected)) {
                    $clean = [
                        '<' => '',
                        '>' => '',
                    ];
                    foreach ($rejected as $id => $data) {
                        if ($action == 1) {
                            Session::addMessageAfterRedirect(
                                htmlescape(sprintf(
                                    __('Email %s not found. Impossible import.'),
                                    strtr($id, $clean)
                                )),
                                false,
                                ERROR
                            );
                        } else { // Delete data in notimportedemail table
                            $rejectedmail = new NotImportedEmail();
                            $rejectedmail->delete(['id' => $data['id']]);
                        }
                    }
                }
            }
        }
    }


    /**
     * Do collect
     *
     * @param integer $mailgateID  ID of the mailgate
     * @param boolean $display     display messages in MessageAfterRedirect or just return error (default 0=)
     *
     * @return string|void
     **/
    public function collect($mailgateID, $display = false)
    {
        /**
         * @var array $CFG_GLPI
         */
        global $CFG_GLPI;

        if ($this->getFromDB($mailgateID)) {
            $this->uid          = -1;
            $this->fetch_emails = 0;
            //Connect to the Mail Box
            try {
                $this->connect();
            } catch (Throwable $e) {
                ErrorHandler::logCaughtException($e);
                Session::addMessageAfterRedirect(
                    __s('An error occurred trying to connect to collector.') . "<br/>" . htmlescape($e->getMessage()),
                    false,
                    ERROR
                );

                // Update last collect date even if an error occurs.
                // This will prevent collectors that are constantly errored to be stuck at the begin of the
                // crontask process queue.
                $this->update([
                    'id' => $this->getID(),
                    'last_collect_date' => $_SESSION["glpi_currenttime"],
                ]);

                return;
            }

            $rejected = new NotImportedEmail();
            // Clean from previous collect (from GUI, cron already truncate the table)
            $rejected->deleteByCriteria(['mailcollectors_id' => $this->fields['id']]);

            if ($this->storage) {
                $maxfetch_emails  = $this->maxfetch_emails;
                $error            = 0;
                $refused          = 0;
                $alreadyseen      = 0;
                $blacklisted      = 0;
                // Get Total Number of Unread Email in mail box
                $count_messages   = $this->getTotalMails();
                $delete           = [];
                $messages         = [];

                do {
                    $this->storage->next();
                    if (!$this->storage->valid()) {
                        break;
                    }

                    $extra_retrieve_limit = 250;
                    if ($this->fetch_emails >= $this->maxfetch_emails + $extra_retrieve_limit) {
                        // It was retrieved 250 emails more than the initial limit. It means that there were
                        // 250 email either already seen, either in error.
                        // To prevent performances issues, retrieve process is stopped here.
                        trigger_error(
                            sprintf(
                                'More than %d emails in mailbox are either already imported, either errored. To avoid a too long execution time, the retrieval of emails has been stopped after %dth email.',
                                $extra_retrieve_limit,
                                $this->fetch_emails
                            ),
                            E_USER_WARNING
                        );
                        Toolbox::logInFile(
                            'mailgate',
                            sprintf(
                                __('Emails retrieve limit reached. Check in "%s" for more details.') . "\n",
                                GLPI_LOG_DIR . '/php-errors.log'
                            )
                        );
                        break;
                    }

                    try {
                        $this->fetch_emails++;
                        $message = $this->storage->current();
                        $message_id = $this->storage->getUniqueId($this->storage->key());

                        // prevent loop when message is read but when it's impossible to move / delete
                        // due to mailbox problem (ie: full)
                        if ($this->fields['collect_only_unread'] && $message->hasFlag(Storage::FLAG_SEEN)) {
                            $alreadyseen++;
                            $maxfetch_emails++; // allow fetching one more email, as this one will not be processed
                            continue;
                        }

                        $messages[$message_id] = $message;
                    } catch (Throwable $e) {
                        ErrorHandler::logCaughtException($e);
                        ErrorHandler::displayCaughtExceptionMessage($e);
                        Toolbox::logInFile(
                            'mailgate',
                            sprintf(
                                __('Message is invalid (%s). Check in "%s" for more details') . "\n",
                                $e->getMessage(),
                                GLPI_LOG_DIR . '/php-errors.log'
                            )
                        );
                        $error++;
                        $maxfetch_emails++; // allow fetching one more email, as this one will not be processed
                    }
                } while ($this->fetch_emails < $maxfetch_emails);

                foreach ($messages as $uid => $message) {
                    $rejinput = [
                        'mailcollectors_id' => $mailgateID,
                        'from'              => '',
                        'to'                => '',
                        'messageid'         => '',
                        'date'              => $_SESSION["glpi_currenttime"],
                    ];

                    try {
                        $tkt = $this->buildTicket(
                            $uid,
                            $message,
                            [
                                'mailgates_id' => $mailgateID,
                                'play_rules'   => true,
                            ]
                        );

                        $headers = $this->getHeaders($message);

                        $requester = $this->getRequesterEmail($message);

                        if (!$tkt['_blacklisted']) {
                            /** @var DBmysql $DB */
                            global $DB;
                            $rejinput['from']              = $requester ?? '';
                            $rejinput['to']                = $headers['to'];
                            $rejinput['users_id']          = $tkt['_users_id_requester'];
                            $rejinput['subject']           = $this->cleanSubject($headers['subject']);
                            $rejinput['messageid']         = $headers['message_id'];
                        }
                    } catch (Throwable $e) {
                        $error++;
                        ErrorHandler::logCaughtException($e);
                        ErrorHandler::displayCaughtExceptionMessage($e);
                        Toolbox::logInFile(
                            'mailgate',
                            sprintf(
                                __('Error during message parsing (%s). Check in "%s" for more details') . "\n",
                                $e->getMessage(),
                                GLPI_LOG_DIR . '/php-errors.log'
                            )
                        );
                        $rejinput['reason'] = NotImportedEmail::FAILED_OPERATION;
                        $rejected->add($rejinput);
                        continue;
                    }

                    $is_user_anonymous = !(isset($tkt['_users_id_requester'])
                                      && ($tkt['_users_id_requester'] > 0));
                    $is_supplier_anonymous = !(isset($tkt['_supplier_email'])
                                          && $tkt['_supplier_email']);

                    // Keep track of the mail author so we can check his
                    // notifications preferences later (glpinotification_to_myself)
                    if (isset($tkt['users_id']) && $tkt['users_id']) {
                        $_SESSION['mailcollector_user'] = $tkt['users_id'];
                    } elseif (isset($tkt['_users_id_requester_notif']['alternative_email'][0])) {
                        // Special case when we have no users_id (anonymous helpdesk)
                        // -> use the user email instead
                        $_SESSION['mailcollector_user'] = $tkt["_users_id_requester_notif"]['alternative_email'][0];
                    }

                    if (isset($tkt['_blacklisted']) && $tkt['_blacklisted']) {
                        $delete[$uid] =  self::REFUSED_FOLDER;
                        $blacklisted++;
                    } elseif (isset($tkt['_refuse_email_with_response'])) {
                        $delete[$uid] =  self::REFUSED_FOLDER;
                        $refused++;
                        $this->sendMailRefusedResponse($requester, $tkt['name']);
                    } elseif (isset($tkt['_refuse_email_no_response'])) {
                        $delete[$uid] =  self::REFUSED_FOLDER;
                        $refused++;
                    } elseif (
                        isset($tkt['entities_id'])
                          && !isset($tkt['tickets_id'])
                          && ($CFG_GLPI["use_anonymous_helpdesk"]
                              || !$is_user_anonymous
                              || !$is_supplier_anonymous)
                    ) {
                        // New ticket case
                        $ticket = new Ticket();

                        if (
                            !$CFG_GLPI["use_anonymous_helpdesk"]
                            && !Profile::haveUserRight(
                                $tkt['_users_id_requester'],
                                Ticket::$rightname,
                                CREATE,
                                $tkt['entities_id']
                            )
                        ) {
                            $delete[$uid] =  self::REFUSED_FOLDER;
                            $refused++;
                            $rejinput['reason'] = NotImportedEmail::NOT_ENOUGH_RIGHTS;
                            $rejected->add($rejinput);
                        } elseif ($ticket->add($tkt)) {
                            $delete[$uid] =  self::ACCEPTED_FOLDER;
                        } else {
                            $error++;
                            $rejinput['reason'] = NotImportedEmail::FAILED_OPERATION;
                            $rejected->add($rejinput);
                        }
                    } elseif (
                        isset($tkt['tickets_id'])
                          && ($CFG_GLPI['use_anonymous_followups'] || !$is_user_anonymous)
                    ) {
                        // Followup case
                        $ticket = new Ticket();
                        $ticketExist = $ticket->getFromDB($tkt['tickets_id']);
                        $fup = new ITILFollowup();

                        $fup_input = $tkt;
                        $fup_input['itemtype'] = Ticket::class;
                        $fup_input['items_id'] = $fup_input['tickets_id'];
                        unset($fup_input['tickets_id']);

                        if (
                            $ticketExist && Entity::getUsedConfig(
                                'suppliers_as_private',
                                $ticket->fields['entities_id']
                            )
                        ) {
                            // Get suppliers matching the from email
                            $suppliers = Supplier::getSuppliersByEmail(
                                $rejinput['from']
                            );

                            foreach ($suppliers as $supplier) {
                                // If the supplier is assigned to this ticket then
                                // the followup must be private
                                if (
                                    $ticket->isSupplier(
                                        CommonITILActor::ASSIGN,
                                        $supplier['id']
                                    )
                                ) {
                                    $fup_input['is_private'] = true;
                                    break;
                                }
                            }
                        }

                        if (!$ticketExist) {
                            $error++;
                            $rejinput['reason'] = NotImportedEmail::FAILED_OPERATION;
                            $rejected->add($rejinput);
                        } elseif (
                            !$CFG_GLPI['use_anonymous_followups']
                             && !$ticket->canUserAddFollowups($tkt['_users_id_requester'])
                        ) {
                            $delete[$uid] =  self::REFUSED_FOLDER;
                            $refused++;
                            $rejinput['reason'] = NotImportedEmail::NOT_ENOUGH_RIGHTS;
                            $rejected->add($rejinput);
                        } elseif ($fup->add($fup_input)) {
                            $delete[$uid] =  self::ACCEPTED_FOLDER;
                        } else {
                            $error++;
                            $rejinput['reason'] = NotImportedEmail::FAILED_OPERATION;
                            $rejected->add($rejinput);
                        }
                    } else {
                        if ($is_user_anonymous && !$CFG_GLPI["use_anonymous_helpdesk"]) {
                            $rejinput['reason'] = NotImportedEmail::USER_UNKNOWN;
                        } else {
                            $rejinput['reason'] = NotImportedEmail::MATCH_NO_RULE;
                        }
                        $refused++;
                        $rejected->add($rejinput);
                        $delete[$uid] =  self::REFUSED_FOLDER;
                    }

                    // Clean mail author used for notification settings
                    unset($_SESSION['mailcollector_user']);
                }

                krsort($delete);
                foreach ($delete as $uid => $folder) {
                    $this->deleteMails($uid, $folder);
                }

                $this->update([
                    'id' => $this->getID(),
                    'last_collect_date' => $_SESSION["glpi_currenttime"],
                ]);

                //TRANS: %1$d, %2$d, %3$d, %4$d %5$d and %6$d are number of messages
                $msg = sprintf(
                    __('Number of messages: available=%1$d, already imported=%2$d, retrieved=%3$d, refused=%4$d, errors=%5$d, blacklisted=%6$d'),
                    $count_messages,
                    $alreadyseen,
                    $this->fetch_emails - $alreadyseen,
                    $refused,
                    $error,
                    $blacklisted
                );
                if ($display) {
                    Session::addMessageAfterRedirect(htmlescape($msg), false, ($error ? ERROR : INFO));
                } else {
                    return $msg;
                }
            } else {
                $msg = __('Could not connect to mailgate server');
                if ($display) {
                    Session::addMessageAfterRedirect(htmlescape($msg), false, ERROR);
                    GLPINetwork::addErrorMessageAfterRedirect();
                } else {
                    return $msg;
                }
            }
        } else {
            //TRANS: %s is the ID of the mailgate
            $msg = sprintf(__('Could not find mailgate %d'), $mailgateID);
            if ($display) {
                Session::addMessageAfterRedirect(htmlescape($msg), false, ERROR);
                GLPINetwork::addErrorMessageAfterRedirect();
            } else {
                return $msg;
            }
        }
    }


    /**
     * Builds and returns the main structure of the ticket to be created
     *
     * @param string                        $uid     UID of the message
     * @param Message $message Messge
     * @param array                         $options  Possible options
     *
     * @return array ticket fields
     */
    public function buildTicket($uid, Message $message, $options = [])
    {
        /**
         * @var array $CFG_GLPI
         * @var DBmysql $DB
         */
        global $CFG_GLPI, $DB;

        $play_rules = (isset($options['play_rules']) && $options['play_rules']);
        $headers = $this->getHeaders($message);

        $tkt                 = [];
        $tkt['_blacklisted'] = false;
        // For RuleTickets
        $tkt['_mailgate']    = $options['mailgates_id'];
        $tkt['_uid']         = $uid;
        $tkt['_head']        = $headers;

        $createuserfromemail = $this->fields['create_user_from_email'];

        // Use mail date if it's defined
        if ($this->fields['use_mail_date'] && isset($headers['date'])) {
            $tkt['date'] = $headers['date'];
        }

        if ($this->isItilNotificationFromSelf($message)) {
            // Message was sent by current instance of GLPI.
            // Message is blacklisted to avoid infinite loop (where GLPI creates a ticket from its own notification).
            $tkt['_blacklisted'] = true;
            return $tkt;
        }

        // manage blacklist
        $blacklisted_emails   = Blacklist::getEmails();
        // Add name of the mailcollector as blacklisted
        $blacklisted_emails[] = $this->fields['name'];
        if (Toolbox::inArrayCaseCompare($headers['from'], $blacklisted_emails)) {
            $tkt['_blacklisted'] = true;
            return $tkt;
        }

        // max size = 0 : no import attachments
        if ($this->fields['filesize_max'] > 0) {
            if (is_writable(GLPI_TMP_DIR)) {
                $tkt['_filename'] = $this->getAttached($message, GLPI_TMP_DIR . "/", $this->fields['filesize_max']);
                $tkt['_tag']      = $this->tags;
            } else {
                //TRANS: %s is a directory
                Toolbox::logInFile('mailgate', sprintf(__('%s is not writable'), GLPI_TMP_DIR . "/") . "\n");
            }
        }

        //  Who is the user ?
        $requester = $this->getRequesterEmail($message);

        $tkt['_users_id_requester']                              = User::getOrImportByEmail($requester, $createuserfromemail);
        $tkt["_users_id_requester_notif"]['use_notification'][0] = 1;
        // Set alternative email if user not found / used if anonymous mail creation is enable
        if (!$tkt['_users_id_requester']) {
            $tkt["_users_id_requester_notif"]['alternative_email'][0] = $requester;
        }

        // Fix author of attachment
        // Move requester to author of followup
        $tkt['users_id'] = $tkt['_users_id_requester'];

        // Add to and cc as additional observer if user found
        $ccs = $headers['ccs'];
        if (is_array($ccs) && count($ccs) && $this->getField("add_cc_to_observer")) {
            foreach ($ccs as $cc) {
                if (
                    $cc != $requester
                    && !Toolbox::inArrayCaseCompare($cc, $blacklisted_emails) // not blacklisted emails
                ) {
                    // Skip if user is anonymous and anonymous users are not allowed
                    $user_id = User::getOrImportByEmail($cc);
                    if (!$user_id && !$CFG_GLPI['use_anonymous_helpdesk']) {
                        continue;
                    }

                    $nb = (isset($tkt['_users_id_observer']) ? count($tkt['_users_id_observer']) : 0);
                    $tkt['_users_id_observer'][$nb] = $user_id;
                    $tkt['_users_id_observer_notif']['use_notification'][$nb] = 1;
                    $tkt['_users_id_observer_notif']['alternative_email'][$nb] = $cc;
                }
            }
        }

        $tos = $headers['tos'];
        if (is_array($tos) && count($tos) && $this->getField("add_to_to_observer")) {
            foreach ($tos as $to) {
                if (
                    $to != $requester
                    && !Toolbox::inArrayCaseCompare($to, $blacklisted_emails) // not blacklisted emails
                ) {
                    // Skip if user is anonymous and anonymous users are not allowed
                    $user_id = User::getOrImportByEmail($to);
                    if (!$user_id && !$CFG_GLPI['use_anonymous_helpdesk']) {
                        continue;
                    }

                    $nb = (isset($tkt['_users_id_observer']) ? count($tkt['_users_id_observer']) : 0);
                    $tkt['_users_id_observer'][$nb] = $user_id;
                    $tkt['_users_id_observer_notif']['use_notification'][$nb] = 1;
                    $tkt['_users_id_observer_notif']['alternative_email'][$nb] = $to;
                }
            }
        }

        // Auto_import
        $tkt['_auto_import']           = 1;
        // For followup : do not check users_id = login user
        $tkt['_do_not_check_users_id'] = 1;
        $body                          = $this->getBody($message);

        try {
            $subject = $message->getHeader('subject')->getFieldValue();
        } catch (InvalidArgumentException $e) {
            $subject = '';
        }
        $tkt['name'] = $this->cleanSubject($subject);

        $tkt['_message']  = $message;

        $tkt['content'] = $body;

        // Search for referenced item in headers
        $found_item = $this->getItemFromHeaders($message);
        if ($found_item instanceof Ticket) {
            $tkt['tickets_id'] = $found_item->fields['id'];
        }

        $tkt['_supplier_email'] = false;
        // Found ticket link
        if (isset($tkt['tickets_id'])) {
            // it's a reply to a previous ticket
            $job = new Ticket();
            $tu  = new Ticket_User();
            $st  = new Supplier_Ticket();

            // Check if ticket  exists and users_id exists in GLPI
            if (
                $job->getFromDB($tkt['tickets_id'])
                && ($job->fields['status'] != CommonITILObject::CLOSED)
                && ($CFG_GLPI['use_anonymous_followups']
                 || ($tkt['_users_id_requester'] > 0)
                 || $tu->isAlternateEmailForITILObject($tkt['tickets_id'], $requester)
                 || ($tkt['_supplier_email'] = $st->isSupplierEmail(
                     $tkt['tickets_id'],
                     $requester
                 )))
            ) {
                if ($tkt['_supplier_email']) {
                    $tkt['content'] = sprintf(__('From %s'), $requester)
                    . ($this->body_is_html ? '<br /><br />' : "\n\n")
                    . $tkt['content'];
                }

                $header_tag      = NotificationTargetTicket::HEADERTAG;
                $header_pattern  = $header_tag . '.*' . $header_tag;
                $footer_tag      = NotificationTargetTicket::FOOTERTAG;
                $footer_pattern  = $footer_tag . '.*' . $footer_tag;

                $has_header_line = preg_match('/' . $header_pattern . '/s', $tkt['content']);
                $has_footer_line = preg_match('/' . $footer_pattern . '/s', $tkt['content']);

                $stripped_content = null;
                if ($has_header_line && $has_footer_line) {
                    // Strip all contents between header and footer line
                    $stripped_content = preg_replace(
                        '/\s*' . $header_pattern . '.*' . $footer_pattern . '\s*/s',
                        "\r\n",
                        $tkt['content']
                    );
                } elseif ($has_header_line) {
                    // Strip all contents between header line and end of message
                    $stripped_content = preg_replace(
                        '/\s*' . $header_pattern . '.*$/s',
                        '',
                        $tkt['content']
                    );
                } elseif ($has_footer_line) {
                    // Strip all contents between begin of message and footer line
                    $stripped_content = preg_replace(
                        '/^.*' . $footer_pattern . '\s*/s',
                        '',
                        $tkt['content']
                    );
                }
                if (empty($stripped_content)) {
                    // If stripped content is empty, it means that stripping was too agressive, probably because
                    // end-user do not respect header/footer lines indications.
                    // In this case, strip only header and footer lines to ensure they will not be duplicated in next notifications.
                    $stripped_content = preg_replace(
                        '/\s*(' . $header_pattern . '|' . $footer_pattern . ')\s*/s',
                        '',
                        $tkt['content']
                    );
                }
                $tkt['content'] = trim($stripped_content);
            } else {
                // => to handle link in Ticket->post_addItem()
                $tkt['_linkedto'] = $tkt['tickets_id'];
                unset($tkt['tickets_id']);
            }
        }

        // Add message from getAttached
        if ($this->addtobody) {
            $tkt['content'] .= $this->addtobody;
        }

        //If files are present and content is html
        if (isset($this->files) && count($this->files) && $this->body_is_html) {
            $tkt['content'] = Ticket::convertContentForTicket(
                $tkt['content'],
                $this->files + $this->altfiles,
                $this->tags
            );
        }

        if (!$DB->use_utf8mb4) {
            // Replace emojis by their shortcode
            $tkt['content'] = LitEmoji::encodeShortcode($tkt['content']);
            $tkt['name']    = LitEmoji::encodeShortcode($tkt['name']);
        }

        // Clean mail content
        $tkt['content'] = $this->cleanContent($tkt['content']);

        if (!isset($tkt['tickets_id'])) {
            // Which entity ?
            //$tkt['entities_id']=$this->fields['entities_id'];
            //$tkt['Subject']= $message->subject;   // not use for the moment
            // Medium
            $tkt['urgency']  = "3";
            // No hardware associated
            $tkt['itemtype'] = "";
            // Mail request type
        } else {
            // Reopen if needed
            $tkt['add_reopen'] = 1;
        }

        $tkt['requesttypes_id'] = RequestType::getDefault('mail');

        if ($play_rules) {
            $rule_options['ticket']              = $tkt;
            $rule_options['headers']             = $this->getHeaders($message);
            $rule_options['mailcollector']       = $options['mailgates_id'];
            $rule_options['_users_id_requester'] = $tkt['_users_id_requester'];
            $rulecollection                      = new RuleMailCollectorCollection();
            $output                              = $rulecollection->processAllRules(
                [],
                [],
                $rule_options
            );

            // New ticket : compute all
            if (!isset($tkt['tickets_id'])) {
                foreach ($output as $key => $value) {
                    $tkt[$key] = $value;
                }
            } else { // Followup only copy refuse data
                $tkt['requesttypes_id'] = RequestType::getDefault('mailfollowup');
                $tobecopied = ['_refuse_email_no_response', '_refuse_email_with_response'];
                foreach ($tobecopied as $val) {
                    if (isset($output[$val])) {
                        $tkt[$val] = $output[$val];
                    }
                }
            }
        }

        return $tkt;
    }


    /**
     * Clean blacklisted content
     *
     * @since 0.85
     *
     * @param string $string text to clean
     *
     * @return string cleaned text
     **/
    public function cleanContent($string)
    {
        /** @var DBmysql $DB */
        global $DB;

        $original = $string;

        $br_marker = '==' . mt_rand() . '==';

        // Wrap content for blacklisted items
        $cleaned_count = 0;
        $itemstoclean = [];
        $blacklisted_contents = $DB->request(['FROM' => BlacklistedMailContent::getTable()]);
        foreach ($blacklisted_contents as $data) {
            $toclean = trim($data['content']);
            if (!empty($toclean)) {
                $itemstoclean[] = str_replace(["\r\n", "\n", "\r"], $br_marker, $toclean);
            }
        }
        if (count($itemstoclean)) {
            // Replace HTML line breaks to marker
            $string = preg_replace('/<br\s*\/?>/', $br_marker, $string);

            // Replace plain text line breaks to marker if content is not html, otherwise remove them
            $string = str_replace(
                ["\r\n", "\n", "\r"],
                $this->body_is_html ? ' ' : $br_marker,
                $string
            );
            $string = str_replace($itemstoclean, '', $string, $cleaned_count);
            $string = str_replace($br_marker, $this->body_is_html ? "<br />" : "\r\n", $string);
        }

        // If no clean were done, return original string, as cleaning process may alter
        // specific contents due to removal of newlines (can break "<pre>" contents for instance).
        // FIXME: Find a way to clean without removing newlines on legitimate content.
        return $cleaned_count > 0 ? $string : $original;
    }


    /**
     * Strip out unwanted/unprintable characters from the subject
     *
     * @param string $text text to clean
     *
     * @return string clean text
     **/
    public function cleanSubject($text)
    {
        $text = str_replace("=20", "\n", $text);
        return $text;
    }


    /**
     * Connect to the mail box
     *
     * @return void
     */
    public function connect()
    {
        $config = Toolbox::parseMailServerConnectString($this->fields['host']);

        $params = [
            'host'      => $config['address'],
            'user'      => $this->fields['login'],
            'password'  => (new GLPIKey())->decrypt($this->fields['passwd']),
            'port'      => $config['port'],
        ];

        if ($config['ssl']) {
            $params['ssl'] = 'SSL';
        }

        if ($config['tls']) {
            $params['ssl'] = 'TLS';
        }

        if (!empty($config['mailbox'])) {
            $params['folder'] = mb_convert_encoding($config['mailbox'], 'UTF7-IMAP', 'UTF-8');
        }

        if ($config['validate-cert'] === false) {
            $params['novalidatecert'] = true;
        }

        try {
            $storage = Toolbox::getMailServerStorageInstance($config['type'], $params);
            if ($storage === null) {
                throw new Exception(sprintf(__('Unsupported mail server type:%s.'), $config['type']));
            }
            $this->storage = $storage;
            if ($this->fields['errors'] > 0) {
                $this->update([
                    'id'     => $this->getID(),
                    'errors' => 0,
                ]);
            }
        } catch (Throwable $e) {
            $this->update([
                'id'     => $this->getID(),
                'errors' => ($this->fields['errors'] + 1),
            ]);
            // Any errors will cause an Exception.
            throw $e;
        }
    }


    /**
     * Get extra headers
     *
     * @param Message $message Message
     *
     * @return array
     **/
    public function getAdditionnalHeaders(Message $message)
    {
        $head   = [];
        $headers = $message->getHeaders();

        foreach ($headers as $header) {
            // is line with additional header?
            $key = $header->getFieldName();
            $value = $header->getFieldValue();
            if (
                preg_match("/^X-/i", $key)
                || preg_match("/^Auto-Submitted/i", $key)
                || preg_match("/^Received/i", $key)
            ) {
                $key = Toolbox::strtolower($key);
                if (!isset($head[$key])) {
                    $head[$key] = '';
                } else {
                    $head[$key] .= "\n";
                }
                $head[$key] .= trim($value);
            }
        }

        return $head;
    }


    /**
     * Get full headers infos from particular mail
     *
     * @param Message $message Message
     *
     * @return array Associative array with following keys
     *                subject   => Subject of Mail
     *                to        => To Address of that mail
     *                toOth     => Other To address of mail
     *                toNameOth => To Name of Mail
     *                from      => From address of mail
     *                fromName  => Form Name of Mail
     **/
    public function getHeaders(Message $message)
    {

        $sender_email = $this->getEmailFromHeader($message, 'from');

        $to = $this->getEmailFromHeader($message, 'to');

        $reply_to_addr = $this->getEmailFromHeader($message, 'reply-to');

        $date         = date("Y-m-d H:i:s", strtotime($message->date));
        $mail_details = [];

        // Construct to and cc arrays
        $tos     = [];
        if (isset($message->to)) {
            $h_tos   = $message->getHeader('to');
            foreach ($h_tos->getAddressList() as $address) {
                $mailto = Toolbox::strtolower($address->getEmail());
                if ($mailto === $this->fields['name']) {
                    $to = $mailto;
                }
                $tos[] = $mailto;
            }
        }

        $ccs     = [];
        if (isset($message->cc)) {
            $h_ccs   = $message->getHeader('cc');
            foreach ($h_ccs->getAddressList() as $address) {
                $ccs[] = Toolbox::strtolower($address->getEmail());
            }
        }

        // secu on subject setting
        try {
            $subject = $message->getHeader('subject')->getFieldValue();
        } catch (InvalidArgumentException $e) {
            $subject = '';
        }

        $message_id = $this->getMessageIdFromHeaders($message);
        if ($message_id === null) {
            $message_id = 'MISSING_ID_' . sha1($message->getHeaders()->toString());
        }

        $mail_details = [
            'from'       => Toolbox::strtolower($sender_email),
            'subject'    => $subject,
            'reply-to'   => $reply_to_addr !== null ? Toolbox::strtolower($reply_to_addr) : null,
            'to'         => $to !== null ? Toolbox::strtolower($to) : null,
            'message_id' => $message_id,
            'tos'        => $tos,
            'ccs'        => $ccs,
            'date'       => $date,
        ];

        if (isset($message->references)) {
            if ($reference = $message->getHeader('references')) {
                $mail_details['references'] = $reference->getFieldValue();
            }
        }

        if (isset($message->in_reply_to)) {
            if ($inreplyto = $message->getHeader('in_reply_to')) {
                $mail_details['in_reply_to'] = $inreplyto->getFieldValue();
            }
        }

        if (isset($message->threadtopic)) {
            if ($threadtopic = $message->getHeader('threadtopic')) {
                $mail_details['threadtopic'] = $threadtopic->getFieldValue();
            }
        }

        if (isset($message->threadindex)) {
            if ($threadindex = $message->getHeader('threadindex')) {
                $mail_details['threadindex'] = $threadindex->getFieldValue();
            }
        }

        //Add additional headers in X-
        foreach ($this->getAdditionnalHeaders($message) as $header => $value) {
            $mail_details[$header] = $value;
        }

        return $mail_details;
    }


    /**
     * Number of entries in the mailbox
     *
     * @return integer
     **/
    public function getTotalMails()
    {
        return $this->storage->countMessages();
    }


    /**
     * Recursivly get attached documents
     * Result is stored in $this->files
     *
     * @param Part $part Message part
     * @param string                     $path     Temporary path
     * @param integer                    $maxsize  Maximum size of document to be retrieved
     * @param string                     $subject  Message subject
     * @param string                     $subpart  Subpart index (used in document filenames)
     *
     * @return void
     **/
    private function getRecursiveAttached(Part $part, $path, $maxsize, $subject, $subpart = "")
    {
        if ($part->isMultipart()) {
            $index = 0;
            foreach (new RecursiveIteratorIterator($part) as $mypart) {
                $this->getRecursiveAttached(
                    $mypart,
                    $path,
                    $maxsize,
                    $subject,
                    ($subpart ? $subpart . "." . ($index + 1) : ($index + 1))
                );
            }
        } else {
            if (
                !$part->getHeaders()->has('content-type')
                || !(($content_type_header = $part->getHeader('content-type')) instanceof ContentType)
            ) {
                return; // Ignore attachements with no content-type
            }
            $content_type = $content_type_header->getType();

            if (!$part->getHeaders()->has('content-disposition') && preg_match('/^text\/.+/', $content_type)) {
                // Ignore attachements with no content-disposition only if they corresponds to a text part.
                // Indeed, some mail clients (like some Outlook versions) does not set any content-disposition
                // header on inlined images.
                return;
            }

            // fix monoparted mail
            if ($subpart == "") {
                $subpart = 1;
            }

            $filename = '';

            // Try to get filename from Content-Disposition header
            if (
                $part->getHeaders()->has('content-disposition')
                && ($content_disp_header = $part->getHeader('content-disposition')) instanceof ContentDisposition
            ) {
                $filename = $content_disp_header->getParameter('filename') ?? '';
            }

            // Try to get filename from Content-Type header
            if (empty($filename)) {
                $filename = $content_type_header->getParameter('name') ?? '';
            }

            $filename_matches = [];
            if (
                preg_match("/^(?<encoding>.*)''(?<value>.*)$/", $filename, $filename_matches)
                && in_array(strtoupper($filename_matches['encoding']), array_map('strtoupper', mb_list_encodings()))
            ) {
                // Filename is in RFC5987 format: UTF-8''urlencodedfilename.ext
                // First, urldecode it, then convert if into UTF-8 if needed.
                $filename = urldecode($filename_matches['value']);
                $encoding = strtoupper($filename_matches['encoding']);
                if ($encoding !== 'UTF-8') {
                    $filename = mb_convert_encoding($filename, 'UTF-8', $encoding);
                }
            }

            // part come without correct filename in headers - generate trivial one
            // (inline images case for example)
            if ((empty($filename) || !Document::isValidDoc($filename))) {
                $tmp_filename = "doc_$subpart." . str_replace('image/', '', $content_type);
                if (Document::isValidDoc($tmp_filename)) {
                    $filename = $tmp_filename;
                }
            }

            // Embeded email comes without filename - try to get "Subject:" or generate trivial one
            if (empty($filename)) {
                if ($subject !== null) {
                    $filename = "msg_{$subpart}_" . Toolbox::slugify($subject) . ".EML";
                } else {
                    $filename = "msg_$subpart.EML"; // default trivial one :)!
                }
            }

            $filename = Toolbox::filename($filename);

            //try to avoid conflict between inline image and attachment
            while (in_array($filename, $this->files)) {
                $info = new SplFileInfo($filename);
                $extension  = $info->getExtension();
                $basename = $info->getBaseName($extension == '' ? '' : '.' . $extension);

                //replace basename with basename_(num) by basename_(num+1)
                $matches = [];
                if (preg_match("/(.*)_([0-9]+)$/", $basename, $matches)) {
                    //replace basename with basename_(num) by basename_(num+1)
                    $filename = $matches[1] . '_' . ((int) $matches[2] + 1);
                } else {
                    $filename .= '_2';
                }

                if ($extension != '') {
                    $filename .= ".$extension";
                }
            }

            if ($part->getSize() > $maxsize) {
                $this->addtobody .= "\n\n" . sprintf(
                    __('%1$s: %2$s'),
                    __('Too large attached file'),
                    sprintf(
                        __('%1$s (%2$s)'),
                        $filename,
                        Toolbox::getSize($part->getSize())
                    )
                );
                return;
            }

            if (!Document::isValidDoc($filename)) {
                //TRANS: %1$s is the filename and %2$s its mime type
                $this->addtobody .= "\n\n" . sprintf(
                    __('%1$s: %2$s'),
                    __('Invalid attached file'),
                    sprintf(
                        __('%1$s (%2$s)'),
                        $filename,
                        $content_type
                    )
                );
                return;
            }

            $contents = $this->getDecodedContent($part);
            if (file_put_contents($path . $filename, $contents)) {
                $this->files[$filename] = $filename;

                // If embeded image, we add a tag
                $mime = Toolbox::getMime($path . $filename);
                if (preg_match('@image/.+@', $mime)) {
                    end($this->files);
                    $tag = Rule::getUuid();
                    $this->tags[$filename]  = $tag;

                    // Link file based on Content-ID header
                    if (isset($part->contentId)) {
                        $clean = ['<' => '',
                            '>' => '',
                        ];
                        $this->altfiles[strtr($part->contentId, $clean)] = $filename;
                    }
                }
            }
        }
    }


    /**
     * Get attached documents in a mail
     *
     * @param Message $message Message
     * @param string                        $path     Temporary path
     * @param integer                       $maxsize  Maximaum size of document to be retrieved
     *
     * @return array containing extracted filenames in file/_tmp
     **/
    public function getAttached(Message $message, $path, $maxsize)
    {
        $this->files     = [];
        $this->altfiles  = [];
        $this->addtobody = "";

        try {
            $subject = $message->getHeader('subject')->getFieldValue();
        } catch (InvalidArgumentException $e) {
            $subject = null;
        }

        $this->getRecursiveAttached($message, $path, $maxsize, $subject);

        return $this->files;
    }


    /**
     * Get The actual mail content from this mail
     *
     * @param Message $message Message
     **/
    public function getBody(Message $message)
    {
        $content = null;

        $parts = !$message->isMultipart()
         ? new ArrayIterator([$message])
         : new RecursiveIteratorIterator($message);

        foreach ($parts as $part) {
            // Per rfc 2045 (MIME Part One: Format of Internet Message Bodies), the default content type for Internet mail is text/plain.
            $content_type = 'text/plain';
            if (
                $part->getHeaders()->has('content-type')
                && (($content_type_obj = $part->getHeader('content-type')) instanceof ContentType)
            ) {
                $content_type = strtolower($content_type_obj->getType());
            }
            if ($content_type === 'text/html') {
                $this->body_is_html = true;
                $content = $this->getDecodedContent($part);

                // Keep only HTML body content
                $body_matches = [];
                if (preg_match('/<body[^>]*>\s*(?<body>.+?)\s*<\/body>/is', $content, $body_matches) === 1) {
                    $content = $body_matches['body'];
                }

                // Strip <style> and <script> tags located in HTML body.
                // They could be neutralized by RichText::getSafeHtml(), but their content would be displayed,
                // and end-user would probably prefer having them completely removed.
                $content = preg_replace(
                    [
                        '/<style[^>]*>.*?<\/style>/s',
                        '/<script[^>]*>.*?<\/script>/s',
                    ],
                    '',
                    $content
                );

                // Strip IE/Outlook conditional code.
                // Strip commented conditional code (`<!--[if lte mso 9]>...<![endif]-->`) contents that
                // is not supposed to be visible outside Outlook/IE context.
                $content = preg_replace('/<!--\[if\s+[^\]]+\]>.*?<!\[endif\]-->/s', '', $content);
                // Preserve uncommented conditional code (`<![if !supportLists]>...<![endif]>`) contents that
                // is supposed to be visible outside Outlook/IE context.
                $content = preg_replace('/<!\[if\s+[^\]]+\]>(.*?)<!\[endif\]>/s', '$1', $content);

                // Strip namespaced tags.
                $content = preg_replace('/<\w+:\w+>.*?<\/\w+:\w+>/s', '', $content);

                // do not check for text part if we found html one.
                break;
            }
            if ($content_type === 'text/plain' && $content === null) {
                $this->body_is_html = false;
                $content = $this->getDecodedContent($part);
            }
        }

        $content = $content === null
         ? ''
         : rtrim($content); // Remove extra ending spaces

        return $content;
    }


    /**
     * Delete mail from that mail box
     *
     * @param string $uid    mail UID
     * @param string $folder Folder to move (delete if empty) (default '')
     *
     * @return boolean
     **/
    public function deleteMails($uid, $folder = '')
    {

        // Disable move support, POP protocol only has the INBOX folder
        if (strstr($this->fields['host'], "/pop")) {
            $folder = '';
        }

        if (!empty($folder) && isset($this->fields[$folder]) && !empty($this->fields[$folder])) {
            $name = mb_convert_encoding($this->fields[$folder], "UTF7-IMAP", "UTF-8");
            try {
                $this->storage->moveMessage($this->storage->getNumberByUniqueId($uid), $name);
                return true;
            } catch (Throwable $e) {
                /** @var LoggerInterface $PHPLOGGER */
                global $PHPLOGGER;
                $PHPLOGGER->error(
                    sprintf(
                        'Invalid configuration for %1$s folder in receiver %2$s',
                        $folder,
                        $this->getName()
                    ),
                    ['exception' => $e]
                );
            }
        }
        $this->storage->removeMessage($this->storage->getNumberByUniqueId($uid));
        return true;
    }


    /**
     * Cron action on mailgate : retrieve mail and create tickets
     *
     * @param CronTask $task
     *
     * @return int -1 : done but not finish 1 : done with success
     **/
    public static function cronMailgate($task)
    {
        /** @var DBmysql $DB */
        global $DB;

        NotImportedEmail::deleteLog();
        $iterator = $DB->request([
            'FROM'   => 'glpi_mailcollectors',
            'WHERE'  => ['is_active' => 1],
            'ORDER'  => 'last_collect_date ASC',
            'LIMIT'  => 100,
        ]);

        $max = $task->fields['param'];

        if (count($iterator) > 0) {
            $mc = new self();

            foreach ($iterator as $data) {
                $mc->maxfetch_emails = $max;

                $task->log("Collect mails from " . $data["name"] . " (" . $data["host"] . ")\n");
                $message = $mc->collect($data["id"]);

                $task->addVolume($mc->fetch_emails);
                $task->log("$message\n");

                $max -= $mc->fetch_emails;

                if ($max === 0) {
                    break;
                }
            }
        }

        if ($max == $task->fields['param']) {
            return 0; // Nothing to do
        } elseif ($max === 0 || count($iterator) < countElementsInTable('glpi_mailcollectors', ['is_active' => 1])) {
            return -1; // still messages to retrieve
        }

        return 1; // done
    }


    public static function cronInfo($name)
    {

        switch ($name) {
            case 'mailgate':
                return [
                    'description' => __('Retrieve email (Mails receivers)'),
                    'parameter'   => __('Number of emails to process'),
                ];

            case 'mailgateerror':
                return ['description' => __('Send alarms on receiver errors')];
        }
    }


    /**
     * Send Alarms on mailgate errors
     *
     * @since 0.85
     *
     * @param CronTask $task for log
     **/
    public static function cronMailgateError($task)
    {
        /**
         * @var array $CFG_GLPI
         * @var DBmysql $DB
         */
        global $CFG_GLPI, $DB;

        if (!$CFG_GLPI["use_notifications"]) {
            return 0;
        }
        $cron_status   = 0;

        $iterator = $DB->request([
            'FROM'   => 'glpi_mailcollectors',
            'WHERE'  => [
                'errors'    => ['>', 0],
                'is_active' => 1,
            ],
        ]);

        $items = [];
        foreach ($iterator as $data) {
            $items[$data['id']]  = $data;
        }

        if (count($items)) {
            if (NotificationEvent::raiseEvent('error', new self(), ['items' => $items])) {
                $cron_status = 1;
                if ($task) {
                    $task->setVolume(count($items));
                }
            }
        }
        return $cron_status;
    }

    /**
     * Get system information
     *
     * @return array
     * @phpstan-return array{label: string, content: string}
     */
    public function getSystemInformation()
    {
        /**
         * @var array $CFG_GLPI
         * @var DBmysql $DB
         */
        global $CFG_GLPI, $DB;

        // No need to translate, this part always display in english (for copy/paste to forum)
        $content = 'Way of sending emails: ';
        switch ($CFG_GLPI['smtp_mode']) {
            case MAIL_MAIL:
                $content .= 'PHP';
                break;

            case MAIL_SMTP:
                $content .= 'SMTP';
                break;

            case MAIL_SMTPS:
            case MAIL_SMTPSSL:
            case MAIL_SMTPTLS:
                $content .= 'SMTPS';
                break;

            case MAIL_SMTPOAUTH:
                $content .= 'SMTP+OAUTH';
                break;
        }
        if ($CFG_GLPI['smtp_mode'] != MAIL_MAIL) {
            $mailer = new GLPIMailer();
            $content .= sprintf('(%s)', $mailer::buildDsn(false));
        }

        $collectors = $DB->request(['FROM' => self::getTable()]);
        foreach ($collectors as $mc) {
            $content .= "\nName: '" . $mc['name'] . "'";
            $content .= "\n\tActive: " . ($mc['is_active'] ? "Yes" : "No");

            $content .= "\n\tServer: '" . $mc['host'] . "'";
            $content .= "\n\tLogin: '" . $mc['login'] . "'";
            $content .= "\n\tPassword: " . (empty($mc['passwd']) ? "No" : "Yes");
        }

        return [
            'label' => 'Notifications',
            'content' => $content,
        ];
    }


    /**
     * @param $to        (default '')
     * @param $subject   (default '')
     **/
    public function sendMailRefusedResponse($to = '', $subject = '')
    {
        /** @var array $CFG_GLPI */
        global $CFG_GLPI;

        $mmail = new GLPIMailer();
        $mail = $mmail->getEmail();
        $mail->getHeaders()->addTextHeader('Auto-Submitted', 'auto-replied');
        $mail->from(new \Symfony\Component\Mime\Address($CFG_GLPI["admin_email"], $CFG_GLPI["admin_email_name"]));
        $mail->to($to);
        // Normalized header, no translation
        $mail->subject('Re: ' . $subject);
        $mail->text(
            __("Your email could not be processed.\nIf the problem persists, contact the administrator") .
             "\n-- \n" . $CFG_GLPI["mailing_signature"]
        );
        $mmail->send();
    }

    /**
     * @return void
     * @used-by templates/components/search/controls.html.twig
     */
    public static function showSearchStatusArea()
    {
        $errors  = getAllDataFromTable(self::getTable(), ['errors' => ['>', 0]]);
        $collector = new self();
        $servers = [];
        if (count($errors)) {
            foreach ($errors as $data) {
                $collector->getFromDB($data['id']);
                $servers[] = [
                    'link' => htmlescape($collector->getLinkURL()),
                    'name' => htmlescape($collector->getName(['complete' => true])),
                ];
            }
        }

        if (count($servers)) {
            $server_links = implode(' ', array_map(
                static fn($v) => '<a class="btn btn-sm btn-ghost-danger align-baseline" href="' . $v['link'] . '">' . $v['name'] . '</a>',
                $servers
            ));
            // language=twig
            echo TemplateRenderer::getInstance()->renderFromStringTemplate(<<<TWIG
                <span class="alert alert-danger p-1 ps-2">
                    <i class="ti ti-alert-triangle me-2"></i>
                    <span>{{ receivers_error_msg|raw }}</span>
                </span>
TWIG, ['receivers_error_msg' => sprintf(__s('Receivers in error: %s'), $server_links)]);
        }
    }


    /**
     * Count collectors
     *
     * @param boolean $active Count active only, defaults to false
     *
     * @return integer
     */
    public static function countCollectors($active = false)
    {
        /** @var DBmysql $DB */
        global $DB;

        $criteria = [
            'COUNT'  => 'cpt',
            'FROM'   => 'glpi_mailcollectors',
        ];

        if (true === $active) {
            $criteria['WHERE'] = ['is_active' => 1];
        }

        $result = $DB->request($criteria)->current();

        return (int) $result['cpt'];
    }

    /**
     * Count active collectors
     *
     * @return integer
     */
    public static function countActiveCollectors()
    {
        return self::countCollectors(true);
    }

    /**
     * Try to retrieve an existing item from references in message headers.
     * References corresponds to original MessageId sent by GLPI.
     *
     * @param Message $message
     *
     * @since 9.5.4
     *
     * @return CommonDBTM|null
     */
    public function getItemFromHeaders(Message $message): ?CommonDBTM
    {
        if ($this->isResponseToMessageSentByAnotherGlpi($message)) {
            return null;
        }

        foreach (['in_reply_to', 'references'] as $header_name) {
            if (!$message->getHeaders()->has($header_name)) {
                continue;
            }

            $matches = $this->extractValuesFromRefHeader($message->getHeader($header_name)->getFieldValue());
            if ($matches !== null) {
                $itemtype = $matches['itemtype'];
                $items_id = $matches['items_id'];

                // Handle old format MessageId where itemtype was not in header
                if (empty($itemtype) && !empty($items_id)) {
                    $itemtype = Ticket::getType();
                }

                if (empty($itemtype) || !class_exists($itemtype) || !is_a($itemtype, CommonDBTM::class, true)) {
                    // itemtype not found or invalid
                    continue;
                }
                $item = new $itemtype();
                if (!empty($items_id) && $item->getFromDB($items_id)) {
                    return $item;
                }
            }
        }

        // Check in subject
        if ($message->getHeaders()->has('subject')) {
            $subject = $message->getHeader('subject')->getFieldValue();
            $matches = [];

            $ticket = new Ticket();
            if (
                preg_match('/\[.+#(\d+)\]/', $subject, $matches) === 1
                && $ticket->getFromDB($matches[1])
            ) {
                return $ticket;
            }
        }

        return null;
    }

    /**
<<<<<<< HEAD
     * Check if message was sent by current instance of GLPI and corresponds to a notification related to an ITIL object.
=======
     * Retrieve the message ID from headers.
     * If multiple matching headers are found, the first one parsed as a {@link MessageId} is returned.
     * @param Message $message
     * @return string|null
     */
    private function getMessageIdFromHeaders(Message $message): ?string
    {
        $message_id = null;
        if ($message->getHeaders()->has('message-id')) {
            $message_id_headers = $message->getHeaders()->get('message-id');
            if ($message_id_headers instanceof ArrayIterator) {
                // In cases of multiple headers, we will try taking the first MessageId.
                // Some systems may send a non-standard MessageId header which becomes a GenericHeader along with Message-ID which becomes MessageId
                foreach ($message_id_headers as $mid_header) {
                    if ($mid_header instanceof MessageId) {
                        $message_id = $mid_header->getFieldValue();
                        break;
                    }
                }
            } else {
                $message_id = $message_id_headers->getFieldValue();
            }
        }
        return $message_id;
    }

    /**
     * Check if message was sent by current instance of GLPI.
     * This can be verified by checking the MessageId header.
     *
     * @param Message $message
     *
     * @since 9.5.4
     *
     * @return bool
>>>>>>> 5aa1976e
     */
    private function isItilNotificationFromSelf(Message $message): bool
    {
        $message_id = $this->getMessageIdFromHeaders($message);
        if ($message_id === null) {
            // Messages sent by GLPI now have always a message-id header.
            return false;
        }
<<<<<<< HEAD

        $message_id = $message->getHeader('message-id')->getFieldValue();
=======
>>>>>>> 5aa1976e
        $matches = $this->extractValuesFromRefHeader($message_id);

        if ($matches === null) {
            // message-id header does not match GLPI format.
            return false;
        }

        if (!is_a($matches['itemtype'], CommonITILObject::class, true)) {
            return false;
        }

        $uuid = $matches['uuid'];
        if ($uuid === null) {
            // message-id corresponds to old format, without uuid.
            // We assume that in most environments this message have been sent by this instance of GLPI,
            // as only one instance of GLPI will be installed.
            return true;
        }

        return $matches['uuid'] === Config::getUuid('notification');
    }

    /**
     * Check if message is a response to a message sent by another Glpi instance.
     * Responses to GLPI messages should contains a InReplyTo or a References header
     * that matches the MessageId from original message.
     *
     * @param Message $message
     *
     * @since 10.0.0
     *
     * @return bool
     */
    public function isResponseToMessageSentByAnotherGlpi(Message $message): bool
    {
        $has_uuid_from_another_glpi = false;
        $has_uuid_from_current_glpi = false;
        foreach (['in-reply-to', 'references'] as $header_name) {
            if (!$message->getHeaders()->has($header_name)) {
                continue;
            }
            $matches = $this->extractValuesFromRefHeader($message->getHeader($header_name)->getFieldValue());
            if ($matches !== null) {
                if (empty($matches['uuid'])) {
                    continue;
                }
                if ($matches['uuid'] == Config::getUuid('notification')) {
                    $has_uuid_from_current_glpi = true;
                } elseif ($matches['uuid'] != Config::getUuid('notification')) {
                    $has_uuid_from_another_glpi = true;
                }
            }
        }

        // Matches if one of following conditions matches:
        // - no UUID found matching current GLPI instance;
        // - at least one unknown UUID.
        return !$has_uuid_from_current_glpi && $has_uuid_from_another_glpi;
    }

    /**
     * Extract information from a `Message-Id` or `Reference` header.
     * Headers mays contains `uuid`, `itemtype`, `items_id` and `event` values.
     *
     * @see NotificationTarget::getMessageIdForEvent()
     *
     * @param string $header
     *
     * @return array|null
     */
    private function extractValuesFromRefHeader(string $header): ?array
    {
        // Message-Id generated in GLPI >= 10.0.7
        // - without related item:                  GLPI_{$uuid}/{$event}.{$time}.{$rand}@{$uname}
        // - with related item (reference event):   GLPI_{$uuid}-{$itemtype}-{$items_id}/{$event}@{$uname}
        // - with related item (other events):      GLPI_{$uuid}-{$itemtype}-{$items_id}/{$event}.{$time}.{$rand}@{$uname}
        $new_pattern = '/'
            . 'GLPI'
            . '_(?<uuid>[a-z0-9]+)' // uuid
            . '(-(?<itemtype>[a-z]+)-(?<items_id>[0-9]+))?' // optional itemtype + items_id (only when related to an item)
            . '\/(?<event>[a-z_]+)' // event
            . '(\.[0-9]+\.[0-9]+)?' // optional time + rand (only when NOT related to an item OR when event is not the reference one)
            . '@.+'     // uname
            . '/i';
        $values = [];
        if (preg_match($new_pattern, $header, $values) === 1) {
            return [
                'uuid'     => $values['uuid'],
                'itemtype' => !empty($values['itemtype']) ? $values['itemtype'] : null,
                'items_id' => !empty($values['items_id']) ? (int) $values['items_id'] : null,
                'event'    => $values['event'],
            ];
        }

        // Message-Id generated by GLPI >= 10.0.0 < 10.0.7
        // - without related item:  GLPI_{$uuid}.{$time}.{$rand}@{$uname}
        // - with related item:     GLPI_{$uuid}-{$itemtype}-{$items_id}.{$time}.{$rand}@{$uname}
        $old_pattern_1 = '/'
            . 'GLPI'
            . '_(?<uuid>[a-z0-9]+)' // uuid
            . '(-(?<itemtype>[a-z]+)-(?<items_id>[0-9]+))?' // optionnal itemtype + items_id
            . '\.[0-9]+' // time()
            . '\.[0-9]+' // rand()
            . '@.+'     // uname
            . '/i';
        $values = [];
        if (preg_match($old_pattern_1, $header, $values) === 1) {
            return [
                'uuid'     => $values['uuid'],
                'itemtype' => !empty($values['itemtype']) ? $values['itemtype'] : null,
                'items_id' => !empty($values['items_id']) ? (int) $values['items_id'] : null,
                'event'    => null,
            ];
        }

        // Message-Id generated by GLPI < 10.0.0
        // - for tickets:           GLPI-{$items_id}.{$time}.{$rand}@{$uname}
        // - without related item:  GLPI.{$time}.{$rand}@{$uname}
        // - with related item:     GLPI-{$itemtype}-{$items_id}.{$time}.{$rand}@{$uname}
        $old_pattern_2 = '/'
            . 'GLPI'
            . '(-(?<itemtype>[a-z]+))?' // optionnal itemtype
            . '(-(?<items_id>[0-9]+))?' // optionnal items_id
            . '\.[0-9]+' // time()
            . '\.[0-9]+' // rand()
            . '@.+' // uname
            . '/i';
        $values = [];
        if (preg_match($old_pattern_2, $header, $values) === 1) {
            return [
                'uuid'     => null,
                'itemtype' => !empty($values['itemtype']) ? $values['itemtype'] : (!empty($values['items_id']) ? 'Ticket' : null),
                'items_id' => !empty($values['items_id']) ? (int) $values['items_id'] : null,
                'event'    => null,
            ];
        }

        return null;
    }

    /**
     * @param $name
     * @param $value  (default 0)
     * @param $rand
     **/
    public static function showMaxFilesize($name, $value = 0, $rand = null)
    {

        $sizes[0] = __('No import');
        for ($index = 1; $index < 100; $index++) {
            $sizes[$index * 1048576] = sprintf(__('%s Mio'), $index);
        }

        if ($rand === null) {
            $rand = mt_rand();
        }

        Dropdown::showFromArray($name, $sizes, ['value' => $value, 'rand' => $rand]);
    }


    public function cleanDBonPurge()
    {
        // mailcollector for RuleMailCollector, _mailgate for RuleTicket
        Rule::cleanForItemCriteria($this, 'mailcollector');
        Rule::cleanForItemCriteria($this, '_mailgate');
    }

    /**
     * Get the requester email address.
     *
     * @param Message $message
     *
     * @return string|null
     */
    private function getRequesterEmail(Message $message): ?string
    {
        $email = null;

        if ($this->fields['requester_field'] === self::REQUESTER_FIELD_REPLY_TO) {
            // Try to find requester in "reply-to"
            $email = $this->getEmailFromHeader($message, 'reply-to');
        }

        if ($email === null) {
            // Fallback on default "from"
            $email = $this->getEmailFromHeader($message, 'from');
        }

        return $email;
    }

    /**
     * Get the email address from given header.
     *
     * @param Message $message
     * @param string  $header_name
     *
     * @return string|null
     */
    private function getEmailFromHeader(Message $message, string $header_name): ?string
    {
        if (!$message->getHeaders()->has($header_name)) {
            return null;
        }

        $header = $message->getHeader($header_name);
        $address = $header instanceof AbstractAddressList ? $header->getAddressList()->rewind() : null;

        return $address instanceof Address ? $address->getEmail() : null;
    }


    /**
     * Retrieve properly decoded content
     *
     * @param Message $part Message Part
     *
     * @return string
     */
    public function getDecodedContent(Part $part)
    {
        $contents = $part->getContent();

        $encoding = null;
        if (isset($part->contentTransferEncoding)) {
            $encoding = $part->contentTransferEncoding;
        }

        switch ($encoding) {
            case 'base64':
                $contents = base64_decode($contents);
                break;
            case 'quoted-printable':
                $contents = quoted_printable_decode($contents);
                break;
            case '7bit':
            case '8bit':
            case 'binary':
            default:
                // returned verbatim
                break;
        }

        if (
            !$part->getHeaders()->has('content-type')
            || !(($content_type = $part->getHeader('content-type')) instanceof ContentType)
            || preg_match('/^text\//', $content_type->getType()) !== 1
        ) {
            return $contents; // No charset conversion content type header is not set or content is not text/*
        }

        $charset = $content_type->getParameter('charset');
        if ($charset !== null && strtoupper($charset) != 'UTF-8') {
            /* mbstring functions do not handle the 'ks_c_5601-1987' &
             * 'ks_c_5601-1989' charsets. However, these charsets are used, for
             * example, by various versions of Outlook to send Korean characters.
             * Use UHC (CP949) encoding instead. See, e.g.,
             * http://lists.w3.org/Archives/Public/ietf-charsets/2001AprJun/0030.html */
            if (in_array(strtolower($charset), ['ks_c_5601-1987', 'ks_c_5601-1989'])) {
                $charset = 'UHC';
            }

            if (in_array(strtoupper($charset), array_map('strtoupper', mb_list_encodings()))) {
                $contents = mb_convert_encoding($contents, 'UTF-8', $charset);
            } else {
                // Convert Windows charsets names
                if (preg_match('/^WINDOWS-\d{4}$/i', $charset)) {
                    $charset = preg_replace('/^WINDOWS-(\d{4})$/i', 'CP$1', $charset);
                }
                //convert ISO-8859-8-i
                if (strtoupper($charset) === 'ISO-8859-8-I') {
                    $charset = 'ISO-8859-8';
                }


                // Try to convert using iconv with TRANSLIT, then with IGNORE.
                // TRANSLIT may result in failure depending on system iconv implementation.
                try {
                    $converted = @iconv($charset, 'UTF-8//TRANSLIT', $contents);
                } catch (IconvException $e) {
                    $converted = iconv($charset, 'UTF-8//IGNORE', $contents);
                }
                $contents = $converted;
            }
        }

        return $contents;
    }


    public static function getIcon()
    {
        return "ti ti-inbox";
    }
}<|MERGE_RESOLUTION|>--- conflicted
+++ resolved
@@ -2081,9 +2081,6 @@
     }
 
     /**
-<<<<<<< HEAD
-     * Check if message was sent by current instance of GLPI and corresponds to a notification related to an ITIL object.
-=======
      * Retrieve the message ID from headers.
      * If multiple matching headers are found, the first one parsed as a {@link MessageId} is returned.
      * @param Message $message
@@ -2111,15 +2108,7 @@
     }
 
     /**
-     * Check if message was sent by current instance of GLPI.
-     * This can be verified by checking the MessageId header.
-     *
-     * @param Message $message
-     *
-     * @since 9.5.4
-     *
-     * @return bool
->>>>>>> 5aa1976e
+     * Check if message was sent by current instance of GLPI and corresponds to a notification related to an ITIL object.
      */
     private function isItilNotificationFromSelf(Message $message): bool
     {
@@ -2128,11 +2117,7 @@
             // Messages sent by GLPI now have always a message-id header.
             return false;
         }
-<<<<<<< HEAD
-
-        $message_id = $message->getHeader('message-id')->getFieldValue();
-=======
->>>>>>> 5aa1976e
+
         $matches = $this->extractValuesFromRefHeader($message_id);
 
         if ($matches === null) {
