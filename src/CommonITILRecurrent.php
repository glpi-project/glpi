--- conflicted
+++ resolved
@@ -560,19 +560,14 @@
 
     /**
      * Create an item based on the specified template
-<<<<<<< HEAD
+     *
      * @param array $linked_items array of elements (itemtype => array(id1, id2, id3, ...))
+     *
+     * @param CommonITILObject|null $created_item   Will contain the created item instance
+     *
      * @return boolean
      */
-    public function createItem(array $linked_items = [])
-=======
-     *
-     * @param CommonITILObject|null $created_item   Will contain the created item instance
-     *
-     * @return boolean
-     */
-    public function createItem(?CommonITILObject &$created_item = null)
->>>>>>> e92f6a9d
+    public function createItem(array $linked_items = [], ?CommonITILObject &$created_item = null)
     {
         $result = false;
         $concrete_class = static::getConcreteClass();
