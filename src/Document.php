--- conflicted
+++ resolved
@@ -1700,13 +1700,8 @@
     /**
      * Find and load a document which is a duplicate of a file, with respect of blacklisting
      *
-<<<<<<< HEAD
      * @param integer $entities_id    Entity of the document
      * @param string  $filename      Name of the searched file
-=======
-     * @param integer $entities_id  entity of the document
-     * @param string  $filename     filename of the searched file
->>>>>>> 137fa6f2
      *
      * @return boolean
      */
