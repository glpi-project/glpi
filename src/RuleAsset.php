--- conflicted
+++ resolved
@@ -366,11 +366,7 @@
                             ($action->fields['field'] == 'groups_id')
                             && isset($input['_groups_id_of_user'])
                         ) {
-<<<<<<< HEAD
-                            $output['_groups_id'] = count($input['_groups_id_of_user']) > 0 ? [reset($input['_groups_id_of_user'])] : [];
-=======
-                            $output['groups_id'] = (int) reset($input['_groups_id_of_user']);
->>>>>>> 291a824f
+                            $output['_groups_id'] = count($input['_groups_id_of_user']) > 0 ? [(int) reset($input['_groups_id_of_user'])] : [];
                         }
                         break;
 
