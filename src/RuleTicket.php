<?php

/**
 * ---------------------------------------------------------------------
 *
 * GLPI - Gestionnaire Libre de Parc Informatique
 *
 * http://glpi-project.org
 *
 * @copyright 2015-2023 Teclib' and contributors.
 * @copyright 2003-2014 by the INDEPNET Development Team.
 * @licence   https://www.gnu.org/licenses/gpl-3.0.html
 *
 * ---------------------------------------------------------------------
 *
 * LICENSE
 *
 * This file is part of GLPI.
 *
 * This program is free software: you can redistribute it and/or modify
 * it under the terms of the GNU General Public License as published by
 * the Free Software Foundation, either version 3 of the License, or
 * (at your option) any later version.
 *
 * This program is distributed in the hope that it will be useful,
 * but WITHOUT ANY WARRANTY; without even the implied warranty of
 * MERCHANTABILITY or FITNESS FOR A PARTICULAR PURPOSE.  See the
 * GNU General Public License for more details.
 *
 * You should have received a copy of the GNU General Public License
 * along with this program.  If not, see <https://www.gnu.org/licenses/>.
 *
 * ---------------------------------------------------------------------
 */

class RuleTicket extends RuleCommonITILObject
{
   // From Rule
    public static $rightname = 'rule_ticket';

    public function getTitle()
    {
        return __('Business rules for tickets');
    }

    public function executeActions($output, $params, array $input = [])
    {
        $output = parent::executeActions($output, $params, $input);
        if (count($this->actions)) {
            foreach ($this->actions as $action) {
                switch ($action->fields["action_type"]) {
                    case "send":
                        //recall & recall_ola
                        $ticket = new Ticket();
                        if ($ticket->getFromDB($output['id'])) {
                            NotificationEvent::raiseEvent($action->fields['field'], $ticket);
                        }
                        break;
                    case "assign":
                        // Special case of slas_id_ttr & slas_id_tto & olas_id_ttr & olas_id_tto
                        if (
                            $action->fields["field"] === 'slas_id_ttr'
                            || $action->fields["field"] === 'slas_id_tto'
                            || $action->fields["field"] === 'olas_id_ttr'
                            || $action->fields["field"] === 'olas_id_tto'
                        ) {
                            $output['_' . $action->fields["field"]] = $action->fields["value"];
                        }

<<<<<<< HEAD
=======
                     // special case of itil solution template
                        if ($action->fields["field"] == 'solution_template') {
                            $output['_solutiontemplates_id'] = $action->fields["value"];
                        }

                        // special case of appliance
                        if ($action->fields["field"] == "assign_appliance") {
                            if (!array_key_exists("items_id", $output) || $output['items_id'] == '0') {
                                $output["items_id"] = [];
                            }
                            $output["items_id"][Appliance::getType()][] = $action->fields["value"];
                        }

                        // special case of project
                        if ($action->fields["field"] == "assign_project") {
                            if (!array_key_exists("_projects_id", $output)) {
                                $output["_projects_id"] = [];
                            }
                            $output["_projects_id"][] = $action->fields["value"];
                        }

>>>>>>> 4ad55b63
                        // special case of contract
                        if ($action->fields["field"] == "assign_contract") {
                            if (!array_key_exists("_contracts_id", $output) || $output['_contracts_id'] == '0') {
                                $output["_contracts_id"] = [];
                            }
                            $output["_contracts_id"] = $action->fields["value"];
                        }
<<<<<<< HEAD
=======

                     // Remove values that may have been added by any "append" rule action on same actor field.
                     // Appended actors are stored on `_additional_*` keys.
                        $actions = $this->getActions();
                        $append_key = $actions[$action->fields["field"]]["appendto"] ?? null;
                        if (
                            $append_key !== null
                            && preg_match('/^_additional_/', $append_key) === 1
                            && array_key_exists($append_key, $output)
                        ) {
                            unset($output[$append_key]);
                        }

                        break;

                    case "append":
                        $actions = $this->getActions();
                        $value   = $action->fields["value"];
                        if (
                            isset($actions[$action->fields["field"]]["appendtoarray"])
                            && isset($actions[$action->fields["field"]]["appendtoarrayfield"])
                        ) {
                            $value = $actions[$action->fields["field"]]["appendtoarray"];
                            $value[$actions[$action->fields["field"]]["appendtoarrayfield"]]
                            = $action->fields["value"];
                        }

                        // special case of appliance / project
                        if ($action->fields["field"] === "assign_appliance") {
                            if (!array_key_exists("items_id", $output) || $output['items_id'] == '0') {
                                $output["items_id"] = [];
                            }
                            $output["items_id"][Appliance::getType()][] = $value;
                        } else if ($action->fields["field"] === "assign_project") {
                            if (!array_key_exists("_projects_id", $output)) {
                                $output["_projects_id"] = [];
                            }
                            $output["_projects_id"][] = $value;
                        } else {
                            $output[$actions[$action->fields["field"]]["appendto"]][] = $value;
                        }

                        // Special case of users_id_requester
                        if ($action->fields["field"] === '_users_id_requester') {
                         // Add groups of requester
                            if (!isset($output['_groups_id_of_requester'])) {
                                $output['_groups_id_of_requester'] = [];
                            }
                            foreach (Group_User::getUserGroups($action->fields["value"]) as $g) {
                                $output['_groups_id_of_requester'][$g['id']] = $g['id'];
                            }
                        }
>>>>>>> 4ad55b63
                        break;

                    case 'fromuser':
                        if (
                            ($action->fields['field'] == 'locations_id')
                            &&  isset($output['_locations_id_of_requester'])
                        ) {
                            $output['locations_id'] = $output['_locations_id_of_requester'];
                        }
                        break;

                    case 'fromitem':
                        if ($action->fields['field'] == 'locations_id' && isset($output['_locations_id_of_item'])) {
                            $output['locations_id'] = $output['_locations_id_of_item'];
                        }
                        break;

                    case 'regex_result':
<<<<<<< HEAD
=======
                        if ($action->fields["field"] == "_affect_itilcategory_by_code") {
                            if (isset($this->regex_results[0])) {
                                $regexvalue = RuleAction::getRegexResultById(
                                    $action->fields["value"],
                                    $this->regex_results[0]
                                );
                            } else {
                                $regexvalue = $action->fields["value"];
                            }

                            if (!is_null($regexvalue)) {
                                $target_itilcategory = ITILCategory::getITILCategoryIDByCode($regexvalue);
                                if ($target_itilcategory != -1) {
                                    $output["itilcategories_id"] = $target_itilcategory;
                                }
                            }
                        } else if ($action->fields["field"] == "_groups_id_requester") {
                            foreach ($this->regex_results as $regex_result) {
                                $regexvalue          = RuleAction::getRegexResultById(
                                    $action->fields["value"],
                                    $regex_result
                                );
                                $group = new Group();
                                if (
                                    $group->getFromDBByCrit(["name" => $regexvalue,
                                        "is_requester" => true
                                    ])
                                ) {
                                     $output['_additional_groups_requesters'][$group->getID()] = $group->getID();
                                }
                            }
                        }

                        if ($action->fields["field"] == "assign_appliance") {
                            if (isset($this->regex_results[0])) {
                                 $regexvalue = RuleAction::getRegexResultById(
                                     $action->fields["value"],
                                     $this->regex_results[0]
                                 );
                            } else {
                                  $regexvalue = $action->fields["value"];
                            }

                            if (!is_null($regexvalue)) {
                                $appliances = new Appliance();
                                $target_appliances = $appliances->find(["name" => $regexvalue, "is_helpdesk_visible" => true]);

                                if ((!array_key_exists("items_id", $output) || $output['items_id'] == '0') && count($target_appliances) > 0) {
                                    $output["items_id"] = [];
                                }

                                foreach ($target_appliances as $value) {
                                    $output["items_id"][Appliance::getType()][] = $value['id'];
                                }
                            }
                        }

                        if ($action->fields["field"] == "assign_project") {
                            if (isset($this->regex_results[0])) {
                                 $regexvalue = RuleAction::getRegexResultById(
                                     $action->fields["value"],
                                     $this->regex_results[0]
                                 );
                            } else {
                                  $regexvalue = $action->fields["value"];
                            }

                            if (!is_null($regexvalue)) {
                                $projects = new Project();
                                $target_projects = $projects->find(["name" => $regexvalue]);

                                if (!array_key_exists("_projects_id", $output) && count($target_projects) > 0) {
                                    $output["_projects_id"] = [];
                                }

                                foreach ($target_projects as $value) {
                                    $output["_projects_id"][] = $value['id'];
                                }
                            }
                        }

>>>>>>> 4ad55b63
                        if ($action->fields["field"] == "assign_contract") {
                            if (isset($this->regex_results[0])) {
                                $regexvalue = RuleAction::getRegexResultById(
                                    $action->fields["value"],
                                    $this->regex_results[0]
                                );
                            } else {
                                $regexvalue = $action->fields["value"];
                            }

                            if (!is_null($regexvalue)) {
                                $contracts = new Contract();
                                $target_contract = $contracts->find(["name" => $regexvalue, "entities_id" => $output['entities_id']]);

                                if ((!array_key_exists("_contracts_id", $output) || $output['_contracts_id'] == '0') && count($target_contract) > 0) {
                                    $output["_contracts_id"] = array_values($target_contract)[0]['id'];
                                } else {
                                    $output["_contracts_id"] = [];
                                }
                            }
                        }
                        break;
                }
            }
        }
        return $output;
    }

    public function getCriterias()
    {

        static $criterias = [];

        if (count($criterias)) {
            return $criterias;
        }

        $criterias = parent::getCriterias();

        $criterias['type']['table']                           = 'glpi_tickets';
        $criterias['type']['field']                           = 'type';
        $criterias['type']['name']                            = _n('Type', 'Types', 1);
        $criterias['type']['linkfield']                       = 'type';
        $criterias['type']['type']                            = 'dropdown_tickettype';

        $criterias['_mailgate']['table']                      = 'glpi_mailcollectors';
        $criterias['_mailgate']['field']                      = 'name';
        $criterias['_mailgate']['name']                       = __('Mails receiver');
        $criterias['_mailgate']['linkfield']                  = '_mailgate';
        $criterias['_mailgate']['type']                       = 'dropdown';

        $criterias['_x-priority']['name']                     = __('X-Priority email header');
        $criterias['_x-priority']['table']                    = '';
        $criterias['_x-priority']['type']                     = 'text';

        $criterias['_from']['name']                           = __('From email header');
        $criterias['_from']['table']                          = '';
        $criterias['_from']['type']                           = 'text';

        $criterias['_subject']['name']                        = __('Subject email header');
        $criterias['_subject']['table']                       = '';
        $criterias['_subject']['type']                        = 'text';

        $criterias['_reply-to']['name']                       = __('Reply-To email header');
        $criterias['_reply-to']['table']                      = '';
        $criterias['_reply-to']['type']                       = 'text';

        $criterias['_in-reply-to']['name']                    = __('In-Reply-To email header');
        $criterias['_in-reply-to']['table']                   = '';
        $criterias['_in-reply-to']['type']                    = 'text';

        $criterias['_to']['name']                             = __('To email header');
        $criterias['_to']['table']                            = '';
        $criterias['_to']['type']                             = 'text';

        $criterias['slas_id_ttr']['table']                    = 'glpi_slas';
        $criterias['slas_id_ttr']['field']                    = 'name';
        $criterias['slas_id_ttr']['name']                     = sprintf(
            __('%1$s %2$s'),
            __('SLA'),
            __('Time to resolve')
        );
        $criterias['slas_id_ttr']['linkfield']                = 'slas_id_ttr';
        $criterias['slas_id_ttr']['type']                     = 'dropdown';
        $criterias['slas_id_ttr']['condition']                = ['glpi_slas.type' => SLM::TTR];

        $criterias['slas_id_tto']['table']                    = 'glpi_slas';
        $criterias['slas_id_tto']['field']                    = 'name';
        $criterias['slas_id_tto']['name']                     = sprintf(
            __('%1$s %2$s'),
            __('SLA'),
            __('Time to own')
        );
        $criterias['slas_id_tto']['linkfield']                = 'slas_id_tto';
        $criterias['slas_id_tto']['type']                     = 'dropdown';
        $criterias['slas_id_tto']['condition']                = ['glpi_slas.type' => SLM::TTO];

        $criterias['olas_id_ttr']['table']                    = 'glpi_olas';
        $criterias['olas_id_ttr']['field']                    = 'name';
        $criterias['olas_id_ttr']['name']                     = sprintf(
            __('%1$s %2$s'),
            __('OLA'),
            __('Time to resolve')
        );
        $criterias['olas_id_ttr']['linkfield']                = 'olas_id_ttr';
        $criterias['olas_id_ttr']['type']                     = 'dropdown';
        $criterias['olas_id_ttr']['condition']                = ['glpi_olas.type' => SLM::TTR];

        $criterias['olas_id_tto']['table']                    = 'glpi_olas';
        $criterias['olas_id_tto']['field']                    = 'name';
        $criterias['olas_id_tto']['name']                     = sprintf(
            __('%1$s %2$s'),
            __('OLA'),
            __('Time to own')
        );
        $criterias['olas_id_tto']['linkfield']                = 'olas_id_tto';
        $criterias['olas_id_tto']['type']                     = 'dropdown';
        $criterias['olas_id_tto']['condition']                = ['glpi_olas.type' => SLM::TTO];

        $criterias['_locations_id_of_requester']['table']     = 'glpi_locations';
        $criterias['_locations_id_of_requester']['field']     = 'completename';
        $criterias['_locations_id_of_requester']['name']      = __('Requester location');
        $criterias['_locations_id_of_requester']['linkfield'] = '_locations_id_of_requester';
        $criterias['_locations_id_of_requester']['type']      = 'dropdown';

        $criterias['_locations_id_of_item']['table']          = 'glpi_locations';
        $criterias['_locations_id_of_item']['field']          = 'completename';
        $criterias['_locations_id_of_item']['name']           = __('Item location');
        $criterias['_locations_id_of_item']['linkfield']      = '_locations_id_of_item';
        $criterias['_locations_id_of_item']['type']           = 'dropdown';

        $criterias['locations_id']['table']                   = 'glpi_locations';
        $criterias['locations_id']['field']                   = 'completename';
        $criterias['locations_id']['name']                    = Location::getTypeName(1);
        $criterias['locations_id']['linkfield']               = 'locations_id';
        $criterias['locations_id']['type']                    = 'dropdown';

        $criterias['_locations_code']['table']              = 'glpi_locations';
        $criterias['_locations_code']['field']              = 'code';
        $criterias['_locations_code']['name']               = __('Location code');

        return $criterias;
    }


    public function getActions()
    {

        $actions                                              = parent::getActions();

        $actions['type']['name']                              = _n('Type', 'Types', 1);
        $actions['type']['table']                             = 'glpi_tickets';
        $actions['type']['type']                              = 'dropdown_tickettype';

<<<<<<< HEAD
=======
        $actions['_users_id_requester']['name']               = _n('Requester', 'Requesters', 1);
        $actions['_users_id_requester']['type']               = 'dropdown_users';
        $actions['_users_id_requester']['force_actions']      = ['assign', 'append'];
        $actions['_users_id_requester']['permitseveral']      = ['append'];
        $actions['_users_id_requester']['appendto']           = '_additional_requesters';
        $actions['_users_id_requester']['appendtoarray']      = ['use_notification' => 1];
        $actions['_users_id_requester']['appendtoarrayfield'] = 'users_id';

        $actions['_groups_id_requester']['name']              = _n('Requester group', 'Requester groups', 1);
        $actions['_groups_id_requester']['type']              = 'dropdown';
        $actions['_groups_id_requester']['table']             = 'glpi_groups';
        $actions['_groups_id_requester']['condition']         = ['is_requester' => 1];
        $actions['_groups_id_requester']['force_actions']     = ['assign', 'append', 'fromitem', 'defaultfromuser','regex_result'];
        $actions['_groups_id_requester']['permitseveral']     = ['append'];
        $actions['_groups_id_requester']['appendto']          = '_additional_groups_requesters';

        $actions['_users_id_assign']['name']                  = __('Technician');
        $actions['_users_id_assign']['type']                  = 'dropdown_assign';
        $actions['_users_id_assign']['force_actions']         = ['assign', 'append'];
        $actions['_users_id_assign']['permitseveral']         = ['append'];
        $actions['_users_id_assign']['appendto']              = '_additional_assigns';
        $actions['_users_id_assign']['appendtoarray']         = ['use_notification' => 1];
        $actions['_users_id_assign']['appendtoarrayfield']    = 'users_id';

        $actions['_groups_id_assign']['table']                = 'glpi_groups';
        $actions['_groups_id_assign']['name']                 = __('Technician group');
        $actions['_groups_id_assign']['type']                 = 'dropdown';
        $actions['_groups_id_assign']['condition']            = ['is_assign' => 1];
        $actions['_groups_id_assign']['force_actions']        = ['assign', 'append'];
        $actions['_groups_id_assign']['permitseveral']        = ['append'];
        $actions['_groups_id_assign']['appendto']             = '_additional_groups_assigns';

        $actions['_suppliers_id_assign']['table']             = 'glpi_suppliers';
        $actions['_suppliers_id_assign']['name']              = __('Assigned to a supplier');
        $actions['_suppliers_id_assign']['type']              = 'dropdown';
        $actions['_suppliers_id_assign']['force_actions']     = ['assign', 'append'];
        $actions['_suppliers_id_assign']['permitseveral']     = ['append'];
        $actions['_suppliers_id_assign']['appendto']          = '_additional_suppliers_assigns';
        $actions['_suppliers_id_assign']['appendtoarray']     = ['use_notification' => 1];
        $actions['_suppliers_id_assign']['appendtoarrayfield']  = 'suppliers_id';

        $actions['_users_id_observer']['name']                = _n('Watcher', 'Watchers', 1);
        $actions['_users_id_observer']['type']                = 'dropdown_users';
        $actions['_users_id_observer']['force_actions']       = ['assign', 'append'];
        $actions['_users_id_observer']['permitseveral']       = ['append'];
        $actions['_users_id_observer']['appendto']            = '_additional_observers';
        $actions['_users_id_observer']['appendtoarray']       = ['use_notification' => 1];
        $actions['_users_id_observer']['appendtoarrayfield']  = 'users_id';

        $actions['_groups_id_observer']['table']              = 'glpi_groups';
        $actions['_groups_id_observer']['name']               = _n('Watcher group', 'Watcher groups', 1);
        $actions['_groups_id_observer']['type']               = 'dropdown';
        $actions['_groups_id_observer']['condition']          = ['is_watcher' => 1];
        $actions['_groups_id_observer']['force_actions']      = ['assign', 'append'];
        $actions['_groups_id_observer']['permitseveral']      = ['append'];
        $actions['_groups_id_observer']['appendto']           = '_additional_groups_observers';

        $actions['urgency']['name']                           = __('Urgency');
        $actions['urgency']['type']                           = 'dropdown_urgency';

        $actions['impact']['name']                            = __('Impact');
        $actions['impact']['type']                            = 'dropdown_impact';

        $actions['priority']['name']                          = __('Priority');
        $actions['priority']['type']                          = 'dropdown_priority';
        $actions['priority']['force_actions']                 = ['assign', 'compute'];

        $actions['status']['name']                            = __('Status');
        $actions['status']['type']                            = 'dropdown_status';

        $actions['affectobject']['name']                      = _n('Associated element', 'Associated elements', Session::getPluralNumber());
        $actions['affectobject']['type']                      = 'text';
        $actions['affectobject']['force_actions']             = ['affectbyip', 'affectbyfqdn',
            'affectbymac'
        ];

        $actions['assign_appliance']['name']                  = _n('Associated element', 'Associated elements', Session::getPluralNumber()) . " : " . Appliance::getTypeName(1);
        $actions['assign_appliance']['type']                  = 'dropdown';
        $actions['assign_appliance']['table']                 = 'glpi_appliances';
        $actions['assign_appliance']['condition']             = ['is_helpdesk_visible' => 1];
        $actions['assign_appliance']['permitseveral']         = ['append'];
        $actions['assign_appliance']['force_actions']         = ['assign','regex_result', 'append'];
        $actions['assign_appliance']['appendto']              = 'items_id';

        $actions['assign_project']['name']                  = Project::getTypeName(1);
        $actions['assign_project']['type']                  = 'dropdown';
        $actions['assign_project']['table']                 = 'glpi_projects';
        $actions['assign_project']['permitseveral']         = ['append'];
        $actions['assign_project']['force_actions']         = ['assign','regex_result', 'append'];
        $actions['assign_project']['appendto']              = '_projects_id';

>>>>>>> 4ad55b63
        $actions['slas_id_ttr']['table']                      = 'glpi_slas';
        $actions['slas_id_ttr']['field']                      = 'name';
        $actions['slas_id_ttr']['name']                       = sprintf(
            __('%1$s %2$s'),
            __('SLA'),
            __('Time to resolve')
        );
        $actions['slas_id_ttr']['linkfield']                  = 'slas_id_ttr';
        $actions['slas_id_ttr']['type']                       = 'dropdown';
        $actions['slas_id_ttr']['condition']                  = ['glpi_slas.type' => SLM::TTR];

        $actions['slas_id_tto']['table']                      = 'glpi_slas';
        $actions['slas_id_tto']['field']                      = 'name';
        $actions['slas_id_tto']['name']                       = sprintf(
            __('%1$s %2$s'),
            __('SLA'),
            __('Time to own')
        );
        $actions['slas_id_tto']['linkfield']                  = 'slas_id_tto';
        $actions['slas_id_tto']['type']                       = 'dropdown';
        $actions['slas_id_tto']['condition']                  = ['glpi_slas.type' => SLM::TTO];

        $actions['olas_id_ttr']['table']                      = 'glpi_olas';
        $actions['olas_id_ttr']['field']                      = 'name';
        $actions['olas_id_ttr']['name']                       = sprintf(
            __('%1$s %2$s'),
            __('OLA'),
            __('Time to resolve')
        );
        $actions['olas_id_ttr']['linkfield']                  = 'olas_id_ttr';
        $actions['olas_id_ttr']['type']                       = 'dropdown';
        $actions['olas_id_ttr']['condition']                  = ['glpi_olas.type' => SLM::TTR];

        $actions['olas_id_tto']['table']                      = 'glpi_olas';
        $actions['olas_id_tto']['field']                      = 'name';
        $actions['olas_id_tto']['name']                       = sprintf(
            __('%1$s %2$s'),
            __('OLA'),
            __('Time to own')
        );
        $actions['olas_id_tto']['linkfield']                  = 'olas_id_tto';
        $actions['olas_id_tto']['type']                       = 'dropdown';
        $actions['olas_id_tto']['condition']                  = ['glpi_olas.type' => SLM::TTO];

        $actions['locations_id']['name']                            = Location::getTypeName(1);
        $actions['locations_id']['type']                            = 'dropdown';
        $actions['locations_id']['table']                           = 'glpi_locations';
        $actions['locations_id']['force_actions']                   = ['assign', 'fromuser', 'fromitem'];

        $actions['assign_contract']['name']                  = Contract::getTypeName(1);
        $actions['assign_contract']['type']                  = 'dropdown';
        $actions['assign_contract']['table']                 = 'glpi_contracts';
        $actions['assign_contract']['force_actions']         = ['assign','regex_result'];

        return $actions;
    }
}<|MERGE_RESOLUTION|>--- conflicted
+++ resolved
@@ -67,21 +67,6 @@
                             $output['_' . $action->fields["field"]] = $action->fields["value"];
                         }
 
-<<<<<<< HEAD
-=======
-                     // special case of itil solution template
-                        if ($action->fields["field"] == 'solution_template') {
-                            $output['_solutiontemplates_id'] = $action->fields["value"];
-                        }
-
-                        // special case of appliance
-                        if ($action->fields["field"] == "assign_appliance") {
-                            if (!array_key_exists("items_id", $output) || $output['items_id'] == '0') {
-                                $output["items_id"] = [];
-                            }
-                            $output["items_id"][Appliance::getType()][] = $action->fields["value"];
-                        }
-
                         // special case of project
                         if ($action->fields["field"] == "assign_project") {
                             if (!array_key_exists("_projects_id", $output)) {
@@ -90,7 +75,6 @@
                             $output["_projects_id"][] = $action->fields["value"];
                         }
 
->>>>>>> 4ad55b63
                         // special case of contract
                         if ($action->fields["field"] == "assign_contract") {
                             if (!array_key_exists("_contracts_id", $output) || $output['_contracts_id'] == '0') {
@@ -98,61 +82,19 @@
                             }
                             $output["_contracts_id"] = $action->fields["value"];
                         }
-<<<<<<< HEAD
-=======
-
-                     // Remove values that may have been added by any "append" rule action on same actor field.
-                     // Appended actors are stored on `_additional_*` keys.
-                        $actions = $this->getActions();
-                        $append_key = $actions[$action->fields["field"]]["appendto"] ?? null;
-                        if (
-                            $append_key !== null
-                            && preg_match('/^_additional_/', $append_key) === 1
-                            && array_key_exists($append_key, $output)
-                        ) {
-                            unset($output[$append_key]);
-                        }
 
                         break;
 
                     case "append":
-                        $actions = $this->getActions();
                         $value   = $action->fields["value"];
-                        if (
-                            isset($actions[$action->fields["field"]]["appendtoarray"])
-                            && isset($actions[$action->fields["field"]]["appendtoarrayfield"])
-                        ) {
-                            $value = $actions[$action->fields["field"]]["appendtoarray"];
-                            $value[$actions[$action->fields["field"]]["appendtoarrayfield"]]
-                            = $action->fields["value"];
-                        }
-
-                        // special case of appliance / project
-                        if ($action->fields["field"] === "assign_appliance") {
-                            if (!array_key_exists("items_id", $output) || $output['items_id'] == '0') {
-                                $output["items_id"] = [];
-                            }
-                            $output["items_id"][Appliance::getType()][] = $value;
-                        } else if ($action->fields["field"] === "assign_project") {
+
+                        if ($action->fields["field"] === "assign_project") {
                             if (!array_key_exists("_projects_id", $output)) {
                                 $output["_projects_id"] = [];
                             }
                             $output["_projects_id"][] = $value;
-                        } else {
-                            $output[$actions[$action->fields["field"]]["appendto"]][] = $value;
-                        }
-
-                        // Special case of users_id_requester
-                        if ($action->fields["field"] === '_users_id_requester') {
-                         // Add groups of requester
-                            if (!isset($output['_groups_id_of_requester'])) {
-                                $output['_groups_id_of_requester'] = [];
-                            }
-                            foreach (Group_User::getUserGroups($action->fields["value"]) as $g) {
-                                $output['_groups_id_of_requester'][$g['id']] = $g['id'];
-                            }
-                        }
->>>>>>> 4ad55b63
+                        }
+
                         break;
 
                     case 'fromuser':
@@ -171,65 +113,6 @@
                         break;
 
                     case 'regex_result':
-<<<<<<< HEAD
-=======
-                        if ($action->fields["field"] == "_affect_itilcategory_by_code") {
-                            if (isset($this->regex_results[0])) {
-                                $regexvalue = RuleAction::getRegexResultById(
-                                    $action->fields["value"],
-                                    $this->regex_results[0]
-                                );
-                            } else {
-                                $regexvalue = $action->fields["value"];
-                            }
-
-                            if (!is_null($regexvalue)) {
-                                $target_itilcategory = ITILCategory::getITILCategoryIDByCode($regexvalue);
-                                if ($target_itilcategory != -1) {
-                                    $output["itilcategories_id"] = $target_itilcategory;
-                                }
-                            }
-                        } else if ($action->fields["field"] == "_groups_id_requester") {
-                            foreach ($this->regex_results as $regex_result) {
-                                $regexvalue          = RuleAction::getRegexResultById(
-                                    $action->fields["value"],
-                                    $regex_result
-                                );
-                                $group = new Group();
-                                if (
-                                    $group->getFromDBByCrit(["name" => $regexvalue,
-                                        "is_requester" => true
-                                    ])
-                                ) {
-                                     $output['_additional_groups_requesters'][$group->getID()] = $group->getID();
-                                }
-                            }
-                        }
-
-                        if ($action->fields["field"] == "assign_appliance") {
-                            if (isset($this->regex_results[0])) {
-                                 $regexvalue = RuleAction::getRegexResultById(
-                                     $action->fields["value"],
-                                     $this->regex_results[0]
-                                 );
-                            } else {
-                                  $regexvalue = $action->fields["value"];
-                            }
-
-                            if (!is_null($regexvalue)) {
-                                $appliances = new Appliance();
-                                $target_appliances = $appliances->find(["name" => $regexvalue, "is_helpdesk_visible" => true]);
-
-                                if ((!array_key_exists("items_id", $output) || $output['items_id'] == '0') && count($target_appliances) > 0) {
-                                    $output["items_id"] = [];
-                                }
-
-                                foreach ($target_appliances as $value) {
-                                    $output["items_id"][Appliance::getType()][] = $value['id'];
-                                }
-                            }
-                        }
-
                         if ($action->fields["field"] == "assign_project") {
                             if (isset($this->regex_results[0])) {
                                  $regexvalue = RuleAction::getRegexResultById(
@@ -254,7 +137,6 @@
                             }
                         }
 
->>>>>>> 4ad55b63
                         if ($action->fields["field"] == "assign_contract") {
                             if (isset($this->regex_results[0])) {
                                 $regexvalue = RuleAction::getRegexResultById(
@@ -409,92 +291,6 @@
         $actions['type']['table']                             = 'glpi_tickets';
         $actions['type']['type']                              = 'dropdown_tickettype';
 
-<<<<<<< HEAD
-=======
-        $actions['_users_id_requester']['name']               = _n('Requester', 'Requesters', 1);
-        $actions['_users_id_requester']['type']               = 'dropdown_users';
-        $actions['_users_id_requester']['force_actions']      = ['assign', 'append'];
-        $actions['_users_id_requester']['permitseveral']      = ['append'];
-        $actions['_users_id_requester']['appendto']           = '_additional_requesters';
-        $actions['_users_id_requester']['appendtoarray']      = ['use_notification' => 1];
-        $actions['_users_id_requester']['appendtoarrayfield'] = 'users_id';
-
-        $actions['_groups_id_requester']['name']              = _n('Requester group', 'Requester groups', 1);
-        $actions['_groups_id_requester']['type']              = 'dropdown';
-        $actions['_groups_id_requester']['table']             = 'glpi_groups';
-        $actions['_groups_id_requester']['condition']         = ['is_requester' => 1];
-        $actions['_groups_id_requester']['force_actions']     = ['assign', 'append', 'fromitem', 'defaultfromuser','regex_result'];
-        $actions['_groups_id_requester']['permitseveral']     = ['append'];
-        $actions['_groups_id_requester']['appendto']          = '_additional_groups_requesters';
-
-        $actions['_users_id_assign']['name']                  = __('Technician');
-        $actions['_users_id_assign']['type']                  = 'dropdown_assign';
-        $actions['_users_id_assign']['force_actions']         = ['assign', 'append'];
-        $actions['_users_id_assign']['permitseveral']         = ['append'];
-        $actions['_users_id_assign']['appendto']              = '_additional_assigns';
-        $actions['_users_id_assign']['appendtoarray']         = ['use_notification' => 1];
-        $actions['_users_id_assign']['appendtoarrayfield']    = 'users_id';
-
-        $actions['_groups_id_assign']['table']                = 'glpi_groups';
-        $actions['_groups_id_assign']['name']                 = __('Technician group');
-        $actions['_groups_id_assign']['type']                 = 'dropdown';
-        $actions['_groups_id_assign']['condition']            = ['is_assign' => 1];
-        $actions['_groups_id_assign']['force_actions']        = ['assign', 'append'];
-        $actions['_groups_id_assign']['permitseveral']        = ['append'];
-        $actions['_groups_id_assign']['appendto']             = '_additional_groups_assigns';
-
-        $actions['_suppliers_id_assign']['table']             = 'glpi_suppliers';
-        $actions['_suppliers_id_assign']['name']              = __('Assigned to a supplier');
-        $actions['_suppliers_id_assign']['type']              = 'dropdown';
-        $actions['_suppliers_id_assign']['force_actions']     = ['assign', 'append'];
-        $actions['_suppliers_id_assign']['permitseveral']     = ['append'];
-        $actions['_suppliers_id_assign']['appendto']          = '_additional_suppliers_assigns';
-        $actions['_suppliers_id_assign']['appendtoarray']     = ['use_notification' => 1];
-        $actions['_suppliers_id_assign']['appendtoarrayfield']  = 'suppliers_id';
-
-        $actions['_users_id_observer']['name']                = _n('Watcher', 'Watchers', 1);
-        $actions['_users_id_observer']['type']                = 'dropdown_users';
-        $actions['_users_id_observer']['force_actions']       = ['assign', 'append'];
-        $actions['_users_id_observer']['permitseveral']       = ['append'];
-        $actions['_users_id_observer']['appendto']            = '_additional_observers';
-        $actions['_users_id_observer']['appendtoarray']       = ['use_notification' => 1];
-        $actions['_users_id_observer']['appendtoarrayfield']  = 'users_id';
-
-        $actions['_groups_id_observer']['table']              = 'glpi_groups';
-        $actions['_groups_id_observer']['name']               = _n('Watcher group', 'Watcher groups', 1);
-        $actions['_groups_id_observer']['type']               = 'dropdown';
-        $actions['_groups_id_observer']['condition']          = ['is_watcher' => 1];
-        $actions['_groups_id_observer']['force_actions']      = ['assign', 'append'];
-        $actions['_groups_id_observer']['permitseveral']      = ['append'];
-        $actions['_groups_id_observer']['appendto']           = '_additional_groups_observers';
-
-        $actions['urgency']['name']                           = __('Urgency');
-        $actions['urgency']['type']                           = 'dropdown_urgency';
-
-        $actions['impact']['name']                            = __('Impact');
-        $actions['impact']['type']                            = 'dropdown_impact';
-
-        $actions['priority']['name']                          = __('Priority');
-        $actions['priority']['type']                          = 'dropdown_priority';
-        $actions['priority']['force_actions']                 = ['assign', 'compute'];
-
-        $actions['status']['name']                            = __('Status');
-        $actions['status']['type']                            = 'dropdown_status';
-
-        $actions['affectobject']['name']                      = _n('Associated element', 'Associated elements', Session::getPluralNumber());
-        $actions['affectobject']['type']                      = 'text';
-        $actions['affectobject']['force_actions']             = ['affectbyip', 'affectbyfqdn',
-            'affectbymac'
-        ];
-
-        $actions['assign_appliance']['name']                  = _n('Associated element', 'Associated elements', Session::getPluralNumber()) . " : " . Appliance::getTypeName(1);
-        $actions['assign_appliance']['type']                  = 'dropdown';
-        $actions['assign_appliance']['table']                 = 'glpi_appliances';
-        $actions['assign_appliance']['condition']             = ['is_helpdesk_visible' => 1];
-        $actions['assign_appliance']['permitseveral']         = ['append'];
-        $actions['assign_appliance']['force_actions']         = ['assign','regex_result', 'append'];
-        $actions['assign_appliance']['appendto']              = 'items_id';
-
         $actions['assign_project']['name']                  = Project::getTypeName(1);
         $actions['assign_project']['type']                  = 'dropdown';
         $actions['assign_project']['table']                 = 'glpi_projects';
@@ -502,7 +298,6 @@
         $actions['assign_project']['force_actions']         = ['assign','regex_result', 'append'];
         $actions['assign_project']['appendto']              = '_projects_id';
 
->>>>>>> 4ad55b63
         $actions['slas_id_ttr']['table']                      = 'glpi_slas';
         $actions['slas_id_ttr']['field']                      = 'name';
         $actions['slas_id_ttr']['name']                       = sprintf(
