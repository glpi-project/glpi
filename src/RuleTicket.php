<?php

/**
 * ---------------------------------------------------------------------
 *
 * GLPI - Gestionnaire Libre de Parc Informatique
 *
 * http://glpi-project.org
 *
 * @copyright 2015-2024 Teclib' and contributors.
 * @copyright 2003-2014 by the INDEPNET Development Team.
 * @licence   https://www.gnu.org/licenses/gpl-3.0.html
 *
 * ---------------------------------------------------------------------
 *
 * LICENSE
 *
 * This file is part of GLPI.
 *
 * This program is free software: you can redistribute it and/or modify
 * it under the terms of the GNU General Public License as published by
 * the Free Software Foundation, either version 3 of the License, or
 * (at your option) any later version.
 *
 * This program is distributed in the hope that it will be useful,
 * but WITHOUT ANY WARRANTY; without even the implied warranty of
 * MERCHANTABILITY or FITNESS FOR A PARTICULAR PURPOSE.  See the
 * GNU General Public License for more details.
 *
 * You should have received a copy of the GNU General Public License
 * along with this program.  If not, see <https://www.gnu.org/licenses/>.
 *
 * ---------------------------------------------------------------------
 */

class RuleTicket extends RuleCommonITILObject
{
   // From Rule
    public static $rightname = 'rule_ticket';

    public function getTitle()
    {
        return __('Business rules for tickets');
    }

    public function executeActions($output, $params, array $input = [])
    {
        $output = parent::executeActions($output, $params, $input);
        if (count($this->actions)) {
            foreach ($this->actions as $action) {
                switch ($action->fields["action_type"]) {
                    case "send":
                        //recall & recall_ola
                        $ticket = new Ticket();
                        if ($ticket->getFromDB($output['id'])) {
                            NotificationEvent::raiseEvent($action->fields['field'], $ticket);
                        }
                        break;
<<<<<<< HEAD
=======

                    case "add_validation":
                        if (isset($output['_add_validation']) && !is_array($output['_add_validation'])) {
                             $output['_add_validation'] = [$output['_add_validation']];
                        }
                        switch ($action->fields['field']) {
                            case 'users_id_validate_requester_supervisor':
                                $output['_add_validation'][] = 'requester_supervisor';
                                break;

                            case 'users_id_validate_assign_supervisor':
                                $output['_add_validation'][] = 'assign_supervisor';
                                break;

                            case 'groups_id_validate':
                                $output['_add_validation']['group'][] = $action->fields["value"];
                                break;

                            case 'users_id_validate':
                                $output['_add_validation'][] = $action->fields["value"];
                                break;

                            case 'responsible_id_validate':
                                $output['_add_validation'][] = 'requester_responsible';
                                break;

                            case 'validation_percent':
                                $output[$action->fields["field"]] = $action->fields["value"];
                                break;

                            default:
                                $output['_add_validation'][] = $action->fields["value"];
                                break;
                        }
                        break;

                    case "delete":
                        if ($action->fields["field"]) {
                            $output[$action->fields["field"]] = null;
                        }
                        break;

>>>>>>> 1f564134
                    case "assign":
                        // Special case of slas_id_ttr & slas_id_tto & olas_id_ttr & olas_id_tto
                        if (
                            $action->fields["field"] === 'slas_id_ttr'
                            || $action->fields["field"] === 'slas_id_tto'
                            || $action->fields["field"] === 'olas_id_ttr'
                            || $action->fields["field"] === 'olas_id_tto'
                        ) {
                            $output['_' . $action->fields["field"]] = $action->fields["value"];
                        }

                        // special case of project
                        if ($action->fields["field"] == "assign_project") {
                            if (!array_key_exists("_projects_id", $output)) {
                                $output["_projects_id"] = [];
                            }
                            $output["_projects_id"][] = $action->fields["value"];
                        }

                        // special case of contract
                        if ($action->fields["field"] == "assign_contract") {
                            if (!array_key_exists("_contracts_id", $output) || $output['_contracts_id'] == '0') {
                                $output["_contracts_id"] = [];
                            }
                            $output["_contracts_id"] = $action->fields["value"];
                        }

                        break;

                    case "append":
                        $value   = $action->fields["value"];

                        if ($action->fields["field"] === "assign_project") {
                            if (!array_key_exists("_projects_id", $output)) {
                                $output["_projects_id"] = [];
                            }
                            $output["_projects_id"][] = $value;
                        }

                        break;

                    case 'fromuser':
                        if (
                            ($action->fields['field'] == 'locations_id')
                            &&  isset($output['_locations_id_of_requester'])
                        ) {
                            $output['locations_id'] = $output['_locations_id_of_requester'];
                        }
                        break;

                    case 'fromitem':
                        if ($action->fields['field'] == 'locations_id' && isset($output['_locations_id_of_item'])) {
                            $output['locations_id'] = $output['_locations_id_of_item'];
                        }
                        break;

                    case 'regex_result':
                        if ($action->fields["field"] == "assign_project") {
                            if (isset($this->regex_results[0])) {
                                 $regexvalue = RuleAction::getRegexResultById(
                                     $action->fields["value"],
                                     $this->regex_results[0]
                                 );
                            } else {
                                  $regexvalue = $action->fields["value"];
                            }

                            if (!is_null($regexvalue)) {
                                $projects = new Project();
                                $target_projects = $projects->find(["name" => $regexvalue]);

                                if (!array_key_exists("_projects_id", $output) && count($target_projects) > 0) {
                                    $output["_projects_id"] = [];
                                }

                                foreach ($target_projects as $value) {
                                    $output["_projects_id"][] = $value['id'];
                                }
                            }
                        }

                        if ($action->fields["field"] == "assign_contract") {
                            if (isset($this->regex_results[0])) {
                                $regexvalue = RuleAction::getRegexResultById(
                                    $action->fields["value"],
                                    $this->regex_results[0]
                                );
                            } else {
                                $regexvalue = $action->fields["value"];
                            }

                            if (!is_null($regexvalue)) {
                                $contracts = new Contract();
                                $target_contract = $contracts->find(["name" => $regexvalue, "entities_id" => $output['entities_id']]);

                                if ((!array_key_exists("_contracts_id", $output) || $output['_contracts_id'] == '0') && count($target_contract) > 0) {
                                    $output["_contracts_id"] = array_values($target_contract)[0]['id'];
                                } else {
                                    $output["_contracts_id"] = [];
                                }
                            }
                        }
                        break;
                }
            }
        }
        return $output;
    }

    public function getCriterias()
    {

        static $criterias = [];

        if (count($criterias)) {
            return $criterias;
        }

        $criterias = parent::getCriterias();

        $criterias['type']['table']                           = 'glpi_tickets';
        $criterias['type']['field']                           = 'type';
        $criterias['type']['name']                            = _n('Type', 'Types', 1);
        $criterias['type']['linkfield']                       = 'type';
        $criterias['type']['type']                            = 'dropdown_tickettype';

        $criterias['_mailgate']['table']                      = 'glpi_mailcollectors';
        $criterias['_mailgate']['field']                      = 'name';
        $criterias['_mailgate']['name']                       = __('Mails receiver');
        $criterias['_mailgate']['linkfield']                  = '_mailgate';
        $criterias['_mailgate']['type']                       = 'dropdown';

        $criterias['_x-priority']['name']                     = __('X-Priority email header');
        $criterias['_x-priority']['table']                    = '';
        $criterias['_x-priority']['type']                     = 'text';

        $criterias['_from']['name']                           = __('From email header');
        $criterias['_from']['table']                          = '';
        $criterias['_from']['type']                           = 'text';

        $criterias['_subject']['name']                        = __('Subject email header');
        $criterias['_subject']['table']                       = '';
        $criterias['_subject']['type']                        = 'text';

        $criterias['_reply-to']['name']                       = __('Reply-To email header');
        $criterias['_reply-to']['table']                      = '';
        $criterias['_reply-to']['type']                       = 'text';

        $criterias['_in-reply-to']['name']                    = __('In-Reply-To email header');
        $criterias['_in-reply-to']['table']                   = '';
        $criterias['_in-reply-to']['type']                    = 'text';

        $criterias['_to']['name']                             = __('To email header');
        $criterias['_to']['table']                            = '';
        $criterias['_to']['type']                             = 'text';

        $criterias['slas_id_ttr']['table']                    = 'glpi_slas';
        $criterias['slas_id_ttr']['field']                    = 'name';
        $criterias['slas_id_ttr']['name']                     = sprintf(
            __('%1$s %2$s'),
            __('SLA'),
            __('Time to resolve')
        );
        $criterias['slas_id_ttr']['linkfield']                = 'slas_id_ttr';
        $criterias['slas_id_ttr']['type']                     = 'dropdown';
        $criterias['slas_id_ttr']['condition']                = ['glpi_slas.type' => SLM::TTR];

        $criterias['slas_id_tto']['table']                    = 'glpi_slas';
        $criterias['slas_id_tto']['field']                    = 'name';
        $criterias['slas_id_tto']['name']                     = sprintf(
            __('%1$s %2$s'),
            __('SLA'),
            __('Time to own')
        );
        $criterias['slas_id_tto']['linkfield']                = 'slas_id_tto';
        $criterias['slas_id_tto']['type']                     = 'dropdown';
        $criterias['slas_id_tto']['condition']                = ['glpi_slas.type' => SLM::TTO];

        $criterias['olas_id_ttr']['table']                    = 'glpi_olas';
        $criterias['olas_id_ttr']['field']                    = 'name';
        $criterias['olas_id_ttr']['name']                     = sprintf(
            __('%1$s %2$s'),
            __('OLA'),
            __('Time to resolve')
        );
        $criterias['olas_id_ttr']['linkfield']                = 'olas_id_ttr';
        $criterias['olas_id_ttr']['type']                     = 'dropdown';
        $criterias['olas_id_ttr']['condition']                = ['glpi_olas.type' => SLM::TTR];

        $criterias['olas_id_tto']['table']                    = 'glpi_olas';
        $criterias['olas_id_tto']['field']                    = 'name';
        $criterias['olas_id_tto']['name']                     = sprintf(
            __('%1$s %2$s'),
            __('OLA'),
            __('Time to own')
        );
        $criterias['olas_id_tto']['linkfield']                = 'olas_id_tto';
        $criterias['olas_id_tto']['type']                     = 'dropdown';
        $criterias['olas_id_tto']['condition']                = ['glpi_olas.type' => SLM::TTO];

        $criterias['_locations_id_of_requester']['table']     = 'glpi_locations';
        $criterias['_locations_id_of_requester']['field']     = 'completename';
        $criterias['_locations_id_of_requester']['name']      = __('Requester location');
        $criterias['_locations_id_of_requester']['linkfield'] = '_locations_id_of_requester';
        $criterias['_locations_id_of_requester']['type']      = 'dropdown';

        $criterias['_locations_id_of_item']['table']          = 'glpi_locations';
        $criterias['_locations_id_of_item']['field']          = 'completename';
        $criterias['_locations_id_of_item']['name']           = __('Item location');
        $criterias['_locations_id_of_item']['linkfield']      = '_locations_id_of_item';
        $criterias['_locations_id_of_item']['type']           = 'dropdown';

        $criterias['locations_id']['table']                   = 'glpi_locations';
        $criterias['locations_id']['field']                   = 'completename';
        $criterias['locations_id']['name']                    = Location::getTypeName(1);
        $criterias['locations_id']['linkfield']               = 'locations_id';
        $criterias['locations_id']['type']                    = 'dropdown';

        $criterias['_locations_code']['table']              = 'glpi_locations';
        $criterias['_locations_code']['field']              = 'code';
        $criterias['_locations_code']['name']               = __('Location code');

        return $criterias;
    }


    public function getActions()
    {

        $actions                                              = parent::getActions();

        $actions['type']['name']                              = _n('Type', 'Types', 1);
        $actions['type']['table']                             = 'glpi_tickets';
        $actions['type']['type']                              = 'dropdown_tickettype';

        $actions['assign_project']['name']                  = Project::getTypeName(1);
        $actions['assign_project']['type']                  = 'dropdown';
        $actions['assign_project']['table']                 = 'glpi_projects';
        $actions['assign_project']['permitseveral']         = ['append'];
        $actions['assign_project']['force_actions']         = ['assign','regex_result', 'append'];
        $actions['assign_project']['appendto']              = '_projects_id';

        $actions['slas_id_ttr']['table']                      = 'glpi_slas';
        $actions['slas_id_ttr']['field']                      = 'name';
        $actions['slas_id_ttr']['name']                       = sprintf(
            __('%1$s %2$s'),
            __('SLA'),
            __('Time to resolve')
        );
        $actions['slas_id_ttr']['linkfield']                  = 'slas_id_ttr';
        $actions['slas_id_ttr']['type']                       = 'dropdown';
        $actions['slas_id_ttr']['condition']                  = ['glpi_slas.type' => SLM::TTR];

        $actions['time_to_resolve']['name']                   = __('Time to resolve');
        $actions['time_to_resolve']['type']                   = 'yesno';
        $actions['time_to_resolve']['force_actions']          = ['delete'];

        $actions['slas_id_tto']['table']                      = 'glpi_slas';
        $actions['slas_id_tto']['field']                      = 'name';
        $actions['slas_id_tto']['name']                       = sprintf(
            __('%1$s %2$s'),
            __('SLA'),
            __('Time to own')
        );
        $actions['slas_id_tto']['linkfield']                  = 'slas_id_tto';
        $actions['slas_id_tto']['type']                       = 'dropdown';
        $actions['slas_id_tto']['condition']                  = ['glpi_slas.type' => SLM::TTO];

        $actions['time_to_own']['name']                       = __('Time to own');
        $actions['time_to_own']['type']                       = 'yesno';
        $actions['time_to_own']['force_actions']              = ['delete'];

        $actions['olas_id_ttr']['table']                      = 'glpi_olas';
        $actions['olas_id_ttr']['field']                      = 'name';
        $actions['olas_id_ttr']['name']                       = sprintf(
            __('%1$s %2$s'),
            __('OLA'),
            __('Time to resolve')
        );
        $actions['olas_id_ttr']['linkfield']                  = 'olas_id_ttr';
        $actions['olas_id_ttr']['type']                       = 'dropdown';
        $actions['olas_id_ttr']['condition']                  = ['glpi_olas.type' => SLM::TTR];

        $actions['internal_time_to_resolve']['name']          = __('Internal time to resolve');
        $actions['internal_time_to_resolve']['type']          = 'yesno';
        $actions['internal_time_to_resolve']['force_actions'] = ['delete'];

        $actions['olas_id_tto']['table']                      = 'glpi_olas';
        $actions['olas_id_tto']['field']                      = 'name';
        $actions['olas_id_tto']['name']                       = sprintf(
            __('%1$s %2$s'),
            __('OLA'),
            __('Time to own')
        );
        $actions['olas_id_tto']['linkfield']                  = 'olas_id_tto';
        $actions['olas_id_tto']['type']                       = 'dropdown';
        $actions['olas_id_tto']['condition']                  = ['glpi_olas.type' => SLM::TTO];

<<<<<<< HEAD
        $actions['locations_id']['name']                            = Location::getTypeName(1);
        $actions['locations_id']['type']                            = 'dropdown';
        $actions['locations_id']['table']                           = 'glpi_locations';
        $actions['locations_id']['force_actions']                   = ['assign', 'fromuser', 'fromitem'];
=======
        $actions['internal_time_to_own']['name']              = __('Internal Time to own');
        $actions['internal_time_to_own']['type']              = 'yesno';
        $actions['internal_time_to_own']['force_actions']     = ['delete'];

        $actions['users_id_validate']['name']                 = sprintf(
            __('%1$s - %2$s'),
            __('Send an approval request'),
            User::getTypeName(1)
        );
        $actions['users_id_validate']['type']                 = 'dropdown_users_validate';
        $actions['users_id_validate']['force_actions']        = ['add_validation'];

        $actions['responsible_id_validate']['name']                 = sprintf(
            __('%1$s - %2$s'),
            __('Send an approval request'),
            __('Responsible of the requester')
        );
        $actions['responsible_id_validate']['type']                 = 'yesno';
        $actions['responsible_id_validate']['force_actions']        = ['add_validation'];

        $actions['groups_id_validate']['name']                = sprintf(
            __('%1$s - %2$s'),
            __('Send an approval request'),
            Group::getTypeName(1)
        );
        $actions['groups_id_validate']['type']                = 'dropdown_groups_validate';
        $actions['groups_id_validate']['force_actions']       = ['add_validation'];

        $actions['validation_percent']['name']                = sprintf(
            __('%1$s - %2$s'),
            __('Send an approval request'),
            __('Minimum validation required')
        );
        $actions['validation_percent']['type']                = 'dropdown_validation_percent';

        $actions['users_id_validate_requester_supervisor']['name']
                                             = __('Approval request to requester group manager');
        $actions['users_id_validate_requester_supervisor']['type']
                                             = 'yesno';
        $actions['users_id_validate_requester_supervisor']['force_actions']
                                             = ['add_validation'];

        $actions['users_id_validate_assign_supervisor']['name']
                                             = __('Approval request to technician group manager');
        $actions['users_id_validate_assign_supervisor']['type']
                                             = 'yesno';
        $actions['users_id_validate_assign_supervisor']['force_actions']
                                             = ['add_validation'];

        $actions['locations_id']['name']                      = Location::getTypeName(1);
        $actions['locations_id']['type']                      = 'dropdown';
        $actions['locations_id']['table']                     = 'glpi_locations';
        $actions['locations_id']['force_actions']             = ['assign', 'fromuser', 'fromitem'];

        $actions['requesttypes_id']['name']                   = RequestType::getTypeName(1);
        $actions['requesttypes_id']['type']                   = 'dropdown';
        $actions['requesttypes_id']['table']                  = 'glpi_requesttypes';

        $actions['takeintoaccount_delay_stat']['name']          = __('Take into account delay');
        $actions['takeintoaccount_delay_stat']['type']          = 'yesno';
        $actions['takeintoaccount_delay_stat']['force_actions'] = ['do_not_compute'];

        $actions['solution_template']['name']                  = _n('Solution template', 'Solution templates', 1);
        $actions['solution_template']['type']                  = 'dropdown';
        $actions['solution_template']['table']                 = 'glpi_solutiontemplates';
        $actions['solution_template']['force_actions']         = ['assign'];

        $actions['task_template']['name']                      = _n('Task template', 'Task templates', 1);
        $actions['task_template']['type']                      = 'dropdown';
        $actions['task_template']['table']                     = TaskTemplate::getTable();
        $actions['task_template']['force_actions']             = ['append'];
        $actions['task_template']['permitseveral']             = ['append'];
        $actions['task_template']['appendto']                  = '_tasktemplates_id';

        $actions['itilfollowup_template']['name']              = ITILFollowupTemplate::getTypeName(1);
        $actions['itilfollowup_template']['type']              = 'dropdown';
        $actions['itilfollowup_template']['table']             = ITILFollowupTemplate::getTable();
        $actions['itilfollowup_template']['force_actions']     = ['append'];
        $actions['itilfollowup_template']['permitseveral']     = ['append'];
        $actions['itilfollowup_template']['appendto']          = '_itilfollowuptemplates_id';

        $actions['global_validation']['name']                  = _n('Validation', 'Validations', 1);
        $actions['global_validation']['type']                  = 'dropdown_validation_status';
>>>>>>> 1f564134

        $actions['assign_contract']['name']                  = Contract::getTypeName(1);
        $actions['assign_contract']['type']                  = 'dropdown';
        $actions['assign_contract']['table']                 = 'glpi_contracts';
        $actions['assign_contract']['force_actions']         = ['assign','regex_result'];

        return $actions;
    }
}<|MERGE_RESOLUTION|>--- conflicted
+++ resolved
@@ -56,43 +56,6 @@
                             NotificationEvent::raiseEvent($action->fields['field'], $ticket);
                         }
                         break;
-<<<<<<< HEAD
-=======
-
-                    case "add_validation":
-                        if (isset($output['_add_validation']) && !is_array($output['_add_validation'])) {
-                             $output['_add_validation'] = [$output['_add_validation']];
-                        }
-                        switch ($action->fields['field']) {
-                            case 'users_id_validate_requester_supervisor':
-                                $output['_add_validation'][] = 'requester_supervisor';
-                                break;
-
-                            case 'users_id_validate_assign_supervisor':
-                                $output['_add_validation'][] = 'assign_supervisor';
-                                break;
-
-                            case 'groups_id_validate':
-                                $output['_add_validation']['group'][] = $action->fields["value"];
-                                break;
-
-                            case 'users_id_validate':
-                                $output['_add_validation'][] = $action->fields["value"];
-                                break;
-
-                            case 'responsible_id_validate':
-                                $output['_add_validation'][] = 'requester_responsible';
-                                break;
-
-                            case 'validation_percent':
-                                $output[$action->fields["field"]] = $action->fields["value"];
-                                break;
-
-                            default:
-                                $output['_add_validation'][] = $action->fields["value"];
-                                break;
-                        }
-                        break;
 
                     case "delete":
                         if ($action->fields["field"]) {
@@ -100,7 +63,6 @@
                         }
                         break;
 
->>>>>>> 1f564134
                     case "assign":
                         // Special case of slas_id_ttr & slas_id_tto & olas_id_ttr & olas_id_tto
                         if (
@@ -399,96 +361,14 @@
         $actions['olas_id_tto']['type']                       = 'dropdown';
         $actions['olas_id_tto']['condition']                  = ['glpi_olas.type' => SLM::TTO];
 
-<<<<<<< HEAD
+        $actions['internal_time_to_own']['name']              = __('Internal Time to own');
+        $actions['internal_time_to_own']['type']              = 'yesno';
+        $actions['internal_time_to_own']['force_actions']     = ['delete'];
+
         $actions['locations_id']['name']                            = Location::getTypeName(1);
         $actions['locations_id']['type']                            = 'dropdown';
         $actions['locations_id']['table']                           = 'glpi_locations';
         $actions['locations_id']['force_actions']                   = ['assign', 'fromuser', 'fromitem'];
-=======
-        $actions['internal_time_to_own']['name']              = __('Internal Time to own');
-        $actions['internal_time_to_own']['type']              = 'yesno';
-        $actions['internal_time_to_own']['force_actions']     = ['delete'];
-
-        $actions['users_id_validate']['name']                 = sprintf(
-            __('%1$s - %2$s'),
-            __('Send an approval request'),
-            User::getTypeName(1)
-        );
-        $actions['users_id_validate']['type']                 = 'dropdown_users_validate';
-        $actions['users_id_validate']['force_actions']        = ['add_validation'];
-
-        $actions['responsible_id_validate']['name']                 = sprintf(
-            __('%1$s - %2$s'),
-            __('Send an approval request'),
-            __('Responsible of the requester')
-        );
-        $actions['responsible_id_validate']['type']                 = 'yesno';
-        $actions['responsible_id_validate']['force_actions']        = ['add_validation'];
-
-        $actions['groups_id_validate']['name']                = sprintf(
-            __('%1$s - %2$s'),
-            __('Send an approval request'),
-            Group::getTypeName(1)
-        );
-        $actions['groups_id_validate']['type']                = 'dropdown_groups_validate';
-        $actions['groups_id_validate']['force_actions']       = ['add_validation'];
-
-        $actions['validation_percent']['name']                = sprintf(
-            __('%1$s - %2$s'),
-            __('Send an approval request'),
-            __('Minimum validation required')
-        );
-        $actions['validation_percent']['type']                = 'dropdown_validation_percent';
-
-        $actions['users_id_validate_requester_supervisor']['name']
-                                             = __('Approval request to requester group manager');
-        $actions['users_id_validate_requester_supervisor']['type']
-                                             = 'yesno';
-        $actions['users_id_validate_requester_supervisor']['force_actions']
-                                             = ['add_validation'];
-
-        $actions['users_id_validate_assign_supervisor']['name']
-                                             = __('Approval request to technician group manager');
-        $actions['users_id_validate_assign_supervisor']['type']
-                                             = 'yesno';
-        $actions['users_id_validate_assign_supervisor']['force_actions']
-                                             = ['add_validation'];
-
-        $actions['locations_id']['name']                      = Location::getTypeName(1);
-        $actions['locations_id']['type']                      = 'dropdown';
-        $actions['locations_id']['table']                     = 'glpi_locations';
-        $actions['locations_id']['force_actions']             = ['assign', 'fromuser', 'fromitem'];
-
-        $actions['requesttypes_id']['name']                   = RequestType::getTypeName(1);
-        $actions['requesttypes_id']['type']                   = 'dropdown';
-        $actions['requesttypes_id']['table']                  = 'glpi_requesttypes';
-
-        $actions['takeintoaccount_delay_stat']['name']          = __('Take into account delay');
-        $actions['takeintoaccount_delay_stat']['type']          = 'yesno';
-        $actions['takeintoaccount_delay_stat']['force_actions'] = ['do_not_compute'];
-
-        $actions['solution_template']['name']                  = _n('Solution template', 'Solution templates', 1);
-        $actions['solution_template']['type']                  = 'dropdown';
-        $actions['solution_template']['table']                 = 'glpi_solutiontemplates';
-        $actions['solution_template']['force_actions']         = ['assign'];
-
-        $actions['task_template']['name']                      = _n('Task template', 'Task templates', 1);
-        $actions['task_template']['type']                      = 'dropdown';
-        $actions['task_template']['table']                     = TaskTemplate::getTable();
-        $actions['task_template']['force_actions']             = ['append'];
-        $actions['task_template']['permitseveral']             = ['append'];
-        $actions['task_template']['appendto']                  = '_tasktemplates_id';
-
-        $actions['itilfollowup_template']['name']              = ITILFollowupTemplate::getTypeName(1);
-        $actions['itilfollowup_template']['type']              = 'dropdown';
-        $actions['itilfollowup_template']['table']             = ITILFollowupTemplate::getTable();
-        $actions['itilfollowup_template']['force_actions']     = ['append'];
-        $actions['itilfollowup_template']['permitseveral']     = ['append'];
-        $actions['itilfollowup_template']['appendto']          = '_itilfollowuptemplates_id';
-
-        $actions['global_validation']['name']                  = _n('Validation', 'Validations', 1);
-        $actions['global_validation']['type']                  = 'dropdown_validation_status';
->>>>>>> 1f564134
 
         $actions['assign_contract']['name']                  = Contract::getTypeName(1);
         $actions['assign_contract']['type']                  = 'dropdown';
