<?php

/**
 * ---------------------------------------------------------------------
 *
 * GLPI - Gestionnaire Libre de Parc Informatique
 *
 * http://glpi-project.org
 *
 * @copyright 2015-2023 Teclib' and contributors.
 * @copyright 2003-2014 by the INDEPNET Development Team.
 * @licence   https://www.gnu.org/licenses/gpl-3.0.html
 *
 * ---------------------------------------------------------------------
 *
 * LICENSE
 *
 * This file is part of GLPI.
 *
 * This program is free software: you can redistribute it and/or modify
 * it under the terms of the GNU General Public License as published by
 * the Free Software Foundation, either version 3 of the License, or
 * (at your option) any later version.
 *
 * This program is distributed in the hope that it will be useful,
 * but WITHOUT ANY WARRANTY; without even the implied warranty of
 * MERCHANTABILITY or FITNESS FOR A PARTICULAR PURPOSE.  See the
 * GNU General Public License for more details.
 *
 * You should have received a copy of the GNU General Public License
 * along with this program.  If not, see <https://www.gnu.org/licenses/>.
 *
 * ---------------------------------------------------------------------
 */

class RuleTicket extends RuleCommonITILObject
{
   // From Rule
    public static $rightname = 'rule_ticket';

    public function getTitle()
    {
        return __('Business rules for tickets');
    }

    public function executeActions($output, $params, array $input = [])
    {
        $output = parent::executeActions($output, $params, $input);
        if (count($this->actions)) {
            foreach ($this->actions as $action) {
                switch ($action->fields["action_type"]) {
                    case "send":
                        //recall & recall_ola
                        $ticket = new Ticket();
                        if ($ticket->getFromDB($output['id'])) {
                            NotificationEvent::raiseEvent($action->fields['field'], $ticket);
                        }
                        break;
                    case "assign":
                        // Special case of slas_id_ttr & slas_id_tto & olas_id_ttr & olas_id_tto
                        if (
                            $action->fields["field"] === 'slas_id_ttr'
                            || $action->fields["field"] === 'slas_id_tto'
                            || $action->fields["field"] === 'olas_id_ttr'
                            || $action->fields["field"] === 'olas_id_tto'
                        ) {
                            $output['_' . $action->fields["field"]] = $action->fields["value"];
                        }
<<<<<<< HEAD
=======

                     // special case of itil solution template
                        if ($action->fields["field"] == 'solution_template') {
                            $output['_solutiontemplates_id'] = $action->fields["value"];
                        }

                     // special case of appliance
                        if ($action->fields["field"] == "assign_appliance") {
                            if (!array_key_exists("items_id", $output) || $output['items_id'] == '0') {
                                $output["items_id"] = [];
                            }
                            $output["items_id"][Appliance::getType()][] = $action->fields["value"];
                        }

                        // special case of contract
                        if ($action->fields["field"] == "assign_contract") {
                            if (!array_key_exists("_contracts_id", $output) || $output['_contracts_id'] == '0') {
                                $output["_contracts_id"] = [];
                            }
                            $output["_contracts_id"] = $action->fields["value"];
                        }

                     // Remove values that may have been added by any "append" rule action on same actor field.
                     // Appended actors are stored on `_additional_*` keys.
                        $actions = $this->getActions();
                        $append_key = $actions[$action->fields["field"]]["appendto"] ?? null;
                        if (
                            $append_key !== null
                            && preg_match('/^_additional_/', $append_key) === 1
                            && array_key_exists($append_key, $output)
                        ) {
                            unset($output[$append_key]);
                        }

                        break;

                    case "append":
                        $actions = $this->getActions();
                        $value   = $action->fields["value"];
                        if (
                            isset($actions[$action->fields["field"]]["appendtoarray"])
                            && isset($actions[$action->fields["field"]]["appendtoarrayfield"])
                        ) {
                            $value = $actions[$action->fields["field"]]["appendtoarray"];
                            $value[$actions[$action->fields["field"]]["appendtoarrayfield"]]
                            = $action->fields["value"];
                        }

                     // special case of appliance
                        if ($action->fields["field"] === "assign_appliance") {
                            if (!array_key_exists("items_id", $output) || $output['items_id'] == '0') {
                                $output["items_id"] = [];
                            }
                            $output["items_id"][Appliance::getType()][] = $value;
                        } else {
                            $output[$actions[$action->fields["field"]]["appendto"]][] = $value;
                        }

                  // Special case of users_id_requester
                        if ($action->fields["field"] === '_users_id_requester') {
                         // Add groups of requester
                            if (!isset($output['_groups_id_of_requester'])) {
                                $output['_groups_id_of_requester'] = [];
                            }
                            foreach (Group_User::getUserGroups($action->fields["value"]) as $g) {
                                $output['_groups_id_of_requester'][$g['id']] = $g['id'];
                            }
                        }
>>>>>>> 6a5ab2d0
                        break;

                    case 'fromuser':
                        if (
                            ($action->fields['field'] == 'locations_id')
                            &&  isset($output['_locations_id_of_requester'])
                        ) {
                            $output['locations_id'] = $output['_locations_id_of_requester'];
                        }
                        break;

                    case 'fromitem':
                        if ($action->fields['field'] == 'locations_id' && isset($output['_locations_id_of_item'])) {
                            $output['locations_id'] = $output['_locations_id_of_item'];
                        }
<<<<<<< HEAD
=======
                        if (
                            $action->fields['field'] == '_groups_id_requester'
                            && isset($output['_groups_id_of_item'])
                        ) {
                            $output['_groups_id_requester'] = $output['_groups_id_of_item'];
                        }
                        break;

                    case 'compute':
                        // Value could be not set (from test)
                        $urgency = (isset($output['urgency']) ? $output['urgency'] : 3);
                        $impact  = (isset($output['impact']) ? $output['impact'] : 3);
                        // Apply priority_matrix from config
                        $output['priority'] = Ticket::computePriority($urgency, $impact);
                        break;

                    case 'do_not_compute':
                        if (
                            $action->fields['field'] == 'takeintoaccount_delay_stat'
                            && $action->fields['value'] == 1
                        ) {
                            $output['_do_not_compute_takeintoaccount'] = true;
                        }
                        break;

                    case "affectbyip":
                    case "affectbyfqdn":
                    case "affectbymac":
                        if (!isset($output["entities_id"])) {
                              $output["entities_id"] = $params["entities_id"];
                        }
                        if (isset($this->regex_results[0])) {
                             $regexvalue = RuleAction::getRegexResultById(
                                 $action->fields["value"],
                                 $this->regex_results[0]
                             );
                        } else {
                            $regexvalue = $action->fields["value"];
                        }

                        switch ($action->fields["action_type"]) {
                            case "affectbyip":
                                $result = IPAddress::getUniqueItemByIPAddress(
                                    $regexvalue,
                                    $output["entities_id"]
                                );
                                break;

                            case "affectbyfqdn":
                                $result = FQDNLabel::getUniqueItemByFQDN(
                                    $regexvalue,
                                    $output["entities_id"]
                                );
                                break;

                            case "affectbymac":
                                $result = NetworkPortInstantiation::getUniqueItemByMac(
                                    $regexvalue,
                                    $output["entities_id"]
                                );
                                break;

                            default:
                                $result = [];
                        }
                        if (!empty($result)) {
                            $output["items_id"] = [];
                            $output["items_id"][$result["itemtype"]][] = $result["id"];
                        }
                        break;

                    case 'regex_result':
                        if ($action->fields["field"] == "_affect_itilcategory_by_code") {
                            if (isset($this->regex_results[0])) {
                                $regexvalue = RuleAction::getRegexResultById(
                                    $action->fields["value"],
                                    $this->regex_results[0]
                                );
                            } else {
                                $regexvalue = $action->fields["value"];
                            }

                            if (!is_null($regexvalue)) {
                                $target_itilcategory = ITILCategory::getITILCategoryIDByCode($regexvalue);
                                if ($target_itilcategory != -1) {
                                    $output["itilcategories_id"] = $target_itilcategory;
                                }
                            }
                        } else if ($action->fields["field"] == "_groups_id_requester") {
                            foreach ($this->regex_results as $regex_result) {
                                $regexvalue          = RuleAction::getRegexResultById(
                                    $action->fields["value"],
                                    $regex_result
                                );
                                $group = new Group();
                                if (
                                    $group->getFromDBByCrit(["name" => $regexvalue,
                                        "is_requester" => true
                                    ])
                                ) {
                                     $output['_additional_groups_requesters'][$group->getID()] = $group->getID();
                                }
                            }
                        }

                        if ($action->fields["field"] == "assign_appliance") {
                            if (isset($this->regex_results[0])) {
                                 $regexvalue = RuleAction::getRegexResultById(
                                     $action->fields["value"],
                                     $this->regex_results[0]
                                 );
                            } else {
                                  $regexvalue = $action->fields["value"];
                            }

                            if (!is_null($regexvalue)) {
                                $appliances = new Appliance();
                                $target_appliances = $appliances->find(["name" => $regexvalue, "is_helpdesk_visible" => true]);

                                if ((!array_key_exists("items_id", $output) || $output['items_id'] == '0') && count($target_appliances) > 0) {
                                    $output["items_id"] = [];
                                }

                                foreach ($target_appliances as $value) {
                                    $output["items_id"][Appliance::getType()][] = $value['id'];
                                }
                            }
                        }

                        if ($action->fields["field"] == "assign_contract") {
                            if (isset($this->regex_results[0])) {
                                $regexvalue = RuleAction::getRegexResultById(
                                    $action->fields["value"],
                                    $this->regex_results[0]
                                );
                            } else {
                                $regexvalue = $action->fields["value"];
                            }

                            if (!is_null($regexvalue)) {
                                $contracts = new Contract();
                                $target_contract = $contracts->find(["name" => $regexvalue, "entities_id" => $output['entities_id']]);

                                if ((!array_key_exists("_contracts_id", $output) || $output['_contracts_id'] == '0') && count($target_contract) > 0) {
                                    $output["_contracts_id"] = array_values($target_contract)[0]['id'];
                                } else {
                                    $output["_contracts_id"] = [];
                                }
                            }
                        }
>>>>>>> 6a5ab2d0
                        break;
                }
            }
        }
        return $output;
    }

    public function getCriterias()
    {

        static $criterias = [];

        if (count($criterias)) {
            return $criterias;
        }

        $criterias = parent::getCriterias();

        $criterias['type']['table']                           = 'glpi_tickets';
        $criterias['type']['field']                           = 'type';
        $criterias['type']['name']                            = _n('Type', 'Types', 1);
        $criterias['type']['linkfield']                       = 'type';
        $criterias['type']['type']                            = 'dropdown_tickettype';

        $criterias['_mailgate']['table']                      = 'glpi_mailcollectors';
        $criterias['_mailgate']['field']                      = 'name';
        $criterias['_mailgate']['name']                       = __('Mails receiver');
        $criterias['_mailgate']['linkfield']                  = '_mailgate';
        $criterias['_mailgate']['type']                       = 'dropdown';

        $criterias['_x-priority']['name']                     = __('X-Priority email header');
        $criterias['_x-priority']['table']                    = '';
        $criterias['_x-priority']['type']                     = 'text';

        $criterias['_from']['name']                           = __('From email header');
        $criterias['_from']['table']                          = '';
        $criterias['_from']['type']                           = 'text';

        $criterias['_subject']['name']                        = __('Subject email header');
        $criterias['_subject']['table']                       = '';
        $criterias['_subject']['type']                        = 'text';

        $criterias['_reply-to']['name']                       = __('Reply-To email header');
        $criterias['_reply-to']['table']                      = '';
        $criterias['_reply-to']['type']                       = 'text';

        $criterias['_in-reply-to']['name']                    = __('In-Reply-To email header');
        $criterias['_in-reply-to']['table']                   = '';
        $criterias['_in-reply-to']['type']                    = 'text';

        $criterias['_to']['name']                             = __('To email header');
        $criterias['_to']['table']                            = '';
        $criterias['_to']['type']                             = 'text';

        $criterias['slas_id_ttr']['table']                    = 'glpi_slas';
        $criterias['slas_id_ttr']['field']                    = 'name';
        $criterias['slas_id_ttr']['name']                     = sprintf(
            __('%1$s %2$s'),
            __('SLA'),
            __('Time to resolve')
        );
        $criterias['slas_id_ttr']['linkfield']                = 'slas_id_ttr';
        $criterias['slas_id_ttr']['type']                     = 'dropdown';
        $criterias['slas_id_ttr']['condition']                = ['glpi_slas.type' => SLM::TTR];

        $criterias['slas_id_tto']['table']                    = 'glpi_slas';
        $criterias['slas_id_tto']['field']                    = 'name';
        $criterias['slas_id_tto']['name']                     = sprintf(
            __('%1$s %2$s'),
            __('SLA'),
            __('Time to own')
        );
        $criterias['slas_id_tto']['linkfield']                = 'slas_id_tto';
        $criterias['slas_id_tto']['type']                     = 'dropdown';
        $criterias['slas_id_tto']['condition']                = ['glpi_slas.type' => SLM::TTO];

        $criterias['olas_id_ttr']['table']                    = 'glpi_olas';
        $criterias['olas_id_ttr']['field']                    = 'name';
        $criterias['olas_id_ttr']['name']                     = sprintf(
            __('%1$s %2$s'),
            __('OLA'),
            __('Time to resolve')
        );
        $criterias['olas_id_ttr']['linkfield']                = 'olas_id_ttr';
        $criterias['olas_id_ttr']['type']                     = 'dropdown';
        $criterias['olas_id_ttr']['condition']                = ['glpi_olas.type' => SLM::TTR];

        $criterias['olas_id_tto']['table']                    = 'glpi_olas';
        $criterias['olas_id_tto']['field']                    = 'name';
        $criterias['olas_id_tto']['name']                     = sprintf(
            __('%1$s %2$s'),
            __('OLA'),
            __('Time to own')
        );
        $criterias['olas_id_tto']['linkfield']                = 'olas_id_tto';
        $criterias['olas_id_tto']['type']                     = 'dropdown';
        $criterias['olas_id_tto']['condition']                = ['glpi_olas.type' => SLM::TTO];

        $criterias['_locations_id_of_requester']['table']     = 'glpi_locations';
        $criterias['_locations_id_of_requester']['field']     = 'completename';
        $criterias['_locations_id_of_requester']['name']      = __('Requester location');
        $criterias['_locations_id_of_requester']['linkfield'] = '_locations_id_of_requester';
        $criterias['_locations_id_of_requester']['type']      = 'dropdown';

        $criterias['_locations_id_of_item']['table']          = 'glpi_locations';
        $criterias['_locations_id_of_item']['field']          = 'completename';
        $criterias['_locations_id_of_item']['name']           = __('Item location');
        $criterias['_locations_id_of_item']['linkfield']      = '_locations_id_of_item';
        $criterias['_locations_id_of_item']['type']           = 'dropdown';

        $criterias['locations_id']['table']                   = 'glpi_locations';
        $criterias['locations_id']['field']                   = 'completename';
        $criterias['locations_id']['name']                    = Location::getTypeName(1);
        $criterias['locations_id']['linkfield']               = 'locations_id';
        $criterias['locations_id']['type']                    = 'dropdown';

        $criterias['_locations_code']['table']              = 'glpi_locations';
        $criterias['_locations_code']['field']              = 'code';
        $criterias['_locations_code']['name']               = __('Location code');

        return $criterias;
    }


    public function getActions()
    {

        $actions                                              = parent::getActions();

        $actions['type']['name']                              = _n('Type', 'Types', 1);
        $actions['type']['table']                             = 'glpi_tickets';
        $actions['type']['type']                              = 'dropdown_tickettype';

        $actions['slas_id_ttr']['table']                      = 'glpi_slas';
        $actions['slas_id_ttr']['field']                      = 'name';
        $actions['slas_id_ttr']['name']                       = sprintf(
            __('%1$s %2$s'),
            __('SLA'),
            __('Time to resolve')
        );
        $actions['slas_id_ttr']['linkfield']                  = 'slas_id_ttr';
        $actions['slas_id_ttr']['type']                       = 'dropdown';
        $actions['slas_id_ttr']['condition']                  = ['glpi_slas.type' => SLM::TTR];

        $actions['slas_id_tto']['table']                      = 'glpi_slas';
        $actions['slas_id_tto']['field']                      = 'name';
        $actions['slas_id_tto']['name']                       = sprintf(
            __('%1$s %2$s'),
            __('SLA'),
            __('Time to own')
        );
        $actions['slas_id_tto']['linkfield']                  = 'slas_id_tto';
        $actions['slas_id_tto']['type']                       = 'dropdown';
        $actions['slas_id_tto']['condition']                  = ['glpi_slas.type' => SLM::TTO];

        $actions['olas_id_ttr']['table']                      = 'glpi_olas';
        $actions['olas_id_ttr']['field']                      = 'name';
        $actions['olas_id_ttr']['name']                       = sprintf(
            __('%1$s %2$s'),
            __('OLA'),
            __('Time to resolve')
        );
        $actions['olas_id_ttr']['linkfield']                  = 'olas_id_ttr';
        $actions['olas_id_ttr']['type']                       = 'dropdown';
        $actions['olas_id_ttr']['condition']                  = ['glpi_olas.type' => SLM::TTR];

        $actions['olas_id_tto']['table']                      = 'glpi_olas';
        $actions['olas_id_tto']['field']                      = 'name';
        $actions['olas_id_tto']['name']                       = sprintf(
            __('%1$s %2$s'),
            __('OLA'),
            __('Time to own')
        );
        $actions['olas_id_tto']['linkfield']                  = 'olas_id_tto';
        $actions['olas_id_tto']['type']                       = 'dropdown';
        $actions['olas_id_tto']['condition']                  = ['glpi_olas.type' => SLM::TTO];

        $actions['locations_id']['name']                            = Location::getTypeName(1);
        $actions['locations_id']['type']                            = 'dropdown';
        $actions['locations_id']['table']                           = 'glpi_locations';
        $actions['locations_id']['force_actions']                   = ['assign', 'fromuser', 'fromitem'];

        $actions['assign_contract']['name']                  = Contract::getTypeName(1);
        $actions['assign_contract']['type']                  = 'dropdown';
        $actions['assign_contract']['table']                 = 'glpi_contracts';
        $actions['assign_contract']['force_actions']         = ['assign','regex_result'];

        return $actions;
    }
}<|MERGE_RESOLUTION|>--- conflicted
+++ resolved
@@ -66,21 +66,6 @@
                         ) {
                             $output['_' . $action->fields["field"]] = $action->fields["value"];
                         }
-<<<<<<< HEAD
-=======
-
-                     // special case of itil solution template
-                        if ($action->fields["field"] == 'solution_template') {
-                            $output['_solutiontemplates_id'] = $action->fields["value"];
-                        }
-
-                     // special case of appliance
-                        if ($action->fields["field"] == "assign_appliance") {
-                            if (!array_key_exists("items_id", $output) || $output['items_id'] == '0') {
-                                $output["items_id"] = [];
-                            }
-                            $output["items_id"][Appliance::getType()][] = $action->fields["value"];
-                        }
 
                         // special case of contract
                         if ($action->fields["field"] == "assign_contract") {
@@ -89,54 +74,6 @@
                             }
                             $output["_contracts_id"] = $action->fields["value"];
                         }
-
-                     // Remove values that may have been added by any "append" rule action on same actor field.
-                     // Appended actors are stored on `_additional_*` keys.
-                        $actions = $this->getActions();
-                        $append_key = $actions[$action->fields["field"]]["appendto"] ?? null;
-                        if (
-                            $append_key !== null
-                            && preg_match('/^_additional_/', $append_key) === 1
-                            && array_key_exists($append_key, $output)
-                        ) {
-                            unset($output[$append_key]);
-                        }
-
-                        break;
-
-                    case "append":
-                        $actions = $this->getActions();
-                        $value   = $action->fields["value"];
-                        if (
-                            isset($actions[$action->fields["field"]]["appendtoarray"])
-                            && isset($actions[$action->fields["field"]]["appendtoarrayfield"])
-                        ) {
-                            $value = $actions[$action->fields["field"]]["appendtoarray"];
-                            $value[$actions[$action->fields["field"]]["appendtoarrayfield"]]
-                            = $action->fields["value"];
-                        }
-
-                     // special case of appliance
-                        if ($action->fields["field"] === "assign_appliance") {
-                            if (!array_key_exists("items_id", $output) || $output['items_id'] == '0') {
-                                $output["items_id"] = [];
-                            }
-                            $output["items_id"][Appliance::getType()][] = $value;
-                        } else {
-                            $output[$actions[$action->fields["field"]]["appendto"]][] = $value;
-                        }
-
-                  // Special case of users_id_requester
-                        if ($action->fields["field"] === '_users_id_requester') {
-                         // Add groups of requester
-                            if (!isset($output['_groups_id_of_requester'])) {
-                                $output['_groups_id_of_requester'] = [];
-                            }
-                            foreach (Group_User::getUserGroups($action->fields["value"]) as $g) {
-                                $output['_groups_id_of_requester'][$g['id']] = $g['id'];
-                            }
-                        }
->>>>>>> 6a5ab2d0
                         break;
 
                     case 'fromuser':
@@ -152,137 +89,9 @@
                         if ($action->fields['field'] == 'locations_id' && isset($output['_locations_id_of_item'])) {
                             $output['locations_id'] = $output['_locations_id_of_item'];
                         }
-<<<<<<< HEAD
-=======
-                        if (
-                            $action->fields['field'] == '_groups_id_requester'
-                            && isset($output['_groups_id_of_item'])
-                        ) {
-                            $output['_groups_id_requester'] = $output['_groups_id_of_item'];
-                        }
-                        break;
-
-                    case 'compute':
-                        // Value could be not set (from test)
-                        $urgency = (isset($output['urgency']) ? $output['urgency'] : 3);
-                        $impact  = (isset($output['impact']) ? $output['impact'] : 3);
-                        // Apply priority_matrix from config
-                        $output['priority'] = Ticket::computePriority($urgency, $impact);
-                        break;
-
-                    case 'do_not_compute':
-                        if (
-                            $action->fields['field'] == 'takeintoaccount_delay_stat'
-                            && $action->fields['value'] == 1
-                        ) {
-                            $output['_do_not_compute_takeintoaccount'] = true;
-                        }
-                        break;
-
-                    case "affectbyip":
-                    case "affectbyfqdn":
-                    case "affectbymac":
-                        if (!isset($output["entities_id"])) {
-                              $output["entities_id"] = $params["entities_id"];
-                        }
-                        if (isset($this->regex_results[0])) {
-                             $regexvalue = RuleAction::getRegexResultById(
-                                 $action->fields["value"],
-                                 $this->regex_results[0]
-                             );
-                        } else {
-                            $regexvalue = $action->fields["value"];
-                        }
-
-                        switch ($action->fields["action_type"]) {
-                            case "affectbyip":
-                                $result = IPAddress::getUniqueItemByIPAddress(
-                                    $regexvalue,
-                                    $output["entities_id"]
-                                );
-                                break;
-
-                            case "affectbyfqdn":
-                                $result = FQDNLabel::getUniqueItemByFQDN(
-                                    $regexvalue,
-                                    $output["entities_id"]
-                                );
-                                break;
-
-                            case "affectbymac":
-                                $result = NetworkPortInstantiation::getUniqueItemByMac(
-                                    $regexvalue,
-                                    $output["entities_id"]
-                                );
-                                break;
-
-                            default:
-                                $result = [];
-                        }
-                        if (!empty($result)) {
-                            $output["items_id"] = [];
-                            $output["items_id"][$result["itemtype"]][] = $result["id"];
-                        }
                         break;
 
                     case 'regex_result':
-                        if ($action->fields["field"] == "_affect_itilcategory_by_code") {
-                            if (isset($this->regex_results[0])) {
-                                $regexvalue = RuleAction::getRegexResultById(
-                                    $action->fields["value"],
-                                    $this->regex_results[0]
-                                );
-                            } else {
-                                $regexvalue = $action->fields["value"];
-                            }
-
-                            if (!is_null($regexvalue)) {
-                                $target_itilcategory = ITILCategory::getITILCategoryIDByCode($regexvalue);
-                                if ($target_itilcategory != -1) {
-                                    $output["itilcategories_id"] = $target_itilcategory;
-                                }
-                            }
-                        } else if ($action->fields["field"] == "_groups_id_requester") {
-                            foreach ($this->regex_results as $regex_result) {
-                                $regexvalue          = RuleAction::getRegexResultById(
-                                    $action->fields["value"],
-                                    $regex_result
-                                );
-                                $group = new Group();
-                                if (
-                                    $group->getFromDBByCrit(["name" => $regexvalue,
-                                        "is_requester" => true
-                                    ])
-                                ) {
-                                     $output['_additional_groups_requesters'][$group->getID()] = $group->getID();
-                                }
-                            }
-                        }
-
-                        if ($action->fields["field"] == "assign_appliance") {
-                            if (isset($this->regex_results[0])) {
-                                 $regexvalue = RuleAction::getRegexResultById(
-                                     $action->fields["value"],
-                                     $this->regex_results[0]
-                                 );
-                            } else {
-                                  $regexvalue = $action->fields["value"];
-                            }
-
-                            if (!is_null($regexvalue)) {
-                                $appliances = new Appliance();
-                                $target_appliances = $appliances->find(["name" => $regexvalue, "is_helpdesk_visible" => true]);
-
-                                if ((!array_key_exists("items_id", $output) || $output['items_id'] == '0') && count($target_appliances) > 0) {
-                                    $output["items_id"] = [];
-                                }
-
-                                foreach ($target_appliances as $value) {
-                                    $output["items_id"][Appliance::getType()][] = $value['id'];
-                                }
-                            }
-                        }
-
                         if ($action->fields["field"] == "assign_contract") {
                             if (isset($this->regex_results[0])) {
                                 $regexvalue = RuleAction::getRegexResultById(
@@ -304,7 +113,6 @@
                                 }
                             }
                         }
->>>>>>> 6a5ab2d0
                         break;
                 }
             }
