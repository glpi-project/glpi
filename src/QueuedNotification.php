<?php

/**
 * ---------------------------------------------------------------------
 *
 * GLPI - Gestionnaire Libre de Parc Informatique
 *
 * http://glpi-project.org
 *
 * @copyright 2015-2024 Teclib' and contributors.
 * @copyright 2003-2014 by the INDEPNET Development Team.
 * @licence   https://www.gnu.org/licenses/gpl-3.0.html
 *
 * ---------------------------------------------------------------------
 *
 * LICENSE
 *
 * This file is part of GLPI.
 *
 * This program is free software: you can redistribute it and/or modify
 * it under the terms of the GNU General Public License as published by
 * the Free Software Foundation, either version 3 of the License, or
 * (at your option) any later version.
 *
 * This program is distributed in the hope that it will be useful,
 * but WITHOUT ANY WARRANTY; without even the implied warranty of
 * MERCHANTABILITY or FITNESS FOR A PARTICULAR PURPOSE.  See the
 * GNU General Public License for more details.
 *
 * You should have received a copy of the GNU General Public License
 * along with this program.  If not, see <https://www.gnu.org/licenses/>.
 *
 * ---------------------------------------------------------------------
 */

use Glpi\Application\View\TemplateRenderer;
use Glpi\DBAL\QueryExpression;
use Glpi\DBAL\QueryFunction;

/** QueuedNotification class
 *
 * @since 0.85
 **/
class QueuedNotification extends CommonDBTM
{
    public static $rightname = 'queuednotification';


    public static function getTypeName($nb = 0)
    {
        return __('Notification queue');
    }

    public static function canCreate(): bool
    {
        // Everybody can create : human and cron
        return Session::getLoginUserID(false);
    }

    public static function getForbiddenActionsForMenu()
    {
        return ['add'];
    }

    public function getForbiddenStandardMassiveAction()
    {

        $forbidden   = parent::getForbiddenStandardMassiveAction();
        $forbidden[] = 'update';
        return $forbidden;
    }

    public function getForbiddenSingleMassiveActions()
    {
        $forbidden = parent::getForbiddenSingleMassiveActions();

        if ($this->fields['mode'] === Notification_NotificationTemplate::MODE_AJAX) {
            $forbidden[] = __CLASS__ . MassiveAction::CLASS_ACTION_SEPARATOR . 'send';
        }

        return $forbidden;
    }

    public function getSpecificMassiveActions($checkitem = null, $is_deleted = false)
    {
        $isadmin = static::canUpdate();
        $actions = parent::getSpecificMassiveActions($checkitem);

        if ($isadmin && !$is_deleted) {
            $actions[__CLASS__ . MassiveAction::CLASS_ACTION_SEPARATOR . 'send'] = _sx('button', 'Send');
        }

        return $actions;
    }

<<<<<<< HEAD
=======

>>>>>>> e0b9650b
    public static function processMassiveActionsForOneItemtype(
        MassiveAction $ma,
        CommonDBTM $item,
        array $ids
    ) {
        switch ($ma->getAction()) {
            case 'send':
                foreach ($ids as $id) {
                    if ($item->canEdit($id)) {
                        if ($item->fields['mode'] === Notification_NotificationTemplate::MODE_AJAX) {
                            $ma->itemDone($item->getType(), $id, MassiveAction::NO_ACTION);
                        } elseif (
                            ($item instanceof QueuedNotification)
                            && $item->sendById($id)
                        ) {
                            $ma->itemDone($item->getType(), $id, MassiveAction::ACTION_OK);
                        } else {
                            $ma->itemDone($item->getType(), $id, MassiveAction::ACTION_KO);
                        }
                    } else {
                        $ma->itemDone($item->getType(), $id, MassiveAction::ACTION_NORIGHT);
                    }
                }
                return;
        }
        parent::processMassiveActionsForOneItemtype($ma, $item, $ids);
    }

    public function prepareInputForAdd($input)
    {
        if (empty($input['create_time'])) {
            $input['create_time'] = $_SESSION["glpi_currenttime"];
        }
        if (empty($input['send_time'])) {
            $toadd = 0;
            if (isset($input['entities_id'])) {
                $toadd = Entity::getUsedConfig('delay_send_emails', $input['entities_id']);
            }
            if ($toadd > 0) {
                $input['send_time'] = date(
                    "Y-m-d H:i:s",
                    strtotime($_SESSION["glpi_currenttime"])
                    + $toadd * MINUTE_TIMESTAMP
                );
            } else {
                $input['send_time'] = $_SESSION["glpi_currenttime"];
            }
        }
        $input['sent_try'] = 0;
        if (isset($input['headers']) && is_array($input['headers']) && count($input['headers'])) {
            $input["headers"] = exportArrayToDB($input['headers']);
        } else {
            $input['headers'] = '';
        }

        if (isset($input['documents']) && is_array($input['documents']) && count($input['documents'])) {
            $input["documents"] = exportArrayToDB($input['documents']);
        } else {
            $input['documents'] = '';
        }

       // Force items_id to integer
        if (empty($input['items_id'])) {
            $input['items_id'] = 0;
        }

        return $input;
    }

    public function rawSearchOptions()
    {
        $tab = [];

        $tab[] = [
            'id'                 => 'common',
            'name'               => __('Characteristics')
        ];

        $tab[] = [
            'id'                 => '1',
            'table'              => static::getTable(),
            'field'              => 'name',
            'name'               => __('Subject'),
            'datatype'           => 'itemlink',
            'massiveaction'      => false
        ];

        $tab[] = [
            'id'                 => '2',
            'table'              => static::getTable(),
            'field'              => 'id',
            'name'               => __('ID'),
            'massiveaction'      => false,
            'datatype'           => 'number'
        ];

        $tab[] = [
            'id'                 => '16',
            'table'              => static::getTable(),
            'field'              => 'create_time',
            'name'               => __('Creation date'),
            'datatype'           => 'datetime',
            'massiveaction'      => false
        ];

        $tab[] = [
            'id'                 => '3',
            'table'              => static::getTable(),
            'field'              => 'send_time',
            'name'               => __('Expected send date'),
            'datatype'           => 'datetime',
            'massiveaction'      => false
        ];

        $tab[] = [
            'id'                 => '4',
            'table'              => static::getTable(),
            'field'              => 'sent_time',
            'name'               => __('Send date'),
            'datatype'           => 'datetime',
            'massiveaction'      => false
        ];

        $tab[] = [
            'id'                 => '5',
            'table'              => static::getTable(),
            'field'              => 'sender',
            'name'               => __('Sender email'),
            'datatype'           => 'text',
            'massiveaction'      => false
        ];

        $tab[] = [
            'id'                 => '6',
            'table'              => static::getTable(),
            'field'              => 'sendername',
            'name'               => __('Sender name'),
            'datatype'           => 'string',
            'massiveaction'      => false
        ];

        $tab[] = [
            'id'                 => '7',
            'table'              => static::getTable(),
            'field'              => 'recipient',
            'name'               => __('Recipient email'),
            'datatype'           => 'string',
            'massiveaction'      => false
        ];

        $tab[] = [
            'id'                 => '8',
            'table'              => static::getTable(),
            'field'              => 'recipientname',
            'name'               => __('Recipient name'),
            'datatype'           => 'string',
            'massiveaction'      => false
        ];

        $tab[] = [
            'id'                 => '9',
            'table'              => static::getTable(),
            'field'              => 'replyto',
            'name'               => __('Reply-To email'),
            'datatype'           => 'string',
            'massiveaction'      => false
        ];

        $tab[] = [
            'id'                 => '10',
            'table'              => static::getTable(),
            'field'              => 'replytoname',
            'name'               => __('Reply-To name'),
            'datatype'           => 'string',
            'massiveaction'      => false
        ];

        $tab[] = [
            'id'                 => '11',
            'table'              => static::getTable(),
            'field'              => 'headers',
            'name'               => __('Additional headers'),
            'datatype'           => 'specific',
            'massiveaction'      => false
        ];

        $tab[] = [
            'id'                 => '12',
            'table'              => static::getTable(),
            'field'              => 'body_html',
            'name'               => __('Email HTML body'),
            'datatype'           => 'text',
            'massiveaction'      => false,
            'htmltext'           => true
        ];

        $tab[] = [
            'id'                 => '13',
            'table'              => static::getTable(),
            'field'              => 'body_text',
            'name'               => __('Email text body'),
            'datatype'           => 'text',
            'massiveaction'      => false
        ];

        $tab[] = [
            'id'                 => '14',
            'table'              => static::getTable(),
            'field'              => 'messageid',
            'name'               => __('Message ID'),
            'datatype'           => 'string',
            'massiveaction'      => false
        ];

        $tab[] = [
            'id'                 => '15',
            'table'              => static::getTable(),
            'field'              => 'sent_try',
            'name'               => __('Number of tries of sent'),
            'datatype'           => 'integer',
            'massiveaction'      => false
        ];

        $tab[] = [
            'id'                 => '20',
            'table'              => static::getTable(),
            'field'              => 'itemtype',
            'name'               => _n('Type', 'Types', 1),
            'datatype'           => 'itemtypename',
            'massiveaction'      => false
        ];

        $tab[] = [
            'id'                 => '21',
            'table'              => static::getTable(),
            'field'              => 'items_id',
            'name'               => __('Associated item ID'),
            'massiveaction'      => false,
            'datatype'           => 'integer'
        ];

        $tab[] = [
            'id'                 => '22',
            'table'              => 'glpi_notificationtemplates',
            'field'              => 'name',
            'name'               => _n('Notification template', 'Notification templates', 1),
            'massiveaction'      => false,
            'datatype'           => 'dropdown'
        ];

        $tab[] = [
            'id'                 => '23',
            'table'              => 'glpi_queuednotifications',
            'field'              => 'mode',
            'name'               => __('Mode'),
            'massiveaction'      => false,
            'datatype'           => 'specific',
            'searchtype'         => [
                0 => 'equals',
                1 => 'notequals'
            ]
        ];

        $tab[] = [
            'id'                 => '80',
            'table'              => 'glpi_entities',
            'field'              => 'completename',
            'name'               => Entity::getTypeName(1),
            'massiveaction'      => false,
            'datatype'           => 'dropdown'
        ];

        return $tab;
    }

    public static function getSpecificValueToDisplay($field, $values, array $options = [])
    {
        if (!is_array($values)) {
            $values = [$field => $values];
        }
        switch ($field) {
            case 'headers':
                $values[$field] = importArrayFromDB($values[$field]);
                $out = '';
                if (is_array($values[$field]) && count($values[$field])) {
                    foreach ($values[$field] as $key => $val) {
                        $out .= $key . ': ' . $val . '<br>';
                    }
                }
                return $out;
            case 'mode':
                return Notification_NotificationTemplate::getMode($values[$field])['label'];
        }
        return parent::getSpecificValueToDisplay($field, $values, $options);
    }

    public static function getSpecificValueToSelect($field, $name = '', $values = '', array $options = [])
    {
        if (!is_array($values)) {
            $values = [$field => $values];
        }
        $options['display'] = false;

        switch ($field) {
            case 'mode':
                $options['name']  = $name;
                $options['value'] = $values[$field];
                return Notification_NotificationTemplate::dropdownMode($options);
        }
        return parent::getSpecificValueToSelect($field, $name, $values, $options);
    }

    /**
     * Send notification in queue
     *
     * @param integer $ID Id
     *
     * @return boolean
     */
    public function sendById($ID)
    {
        if ($this->getFromDB($ID)) {
            $mode = $this->getField('mode');
            $eventclass = 'NotificationEvent' . ucfirst($mode);
            $conf = Notification_NotificationTemplate::getMode($mode);
            if ($conf['from'] !== 'core') {
                $eventclass = 'Plugin' . ucfirst($conf['from']) . $eventclass;
            }

            return $eventclass::send([$this->fields]);
        }

        return false;
    }

    /**
     * Give cron information
     *
     * @param $name : task's name
     *
     * @return array of information
     **/
    public static function cronInfo($name)
    {
        return match ($name) {
            'queuednotification' => [
                'description' => __('Send mails in queue'),
                'parameter' => __('Maximum emails to send at once')
            ],
            'queuednotificationclean' => [
                'description' => __('Clean notification queue'),
                'parameter' => __('Days to keep sent emails')
            ],
            'queuednotificationcleanstaleajax' => [
                'description' => __('Clean stale queued browser notifications')
            ],
            default => [],
        };
    }

    /**
     * Get pending notifications in queue
     *
     * @param string  $send_time   Maximum sent_time
     * @param integer $limit       Query limit clause
     * @param array   $limit_modes Modes to limit to
     * @param array   $extra_where Extra params to add to the where clause
     *
     * @return array
     */
    public static function getPendings($send_time = null, $limit = 20, $limit_modes = null, $extra_where = [])
    {
        /**
         * @var array $CFG_GLPI
         * @var \DBmysql $DB
         */
        global $CFG_GLPI, $DB;

        if ($send_time === null) {
            $send_time = date('Y-m-d H:i:s');
        }

        $base_query = [
            'FROM'   => self::getTable(),
            'WHERE'  => [
                'is_deleted'   => 0,
                'mode'         => 'TOFILL',
                'send_time'    => ['<=', $send_time],
            ] +  $extra_where,
            'ORDER'  => 'send_time ASC',
            'START'  => 0,
            'LIMIT'  => $limit
        ];

        $pendings = [];
        $modes = Notification_NotificationTemplate::getModes();
        foreach ($modes as $mode => $conf) {
            $eventclass = 'NotificationEvent' . ucfirst($mode);
            if ($conf['from'] !== 'core') {
                $eventclass = 'Plugin' . ucfirst($conf['from']) . $eventclass;
            }

            if (
                ($limit_modes !== null && !in_array($mode, $limit_modes, true))
                || !$CFG_GLPI['notifications_' . $mode]
                || !$eventclass::canCron()
            ) {
               //mode is not in limits, is disabled, or cannot be called from cron, passing
                continue;
            }

            $query = $base_query;
            $query['WHERE']['mode'] = $mode;

            $iterator = $DB->request($query);
            if ($iterator->numRows() > 0) {
                $pendings[$mode] = [];
                foreach ($iterator as $row) {
                    $pendings[$mode][] = $row;
                }
            }
        }

        return $pendings;
    }

    /**
     * Cron action on notification queue: send notifications in queue
     *
     * @param CronTask $task for log (default NULL)
     *
     * @return integer either 0 or 1
     * @used-by CronTask
     **/
    public static function cronQueuedNotification($task = null)
    {
        if (!Notification_NotificationTemplate::hasActiveMode()) {
            return 0;
        }
        $cron_status = 0;

       // Send notifications at least 1 minute after adding in queue to be sure that process on it is finished
        $send_time = date("Y-m-d H:i:s", strtotime("+1 minutes"));

        $pendings = self::getPendings(
            $send_time,
            $task->fields['param']
        );

        foreach ($pendings as $mode => $data) {
            $eventclass = 'NotificationEvent' . ucfirst($mode);
            $conf = Notification_NotificationTemplate::getMode($mode);
            if ($conf['from'] !== 'core') {
                $eventclass = 'Plugin' . ucfirst($conf['from']) . $eventclass;
            }

            $result = $eventclass::send($data);
            if ($result !== false) {
                $cron_status = 1;
                if (!is_null($task)) {
                    $task->addVolume($result);
                }
            }
        }

        return $cron_status;
    }

    /**
     * Cron action on queued notification: clean notification queue
     *
     * @param CronTask $task for log (default NULL)
     *
     * @return integer either 0 or 1
     * @used-by CronTask
     **/
    public static function cronQueuedNotificationClean($task = null)
    {
        /** @var \DBmysql $DB */
        global $DB;

        $vol = 0;

        // Expire mails in queue
        if ($task->fields['param'] > 0) {
            $secs      = $task->fields['param'] * DAY_TIMESTAMP;
            $send_time = date("U") - $secs;
            $DB->delete(
                self::getTable(),
                [
                    'is_deleted'   => 1,
                    new QueryExpression(QueryFunction::unixTimestamp('send_time') . ' < ' . $DB::quoteValue($send_time)),
                ]
            );
            $vol = $DB->affectedRows();
        }

        $task->setVolume($vol);
        return ($vol > 0 ? 1 : 0);
    }

    /**
     * Cron action on queued notification: clean stale ajax notification queue
     *
     * @param CommonDBTM $task for log (default NULL)
     *
     * @return integer either 0 or 1
     * @used-by CronTask
     **/
    public static function cronQueuedNotificationCleanStaleAjax($task = null)
    {
        /**
         * @var array $CFG_GLPI
         * @var \DBmysql $DB
         */
        global $CFG_GLPI, $DB;

        $vol = 0;

        // Stale ajax notifications in queue
        if ($CFG_GLPI["notifications_ajax_expiration_delay"] > 0) {
            $secs = $CFG_GLPI["notifications_ajax_expiration_delay"] * DAY_TIMESTAMP;
            $DB->update(
                self::getTable(),
                [
                    'is_deleted'   => 1,
                ],
                [
                    'is_deleted'   => 0,
                    'mode'         => Notification_NotificationTemplate::MODE_AJAX,
                    new QueryExpression(
                        QueryFunction::unixTimestamp('send_time') . ' + ' . $secs .
                            ' < ' . QueryFunction::unixTimestamp()
                    )
                ]
            );
            $vol = $DB->affectedRows();
        }

        $task->setVolume($vol);
        return ($vol > 0 ? 1 : 0);
    }

    /**
     * Force sending all mails in queue for a specific item
     *
     * @param string  $itemtype item type
     * @param integer $items_id id of the item
     *
     * @return void
     **/
    public static function forceSendFor($itemtype, $items_id)
    {
        if (!empty($itemtype) && !empty($items_id)) {
            $pendings = self::getPendings(
                limit: 1,
                extra_where: [
                    'itemtype'  => $itemtype,
                    'items_id'  => $items_id
                ]
            );

            foreach ($pendings as $mode => $data) {
                $eventclass = Notification_NotificationTemplate::getModeClass($mode, 'event');
                $eventclass::send($data);
            }
        }
    }

    /**
     * Print the queued mail form
     *
     * @param integer $ID      ID of the item
     * @param array   $options Options
     *
     * @return boolean true if displayed  false if item not found or not right to display
     **/
    public function showForm($ID, array $options = [])
    {
        if (!Session::haveRight("queuednotification", READ)) {
            return false;
        }
        $this->check($ID, READ);
        $options['canedit'] = false;

        $item = getItemForItemtype($this->fields['itemtype']);
        if ($item instanceof CommonDBTM) {
            $item->getFromDB($this->fields['items_id']);
        }

        TemplateRenderer::getInstance()->display('pages/setup/notification/queued_notification.html.twig', [
            'item' => $this,
            'params' => $options,
            'parent' => $item,
            'additional_headers' => self::getSpecificValueToDisplay('headers', $this->fields),
        ]);

        return true;
    }

    /**
     * @param $string
     * @return string
     * @since 0.85
     */
    public static function cleanHtml($string)
    {
        $begin_strip     = -1;
        $end_strip       = -1;
        $begin_match     = "/<body>/";
        $end_match       = "/<\/body>/";
        $content         = explode("\n", $string);
        $newstring       = '';
        foreach ($content as $ID => $val) {
            // Get last tag for end
            if ($begin_strip >= 0) {
                if (preg_match($end_match, $val)) {
                    $end_strip = $ID;
                    continue;
                }
            }
            if (($begin_strip >= 0) && ($end_strip < 0)) {
                $newstring .= $val;
            }
            // Get first tag for begin
            if ($begin_strip < 0) {
                if (preg_match($begin_match, $val)) {
                    $begin_strip = $ID;
                }
            }
        }
        return $newstring;
    }

    public static function getIcon()
    {
        return "ti ti-notification";
    }
}<|MERGE_RESOLUTION|>--- conflicted
+++ resolved
@@ -93,10 +93,6 @@
         return $actions;
     }
 
-<<<<<<< HEAD
-=======
-
->>>>>>> e0b9650b
     public static function processMassiveActionsForOneItemtype(
         MassiveAction $ma,
         CommonDBTM $item,
