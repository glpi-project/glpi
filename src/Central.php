--- conflicted
+++ resolved
@@ -36,12 +36,8 @@
 use Glpi\Application\View\TemplateRenderer;
 use Glpi\Event;
 use Glpi\Plugin\Hooks;
-<<<<<<< HEAD
-=======
 use Glpi\System\Requirement\PhpSupportedVersion;
-use Glpi\System\Requirement\SafeDocumentRoot;
 use Glpi\System\Requirement\SessionsSecurityConfiguration;
->>>>>>> 9b08710f
 
 /**
  * Central class
@@ -515,7 +511,6 @@
                 . sprintf(__('Run the "%1$s" command to migrate them.'), 'php bin/console migration:unsigned_keys');
             }
 
-<<<<<<< HEAD
             /*
              * Check if there are pending reasons items and the notification is not active
              * If so, display a warning message
@@ -546,17 +541,16 @@
                     __('You have defined pending reasons without any respective active %s.'),
                     $link
                 );
-=======
+            }
+
             $security_requirements = [
                 new PhpSupportedVersion(),
-                new SafeDocumentRoot(),
                 new SessionsSecurityConfiguration(),
             ];
             foreach ($security_requirements as $requirement) {
                 if (!$requirement->isValidated()) {
                     $messages['warnings'] = array_merge(($messages['warnings'] ?? []), $requirement->getValidationMessages());
                 }
->>>>>>> 9b08710f
             }
         }
 
