<?php

/**
 * ---------------------------------------------------------------------
 *
 * GLPI - Gestionnaire Libre de Parc Informatique
 *
 * http://glpi-project.org
 *
 * @copyright 2015-2024 Teclib' and contributors.
 * @copyright 2003-2014 by the INDEPNET Development Team.
 * @licence   https://www.gnu.org/licenses/gpl-3.0.html
 *
 * ---------------------------------------------------------------------
 *
 * LICENSE
 *
 * This file is part of GLPI.
 *
 * This program is free software: you can redistribute it and/or modify
 * it under the terms of the GNU General Public License as published by
 * the Free Software Foundation, either version 3 of the License, or
 * (at your option) any later version.
 *
 * This program is distributed in the hope that it will be useful,
 * but WITHOUT ANY WARRANTY; without even the implied warranty of
 * MERCHANTABILITY or FITNESS FOR A PARTICULAR PURPOSE.  See the
 * GNU General Public License for more details.
 *
 * You should have received a copy of the GNU General Public License
 * along with this program.  If not, see <https://www.gnu.org/licenses/>.
 *
 * ---------------------------------------------------------------------
 */

use Glpi\DBAL\QueryExpression;
use Glpi\DBAL\QueryFunction;

/// Common DataBase Relation Table Manager Class
abstract class CommonDBRelation extends CommonDBConnexity
{
   // Item 1 information
   // * definition
    public static $itemtype_1; // Type ref or field name (must start with itemtype)
    public static $items_id_1; // Field name
   // * entity inheritance
    public static $take_entity_1          = true;
   // * rights
    public static $checkItem_1_Rights     = self::HAVE_SAME_RIGHT_ON_ITEM;
    public static $mustBeAttached_1       = true;
   // * log
    public static $logs_for_item_1        = true;
    public static $log_history_1_add      = Log::HISTORY_ADD_RELATION;
    public static $log_history_1_update   = Log::HISTORY_UPDATE_RELATION;
    public static $log_history_1_delete   = Log::HISTORY_DEL_RELATION;
    public static $log_history_1_lock     = Log::HISTORY_LOCK_RELATION;
    public static $log_history_1_unlock   = Log::HISTORY_UNLOCK_RELATION;

   // Item 2 information
   // * definition
    public static $itemtype_2; // Type ref or field name (must start with itemtype)
    public static $items_id_2; // Field name
   // * entity inheritance
    public static $take_entity_2          = false;
   // * rights
    public static $checkItem_2_Rights     = self::HAVE_SAME_RIGHT_ON_ITEM;
    public static $mustBeAttached_2       = true;
   // * log
    public static $logs_for_item_2        = true;
    public static $log_history_2_add      = Log::HISTORY_ADD_RELATION;
    public static $log_history_2_update   = Log::HISTORY_UPDATE_RELATION;
    public static $log_history_2_delete   = Log::HISTORY_DEL_RELATION;
    public static $log_history_2_lock     = Log::HISTORY_LOCK_RELATION;
    public static $log_history_2_unlock   = Log::HISTORY_UNLOCK_RELATION;

   // Relation between items to check
   /// If both items must be checked for rights (default is only one)
    public static $checkAlwaysBothItems   = false;
   /// If both items must be in viewable each other entities
    public static $check_entity_coherency = true;

    public $no_form_page                  = true;

    /**
     * Search option number to use in parent item log.
     * Value is defined during logging process and unset after it.
     * @var int
     */
    protected $_force_log_option;

    /**
     * Get request cirteria to search for an item
     *
     * @since 9.4
     *
     * @param string  $itemtype Item type
     * @param integer $items_id Item ID
     *
     * @return array|null
     **/
    public static function getSQLCriteriaToSearchForItem($itemtype, $items_id)
    {
        $table = static::getTable();

        $conditions = [];
        $fields     = [
            static::getIndexName(),
            static::$items_id_1 . ' AS items_id_1',
            static::$items_id_2 . ' AS items_id_2'
        ];

       // Check item 1 type
        $where1 = [
            $table . '.' . static::$items_id_1  => $items_id
        ];

        $request = false;
        if (preg_match('/^itemtype/', static::$itemtype_1)) {
            $fields[] = static::$itemtype_1 . ' AS itemtype_1';
            $where1[$table . '.' . static::$itemtype_1] = $itemtype;
            $request = true;
        } else {
            $fields[] = new QueryExpression("'" . static::$itemtype_1 . "' AS itemtype_1");
            if (
                ($itemtype ==  static::$itemtype_1)
                || is_subclass_of($itemtype, static::$itemtype_1)
            ) {
                $request = true;
            }
        }
        if ($request === true) {
            $conditions[] = $where1;
            $fields[] = QueryFunction::if($where1, new QueryExpression('1'), new QueryExpression('0'), 'is_1');
        } else {
            $fields[] = new QueryExpression('0 AS is_1');
        }

       // Check item 2 type
        $where2 = [
            $table . '.' . static::$items_id_2 => $items_id
        ];
        $request = false;
        if (preg_match('/^itemtype/', static::$itemtype_2)) {
            $fields[] = static::$itemtype_2 . ' AS itemtype_2';
            $where2[$table . '.' . static::$itemtype_2] = $itemtype;
            $request = true;
        } else {
            $fields[] = new QueryExpression("'" . static::$itemtype_2 . "' AS itemtype_2");
            if (
                ($itemtype ==  static::$itemtype_2)
                || is_subclass_of($itemtype, static::$itemtype_2)
            ) {
                $request = true;
            }
        }
        if ($request === true) {
            $conditions[] = $where2;
            $fields[] = QueryFunction::if($where2, new QueryExpression('1'), new QueryExpression('0'), 'is_2');
        } else {
            $fields[] = new QueryExpression('0 AS is_2');
        }

        if (count($conditions) != 0) {
            $criteria = [
                'SELECT' => $fields,
                'FROM'   => $table,
                'WHERE'  => ['OR' => $conditions]
            ];
            return $criteria;
        }
        return null;
    }


    /**
     * @since 0.84
     *
     * @param $item            CommonDBTM object
     * @param $relations_id    (default NULL)
     **/
    public static function getOpposite(CommonDBTM $item, &$relations_id = null)
    {
        return static::getOppositeByTypeAndID($item->getType(), $item->getID(), $relations_id);
    }


    /**
     * @since 0.84
     *
     * @param string       $itemtype        Type of the item to search for its opposite
     * @param integer      $items_id        ID of the item to search for its opposite
     * @param integer|null $relations_id
     **/
    public static function getOppositeByTypeAndID($itemtype, $items_id, &$relations_id = null)
    {
        /** @var \DBmysql $DB */
        global $DB;

        if ($items_id < 0) {
            return false;
        }

        $criteria = self::getSQLCriteriaToSearchForItem($itemtype, $items_id);

        if ($criteria !== null) {
            $iterator = $DB->request($criteria);
            if (count($iterator) == 1) {
                $line = $iterator->current();
                if ($line['is_1'] == $line['is_2']) {
                    return false;
                }
                if ($line['is_1'] == 0) {
                    $opposites_id = $line['items_id_1'];
                    $oppositetype = $line['itemtype_1'];
                }
                if ($line['is_2'] == 0) {
                    $opposites_id = $line['items_id_2'];
                    $oppositetype = $line['itemtype_2'];
                }
                if ((isset($oppositetype)) && (isset($opposites_id))) {
                    $opposite = getItemForItemtype($oppositetype);
                    if ($opposite !== false) {
                        if ($opposite->getFromDB($opposites_id)) {
                            if (!is_null($relations_id)) {
                                $relations_id = $line[static::getIndexName()];
                            }
                            return $opposite;
                        }
                        unset($opposite);
                    }
                }
            }
        }
        return false;
    }

    /**
     * Get the opposite itemtype
     * @param class-string<CommonDBTM>|null $itemtype The itemtype to get the opposite of (may be null)
     * @return class-string<CommonDBTM>|null The opposite itemtype or null if not found
     */
    public static function getOppositeItemtype(?string $itemtype): ?string
    {
        if (static::$itemtype_1 === $itemtype || (static::$itemtype_1 === 'itemtype' && static::$itemtype_2 !== null)) {
            return static::$itemtype_2;
        }

        if (static::$itemtype_2 === $itemtype || (static::$itemtype_2 === 'itemtype' && static::$itemtype_1 !== null)) {
            return static::$itemtype_1;
        }
        return null;
    }

    /**
     * @since 0.84
     *
     * @param $number
     *
<<<<<<< HEAD
     * @return CommonDBTM|false
=======
     * @return bool|CommonDBTM
>>>>>>> 137fa6f2
     **/
    public function getOnePeer($number)
    {

        if ($number == 0) {
            $itemtype = static::$itemtype_1;
            $items_id = static::$items_id_1;
        } else if ($number == 1) {
            $itemtype = static::$itemtype_2;
            $items_id = static::$items_id_2;
        } else {
            return false;
        }
        return $this->getConnexityItem($itemtype, $items_id);
    }


    /**
     * Get link object between 2 items
     *
     * @since 0.84
     *
     * @param CommonDBTM $item1 object 1
     * @param CommonDBTM $item2 object 2
     *
     * @return boolean
     **/
    public function getFromDBForItems(CommonDBTM $item1, CommonDBTM $item2)
    {

       // Check items ID
        if (($item1->getID() < 0) || ($item2->getID() < 0)) {
            return false;
        }

        $wheres = [];
        $wheres[static::$items_id_1] = $item1->getID();
        $wheres[static::$items_id_2] = $item2->getID();

       // Check item 1 type
        if (preg_match('/^itemtype/', static::$itemtype_1)) {
            $wheres[static::$itemtype_1] = $item1->getType();
        } else if (!is_a($item1, static::$itemtype_1)) {
            return false;
        }

       // Check item 1 type
        if (preg_match('/^itemtype/', static::$itemtype_2)) {
            $wheres[static::$itemtype_2] = $item2->getType();
        } else if (!is_a($item2, static::$itemtype_2)) {
            return false;
        }
        return $this->getFromDBByCrit($wheres);
    }


    /**
     * Get search function for the class
     *
     * @return array of search option
     **/
    public function rawSearchOptions()
    {
        $tab = [];

        $tab[] = [
            'id'                 => 'common',
            'name'               => __('Characteristics')
        ];

        $tab[] = [
            'id'                 => '2',
            'table'              => $this->getTable(),
            'field'              => 'id',
            'name'               => __('ID'),
            'massiveaction'      => false,
            'datatype'           => 'number'
        ];

        $itemtype1 = static::$itemtype_1;
        if (!preg_match('/^itemtype/', $itemtype1)) {
            $tab[] = [
                'id'                 => '3',
                'table'              => getTableForItemType($itemtype1),
                'field'              => $itemtype1::getIndexName(),
                'linkfield'          => static::$items_id_1,
                'name'               => call_user_func([$itemtype1, 'getTypeName']),
                'datatype'           => 'text',
                'massiveaction'      => false
            ];
        }

        $itemtype2 = static::$itemtype_2;
        if (!preg_match('/^itemtype/', $itemtype2)) {
            $tab[] = [
                'id'                 => '4',
                'table'              => getTableForItemType($itemtype2),
                'field'              => $itemtype2::getIndexName(),
                'linkfield'          => static::$items_id_2,
                'name'               => call_user_func([$itemtype2, 'getTypeName']),
                'datatype'           => 'text',
                'massiveaction'      => false
            ];
        }

        return $tab;
    }


    /**
     * Specific check for check attach for relation 2
     *
     * @since 0.84
     *
     * @param $input Array of data to be added
     *
     * @return boolean
     **/
    public function isAttach2Valid(array &$input)
    {
        return false;
    }


    /**
     * Specific check for check attach for relation 1
     *
     * @since 0.84
     *
     * @param $input Array of data to be added
     *
     * @return boolean
     **/
    public function isAttach1Valid(array &$input)
    {
        return false;
    }


    /**
     * @since 0.84
     *
     * @param $method
     * @param $forceCheckBoth boolean force check both items(false by default)
     *
     * @return boolean
     **/
    public static function canRelation($method, $forceCheckBoth = false)
    {

        $can1 = static::canConnexity(
            $method,
            static::$checkItem_1_Rights,
            static::$itemtype_1,
            static::$items_id_1
        );
        $can2 = static::canConnexity(
            $method,
            static::$checkItem_2_Rights,
            static::$itemtype_2,
            static::$items_id_2
        );

       /// Check only one if SAME RIGHT for both items and not force checkBoth
        if (
            ((static::HAVE_SAME_RIGHT_ON_ITEM == static::$checkItem_1_Rights)
            && (static::HAVE_SAME_RIGHT_ON_ITEM == static::$checkItem_2_Rights))
            && !$forceCheckBoth
        ) {
            if ($can1) {
               // Can view the second one ?
                if (
                    !static::canConnexity(
                        $method,
                        static::HAVE_VIEW_RIGHT_ON_ITEM,
                        static::$itemtype_2,
                        static::$items_id_2
                    )
                ) {
                    return false;
                }
                return true;
            } else if ($can2) {
               // Can view the first one ?
                if (
                    !static::canConnexity(
                        $method,
                        static::HAVE_VIEW_RIGHT_ON_ITEM,
                        static::$itemtype_1,
                        static::$items_id_1
                    )
                ) {
                    return false;
                }
                return true;
            } else {
               // No item have right
                return false;
            }
        }

        return ($can1 && $can2);
    }


    /**
     * @since 0.84
     *
     * @param $method
     * @param $methodNotItem
     * @param $check_entity            (true by default)
     * @param $forceCheckBoth boolean  force check both items (false by default)
     *
     * @return boolean
     **/
    public function canRelationItem($method, $methodNotItem, $check_entity = true, $forceCheckBoth = false)
    {

        $OneWriteIsEnough = (!$forceCheckBoth
                           && ((static::HAVE_SAME_RIGHT_ON_ITEM == static::$checkItem_1_Rights)
                               || (static::HAVE_SAME_RIGHT_ON_ITEM == static::$checkItem_2_Rights)));

        $view1 = false;
        $view2 = false;

        try {
            $item1 = null;
            $can1  = $this->canConnexityItem(
                $method,
                $methodNotItem,
                static::$checkItem_1_Rights,
                static::$itemtype_1,
                static::$items_id_1,
                $item1
            );
            if ($OneWriteIsEnough) {
                 $view1 = $this->canConnexityItem(
                     $method,
                     $methodNotItem,
                     static::HAVE_VIEW_RIGHT_ON_ITEM,
                     static::$itemtype_1,
                     static::$items_id_1,
                     $item1
                 );
            }
        } catch (CommonDBConnexityItemNotFound $e) {
            if (static::$mustBeAttached_1 && !$this->isAttach1Valid($this->fields)) {
                return false;
            }
            $can1         = true;
            $view1        = true;
            $check_entity = false; // If no item, then, we cannot check entities
        }

        try {
            $item2 = null;
            $can2  = $this->canConnexityItem(
                $method,
                $methodNotItem,
                static::$checkItem_2_Rights,
                static::$itemtype_2,
                static::$items_id_2,
                $item2
            );
            if ($OneWriteIsEnough) {
                $view2 = $this->canConnexityItem(
                    $method,
                    $methodNotItem,
                    static::HAVE_VIEW_RIGHT_ON_ITEM,
                    static::$itemtype_2,
                    static::$items_id_2,
                    $item2
                );
            }
        } catch (CommonDBConnexityItemNotFound $e) {
            if (static::$mustBeAttached_2 && !$this->isAttach2Valid($this->fields)) {
                return false;
            }
            $can2         = true;
            $view2        = true;
            $check_entity = false; // If no item, then, we cannot check entities
        }

        if ($OneWriteIsEnough) {
            if (
                (!$can1 && !$can2)
                || ($can1 && !$view2)
                || ($can2 && !$view1)
            ) {
                return false;
            }
        } else {
            if (!$can1 || !$can2) {
                return false;
            }
        }

       // Check coherency of entities
        if ($check_entity && static::$check_entity_coherency) {
           // If one of both extremity is not valid => not allowed !
           // (default is only to check on create and update not for view and delete)
            if (
                (!$item1 instanceof CommonDBTM)
                || (!$item2 instanceof CommonDBTM)
            ) {
                return false;
            }
            if ($item1->isEntityAssign() && $item2->isEntityAssign()) {
                $entity1 = $item1->getEntityID();
                $entity2 = $item2->getEntityID();

                if ($entity1 == $entity2) {
                    return true;
                }
                if (
                    ($item1->isRecursive())
                    && in_array($entity1, getAncestorsOf("glpi_entities", $entity2))
                ) {
                    return true;
                }
                if (
                    ($item2->isRecursive())
                    && in_array($entity2, getAncestorsOf("glpi_entities", $entity1))
                ) {
                    return true;
                }
                return false;
            }
        }

        return true;
    }


    /**
     * @since 0.84
     **/
    public static function canCreate(): bool
    {

        if ((static::$rightname) && (!Session::haveRight(static::$rightname, CREATE))) {
            return false;
        }
        return static::canRelation('canUpdate', static::$checkAlwaysBothItems);
    }


    /**
     * @since 0.84
     **/
    public static function canView(): bool
    {
        if ((static::$rightname) && (!Session::haveRight(static::$rightname, READ))) {
            return false;
        }
       // Always both checks for view
        return static::canRelation('canView', true);
    }


    /**
     * @since 0.84
     **/
    public static function canUpdate(): bool
    {
        if ((static::$rightname) && (!Session::haveRight(static::$rightname, UPDATE))) {
            return false;
        }
        return static::canRelation('canUpdate', static::$checkAlwaysBothItems);
    }


    /**
     * @since 0.84
     **/
    public static function canDelete(): bool
    {
        if ((static::$rightname) && (!Session::haveRight(static::$rightname, DELETE))) {
            return false;
        }
        return static::canRelation('canUpdate', static::$checkAlwaysBothItems);
    }


    /**
     * @since 0.85
     **/
    public static function canPurge(): bool
    {
        if ((static::$rightname) && (!Session::haveRight(static::$rightname, PURGE))) {
            return false;
        }
        return static::canRelation('canUpdate', static::$checkAlwaysBothItems);
    }


    /**
     * @since 0.84
     **/
    public function canCreateItem(): bool
    {
        return $this->canRelationItem(
            'canUpdateItem',
            'canUpdate',
            true,
            static::$checkAlwaysBothItems
        );
    }


    /**
     * @since 0.84
     **/
    public function canViewItem(): bool
    {
        return $this->canRelationItem('canViewItem', 'canView', false, true);
    }


    /**
     * @since 0.84
     **/
    public function canUpdateItem(): bool
    {

        return $this->canRelationItem(
            'canUpdateItem',
            'canUpdate',
            true,
            static::$checkAlwaysBothItems
        );
    }


    /**
     * @since 0.84
     **/
    public function canDeleteItem(): bool
    {

        return $this->canRelationItem(
            'canUpdateItem',
            'canUpdate',
            false,
            static::$checkAlwaysBothItems
        );
    }


    /**
     * @since 9.3.2
     */
    public function canPurgeItem(): bool
    {

        return $this->canRelationItem(
            'canUpdateItem',
            'canUpdate',
            false,
            static::$checkAlwaysBothItems
        );
    }


    public function addNeededInfoToInput($input)
    {

       // is entity missing and forwarding on ?
        if ($this->tryEntityForwarding() && !isset($input['entities_id'])) {
           // Merge both arrays to ensure all the fields are defined for the following checks
            $completeinput = array_merge($this->fields, $input);

            $itemToGetEntity = false;
           // Set the item to allow parent::prepareinputforadd to get the right item ...
            if (static::$take_entity_1) {
                $itemToGetEntity = static::getItemFromArray(
                    static::$itemtype_1,
                    static::$items_id_1,
                    $completeinput
                );
            } else if (static::$take_entity_2) {
                $itemToGetEntity = static::getItemFromArray(
                    static::$itemtype_2,
                    static::$items_id_2,
                    $completeinput
                );
            }

           // Set the item to allow parent::prepareinputforadd to get the right item ...
            if (
                ($itemToGetEntity instanceof CommonDBTM)
                && $itemToGetEntity->isEntityForwardTo(get_called_class())
            ) {
                $input['entities_id']  = $itemToGetEntity->getEntityID();
                $input['is_recursive'] = intval($itemToGetEntity->isRecursive());
            } else {
               // No entity link : set default values
                $input['entities_id']  = Session::getActiveEntity();
                $input['is_recursive'] = 0;
            }
        }
        return $input;
    }


    public function prepareInputForAdd($input)
    {

        if (!is_array($input)) {
            return false;
        }

        return $this->addNeededInfoToInput($input);
    }


    public function prepareInputForUpdate($input)
    {

        if (!is_array($input)) {
            return false;
        }

       // True if item changed
        if (
            !$this->checkAttachedItemChangesAllowed($input, [static::$itemtype_1,
                static::$items_id_1,
                static::$itemtype_2,
                static::$items_id_2
            ])
        ) {
            return false;
        }

        return parent::addNeededInfoToInput($input);
    }


    /**
     * Get the history name of first item
     *
     * @since 0.84
     *
     * @param CommonDBTM $item    CommonDBTM object   the other item (ie. : $item2)
     * @param string     $case : can be overwrite by object
     *                            - 'add' when this CommonDBRelation is added (to and item)
     *                            - 'update item previous' transfert : this is removed from the old item
     *                            - 'update item next' transfert : this is added to the new item
     *                            - 'delete' when this CommonDBRelation is remove (from an item)
     *
     * @return string The name of the entry for the database (ie. : correctly slashed)
     **/
    public function getHistoryNameForItem1(CommonDBTM $item, $case)
    {

        return $item->getNameID(['forceid'    => true,
            'additional' => true
        ]);
    }


    /**
     * Get the history name of second item
     *
     * @since 0.84
     *
     * @param CommonDBTM $item the other item (ie. : $item1)
     * @param string     $case : can be overwrite by object
     *                            - 'add' when this CommonDBRelation is added (to and item)
     *                            - 'update item previous' transfert : this is removed from the old item
     *                            - 'update item next' transfert : this is added to the new item
     *                            - 'delete' when this CommonDBRelation is remove (from an item)
     *
     * @return string the name of the entry for the database (ie. : correctly slashed)
     **/
    public function getHistoryNameForItem2(CommonDBTM $item, $case)
    {

        return $item->getNameID(['forceid'    => true,
            'additional' => true
        ]);
    }


    public function post_addItem()
    {

        if (
            (isset($this->input['_no_history']) && $this->input['_no_history'])
            || (!static::$logs_for_item_1
              && !static::$logs_for_item_2)
        ) {
            return;
        }

        $item1 = $this->getConnexityItem(static::$itemtype_1, static::$items_id_1);
        $item2 = $this->getConnexityItem(static::$itemtype_2, static::$items_id_2);

        if ($item1 instanceof CommonDBTM && $item2 instanceof CommonDBTM) {
            if (
                $item1->dohistory
                && static::$logs_for_item_1
            ) {
                $changes = [
                    (isset($this->_force_log_option) ? $this->_force_log_option : 0),
                    '',
                    $this->getHistoryNameForItem1($item2, 'add'),
                ];
                Log::history(
                    $item1->getID(),
                    $item1->getType(),
                    $changes,
                    $item2->getType(),
                    static::$log_history_1_add
                );
            }

            if ($item2->dohistory && static::$logs_for_item_2) {
                $changes = [
                    '0',
                    '',
                    $this->getHistoryNameForItem2($item1, 'add'),
                ];
                Log::history(
                    $item2->getID(),
                    $item2->getType(),
                    $changes,
                    $item1->getType(),
                    static::$log_history_2_add
                );
            }
        }
    }

    public function post_updateItem($history = true)
    {

        if (
            (isset($this->input['_no_history']) && $this->input['_no_history'])
            || (!static::$logs_for_item_1
              && !static::$logs_for_item_2)
        ) {
            return;
        }

        $items_1 = $this->getItemsForLog(static::$itemtype_1, static::$items_id_1);
        $items_2 = $this->getItemsForLog(static::$itemtype_2, static::$items_id_2);

        $new1 = $items_1['new'];
        if (isset($items_1['previous'])) {
            $previous1 = $items_1['previous'];
        } else {
            $previous1 = $items_1['new'];
        }

        $new2 = $items_2['new'];
        if (isset($items_2['previous'])) {
            $previous2 = $items_2['previous'];
        } else {
            $previous2 = $items_2['new'];
        }

        $oldvalues = $this->oldvalues;
        unset($oldvalues[static::$itemtype_1]);
        unset($oldvalues[static::$items_id_1]);
        unset($oldvalues[static::$itemtype_2]);
        unset($oldvalues[static::$items_id_2]);

        foreach (array_keys($oldvalues) as $field) {
            $changes = $this->getHistoryChangeWhenUpdateField($field);
            if ((!is_array($changes)) || (count($changes) != 3)) {
                continue;
            }
           /// TODO clean management of it
            if (
                $new1 && $new1->dohistory
                && static::$logs_for_item_1
            ) {
                Log::history(
                    $new1->getID(),
                    $new1->getType(),
                    $changes,
                    get_called_class() . '#' . $field,
                    static::$log_history_1_update
                );
            }
            if (
                $new2 && $new2->dohistory
                && static::$logs_for_item_2
            ) {
                Log::history(
                    $new2->getID(),
                    $new2->getType(),
                    $changes,
                    get_called_class() . '#' . $field,
                    static::$log_history_2_update
                );
            }
        }

        if (isset($items_1['previous']) || isset($items_2['previous'])) {
            if (
                $previous2
                && $previous1 && $previous1->dohistory
                && static::$logs_for_item_1
            ) {
                $changes[0] = '0';
                $changes[1] = $this->getHistoryNameForItem1(
                    $previous2,
                    'update item previous'
                );
                $changes[2] = "";
                Log::history(
                    $previous1->getID(),
                    $previous1->getType(),
                    $changes,
                    $previous2->getType(),
                    static::$log_history_1_delete
                );
            }

            if (
                $previous1
                && $previous2 && $previous2->dohistory
                && static::$logs_for_item_2
            ) {
                $changes[0] = '0';
                $changes[1] = $this->getHistoryNameForItem2(
                    $previous1,
                    'update item previous'
                );
                $changes[2] = "";
                Log::history(
                    $previous2->getID(),
                    $previous2->getType(),
                    $changes,
                    $previous1->getType(),
                    static::$log_history_2_delete
                );
            }

            if (
                $new2
                && $new1 && $new1->dohistory
                && static::$logs_for_item_1
            ) {
                $changes[0] = '0';
                $changes[1] = "";
                $changes[2] = $this->getHistoryNameForItem1($new2, 'update item next');
                Log::history(
                    $new1->getID(),
                    $new1->getType(),
                    $changes,
                    $new2->getType(),
                    static::$log_history_1_add
                );
            }

            if (
                $new1
                && $new2 && $new2->dohistory
                && static::$logs_for_item_2
            ) {
                $changes[0] = '0';
                $changes[1] = "";
                $changes[2] = $this->getHistoryNameForItem2($new1, 'update item next');
                Log::history(
                    $new2->getID(),
                    $new2->getType(),
                    $changes,
                    $new1->getType(),
                    static::$log_history_2_add
                );
            }
        }
    }

    public function cleanDBonMarkDeleted()
    {

        if (
            (isset($this->input['_no_history']) && $this->input['_no_history'])
            || (!static::$logs_for_item_1
              && !static::$logs_for_item_2)
        ) {
            return;
        }

        if (
            $this->useDeletedToLockIfDynamic()
            && $this->isDynamic()
        ) {
            $item1 = $this->getConnexityItem(static::$itemtype_1, static::$items_id_1);
            $item2 = $this->getConnexityItem(static::$itemtype_2, static::$items_id_2);

            if ($item1 instanceof CommonDBTM && $item2 instanceof CommonDBTM) {
                if (
                    $item1->dohistory
                    && static::$logs_for_item_1
                ) {
                    $changes = [
                        '0',
                        $this->getHistoryNameForItem1($item2, 'lock'),
                        '',
                    ];

                    Log::history(
                        $item1->getID(),
                        $item1->getType(),
                        $changes,
                        $item2->getType(),
                        static::$log_history_1_lock
                    );
                }

                if (
                    $item2->dohistory
                    && static::$logs_for_item_2
                ) {
                    $changes = [
                        '0',
                        $this->getHistoryNameForItem2($item1, 'lock'),
                        '',
                    ];
                    Log::history(
                        $item2->getID(),
                        $item2->getType(),
                        $changes,
                        $item1->getType(),
                        static::$log_history_2_lock
                    );
                }
            }
        }
    }

    public function post_restoreItem()
    {

        if (
            (isset($this->input['_no_history']) && $this->input['_no_history'])
            || (!static::$logs_for_item_1
              && !static::$logs_for_item_2)
        ) {
            return;
        }

        if (
            $this->useDeletedToLockIfDynamic()
            && $this->isDynamic()
        ) {
            $item1 = $this->getConnexityItem(static::$itemtype_1, static::$items_id_1);
            $item2 = $this->getConnexityItem(static::$itemtype_2, static::$items_id_2);

            if ($item1 instanceof CommonDBTM && $item2 instanceof CommonDBTM) {
                if (
                    $item1->dohistory
                    && static::$logs_for_item_1
                ) {
                    $changes = [
                        '0',
                        '',
                        $this->getHistoryNameForItem1($item2, 'unlock'),
                    ];
                    Log::history(
                        $item1->getID(),
                        $item1->getType(),
                        $changes,
                        $item2->getType(),
                        static::$log_history_1_unlock
                    );
                }

                if (
                    $item2->dohistory
                    && static::$logs_for_item_2
                ) {
                    $changes = [
                        '0',
                        '',
                        $this->getHistoryNameForItem2($item1, 'unlock'),
                    ];
                    Log::history(
                        $item2->getID(),
                        $item2->getType(),
                        $changes,
                        $item1->getType(),
                        static::$log_history_2_unlock
                    );
                }
            }
        }
    }

    public function post_deleteFromDB()
    {

        if (
            (isset($this->input['_no_history']) && $this->input['_no_history'])
            || (!static::$logs_for_item_1
              && !static::$logs_for_item_2)
        ) {
            return;
        }

        $item1 = $this->getConnexityItem(static::$itemtype_1, static::$items_id_1);
        $item2 = $this->getConnexityItem(static::$itemtype_2, static::$items_id_2);

        if ($item1 instanceof CommonDBTM && $item2 instanceof CommonDBTM) {
            if (
                $item1->dohistory
                && static::$logs_for_item_1
            ) {
                $changes = [
                    '0',
                    $this->getHistoryNameForItem1($item2, 'delete'),
                    '',
                ];
                Log::history(
                    $item1->getID(),
                    $item1->getType(),
                    $changes,
                    $item2->getType(),
                    static::$log_history_1_delete
                );
            }

            if (
                $item2->dohistory
                && static::$logs_for_item_2
            ) {
                $changes = [
                    '0',
                    $this->getHistoryNameForItem2($item1, 'delete'),
                    '',
                ];
                Log::history(
                    $item2->getID(),
                    $item2->getType(),
                    $changes,
                    $item1->getType(),
                    static::$log_history_2_delete
                );
            }
        }
    }


    /**
     * @since 0.84
     *
     * @param string               $itemtype
     * @param HTMLTableBase        $base      HTMLTableBase object
     * @param HTMLTableSuperHeader $super     HTMLTableSuperHeader object (default NULL)
     * @param HTMLTableHeader      $father    HTMLTableHeader object (default NULL)
     * @param array                $options
     **/
    public static function getHTMLTableHeader(
        $itemtype,
        HTMLTableBase $base,
        ?HTMLTableSuperHeader $super = null,
        ?HTMLTableHeader $father = null,
        array $options = []
    ) {

        if (isset($options[get_called_class() . '_side'])) {
            $side = $options[get_called_class() . '_side'];
        } else {
            $side = 0;
        }
        $oppositetype = '';
        if (
            ($side == 1)
            || ($itemtype == static::$itemtype_1)
        ) {
            $oppositetype = static::$itemtype_2;
        }
        if (
            ($side == 2)
            || ($itemtype == static::$itemtype_2)
        ) {
            $oppositetype = static::$itemtype_1;
        }
        if (
            class_exists($oppositetype)
            && method_exists($oppositetype, 'getHTMLTableHeader')
        ) {
            $oppositetype::getHTMLTableHeader(get_called_class(), $base, $super, $father, $options);
        }
    }


    /**
     * @since 0.84
     *
     * @param HTMLTableRow  $row      HTMLTableRow object (default NULL)
     * @param CommonDBTM    $item     CommonDBTM object (default NULL)
     * @param HTMLTableCell $father   HTMLTableCell object (default NULL)
     * @param array         $options
     **/
    public static function getHTMLTableCellsForItem(
        ?HTMLTableRow $row = null,
        ?CommonDBTM $item = null,
        ?HTMLTableCell $father = null,
        array $options = []
    ) {
        /** @var \DBmysql $DB */
        global $DB;

        if (empty($item)) {
            if (empty($father)) {
                return;
            }
            $item = $father->getItem();
        }

        $criteria = self::getSQLCriteriaToSearchForItem($item->getType(), $item->getID());
        if ($criteria !== null) {
            $relation = new static();
            $iterator = $DB->request($criteria);
            foreach ($iterator as $line) {
                if ($line['is_1'] != $line['is_2']) {
                    if ($line['is_1'] == 0) {
                        $options['items_id'] = $line['items_id_1'];
                        $oppositetype        = $line['itemtype_1'];
                    } else {
                        $options['items_id'] = $line['items_id_2'];
                        $oppositetype        = $line['itemtype_2'];
                    }
                    if (
                        class_exists($oppositetype)
                        && method_exists($oppositetype, 'getHTMLTableCellsForItem')
                        && $relation->getFromDB($line[static::getIndexName()])
                    ) {
                         $oppositetype::getHTMLTableCellsForItem($row, $relation, $father, $options);
                    }
                }
            }
        }
    }


    /**
     * Affect a CommonDBRelation to a given item. By default, unaffect it
     *
     * @param integer $id       the id of the CommonDBRelation to affect
     * @param integer $peer     the number of the peer (ie.: 0 or 1)
     * @param integer $items_id the id of the new item
     * @param string  $itemtype the type of the new item
     *
     * @return boolean : true on success
     **/
    public function affectRelation($id, $peer, $items_id = 0, $itemtype = '')
    {

        $input = [static::getIndexName() => $id];

        if ($peer == 0) {
            $input[static::$items_id_1] = $items_id;

            if (preg_match('/^itemtype/', static::$itemtype_1)) {
                $input[static::$itemtype_1] = $itemtype;
            }
        } else {
            $input[static::$items_id_2] = $items_id;
            if (preg_match('/^itemtype/', static::$itemtype_2)) {
                $input[static::$itemtype_2] = $itemtype;
            }
        }

        return $this->update($input);
    }


    /**
     * Get all specificities of the current itemtype concerning the massive actions
     *
     * @since 0.85
     *
     * @return array of the specificities:
     *        'select_items_options_1' Base options for item_1 select
     *        'select_items_options_2' Base options for item_2 select
     *        'can_remove_all_at_once' Is it possible to remove all links at once ?
     *        'only_remove_all_at_once' Do we only allow to remove all links at once ?
     *                                  (implies 'can_remove_all_at_once')
     *        'itemtypes'              array of kind of items in case of itemtype as one item
     *        'button_labels'          array of the labels of the button indexed by the action name
     *        'normalized'             array('add', 'remove') of arrays containing each action
     *        'check_both_items_if_same_type' to check if the link already exists, also care of both
     *                                        items are of the same type, then switch them
     *        'can_link_several_times' Is it possible to link items several times ?
     *        'update_id_different'    Do we update the link if it already exists (not used in case
     *                                 of 'can_link_several_times')
     **/
    public static function getRelationMassiveActionsSpecificities()
    {

        return ['select_items_options_1'        => [],
            'dropdown_method_1'             => 'dropdown',
            'select_items_options_2'        => [],
            'dropdown_method_2'             => 'dropdown',
            'can_remove_all_at_once'        => true,
            'only_remove_all_at_once'       => false,
            'itemtypes'                     => [],
            'button_labels'                 => ['add'    => _sx('button', 'Add'),
                'remove' => _sx(
                    'button',
                    'Delete permanently'
                )
            ],
            'normalized'                    => ['add'    => ['add'],
                'remove' => ['remove']
            ],
            'check_both_items_if_same_type' => false,
            'can_link_several_times'        => false,
            'update_if_different'           => false
        ];
    }


    /**
     * Display subForm of the massive action
     *
     * @param MassiveAction $ma           current massive action
     * @param integer       $peer_number  the number of the concerned peer
     *
     * @return void
     **/
    public static function showRelationMassiveActionsSubForm(MassiveAction $ma, $peer_number)
    {
    }


    /**
     * get the type of the item with the name of the action or the types of the input
     *
     * @since 0.85
     *
     * @param MassiveAction $ma current massive action
     *
     * @return int number of the peer
     **/
    public static function getRelationMassiveActionsPeerForSubForm(MassiveAction $ma)
    {

        $items = $ma->getItems();
       // If direct itemtype, then, its easy to find !
        if (isset($items[static::$itemtype_1])) {
            return 2;
        }
        if (isset($items[static::$itemtype_2])) {
            return 1;
        }

       // Else, check if one of both peer is 'itemtype*'
        if (preg_match('/^itemtype/', static::$itemtype_1)) {
            return 2;
        }
        if (preg_match('/^itemtype/', static::$itemtype_2)) {
            return 1;
        }

       // Else we cannot define !
        return 0;
    }


    public static function showMassiveActionsSubForm(MassiveAction $ma)
    {

        $specificities = static::getRelationMassiveActionsSpecificities();
        $action        = $ma->getAction();

       // First, get normalized action : add or remove
        if (in_array($action, $specificities['normalized']['add'])) {
            $normalized_action = 'add';
        } else if (in_array($action, $specificities['normalized']['remove'])) {
            $normalized_action = 'remove';
        } else {
           // If we cannot get normalized action, then, its not for this method !
            return parent::showMassiveActionsSubForm($ma);
        }

        switch ($normalized_action) {
            case 'add':
            case 'remove':
               // Get the peer number. For Document_Item, it depends of the action's name
                $peer_number = static::getRelationMassiveActionsPeerForSubForm($ma);
                switch ($peer_number) {
                    case 1:
                        $peertype = static::$itemtype_1;
                        $peers_id = static::$items_id_1;
                        break;
                    case 2:
                        $peertype = static::$itemtype_2;
                        $peers_id = static::$items_id_2;
                        break;
                    default:
                        exit();
                }
                if (
                    ($normalized_action == 'remove')
                    && ($specificities['only_remove_all_at_once'])
                ) {
                   // If we just want to remove all the items, then just set hidden fields
                    echo Html::hidden('peer_' . $peertype, ['value' => '']);
                    echo Html::hidden('peer_' . $peers_id, ['value' => -1]);
                } else {
                   // Else, it depends if the peer is an itemtype or not
                    $options = $specificities['select_items_options_' . $peer_number];
                   // Do we allow to remove all the items at once ? Then, rename the default value !
                    if (
                        ($normalized_action == 'remove')
                        && $specificities['can_remove_all_at_once']
                    ) {
                        $options['emptylabel'] = __('Remove all at once');
                    }
                    if (preg_match('/^itemtype/', $peertype)) {
                        if (count($specificities['itemtypes']) > 0) {
                            $options['itemtype_name'] = 'peer_' . $peertype;
                            $options['items_id_name'] = 'peer_' . $peers_id;
                            $options['itemtypes']     = $specificities['itemtypes'];
                           // At least, if not forced by user, 'checkright' == true
                            if (!isset($options['checkright'])) {
                                $options['checkright']    = true;
                            }
                            Dropdown::showSelectItemFromItemtypes($options);
                        }
                    } else {
                        $options['name'] = 'peer_' . $peers_id;
                        if (isset($_POST['entity_restrict'])) {
                            $options['entity'] = Session::getMatchingActiveEntities($_POST['entity_restrict']);
                        }
                        if ($normalized_action == 'remove') {
                            $options['nochecklimit'] = true;
                        }
                        $dropdown_method = $specificities['dropdown_method_' . $peer_number];
                        $peertype::$dropdown_method($options);
                    }
                }
               // Allow any relation to display its own fields (NetworkPort_Vlan for tagged ...)
                static::showRelationMassiveActionsSubForm($ma, $peer_number);
                echo "<br><br>" . Html::submit(
                    $specificities['button_labels'][$action],
                    ['name' => 'massiveaction']
                );
                return true;
        }
        return parent::showMassiveActionsSubForm($ma);
    }


    /**
     * @since 0.85
     *
     * Set based array for static::add or static::update in case of massive actions are doing
     * something.
     *
     * @param string     $action  the name of the action
     * @param CommonDBTM $item    the item on which apply the massive action
     * @param integer[]  $ids     ids of the item on which apply the action
     * @param array      $input   input provided by the form ($_POST, $_GET ...)
     *
     * @return array containing the elements
     **/
    public static function getRelationInputForProcessingOfMassiveActions(
        $action,
        CommonDBTM $item,
        array $ids,
        array $input
    ) {
        return [];
    }


    /**
     * @warning this is not valid if $itemtype_1 == $itemtype_2 !
     *
     * @since 0.85
     *
     * @see CommonDBTM::processMassiveActionsForOneItemtype()
     **/
    public static function processMassiveActionsForOneItemtype(
        MassiveAction $ma,
        CommonDBTM $item,
        array $ids
    ) {
        /** @var \DBmysql $DB */
        global $DB;

        $action        = $ma->getAction();
        $input         = $ma->getInput();

        $specificities = static::getRelationMassiveActionsSpecificities();

       // First, get normalized action : add or remove
        if (in_array($action, $specificities['normalized']['add'])) {
            $normalized_action = 'add';
        } else if (in_array($action, $specificities['normalized']['remove'])) {
            $normalized_action = 'remove';
        } else {
           // If we cannot get normalized action, then, its not for this method !
            parent::processMassiveActionsForOneItemtype($ma, $item, $ids);
            return;
        }

        $link     = new static();

       // Get the default 'input' entries from the relation
        $input2   = static::getRelationInputForProcessingOfMassiveActions(
            $action,
            $item,
            $ids,
            $input
        );

       // complete input2 with the right fields from input and define the peer with this information
        foreach ([static::$itemtype_1, static::$items_id_1] as $field) {
            if (isset($input['peer_' . $field])) {
                $input2[$field] = $input['peer_' . $field];
                $item_number = 2;
            }
        }

        foreach ([static::$itemtype_2, static::$items_id_2] as $field) {
            if (isset($input['peer_' . $field])) {
                $input2[$field] = $input['peer_' . $field];
                $item_number = 1;
            }
        }

       // If the fields provided by showMassiveActionsSubForm are not valid then quit !
        if (!isset($item_number)) {
            $ma->itemDone($item->getType(), $ids, MassiveAction::ACTION_KO);
            $ma->addMessage($link->getErrorMessage(ERROR_NOT_FOUND));
            return;
        }

        if ($item_number == 1) {
            $itemtype = static::$itemtype_1;
            $items_id = static::$items_id_1;
            $peertype = static::$itemtype_2;
            $peers_id = static::$items_id_2;
        } else {
            $itemtype = static::$itemtype_2;
            $items_id = static::$items_id_2;
            $peertype = static::$itemtype_1;
            $peers_id = static::$items_id_1;
        }

        if (preg_match('/^itemtype/', $itemtype)) {
            $input2[$itemtype] = $item->getType();
        }

       // Get the peer from the $input2 and the name of its fields
        $peer = static::getItemFromArray($peertype, $peers_id, $input2, true, true, true);

       // $peer not valid => not in DB or try to remove all at once !
        if (!($peer instanceof CommonDBTM) || $peer->isNewItem()) {
            if ((isset($input2[$peers_id])) && ($input2[$peers_id] > 0)) {
                $ma->itemDone($item->getType(), $ids, MassiveAction::ACTION_KO);
                if ($peer instanceof CommonDBTM) {
                    $ma->addMessage($peer->getErrorMessage(ERROR_NOT_FOUND));
                } else {
                    $ma->addMessage($link->getErrorMessage(ERROR_NOT_FOUND));
                }
                return;
            }
            if (
                !$specificities['can_remove_all_at_once']
                && !$specificities['only_remove_all_at_once']
            ) {
                return false;
            }
            $peer = false;
        }

       // Make a link between $item_1, $item_2 and $item and $peer. Thus, we will be able to update
       // $item without having to care about the number of the item
        if ($item_number == 1) {
            $item_1 = &$item;
            $item_2 = &$peer;
        } else {
            $item_1 = &$peer;
            $item_2 = &$item;
        }

        switch ($normalized_action) {
            case 'add':
               // remove all at once only available for remove !
                if (!$peer) {
                    $ma->itemDone($item->getType(), $ids, MassiveAction::ACTION_KO);
                    $ma->addMessage($link->getErrorMessage(ERROR_ON_ACTION));
                    return;
                }
                foreach ($ids as $key) {
                    if (!$item->getFromDB($key)) {
                        $ma->itemDone($item->getType(), $key, MassiveAction::ACTION_KO);
                        $ma->addMessage($item->getErrorMessage(ERROR_NOT_FOUND));
                        continue;
                    }
                    $input2[$items_id] = $item->getID();
                   // If 'can_link_several_times', then, we add the elements !
                    if ($specificities['can_link_several_times']) {
                        if ($link->can(-1, CREATE, $input2)) {
                            if ($link->add($input2)) {
                                $ma->itemDone($item->getType(), $key, MassiveAction::ACTION_OK);
                            } else {
                                $ma->itemDone($item->getType(), $key, MassiveAction::ACTION_KO);
                                $ma->addMessage($link->getErrorMessage(ERROR_ON_ACTION));
                            }
                        } else {
                            $ma->itemDone($item->getType(), $key, MassiveAction::ACTION_NORIGHT);
                            $ma->addMessage($link->getErrorMessage(ERROR_RIGHT));
                        }
                    } else {
                        $link->getEmpty();
                        if (!$link->getFromDBForItems($item_1, $item_2)) {
                            if (
                                ($specificities['check_both_items_if_same_type'])
                                && ($item_1->getType() == $item_2->getType())
                            ) {
                                $link->getFromDBForItems($item_2, $item_1);
                            }
                        }
                        if (!$link->isNewItem()) {
                            if (!$specificities['update_if_different']) {
                                $ma->itemDone($item->getType(), $key, MassiveAction::ACTION_KO);
                                $ma->addMessage($link->getErrorMessage(ERROR_ALREADY_DEFINED));
                                continue;
                            }
                            $input2[static::getIndexName()] = $link->getID();
                            if ($link->can($link->getID(), UPDATE, $input2)) {
                                if ($link->update($input2)) {
                                    $ma->itemDone($item->getType(), $key, MassiveAction::ACTION_OK);
                                } else {
                                    $ma->itemDone($item->getType(), $key, MassiveAction::ACTION_KO);
                                    $ma->addMessage($link->getErrorMessage(ERROR_ON_ACTION));
                                }
                            } else {
                                $ma->itemDone($item->getType(), $key, MassiveAction::ACTION_NORIGHT);
                                $ma->addMessage($link->getErrorMessage(ERROR_RIGHT));
                            }
                           // if index defined, then cannot not add any other link due to index unicity
                            unset($input2[static::getIndexName()]);
                        } else {
                            if ($link->can(-1, CREATE, $input2)) {
                                if ($link->add($input2)) {
                                     $ma->itemDone($item->getType(), $key, MassiveAction::ACTION_OK);
                                } else {
                                    $ma->itemDone($item->getType(), $key, MassiveAction::ACTION_KO);
                                    $ma->addMessage($link->getErrorMessage(ERROR_ON_ACTION));
                                }
                            } else {
                                $ma->itemDone($item->getType(), $key, MassiveAction::ACTION_NORIGHT);
                                $ma->addMessage($link->getErrorMessage(ERROR_RIGHT));
                            }
                        }
                    }
                }
                return;

            case 'remove':
                foreach ($ids as $key) {
                   // First, get the query to find all occurences of the link item<=>key
                    if (!$peer) {
                        $criteria = static::getSQLCriteriaToSearchForItem($item->getType(), $key);
                    } else {
                        if (!$item->getFromDB($key)) {
                            $ma->itemDone($item->getType(), $key, MassiveAction::ACTION_KO);
                            $ma->addMessage($item->getErrorMessage(ERROR_NOT_FOUND));
                            continue;
                        }

                        $WHERE = [
                            static::$items_id_1  => $item_1->getID(),
                            static::$items_id_2  => $item_2->getID()
                        ];
                        if (preg_match('/^itemtype/', static::$itemtype_1)) {
                            $WHERE[static::$itemtype_1] = $item_1->getType();
                        }
                        if (preg_match('/^itemtype/', static::$itemtype_2)) {
                            $WHERE[static::$itemtype_2] = $item_2->getType();
                        }

                        if (
                            ($specificities['check_both_items_if_same_type'])
                            && ($item_1->getType() == $item_2->getType())
                        ) {
                            $ORWHERE = [
                                static::$items_id_1 = $item_2->getID(),
                                static::$items_id_2 = $item_2->getID()
                            ];
                            if (preg_match('/^itemtype/', static::$itemtype_1)) {
                                $ORWHERE[static::$itemtype_1] = $item_2->getType();
                            }
                            if (preg_match('/^itemtype/', static::$itemtype_2)) {
                                $ORWHERE[static::$itemtype_2] = $item_2->getType();
                            }
                            $WHERE = [
                                'OR' => [
                                    $WHERE,
                                    $ORWHERE
                                ]
                            ];
                        }

                        $criteria = [
                            'SELECT' => static::getIndexName(),
                            'FROM'   => static::getTable(),
                            'WHERE'  => $WHERE
                        ];
                    }
                    $request        = $DB->request($criteria);
                    $number_results = count($request);
                    if ($number_results == 0) {
                        $ma->itemDone($item->getType(), $key, MassiveAction::ACTION_KO);
                        $ma->addMessage($link->getErrorMessage(ERROR_NOT_FOUND));
                        continue;
                    }
                    $ok      = 0;
                    $ko      = 0;
                    $noright = 0;
                    foreach ($request as $line) {
                        if ($link->can($line[static::getIndexName()], DELETE)) {
                            if ($link->delete(['id' => $line[static::getIndexName()]])) {
                                $ok++;
                            } else {
                                $ko++;
                                $ma->addMessage($link->getErrorMessage(ERROR_ON_ACTION));
                            }
                        } else {
                            $noright++;
                            $ma->addMessage($link->getErrorMessage(ERROR_RIGHT));
                        }
                    }
                    if ($ok == $number_results) {
                        $ma->itemDone($item->getType(), $key, MassiveAction::ACTION_OK);
                    } else {
                        if ($noright > 0) {
                            $ma->itemDone($item->getType(), $key, MassiveAction::ACTION_NORIGHT);
                        } else if ($ko > 0) {
                            $ma->itemDone($item->getType(), $key, MassiveAction::ACTION_KO);
                        }
                    }
                }
                return;
        }

        parent::processMassiveActionsForOneItemtype($ma, $item, $ids);
    }

    /**
     * Get linked items list for specified item
     *
     * @since 9.3.1
     *
     * @param CommonDBTM $item  Item instance
     * @param boolean    $noent Flag to not compute entity information (see Document_Item::getListForItemParams)
     *
     * @return array
     */
    protected static function getListForItemParams(CommonDBTM $item, $noent = false)
    {
        /** @var \DBmysql $DB */
        global $DB;

        if (Session::isCron()) {
            $noent = true;
        }

        $inverse = $item->getType() == static::$itemtype_1 || static::$itemtype_1 === 'itemtype';

        $link_type  = static::$itemtype_1;
        $link_id    = static::$items_id_1;
        $where_id   = static::$items_id_2;

        if ($inverse === true) {
            $link_type  = static::$itemtype_2;
            if ($link_type == 'itemtype') {
                throw new \RuntimeException(
                    sprintf(
                        'Cannot use getListForItemParams() for a %s',
                        $item->getType()
                    )
                );
            }
            $link_id    = static::$items_id_2;
            $where_id   = static::$items_id_1;
        }

        $link = new $link_type();
        $link_table = getTableForItemType($link_type);

        $params = [
            'SELECT'    => [static::getTable() . '.id AS linkid', $link_table . '.*'],
            'FROM'      => static::getTable(),
            'LEFT JOIN' => [
                $link_table  => [
                    'FKEY'   => [
                        static::getTable()   => $link_id,
                        $link_table          => 'id'
                    ]
                ]
            ],
            'WHERE'     => [
                static::getTable() . '.' . $where_id => $item->fields['id']
            ],
            'ORDER'     => $link_table . '.name'
        ];

        $rel_class = static::class;
        $rel = new $rel_class();
        if ($rel->maybeDynamic()) {
            $params['SELECT'][] = static::getTable() . '.is_dynamic';
        }

        if ($rel->maybeRecursive()) {
            $params['SELECT'][] = static::getTable() . '.is_recursive';
        }

        if ($DB->fieldExists(static::getTable(), 'itemtype')) {
            $params['WHERE'][static::getTable() . '.itemtype'] = $item->getType();
        }

        if ($noent === false && $link->isEntityAssign() && $link_type != Entity::getType()) {
            $params['SELECT'][] = 'glpi_entities.id AS entity';
            $params['INNER JOIN']['glpi_entities'] = [
                'FKEY'   => [
                    $link_table       => 'entities_id',
                    'glpi_entities'   => 'id'
                ]
            ];
            $params['WHERE'] += getEntitiesRestrictCriteria($link_table, '', '', 'auto');
            $params['ORDER'] = ['glpi_entities.completename', $params['ORDER']];
        }

        return $params;
    }

    /**
     * Get linked items list for specified item
     *
     * @since 9.3.1
     *
     * @param CommonDBTM $item Item instance
     * @param integer    $start Start index
     * @param integer    $limit Limit of results. If 0, no limit.
     * @param array      $order The order for the results where the first element is the column name that will be sorted and the second element is the direction of the sorting (ASC or DESC)
     *
     * @return DBmysqlIterator
     */
    public static function getListForItem(CommonDBTM $item, int $start = 0, int $limit = 0, array $order = [])
    {
        /** @var \DBmysql $DB */
        global $DB;

        $params = static::getListForItemParams($item);
        $params['START'] = $start;
        if ($limit > 0) {
            $params['LIMIT'] = $limit;
        }
        if (!empty($order)) {
            $params['ORDER'] = $order;
        }
        return $DB->request($params);
    }

    /**
     * Get distinct item types query parameters
     *
     * @since 9.3.1
     *
     * @param integer $items_id    Object id to restrict on
     * @param array   $extra_where Extra where clause
     *
     * @return array
     */
    protected static function getDistinctTypesParams($items_id, $extra_where = [])
    {
        $params = [
            'SELECT'          => static::$itemtype_2,
            'DISTINCT'        => true,
            'FROM'            => static::getTable(),
            'WHERE'           => [
                static::$items_id_1  => $items_id,
            ] + $extra_where,
            'ORDER'           => static::$itemtype_2
        ];
        return $params;
    }

    /**
     * Get distinct item types
     *
     * @since 9.3.1
     *
     * @param integer $items_id    Object id to restrict on
     * @param array   $extra_where Extra where clause
     *
     * @return DBmysqlIterator
     */
    public static function getDistinctTypes($items_id, $extra_where = [])
    {
        /** @var \DBmysql $DB */
        global $DB;

        $params = static::getDistinctTypesParams($items_id, $extra_where);
        $types_iterator = $DB->request($params);
        return $types_iterator;
    }

    /**
     * Get SELECT param for getTypeItemsQueryParams
     *
     * @param CommonDBTM $item
     *
     * @return array
     */
    public static function getTypeItemsQueryParams_Select(CommonDBTM $item): array
    {
        return [
            $item->getTable() . '.*',
            static::getTable() . '.id AS linkid',
        ];
    }

    /**
     * Get items for an itemtype
     *
     * @since 9.3.1
     *
     * @param integer $items_id Object id to restrict on
     * @param string  $itemtype Type for items to retrieve
     * @param boolean $noent    Flag to not compute entity information (see Document_Item::getTypeItemsQueryParams)
     * @param array   $where    Inital WHERE clause. Defaults to []
     *
     * @return array
     */
    protected static function getTypeItemsQueryParams($items_id, $itemtype, $noent = false, $where = [])
    {
        /** @var \DBmysql $DB */
        global $DB;

        $item = getItemForItemtype($itemtype);
        $order_col = $item->getNameField();

        if ($item instanceof CommonDevice) {
            $order_col = "designation";
        } else if ($item instanceof Item_Devices) {
            $order_col = "itemtype";
        } else if ($item instanceof Ticket || $item instanceof CommonITILValidation || $item instanceof Notepad) {
            $order_col = 'id';
        }

        if (!count($where)) {
            $where = [static::getTable() . '.' . static::$items_id_1  => $items_id];
        }

        $params = [
            'SELECT' => static::getTypeItemsQueryParams_Select($item),
            'FROM'   => $item->getTable(),
            'WHERE'  => $where,
            'LEFT JOIN' => [
                static::getTable() => [
                    'FKEY' => [
                        static::getTable()   => 'items_id',
                        $item->getTable()    => 'id'
                    ]
                ]
            ],
            'ORDER'     => $item->getTable() . '.' . $order_col
        ];

        if ($DB->fieldExists(static::getTable(), 'is_deleted')) {
            $params['WHERE'][static::getTable() . '.is_deleted'] = 0;
        }

        if ($DB->fieldExists(static::getTable(), 'itemtype')) {
            $params['WHERE'][static::getTable() . '.itemtype'] = $itemtype;
        }

        if ($item->maybeTemplate()) {
            $params['WHERE'][$item->getTable() . '.is_template'] = 0;
        }

        if ($noent === false && $item->isEntityAssign() && $itemtype != Entity::getType()) {
            $params['SELECT'][] = 'glpi_entities.id AS entity';
            $params['LEFT JOIN']['glpi_entities'] = [
                'FKEY'   => [
                    $item->getTable() => 'entities_id',
                    'glpi_entities'   => 'id'
                ]
            ];
            $params['WHERE'] += getEntitiesRestrictCriteria($item->getTable(), '', '', $item->maybeRecursive());
            $params['ORDER'] = ['glpi_entities.completename', $params['ORDER']];
        }

        return $params;
    }

    /**
     * Get items for an itemtype
     *
     * @since 9.3.1
     *
     * @param integer $items_id Object id to restrict on
     * @param string  $itemtype Type for items to retrieve
     *
     * @return DBmysqlIterator
     */
    public static function getTypeItems($items_id, $itemtype)
    {
        /** @var \DBmysql $DB */
        global $DB;

        $params = static::getTypeItemsQueryParams($items_id, $itemtype);
        $iterator = $DB->request($params);

        return $iterator;
    }

    /**
     * Count for item
     *
     * @param CommonDBTM $item CommonDBTM object
     *
     * @return integer
     */
    public static function countForItem(CommonDBTM $item)
    {
        /** @var \DBmysql $DB */
        global $DB;

        $params = static::getListForItemParams($item);
        unset($params['SELECT']);
        $params['COUNT'] = 'cpt';
        $iterator = $DB->request($params);

        $cpt = 0;
        foreach ($iterator as $row) {
            $cpt += $row['cpt'];
        }

        return $cpt;
    }

    /**
     * Count items for main itemtype
     *
     * @param CommonDBTM $item              Item instance
     * @param array      $extra_types_where Extra WHERE clause on types
     *
     * @return integer
     **/
    public static function countForMainItem(CommonDBTM $item, $extra_types_where = [])
    {
        /** @var \DBmysql $DB */
        global $DB;

        $nb = 0;

        $types_iterator = static::getDistinctTypes($item->fields['id'], $extra_types_where);
        foreach ($types_iterator as $data) {
            if (!getItemForItemtype($data['itemtype'])) {
                continue;
            }

            $params = static::getTypeItemsQueryParams($item->fields['id'], $data['itemtype']);
            unset($params['SELECT']);
            $params['COUNT'] = 'cpt';
            $iterator = $DB->request($params);

            foreach ($iterator as $row) {
                $nb += $row['cpt'];
            }
        }
        return $nb;
    }

    public static function getItemField($itemtype): string
    {
        if (isset(static::$items_id_1) && getItemtypeForForeignKeyField(static::$items_id_1) == $itemtype) {
            return static::$items_id_1;
        }
        if (isset(static::$items_id_2) && getItemtypeForForeignKeyField(static::$items_id_2) == $itemtype) {
            return static::$items_id_2;
        }

        if (isset(static::$itemtype_1) && isset(static::$itemtype_2) && preg_match('/^itemtype/', static::$itemtype_1) && preg_match('/^itemtype/', static::$itemtype_2)) {
            throw new \RuntimeException('Bad relation (' . $itemtype . ', ' . static::class . ', ' . static::$itemtype_1 . ', ' . static::$itemtype_2 . ')');
        }

        if (isset(static::$itemtype_1) && preg_match('/^itemtype/', static::$itemtype_1)) {
            return static::$items_id_1;
        }
        if (isset(static::$itemtype_2) && preg_match('/^itemtype/', static::$itemtype_2)) {
            return static::$items_id_2;
        }

        throw new \RuntimeException('Cannot guess ');
    }

    public function getForbiddenStandardMassiveAction()
    {
        $forbidden   = parent::getForbiddenStandardMassiveAction();
        $forbidden[] = 'clone';
        return $forbidden;
    }

    /**
     * Check if the given class match $itemtype_1 or $itemtype_2
     *
     * @param string $class
     *
     * @return int 0 (not a part of the relation), 1 ($itemtype_1) or 2 ($itemtype_2)
     */
    public static function getMemberPosition(string $class): int
    {
        if (is_a($class, static::$itemtype_1, true)) {
            return 1;
        } elseif (is_a($class, static::$itemtype_2, true)) {
            return 2;
        } elseif (
            preg_match('/^itemtype/', static::$itemtype_1) === 1
            && preg_match('/^itemtype/', static::$itemtype_2) === 0
        ) {
            return 1;
        } elseif (
            preg_match('/^itemtype/', static::$itemtype_2) === 1
            && preg_match('/^itemtype/', static::$itemtype_1) === 0
        ) {
            return 2;
        } else {
            // Not a member of this relation
            return 0;
        }
    }
}<|MERGE_RESOLUTION|>--- conflicted
+++ resolved
@@ -256,11 +256,7 @@
      *
      * @param $number
      *
-<<<<<<< HEAD
      * @return CommonDBTM|false
-=======
-     * @return bool|CommonDBTM
->>>>>>> 137fa6f2
      **/
     public function getOnePeer($number)
     {
