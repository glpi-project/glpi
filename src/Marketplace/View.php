--- conflicted
+++ resolved
@@ -150,13 +150,11 @@
      */
     public static function checkRegistrationStatus(bool $force = false)
     {
-<<<<<<< HEAD
         if (!$force && static::$offline_mode) {
             return false;
         }
-=======
+
         /** @var array $CFG_GLPI */
->>>>>>> d35432b7
         global $CFG_GLPI;
 
         $messages   = [];
