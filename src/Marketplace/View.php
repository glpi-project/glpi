--- conflicted
+++ resolved
@@ -301,19 +301,11 @@
             $nb_plugins
         );
 
-<<<<<<< HEAD
-        if (strlen($string_filter) > 0) {
-            $nb_plugins = count($plugins);
-        } else {
-            $nb_plugins = $api->getNbPlugins($tag_filter);
-        }
-
         // Clear all output buffers
         while (ob_get_level()) {
             ob_end_clean();
         }
-=======
->>>>>>> bbce75d0
+
         header("X-GLPI-Marketplace-Total: $nb_plugins");
         self::displayList($plugins, "discover", $only_lis, $nb_plugins, $sort, $api->isListTruncated());
     }
