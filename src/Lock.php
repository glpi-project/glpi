<?php

/**
 * ---------------------------------------------------------------------
 *
 * GLPI - Gestionnaire Libre de Parc Informatique
 *
 * http://glpi-project.org
 *
 * @copyright 2015-2024 Teclib' and contributors.
 * @copyright 2003-2014 by the INDEPNET Development Team.
 * @licence   https://www.gnu.org/licenses/gpl-3.0.html
 *
 * ---------------------------------------------------------------------
 *
 * LICENSE
 *
 * This file is part of GLPI.
 *
 * This program is free software: you can redistribute it and/or modify
 * it under the terms of the GNU General Public License as published by
 * the Free Software Foundation, either version 3 of the License, or
 * (at your option) any later version.
 *
 * This program is distributed in the hope that it will be useful,
 * but WITHOUT ANY WARRANTY; without even the implied warranty of
 * MERCHANTABILITY or FITNESS FOR A PARTICULAR PURPOSE.  See the
 * GNU General Public License for more details.
 *
 * You should have received a copy of the GNU General Public License
 * along with this program.  If not, see <https://www.gnu.org/licenses/>.
 *
 * ---------------------------------------------------------------------
 */

use Glpi\Application\View\TemplateRenderer;
use Glpi\Asset\Asset_PeripheralAsset;
use Glpi\DBAL\QueryExpression;
use Glpi\DBAL\QuerySubQuery;
use Glpi\DBAL\QueryUnion;
use Glpi\Plugin\Hooks;
use Glpi\Search\SearchOption;

/**
 * This class manages locks
 * Lock management is available for objects and link between objects. It relies on the use of
 * a is_dynamic field, to incidate if item supports lock, and is_deleted field to incidate if the
 * item or link is locked
 * By setting is_deleted to 0 again, the item is unlocked.
 *
 * Note : GLPI's core supports locks for objects. It's up to the external inventory tool to manage
 * locks for fields
 *
 * @since 0.84
 * @see ObjectLock - Object-level locks
 * @see Lockedfield - Field-level locks
 **/
class Lock extends CommonGLPI
{
    public static function getTypeName($nb = 0)
    {
        return _n('Lock', 'Locks', $nb);
    }

    public static function getIcon()
    {
        return "ti ti-lock";
    }

    /**
     * Display form to unlock fields and links
     *
     * @param CommonDBTM $item the source item
     **/
    public static function showForItem(CommonDBTM $item)
    {
        /**
         * @var array $CFG_GLPI
         * @var \DBmysql $DB
         */
        global $CFG_GLPI, $DB;

        $ID       = $item->getID();
        $itemtype = $item::class;

        //If user doesn't have update right on the item, lock form must not be displayed
        if (!$item->isDynamic() || !$item->can($item->fields['id'], UPDATE)) {
            return false;
        }

        // language=Twig
        $list_info_alert_template = <<<TWIG
            <div class="alert alert-info d-flex align-items-center" role="alert">
                <i class="fas fa-info-circle fa-xl"></i>
                <span class="ms-2">
                    <span class="alert-title">{{ alert_title }}</span>
                    <br>
                    {{ alert_content }}
                </span>
            </div>
TWIG;

        echo TemplateRenderer::getInstance()->renderFromStringTemplate($list_info_alert_template, [
            'alert_title' => __("A locked field is a manually modified field."),
            'alert_content' => __("The automatic inventory will no longer modify this field, unless you unlock it."),
        ]);

        $entries = [];
        $lockedfield = new Lockedfield();
        $lockedfield_table = $lockedfield::getTable();
        if ($lockedfield->isHandled($item)) {
            $subquery = [];

            // get locked field for current itemtype
            $subquery[] = new QuerySubQuery([
                'SELECT' => $lockedfield_table . ".*",
                'FROM'   => $lockedfield_table,
                'WHERE'  => [
                    'OR' => [
                        [
                            $lockedfield_table . '.itemtype'  => $itemtype,
                            $lockedfield_table . '.items_id'  => $ID
                        ], [
                            $lockedfield_table . '.itemtype'  => $itemtype,
                            $lockedfield_table . '.is_global' => 1
                        ]
                    ]
                ]
            ]);

            // get locked field for other lockable object
            foreach ($CFG_GLPI['inventory_lockable_objects'] as $lockable_itemtype) {
                $lockable_itemtype_table = getTableForItemType($lockable_itemtype);
                $lockable_object = new $lockable_itemtype();
                $query  = [
                    'SELECT' => $lockedfield_table . ".*",
                    'FROM'   => $lockedfield_table,
                    'LEFT JOIN' => [
                        $lockable_itemtype_table   => [
                            'FKEY'   => [
                                $lockedfield_table  => 'items_id',
                                $lockable_itemtype_table   => 'id'
                            ]
                        ]
                    ],
                    'WHERE'  => [
                        'OR' => [
                            [
                                $lockedfield_table . '.itemtype'  => $lockable_itemtype,
                                $lockedfield_table . '.items_id'  => new QueryExpression($DB::quoteName($lockable_itemtype_table . '.id'))
                            ], [
                                $lockedfield_table . '.itemtype'  => $lockable_itemtype,
                                $lockedfield_table . '.is_global' => 1
                            ]
                        ]
                    ]
                ];

                if ($lockable_object instanceof CommonDBConnexity) {
                    $connexity_criteria = $lockable_itemtype::getSQLCriteriaToSearchForItem($itemtype, $ID);
                    if ($connexity_criteria === null) {
                        continue;
                    }
                    $query['WHERE'][] = $connexity_criteria['WHERE'];
                    if ($lockable_object->isField('is_deleted')) {
                        $query['WHERE'][] = [
                            $lockable_object::getTableField('is_deleted') => 0
                        ];
                    }
                } elseif (in_array($lockable_itemtype, $CFG_GLPI['directconnect_types'], true)) {
                    //we need to restrict scope with Asset_PeripheralAsset to prevent loading of all lockedfield
                    $query['LEFT JOIN'][Asset_PeripheralAsset::getTable()] =
                    [
                        'FKEY'   => [
                            Asset_PeripheralAsset::getTable() => 'items_id_peripheral',
                            $lockable_itemtype::getTable()    => 'id'
                        ]
                    ];
                    $query['WHERE'][] = [
                        Asset_PeripheralAsset::getTable() . '.' . 'itemtype_asset' => $itemtype,
                        Asset_PeripheralAsset::getTable() . '.' . 'items_id_asset' => $ID,
                        Asset_PeripheralAsset::getTable() . '.is_deleted'          => 0
                    ];
                } elseif ($lockable_object->isField('itemtype') && $lockable_object->isField('items_id')) {
                    $query['WHERE'][] = [
                        $lockable_itemtype::getTable() . '.itemtype'  => $itemtype,
                        $lockable_itemtype::getTable() . '.items_id'  => $ID
                    ];
                    if ($lockable_object->isField('is_deleted')) {
                        $query['WHERE'][] = [
                            $lockable_object::getTableField('is_deleted') => 0
                        ];
                    }
                }
                $subquery[] = new QuerySubQuery($query);
            }

            $union = new QueryUnion($subquery);
            $locked_iterator = $DB->request([
                'FROM' => $union
            ]);

            //get fields labels
            $search_options = SearchOption::getOptionsForItemtype($itemtype);
            foreach ($search_options as $search_option) {
                //exclude SO added by dropdown part (to get real name)
                //ex : Manufacturer != Firmware : Manufacturer
                if (isset($search_option['table']) && $search_option['table'] === getTableForItemType($itemtype)) {
                    if (isset($search_option['linkfield'])) {
                        $so_fields[$search_option['linkfield']] = $search_option['name'];
                    } else if (isset($search_option['field'])) {
                        $so_fields[$search_option['field']] = $search_option['name'];
                    }
                }
            }

            foreach ($locked_iterator as $row) {
                $field_label = $row['field'];
                if (isset($so_fields[$row['field']])) {
                    $field_label = $so_fields[$row['field']];
                } else if (isForeignKeyField($row['field'])) {
                    // on fkey, we can try to retrieve the object
                    $object = getItemtypeForForeignKeyField($row['field']);
                    if ($object !== 'UNKNOWN') {
                        $field_label = $object::getTypeName(1);
                    }
                }

                if ($row['is_global']) {
                    $field_label .= ' (' . __('Global') . ')';
                }

                //load object
                $object = new $row['itemtype']();
                $object->getFromDB($row['items_id']);

                $default_itemtype_label = $row['itemtype']::getTypeName();
                $default_object_link    = $object->getLink();
                $default_itemtype       = $row['itemtype'];
                $default_items_id       = null;

                // get real type name from Item_Devices
                // ex: get 'Hard drives' instead of 'Hard drive items'
                if (get_parent_class($row['itemtype']) === Item_Devices::class) {
                    $default_itemtype =  $row['itemtype']::$itemtype_2;
                    $default_items_id =  $row['itemtype']::$items_id_2;
                    $default_itemtype_label = $row['itemtype']::$itemtype_2::getTypeName();
                    // get real type name from CommonDBRelation
                    // ex: get 'Operating System' instead of 'Item operating systems'
                } elseif (get_parent_class($row['itemtype']) === CommonDBRelation::class) {
                    // For CommonDBRelation
                    // $itemtype_1 / $items_id_1 and $itemtype_2 / $items_id_2 can be inverted

                    // ex: Item_Software have
                    // $itemtype_1 = 'itemtype';
                    // $items_id_1 = 'items_id';
                    // $itemtype_2 = 'SoftwareVersion';
                    // $items_id_2 = 'softwareversions_id';
                    if (str_starts_with($row['itemtype']::$itemtype_1, 'itemtype')) {
                        $default_itemtype =  $row['itemtype']::$itemtype_2;
                        $default_items_id =  $row['itemtype']::$items_id_2;
                        $default_itemtype_label = $row['itemtype']::$itemtype_2::getTypeName();
                    } else {
                        // ex: Item_OperatingSystem have
                        // $itemtype_1 = 'OperatingSystem';
                        // $items_id_1 = 'operatingsystems_id';
                        // $itemtype_2 = 'itemtype';
                        // $items_id_2 = 'items_id';
                        $default_itemtype =  $row['itemtype']::$itemtype_1;
                        $default_items_id =  $row['itemtype']::$items_id_1;
                        $default_itemtype_label = $row['itemtype']::$itemtype_1::getTypeName();
                    }
                }

                // specific link for CommonDBRelation itemtype (like Item_OperatingSystem)
                // get 'real' object name inside URL name
                // ex: get 'Ubuntu 22.04.1 LTS' instead of 'Computer asus-desktop'
                if ($default_items_id !== null && is_a($row['itemtype'], CommonDBRelation::class, true)) {
                    $related_object = new $default_itemtype();
                    $related_object->getFromDB($object->fields[$default_items_id]);
                    $name = htmlspecialchars($related_object->getName());
                    $default_object_link = "<a href='" . $object->getLinkURL() . "'" . $name . ">" . $name . "</a>";
                }

                $entries[] = [
                    'itemtype' => Lockedfield::class,
                    'id'       => $row['id'],
                    'showmassiveactions' => $row['is_global'] === 0 && ($lockedfield->can($row['id'], UPDATE) || $lockedfield->can($row['id'], PURGE)),
                    'field'    => $field_label,
                    'type'     => $default_itemtype_label,
                    'link'     => $default_object_link,
                    'value'    => $row['value']
                ];
            }
        }

        TemplateRenderer::getInstance()->display('components/datatable.html.twig', [
            'is_tab' => true,
            'nopager' => true,
            'nofilter' => true,
            'nosort' => true,
            'super_header' => _n('Locked field', 'Locked fields', Session::getPluralNumber()),
            'columns' => [
                'field' => _n('Field', 'Fields', 1),
                'type' => __('Itemtype'),
                'link' => _n('Link', 'Links', 1),
                'value' => __('Last inventoried value')
            ],
            'formatters' => [
                'link' => 'raw_html',
            ],
            'entries' => $entries,
            'total_number' => count($entries),
            'filtered_number' => count($entries),
            'showmassiveactions' => count(array_filter($entries, static function ($entry) {
                return $entry['showmassiveactions'];
            })) > 0,
            'massiveactionparams' => [
                'num_displayed' => count($entries),
                'container'     => 'mass' . static::class . mt_rand()
            ]
        ]);

        // Open the form used for the custom checkboxes to unlock items (Not using massive actions)
        $twig_params = [
            'itemtype' => $itemtype,
            'id'       => $ID
        ];
        // language=Twig
        echo TemplateRenderer::getInstance()->renderFromStringTemplate(<<<TWIG
            <form method="post" id="lock_form" name="lock_form" class="mt-5" action="{{ 'Lock'|itemtype_form_path }}">
                <input type="hidden" name="id" value="{{ id }}">
                <input type="hidden" name="itemtype" value="{{ itemtype }}">
TWIG, $twig_params);

        $subtables = [];
        //Use a hook to allow external inventory tools to manage per field lock
        ob_start();
        Plugin::doHookFunction(Hooks::DISPLAY_LOCKED_FIELDS, [
            'item'   => $item,
            'header' => false
        ]);
<<<<<<< HEAD
        $results = ob_get_clean();
        $subtables[] = [
            'raw_body' => $results
        ];
=======
        $header |= $results['header'];

        echo "<div class='alert alert-primary d-flex align-items-center mb-4' role='alert'>";
        echo "<i class='fas fa-info-circle fa-xl'></i>";
        echo "<span class='ms-2'>";
        echo __("A locked item is a manually deleted item, for example a monitor.");
        echo "<br>";
        echo __("The automatic inventory will no longer handle this item, unless you unlock it.");
        echo "</span>";
        echo "</div>";

        //Special locks for computers only
        if ($itemtype == 'Computer') {
            //computer_item
            $computer_item = new Computer_Item();
            $types = $CFG_GLPI['directconnect_types'];
            foreach ($types as $type) {
                $params = ['is_dynamic'    => 1,
                    'is_deleted'    => 1,
                    'computers_id'  => $ID,
                    'itemtype'      => $type
                ];
                $params['FIELDS'] = ['id', 'items_id'];
                $first  = true;
                foreach ($DB->request(Computer_Item::getTable(), $params) as $line) {
                    /** @var CommonDBTM $asset */
                    $asset = new $type();
                    $asset->getFromDB($line['items_id']);
                    if ($first) {
                        echo "<tr>";
                        echo "<th width='10'></th>";
                        echo "<th>" . $asset::getTypeName(Session::getPluralNumber()) . "</th>";
                        echo "<th>" . __('Serial number') . "</th>";
                        echo "<th>" . __('Inventory number') . "</th>";
                        echo "<th>" . __('Automatic inventory') . "</th>";
                        echo "</tr>";
                        $first = false;
                    }
>>>>>>> 137fa6f2

        echo TemplateRenderer::getInstance()->renderFromStringTemplate($list_info_alert_template, [
            'alert_title' => __("A locked item is a manually deleted connection, for example a monitor."),
            'alert_content' => __("The automatic inventory will no longer handle this item, unless you unlock it."),
        ]);

        if (
            in_array($itemtype, Asset_PeripheralAsset::getPeripheralHostItemtypes(), true)
            || $itemtype === Computer::class && count($CFG_GLPI['directconnect_types'])
        ) {
            $types = $CFG_GLPI['directconnect_types'];
            $it = $DB->request([
                'SELECT' => ['id', 'itemtype_peripheral', 'items_id_peripheral'],
                'FROM'   => Asset_PeripheralAsset::getTable(),
                'WHERE'  => [
                    'itemtype_asset'      => $itemtype,
                    'items_id_asset'      => $ID,
                    'is_dynamic'          => 1,
                    'is_deleted'          => 1,
                    'itemtype_peripheral' => $CFG_GLPI['directconnect_types'],
                ]
            ]);
            $results = iterator_to_array($it);
            // Calculate reverse lookup array to avoid array_search in the callback
            $types_flipped = array_flip($types);
            // Sort results to match the order of the types in $CFG_GLPI['directconnect_types']
            usort($results, static function ($a, $b) use ($types_flipped) {
                return $types_flipped[$a['itemtype_peripheral']] - $types_flipped[$b['itemtype_peripheral']];
            });

            $subtable = [
                'columns' => [
                    'chk' => '',
                    'type' => __('Asset type'),
                    'item' => _n('Item', 'Items', 1),
                    'serial' => __('Serial number'),
                    'inventory' => __('Inventory number'),
                    'is_dynamic' => __('Automatic inventory')
                ],
                'formatters' => [
                    'chk' => 'raw_html',
                    'item' => 'raw_html',
                ],
                'entries' => []
            ];

            foreach ($results as $result) {
                /** @var CommonDBTM $asset */
                $peripheral = getItemForItemtype($result['itemtype_peripheral']);
                if ($peripheral === false || $peripheral->getFromDB($result['items_id_peripheral']) === false) {
                    // ignore orphan data
                    continue;
                }
                $relation_item = new Asset_PeripheralAsset();
                $show_checkbox = $relation_item->can($result['id'], UPDATE) || $relation_item->can($result['id'], PURGE);
                $subtable['entries'][] = [
                    'chk' => $show_checkbox ? "<input type='checkbox' name='Computer_Item[{$result['id']}]'>" : '',
                    'type' => $peripheral::getTypeName(),
                    'item' => $peripheral->getLink(),
                    'serial' => $peripheral->fields['serial'],
                    'inventory' => $peripheral->fields['otherserial'],
                    'is_dynamic' => Dropdown::getYesNo($peripheral->fields['is_dynamic'])
                ];
            }
            $subtables[] = $subtable;
        }

        if (in_array($itemtype, $CFG_GLPI['disk_types'], true)) {
            //items disks
            $item_disk = new Item_Disk();
            $item_disks = $DB->request([
                'FROM'  => $item_disk::getTable(),
                'WHERE' => [
                    'is_dynamic'   => 1,
                    'is_deleted'   => 1,
                    'items_id'     => $ID,
                    'itemtype'     => $itemtype
                ]
            ]);
            $subtable = [
                'nopager' => true,
                'nosort' => true,
                'nofilter' => true,
                'columns' => [
                    'chk' => '',
                    'item' => $item_disk::getTypeName(1),
                    'partition' => __('Partition'),
                    'mountpoint' => __('Mount point'),
                    'is_dynamic' => __('Automatic inventory')
                ],
                'formatters' => [
                    'chk' => 'raw_html',
                    'item' => 'raw_html',
                ],
                'entries' => []
            ];

            foreach ($item_disks as $line) {
                $item_disk->getFromResultSet($line);
                $show_checkbox = $item_disk->can($line['id'], UPDATE) || $item_disk->can($item_disk->getID(), PURGE);
                $subtable['entries'][] = [
                    'chk' => $show_checkbox ? "<input type='checkbox' name='Item_Disk[{$item_disk->getID()}]'>" : '',
                    'item' => $item_disk->getLink(),
                    'partition' => $item_disk->fields['device'],
                    'mountpoint' => $item_disk->fields['mountpoint'],
                    'is_dynamic' => Dropdown::getYesNo($item_disk->fields['is_dynamic'])
                ];
            }
            $subtables[] = $subtable;
        }

        $item_vm = new ItemVirtualMachine();
        $item_vms = $DB->request([
            'FROM'  => $item_vm::getTable(),
            'WHERE' => [
                'is_dynamic'   => 1,
                'is_deleted'   => 1,
                'itemtype'     => $itemtype,
                'items_id'     => $ID
            ]
        ]);
        $subtable = [
            'columns' => [
                'chk' => '',
                'type' => $item_vm::getTypeName(1),
                'uuid' => __('UUID'),
                'machine' => __('Machine'),
                'is_dynamic' => __('Automatic inventory')
            ],
            'formatters' => [
                'chk' => 'raw_html',
                'machine' => 'raw_html',
            ],
            'entries' => []
        ];

        foreach ($item_vms as $line) {
            $item_vm->getFromResultSet($line);
            $show_checkbox = $item_vm->can($line['id'], UPDATE) || $item_vm->can($item_vm->getID(), PURGE);

            $url = "";
            if ($link_item = ItemVirtualMachine::findVirtualMachine($item_vm->fields)) {
                $item = new $itemtype();
                if ($item->can($link_item, READ)) {
                    $url  = "<a href='" . $item->getFormURLWithID($link_item) . "'>";
                    $url .= htmlspecialchars($item->fields["name"]) . "</a>";

                    $tooltip = "<table><tr><td>" . __s('Name') . "</td><td>" . htmlspecialchars($item->fields['name']) .
                        '</td></tr>';
                    if (isset($item->fields['serial'])) {
                        $tooltip .= "<tr><td>" . __s('Serial number') . "</td><td>" . htmlspecialchars($item->fields['serial']) .
                            '</td></tr>';
                    }
                    if (isset($item->fields['comment'])) {
                        $tooltip .= "<tr><td>" . __s('Comments') . "</td><td>" . htmlspecialchars($item->fields['comment']) .
                            '</td></tr></table>';
                    }

                    $url .= "&nbsp; " . Html::showToolTip($tooltip, ['display' => false]);
                } else {
                    $url = htmlspecialchars($item->fields['name']);
                }
            }
            $subtable['entries'][] = [
                'chk' => $show_checkbox ? "<input type='checkbox' name='ItemVirtualMachine[{$item_vm->getID()}]'>" : '',
                'type' => $item_vm::getTypeName(),
                'uuid' => $item_vm->fields['uuid'],
                'machine' => $url,
                'is_dynamic' => Dropdown::getYesNo($item_vm->fields['is_dynamic'])
            ];
        }
        $subtables[] = $subtable;

        // Software versions
        $item_sv = new Item_SoftwareVersion();
        $item_sv_table = Item_SoftwareVersion::getTable();

        $iterator = $DB->request([
            'SELECT'    => [
                'isv.id AS id',
                'sv.name AS version',
                's.name AS software'
            ],
            'FROM'      => "{$item_sv_table} AS isv",
            'LEFT JOIN' => [
                'glpi_softwareversions AS sv' => [
                    'FKEY' => [
                        'isv' => 'softwareversions_id',
                        'sv'  => 'id'
                    ]
                ],
                'glpi_softwares AS s'         => [
                    'FKEY' => [
                        'sv'  => 'softwares_id',
                        's'   => 'id'
                    ]
                ]
            ],
            'WHERE'     => [
                'isv.is_deleted'  => 1,
                'isv.is_dynamic'  => 1,
                'isv.items_id'    => $ID,
                'isv.itemtype'    => $itemtype,
            ]
        ]);
        $subtable = [
            'columns' => [
                'chk' => '',
                'software' => Software::getTypeName(1),
                'version' => SoftwareVersion::getTypeName(1),
                'date_install' => __('Installation date'),
                'is_dynamic' => __('Automatic inventory')
            ],
            'formatters' => [
                'chk' => 'raw_html',
                'date_install' => 'datetime',
            ],
            'entries' => []
        ];

        foreach ($iterator as $data) {
            $item_sv->getFromDB($data['id']);
            $show_checkbox = $item_sv->can($data['id'], UPDATE) || $item_sv->can($data['id'], PURGE);
            $subtable['entries'][] = [
                'chk' => $show_checkbox ? "<input type='checkbox' name='Item_SoftwareVersion[{$item_sv->getID()}]'>" : '',
                'software' => $data['software'],
                'version' => $data['version'],
                'date_install' => $item_sv->fields['date_install'],
                'is_dynamic' => Dropdown::getYesNo($item_sv->fields['is_dynamic'])
            ];
        }
        $subtables[] = $subtable;

        //Software licenses
        $item_sl = new Item_SoftwareLicense();
        $item_sl_table = Item_SoftwareLicense::getTable();

        $iterator = $DB->request([
            'SELECT'    => [
                'isl.id AS id',
                'sl.name AS license',
                's.name AS software'
            ],
            'FROM'      => "{$item_sl_table} AS isl",
            'LEFT JOIN' => [
                'glpi_softwarelicenses AS sl' => [
                    'FKEY' => [
                        'isl' => 'softwarelicenses_id',
                        'sl'  => 'id'
                    ]
                ],
                'glpi_softwares AS s'         => [
                    'FKEY' => [
                        'sl'  => 'softwares_id',
                        's'   => 'id'
                    ]
                ]
            ],
            'WHERE'     => [
                'isl.is_deleted'  => 1,
                'isl.is_dynamic'  => 1,
                'isl.items_id'    => $ID,
                'isl.itemtype'    => $itemtype,
            ]
        ]);

        $subtable = [
            'columns' => [
                'chk' => '',
                'license' => SoftwareLicense::getTypeName(1),
                'software' => Software::getTypeName(1),
                'version' => __('Version in use'),
                'is_dynamic' => __('Automatic inventory')
            ],
            'formatters' => [
                'chk' => 'raw_html',
            ],
            'entries' => []
        ];

        foreach ($iterator as $data) {
            $item_sl->getFromDB($data['id']);
            $show_checkbox = $item_sl->can($data['id'], UPDATE) || $item_sl->can($data['id'], PURGE);

            $slicence = new SoftwareLicense();
            $slicence->getFromDB($item_sl->fields['softwarelicenses_id']);
            $software = new Software();
            $software_name = "";
            if ($software->getFromDB($slicence->fields['softwares_id'])) {
                $software_name = $software->fields['name'];
            }
            $sversion = new SoftwareVersion();
            $version_name = "";
            if ($sversion->getFromDB($slicence->fields['softwareversions_id_use'])) {
                $version_name = $sversion->fields['name'];
            }

            $subtable['entries'][] = [
                'chk' => $show_checkbox ? "<input type='checkbox' name='Item_SoftwareLicense[{$item_sl->getID()}]'>" : '',
                'license' => $slicence->fields['name'],
                'software' => $software_name,
                'version' => $version_name,
                'is_dynamic' => Dropdown::getYesNo($item_sl->fields['is_dynamic'])
            ];
        }
        $subtables[] = $subtable;

        $networkport = new NetworkPort();
        $networkports = $DB->request([
            'FROM'  => $networkport::getTable(),
            'WHERE' => [
                'is_dynamic' => 1,
                'is_deleted' => 1,
                'items_id'   => $ID,
                'itemtype'   => $itemtype
            ]
        ]);
        $subtable = [
            'columns' => [
                'chk' => '',
                'item' => NetworkPort::getTypeName(1),
                'port_type' => NetworkPortType::getTypeName(1),
                'mac' => __('MAC'),
                'is_dynamic' => __('Automatic inventory')
            ],
            'formatters' => [
                'chk' => 'raw_html',
                'item' => 'raw_html',
            ],
            'entries' => []
        ];

        foreach ($networkports as $line) {
            $networkport->getFromResultSet($line);
            $show_checkbox = $networkport->can($networkport->getID(), UPDATE) || $networkport->can($networkport->getID(), PURGE);
            $subtable['entries'][] = [
                'chk' => $show_checkbox ? "<input type='checkbox' name='NetworkPort[{$networkport->getID()}]'>" : '',
                'item' => $networkport->getLink(),
                'port_type' => $networkport->fields['instantiation_type'],
                'mac' => $networkport->fields['mac'],
                'is_dynamic' => Dropdown::getYesNo($networkport->fields['is_dynamic'])
            ];
        }
        $subtables[] = $subtable;

        $networkname = new NetworkName();
        $networknames = $DB->request([
            'SELECT' => ['glpi_networknames.*'],
            'FROM'  => $networkname::getTable(),
            'INNER JOIN' => [ // These joins are used to filter the network names that are linked to the current item's network ports
                'glpi_networkports' => [
                    'ON' => [
                        'glpi_networknames' => 'items_id',
                        'glpi_networkports' => 'id', [
                            'AND' => [
                                'glpi_networkports.itemtype'  => $itemtype,
                            ]
                        ]
                    ]
                ]
            ],
            'WHERE' => [
                'glpi_networkports.items_id'   => $ID,
                'glpi_networknames.is_dynamic' => 1,
                'glpi_networknames.is_deleted' => 1,
                'glpi_networknames.itemtype'   => 'NetworkPort',
            ]
        ]);
        $subtable = [
            'columns' => [
                'chk' => '',
                'item' => NetworkName::getTypeName(1),
                'fqdn' => __('FQDN'),
                'placeholder' => '',
                'is_dynamic' => __('Automatic inventory')
            ],
            'formatters' => [
                'chk' => 'raw_html',
                'item' => 'raw_html',
            ],
            'entries' => []
        ];

        foreach ($networknames as $line) {
            $networkname->getFromResultSet($line);
            $show_checkbox = $networkname->can($networkname->getID(), UPDATE) || $networkname->can($networkname->getID(), PURGE);
            $fqdn = new FQDN();
            $fqdn_name = "";
            if ($fqdn->getFromDB($networkname->fields['fqdns_id'])) {
                $fqdn_name = $fqdn->fields['name'];
            }

            $subtable['entries'][] = [
                'chk' => $show_checkbox ? "<input type='checkbox' name='NetworkName[{$networkname->getID()}]'>" : '',
                'item' => $networkname->getLink(),
                'fqdn' => $fqdn_name,
                'placeholder' => '',
                'is_dynamic' => Dropdown::getYesNo($networkname->fields['is_dynamic'])
            ];
        }
        $subtables[] = $subtable;

        $ipaddress = new IPAddress();
        $ipaddresses = $DB->request([
            'SELECT' => ['glpi_ipaddresses.*'],
            'FROM'  => $ipaddress::getTable(),
            'INNER JOIN' => [ // These joins are used to filter the IP addresses that are linked to the current item's network ports
                'glpi_networknames' => [
                    'ON' => [
                        'glpi_ipaddresses' => 'items_id',
                        'glpi_networknames' => 'id', [
                            'AND' => [
                                'glpi_networknames.itemtype'  => 'NetworkPort',
                            ]
                        ]
                    ]
                ],
                'glpi_networkports' => [
                    'ON' => [
                        'glpi_networknames' => 'items_id',
                        'glpi_networkports' => 'id', [
                            'AND' => [
                                'glpi_networkports.itemtype'  => $itemtype,
                            ]
                        ]
                    ]
                ]
            ],
            'WHERE' => [
                'glpi_networkports.items_id'  => $ID,
                'glpi_ipaddresses.is_dynamic' => 1,
                'glpi_ipaddresses.is_deleted' => 1,
                'glpi_ipaddresses.itemtype'   => 'NetworkName',
            ]
        ]);
        $subtable = [
            'columns' => [
                'chk' => '',
                'item' => IPAddress::getTypeName(1),
                'version' => _n('Version', 'Versions', 1),
                'placeholder' => '',
                'is_dynamic' => __('Automatic inventory')
            ],
            'formatters' => [
                'chk' => 'raw_html',
            ],
            'entries' => []
        ];

        foreach ($ipaddresses as $line) {
            $ipaddress->getFromResultSet($line);
            $show_checkbox = $ipaddress->can($ipaddress->getID(), UPDATE) || $ipaddress->can($ipaddress->getID(), PURGE);
            $subtable['entries'][] = [
                'chk' => $show_checkbox ? "<input type='checkbox' name='IPAddress[{$ipaddress->getID()}]'>" : '',
                'item' => $ipaddress->fields['name'],
                'version' => $ipaddress->fields['version'],
                'placeholder' => '',
                'is_dynamic' => Dropdown::getYesNo($ipaddress->fields['is_dynamic'])
            ];
        }
        $subtables[] = $subtable;

        $types = Item_Devices::getDeviceTypes();
        $nb    = 0;
        foreach ($types as $type) {
            $nb += countElementsInTable(
                getTableForItemType($type),
                [
                    'items_id'   => $ID,
                    'itemtype'   => $itemtype,
                    'is_dynamic' => 1,
                    'is_deleted' => 1
                ]
            );
        }
        if ($nb) {
            $subtable = [
                'columns' => [
                    'chk' => '',
                    'item' => _n('Component', 'Components', 1),
                    'placeholder_1' => '',
                    'placeholder_2' => '',
                    'is_dynamic' => __('Automatic inventory')
                ],
                'formatters' => [
                    'chk' => 'raw_html',
                    'item' => 'raw_html',
                ],
                'entries' => []
            ];

            foreach ($types as $type) {
                $type_item = new $type();

                $associated_type  = str_replace('Item_', '', $type);
                $associated_table = getTableForItemType($associated_type);
                $fk               = getForeignKeyFieldForTable($associated_table);

                $iterator = $DB->request([
                    'SELECT'    => [
                        'i.id',
                        't.designation AS name'
                    ],
                    'FROM'      => getTableForItemType($type) . ' AS i',
                    'LEFT JOIN' => [
                        "$associated_table AS t"   => [
                            'ON' => [
                                't'   => 'id',
                                'i'   => $fk
                            ]
                        ]
                    ],
                    'WHERE'     => [
                        'itemtype'     => $itemtype,
                        'items_id'     => $ID,
                        'is_dynamic'   => 1,
                        'is_deleted'   => 1
                    ]
                ]);

                foreach ($iterator as $data) {
                    $show_checkbox = $type_item->can($data['id'], UPDATE) || $type_item->can($data['id'], PURGE);
                    $object_item_type = new $type();
                    $object_item_type->getFromDB($data['id']);
                    $object_name = htmlspecialchars($data['name']);
                    $object_link = "<a href='" . $object_item_type->getLinkURL() . "'>{$object_name}</a>";

                    $subtable['entries'][] = [
                        'chk' => $show_checkbox ? "<input type='checkbox' name='{$type}[{$data['id']}]'>" : '',
                        'item' => $object_link,
                        'placeholder_1' => '',
                        'placeholder_2' => '',
                        'is_dynamic' => Dropdown::getYesNo($object_item_type->fields['is_dynamic'])
                    ];
                }
            }
            $subtables[] = $subtable;
        }

        // Show deleted DatabaseInstance
        $data = $DB->request([
            'SELECT' => 'id',
            'FROM' => DatabaseInstance::getTable(),
            'WHERE' => [
                DatabaseInstance::getTableField('is_dynamic') => 1,
                DatabaseInstance::getTableField('is_deleted') => 1,
                DatabaseInstance::getTableField('items_id')   =>  $ID,
                DatabaseInstance::getTableField('itemtype')   => $itemtype,
            ]
        ]);
        $subtable = [
            'columns' => [
                'chk' => '',
                'item' => DatabaseInstance::getTypeName(1),
                'name' => __('Name'),
                'version' => _n('Version', 'Versions', 1),
                'is_dynamic' => __('Automatic inventory')
            ],
            'formatters' => [
                'chk' => 'raw_html',
                'item' => 'raw_html',
            ],
            'entries' => []
        ];

        foreach ($data as $row) {
            $database_instance = DatabaseInstance::getById($row['id']);
            if ($database_instance === false) {
                continue;
            }

            $show_checkbox = $database_instance->can($database_instance->getID(), UPDATE) || $database_instance->can($database_instance->getID(), PURGE);
            $subtable['entries'][] = [
                'chk' => $show_checkbox ? "<input type='checkbox' name='DatabaseInstance[{$database_instance->getID()}]'>" : '',
                'item' => $database_instance->getLink(),
                'name' => $database_instance->getName(),
                'version' => $database_instance->fields['version'],
                'is_dynamic' => Dropdown::getYesNo($database_instance->fields['is_dynamic'])
            ];
        }
        $subtables[] = $subtable;

        // Show deleted Domain_Item
        $data = $DB->request([
            'SELECT' => '*',
            'FROM' => Domain_Item::getTable(),
            'WHERE' => [
                Domain_Item::getTableField('is_dynamic') => 1,
                Domain_Item::getTableField('is_deleted') => 1,
                Domain_Item::getTableField('items_id')   =>  $ID,
                Domain_Item::getTableField('itemtype')   => $itemtype,
            ]
        ]);
        $subtable = [
            'columns' => [
                'chk' => '',
                'item' => Domain::getTypeName(1),
                'relation' => DomainRelation::getTypeName(1),
                'placeholder_1' => '',
                'placeholder_2' => '',
            ],
            'formatters' => [
                'chk' => 'raw_html',
                'item' => 'raw_html',
            ],
            'entries' => []
        ];

        foreach ($data as $row) {
            $domain_item = new Domain_Item();
            $domain = new Domain();
            $domain_relation = new DomainRelation();

            $link = '';
            if ($domain->getFromDB($row['domains_id'])) {
                $link = $domain->getLink();
            }

            $relation_name = "";
            if ($domain_relation->getFromDB($row['domainrelations_id'])) {
                $relation_name = $domain_relation->getName();
            }

            $show_checkbox = $domain_item->can($row['id'], UPDATE) || $domain_item->can($row['id'], PURGE);
            $subtable['entries'][] = [
                'chk' => $show_checkbox ? "<input type='checkbox' name='Domain_Item[{$row['id']}]'>" : '',
                'item' => $link,
                'relation' => $relation_name,
                'placeholder_1' => '',
                'placeholder_2' => '',
            ];
        }
        $subtables[] = $subtable;

        // This list is unique in that it has different sections for different item types.
        // So, we are using nested datatables.
        $rendered_subtables = array_map(static function ($datatable_params) {
            if (isset($datatable_params['raw_body'])) {
                return !empty($datatable_params['raw_body']) ? ['subtable' => $datatable_params['raw_body']] : '';
            }
            if (count($datatable_params['entries']) === 0) {
                return '';
            }
            // Common Params
            $datatable_params['is_tab'] = true;
            $datatable_params['nosort'] = true;
            $datatable_params['nopager'] = true;
            $datatable_params['nofilter'] = true;
            $datatable_params['total_number'] = count($datatable_params['entries']);
            $datatable_params['filtered_number'] = count($datatable_params['entries']);
            return ['subtable' => TemplateRenderer::getInstance()->render('components/datatable.html.twig', $datatable_params)];
        }, $subtables);
        // Remove empty subtables
        $rendered_subtables = array_filter($rendered_subtables);

        TemplateRenderer::getInstance()->display('components/datatable.html.twig', [
            'is_tab' => true,
            'table_class_style' => 'table-sm',
            'nopager' => true,
            'nofilter' => true,
            'nosort' => true,
            'super_header' => __('Locked items'),
            'no_header' => true, // Only affects the regular columns, not the super header. We don't want column headers for the parent table.
            'columns' => [
                'subtable' => ''
            ],
            'formatters' => [
                'subtable' => 'raw_html'
            ],
            'entries' => $rendered_subtables,
            'total_number' => count($rendered_subtables),
            'filtered_number' => count($rendered_subtables),
            'showmassiveactions' => false,
        ]);

        $twig_params = [
            'check_all_msg' => __('Check all'),
            'uncheck_all_msg' => __('Uncheck all'),
            'unlock_msg' => _sx('button', 'Unlock'),
            'purge_msg' => _sx('button', 'Delete permanently')
        ];
        if (count($rendered_subtables) > 0) {
            // language=Twig
            echo TemplateRenderer::getInstance()->renderFromStringTemplate(<<<TWIG
                <div>
                    <i class='fas fa-level-up-alt fa-flip-horizontal fa-lg mx-2'></i>
                    <a onclick="if ( markCheckboxes('lock_form') ) return false;" href='#'>{{ check_all_msg }}</a>
                    <span>/</span>
                    <a onclick="if ( unMarkCheckboxes('lock_form') ) return false;" href='#'>{{ uncheck_all_msg }}</a>
                    <button type="submit" name="unlock" class="btn btn-primary">{{ unlock_msg }}</button>
                    <button type="submit" name="purge" class="btn btn-danger">{{ purge_msg }}</button>
                </div>
TWIG, $twig_params);
        }

        // Close the custom form used for the unlock item checkboxes (not using massive actions)
        // language=Twig
        echo TemplateRenderer::getInstance()->renderFromStringTemplate(<<<TWIG
                <input type="hidden" name="_glpi_csrf_token" value="{{ csrf_token() }}">
            </form>
TWIG);
    }

    public function getTabNameForItem(CommonGLPI $item, $withtemplate = 0)
    {
        if ($item->isDynamic() && $item->can($item->fields['id'], UPDATE)) {
            return self::createTabEntry(self::getTypeName(Session::getPluralNumber()), 0, $item::getType());
        }
        return '';
    }

    public static function displayTabContentForItem(CommonGLPI $item, $tabnum = 1, $withtemplate = 0)
    {
        if ($item->isDynamic() && $item->can($item->fields['id'], UPDATE)) {
            self::showForItem($item);
        }
        return true;
    }

    /**
     * Get infos to build an SQL query to get locks fields in a table.
     * The criteria returned will only retrieve the 'id' column of the main table by default.
     *
     * @param class-string<CommonDBTM> $itemtype      itemtype of the item to look for locked fields
     * @param class-string<CommonDBTM> $baseitemtype  itemtype of the based item
     *
     * @return array{criteria: array, field: string, type: class-string<CommonDBTM>} Necessary information to build the SQL query.
     * <ul>
     *     <li>'criteria' array contains the joins and where criteria to apply to the SQL query (DBmysqlIterator format).</li>
     *     <li>'field' refers to the criteria condition key where the item ID should be inserted. This key is not already present in the criteria array.</li>
     *     <li>'type' refers to the class of the item to look for locked fields.</li>
     * </ul>
     **/
    private static function getLocksQueryInfosByItemType($itemtype, $baseitemtype)
    {
        $criteria = [];
        $field     = '';
        $type      = $itemtype;

        switch ($itemtype) {
            case 'Peripheral':
            case 'Monitor':
            case 'Printer':
            case 'Phone':
                $relation_table = Asset_PeripheralAsset::getTable();
                $criteria = [
                    'SELECT' => [$relation_table . '.id'],
                    'FROM' => $relation_table,
                    'WHERE' => [
                        'itemtype_asset'      => $baseitemtype,
                        'itemtype_peripheral' => $itemtype,
                        'is_dynamic'          => 1,
                        'is_deleted'          => 1,
                    ]
                ];
                $field = 'items_id_asset';
                $type  = Asset_PeripheralAsset::class;
                break;

            case 'NetworkPort':
                $criteria = [
                    'SELECT' => ['glpi_networkports.id'],
                    'FROM' => 'glpi_networkports',
                    'WHERE' => [
                        'itemtype'   => $baseitemtype,
                        'is_dynamic' => 1,
                        'is_deleted' => 1
                    ]
                ];
                $field     = 'items_id';
                break;

            case 'NetworkName':
                $criteria = [
                    'SELECT' => ['glpi_networknames.id'],
                    'FROM' => 'glpi_networknames',
                    'INNER JOIN' => [
                        'glpi_networkports' => [
                            'ON' => [
                                'glpi_networknames' => 'items_id',
                                'glpi_networkports' => 'id', [
                                    'AND' => [
                                        'glpi_networkports.itemtype'  => $baseitemtype,
                                    ]
                                ]
                            ]
                        ]
                    ],
                    'WHERE' => [
                        'glpi_networknames.is_dynamic' => 1,
                        'glpi_networknames.is_deleted' => 1,
                        'glpi_networknames.itemtype'   => 'NetworkPort',
                    ]
                ];
                $field     = 'glpi_networkports.items_id';
                break;

            case 'IPAddress':
                $criteria = [
                    'SELECT' => ['glpi_ipaddresses.id'],
                    'FROM' => 'glpi_ipaddresses',
                    'INNER JOIN' => [
                        'glpi_networknames' => [
                            'ON' => [
                                'glpi_ipaddresses' => 'items_id',
                                'glpi_networknames' => 'id', [
                                    'AND' => [
                                        'glpi_networknames.itemtype'  => 'NetworkPort',
                                    ]
                                ]
                            ]
                        ],
                        'glpi_networkports' => [
                            'ON' => [
                                'glpi_networknames' => 'items_id',
                                'glpi_networkports' => 'id', [
                                    'AND' => [
                                        'glpi_networkports.itemtype'  => $baseitemtype,
                                    ]
                                ]
                            ]
                        ]
                    ],
                    'WHERE' => [
                        'glpi_ipaddresses.is_dynamic' => 1,
                        'glpi_ipaddresses.is_deleted' => 1,
                        'glpi_ipaddresses.itemtype'   => 'NetworkName',
                    ]
                ];
                $field     = 'glpi_networkports.items_id';
                break;

            case 'Item_Disk':
                $criteria = [
                    'SELECT' => ['glpi_items_disks.id'],
                    'FROM' => 'glpi_items_disks',
                    'WHERE' => [
                        'is_dynamic' => 1,
                        'is_deleted' => 1,
                        'itemtype'   => $itemtype
                    ]
                ];
                $field     = 'items_id';
                break;

            case 'ItemVirtualMachine':
                $table = $itemtype::getTable();
                $criteria = [
                    'SELECT' => ["$table.id"],
                    'FROM' => $table,
                    'WHERE' => [
                        'is_dynamic' => 1,
                        'is_deleted' => 1,
                        'itemtype'   => $itemtype
                    ]
                ];
                $field     = 'items_id';
                break;

            case 'SoftwareVersion':
                $criteria = [
                    'SELECT' => ['glpi_items_softwareversions.id'],
                    'FROM' => 'glpi_items_softwareversions',
                    'WHERE' => [
                        'is_dynamic' => 1,
                        'is_deleted' => 1,
                        'itemtype'   => $itemtype
                    ]
                ];
                $field     = 'items_id';
                $type      = 'Item_SoftwareVersion';
                break;

            default:
                // Devices
                if (str_starts_with($itemtype, "Item_Device")) {
                    $table = getTableForItemType($itemtype);
                    $criteria = [
                        'SELECT' => ["$table.id"],
                        'FROM' => $table,
                        'WHERE' => [
                            'itemtype'   => $itemtype,
                            'is_dynamic' => 1,
                            'is_deleted' => 1
                        ]
                    ];
                    $field     = 'items_id';
                }
        }

        return [
            'criteria' => $criteria,
            'field' => $field,
            'type' => $type
        ];
    }

    public static function getMassiveActionsForItemtype(
        array &$actions,
        $itemtype,
        $is_deleted = false,
        ?CommonDBTM $checkitem = null
    ) {
        /** @var array $CFG_GLPI */
        global $CFG_GLPI;

        $action_unlock_component = __CLASS__ . MassiveAction::CLASS_ACTION_SEPARATOR . 'unlock_component';
        $action_unlock_fields = __CLASS__ . MassiveAction::CLASS_ACTION_SEPARATOR . 'unlock_fields';

        if (
            Session::haveRight(strtolower($itemtype), UPDATE)
            && in_array($itemtype, $CFG_GLPI['inventory_types'] + $CFG_GLPI['inventory_lockable_objects'], true)
        ) {
            $actions[$action_unlock_component] = __('Unlock components');
            $actions[$action_unlock_fields] = __('Unlock fields');
        }
    }

    public static function showMassiveActionsSubForm(MassiveAction $ma)
    {
        switch ($ma->getAction()) {
            case 'unlock_component':
                $types = [
                    'Monitor'                => _n('Monitor', 'Monitors', Session::getPluralNumber()),
                    'Peripheral'             => Peripheral::getTypeName(Session::getPluralNumber()),
                    'Printer'                => Printer::getTypeName(Session::getPluralNumber()),
                    'SoftwareVersion'        => SoftwareVersion::getTypeName(Session::getPluralNumber()),
                    'NetworkPort'            => NetworkPort::getTypeName(Session::getPluralNumber()),
                    'NetworkName'            => NetworkName::getTypeName(Session::getPluralNumber()),
                    'IPAddress'              => IPAddress::getTypeName(Session::getPluralNumber()),
                    'Item_Disk'              => Item_Disk::getTypeName(Session::getPluralNumber()),
                    'Device'                 => _n('Component', 'Components', Session::getPluralNumber()),
                    'ItemVirtualMachine'     => ItemVirtualMachine::getTypeName(Session::getPluralNumber())
                ];

                echo __s('Select the type of the item that must be unlock');
                echo "<br><br>\n";

                Dropdown::showFromArray(
                    'attached_item',
                    $types,
                    ['multiple' => true,
                        'size'     => 5,
                        'values'   => array_keys($types)
                    ]
                );

                echo "<br><br>" . Html::submit(_x('button', 'Post'), ['name' => 'massiveaction']);
                return true;
            break;
            case 'unlock_fields':
                $related_itemtype = $ma->getItemtype(false);
                $lockedfield = new Lockedfield();
                $fields = $lockedfield->getFieldsToLock($related_itemtype);

                echo __('Select fields of the item that must be unlock');
                echo "<br><br>\n";
                Dropdown::showFromArray(
                    'attached_fields',
                    $fields,
                    [
                        'multiple' => true,
                        'size'     => 5
                    ]
                );
                echo "<br><br>" . Html::submit(_x('button', 'Post'), ['name' => 'massiveaction']);
                return true;
            break;
        }
        return false;
    }

    public static function processMassiveActionsForOneItemtype(
        MassiveAction $ma,
        CommonDBTM $baseitem,
        array $ids
    ) {
        /** @var \DBmysql $DB */
        global $DB;

        switch ($ma->getAction()) {
            case 'unlock_fields':
                $input = $ma->getInput();
                if (isset($input['attached_fields'])) {
                    $base_itemtype = $baseitem->getType();
                    foreach ($ids as $id) {
                        $lock_fields_name = [];
                        foreach ($input['attached_fields'] as $fields) {
                            [, $field] = explode(' - ', $fields);
                            $lock_fields_name[] = $field;
                        }
                        $lockfield = new Lockedfield();
                        $res = $lockfield->deleteByCriteria([
                            "itemtype" => $base_itemtype,
                            "items_id" => $id,
                            "field" => $lock_fields_name,
                            "is_global" => 0
                        ]);
                        if ($res) {
                            $ma->itemDone($base_itemtype, $id, MassiveAction::ACTION_OK);
                        } else {
                            $ma->itemDone($base_itemtype, $id, MassiveAction::ACTION_KO);
                        }
                    }
                }
                return;
            case 'unlock_component':
                $input = $ma->getInput();
                if (isset($input['attached_item'])) {
                    $attached_items = $input['attached_item'];
                    if (($device_key = array_search('Device', $attached_items, true)) !== false) {
                        unset($attached_items[$device_key]);
                        $attached_items = array_merge($attached_items, Item_Devices::getDeviceTypes());
                    }
                    $links = [];
                    foreach ($attached_items as $attached_item) {
                        $infos = self::getLocksQueryInfosByItemType($attached_item, $baseitem->getType());
                        if ($item = getItemForItemtype($infos['type'])) {
                             $infos['item'] = $item;
                             $links[$attached_item] = $infos;
                        }
                    }
                    foreach ($ids as $id) {
                        $action_valid = false;
                        foreach ($links as $infos) {
                            $infos['criteria']['WHERE'][$infos['field']] = $id;
                            $locked_items = $DB->request($infos['criteria']);

                            if ($locked_items->count() === 0) {
                                $action_valid = true;
                                continue;
                            }
                            foreach ($locked_items as $data) {
                                // Restore without history
                                $action_valid = $infos['item']->restore(['id' => $data['id']]);
                            }
                        }

                        $baseItemType = $baseitem->getType();
                        if ($action_valid) {
                            $ma->itemDone($baseItemType, $id, MassiveAction::ACTION_OK);
                        } else {
                            $ma->itemDone($baseItemType, $id, MassiveAction::ACTION_KO);

                            $erroredItem = new $baseItemType();
                            $erroredItem->getFromDB($id);
                            $ma->addMessage($erroredItem->getErrorMessage(ERROR_ON_ACTION));
                        }
                    }
                }
                return;
        }
    }
}<|MERGE_RESOLUTION|>--- conflicted
+++ resolved
@@ -340,51 +340,10 @@
             'item'   => $item,
             'header' => false
         ]);
-<<<<<<< HEAD
         $results = ob_get_clean();
         $subtables[] = [
             'raw_body' => $results
         ];
-=======
-        $header |= $results['header'];
-
-        echo "<div class='alert alert-primary d-flex align-items-center mb-4' role='alert'>";
-        echo "<i class='fas fa-info-circle fa-xl'></i>";
-        echo "<span class='ms-2'>";
-        echo __("A locked item is a manually deleted item, for example a monitor.");
-        echo "<br>";
-        echo __("The automatic inventory will no longer handle this item, unless you unlock it.");
-        echo "</span>";
-        echo "</div>";
-
-        //Special locks for computers only
-        if ($itemtype == 'Computer') {
-            //computer_item
-            $computer_item = new Computer_Item();
-            $types = $CFG_GLPI['directconnect_types'];
-            foreach ($types as $type) {
-                $params = ['is_dynamic'    => 1,
-                    'is_deleted'    => 1,
-                    'computers_id'  => $ID,
-                    'itemtype'      => $type
-                ];
-                $params['FIELDS'] = ['id', 'items_id'];
-                $first  = true;
-                foreach ($DB->request(Computer_Item::getTable(), $params) as $line) {
-                    /** @var CommonDBTM $asset */
-                    $asset = new $type();
-                    $asset->getFromDB($line['items_id']);
-                    if ($first) {
-                        echo "<tr>";
-                        echo "<th width='10'></th>";
-                        echo "<th>" . $asset::getTypeName(Session::getPluralNumber()) . "</th>";
-                        echo "<th>" . __('Serial number') . "</th>";
-                        echo "<th>" . __('Inventory number') . "</th>";
-                        echo "<th>" . __('Automatic inventory') . "</th>";
-                        echo "</tr>";
-                        $first = false;
-                    }
->>>>>>> 137fa6f2
 
         echo TemplateRenderer::getInstance()->renderFromStringTemplate($list_info_alert_template, [
             'alert_title' => __("A locked item is a manually deleted connection, for example a monitor."),
