<?php

/**
 * ---------------------------------------------------------------------
 *
 * GLPI - Gestionnaire Libre de Parc Informatique
 *
 * http://glpi-project.org
 *
 * @copyright 2015-2025 Teclib' and contributors.
 * @copyright 2003-2014 by the INDEPNET Development Team.
 * @licence   https://www.gnu.org/licenses/gpl-3.0.html
 *
 * ---------------------------------------------------------------------
 *
 * LICENSE
 *
 * This file is part of GLPI.
 *
 * This program is free software: you can redistribute it and/or modify
 * it under the terms of the GNU General Public License as published by
 * the Free Software Foundation, either version 3 of the License, or
 * (at your option) any later version.
 *
 * This program is distributed in the hope that it will be useful,
 * but WITHOUT ANY WARRANTY; without even the implied warranty of
 * MERCHANTABILITY or FITNESS FOR A PARTICULAR PURPOSE.  See the
 * GNU General Public License for more details.
 *
 * You should have received a copy of the GNU General Public License
 * along with this program.  If not, see <https://www.gnu.org/licenses/>.
 *
 * ---------------------------------------------------------------------
 */

use Glpi\Application\View\TemplateRenderer;
use Glpi\Asset\Asset_PeripheralAsset;
use Glpi\DBAL\QueryExpression;
use Glpi\DBAL\QuerySubQuery;
use Glpi\DBAL\QueryUnion;
use Glpi\Plugin\Hooks;
use Glpi\Search\SearchOption;

/**
 * This class manages locks
 * Lock management is available for objects and link between objects. It relies on the use of
 * a is_dynamic field, to incidate if item supports lock, and is_deleted field to incidate if the
 * item or link is locked
 * By setting is_deleted to 0 again, the item is unlocked.
 *
 * Note : GLPI's core supports locks for objects. It's up to the external inventory tool to manage
 * locks for fields
 *
 * @since 0.84
 * @see ObjectLock - Object-level locks
 * @see Lockedfield - Field-level locks
 **/
class Lock extends CommonGLPI
{
    public static function getTypeName($nb = 0)
    {
        return _n('Lock', 'Locks', $nb);
    }

    public static function getIcon()
    {
        return "ti ti-lock";
    }

    /**
     * Display form to unlock fields and links
     *
     * @param CommonDBTM $item the source item
     **/
    public static function showForItem(CommonDBTM $item)
    {
        /**
         * @var array $CFG_GLPI
         * @var \DBmysql $DB
         */
        global $CFG_GLPI, $DB;

        $ID       = $item->getID();
        $itemtype = $item::class;

        //If user doesn't have update right on the item, lock form must not be displayed
        if (!$item->isDynamic() || !$item->can($item->fields['id'], UPDATE)) {
            return false;
        }

        // language=Twig
        $list_info_alert_template = <<<TWIG
            <div class="alert alert-info d-flex align-items-center" role="alert">
                <i class="fas fa-info-circle fa-xl"></i>
                <span class="ms-2">
                    <span class="alert-title">{{ alert_title }}</span>
                    <br>
                    {{ alert_content }}
                </span>
            </div>
TWIG;

        echo TemplateRenderer::getInstance()->renderFromStringTemplate($list_info_alert_template, [
            'alert_title' => __("A locked field is a manually modified field."),
            'alert_content' => __("The automatic inventory will no longer modify this field, unless you unlock it."),
        ]);

        $entries = [];
        $lockedfield = new Lockedfield();
        $lockedfield_table = $lockedfield::getTable();
        if ($lockedfield->isHandled($item)) {
            $subquery = [];

            // get locked field for current itemtype
            $subquery[] = new QuerySubQuery([
                'SELECT' => $lockedfield_table . ".*",
                'FROM'   => $lockedfield_table,
                'WHERE'  => [
                    'OR' => [
                        [
                            $lockedfield_table . '.itemtype'  => $itemtype,
                            $lockedfield_table . '.items_id'  => $ID
                        ], [
                            $lockedfield_table . '.itemtype'  => $itemtype,
                            $lockedfield_table . '.is_global' => 1
                        ]
                    ]
                ]
            ]);

            // get locked field for other lockable object
            foreach ($CFG_GLPI['inventory_lockable_objects'] as $lockable_itemtype) {
                $lockable_itemtype_table = getTableForItemType($lockable_itemtype);
                $lockable_object = new $lockable_itemtype();
                $query  = [
                    'SELECT' => $lockedfield_table . ".*",
                    'FROM'   => $lockedfield_table,
                    'LEFT JOIN' => [
                        $lockable_itemtype_table   => [
                            'FKEY'   => [
                                $lockedfield_table  => 'items_id',
                                $lockable_itemtype_table   => 'id'
                            ]
                        ]
                    ],
                    'WHERE'  => [
                        'OR' => [
                            [
                                $lockedfield_table . '.itemtype'  => $lockable_itemtype,
                                $lockedfield_table . '.items_id'  => new QueryExpression($DB::quoteName($lockable_itemtype_table . '.id'))
                            ], [
                                $lockedfield_table . '.itemtype'  => $lockable_itemtype,
                                $lockedfield_table . '.is_global' => 1
                            ]
                        ]
                    ]
                ];

                if ($lockable_object instanceof CommonDBConnexity) {
                    $connexity_criteria = $lockable_itemtype::getSQLCriteriaToSearchForItem($itemtype, $ID);
                    if ($connexity_criteria === null) {
                        continue;
                    }
                    $query['WHERE'][] = $connexity_criteria['WHERE'];
                    if ($lockable_object->isField('is_deleted')) {
                        $query['WHERE'][] = [
                            $lockable_object::getTableField('is_deleted') => 0
                        ];
                    }
                } elseif (in_array($lockable_itemtype, $CFG_GLPI['directconnect_types'], true)) {
                    //we need to restrict scope with Asset_PeripheralAsset to prevent loading of all lockedfield
                    $query['LEFT JOIN'][Asset_PeripheralAsset::getTable()] =
                    [
                        'FKEY'   => [
                            Asset_PeripheralAsset::getTable() => 'items_id_peripheral',
                            $lockable_itemtype::getTable()    => 'id'
                        ]
                    ];
                    $query['WHERE'][] = [
                        Asset_PeripheralAsset::getTable() . '.' . 'itemtype_asset' => $itemtype,
                        Asset_PeripheralAsset::getTable() . '.' . 'items_id_asset' => $ID,
                        Asset_PeripheralAsset::getTable() . '.is_deleted'          => 0
                    ];
                } elseif ($lockable_object->isField('itemtype') && $lockable_object->isField('items_id')) {
                    $query['WHERE'][] = [
                        $lockable_itemtype::getTable() . '.itemtype'  => $itemtype,
                        $lockable_itemtype::getTable() . '.items_id'  => $ID
                    ];
                    if ($lockable_object->isField('is_deleted')) {
                        $query['WHERE'][] = [
                            $lockable_object::getTableField('is_deleted') => 0
                        ];
                    }
                }
                $subquery[] = new QuerySubQuery($query);
            }

            $union = new QueryUnion($subquery);
            $locked_iterator = $DB->request([
                'FROM' => $union
            ]);

            //get fields labels
            $search_options = SearchOption::getOptionsForItemtype($itemtype);
            foreach ($search_options as $search_option) {
                //exclude SO added by dropdown part (to get real name)
                //ex : Manufacturer != Firmware : Manufacturer
                if (isset($search_option['table']) && $search_option['table'] === getTableForItemType($itemtype)) {
                    if (isset($search_option['linkfield'])) {
                        $so_fields[$search_option['linkfield']] = $search_option['name'];
                    } else if (isset($search_option['field'])) {
                        $so_fields[$search_option['field']] = $search_option['name'];
                    }
                }
            }

            foreach ($locked_iterator as $row) {
                $field_label = $row['field'];
                if (isset($so_fields[$row['field']])) {
                    $field_label = $so_fields[$row['field']];
                } else if (isForeignKeyField($row['field'])) {
                    // on fkey, we can try to retrieve the object
                    $object = getItemtypeForForeignKeyField($row['field']);
                    if ($object !== 'UNKNOWN') {
                        $field_label = $object::getTypeName(1);
                    }
                }

                if ($row['is_global']) {
                    $field_label .= ' (' . __('Global') . ')';
                }

                //load object
                $object = new $row['itemtype']();
                $object->getFromDB($row['items_id']);

                $default_itemtype_label = $row['itemtype']::getTypeName();
                $default_object_link    = $object->getLink();
                $default_itemtype       = $row['itemtype'];
                $default_items_id       = null;

                // get real type name from Item_Devices
                // ex: get 'Hard drives' instead of 'Hard drive items'
                if (get_parent_class($row['itemtype']) === Item_Devices::class) {
                    $default_itemtype =  $row['itemtype']::$itemtype_2;
                    $default_items_id =  $row['itemtype']::$items_id_2;
                    $default_itemtype_label = $row['itemtype']::$itemtype_2::getTypeName();
                    // get real type name from CommonDBRelation
                    // ex: get 'Operating System' instead of 'Item operating systems'
                } elseif (get_parent_class($row['itemtype']) === CommonDBRelation::class) {
                    // For CommonDBRelation
                    // $itemtype_1 / $items_id_1 and $itemtype_2 / $items_id_2 can be inverted

                    // ex: Item_Software have
                    // $itemtype_1 = 'itemtype';
                    // $items_id_1 = 'items_id';
                    // $itemtype_2 = 'SoftwareVersion';
                    // $items_id_2 = 'softwareversions_id';
                    if (str_starts_with($row['itemtype']::$itemtype_1, 'itemtype')) {
                        $default_itemtype =  $row['itemtype']::$itemtype_2;
                        $default_items_id =  $row['itemtype']::$items_id_2;
                        $default_itemtype_label = $row['itemtype']::$itemtype_2::getTypeName();
                    } else {
                        // ex: Item_OperatingSystem have
                        // $itemtype_1 = 'OperatingSystem';
                        // $items_id_1 = 'operatingsystems_id';
                        // $itemtype_2 = 'itemtype';
                        // $items_id_2 = 'items_id';
                        $default_itemtype =  $row['itemtype']::$itemtype_1;
                        $default_items_id =  $row['itemtype']::$items_id_1;
                        $default_itemtype_label = $row['itemtype']::$itemtype_1::getTypeName();
                    }
                }

                // specific link for CommonDBRelation itemtype (like Item_OperatingSystem)
                // get 'real' object name inside URL name
                // ex: get 'Ubuntu 22.04.1 LTS' instead of 'Computer asus-desktop'
                if ($default_items_id !== null && is_a($row['itemtype'], CommonDBRelation::class, true)) {
                    $related_object = new $default_itemtype();
                    $related_object->getFromDB($object->fields[$default_items_id]);
                    $name = htmlescape($related_object->getName());
                    $default_object_link = "<a href='" . $object->getLinkURL() . "'" . $name . ">" . $name . "</a>";
                }

                $entries[] = [
                    'itemtype' => Lockedfield::class,
                    'id'       => $row['id'],
                    'showmassiveactions' => $row['is_global'] === 0 && ($lockedfield->can($row['id'], UPDATE) || $lockedfield->can($row['id'], PURGE)),
                    'field'    => $field_label,
                    'type'     => $default_itemtype_label,
                    'link'     => $default_object_link,
                    'value'    => $row['value']
                ];
            }
        }

        TemplateRenderer::getInstance()->display('components/datatable.html.twig', [
            'is_tab' => true,
            'nopager' => true,
            'nofilter' => true,
            'nosort' => true,
            'super_header' => _n('Locked field', 'Locked fields', Session::getPluralNumber()),
            'columns' => [
                'field' => _n('Field', 'Fields', 1),
                'type' => __('Itemtype'),
                'link' => _n('Link', 'Links', 1),
                'value' => __('Last inventoried value')
            ],
            'formatters' => [
                'link' => 'raw_html',
            ],
            'entries' => $entries,
            'total_number' => count($entries),
            'filtered_number' => count($entries),
            'showmassiveactions' => count(array_filter($entries, static function ($entry) {
                return $entry['showmassiveactions'];
            })) > 0,
            'massiveactionparams' => [
                'num_displayed' => count($entries),
                'container'     => 'mass' . static::class . mt_rand()
            ]
        ]);

        // Open the form used for the custom checkboxes to unlock items (Not using massive actions)
        $twig_params = [
            'itemtype' => $itemtype,
            'id'       => $ID
        ];
        // language=Twig
        echo TemplateRenderer::getInstance()->renderFromStringTemplate(<<<TWIG
            <form method="post" id="lock_form" name="lock_form" class="mt-5" action="{{ 'Lock'|itemtype_form_path }}">
                <input type="hidden" name="id" value="{{ id }}">
                <input type="hidden" name="itemtype" value="{{ itemtype }}">
TWIG, $twig_params);

        $subtables = [];
        //Use a hook to allow external inventory tools to manage per field lock
        ob_start();
        Plugin::doHookFunction(Hooks::DISPLAY_LOCKED_FIELDS, [
            'item'   => $item,
            'header' => false
        ]);
        $results = ob_get_clean();
        $subtables[] = [
            'raw_body' => $results
        ];

        echo TemplateRenderer::getInstance()->renderFromStringTemplate($list_info_alert_template, [
            'alert_title' => __("A locked item is a manually deleted connection, for example a monitor."),
            'alert_content' => __("The automatic inventory will no longer handle this item, unless you unlock it."),
        ]);

        if (
            in_array($itemtype, Asset_PeripheralAsset::getPeripheralHostItemtypes(), true)
            || $itemtype === Computer::class && count($CFG_GLPI['directconnect_types'])
        ) {
            $types = $CFG_GLPI['directconnect_types'];
            $it = $DB->request([
                'SELECT' => ['id', 'itemtype_peripheral', 'items_id_peripheral'],
                'FROM'   => Asset_PeripheralAsset::getTable(),
                'WHERE'  => [
                    'itemtype_asset'      => $itemtype,
                    'items_id_asset'      => $ID,
                    'is_dynamic'          => 1,
                    'is_deleted'          => 1,
                    'itemtype_peripheral' => $CFG_GLPI['directconnect_types'],
                ]
            ]);
            $results = iterator_to_array($it);
            // Calculate reverse lookup array to avoid array_search in the callback
            $types_flipped = array_flip($types);
            // Sort results to match the order of the types in $CFG_GLPI['directconnect_types']
            usort($results, static function ($a, $b) use ($types_flipped) {
                return $types_flipped[$a['itemtype_peripheral']] - $types_flipped[$b['itemtype_peripheral']];
            });

            $subtable = [
                'columns' => [
                    'chk' => '',
                    'type' => __('Asset type'),
                    'item' => _n('Item', 'Items', 1),
                    'serial' => __('Serial number'),
                    'inventory' => __('Inventory number'),
                    'is_dynamic' => __('Automatic inventory')
                ],
                'formatters' => [
                    'chk' => 'raw_html',
                    'item' => 'raw_html',
                ],
                'entries' => []
            ];

            foreach ($results as $result) {
                /** @var CommonDBTM $peripheral */
                $peripheral = getItemForItemtype($result['itemtype_peripheral']);
                if ($peripheral === false || $peripheral->getFromDB($result['items_id_peripheral']) === false) {
                    // ignore orphan data
                    continue;
                }
                $relation_item = new Asset_PeripheralAsset();
                $show_checkbox = $relation_item->can($result['id'], UPDATE) || $relation_item->can($result['id'], PURGE);
                $subtable['entries'][] = [
                    'chk' => $show_checkbox ? "<input type='checkbox' name='Glpi\\Asset\\Asset_PeripheralAsset[{$result['id']}]'>" : '',
                    'type' => $peripheral::getTypeName(),
                    'item' => $peripheral->getLink(),
                    'serial' => $peripheral->fields['serial'],
                    'inventory' => $peripheral->fields['otherserial'],
                    'is_dynamic' => Dropdown::getYesNo($peripheral->fields['is_dynamic'])
                ];
            }
            $subtables[] = $subtable;
        }

        if (in_array($itemtype, $CFG_GLPI['disk_types'], true)) {
            //items disks
            $item_disk = new Item_Disk();
            $item_disks = $DB->request([
                'FROM'  => $item_disk::getTable(),
                'WHERE' => [
                    'is_dynamic'   => 1,
                    'is_deleted'   => 1,
                    'items_id'     => $ID,
                    'itemtype'     => $itemtype
                ]
            ]);
            $subtable = [
                'nopager' => true,
                'nosort' => true,
                'nofilter' => true,
                'columns' => [
                    'chk' => '',
                    'item' => $item_disk::getTypeName(1),
                    'partition' => __('Partition'),
                    'mountpoint' => __('Mount point'),
                    'is_dynamic' => __('Automatic inventory')
                ],
                'formatters' => [
                    'chk' => 'raw_html',
                    'item' => 'raw_html',
                ],
                'entries' => []
            ];

            foreach ($item_disks as $line) {
                $item_disk->getFromResultSet($line);
                $show_checkbox = $item_disk->can($line['id'], UPDATE) || $item_disk->can($item_disk->getID(), PURGE);
                $subtable['entries'][] = [
                    'chk' => $show_checkbox ? "<input type='checkbox' name='Item_Disk[{$item_disk->getID()}]'>" : '',
                    'item' => $item_disk->getLink(),
                    'partition' => $item_disk->fields['device'],
                    'mountpoint' => $item_disk->fields['mountpoint'],
                    'is_dynamic' => Dropdown::getYesNo($item_disk->fields['is_dynamic'])
                ];
            }
            $subtables[] = $subtable;
        }

        $item_vm = new ItemVirtualMachine();
        $item_vms = $DB->request([
            'FROM'  => $item_vm::getTable(),
            'WHERE' => [
                'is_dynamic'   => 1,
                'is_deleted'   => 1,
                'itemtype'     => $itemtype,
                'items_id'     => $ID
            ]
        ]);
        $subtable = [
            'columns' => [
                'chk' => '',
                'type' => $item_vm::getTypeName(1),
                'uuid' => __('UUID'),
                'machine' => __('Machine'),
                'is_dynamic' => __('Automatic inventory')
            ],
            'formatters' => [
                'chk' => 'raw_html',
                'machine' => 'raw_html',
            ],
            'entries' => []
        ];

        foreach ($item_vms as $line) {
            $item_vm->getFromResultSet($line);
            $show_checkbox = $item_vm->can($line['id'], UPDATE) || $item_vm->can($item_vm->getID(), PURGE);

            $url = "";
            if ($link_item = ItemVirtualMachine::findVirtualMachine($item_vm->fields)) {
                $item = new $itemtype();
                if ($item->can($link_item, READ)) {
                    $url  = "<a href='" . $item->getFormURLWithID($link_item) . "'>";
                    $url .= htmlescape($item->fields["name"]) . "</a>";

                    $tooltip = "<table><tr><td>" . __s('Name') . "</td><td>" . htmlescape($item->fields['name']) .
                        '</td></tr>';
                    if (isset($item->fields['serial'])) {
                        $tooltip .= "<tr><td>" . __s('Serial number') . "</td><td>" . htmlescape($item->fields['serial']) .
                            '</td></tr>';
                    }
                    if (isset($item->fields['comment'])) {
                        $tooltip .= "<tr><td>" . __s('Comments') . "</td><td>" . htmlescape($item->fields['comment']) .
                            '</td></tr></table>';
                    }

                    $url .= "&nbsp; " . Html::showToolTip($tooltip, ['display' => false]);
                } else {
                    $url = htmlescape($item->fields['name']);
                }
            }
<<<<<<< HEAD
            $subtable['entries'][] = [
                'chk' => $show_checkbox ? "<input type='checkbox' name='ItemVirtualMachine[{$item_vm->getID()}]'>" : '',
                'type' => $item_vm::getTypeName(),
                'uuid' => $item_vm->fields['uuid'],
                'machine' => $url,
                'is_dynamic' => Dropdown::getYesNo($item_vm->fields['is_dynamic'])
            ];
=======

            $remote_management = new Item_RemoteManagement();
            $params = [
                'is_dynamic'   => 1,
                'is_deleted'   => 1,
                'items_id'     => $ID,
                'itemtype'     => $itemtype
            ];
            $params['FIELDS'] = ['id', 'remoteid'];
            $first  = true;
            $data = $DB->request($remote_management->getTable(), $params);
            foreach ($data as $line) {
                if ($first) {
                    echo "<tr>";
                    echo "<th width='10'></th>";
                    echo "<th>" . $remote_management->getTypeName(Session::getPluralNumber()) . "</th>";
                    echo "<th>" . _n('Type', 'Types', 1) . "</th>";
                    echo "<th>" . __('Automatic inventory') . "</th>";
                    echo "</tr>";
                    $first = false;
                }

                $remote_management->getFromDB($line['id']);
                echo "<tr class='tab_bg_1'>";
                echo "<td class='center' width='10'>";
                if ($remote_management->can($line['id'], UPDATE) || $remote_management->can($line['id'], PURGE)) {
                    $header = true;
                    echo "<input type='checkbox' name='Item_RemoteManagement[" . $line['id'] . "]'>";
                }
                echo "</td>";
                echo "<td class='left'><a href='" . $remote_management->getLinkURL() . "'>" . $remote_management->fields['remoteid'] . "</a></td>";
                echo "<td class='left'>" . $remote_management->fields['type'] . "</td>";
                echo "<td class='left'>" . Dropdown::getYesNo($remote_management->fields['is_dynamic']) . "</td>";
                echo "</tr>\n";
            }
>>>>>>> d9ed4801
        }
        $subtables[] = $subtable;

        // Software versions
        $item_sv = new Item_SoftwareVersion();
        $item_sv_table = Item_SoftwareVersion::getTable();

        $iterator = $DB->request([
            'SELECT'    => [
                'isv.id AS id',
                'sv.name AS version',
                's.name AS software'
            ],
            'FROM'      => "{$item_sv_table} AS isv",
            'LEFT JOIN' => [
                'glpi_softwareversions AS sv' => [
                    'FKEY' => [
                        'isv' => 'softwareversions_id',
                        'sv'  => 'id'
                    ]
                ],
                'glpi_softwares AS s'         => [
                    'FKEY' => [
                        'sv'  => 'softwares_id',
                        's'   => 'id'
                    ]
                ]
            ],
            'WHERE'     => [
                'isv.is_deleted'  => 1,
                'isv.is_dynamic'  => 1,
                'isv.items_id'    => $ID,
                'isv.itemtype'    => $itemtype,
            ]
        ]);
        $subtable = [
            'columns' => [
                'chk' => '',
                'software' => Software::getTypeName(1),
                'version' => SoftwareVersion::getTypeName(1),
                'date_install' => __('Installation date'),
                'is_dynamic' => __('Automatic inventory')
            ],
            'formatters' => [
                'chk' => 'raw_html',
                'date_install' => 'datetime',
            ],
            'entries' => []
        ];

        foreach ($iterator as $data) {
            $item_sv->getFromDB($data['id']);
            $show_checkbox = $item_sv->can($data['id'], UPDATE) || $item_sv->can($data['id'], PURGE);
            $subtable['entries'][] = [
                'chk' => $show_checkbox ? "<input type='checkbox' name='Item_SoftwareVersion[{$item_sv->getID()}]'>" : '',
                'software' => $data['software'],
                'version' => $data['version'],
                'date_install' => $item_sv->fields['date_install'],
                'is_dynamic' => Dropdown::getYesNo($item_sv->fields['is_dynamic'])
            ];
        }
        $subtables[] = $subtable;

        //Software licenses
        $item_sl = new Item_SoftwareLicense();
        $item_sl_table = Item_SoftwareLicense::getTable();

        $iterator = $DB->request([
            'SELECT'    => [
                'isl.id AS id',
                'sl.name AS license',
                's.name AS software'
            ],
            'FROM'      => "{$item_sl_table} AS isl",
            'LEFT JOIN' => [
                'glpi_softwarelicenses AS sl' => [
                    'FKEY' => [
                        'isl' => 'softwarelicenses_id',
                        'sl'  => 'id'
                    ]
                ],
                'glpi_softwares AS s'         => [
                    'FKEY' => [
                        'sl'  => 'softwares_id',
                        's'   => 'id'
                    ]
                ]
            ],
            'WHERE'     => [
                'isl.is_deleted'  => 1,
                'isl.is_dynamic'  => 1,
                'isl.items_id'    => $ID,
                'isl.itemtype'    => $itemtype,
            ]
        ]);

        $subtable = [
            'columns' => [
                'chk' => '',
                'license' => SoftwareLicense::getTypeName(1),
                'software' => Software::getTypeName(1),
                'version' => __('Version in use'),
                'is_dynamic' => __('Automatic inventory')
            ],
            'formatters' => [
                'chk' => 'raw_html',
            ],
            'entries' => []
        ];

        foreach ($iterator as $data) {
            $item_sl->getFromDB($data['id']);
            $show_checkbox = $item_sl->can($data['id'], UPDATE) || $item_sl->can($data['id'], PURGE);

            $slicence = new SoftwareLicense();
            $slicence->getFromDB($item_sl->fields['softwarelicenses_id']);
            $software = new Software();
            $software_name = "";
            if ($software->getFromDB($slicence->fields['softwares_id'])) {
                $software_name = $software->fields['name'];
            }
            $sversion = new SoftwareVersion();
            $version_name = "";
            if ($sversion->getFromDB($slicence->fields['softwareversions_id_use'])) {
                $version_name = $sversion->fields['name'];
            }

            $subtable['entries'][] = [
                'chk' => $show_checkbox ? "<input type='checkbox' name='Item_SoftwareLicense[{$item_sl->getID()}]'>" : '',
                'license' => $slicence->fields['name'],
                'software' => $software_name,
                'version' => $version_name,
                'is_dynamic' => Dropdown::getYesNo($item_sl->fields['is_dynamic'])
            ];
        }
        $subtables[] = $subtable;

        $networkport = new NetworkPort();
        $networkports = $DB->request([
            'FROM'  => $networkport::getTable(),
            'WHERE' => [
                'is_dynamic' => 1,
                'is_deleted' => 1,
                'items_id'   => $ID,
                'itemtype'   => $itemtype
            ]
        ]);
        $subtable = [
            'columns' => [
                'chk' => '',
                'item' => NetworkPort::getTypeName(1),
                'port_type' => NetworkPortType::getTypeName(1),
                'mac' => __('MAC'),
                'is_dynamic' => __('Automatic inventory')
            ],
            'formatters' => [
                'chk' => 'raw_html',
                'item' => 'raw_html',
            ],
            'entries' => []
        ];

        foreach ($networkports as $line) {
            $networkport->getFromResultSet($line);
            $show_checkbox = $networkport->can($networkport->getID(), UPDATE) || $networkport->can($networkport->getID(), PURGE);
            $subtable['entries'][] = [
                'chk' => $show_checkbox ? "<input type='checkbox' name='NetworkPort[{$networkport->getID()}]'>" : '',
                'item' => $networkport->getLink(),
                'port_type' => $networkport->fields['instantiation_type'],
                'mac' => $networkport->fields['mac'],
                'is_dynamic' => Dropdown::getYesNo($networkport->fields['is_dynamic'])
            ];
        }
        $subtables[] = $subtable;

        $networkname = new NetworkName();
        $networknames = $DB->request([
            'SELECT' => ['glpi_networknames.*'],
            'FROM'  => $networkname::getTable(),
            'INNER JOIN' => [ // These joins are used to filter the network names that are linked to the current item's network ports
                'glpi_networkports' => [
                    'ON' => [
                        'glpi_networknames' => 'items_id',
                        'glpi_networkports' => 'id', [
                            'AND' => [
                                'glpi_networkports.itemtype'  => $itemtype,
                            ]
                        ]
                    ]
                ]
            ],
            'WHERE' => [
                'glpi_networkports.items_id'   => $ID,
                'glpi_networknames.is_dynamic' => 1,
                'glpi_networknames.is_deleted' => 1,
                'glpi_networknames.itemtype'   => 'NetworkPort',
            ]
        ]);
        $subtable = [
            'columns' => [
                'chk' => '',
                'item' => NetworkName::getTypeName(1),
                'fqdn' => __('FQDN'),
                'placeholder' => '',
                'is_dynamic' => __('Automatic inventory')
            ],
            'formatters' => [
                'chk' => 'raw_html',
                'item' => 'raw_html',
            ],
            'entries' => []
        ];

        foreach ($networknames as $line) {
            $networkname->getFromResultSet($line);
            $show_checkbox = $networkname->can($networkname->getID(), UPDATE) || $networkname->can($networkname->getID(), PURGE);
            $fqdn = new FQDN();
            $fqdn_name = "";
            if ($fqdn->getFromDB($networkname->fields['fqdns_id'])) {
                $fqdn_name = $fqdn->fields['name'];
            }

            $subtable['entries'][] = [
                'chk' => $show_checkbox ? "<input type='checkbox' name='NetworkName[{$networkname->getID()}]'>" : '',
                'item' => $networkname->getLink(),
                'fqdn' => $fqdn_name,
                'placeholder' => '',
                'is_dynamic' => Dropdown::getYesNo($networkname->fields['is_dynamic'])
            ];
        }
        $subtables[] = $subtable;

        $ipaddress = new IPAddress();
        $ipaddresses = $DB->request([
            'SELECT' => ['glpi_ipaddresses.*'],
            'FROM'  => $ipaddress::getTable(),
            'INNER JOIN' => [ // These joins are used to filter the IP addresses that are linked to the current item's network ports
                'glpi_networknames' => [
                    'ON' => [
                        'glpi_ipaddresses' => 'items_id',
                        'glpi_networknames' => 'id', [
                            'AND' => [
                                'glpi_networknames.itemtype'  => 'NetworkPort',
                            ]
                        ]
                    ]
                ],
                'glpi_networkports' => [
                    'ON' => [
                        'glpi_networknames' => 'items_id',
                        'glpi_networkports' => 'id', [
                            'AND' => [
                                'glpi_networkports.itemtype'  => $itemtype,
                            ]
                        ]
                    ]
                ]
            ],
            'WHERE' => [
                'glpi_networkports.items_id'  => $ID,
                'glpi_ipaddresses.is_dynamic' => 1,
                'glpi_ipaddresses.is_deleted' => 1,
                'glpi_ipaddresses.itemtype'   => 'NetworkName',
            ]
        ]);
        $subtable = [
            'columns' => [
                'chk' => '',
                'item' => IPAddress::getTypeName(1),
                'version' => _n('Version', 'Versions', 1),
                'placeholder' => '',
                'is_dynamic' => __('Automatic inventory')
            ],
            'formatters' => [
                'chk' => 'raw_html',
            ],
            'entries' => []
        ];

        foreach ($ipaddresses as $line) {
            $ipaddress->getFromResultSet($line);
            $show_checkbox = $ipaddress->can($ipaddress->getID(), UPDATE) || $ipaddress->can($ipaddress->getID(), PURGE);
            $subtable['entries'][] = [
                'chk' => $show_checkbox ? "<input type='checkbox' name='IPAddress[{$ipaddress->getID()}]'>" : '',
                'item' => $ipaddress->fields['name'],
                'version' => $ipaddress->fields['version'],
                'placeholder' => '',
                'is_dynamic' => Dropdown::getYesNo($ipaddress->fields['is_dynamic'])
            ];
        }
        $subtables[] = $subtable;

        $types = Item_Devices::getDeviceTypes();
        $nb    = 0;
        foreach ($types as $type) {
            $nb += countElementsInTable(
                getTableForItemType($type),
                [
                    'items_id'   => $ID,
                    'itemtype'   => $itemtype,
                    'is_dynamic' => 1,
                    'is_deleted' => 1
                ]
            );
        }
        if ($nb) {
            $subtable = [
                'columns' => [
                    'chk' => '',
                    'item' => _n('Component', 'Components', 1),
                    'placeholder_1' => '',
                    'placeholder_2' => '',
                    'is_dynamic' => __('Automatic inventory')
                ],
                'formatters' => [
                    'chk' => 'raw_html',
                    'item' => 'raw_html',
                ],
                'entries' => []
            ];

            foreach ($types as $type) {
                $type_item = new $type();

                $associated_type  = str_replace('Item_', '', $type);
                $associated_table = getTableForItemType($associated_type);
                $fk               = getForeignKeyFieldForTable($associated_table);

                $iterator = $DB->request([
                    'SELECT'    => [
                        'i.id',
                        't.designation AS name'
                    ],
                    'FROM'      => getTableForItemType($type) . ' AS i',
                    'LEFT JOIN' => [
                        "$associated_table AS t"   => [
                            'ON' => [
                                't'   => 'id',
                                'i'   => $fk
                            ]
                        ]
                    ],
                    'WHERE'     => [
                        'itemtype'     => $itemtype,
                        'items_id'     => $ID,
                        'is_dynamic'   => 1,
                        'is_deleted'   => 1
                    ]
                ]);

                foreach ($iterator as $data) {
                    $show_checkbox = $type_item->can($data['id'], UPDATE) || $type_item->can($data['id'], PURGE);
                    $object_item_type = new $type();
                    $object_item_type->getFromDB($data['id']);
                    $object_name = htmlescape($data['name']);
                    $object_link = "<a href='" . $object_item_type->getLinkURL() . "'>{$object_name}</a>";

                    $subtable['entries'][] = [
                        'chk' => $show_checkbox ? "<input type='checkbox' name='{$type}[{$data['id']}]'>" : '',
                        'item' => $object_link,
                        'placeholder_1' => '',
                        'placeholder_2' => '',
                        'is_dynamic' => Dropdown::getYesNo($object_item_type->fields['is_dynamic'])
                    ];
                }
            }
            $subtables[] = $subtable;
        }

        // Show deleted DatabaseInstance
        $data = $DB->request([
            'SELECT' => 'id',
            'FROM' => DatabaseInstance::getTable(),
            'WHERE' => [
                DatabaseInstance::getTableField('is_dynamic') => 1,
                DatabaseInstance::getTableField('is_deleted') => 1,
                DatabaseInstance::getTableField('items_id')   =>  $ID,
                DatabaseInstance::getTableField('itemtype')   => $itemtype,
            ]
        ]);
        $subtable = [
            'columns' => [
                'chk' => '',
                'item' => DatabaseInstance::getTypeName(1),
                'name' => __('Name'),
                'version' => _n('Version', 'Versions', 1),
                'is_dynamic' => __('Automatic inventory')
            ],
            'formatters' => [
                'chk' => 'raw_html',
                'item' => 'raw_html',
            ],
            'entries' => []
        ];

        foreach ($data as $row) {
            $database_instance = DatabaseInstance::getById($row['id']);
            if ($database_instance === false) {
                continue;
            }

            $show_checkbox = $database_instance->can($database_instance->getID(), UPDATE) || $database_instance->can($database_instance->getID(), PURGE);
            $subtable['entries'][] = [
                'chk' => $show_checkbox ? "<input type='checkbox' name='DatabaseInstance[{$database_instance->getID()}]'>" : '',
                'item' => $database_instance->getLink(),
                'name' => $database_instance->getName(),
                'version' => $database_instance->fields['version'],
                'is_dynamic' => Dropdown::getYesNo($database_instance->fields['is_dynamic'])
            ];
        }
        $subtables[] = $subtable;

        // Show deleted Domain_Item
        $data = $DB->request([
            'SELECT' => '*',
            'FROM' => Domain_Item::getTable(),
            'WHERE' => [
                Domain_Item::getTableField('is_dynamic') => 1,
                Domain_Item::getTableField('is_deleted') => 1,
                Domain_Item::getTableField('items_id')   =>  $ID,
                Domain_Item::getTableField('itemtype')   => $itemtype,
            ]
        ]);
        $subtable = [
            'columns' => [
                'chk' => '',
                'item' => Domain::getTypeName(1),
                'relation' => DomainRelation::getTypeName(1),
                'placeholder_1' => '',
                'placeholder_2' => '',
            ],
            'formatters' => [
                'chk' => 'raw_html',
                'item' => 'raw_html',
            ],
            'entries' => []
        ];

        foreach ($data as $row) {
            $domain_item = new Domain_Item();
            $domain = new Domain();
            $domain_relation = new DomainRelation();

            $link = '';
            if ($domain->getFromDB($row['domains_id'])) {
                $link = $domain->getLink();
            }

            $relation_name = "";
            if ($domain_relation->getFromDB($row['domainrelations_id'])) {
                $relation_name = $domain_relation->getName();
            }

            $show_checkbox = $domain_item->can($row['id'], UPDATE) || $domain_item->can($row['id'], PURGE);
            $subtable['entries'][] = [
                'chk' => $show_checkbox ? "<input type='checkbox' name='Domain_Item[{$row['id']}]'>" : '',
                'item' => $link,
                'relation' => $relation_name,
                'placeholder_1' => '',
                'placeholder_2' => '',
            ];
        }
        $subtables[] = $subtable;

        // This list is unique in that it has different sections for different item types.
        // So, we are using nested datatables.
        $rendered_subtables = array_map(static function ($datatable_params) {
            if (isset($datatable_params['raw_body'])) {
                return !empty($datatable_params['raw_body']) ? ['subtable' => $datatable_params['raw_body']] : '';
            }
            if (count($datatable_params['entries']) === 0) {
                return '';
            }
            // Common Params
            $datatable_params['is_tab'] = true;
            $datatable_params['nosort'] = true;
            $datatable_params['nopager'] = true;
            $datatable_params['nofilter'] = true;
            $datatable_params['total_number'] = count($datatable_params['entries']);
            $datatable_params['filtered_number'] = count($datatable_params['entries']);
            return ['subtable' => TemplateRenderer::getInstance()->render('components/datatable.html.twig', $datatable_params)];
        }, $subtables);
        // Remove empty subtables
        $rendered_subtables = array_filter($rendered_subtables);

        TemplateRenderer::getInstance()->display('components/datatable.html.twig', [
            'is_tab' => true,
            'table_class_style' => 'table-sm',
            'nopager' => true,
            'nofilter' => true,
            'nosort' => true,
            'super_header' => __('Locked items'),
            'no_header' => true, // Only affects the regular columns, not the super header. We don't want column headers for the parent table.
            'columns' => [
                'subtable' => ''
            ],
            'formatters' => [
                'subtable' => 'raw_html'
            ],
            'entries' => $rendered_subtables,
            'total_number' => count($rendered_subtables),
            'filtered_number' => count($rendered_subtables),
            'showmassiveactions' => false,
        ]);

        $twig_params = [
            'check_all_msg' => __('Check all'),
            'uncheck_all_msg' => __('Uncheck all'),
            'unlock_msg' => _sx('button', 'Unlock'),
            'purge_msg' => _sx('button', 'Delete permanently')
        ];
        if (count($rendered_subtables) > 0) {
            // language=Twig
            echo TemplateRenderer::getInstance()->renderFromStringTemplate(<<<TWIG
                <div>
                    <i class='fas fa-level-up-alt fa-flip-horizontal fa-lg mx-2'></i>
                    <a onclick="if ( markCheckboxes('lock_form') ) return false;" href='#'>{{ check_all_msg }}</a>
                    <span>/</span>
                    <a onclick="if ( unMarkCheckboxes('lock_form') ) return false;" href='#'>{{ uncheck_all_msg }}</a>
                    <button type="submit" name="unlock" class="btn btn-primary">{{ unlock_msg }}</button>
                    <button type="submit" name="purge" class="btn btn-danger">{{ purge_msg }}</button>
                </div>
TWIG, $twig_params);
        }

        // Close the custom form used for the unlock item checkboxes (not using massive actions)
        // language=Twig
        echo TemplateRenderer::getInstance()->renderFromStringTemplate(<<<TWIG
                <input type="hidden" name="_glpi_csrf_token" value="{{ csrf_token() }}">
            </form>
TWIG);
    }

    public function getTabNameForItem(CommonGLPI $item, $withtemplate = 0)
    {
        if (
            ($item instanceof CommonDBTM)
            && $item->isDynamic()
            && $item->can($item->fields['id'], UPDATE)
        ) {
            return self::createTabEntry(self::getTypeName(Session::getPluralNumber()), 0, $item::getType());
        }
        return '';
    }

    public static function displayTabContentForItem(CommonGLPI $item, $tabnum = 1, $withtemplate = 0)
    {

        if (
            ($item instanceof CommonDBTM)
            && $item->isDynamic()
            && $item->can($item->fields['id'], UPDATE)
        ) {
            self::showForItem($item);
        }
        return true;
    }

    /**
     * Get infos to build an SQL query to get locks fields in a table.
     * The criteria returned will only retrieve the 'id' column of the main table by default.
     *
     * @param class-string<CommonDBTM> $itemtype      itemtype of the item to look for locked fields
     * @param class-string<CommonDBTM> $baseitemtype  itemtype of the based item
     *
     * @return array{criteria: array, field: string, type: class-string<CommonDBTM>} Necessary information to build the SQL query.
     * <ul>
     *     <li>'criteria' array contains the joins and where criteria to apply to the SQL query (DBmysqlIterator format).</li>
     *     <li>'field' refers to the criteria condition key where the item ID should be inserted. This key is not already present in the criteria array.</li>
     *     <li>'type' refers to the class of the item to look for locked fields.</li>
     * </ul>
     **/
    private static function getLocksQueryInfosByItemType($itemtype, $baseitemtype)
    {
        $criteria = [];
        $field     = '';
        $type      = $itemtype;

        switch ($itemtype) {
            case 'Peripheral':
            case 'Monitor':
            case 'Printer':
            case 'Phone':
                $relation_table = Asset_PeripheralAsset::getTable();
                $criteria = [
                    'SELECT' => [$relation_table . '.id'],
                    'FROM' => $relation_table,
                    'WHERE' => [
                        'itemtype_asset'      => $baseitemtype,
                        'itemtype_peripheral' => $itemtype,
                        'is_dynamic'          => 1,
                        'is_deleted'          => 1,
                    ]
                ];
                $field = 'items_id_asset';
                $type  = Asset_PeripheralAsset::class;
                break;

            case 'NetworkPort':
                $criteria = [
                    'SELECT' => ['glpi_networkports.id'],
                    'FROM' => 'glpi_networkports',
                    'WHERE' => [
                        'itemtype'   => $baseitemtype,
                        'is_dynamic' => 1,
                        'is_deleted' => 1
                    ]
                ];
                $field     = 'items_id';
                break;

            case 'NetworkName':
                $criteria = [
                    'SELECT' => ['glpi_networknames.id'],
                    'FROM' => 'glpi_networknames',
                    'INNER JOIN' => [
                        'glpi_networkports' => [
                            'ON' => [
                                'glpi_networknames' => 'items_id',
                                'glpi_networkports' => 'id', [
                                    'AND' => [
                                        'glpi_networkports.itemtype'  => $baseitemtype,
                                    ]
                                ]
                            ]
                        ]
                    ],
                    'WHERE' => [
                        'glpi_networknames.is_dynamic' => 1,
                        'glpi_networknames.is_deleted' => 1,
                        'glpi_networknames.itemtype'   => 'NetworkPort',
                    ]
                ];
                $field     = 'glpi_networkports.items_id';
                break;

            case 'IPAddress':
                $criteria = [
                    'SELECT' => ['glpi_ipaddresses.id'],
                    'FROM' => 'glpi_ipaddresses',
                    'INNER JOIN' => [
                        'glpi_networknames' => [
                            'ON' => [
                                'glpi_ipaddresses' => 'items_id',
                                'glpi_networknames' => 'id', [
                                    'AND' => [
                                        'glpi_networknames.itemtype'  => 'NetworkPort',
                                    ]
                                ]
                            ]
                        ],
                        'glpi_networkports' => [
                            'ON' => [
                                'glpi_networknames' => 'items_id',
                                'glpi_networkports' => 'id', [
                                    'AND' => [
                                        'glpi_networkports.itemtype'  => $baseitemtype,
                                    ]
                                ]
                            ]
                        ]
                    ],
                    'WHERE' => [
                        'glpi_ipaddresses.is_dynamic' => 1,
                        'glpi_ipaddresses.is_deleted' => 1,
                        'glpi_ipaddresses.itemtype'   => 'NetworkName',
                    ]
                ];
                $field     = 'glpi_networkports.items_id';
                break;

            case 'Item_Disk':
                $criteria = [
                    'SELECT' => ['glpi_items_disks.id'],
                    'FROM' => 'glpi_items_disks',
                    'WHERE' => [
                        'is_dynamic' => 1,
                        'is_deleted' => 1,
                        'itemtype'   => $itemtype
                    ]
                ];
                $field     = 'items_id';
                break;

            case 'ItemVirtualMachine':
                $table = $itemtype::getTable();
                $criteria = [
                    'SELECT' => ["$table.id"],
                    'FROM' => $table,
                    'WHERE' => [
                        'is_dynamic' => 1,
                        'is_deleted' => 1,
                        'itemtype'   => $itemtype
                    ]
                ];
                $field     = 'items_id';
                break;

            case 'SoftwareVersion':
                $criteria = [
                    'SELECT' => ['glpi_items_softwareversions.id'],
                    'FROM' => 'glpi_items_softwareversions',
                    'WHERE' => [
                        'is_dynamic' => 1,
                        'is_deleted' => 1,
                        'itemtype'   => $itemtype
                    ]
                ];
                $field     = 'items_id';
                $type      = 'Item_SoftwareVersion';
                break;

            default:
                // Devices
                if (str_starts_with($itemtype, "Item_Device")) {
                    $table = getTableForItemType($itemtype);
                    $criteria = [
                        'SELECT' => ["$table.id"],
                        'FROM' => $table,
                        'WHERE' => [
                            'itemtype'   => $itemtype,
                            'is_dynamic' => 1,
                            'is_deleted' => 1
                        ]
                    ];
                    $field     = 'items_id';
                }
        }

        return [
            'criteria' => $criteria,
            'field' => $field,
            'type' => $type
        ];
    }

    public static function getMassiveActionsForItemtype(
        array &$actions,
        $itemtype,
        $is_deleted = false,
        ?CommonDBTM $checkitem = null
    ) {
        /** @var array $CFG_GLPI */
        global $CFG_GLPI;

        $action_unlock_component = __CLASS__ . MassiveAction::CLASS_ACTION_SEPARATOR . 'unlock_component';
        $action_unlock_fields = __CLASS__ . MassiveAction::CLASS_ACTION_SEPARATOR . 'unlock_fields';

        if (
            Session::haveRight(strtolower($itemtype), UPDATE)
            && in_array($itemtype, $CFG_GLPI['inventory_types'] + $CFG_GLPI['inventory_lockable_objects'], true)
        ) {
            $actions[$action_unlock_component] = __('Unlock components');
            $actions[$action_unlock_fields] = __('Unlock fields');
        }
    }

    public static function showMassiveActionsSubForm(MassiveAction $ma)
    {
        switch ($ma->getAction()) {
            case 'unlock_component':
                $types = [
                    'Monitor'                => _n('Monitor', 'Monitors', Session::getPluralNumber()),
                    'Peripheral'             => Peripheral::getTypeName(Session::getPluralNumber()),
                    'Printer'                => Printer::getTypeName(Session::getPluralNumber()),
                    'SoftwareVersion'        => SoftwareVersion::getTypeName(Session::getPluralNumber()),
                    'NetworkPort'            => NetworkPort::getTypeName(Session::getPluralNumber()),
                    'NetworkName'            => NetworkName::getTypeName(Session::getPluralNumber()),
                    'IPAddress'              => IPAddress::getTypeName(Session::getPluralNumber()),
                    'Item_Disk'              => Item_Disk::getTypeName(Session::getPluralNumber()),
                    'Device'                 => _n('Component', 'Components', Session::getPluralNumber()),
                    'ItemVirtualMachine'     => ItemVirtualMachine::getTypeName(Session::getPluralNumber())
                ];

                echo __s('Select the type of the item that must be unlock');
                echo "<br><br>";

                Dropdown::showFromArray(
                    'attached_item',
                    $types,
                    ['multiple' => true,
                        'size'     => 5,
                        'values'   => array_keys($types)
                    ]
                );

                echo "<br><br>" . Html::submit(_x('button', 'Post'), ['name' => 'massiveaction']);
                return true;
            case 'unlock_fields':
                $related_itemtype = $ma->getItemtype(false);
                $lockedfield = new Lockedfield();
                $fields = $lockedfield->getFieldsToLock($related_itemtype);

                echo __s('Select fields of the item that must be unlock');
                echo "<br><br>";
                Dropdown::showFromArray(
                    'attached_fields',
                    $fields,
                    [
                        'multiple' => true,
                        'size'     => 5
                    ]
                );
                echo "<br><br>" . Html::submit(_x('button', 'Post'), ['name' => 'massiveaction']);
                return true;
        }
        return false;
    }

    public static function processMassiveActionsForOneItemtype(
        MassiveAction $ma,
        CommonDBTM $baseitem,
        array $ids
    ) {
        /** @var \DBmysql $DB */
        global $DB;

        switch ($ma->getAction()) {
            case 'unlock_fields':
                $input = $ma->getInput();
                if (isset($input['attached_fields'])) {
                    $base_itemtype = $baseitem->getType();
                    foreach ($ids as $id) {
                        $lock_fields_name = [];
                        foreach ($input['attached_fields'] as $fields) {
                            [, $field] = explode(' - ', $fields);
                            $lock_fields_name[] = $field;
                        }
                        $lockfield = new Lockedfield();
                        $res = $lockfield->deleteByCriteria([
                            "itemtype" => $base_itemtype,
                            "items_id" => $id,
                            "field" => $lock_fields_name,
                            "is_global" => 0
                        ]);
                        if ($res) {
                            $ma->itemDone($base_itemtype, $id, MassiveAction::ACTION_OK);
                        } else {
                            $ma->itemDone($base_itemtype, $id, MassiveAction::ACTION_KO);
                        }
                    }
                }
                return;
            case 'unlock_component':
                $input = $ma->getInput();
                if (isset($input['attached_item'])) {
                    $attached_items = $input['attached_item'];
                    if (($device_key = array_search('Device', $attached_items, true)) !== false) {
                        unset($attached_items[$device_key]);
                        $attached_items = array_merge($attached_items, Item_Devices::getDeviceTypes());
                    }
                    $links = [];
                    foreach ($attached_items as $attached_item) {
                        $infos = self::getLocksQueryInfosByItemType($attached_item, $baseitem->getType());
                        if ($item = getItemForItemtype($infos['type'])) {
                             $infos['item'] = $item;
                             $links[$attached_item] = $infos;
                        }
                    }
                    foreach ($ids as $id) {
                        $action_valid = false;
                        foreach ($links as $infos) {
                            $infos['criteria']['WHERE'][$infos['field']] = $id;
                            $locked_items = $DB->request($infos['criteria']);

                            if ($locked_items->count() === 0) {
                                $action_valid = true;
                                continue;
                            }
                            foreach ($locked_items as $data) {
                                // Restore without history
                                $action_valid = $infos['item']->restore(['id' => $data['id']]);
                            }
                        }

                        $baseItemType = $baseitem->getType();
                        if ($action_valid) {
                            $ma->itemDone($baseItemType, $id, MassiveAction::ACTION_OK);
                        } else {
                            $ma->itemDone($baseItemType, $id, MassiveAction::ACTION_KO);

                            $erroredItem = new $baseItemType();
                            $erroredItem->getFromDB($id);
                            $ma->addMessage($erroredItem->getErrorMessage(ERROR_ON_ACTION));
                        }
                    }
                }
                return;
        }
    }
}<|MERGE_RESOLUTION|>--- conflicted
+++ resolved
@@ -455,6 +455,49 @@
             $subtables[] = $subtable;
         }
 
+        if (in_array($itemtype, $CFG_GLPI['remote_management_types'], true)) {
+            $iterator = $DB->request([
+                'FROM'  => Item_RemoteManagement::getTable(),
+                'WHERE' => [
+                    'is_dynamic'   => 1,
+                    'is_deleted'   => 1,
+                    'items_id'     => $ID,
+                    'itemtype'     => $itemtype
+                ]
+            ]);
+
+            $subtable = [
+                'nopager' => true,
+                'nosort' => true,
+                'nofilter' => true,
+                'columns' => [
+                    'chk' => '',
+                    'item' => Item_RemoteManagement::getTypeName(1),
+                    'type' => _n('Type', 'Types', 1),
+                    'is_dynamic' => __('Automatic inventory')
+                ],
+                'formatters' => [
+                    'chk' => 'raw_html',
+                    'item' => 'raw_html',
+                ],
+                'entries' => []
+            ];
+
+            foreach ($iterator as $line) {
+                $remote_management = new Item_RemoteManagement();
+                $remote_management->getFromResultSet($line);
+                $show_checkbox = $remote_management->can($line['id'], UPDATE) || $remote_management->can($remote_management->getID(), PURGE);
+                $subtable['entries'][] = [
+                    'chk' => $show_checkbox ? "<input type='checkbox' name='Item_RemoteManagement[{$remote_management->getID()}]'>" : '',
+                    'item' => $remote_management->getLink(),
+                    'type' => $remote_management->fields['type'],
+                    'is_dynamic' => Dropdown::getYesNo($remote_management->fields['is_dynamic'])
+                ];
+            }
+
+            $subtables[] = $subtable;
+        }
+
         $item_vm = new ItemVirtualMachine();
         $item_vms = $DB->request([
             'FROM'  => $item_vm::getTable(),
@@ -507,7 +550,6 @@
                     $url = htmlescape($item->fields['name']);
                 }
             }
-<<<<<<< HEAD
             $subtable['entries'][] = [
                 'chk' => $show_checkbox ? "<input type='checkbox' name='ItemVirtualMachine[{$item_vm->getID()}]'>" : '',
                 'type' => $item_vm::getTypeName(),
@@ -515,43 +557,6 @@
                 'machine' => $url,
                 'is_dynamic' => Dropdown::getYesNo($item_vm->fields['is_dynamic'])
             ];
-=======
-
-            $remote_management = new Item_RemoteManagement();
-            $params = [
-                'is_dynamic'   => 1,
-                'is_deleted'   => 1,
-                'items_id'     => $ID,
-                'itemtype'     => $itemtype
-            ];
-            $params['FIELDS'] = ['id', 'remoteid'];
-            $first  = true;
-            $data = $DB->request($remote_management->getTable(), $params);
-            foreach ($data as $line) {
-                if ($first) {
-                    echo "<tr>";
-                    echo "<th width='10'></th>";
-                    echo "<th>" . $remote_management->getTypeName(Session::getPluralNumber()) . "</th>";
-                    echo "<th>" . _n('Type', 'Types', 1) . "</th>";
-                    echo "<th>" . __('Automatic inventory') . "</th>";
-                    echo "</tr>";
-                    $first = false;
-                }
-
-                $remote_management->getFromDB($line['id']);
-                echo "<tr class='tab_bg_1'>";
-                echo "<td class='center' width='10'>";
-                if ($remote_management->can($line['id'], UPDATE) || $remote_management->can($line['id'], PURGE)) {
-                    $header = true;
-                    echo "<input type='checkbox' name='Item_RemoteManagement[" . $line['id'] . "]'>";
-                }
-                echo "</td>";
-                echo "<td class='left'><a href='" . $remote_management->getLinkURL() . "'>" . $remote_management->fields['remoteid'] . "</a></td>";
-                echo "<td class='left'>" . $remote_management->fields['type'] . "</td>";
-                echo "<td class='left'>" . Dropdown::getYesNo($remote_management->fields['is_dynamic']) . "</td>";
-                echo "</tr>\n";
-            }
->>>>>>> d9ed4801
         }
         $subtables[] = $subtable;
 
