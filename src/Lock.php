<?php

/**
 * ---------------------------------------------------------------------
 *
 * GLPI - Gestionnaire Libre de Parc Informatique
 *
 * http://glpi-project.org
 *
 * @copyright 2015-2022 Teclib' and contributors.
 * @copyright 2003-2014 by the INDEPNET Development Team.
 * @licence   https://www.gnu.org/licenses/gpl-3.0.html
 *
 * ---------------------------------------------------------------------
 *
 * LICENSE
 *
 * This file is part of GLPI.
 *
 * This program is free software: you can redistribute it and/or modify
 * it under the terms of the GNU General Public License as published by
 * the Free Software Foundation, either version 3 of the License, or
 * (at your option) any later version.
 *
 * This program is distributed in the hope that it will be useful,
 * but WITHOUT ANY WARRANTY; without even the implied warranty of
 * MERCHANTABILITY or FITNESS FOR A PARTICULAR PURPOSE.  See the
 * GNU General Public License for more details.
 *
 * You should have received a copy of the GNU General Public License
 * along with this program.  If not, see <https://www.gnu.org/licenses/>.
 *
 * ---------------------------------------------------------------------
 */

use Glpi\Plugin\Hooks;
use Glpi\Search\SearchOption;

/**
 * This class manages locks
 * Lock management is available for objects and link between objects. It relies on the use of
 * a is_dynamic field, to incidate if item supports lock, and is_deleted field to incidate if the
 * item or link is locked
 * By setting is_deleted to 0 again, the item is unlock
 *
 * Note : GLPI's core supports locks for objects. It's up to the external inventory tool to manage
 * locks for fields
 *
 * @since 0.84
 **/
class Lock extends CommonGLPI
{
    public static function getTypeName($nb = 0)
    {
        return _n('Lock', 'Locks', $nb);
    }


    /**
     * Display form to unlock fields and links
     *
     * @param CommonDBTM $item the source item
     **/
    public static function showForItem(CommonDBTM $item)
    {
        global $DB, $CFG_GLPI;

        $ID       = $item->getID();
        $itemtype = $item->getType();
        $header   = false;

        //If user doesn't have update right on the item, lock form must not be displayed
        if (!$item->isDynamic() || !$item->can($item->fields['id'], UPDATE)) {
            return false;
        }

        echo "<div class='alert alert-primary d-flex align-items-center' role='alert'>";
        echo "<i class='fas fa-info-circle fa-xl'></i>";
        echo "<span class='ms-2'>";
        echo __("A locked field is a manually modified field.");
        echo "<br>";
        echo __("The automatic inventory will no longer modify this field, unless you unlock it.");
        echo "</span>";
        echo "</div>";

        $lockedfield = new Lockedfield();
        if ($lockedfield->isHandled($item)) {
            $subquery = [];

            //get locked field for current itemtype
            $subquery[] = new \QuerySubQuery([
                'SELECT' => $lockedfield->getTable() . ".*",
                'FROM'   => $lockedfield->getTable(),
                'WHERE'  => [
                    'OR' => [
                        [
                            $lockedfield->getTable() . '.itemtype'  => $itemtype,
                            $lockedfield->getTable() . '.items_id'  => $ID
                        ], [
                            $lockedfield->getTable() . '.itemtype'  => $itemtype,
                            $lockedfield->getTable() . '.is_global' => 1
                        ]
                    ]
                ]
            ]);

            //get locked field for other lockable object
            foreach ($CFG_GLPI['inventory_lockable_objects'] as $lockable_itemtype) {
                $lockable_object = new $lockable_itemtype();
                $query  = [
                    'SELECT' => $lockedfield->getTable() . ".*",
                    'FROM'   => $lockedfield->getTable(),
                    'LEFT JOIN' => [
                        getTableForItemType($lockable_itemtype)   => [
                            'FKEY'   => [
                                $lockedfield->getTable()  => 'items_id',
                                getTableForItemType($lockable_itemtype)   => 'id'
                            ]
                        ]
                    ],
                    'WHERE'  => [
                        'OR' => [
                            [
                                $lockedfield->getTable() . '.itemtype'  => $lockable_itemtype,
                                $lockedfield->getTable() . '.items_id'  => new \QueryExpression(getTableForItemType($lockable_itemtype) . '.id')
                            ], [
                                $lockedfield->getTable() . '.itemtype'  => $lockable_itemtype,
                                $lockedfield->getTable() . '.is_global' => 1
                            ]
                        ]
                    ]
                ];

                if ($lockable_object instanceof CommonDBConnexity) {
                    $connexity_criteria = $lockable_itemtype::getSQLCriteriaToSearchForItem($itemtype, $ID);
                    if ($connexity_criteria === null) {
                        continue;
                    }
                    $query['WHERE'][] = $connexity_criteria['WHERE'];
                }

                $subquery[] = new \QuerySubQuery($query);
            }

            $union = new \QueryUnion($subquery);
            $locked_iterator = $DB->request([
                'FROM' => $union
            ]);

<<<<<<< HEAD
            //get fields labels
            $search_options = SearchOption::getOptionsForItemtype($itemtype);
            foreach ($search_options as $search_option) {
                //exclude SO added by dropdown part (to get real name)
                //ex : Manufacturer != Firmware : Manufacturer
                if (isset($search_option['table']) && $search_option['table'] == getTableForItemType($itemtype)) {
                    if (isset($search_option['linkfield'])) {
                        $so_fields[$search_option['linkfield']] = $search_option['name'];
                    } else if (isset($search_option['field'])) {
                        $so_fields[$search_option['field']] = $search_option['name'];
=======
            if (count($locked_iterator)) {
                $rand = mt_rand();
                Html::openMassiveActionsForm('mass' . __CLASS__ . $rand);
                $massiveactionparams = [
                    'container'      => 'mass' . __CLASS__ . $rand,
                ];
                Html::showMassiveActions($massiveactionparams);

                echo "<table class='tab_cadre_fixehov'>";

                echo "<tr>";
                echo "<tr><th colspan='5'  class='center'>" . __('Locked fields') . "</th></tr>";
                echo "<th width='10'>";
                Html::showCheckbox(['criterion' => ['tag_for_massive' => 'select_' . $lockedfield::getType()]]);
                echo "</th>";
                echo "<th>" . _n('Field', 'Fields', Session::getPluralNumber())  . "</th>";
                echo "<th>" . __('Itemtype') . "</th>";
                echo "<th>" . _n('Link', 'Links', Session::getPluralNumber()) . "</th>";
                echo "<th>" . __('Last inventoried value')  . "</th></tr>";


                //get fields labels
                $search_options = Search::getOptions($itemtype);
                foreach ($search_options as $search_option) {
                    //exclude SO added by dropdown part (to get real name)
                    //ex : Manufacturer != Firmware : Manufacturer
                    if (isset($search_option['table']) && $search_option['table'] == getTableForItemType($itemtype)) {
                        if (isset($search_option['linkfield'])) {
                            $so_fields[$search_option['linkfield']] = $search_option['name'];
                        } else if (isset($search_option['field'])) {
                            $so_fields[$search_option['field']] = $search_option['name'];
                        }
>>>>>>> 55f68db7
                    }
                }

                foreach ($locked_iterator as $row) {
                    echo "<tr class='tab_bg_1'>";
                    echo "<td class='center' width='10'>";
                    if ($row['is_global'] == 0 && ($lockedfield->can($row['id'], UPDATE) || $lockedfield->can($row['id'], PURGE))) {
                        $header = true;
                        echo Html::getMassiveActionCheckBox(Lockedfield::class, $row['id'], ['massive_tags' => 'select_' . $lockedfield::getType()]);
                    }
                    echo "</td>";
                    $field_label = $row['field'];
                    if (isset($so_fields[$row['field']])) {
                        $field_label = $so_fields[$row['field']];
                    } else if (isForeignKeyField($row['field'])) {
                    //on fkey, we can try to retrieve the object
                        $object = getItemtypeForForeignKeyField($row['field']);
                        if ($object != 'UNKNOWN') {
                            $field_label = $object::getTypeName(1);
                        }
                    }

                    if ($row['is_global']) {
                        $field_label .= ' (' . __('Global') . ')';
                    }
                    echo "<td class='left'>" . $field_label . "</td>";

                    //load object
                    $object = new $row['itemtype']();
                    $object->getFromDB($row['items_id']);

                    $default_itemtype_label = $row['itemtype']::getTypeName();
                    $default_object_link    = $object->getLink();
                    $default_itemtype       = $row['itemtype'];

                    //get real type name from Item_Devices
                    // ex: get 'Hard drives' instead of 'Hard drive items'
                    if (get_parent_class($row['itemtype']) == Item_Devices::class) {
                        $default_itemtype =  $row['itemtype']::$itemtype_2;
                        $default_items_id =  $row['itemtype']::$items_id_2;
                        $default_itemtype_label = $row['itemtype']::$itemtype_2::getTypeName();
                    //get real type name from CommonDBRelation
                    // ex: get 'Operating System' instead of 'Item operating systems'
                    } elseif (get_parent_class($row['itemtype']) == CommonDBRelation::class) {
                        $default_itemtype =  $row['itemtype']::$itemtype_1;
                        $default_items_id =  $row['itemtype']::$items_id_1;
                        $default_itemtype_label = $row['itemtype']::$itemtype_1::getTypeName();
                    }

                    // specific link for CommonDBRelation itemtype (like Item_OperatingSystem)
                    // get 'real' object name inside URL name
                    // ex: get 'Ubuntu 22.04.1 LTS' instead of 'Computer asus-desktop'
                    if (is_a($row['itemtype'], CommonDBRelation::class, true)) {
                        $related_object = new $default_itemtype();
                        $related_object->getFromDB($object->fields[$default_items_id]);
                        $default_object_link = "<a href='" . $object->getLinkURL() . "'" . $related_object->getName() . ">" . $related_object->getName() . "</a>";
                    }

                    echo "<td class='left'>" . $default_itemtype_label . "</td>";
                    echo "<td class='left'>" . $default_object_link . "</td>";
                    echo "<td class='left'>" . $row['value'] . "</td>";
                    echo "</tr>\n";
                }

                echo "</table>";
                $massiveactionparams['ontop'] = false;
                Html::showMassiveActions($massiveactionparams);
                Html::closeForm();
            } else {
                echo "<table class='tab_cadre_fixehov'>";
                echo "<tbody>";
                echo "<tr><th colspan='5' class='center'>" . _n('Locked field', 'Locked fields', Session::getPluralNumber()) . "</th></tr>";
                echo "<tr class='tab_bg_2'><td class='center' colspan='5'>" . __('No locked fields') . "</td></tr>";
                echo "</tbody>";
                echo "</table>";
            }
        }
        echo "</br><div width='100%'>";
        echo "<form method='post' id='lock_form' name='lock_form' action='" . Toolbox::getItemTypeFormURL(__CLASS__) . "'>";
        echo "<input type='hidden' name='id' value='$ID'>\n";
        echo "<input type='hidden' name='itemtype' value='$itemtype'>\n";
        echo "<table class='tab_cadre_fixehov'>";
        echo "<tr><th colspan='5' class='center'>" . __('Locked items') . "</th></tr>";

        //reset_header
        $header = false;
        //Use a hook to allow external inventory tools to manage per field lock
        $results =  Plugin::doHookFunction(Hooks::DISPLAY_LOCKED_FIELDS, ['item'   => $item,
            'header' => $header
        ]);
        $header |= $results['header'];

        echo "<div class='alert alert-primary d-flex align-items-center mb-4' role='alert'>";
        echo "<i class='fas fa-info-circle fa-xl'></i>";
        echo "<span class='ms-2'>";
        echo __("A locked item is a manually deleted item, for example a monitor.");
        echo "<br>";
        echo __("The automatic inventory will no longer handle this item, unless you unlock it.");
        echo "</span>";
        echo "</div>";

        //Special locks for computers only
        if ($itemtype == 'Computer') {
            //computer_item
            $computer_item = new Computer_Item();
            $types = $CFG_GLPI['directconnect_types'];
            foreach ($types as $type) {
                $params = ['is_dynamic'    => 1,
                    'is_deleted'    => 1,
                    'computers_id'  => $ID,
                    'itemtype'      => $type
                ];
                $params['FIELDS'] = ['id', 'items_id'];
                $first  = true;
                foreach ($DB->request('glpi_computers_items', $params) as $line) {
                    /** @var CommonDBTM $asset */
                    $asset = new $type();
                    $asset->getFromDB($line['items_id']);
                    if ($first) {
                        echo "<tr>";
                        echo "<th width='10'></th>";
                        echo "<th>" . $asset::getTypeName(Session::getPluralNumber()) . "</th>";
                        echo "<th>" . __('Serial number') . "</th>";
                        echo "<th>" . __('Inventory number') . "</th>";
                        echo "<th>" . __('Automatic inventory') . "</th>";
                        echo "</tr>";
                        $first = false;
                    }

                    echo "<tr class='tab_bg_1'>";
                    echo "<td class='center' width='10'>";
                    if ($computer_item->can($line['id'], UPDATE) || $computer_item->can($line['id'], PURGE)) {
                        $header = true;
                        echo "<input type='checkbox' name='Computer_Item[" . $line['id'] . "]'>";
                    }
                    echo "</td>";

                    echo "<td class='left'>" . $asset->getLink() . "</td>";
                    echo "<td class='left'>" . $asset->fields['serial'] . "</td>";
                    echo "<td class='left'>" . $asset->fields['otherserial'] . "</td>";
                    echo "<td class='left'>" . Dropdown::getYesNo($asset->fields['is_dynamic']) . "</td>";
                    echo "</tr>";
                }
            }

            //items disks
            $item_disk = new Item_Disk();
            $params = [
                'is_dynamic'   => 1,
                'is_deleted'   => 1,
                'items_id'     => $ID,
                'itemtype'     => $itemtype
            ];
            $params['FIELDS'] = ['id', 'name'];
            $first  = true;
            foreach ($DB->request($item_disk->getTable(), $params) as $line) {
                if ($first) {
                    echo "<tr>";
                    echo "<th width='10'></th>";
                    echo "<th>" . $item_disk->getTypeName(Session::getPluralNumber()) . "</th>";
                    echo "<th>" . __('Partition') . "</th>";
                    echo "<th>" . __('Mount point') . "</th>";
                    echo "<th>" . __('Automatic inventory') . "</th>";
                    echo "</tr>";
                    $first = false;
                }

                $item_disk->getFromDB($line['id']);
                echo "<tr class='tab_bg_1'>";
                echo "<td class='center' width='10'>";
                if ($item_disk->can($line['id'], UPDATE) || $item_disk->can($line['id'], PURGE)) {
                    $header = true;
                    echo "<input type='checkbox' name='Item_Disk[" . $line['id'] . "]'>";
                }
                echo "</td>";
                echo "<td class='left'>" . $item_disk->getLink() . "</td>";
                echo "<td class='left'>" . $item_disk->fields['device'] . "</td>";
                echo "<td class='left'>" . $item_disk->fields['mountpoint'] . "</td>";
                echo "<td class='left'>" . Dropdown::getYesNo($item_disk->fields['is_dynamic']) . "</td>";
                echo "</tr>\n";
            }

            $computer_vm = new ComputerVirtualMachine();
            $params = ['is_dynamic'    => 1,
                'is_deleted'    => 1,
                'computers_id'  => $ID
            ];
            $params['FIELDS'] = ['id', 'name'];
            $first  = true;
            foreach ($DB->request($computer_vm->getTable(), $params) as $line) {
                if ($first) {
                    echo "<tr>";
                    echo "<th width='10'></th>";
                    echo "<th>" . $computer_vm->getTypeName(Session::getPluralNumber()) . "</th>";
                    echo "<th>" . __('UUID') . "</th>";
                    echo "<th>" . __('Machine') . "</th>";
                    echo "<th>" . __('Automatic inventory') . "</th>";
                    echo "</tr>";
                    $first = false;
                }

                $computer_vm->getFromDB($line['id']);
                echo "<tr class='tab_bg_1'>";
                echo "<td class='center' width='10'>";
                if ($computer_vm->can($line['id'], UPDATE) || $computer_vm->can($line['id'], PURGE)) {
                    $header = true;
                    echo "<input type='checkbox' name='ComputerVirtualMachine[" . $line['id'] . "]'>";
                }
                echo "</td>";
                echo "<td class='left'>" . $computer_vm->getLink() . "</td>";
                echo "<td class='left'>" . $computer_vm->fields['uuid'] . "</td>";

                $url = "";
                if ($link_computer = ComputerVirtualMachine::findVirtualMachine($computer_vm->fields)) {
                    $computer = new Computer();
                    if ($computer->can($link_computer, READ)) {
                        $url  = "<a href='" . $computer->getFormURLWithID($link_computer) . "'>";
                        $url .= $computer->fields["name"] . "</a>";

                        $tooltip = "<table><tr><td>" . __('Name') . "</td><td>" . $computer->fields['name'] .
                            '</td></tr>';
                        $tooltip .= "<tr><td>" . __('Serial number') . "</td><td>" . $computer->fields['serial'] .
                            '</td></tr>';
                        $tooltip .= "<tr><td>" . __('Comments') . "</td><td>" . $computer->fields['comment'] .
                            '</td></tr></table>';

                        $url .= "&nbsp; " . Html::showToolTip($tooltip, ['display' => false]);
                    } else {
                        $url = $computer->fields['name'];
                    }
                }
                echo "<td class='left'>" . $url . "</td>";
                echo "<td class='left'>" . Dropdown::getYesNo($computer_vm->fields['is_dynamic']) . "</td>";
                echo "</tr>\n";
            }
        }

        //Software versions
        $item_sv = new Item_SoftwareVersion();
        $item_sv_table = Item_SoftwareVersion::getTable();

        $iterator = $DB->request([
            'SELECT'    => [
                'isv.id AS id',
                'sv.name AS version',
                's.name AS software'
            ],
            'FROM'      => "{$item_sv_table} AS isv",
            'LEFT JOIN' => [
                'glpi_softwareversions AS sv' => [
                    'FKEY' => [
                        'isv' => 'softwareversions_id',
                        'sv'  => 'id'
                    ]
                ],
                'glpi_softwares AS s'         => [
                    'FKEY' => [
                        'sv'  => 'softwares_id',
                        's'   => 'id'
                    ]
                ]
            ],
            'WHERE'     => [
                'isv.is_deleted'  => 1,
                'isv.is_dynamic'  => 1,
                'isv.items_id'    => $ID,
                'isv.itemtype'    => $itemtype,
            ]
        ]);
        $first  = true;
        foreach ($iterator as $data) {
            if ($first) {
                echo "<tr>";
                echo "<th width='10'></th>";
                echo "<th>" . Software::getTypeName(Session::getPluralNumber()) . "</th>";
                echo "<th>" . SoftwareVersion::getTypeName(Session::getPluralNumber()) . "</th>";
                echo "<th>" . __('Installation date') . "</th>";
                echo "<th>" . __('Automatic inventory') . "</th>";
                echo "</tr>";
                $first = false;
            }

            $item_sv->getFromDB($data['id']);
            echo "<tr class='tab_bg_1'>";
            echo "<td class='center' width='10'>";
            if ($item_sv->can($data['id'], UPDATE) || $item_sv->can($data['id'], PURGE)) {
                $header = true;
                echo "<input type='checkbox' name='Item_SoftwareVersion[" . $data['id'] . "]'>";
            }

            $sversion = new SoftwareVersion();
            $sversion->getFromDB($item_sv->fields['softwareversions_id']);

            $software = new Software();
            $software->getFromDB($sversion->fields['softwares_id']);

            echo "</td>";
            echo "<td class='left'>" . $software->fields['name'] . "</td>"; //no form for item software version
            echo "<td class='left'>" . $sversion->fields['name'] . "</td>";
            echo "<td class='left'>" . Html::convDateTime($item_sv->fields['date_install']) . "</td>";
            echo "<td class='left'>" . Dropdown::getYesNo($item_sv->fields['is_dynamic']) . "</td>";
            echo "</tr>";
        }

        //Software licenses
        $item_sl = new Item_SoftwareLicense();
        $item_sl_table = Item_SoftwareLicense::getTable();

        $iterator = $DB->request([
            'SELECT'    => [
                'isl.id AS id',
                'sl.name AS version',
                's.name AS software'
            ],
            'FROM'      => "{$item_sl_table} AS isl",
            'LEFT JOIN' => [
                'glpi_softwarelicenses AS sl' => [
                    'FKEY' => [
                        'isl' => 'softwarelicenses_id',
                        'sl'  => 'id'
                    ]
                ],
                'glpi_softwares AS s'         => [
                    'FKEY' => [
                        'sl'  => 'softwares_id',
                        's'   => 'id'
                    ]
                ]
            ],
            'WHERE'     => [
                'isl.is_deleted'  => 1,
                'isl.is_dynamic'  => 1,
                'isl.items_id'    => $ID,
                'isl.itemtype'    => $itemtype,
            ]
        ]);

        $first = true;
        foreach ($iterator as $data) {
            if ($first) {
                echo "<tr>";
                echo "<th width='10'></th>";
                echo "<th>" . SoftwareLicense::getTypeName(Session::getPluralNumber()) . "</th>";
                echo "<th>" . __('Version in use') . "</th>";
                echo "<th>" . Software::getTypeName(Session::getPluralNumber()) . "</th>";
                echo "<th>" . __('Automatic inventory') . "</th>";
                echo "</tr>";
                $first = false;
            }

            $item_sl->getFromDB($data['id']);
            echo "<tr class='tab_bg_1'>";
            echo "<td class='center' width='10'>";
            if ($item_sl->can($data['id'], UPDATE) || $item_sl->can($data['id'], PURGE)) {
                $header = true;
                echo "<input type='checkbox' name='Item_SoftwareLicense[" . $data['id'] . "]'>";
            }

            $slicence = new SoftwareLicense();
            $slicence->getFromDB($item_sl->fields['softwarelicenses_id']);

            echo "</td>";
            echo "<td class='left'>" . $slicence->fields['name'] . "</td>"; //no form for item software license

            $software = new Software();
            $software_name = "";
            if ($software->getFromDB($slicence->fields['softwares_id'])) {
                $software_name = $software->fields['name'];
            }
            echo "<td class='left'>" . $software_name . "</td>";

            $sversion = new SoftwareVersion();
            $version_name = "";
            if ($sversion->getFromDB($slicence->fields['softwareversions_id_use'])) {
                $version_name = $sversion->fields['name'];
            }
            echo "<td class='left'>" . $version_name . "</td>";
            echo "<td class='left'>" . Dropdown::getYesNo($item_sl->fields['is_dynamic']) . "</td>";
            echo "</tr>";
        }

        $first  = true;
        $networkport = new NetworkPort();
        $params = ['is_dynamic' => 1,
            'is_deleted' => 1,
            'items_id'   => $ID,
            'itemtype'   => $itemtype
        ];
        $params['FIELDS'] = ['id'];
        foreach ($DB->request($networkport->getTable(), $params) as $line) {
            $networkport->getFromDB($line['id']);
            if ($first) {
                echo "<tr>";
                echo "<th width='10'></th>";
                echo "<th>" . $networkport->getTypeName(Session::getPluralNumber()) . "</th>";
                echo "<th>" . NetworkPortType::getTypeName(1) . "</th>";
                echo "<th>" . __('MAC') . "</th>";
                echo "<th>" . __('Automatic inventory') . "</th>";
                echo "</tr>";
                $first = false;
            }

            echo "<tr class='tab_bg_1'>";
            echo "<td class='center' width='10'>";
            if ($networkport->can($line['id'], UPDATE) || $networkport->can($line['id'], PURGE)) {
                $header = true;
                echo "<input type='checkbox' name='NetworkPort[" . $line['id'] . "]'>";
            }
            echo "</td>";
            echo "<td class='left'>" . $networkport->getLink() . "</td>";
            echo "<td class='left'>" . $networkport->fields['instantiation_type'] . "</td>";
            echo "<td class='left'>" . $networkport->fields['mac'] . "</td>";
            echo "<td class='left'>" . Dropdown::getYesNo($networkport->fields['is_dynamic']) . "</td>";
            echo "</tr>\n";
        }

        $first = true;
        $networkname = new NetworkName();
        $params = [
            'glpi_networknames.is_dynamic' => 1,
            'glpi_networknames.is_deleted' => 1,
            'glpi_networknames.itemtype'   => 'NetworkPort',
            'glpi_networknames.items_id'   => new QueryExpression($DB->quoteName('glpi_networkports.id')),
            'glpi_networkports.items_id'   => $ID,
            'glpi_networkports.itemtype'   => $itemtype
        ];
        $params['FIELDS'] = ['glpi_networknames' => 'id'];
        foreach ($DB->request(['glpi_networknames', 'glpi_networkports'], $params) as $line) {
            $networkname->getFromDB($line['id']);
            if ($first) {
                echo "<tr>";
                echo "<th width='10'></th>";
                echo "<th>" . $networkname->getTypeName(Session::getPluralNumber()) . "</th>";
                echo "<th>" . __('FQDN') . "</th>";
                echo "<th></th>";
                echo "<th>" . __('Automatic inventory') . "</th>";
                echo "</tr>";
                $first = false;
            }

            echo "<tr class='tab_bg_1'>";
            echo "<td class='center' width='10'>";
            if ($networkname->can($line['id'], UPDATE) || $networkname->can($line['id'], PURGE)) {
                $header = true;
                echo "<input type='checkbox' name='NetworkName[" . $line['id'] . "]'>";
            }
            echo "</td>";
            echo "<td class='left'>" . $networkname->getLink() . "</td>";

            $fqdn = new FQDN();
            $fqdn_name = "";
            if ($fqdn->getFromDB($networkname->fields['fqdns_id'])) {
                $fqdn_name = $fqdn->fields['name'];
            }
            echo "<td class='left'>" . $fqdn_name . "</td>";
            echo "<td class='left'></td>";
            echo "<td class='left'>" . Dropdown::getYesNo($networkname->fields['is_dynamic']) . "</td>";
            echo "</tr>\n";
        }

        $first  = true;
        $ipaddress = new IPAddress();
        $params = [
            'glpi_ipaddresses.is_dynamic' => 1,
            'glpi_ipaddresses.is_deleted' => 1,
            'glpi_ipaddresses.itemtype'   => 'NetworkName',
            'glpi_ipaddresses.items_id'   => new QueryExpression($DB->quoteName('glpi_networknames.id')),
            'glpi_networknames.itemtype'  => 'NetworkPort',
            'glpi_networknames.items_id'  => new QueryExpression($DB->quoteName('glpi_networkports.id')),
            'glpi_networkports.items_id'  => $ID,
            'glpi_networkports.itemtype'  => $itemtype
        ];
        $params['FIELDS'] = ['glpi_ipaddresses' => 'id'];
        foreach (
            $DB->request(['glpi_ipaddresses',
                'glpi_networknames',
                'glpi_networkports'
            ], $params) as $line
        ) {
            $ipaddress->getFromDB($line['id']);
            if ($first) {
                echo "<tr>";
                echo "<th width='10'></th>";
                echo "<th>" . $ipaddress->getTypeName(Session::getPluralNumber()) . "</th>";
                echo "<th>" . SoftwareVersion::getTypeName(Session::getPluralNumber()) . "</th>";
                echo "<th></th>";
                echo "<th>" . __('Automatic inventory') . "</th>";
                echo "</tr>";
                $first = false;
            }

            echo "<tr class='tab_bg_1'>";
            echo "<td class='center' width='10'>";
            if ($ipaddress->can($line['id'], UPDATE) || $ipaddress->can($line['id'], PURGE)) {
                $header = true;
                echo "<input type='checkbox' name='IPAddress[" . $line['id'] . "]'>";
            }
            echo "</td>";
            echo "<td class='left'>" . $ipaddress->fields['name'] . "</td>"; //no form for IP address
            echo "<td class='left'>" . $ipaddress->fields['version'] . "</td>";
            echo "<td class='left'></td>";
            echo "<td class='left'>" . Dropdown::getYesNo($ipaddress->fields['is_dynamic']) . "</td>";
            echo "</tr>\n";
        }

        $types = Item_Devices::getDeviceTypes();
        $nb    = 0;
        foreach ($types as $type) {
            $nb += countElementsInTable(
                getTableForItemType($type),
                ['items_id'   => $ID,
                    'itemtype'   => $itemtype,
                    'is_dynamic' => 1,
                    'is_deleted' => 1
                ]
            );
        }
        if ($nb) {
            echo "<tr>";
            echo "<th width='10'></th>";
            echo "<th>" . _n('Component', 'Components', Session::getPluralNumber()) . "</th>";
            echo "<th></th>";
            echo "<th></th>";
            echo "<th>" . __('Automatic inventory') . "</th>";
            echo "</tr>";
            foreach ($types as $type) {
                $type_item = new $type();

                $associated_type  = str_replace('Item_', '', $type);
                $associated_table = getTableForItemType($associated_type);
                $fk               = getForeignKeyFieldForTable($associated_table);

                $iterator = $DB->request([
                    'SELECT'    => [
                        'i.id',
                        't.designation AS name'
                    ],
                    'FROM'      => getTableForItemType($type) . ' AS i',
                    'LEFT JOIN' => [
                        "$associated_table AS t"   => [
                            'ON' => [
                                't'   => 'id',
                                'i'   => $fk
                            ]
                        ]
                    ],
                    'WHERE'     => [
                        'itemtype'     => $itemtype,
                        'items_id'     => $ID,
                        'is_dynamic'   => 1,
                        'is_deleted'   => 1
                    ]
                ]);

                foreach ($iterator as $data) {
                    echo "<tr class='tab_bg_1'>";
                    echo "<td class='center' width='10'>";
                    if ($type_item->can($data['id'], UPDATE) || $type_item->can($data['id'], PURGE)) {
                        $header = true;
                        echo "<input type='checkbox' name='" . $type . "[" . $data['id'] . "]'>";
                    }
                    echo "</td>";
                    $object_item_type = new $type();
                    $object_item_type->getFromDB($data['id']);
                    $object_link = "<a href='" . $object_item_type->getLinkURL() . "'" . $data['name'] . ">" . $data['name'] . "</a>";

                    echo "<td class='left'>";
                    echo $object_link;
                    echo "</td>";
                    echo "<td></td>";
                    echo "<td></td>";
                    echo "<td class='left'>" . Dropdown::getYesNo($object_item_type->fields['is_dynamic']) . "</td>";

                    echo "</tr>\n";
                }
            }
        }

        if ($header) {
            echo "<tr><th>";
            //echo Html::getCheckAllAsCheckbox('lock_form');
            echo "</th><th colspan='4'>&nbsp</th></tr>\n";
            echo "</table>";
            Html::openArrowMassives('lock_form', true);
            Html::closeArrowMassives(['unlock' => _sx('button', 'Unlock'),
                'purge'  => _sx('button', 'Delete permanently')
            ]);
        } else {
            echo "<tr class='tab_bg_2'>";
            echo "<td class='center' colspan='5'>" . __('No locked item') . "</td></tr>";
            echo "</table>";
        }
        Html::closeForm();

        echo "</div>\n";
    }


    /**
     * @see CommonGLPI::getTabNameForItem()
     *
     * @param $item               CommonGLPI object
     * @param $withtemplate       (default 0)
     **/
    public function getTabNameForItem(CommonGLPI $item, $withtemplate = 0)
    {

        if ($item->isDynamic() && $item->can($item->fields['id'], UPDATE)) {
            return Lock::getTypeName(Session::getPluralNumber());
        }
        return '';
    }


    /**
     * @param $item            CommonGLPI object
     * @param $tabnum          (default 1)
     * @param $withtemplate    (default 0)
     **/
    public static function displayTabContentForItem(CommonGLPI $item, $tabnum = 1, $withtemplate = 0)
    {

        if ($item->isDynamic() && $item->can($item->fields['id'], UPDATE)) {
            self::showForItem($item);
        }
        return true;
    }


    /**
     * Get infos to build an SQL query to get locks fields in a table
     *
     * @param string $itemtype      itemtype of the item to look for locked fields
     * @param string $baseitemtype  itemtype of the based item
     *
     * @return array  which contains necessary information to build the SQL query
     **/
    public static function getLocksQueryInfosByItemType($itemtype, $baseitemtype)
    {
        global $DB;

        $condition = [];
        $table     = false;
        $field     = '';
        $type      = $itemtype;

        switch ($itemtype) {
            case 'Peripheral':
            case 'Monitor':
            case 'Printer':
            case 'Phone':
                $condition = ['itemtype'   => $itemtype,
                    'is_dynamic' => 1,
                    'is_deleted' => 1
                ];
                $table     = 'glpi_computers_items';
                $field     = 'computers_id';
                $type      = 'Computer_Item';
                break;

            case 'NetworkPort':
                $condition = ['itemtype'   => $baseitemtype,
                    'is_dynamic' => 1,
                    'is_deleted' => 1
                ];
                $table     = 'glpi_networkports';
                $field     = 'items_id';
                break;

            case 'NetworkName':
                $condition = [
                    'glpi_networknames.is_dynamic' => 1,
                    'glpi_networknames.is_deleted' => 1,
                    'glpi_networknames.itemtype'   => 'NetworkPort',
                    'glpi_networknames.items_id'   => new QueryExpression($DB->quoteName('glpi_networkports.id')),
                    'glpi_networkports.itemtype'   => $baseitemtype
                ];
                $condition['FIELDS']
                       = ['glpi_networknames' => 'id'];
                $table     = ['glpi_networknames', 'glpi_networkports'];
                $field     = 'glpi_networkports.items_id';
                break;

            case 'IPAddress':
                $condition = [
                    'glpi_ipaddresses.is_dynamic'   => 1,
                    'glpi_ipaddresses.is_deleted'   => 1,
                    'glpi_ipaddresses.itemtype'     => 'NetworkName',
                    'glpi_ipaddresses.items_id'     => 'glpi_networknames.id',
                    'glpi_networknames.itemtype'    => 'NetworkPort',
                    'glpi_networknames.items_id'    => 'glpi_networkports.id',
                    'glpi_networkports.itemtype'    => $baseitemtype
                ];
                $condition['FIELDS']
                       = ['glpi_ipaddresses' => 'id'];
                $table     = ['glpi_ipaddresses', 'glpi_networknames', 'glpi_networkports'];
                $field     = 'glpi_networkports.items_id';
                break;

            case 'Item_Disk':
                $condition = [
                    'is_dynamic' => 1,
                    'is_deleted' => 1,
                    'itemtype'   => $itemtype
                ];
                $table     = Item_Disk::getTable();
                $field     = 'items_id';
                break;

            case 'ComputerVirtualMachine':
                $condition = [
                    'is_dynamic' => 1,
                    'is_deleted' => 1,
                    'itemtype'   => $itemtype
                ];
                $table     = 'glpi_computervirtualmachines';
                $field     = 'computers_id';
                break;

            case 'SoftwareVersion':
                $condition = [
                    'is_dynamic' => 1,
                    'is_deleted' => 1,
                    'itemtype'   => $itemtype
                ];
                $table     = 'glpi_items_softwareversions';
                $field     = 'items_id';
                $type      = 'Item_SoftwareVersion';
                break;

            default:
               // Devices
                if (preg_match('/^Item\_Device/', $itemtype)) {
                    $condition = ['itemtype'   => $baseitemtype,
                        'is_dynamic' => 1,
                        'is_deleted' => 1
                    ];
                    $table     = getTableForItemType($itemtype);
                    $field     = 'items_id';
                }
        }

        return ['condition' => $condition,
            'table'     => $table,
            'field'     => $field,
            'type'      => $type
        ];
    }


    /**
     * @since 0.85
     *
     * @see CommonDBTM::getMassiveActionsForItemtype()
     **/
    public static function getMassiveActionsForItemtype(
        array &$actions,
        $itemtype,
        $is_deleted = 0,
        CommonDBTM $checkitem = null
    ) {
        global $CFG_GLPI;

        $action_unlock_component = __CLASS__ . MassiveAction::CLASS_ACTION_SEPARATOR . 'unlock_component';
        $action_unlock_fields = __CLASS__ . MassiveAction::CLASS_ACTION_SEPARATOR . 'unlock_fields';

        if (
            Session::haveRight(strtolower($itemtype), UPDATE)
            && in_array($itemtype, $CFG_GLPI['inventory_types'] + $CFG_GLPI['inventory_lockable_objects'])
        ) {
            $actions[$action_unlock_component] = __('Unlock components');
            $actions[$action_unlock_fields] = __('Unlock fields');
        }
    }


    /**
     * @since 0.85
     *
     * @see CommonDBTM::showMassiveActionsSubForm()
     **/
    public static function showMassiveActionsSubForm(MassiveAction $ma)
    {
        switch ($ma->getAction()) {
            case 'unlock_component':
                $types = ['Monitor'                => _n('Monitor', 'Monitors', Session::getPluralNumber()),
                    'Peripheral'             => Peripheral::getTypeName(Session::getPluralNumber()),
                    'Printer'                => Printer::getTypeName(Session::getPluralNumber()),
                    'SoftwareVersion'        => SoftwareVersion::getTypeName(Session::getPluralNumber()),
                    'NetworkPort'            => NetworkPort::getTypeName(Session::getPluralNumber()),
                    'NetworkName'            => NetworkName::getTypeName(Session::getPluralNumber()),
                    'IPAddress'              => IPAddress::getTypeName(Session::getPluralNumber()),
                    'Item_Disk'              => Item_Disk::getTypeName(Session::getPluralNumber()),
                    'Device'                 => _n('Component', 'Components', Session::getPluralNumber()),
                    'ComputerVirtualMachine' => ComputerVirtualMachine::getTypeName(Session::getPluralNumber())
                ];

                echo __('Select the type of the item that must be unlock');
                echo "<br><br>\n";

                Dropdown::showFromArray(
                    'attached_item',
                    $types,
                    ['multiple' => true,
                        'size'     => 5,
                        'values'   => array_keys($types)
                    ]
                );

                echo "<br><br>" . Html::submit(_x('button', 'Post'), ['name' => 'massiveaction']);
                return true;
            break;
            case 'unlock_fields':
                $related_itemtype = $ma->getItemtype(false);
                $lockedfield = new Lockedfield();
                $fields = $lockedfield->getFieldsToLock($related_itemtype);

                echo __('Select fields of the item that must be unlock');
                echo "<br><br>\n";
                Dropdown::showFromArray(
                    'attached_fields',
                    $fields,
                    [
                        'multiple' => true,
                        'size'     => 5
                    ]
                );
                echo "<br><br>" . Html::submit(_x('button', 'Post'), ['name' => 'massiveaction']);
                return true;
            break;
        }
        return false;
    }


    /**
     * @since 0.85
     *
     * @see CommonDBTM::processMassiveActionsForOneItemtype()
     **/
    public static function processMassiveActionsForOneItemtype(
        MassiveAction $ma,
        CommonDBTM $baseitem,
        array $ids
    ) {
        global $DB;

        switch ($ma->getAction()) {
            case 'unlock_fields':
                $input = $ma->getInput();
                if (isset($input['attached_fields'])) {
                    $base_itemtype = $baseitem->getType();
                    foreach ($ids as $id) {
                        $lock_fields_name = [];
                        foreach ($input['attached_fields'] as $fields) {
                            list($itemtype, $field) = explode(' - ', $fields);
                            $lock_fields_name[] = $field;
                        }
                        $lockfield = new Lockedfield();
                        $res = $lockfield->deleteByCriteria([
                            "itemtype" => $base_itemtype,
                            "items_id" => $id,
                            "field" => $lock_fields_name,
                            "is_global" => 0
                        ]);
                    }
                    if ($res) {
                        $ma->itemDone($base_itemtype, $id, MassiveAction::ACTION_OK);
                    } else {
                        $ma->itemDone($base_itemtype, $id, MassiveAction::ACTION_KO);
                    }
                }
                return;
            case 'unlock_component':
                $input = $ma->getInput();
                if (isset($input['attached_item'])) {
                    $attached_items = $input['attached_item'];
                    if (($device_key = array_search('Device', $attached_items)) !== false) {
                        unset($attached_items[$device_key]);
                        $attached_items = array_merge($attached_items, Item_Devices::getDeviceTypes());
                    }
                    $links = [];
                    foreach ($attached_items as $attached_item) {
                        $infos = self::getLocksQueryInfosByItemType($attached_item, $baseitem->getType());
                        if ($item = getItemForItemtype($infos['type'])) {
                             $infos['item'] = $item;
                             $links[$attached_item] = $infos;
                        }
                    }
                    foreach ($ids as $id) {
                        $action_valid = false;
                        foreach ($links as $infos) {
                            $infos['condition'][$infos['field']] = $id;
                            $locked_items = $DB->request($infos['table'], $infos['condition']);

                            if ($locked_items->count() === 0) {
                                $action_valid = true;
                                continue;
                            }
                            foreach ($locked_items as $data) {
                             // Restore without history
                                $action_valid = $infos['item']->restore(['id' => $data['id']]);
                            }
                        }

                        $baseItemType = $baseitem->getType();
                        if ($action_valid) {
                            $ma->itemDone($baseItemType, $id, MassiveAction::ACTION_OK);
                        } else {
                            $ma->itemDone($baseItemType, $id, MassiveAction::ACTION_KO);

                            $erroredItem = new $baseItemType();
                            $erroredItem->getFromDB($id);
                            $ma->addMessage($erroredItem->getErrorMessage(ERROR_ON_ACTION));
                        }
                    }
                }
                return;
        }
    }
}<|MERGE_RESOLUTION|>--- conflicted
+++ resolved
@@ -147,18 +147,6 @@
                 'FROM' => $union
             ]);
 
-<<<<<<< HEAD
-            //get fields labels
-            $search_options = SearchOption::getOptionsForItemtype($itemtype);
-            foreach ($search_options as $search_option) {
-                //exclude SO added by dropdown part (to get real name)
-                //ex : Manufacturer != Firmware : Manufacturer
-                if (isset($search_option['table']) && $search_option['table'] == getTableForItemType($itemtype)) {
-                    if (isset($search_option['linkfield'])) {
-                        $so_fields[$search_option['linkfield']] = $search_option['name'];
-                    } else if (isset($search_option['field'])) {
-                        $so_fields[$search_option['field']] = $search_option['name'];
-=======
             if (count($locked_iterator)) {
                 $rand = mt_rand();
                 Html::openMassiveActionsForm('mass' . __CLASS__ . $rand);
@@ -181,7 +169,7 @@
 
 
                 //get fields labels
-                $search_options = Search::getOptions($itemtype);
+                $search_options = SearchOption::getOptionsForItemtype($itemtype);
                 foreach ($search_options as $search_option) {
                     //exclude SO added by dropdown part (to get real name)
                     //ex : Manufacturer != Firmware : Manufacturer
@@ -191,7 +179,6 @@
                         } else if (isset($search_option['field'])) {
                             $so_fields[$search_option['field']] = $search_option['name'];
                         }
->>>>>>> 55f68db7
                     }
                 }
 
