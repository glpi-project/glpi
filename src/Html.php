<?php

/**
 * ---------------------------------------------------------------------
 *
 * GLPI - Gestionnaire Libre de Parc Informatique
 *
 * http://glpi-project.org
 *
 * @copyright 2015-2025 Teclib' and contributors.
 * @copyright 2003-2014 by the INDEPNET Development Team.
 * @licence   https://www.gnu.org/licenses/gpl-3.0.html
 *
 * ---------------------------------------------------------------------
 *
 * LICENSE
 *
 * This file is part of GLPI.
 *
 * This program is free software: you can redistribute it and/or modify
 * it under the terms of the GNU General Public License as published by
 * the Free Software Foundation, either version 3 of the License, or
 * (at your option) any later version.
 *
 * This program is distributed in the hope that it will be useful,
 * but WITHOUT ANY WARRANTY; without even the implied warranty of
 * MERCHANTABILITY or FITNESS FOR A PARTICULAR PURPOSE.  See the
 * GNU General Public License for more details.
 *
 * You should have received a copy of the GNU General Public License
 * along with this program.  If not, see <https://www.gnu.org/licenses/>.
 *
 * ---------------------------------------------------------------------
 */
use donatj\UserAgent\UserAgentParser;
use Glpi\Application\Environment;
use Glpi\Application\View\TemplateRenderer;
use Glpi\Asset\AssetDefinition;
use Glpi\Asset\AssetDefinitionManager;
use Glpi\Console\Application;
use Glpi\Dashboard\Grid;
use Glpi\Debug\Profile as DebugProfile;
use Glpi\Debug\Profiler;
use Glpi\Error\ErrorHandler;
use Glpi\Exception\RedirectException;
use Glpi\Form\Form;
use Glpi\Form\ServiceCatalog\ServiceCatalog;
use Glpi\Inventory\Inventory;
use Glpi\Plugin\Hooks;
use Glpi\System\Log\LogViewer;
use Glpi\Toolbox\FrontEnd;
use Glpi\Toolbox\URL;
use Glpi\UI\ThemeManager;
use Safe\DateTime;
use Safe\Exceptions\FilesystemException;
use ScssPhp\ScssPhp\Compiler;
use Symfony\Component\HttpFoundation\Request;

use function Safe\file_get_contents;
use function Safe\filesize;
use function Safe\json_encode;
use function Safe\mktime;
use function Safe\parse_url;
use function Safe\preg_match;
use function Safe\preg_match_all;
use function Safe\preg_replace;
use function Safe\realpath;
use function Safe\strtotime;

/**
 * Html Class
 * Inpired from Html/FormHelper for several functions
 **/
class Html
{
    /**
     * Memory required to compile the main GLPI scss file (`css/glpi.scss`).
     * It currently requires 120 MB, but may increase a bit when the dependencies are updated.
     */
    public const MAIN_SCSS_COMPILATION_REQUIRED_MEMORY = 192 * 1024 * 1024;

    /**
     * Convert a date YY-MM-DD to DD-MM-YY for calendar
     *
     * @param string       $time    Date to convert
     * @param int|null $format  Date format
     *
     * @return null|string
     *
     * @see Toolbox::getDateFormats()
     **/
    public static function convDate($time, $format = null)
    {

        if (is_null($time) || trim($time) == '' || in_array($time, ['NULL', '0000-00-00', '0000-00-00 00:00:00'])) {
            return null;
        }

        if (!isset($_SESSION["glpidate_format"])) {
            $_SESSION["glpidate_format"] = 0;
        }
        if ($format === null) {
            $format = (int) $_SESSION["glpidate_format"];
        }

        try {
            $date = new DateTime($time);
        } catch (Throwable $e) {
            ErrorHandler::logCaughtException($e);
            ErrorHandler::displayCaughtExceptionMessage($e);
            Session::addMessageAfterRedirect(
                htmlescape(sprintf(
                    __('%1$s %2$s'),
                    $time,
                    _x('adjective', 'Invalid')
                ))
            );
            return $time;
        }
        $mask = match ($format) {
            1 => 'd-m-Y', // DD-MM-YYYY
            2 => 'm-d-Y', // MM-DD-YYYY
            default => 'Y-m-d',
        };

        return $date->format($mask);
    }

    /**
     * Convert a date YY-MM-DD HH:MM to DD-MM-YY HH:MM for display in a html table
     *
     * @param string       $time            Datetime to convert
     * @param int|null $format          Datetime format
     * @param bool         $with_seconds    Indicates if seconds should be present in output
     *
     * @return null|string
     **/
    public static function convDateTime($time, $format = null, bool $with_seconds = false)
    {
        if (is_null($time) || ($time === 'NULL')) {
            return null;
        }

        return self::convDate($time, $format) . ' ' . substr($time, 11, $with_seconds ? 8 : 5);
    }

    /**
     * Clean all parameters of an URL. Get a clean URL
     *
     * @param string $url
     *
     * @return string
     **/
    public static function cleanParametersURL($url)
    {
        $url = preg_replace("/(\/[0-9a-zA-Z\.\-\_]+\.php).*/", "$1", $url);
        return preg_replace("/\?.*/", "", $url);
    }

    /**
     * Cut a text if longer than than the expected length.
     * This method always encodes the HTML special chars of the provided text.
     *
     * @param string  $string  string to resume
     * @param int $length  resume length (default 255)
     *
     * @return string
     **/
    public static function resume_text($string, $length = 255)
    {
        $append = '';
        if (mb_strlen($string, 'UTF-8') > $length) {
            $string = mb_substr($string, 0, $length, 'UTF-8');
            $append = '&nbsp;(...)';
        }

        return \htmlescape($string) . $append;
    }

    /**
     * Convert a number to correct display
     *
     * @param float   $number        Number to display
     * @param bool $edit          display number for edition ? (id edit use . in all case)
     * @param int $forcedecimal  Force decimal number (do not use default value) (default -1)
     *
     * @return string
     **/
    public static function formatNumber($number, $edit = false, $forcedecimal = -1)
    {
        global $CFG_GLPI;

        // Php 5.3 : number_format() expects parameter 1 to be double,
        if ($number === '') {
            $number = 0;
        } elseif ($number === "-") { // used for not defines value (from Infocom::Amort, p.e.)
            return "-";
        }

        $number  = (float) $number;
        $decimal = $CFG_GLPI["decimal_number"];
        if ($forcedecimal >= 0) {
            $decimal = $forcedecimal;
        }

        // Edit : clean display for mysql
        if ($edit) {
            return number_format($number, $decimal, '.', '');
        }

        // Display : clean display
        return match ((int) $_SESSION['glpinumber_format']) {
            0 => number_format($number, $decimal, '.', ' '),
            2 => number_format($number, $decimal, ',', ' '),
            3 => number_format($number, $decimal, '.', ''),
            4 => number_format($number, $decimal, ',', ''),
            default => number_format($number, $decimal, '.', ','),
        };
    }

    /**
     * Make a good string from the unix timestamp $sec
     *
     * @param int|float  $time         timestamp
     * @param bool    $display_sec  display seconds ?
     * @param bool    $use_days     use days for display ?
     *
     * @return string
     **/
    public static function timestampToString($time, $display_sec = true, $use_days = true)
    {
        $time = (float) $time;

        $sign = '';
        if ($time < 0) {
            $sign = '- ';
            $time = abs($time);
        }
        $time = floor($time);

        // Force display seconds if time is null
        if ($time < MINUTE_TIMESTAMP) {
            $display_sec = true;
        }

        $units = Toolbox::getTimestampTimeUnits($time);
        if ($use_days) {
            if ($units['day'] > 0) {
                if ($display_sec) {
                    //TRANS: %1$s is the sign (-or empty), %2$d number of days, %3$d number of hours,
                    //       %4$d number of minutes, %5$d number of seconds
                    return sprintf(
                        __('%1$s%2$d days %3$d hours %4$d minutes %5$d seconds'),
                        $sign,
                        $units['day'],
                        $units['hour'],
                        $units['minute'],
                        $units['second']
                    );
                }
                //TRANS:  %1$s is the sign (-or empty), %2$d number of days, %3$d number of hours,
                //        %4$d number of minutes
                return sprintf(
                    __('%1$s%2$d days %3$d hours %4$d minutes'),
                    $sign,
                    $units['day'],
                    $units['hour'],
                    $units['minute']
                );
            }
        } else {
            if ($units['day'] > 0) {
                $units['hour'] += 24 * $units['day'];
            }
        }

        if ($units['hour'] > 0) {
            if ($display_sec) {
                //TRANS:  %1$s is the sign (-or empty), %2$d number of hours, %3$d number of minutes,
                //        %4$d number of seconds
                return sprintf(
                    __('%1$s%2$d hours %3$d minutes %4$d seconds'),
                    $sign,
                    $units['hour'],
                    $units['minute'],
                    $units['second']
                );
            }
            //TRANS: %1$s is the sign (-or empty), %2$d number of hours, %3$d number of minutes
            return sprintf(__('%1$s%2$d hours %3$d minutes'), $sign, $units['hour'], $units['minute']);
        }

        if ($units['minute'] > 0) {
            if ($display_sec) {
                //TRANS:  %1$s is the sign (-or empty), %2$d number of minutes,  %3$d number of seconds
                return sprintf(
                    __('%1$s%2$d minutes %3$d seconds'),
                    $sign,
                    $units['minute'],
                    $units['second']
                );
            }
            //TRANS: %1$s is the sign (-or empty), %2$d number of minutes
            return sprintf(
                _n('%1$s%2$d minute', '%1$s%2$d minutes', $units['minute']),
                $sign,
                $units['minute']
            );
        }

        if ($display_sec) {
            //TRANS:  %1$s is the sign (-or empty), %2$d number of seconds
            return sprintf(
                _n('%1$s%2$s second', '%1$s%2$s seconds', $units['second']),
                $sign,
                $units['second']
            );
        }
        return '';
    }


    /**
     * Format a timestamp into a normalized string (hh:mm:ss).
     *
     * @param int $time
     *
     * @return string
     **/
    public static function timestampToCsvString($time)
    {

        if ($time < 0) {
            $time = abs($time);
        }
        $time = floor($time);

        $units = Toolbox::getTimestampTimeUnits($time);

        if ($units['day'] > 0) {
            $units['hour'] += 24 * $units['day'];
        }

        return str_pad($units['hour'], 2, '0', STR_PAD_LEFT)
         . ':'
         . str_pad($units['minute'], 2, '0', STR_PAD_LEFT)
         . ':'
         . str_pad($units['second'], 2, '0', STR_PAD_LEFT);
    }


    /**
     * Redirect to the previous page.
     *
     * @return never
     **/
    public static function back(): never
    {
        self::redirect(self::getBackUrl());
    }


    /**
     * Redirection hack
     *
     * @param string $dest Redirection destination
     * @param int    $http_response_code Forces the HTTP response code to the specified value
     *
     * @return never
     **/
    public static function redirect($dest, $http_response_code = 302): never
    {
        throw new RedirectException($dest, $http_response_code);
    }


    /**
     * Display a div containing messages set in session in the previous page
     *
     * @return void
     */
    public static function displayMessageAfterRedirect(bool $display_container = true)
    {
        TemplateRenderer::getInstance()->display('components/messages_after_redirect_toasts.html.twig', [
            'display_container' => $display_container,
        ]);
    }

    /**
     * Common Title Function
     *
     * @param string        $ref_pic_link    Path to the image to display (default '')
     * @param string        $ref_pic_text    Alt text of the icon (default '')
     * @param string        $ref_title       Title to display (default '')
     * @param array|string  $ref_btts        Extra items to display array(link=>text...) (default '')
     *
     * @return void
     */
    public static function displayTitle($ref_pic_link = "", $ref_pic_text = "", $ref_title = "", $ref_btts = "")
    {

        echo "<div class='btn-group flex-wrap mb-3'>";
        if ($ref_pic_link != "") {
            $ref_pic_text = Toolbox::stripTags($ref_pic_text);
            echo Html::image($ref_pic_link, ['alt' => $ref_pic_text]);
        }

        if ($ref_title != "") {
            echo "<span class='btn bg-blue-lt pe-none' aria-disabled='true'>
            " . htmlescape($ref_title) . "
         </span>";
        }

        if (is_array($ref_btts) && count($ref_btts)) {
            foreach ($ref_btts as $key => $val) {
                echo "<a class='btn btn-outline-secondary' href='" . htmlescape($key) . "'>" . htmlescape($val) . "</a>";
            }
        }
        echo "</div>";
    }


    /**
     * Clean Display of Request
     *
     * @since 0.83.1
     *
     * @param string $request  SQL request
     *
     * @return string
     **/
    public static function cleanSQLDisplay($request)
    {

        $request = str_replace("<", "&lt;", $request);
        $request = str_replace(">", "&gt;", $request);
        $request = str_ireplace("UNION", "<br/>UNION<br/>", $request);
        $request = str_ireplace("UNION ALL", "<br/>UNION ALL<br/>", $request);
        $request = str_ireplace("FROM", "<br/>FROM", $request);
        $request = str_ireplace("WHERE", "<br/>WHERE", $request);
        $request = str_ireplace("INNER JOIN", "<br/>INNER JOIN", $request);
        $request = str_ireplace("LEFT JOIN", "<br/>LEFT JOIN", $request);
        $request = str_ireplace("ORDER BY", "<br/>ORDER BY", $request);
        $request = str_ireplace("SORT", "<br/>SORT", $request);

        return $request;
    }

<<<<<<< HEAD
=======
    /**
     * Display Debug Information
     *
     * @param bool $with_session with session information (true by default)
     * @param bool $ajax         If we're called from ajax (false by default)
     * @param ?int $rand         Random number to identify ajax call (null by default)
     *
     * @return void
     * @deprecated 10.0.0
     **/
    public static function displayDebugInfos($with_session = true, $ajax = false, $rand = null)
    {
        Toolbox::deprecated('Html::displayDebugInfo is not used anymore. It was replaced by a unified debug bar.');
    }

>>>>>>> 9f41f6d7

    /**
     * Display a Link to the last page.
     *
     * @return void
     */
    public static function displayBackLink()
    {
        echo '<a href="' . htmlescape(self::getBackUrl()) . '">' . __s('Back') . "</a>";
    }

    /**
     * Return an URL for getting back to previous page.
     * Remove `forcetab` parameter if exists to prevent bad tab display.
     * If the referer does not match a valid URL, return value will be the GLPI index page.
     *
     * @since 9.2.2
     * @since 11.0.0 The `$url_in` parameter has been removed.
     *
     * @return string|false Referer URL or false if referer URL is invalid.
     */
    public static function getBackUrl()
    {
        global $CFG_GLPI;

        $referer_url  = self::getRefererUrl();

        if ($referer_url === null) {
            return $CFG_GLPI['url_base'];
        }

        $referer_query = parse_url($referer_url, PHP_URL_QUERY);

        if ($referer_query !== null) {
            $parameters = [];
            parse_str($referer_query, $parameters);
            unset($parameters['forcetab'], $parameters['tab_params']);
            $new_query = http_build_query($parameters);

            $referer_url = str_replace($referer_query, $new_query, $referer_url);
            $referer_url = rtrim($referer_url, '?'); // remove `?` when there is no parameters
            return $referer_url;
        }

        return $referer_url;
    }

    /**
     * Return the referer URL.
     * If the referer is invalid, return value will be null.
     *
     * @since 11.0.0
     *
     * @return string|null
     */
    public static function getRefererUrl(): ?string
    {
        $referer = URL::sanitizeURL($_SERVER['HTTP_REFERER'] ?? '');

        $referer_host = parse_url($referer, PHP_URL_HOST);
        $referer_path = parse_url($referer, PHP_URL_PATH);

        if ($referer_host === null || $referer_path === null) {
            // Filter invalid referer.
            return null;
        }

        return $referer;
    }


    /**
     * Add confirmation on button or link before action
     *
     * @param string $string             to display or array of string for using multilines
     * @param string $additionalactions  additional actions to do on success confirmation
     *                                     (default '')
     *
     * @return string
     **/
    public static function addConfirmationOnAction($string, $additionalactions = '')
    {
        return "onclick=\"" . htmlescape(Html::getConfirmationOnActionScript($string, $additionalactions)) . "\"";
    }


    /**
     * Get confirmation on button or link before action
     *
     * @since 0.85
     *
     * @param string $string             to display or array of string for using multilines
     * @param string $additionalactions  additional actions to do on success confirmation
     *                                     (default '')
     *
     * @return string confirmation script
     **/
    public static function getConfirmationOnActionScript($string, $additionalactions = '')
    {

        if (!is_array($string)) {
            $string = [$string];
        }
        $additionalactions = trim($additionalactions);
        $out               = "";
        $multiple          = false;
        $close_string      = '';
        // Manage multiple confirmation
        foreach ($string as $tab) {
            if (is_array($tab)) {
                $multiple      = true;
                $out          .= "if (window.confirm(";
                $out          .= json_encode(htmlescape(implode("\n", $tab)));
                $out          .= ")){ ";
                $close_string .= "return true;} else { return false;}";
            }
        }
        // manage simple confirmation
        if (!$multiple) {
            $out          .= "if (window.confirm(";
            $out          .= json_encode(htmlescape(implode("\n", $string)));
            $out          .= ")){ ";
            $close_string .= "return true;} else { return false;}";
        }
        $out .= $additionalactions . (!str_ends_with($additionalactions, ';') ? ';' : '') . $close_string;
        return $out;
    }


    /**
     * Returns a static progress bar HTML snippet.
     *
     * @param float $percentage
     * @param string $label
     *
     * @return string
     */
    public static function getProgressBar(float $percentage, ?string $label = null): string
    {
        if ($label === null) {
            $label = floor($percentage) . ' %';
        }

        return TemplateRenderer::getInstance()->renderFromStringTemplate(
            <<<TWIG
              <div class="progress" style="height: 15px; min-width: 50px;">
                 <div class="progress-bar bg-info" role="progressbar" style="width: {{ percentage }}%;"
                    aria-valuenow="{{ percentage }}" aria-valuemin="0" aria-valuemax="100">{{ label }}</div>
              </div>
TWIG,
            [
                'percentage' => $percentage,
                'label'      => $label,
            ]
        );
    }

    /**
     * Include common HTML headers
     *
     * @param string $title   title used for the page (default '')
     * @param string $sector  sector in which the page displayed is
     * @param string $item    item corresponding to the page displayed
     * @param string $option  option corresponding to the page displayed
     * @param bool   $add_id  add current item id to the title ?
     * @param bool   $allow_insecured_iframe  allow insecured iframe (default false)
     * @param bool   $display display the header (default true)
     *
     * @return string|void Generated HTML if `display` param is false, void otherwise.
     * @phpstan-return ($display is true ? void : string)
     */
    public static function includeHeader(
        $title = '',
        $sector = 'none',
        $item = 'none',
        $option = '',
        bool $add_id = true,
        bool $allow_insecured_iframe = false,
        bool $display = true
    ) {
        global $CFG_GLPI;

        // complete title with id if exist
        if ($add_id && isset($_GET['id']) && $_GET['id']) {
            $title = sprintf(__('%1$s - %2$s'), $title, $_GET['id']);
        }

        // Send UTF8 Headers
        header("Content-Type: text/html; charset=UTF-8");

        if (!$allow_insecured_iframe) {
            // Allow only frame from same server to prevent click-jacking
            header('x-frame-options:SAMEORIGIN');
        }

        // Send extra expires header
        self::header_nocache();

        $theme = ThemeManager::getInstance()->getCurrentTheme();
        $lang = $_SESSION['glpilanguage'] ?? Session::getPreferredLanguage();

        $tpl_vars = [
            'lang'               => $CFG_GLPI["languages"][$lang][3],
            'title'              => $title,
            'theme'              => $theme,
            'is_anonymous_page'  => false,
            'css_files'          => [],
            'js_files'           => [],
            'custom_header_tags' => [],
        ];

        $tpl_vars['css_files'][] = ['path' => 'lib/base.css'];

        Html::requireJs('tinymce');

        if (isset($CFG_GLPI['notifications_ajax']) && $CFG_GLPI['notifications_ajax']) {
            Html::requireJs('notifications_ajax');
        }

        $tpl_vars['css_files'][] = ['path' => 'lib/leaflet.css'];
        Html::requireJs('leaflet');

        $tpl_vars['css_files'][] = ['path' => 'lib/flatpickr.css'];
        // Include dark theme as base (may be cleaner look than light; colors overriden by GLPI's stylesheet)
        $tpl_vars['css_files'][] = ['path' => 'lib/flatpickr/themes/dark.css'];
        Html::requireJs('flatpickr');

        $tpl_vars['css_files'][] = ['path' => 'lib/photoswipe.css'];
        Html::requireJs('photoswipe');

        $is_monaco_added = false;
        if ($_SESSION['glpi_use_mode'] === Session::DEBUG_MODE) {
            $tpl_vars['js_modules'][] = ['path' => 'js/modules/Monaco/MonacoEditor.js'];
            $tpl_vars['css_files'][] = ['path' => 'lib/monaco.css'];
            $is_monaco_added = true;

            Html::requireJs('clipboard');
        }

        //on demand JS.
        if ($sector != 'none' || $item != 'none' || $option != '') {
            $jslibs = [];
            if (isset($CFG_GLPI['javascript'][$sector])) {
                if (isset($CFG_GLPI['javascript'][$sector][$item])) {
                    if (isset($CFG_GLPI['javascript'][$sector][$item][$option])) {
                        $jslibs = $CFG_GLPI['javascript'][$sector][$item][$option];
                    } else {
                        $jslibs = $CFG_GLPI['javascript'][$sector][$item];
                    }
                } else {
                    $jslibs = $CFG_GLPI['javascript'][$sector];
                }
            }

            if (in_array('dashboard', $jslibs)) {
                // include more js libs for dashboard case
                $jslibs = array_merge($jslibs, [
                    'gridstack',
                    'charts',
                    'clipboard',
                ]);
            }

            if (in_array('planning', $jslibs)) {
                Html::requireJs('planning');
            }

            if (in_array('fullcalendar', $jslibs)) {
                $tpl_vars['css_files'][] = ['path' => 'lib/fullcalendar.css'];
                Html::requireJs('fullcalendar');
            }

            if (in_array('reservations', $jslibs)) {
                $tpl_vars['css_files'][] = ['path' => 'css/standalone/reservations.scss'];
                Html::requireJs('reservations');
            }

            if (in_array('rateit', $jslibs)) {
                $tpl_vars['css_files'][] = ['path' => 'lib/jquery.rateit.css'];
                Html::requireJs('rateit');
            }

            if (in_array('dashboard', $jslibs)) {
                $tpl_vars['css_files'][] = ['path' => 'css/standalone/dashboard.scss'];
            }

            if (in_array('marketplace', $jslibs)) {
                $tpl_vars['css_files'][] = ['path' => 'css/standalone/marketplace.scss'];
                Html::requireJs('marketplace');
            }

            if (in_array('kb', $jslibs)) {
                $tpl_vars['css_files'][] = ['path' => 'css/standalone/kb.scss'];
            }

            if (in_array('rack', $jslibs)) {
                Html::requireJs('rack');
            }

            if (in_array('gridstack', $jslibs)) {
                $tpl_vars['css_files'][] = ['path' => 'lib/gridstack.css'];
                Html::requireJs('gridstack');
            }

            if (in_array('masonry', $jslibs)) {
                Html::requireJs('masonry');
            }

            if (in_array('clipboard', $jslibs)) {
                Html::requireJs('clipboard');
            }

            if (in_array('charts', $jslibs)) {
                Html::requireJs('charts');
            }

            if (in_array('cable', $jslibs)) {
                Html::requireJs('cable');
            }

            if (in_array('monaco', $jslibs) && !$is_monaco_added) {
                $tpl_vars['js_modules'][] = ['path' => 'js/modules/Monaco/MonacoEditor.js'];
                $tpl_vars['css_files'][] = ['path' => 'lib/monaco.css'];
            }

            if (in_array('home-scss-file', $jslibs)) {
                $tpl_vars['css_files'][] = ['path' => 'css/helpdesk_home.scss'];
            }
        }

        if (Session::getCurrentInterface() == "helpdesk") {
            $tpl_vars['css_files'][] = ['path' => 'lib/jquery.rateit.css'];
            Html::requireJs('rateit');
        }

        // Sortable required for drag and drop of display preferences and some other things like dashboards, kanban, etc
        Html::requireJs('sortable');

        //file upload is required... almost everywhere.
        Html::requireJs('fileupload');

        // load fuzzy search everywhere
        Html::requireJs('fuzzy');

        // load glpi dailog everywhere
        Html::requireJs('glpi_dialog');

        // load log filters everywhere
        Html::requireJs('log_filters');

        if ($_SESSION['glpiisrtl'] ?? false) {
            $tpl_vars['css_files'][] = ['path' => 'lib/tabler.rtl.css'];
        } else {
            $tpl_vars['css_files'][] = ['path' => 'lib/tabler.css'];
        }
        $tpl_vars['css_files'][] = ['path' => 'css/glpi.scss'];
        $tpl_vars['css_files'][] = ['path' => 'css/core_palettes.scss'];

        foreach (ThemeManager::getInstance()->getCustomThemesPaths() as $theme_path) {
            $tpl_vars['css_files'][] = ['path' => $theme_path];
        }


        $tpl_vars['js_files'][] = ['path' => 'lib/base.js'];
        $tpl_vars['js_files'][] = ['path' => 'js/webkit_fix.js'];
        $tpl_vars['js_modules'][] = ['path' => 'build/vue/app.js'];
        $tpl_vars['js_files'][] = ['path' => 'js/common_ajax_controller.js'];
        $tpl_vars['js_files'][] = ['path' => 'js/common.js'];

        // Search
        $tpl_vars['js_modules'][] = ['path' => 'js/modules/Search/ResultsView.js'];
        $tpl_vars['js_modules'][] = ['path' => 'js/modules/Search/Table.js'];

        if ($_SESSION['glpi_use_mode'] === Session::DEBUG_MODE) {
            $tpl_vars['glpi_request_id'] = DebugProfile::getCurrent()->getID();
        }

        if ($display) {
            TemplateRenderer::getInstance()->display('layout/parts/head.html.twig', $tpl_vars);
        } else {
            return TemplateRenderer::getInstance()->render('layout/parts/head.html.twig', $tpl_vars);
        }
    }


    /**
     * Get menu layout information.
     * This does not include any plugin menu info.
     * @since 0.90
     *
     * @return array
     **/
    public static function getMenuInfos()
    {
        global $CFG_GLPI;

        $can_read_dashboard      = Session::haveRight('dashboard', READ);
        $default_asset_dashboard = defined('TU_USER') ? "" : Grid::getDefaultDashboardForMenu('assets');
        $default_asset_helpdesk  = defined('TU_USER') ? "" : Grid::getDefaultDashboardForMenu('helpdesk');

        $menu = [
            'assets' => [
                'title' => _n('Asset', 'Assets', Session::getPluralNumber()),
                'types' => array_merge(
                    [
                        'Computer', 'Monitor', 'Software',
                        'NetworkEquipment', 'Peripheral', 'Printer',
                        'CartridgeItem', 'ConsumableItem', 'Phone',
                        'Rack', 'Enclosure', 'PDU', 'PassiveDCEquipment', 'Unmanaged', 'Cable',
                    ],
                    AssetDefinitionManager::getInstance()->getCustomObjectClassNames(),
                    $CFG_GLPI['devices_in_menu']
                ),
                'icon'    => 'ti ti-package',
            ],
        ];

        if ($can_read_dashboard && $default_asset_dashboard !== '') {
            $menu['assets']['default_dashboard'] = '/front/dashboard_assets.php';
        }

        $menu += [
            'helpdesk' => [
                'title' => __('Assistance'),
                'types' => [
                    Ticket::class, ServiceCatalog::class, Problem::class, Change::class,
                    Planning::class, Stat::class, TicketRecurrent::class, RecurrentChange::class,
                ],
                'icon'    => 'ti ti-headset',
            ],
        ];

        if ($can_read_dashboard && $default_asset_helpdesk !== '') {
            $menu['helpdesk']['default_dashboard'] = '/front/dashboard_helpdesk.php';
        }

        $menu += [
            'management' => [
                'title' => __('Management'),
                'types' => [
                    SoftwareLicense::class, Budget::class, Supplier::class, Contact::class, Contract::class,
                    Document::class, Line::class, Certificate::class, Datacenter::class, Cluster::class, Domain::class,
                    Appliance::class, Database::class,
                ],
                'icon'  => 'ti ti-wallet',
            ],
            'tools' => [
                'title' => __('Tools'),
                'types' => [
                    Project::class, Reminder::class, RSSFeed::class, KnowbaseItem::class,
                    ReservationItem::class, Report::class,
                    SavedSearch::class, Impact::class,
                ],
                'icon' => 'ti ti-briefcase',
            ],
            'plugins' => [
                'title' => _n('Plugin', 'Plugins', Session::getPluralNumber()),
                'types' => [],
                'icon'  => 'ti ti-puzzle',
            ],
            'admin' => [
                'title' => __('Administration'),
                'types' => [
                    User::class, Group::class, Entity::class, Rule::class,
                    Profile::class, QueuedNotification::class, LogViewer::class,
                    Inventory::class, Form::class,
                ],
                'icon'  => 'ti ti-shield-check',
            ],
            'config' => [
                'title' => __('Setup'),
                'types' => [
                    AssetDefinition::class,
                    CommonDropdown::class, CommonDevice::class, Notification::class, Webhook::class,
                    SLM::class, Config::class, FieldUnicity::class, CronTask::class, Auth::class,
                    OAuthClient::class, MailCollector::class, Link::class, Plugin::class,
                ],
                'icon'  => 'ti ti-settings',
            ],

            // special items
            'preference' => [
                'title'   => __('My settings'),
                'default' => '/front/preference.php',
                'icon'    => 'ti ti-user-cog',
                'display' => false,
            ],
        ];

        return $menu;
    }

    /**
     * Generate menu array in $_SESSION['glpimenu'] and return the array
     *
     * @since  9.2
     *
     * @param  bool $force do we need to force regeneration of $_SESSION['glpimenu']
     * @return array the menu array
     */
    public static function generateMenuSession($force = false)
    {
        global $PLUGIN_HOOKS;
        $menu = [];

        if (
            $force
            || Environment::get()->shouldExpectResourcesToChange()
            || !isset($_SESSION['glpimenu'])
            || !is_array($_SESSION['glpimenu'])
            || (count($_SESSION['glpimenu']) == 0)
        ) {
            $menu = self::getMenuInfos();

            // Permit to plugins to add entry to others sector !
            if (isset($PLUGIN_HOOKS[Hooks::MENU_TOADD]) && count($PLUGIN_HOOKS[Hooks::MENU_TOADD])) {
                foreach ($PLUGIN_HOOKS[Hooks::MENU_TOADD] as $plugin => $items) {
                    if (!Plugin::isPluginActive($plugin)) {
                        continue;
                    }
                    if (count($items)) {
                        foreach ($items as $key => $val) {
                            if (is_array($val)) {
                                foreach ($val as $k => $object) {
                                    $menu[$key]['types'][] = $object;
                                    if (empty($menu[$key]['icon']) && method_exists($object, 'getIcon')) {
                                        /** @var class-string $object */
                                        $menu[$key]['icon']    = $object::getIcon();
                                    }
                                }
                            } else {
                                if (isset($menu[$key])) {
                                    $menu[$key]['types'][] = $val;
                                }
                            }
                        }
                    }
                }
                // Move Setup menu ('config') to the last position in $menu (always last menu),
                // in case some plugin inserted a new top level menu
                $categories = array_keys($menu);
                $menu += array_splice($menu, array_search('config', $categories, true), 1);
            }

            foreach ($menu as $category => $entries) {
                if (isset($entries['types']) && count($entries['types'])) {
                    foreach ($entries['types'] as $type) {
                        $data = $type::getMenuContent();
                        if ($data) {
                            // Multi menu entries management
                            if (isset($data['is_multi_entries']) && $data['is_multi_entries']) {
                                if (!isset($menu[$category]['content'])) {
                                    $menu[$category]['content'] = [];
                                }
                                $menu[$category]['content'] += $data;
                            } else {
                                $menu[$category]['content'][strtolower($type)] = $data;
                            }
                            if (!isset($menu[$category]['title']) && isset($data['title'])) {
                                $menu[$category]['title'] = $data['title'];
                            }
                            if (!isset($menu[$category]['default']) && isset($data['default'])) {
                                $menu[$category]['default'] = $data['default'];
                            }
                        }
                    }
                }
                // Define default link :
                if (! isset($menu[$category]['default']) && isset($menu[$category]['content']) && count($menu[$category]['content'])) {
                    foreach ($menu[$category]['content'] as $val) {
                        if (isset($val['page'])) {
                            $menu[$category]['default'] = $val['page'];
                            break;
                        }
                    }
                }
            }

            $allassets = [
                'Computer',
                'Monitor',
                'Peripheral',
                'NetworkEquipment',
                'Phone',
                'Printer',
            ];

            foreach ($allassets as $type) {
                if (isset($menu['assets']['content'][strtolower($type)])) {
                    $menu['assets']['content']['allassets']['title']            = __('Global');
                    $menu['assets']['content']['allassets']['shortcut']         = '';
                    $menu['assets']['content']['allassets']['page']             = '/front/allassets.php';
                    $menu['assets']['content']['allassets']['icon']             = AllAssets::getIcon();
                    $menu['assets']['content']['allassets']['links']['search']  = '/front/allassets.php';
                    break;
                }
            }

            $_SESSION['glpimenu'] = $menu;
        } else {
            $menu = $_SESSION['glpimenu'];
        }

        return $menu;
    }

    /**
     * Generate menu array for simplified interface (helpdesk)
     *
     * @since  10
     *
     * @return array
     */
    public static function generateHelpMenu()
    {
        global $PLUGIN_HOOKS;

        $menu = [
            'home' => [
                'default' => '/Helpdesk',
                'title'   => __('Home'),
                'icon'    => 'ti ti-home',
            ],
        ];

        $session_info = Session::getCurrentSessionInfo();
        if ($session_info === null) {
            // Unlogged users should not have any other menu entries.
            return $menu;
        }

        $entity = Entity::getById($session_info->getCurrentEntityId());
        if (!$entity) {
            // Safety check, will never happen but help with static analysis.
            throw new RuntimeException("Cant load current entity");
        }

        if ($entity->isServiceCatalogEnabled()) {
            $menu['create_ticket'] = [
                'default' => ServiceCatalog::getSearchURL(false),
                'title'   => __('Service catalog'),
                'icon'    => 'ti ti-brand-telegram',
            ];
        }

        if (
            Session::haveRight("ticket", READ)
            || Session::haveRight("ticket", Ticket::READMY)
        ) {
            $menu['tickets'] = [
                'default' => '/front/ticket.php',
                'title'   => Ticket::getTypeName(Session::getPluralNumber()),
                'icon'    => Ticket::getIcon(),
                'content' => [
                    'ticket' => [
                        'links' => [
                            'search'    => Ticket::getSearchURL(),
                            'lists'     => '',
                        ],
                    ],
                ],
            ];

            if (Session::haveRight("ticket", CREATE)) {
                $menu['tickets']['content']['ticket']['links']['add'] = ServiceCatalog::getSearchURL(false);
            }
        }

        if (Session::haveRightsOr("reservation", [READ, ReservationItem::RESERVEANITEM])) {
            $menu['reservation'] = [
                'default' => '/front/reservationitem.php',
                'title'   => _n('Reservation', 'Reservations', Session::getPluralNumber()),
                'icon'    => ReservationItem::getIcon(),
            ];
        }

        if (Session::haveRight('knowbase', KnowbaseItem::READFAQ)) {
            $menu['faq'] = [
                'default' => '/front/helpdesk.faq.php',
                'title'   => __('FAQ'),
                'icon'    => KnowbaseItem::getIcon(),
            ];
        }

        if (
            isset($PLUGIN_HOOKS[Hooks::HELPDESK_MENU_ENTRY])
            && count($PLUGIN_HOOKS[Hooks::HELPDESK_MENU_ENTRY])
        ) {
            $menu['plugins'] = [
                'title' => __("Plugins"),
                'icon'  => Plugin::getIcon(),
            ];

            foreach ($PLUGIN_HOOKS[Hooks::HELPDESK_MENU_ENTRY] as $plugin => $active) {
                if (!Plugin::isPluginActive($plugin)) {
                    continue;
                }
                if ($active) {
                    $infos = Plugin::getInfo($plugin);
                    $link = "";
                    if (is_string($PLUGIN_HOOKS[Hooks::HELPDESK_MENU_ENTRY][$plugin])) {
                        $link = $PLUGIN_HOOKS[Hooks::HELPDESK_MENU_ENTRY][$plugin];

                        // Ensure menu entries have all a starting `/`
                        if (!str_starts_with($link, '/')) {
                            $link = '/' . $link;
                        }

                        // Prefix with plugin path if plugin path is missing
                        if (!str_starts_with($link, "/plugins/{$plugin}/")) {
                            $link = "/plugins/{$plugin}{$link}";
                        }
                    }
                    $infos['page'] = $link;
                    $infos['title'] = $infos['name'];
                    if (isset($PLUGIN_HOOKS[Hooks::HELPDESK_MENU_ENTRY_ICON][$plugin])) {
                        $infos['icon'] = $PLUGIN_HOOKS[Hooks::HELPDESK_MENU_ENTRY_ICON][$plugin];
                    }
                    $menu['plugins']['content'][$plugin] = $infos;
                }
            }
        }

        return $menu;
    }

    /**
     * Returns menu sector corresponding to given itemtype.
     *
     * @param string $itemtype
     *
     * @return string|null
     */
    public static function getMenuSectorForItemtype(string $itemtype): ?string
    {
        $menu = self::generateMenuSession();
        foreach ($menu as $sector => $params) {
            if (array_key_exists('types', $params) && in_array($itemtype, $params['types'])) {
                return $sector;
            }
        }
        return null;
    }


    /**
     * Print a nice HTML head for every page
     *
     * @param string $title   title of the page
     * @param string $url     not used anymore
     * @param string $sector  sector in which the page displayed is
     * @param string $item    item corresponding to the page displayed
     * @param string $option  option corresponding to the page displayed
     * @param bool   $add_id  add current item id to the title ?
     *
     * @return void
     */
    public static function header(
        $title,
        $url = '',
        $sector = "none",
        $item = "none",
        $option = "",
        bool $add_id = true
    ) {
        /**
         * @var bool $HEADER_LOADED
         */
        global $CFG_GLPI, $HEADER_LOADED, $DB;

        // If in modal : display popHeader
        if (isset($_REQUEST['_in_modal']) && $_REQUEST['_in_modal']) {
            self::popHeader($title, '', false, $sector, $item, $option);
            return;
        }
        // Print a nice HTML-head for every page
        if ($HEADER_LOADED) {
            return;
        }
        $HEADER_LOADED = true;
        // Force lower case for sector and item
        $sector = strtolower($sector);
        $item   = strtolower($item);

        Profiler::getInstance()->start('Html::includeHeader');
        self::includeHeader($title, $sector, $item, $option, $add_id);
        Profiler::getInstance()->stop('Html::includeHeader');

        $menu = self::generateMenuSession();
        $menu = Plugin::doHookFunction(Hooks::REDEFINE_MENUS, $menu);

        $tmp_active_item = explode("/", $item);
        $active_item     = array_pop($tmp_active_item);
        $menu_active     = $menu[$sector]['content'][$active_item]['title'] ?? "";

        $tpl_vars = [
            'menu'        => $menu,
            'sector'      => $sector,
            'item'        => $item,
            'option'      => $option,
            'menu_active' => $menu_active,
        ];
        $tpl_vars += self::getPageHeaderTplVars();

        TemplateRenderer::getInstance()->display('layout/parts/page_header.html.twig', $tpl_vars);

        if (
            $DB->isSlave()
            && !$DB->first_connection
        ) {
            echo "<div id='dbslave-float'>";
            echo "<a href='#see_debug'>" . __s('SQL replica: read only') . "</a>";
            echo "</div>";
        }

        // call static function callcron() every 5min
        CronTask::callCron();
    }


    /**
     * Print footer for every page
     *
     * @since 11.0.0 The `$keepDB` parameter has been removed.
     *
     * @return void
     */
    public static function footer()
    {
        /**
         * @var bool $FOOTER_LOADED
         */
        global $CFG_GLPI, $FOOTER_LOADED;

        // If in modal : display popFooter
        if (isset($_REQUEST['_in_modal']) && $_REQUEST['_in_modal']) {
            self::popFooter();
            return;
        }

        // Print foot for every page
        if ($FOOTER_LOADED) {
            return;
        }
        $FOOTER_LOADED = true;

        if (isset($CFG_GLPI['notifications_ajax']) && $CFG_GLPI['notifications_ajax'] && !Session::isImpersonateActive()) {
            $options = [
                'interval'  => ($CFG_GLPI['notifications_ajax_check_interval'] ?: 5) * 1000,
                'sound'     => $CFG_GLPI['notifications_ajax_sound'] ?: false,
                'icon'      => ($CFG_GLPI["notifications_ajax_icon_url"] ? $CFG_GLPI['root_doc'] . $CFG_GLPI['notifications_ajax_icon_url'] : false),
                'user_id'   => Session::getLoginUserID(),
            ];
            $js = "$(function() {
            notifications_ajax = new GLPINotificationsAjax(" . json_encode($options) . ");
            notifications_ajax.start();
         });";
            echo Html::scriptBlock($js);
        }

        $tpl_vars = [
            'js_files' => [],
            'js_modules' => [],
        ];

        // On demand scripts
        foreach ($_SESSION['glpi_js_toload'] ?? [] as $scripts) {
            if (!is_array($scripts)) {
                $scripts = [$scripts];
            }
            foreach ($scripts as $script) {
                $tpl_vars['js_files'][] = ['path' => $script];
            }
        }
        $_SESSION['glpi_js_toload'] = [];

        // Locales for js libraries
        if (isset($_SESSION['glpilanguage'])) {
            // select2
            $filename = sprintf(
                'lib/select2/js/i18n/%s.js',
                $CFG_GLPI["languages"][$_SESSION['glpilanguage']][2]
            );
            if (file_exists(GLPI_ROOT . '/public/' . $filename)) {
                $tpl_vars['js_files'][] = ['path' => $filename];
            }
        }

        $tpl_vars['js_files'][] = ['path' => 'js/misc.js'];

        $tpl_vars['debug_info'] = null;

        self::displayMessageAfterRedirect();
        Profiler::getInstance()->stopAll();
        if (
            $_SESSION['glpi_use_mode'] === Session::DEBUG_MODE
            && !str_starts_with(Request::createFromGlobals()->getPathInfo(), '/install/')
        ) {
            $tpl_vars['debug_info'] = DebugProfile::getCurrent()->getDebugInfo();
        }

        TemplateRenderer::getInstance()->display('layout/parts/page_footer.html.twig', $tpl_vars);
    }

    /**
     *
     * @return void
     * Print a simple HTML head with links
     *
     * @param string $title  title of the page
     * @param array  $links  links to display
     *
     * @return void
     */
    public static function simpleHeader($title, $links = [])
    {
        /** @var bool $HEADER_LOADED */
        global $HEADER_LOADED;

        // Print a nice HTML-head for help page
        if ($HEADER_LOADED) {
            return;
        }
        $HEADER_LOADED = true;

        self::includeHeader($title);

        // force layout to horizontal if not connected
        if (!Session::getLoginUserID()) {
            $_SESSION['glpipage_layout'] = "horizontal";
        }

        // construct menu from passed links
        $menu = [];
        foreach ($links as $label => $url) {
            $menu[] = [
                'title'   => $label,
                'default' => $url,
            ];
        }

        TemplateRenderer::getInstance()->display(
            'layout/parts/page_header.html.twig',
            [
                'menu' => $menu,
            ] + self::getPageHeaderTplVars()
        );

        CronTask::callCron();
    }


    /**
     * Print a nice HTML head for help page
     *
     * @param string $title  title of the page
     * @param string $sector  sector in which the page displayed is
     * @param string $item    item corresponding to the page displayed
     * @param string $option  option corresponding to the page displayed
     * @param bool   $add_id  add current item id to the title ?
     *
     * @return void
     */
    public static function helpHeader(
        $title,
        string $sector = "self-service",
        string $item = "none",
        string $option = "",
        bool $add_id = true
    ) {
        /**
         * @var bool $HEADER_LOADED
         */
        global $CFG_GLPI, $HEADER_LOADED;

        // Print a nice HTML-head for help page
        if ($HEADER_LOADED) {
            return;
        }
        $HEADER_LOADED = true;

        self::includeHeader($title, $sector, $item, $option, $add_id);

        $menu = self::generateHelpMenu();
        $menu = Plugin::doHookFunction(Hooks::REDEFINE_MENUS, $menu);

        $tmp_active_item = explode("/", $item);
        $active_item     = array_pop($tmp_active_item);
        $menu_active     = $menu[$sector]['content'][$active_item]['title'] ?? "";
        $tpl_vars = [
            'menu'        => $menu,
            'sector'      => $sector,
            'item'        => $item,
            'option'      => $option,
            'menu_active' => $menu_active,
        ];
        $tpl_vars += self::getPageHeaderTplVars();

        TemplateRenderer::getInstance()->display('layout/parts/page_header.html.twig', $tpl_vars);

        // call static function callcron() every 5min
        CronTask::callCron();
    }

    /**
     * Returns template variables that can be used for page header in any context.
     *
     * @return array
     */
    private static function getPageHeaderTplVars(): array
    {
        global $CFG_GLPI;

        $found_new_version = null;
        if (!empty($CFG_GLPI['found_new_version'] ?? null)) {
            $current_version     = preg_replace('/^((\d+\.?)+).*$/', '$1', GLPI_VERSION);
            $found_new_version = version_compare($current_version, $CFG_GLPI['found_new_version'], '<')
            ? $CFG_GLPI['found_new_version']
            : null;
        }

        $user = Session::getLoginUserID() !== false ? User::getById(Session::getLoginUserID()) : null;

        $platform = "";
        $parser = new UserAgentParser();
        try {
            $ua = $parser->parse();
            $platform = $ua->platform();
        } catch (InvalidArgumentException $e) {
            // To avoid log overload, we suppress the InvalidArgumentException error.
            // Some non-standard clients, such as bots or simplified HTTP services,
            // don’t always send the User-Agent header,
            // and privacy-focused browsers or extensions may also block it.
            // Additionally, server configurations like proxies or firewalls
            // may remove this header for security reasons.
        }

        $help_url_key = Session::getCurrentInterface() === 'central'
            ? 'central_doc_url'
            : 'helpdesk_doc_url';
        $help_url = !empty($CFG_GLPI[$help_url_key])
            ? $CFG_GLPI[$help_url_key]
            : 'https://glpi-project.org/documentation';

        return [
            'is_debug_active'       => $_SESSION['glpi_use_mode'] == Session::DEBUG_MODE,
            'is_impersonate_active' => Session::isImpersonateActive(),
            'found_new_version'   => $found_new_version,
            'user'                  => $user instanceof User ? $user : null,
            'platform'              => $platform,
            'help_url'              => URL::sanitizeURL($help_url),
        ];
    }


    /**
     * Print footer for help page
     *
     * @return void
     */
    public static function helpFooter()
    {
        self::footer();
    }


    /**
     * Print a nice HTML head with no controls
     *
     * @param string $title  title of the page
     * @param string $url    not used anymore
     *
     * @return void
     */
    public static function nullHeader($title, $url = '')
    {
        /** @var bool $HEADER_LOADED */
        global $HEADER_LOADED;

        if ($HEADER_LOADED) {
            return;
        }
        $HEADER_LOADED = true;
        // Print a nice HTML-head with no controls

        // Send UTF8 Headers
        header("Content-Type: text/html; charset=UTF-8");

        // Send extra expires header if configured
        self::header_nocache();

        self::includeHeader($title);

        TemplateRenderer::getInstance()->display('layout/parts/page_header_empty.html.twig');
    }


    /**
     * Print footer for null page
     *
     * @return void
     */
    public static function nullFooter()
    {
        self::footer();
    }


    /**
     * Print a nice HTML head for modal window (nothing to display)
     *
     * @param string  $title    title of the page
     * @param string  $url      not used anymore
     * @param bool $in_modal indicate if page loaded in modal - css target
     * @param string  $sector    sector in which the page displayed is (default 'none')
     * @param string  $item      item corresponding to the page displayed (default 'none')
     * @param string  $option    option corresponding to the page displayed (default '')
     *
     * @return void
     */
    public static function popHeader(
        $title,
        $url = '',
        $in_modal = false,
        $sector = "none",
        $item = "none",
        $option = ""
    ) {
        /** @var bool $HEADER_LOADED */
        global $HEADER_LOADED;

        // Print a nice HTML-head for every page
        if ($HEADER_LOADED) {
            return;
        }
        $HEADER_LOADED = true;

        self::includeHeader($title, $sector, $item, $option); // Body
        echo "<body class='" . ($in_modal ? "in_modal" : "") . "'>";
        echo "<div id='page'>"; // Force legacy styles for now
    }


    /**
     * Print a nice HTML head for iframed windows
     * This header remove any security for iframe (NO SAMEORIGIN, etc)
     * And should be used ONLY for iframing windows in other applications.
     * It should NOT be used for GLPI internal iframing.
     *
     * @since 10.0.7
     *
     * @param string  $sector    sector in which the page displayed is (default 'none')
     * @param string  $item      item corresponding to the page displayed (default 'none')
     * @param string  $option    option corresponding to the page displayed (default '')
     * @return void
     */
    public static function zeroSecurityIframedHeader(
        string $title = "",
        string $sector = "none",
        string $item = "none",
        string $option = ""
    ): void {
        /** @var bool $HEADER_LOADED */
        global $HEADER_LOADED;

        if ($HEADER_LOADED) {
            return;
        }
        $HEADER_LOADED = true;

        self::includeHeader($title, $sector, $item, $option, true, true);
        echo "<body class='iframed'>";
        echo "<div id='page'>";
    }


    /**
     * Print footer for a modal window
     *
     * @return void
     */
    public static function popFooter()
    {
        /** @var bool $FOOTER_LOADED */
        global $FOOTER_LOADED;

        if ($FOOTER_LOADED) {
            return;
        }
        $FOOTER_LOADED = true;

        // Print foot
        self::loadJavascript();
        self::displayMessageAfterRedirect();
        echo "</body></html>";
    }


    /**
     *
     * @return void
     * Set page not to use the cache
     *
     * @return void
     */
    public static function header_nocache()
    {
        header("Cache-Control: no-store, no-cache, must-revalidate"); // HTTP/1.1
        header("Expires: Mon, 26 Jul 1997 05:00:00 GMT"); // Date du passe
    }

    /**
     * Get "check All as" checkbox
     *
     * @since 0.84
     *
     * @param string $container_id  html of the container of checkboxes link to this check all checkbox
     * @param null|int|'__RAND__'   $rand          rand value to use (default is auto generated)
     *
     * @return string
     **/
    public static function getCheckAllAsCheckbox($container_id, $rand = null)
    {
        if ($rand === null) {
            $rand = mt_rand();
        } elseif ($rand !== "__RAND__") {
            $rand = (int) $rand;
        }

        $out  = "<input title='" . __s('Check all as') . "' type='checkbox' class='form-check-input massive_action_checkbox'
                      title='" . __s('Check all as') . "'
                      name='_checkall_$rand' id='checkall_$rand'
                      onclick= \"if ( checkAsCheckboxes(this, '" . htmlescape(jsescape($container_id)) . "', '.massive_action_checkbox')) {return true;}\">";

        // permit to shift select checkboxes
        $out .= Html::scriptBlock("\$(function() {\$('#" . jsescape($container_id) . " input[type=\"checkbox\"]').shiftSelectable();});");

        return $out;
    }


    /**
     * Get the jquery criterion for massive checkbox update
     * We can filter checkboxes by a container or by a tag. We can also select checkboxes that have
     * a given tag and that are contained inside a container
     *
     * @since 0.85
     *
     * @param array $options  array of parameters:
     *    - tag_for_massive tag of the checkboxes to update
     *    - container_id    if of the container of the checkboxes
     *
     * @return string  the javascript code for jquery criterion or empty string if it is not a
     *         massive update checkbox
     **/
    public static function getCriterionForMassiveCheckboxes(array $options)
    {

        $params                    = [];
        $params['tag_for_massive'] = '';
        $params['container_id']    = '';

        if (count($options)) {
            foreach ($options as $key => $val) {
                $params[$key] = $val;
            }
        }

        if (
            !empty($params['tag_for_massive'])
            || !empty($params['container_id'])
        ) {
            // Filtering on the container !
            if (!empty($params['container_id'])) {
                $criterion = '#' . $params['container_id'] . ' ';
            } else {
                $criterion = '';
            }

            // We only want the checkbox input
            $criterion .= 'input[type="checkbox"]';

            // Only the given massive tag !
            if (!empty($params['tag_for_massive'])) {
                $criterion .= '[data-glpicore-cb-massive-tags~="' . $params['tag_for_massive'] . '"]';
            }

            // Only enabled checkbox
            $criterion .= ':enabled';

            return $criterion;
        }
        return '';
    }


    /**
     * Get a checkbox.
     *
     * @since 0.85
     *
     * @param array $options  array of parameters:
     *    - title         its title
     *    - name          its name
     *    - id            its id
     *    - value         the value to set when checked
     *    - readonly      can we edit it ?
     *    - massive_tags  the tag to set for massive checkbox update
     *    - checked       is it checked or not ?
     *    - zero_on_empty do we send 0 on submit when it is not checked ?
     *    - specific_tags HTML5 tags to add
     *    - criterion     the criterion for massive checkbox
     *
     * @return string  the HTML code for the checkbox
     **/
    public static function getCheckbox(array $options)
    {
        global $CFG_GLPI;

        $params                    = [];
        $params['title']           = '';
        $params['name']            = '';
        $params['rand']            = mt_rand();
        $params['id']              = "check_" . $params['rand'];
        $params['value']           = 1;
        $params['readonly']        = false;
        $params['massive_tags']    = '';
        $params['checked']         = false;
        $params['zero_on_empty']   = true;
        $params['specific_tags']   = [];
        $params['criterion']       = [];
        $params['class']           = '';

        if (count($options)) {
            foreach ($options as $key => $val) {
                $params[$key] = $val;
            }
        }

        $out = "";

        if ($params['zero_on_empty']) {
            $out .= '<input type="hidden" name="' . htmlescape($params['name']) . '" value="0" />';
        }

        $out .= "<input type='checkbox' class='form-check-input " . htmlescape($params['class']) . "' title=\"" . htmlescape($params['title']) . "\" ";
        if (isset($params['onclick'])) {
            $out .= " onclick='" . htmlescape($params['onclick']) . "'";
        }

        foreach (['id', 'name', 'title', 'value'] as $field) {
            if (!empty($params[$field])) {
                $out .= " $field='" . htmlescape($params[$field]) . "'";
            }
        }

        $criterion = self::getCriterionForMassiveCheckboxes($params['criterion']);
        if (!empty($criterion)) {
            $out .= " onClick='massiveUpdateCheckbox(\"" . htmlescape(jsescape($criterion)) . "\", this)'";
        }

        if (!empty($params['massive_tags'])) {
            $params['specific_tags']['data-glpicore-cb-massive-tags'] = $params['massive_tags'];
        }

        if (!empty($params['specific_tags'])) {
            foreach ($params['specific_tags'] as $tag => $values) {
                if (is_array($values)) {
                    $values = implode(' ', $values);
                }
                $tag = htmlescape($tag);
                $values = htmlescape($values);
                $out .= " $tag='$values'";
            }
        }

        if ($params['readonly']) {
            $out .= " disabled='disabled'";
        }

        if ($params['checked']) {
            $out .= " checked";
        }

        $out .= ">";

        if (!empty($criterion)) {
            $out .= Html::scriptBlock("\$(function() {\$('" . jsescape($criterion) . "').shiftSelectable();});");
        }

        return $out;
    }


    /**
     * @brief display a checkbox that $_POST 0 or 1 depending on if it is checked or not.
     * @see Html::getCheckbox()
     *
     * @since 0.85
     *
     * @param array $options
     *
     * @return void
     **/
    public static function showCheckbox(array $options = [])
    {
        echo self::getCheckbox($options);
    }


    /**
     * Get the massive action checkbox
     *
     * @since 0.84
     *
     * @param string  $itemtype  Massive action itemtype
     * @param string|int $id        ID of the item
     * @param array   $options
     *
     * @return string
     **/
    public static function getMassiveActionCheckBox($itemtype, $id, array $options = [])
    {

        $options['checked']       = (isset($_SESSION['glpimassiveactionselected'][$itemtype][$id]));
        if (!isset($options['specific_tags']['data-glpicore-ma-tags'])) {
            $options['specific_tags']['data-glpicore-ma-tags'] = 'common';
        }

        if (empty($options['name'])) {
            // encode quotes and brackets to prevent maformed name attribute
            $id = htmlescape($id);
            $id = str_replace(['[', ']'], ['&amp;#91;', '&amp;#93;'], $id);
            $options['name'] = "item[$itemtype][" . $id . "]";
        }

        $options['class']         = 'massive_action_checkbox';
        $options['zero_on_empty'] = false;

        return self::getCheckbox($options);
    }


    /**
     * Show the massive action checkbox
     *
     * @since 0.84
     *
     * @param string  $itemtype  Massive action itemtype
     * @param string|int $id        ID of the item
     * @param array   $options
     *
     * @return void
     **/
    public static function showMassiveActionCheckBox($itemtype, $id, array $options = [])
    {
        echo Html::getMassiveActionCheckBox($itemtype, $id, $options);
    }


    /**
     * Display open form for massive action
     *
     * @since 0.84
     *
     * @param string $name  given name/id to the form
     *
     * @return void
     **/
    public static function openMassiveActionsForm($name = '')
    {
        echo Html::getOpenMassiveActionsForm($name);
    }


    /**
     * Get open form for massive action string
     *
     * @since 0.84
     *
     * @param string $name  given name/id to the form
     *
     * @return string
     **/
    public static function getOpenMassiveActionsForm($name = '')
    {
        global $CFG_GLPI;

        if (empty($name)) {
            $name = 'massaction_' . mt_rand();
        }

        $name = htmlescape($name);

        return  "<form name='$name' id='$name' method='post'
               action='" . htmlescape($CFG_GLPI["root_doc"]) . "/front/massiveaction.php'
               enctype='multipart/form-data'>";
    }


    /**
     * Display massive actions
     *
     * @since 0.84 (before Search::displayMassiveActions)
     * @since 0.85 only 1 parameter (in 0.84 $itemtype required)
     *
     * @todo replace 'hidden' by data-glpicore-ma-tags ?
     *
     * @param array $options  Array of parameters
     * must contains :
     *    - container       : DOM ID of the container of the item checkboxes (since version 0.85)
     * may contains :
     *    - num_displayed   : integer number of displayed items. Permit to check suhosin limit.
     *                        (default -1 not to check)
     *    - ontop           : boolean true if displayed on top (default true)
     *    - forcecreate     : boolean force creation of modal window (default = false).
     *            Modal is automatically created when displayed the ontop item.
     *            If only a bottom one is displayed use it
     *    - check_itemtype   : string alternate itemtype to check right if different from main itemtype
     *                         (default empty)
     *    - check_items_id   : integer ID of the alternate item used to check right / optional
     *                         (default empty)
     *    - is_deleted       : boolean is massive actions for deleted items ?
     *    - extraparams      : string extra URL parameters to pass to massive actions (default empty)
     *                         if ([extraparams]['hidden'] is set : add hidden fields to post)
     *    - specific_actions : array of specific actions (do not use standard one)
     *    - add_actions      : array of actions to add (do not use standard one)
     *    - confirm          : string of confirm message before massive action
     *    - item             : CommonDBTM object that has to be passed to the actions
     *    - tag_to_send      : the tag of the elements to send to the ajax window (default: common)
     *    - action_button_classes : string of classes to add to the action button
     *    - display          : display or return the generated html (default true)
     *
     * @return bool|string     the html if display parameter is false, or true
     **/
    public static function showMassiveActions($options = [])
    {
        global $CFG_GLPI;

        /// TODO : permit to pass several itemtypes to show possible actions of all types : need to clean visibility management after

        $p['ontop']                 = true;
        $p['num_displayed']         = -1;
        $p['forcecreate']           = false;
        $p['check_itemtype']        = '';
        $p['check_items_id']        = '';
        $p['is_deleted']            = false;
        $p['extraparams']           = [];
        $p['width']                 = 800;
        $p['height']                = 400;
        $p['specific_actions']      = [];
        $p['add_actions']           = [];
        $p['confirm']               = '';
        $p['rand']                  = '';
        $p['container']             = '';
        $p['display_arrow']         = true;
        $p['title']                 = _n('Action', 'Actions', Session::getPluralNumber());
        $p['item']                  = false;
        $p['tag_to_send']           = 'common';
        $p['action_button_classes'] = 'btn btn-sm btn-primary me-2';
        $p['display']               = true;

        foreach ($options as $key => $val) {
            if (isset($p[$key])) {
                $p[$key] = $val;
            }
        }

        $url = $CFG_GLPI['root_doc'] . "/ajax/massiveaction.php";
        if ($p['container']) {
            $p['extraparams']['container'] = $p['container'];
        }
        if ($p['is_deleted']) {
            $p['extraparams']['is_deleted'] = 1;
        }
        if (!empty($p['check_itemtype'])) {
            $p['extraparams']['check_itemtype'] = $p['check_itemtype'];
        }
        if (!empty($p['check_items_id'])) {
            $p['extraparams']['check_items_id'] = $p['check_items_id'];
        }
        if (is_array($p['specific_actions']) && count($p['specific_actions'])) {
            $p['extraparams']['specific_actions'] = $p['specific_actions'];
        }
        if (is_array($p['add_actions']) && count($p['add_actions'])) {
            $p['extraparams']['add_actions'] = $p['add_actions'];
        }
        if ($p['item'] instanceof CommonDBTM) {
            $p['extraparams']['item_itemtype'] = $p['item']->getType();
            $p['extraparams']['item_items_id'] = $p['item']->getID();
        }

        // Manage modal window
        if (isset($_REQUEST['_is_modal']) && $_REQUEST['_is_modal']) {
            $p['extraparams']['hidden']['_is_modal'] = 1;
        }

        $identifier = md5($url . serialize($p['extraparams']) . $p['rand']);
        $max        = Toolbox::get_max_input_vars();
        $out = '';

        if (
            ($p['num_displayed'] >= 0)
            && ($max > 0)
            && ($max < ($p['num_displayed'] + 10))
        ) {
            if (
                !$p['ontop']
                || (isset($p['forcecreate']) && $p['forcecreate'])
            ) {
                $out .= "<span class='btn btn-sm border-danger text-danger me-1'>
                            <i class='ti ti-corner-left-down mt-1' style='margin-left: -2px;'></i>"
                            . __s('Selection too large, massive action disabled.')
                        . "</span>";
                if ($_SESSION['glpi_use_mode'] === Session::DEBUG_MODE) {
                    $out .= Html::showToolTip(
                        __s('To increase the limit: change max_input_vars or suhosin.post.max_vars in php configuration.'),
                        ['display' => false, 'awesome-class' => 'btn btn-sm border-danger text-danger me-1 fa-info']
                    );
                }
            }
        } else {
            // Create Modal window on top
            if (
                $p['ontop']
                || (isset($p['forcecreate']) && $p['forcecreate'])
            ) {
                if (!empty($p['tag_to_send'])) {
                    $js_modal_fields  = "var items = $('";
                    if (!empty($p['container'])) {
                        $js_modal_fields .= '#' . jsescape($p['container']) . ' ';
                    }
                    $js_modal_fields .= "[data-glpicore-ma-tags~=" . jsescape($p['tag_to_send']) . "]').each(function( index ) {
                  fields[$(this).attr('name')] = $(this).val();
                  if (($(this).attr('type') == 'checkbox') && (!$(this).is(':checked'))) {
                     fields[$(this).attr('name')] = 0;
                  }
               });";
                } else {
                    $js_modal_fields = "";
                }

                $out .= Ajax::createModalWindow(
                    'modal_massiveaction_window' . $identifier,
                    $url,
                    [
                        'title'           => $p['title'],
                        'extraparams'     => $p['extraparams'],
                        'width'           => $p['width'],
                        'height'          => $p['height'],
                        'js_modal_fields' => $js_modal_fields,
                        'display'         => false,
                        'modal_class'     => "modal-xl",
                    ]
                );
            }
            $out .= "<a role=\"button\" title='" . __s('Massive actions') . "'
                     data-bs-toggle='tooltip' data-bs-placement='" . ($p['ontop'] ? "bottom" : "top") . "'
                     class='" . htmlescape($p['action_button_classes']) . "' ";
            if (is_array($p['confirm']) || strlen($p['confirm'])) {
                $out .= self::addConfirmationOnAction($p['confirm'], "modal_massiveaction_window$identifier.show();");
            } else {
                $out .= "onclick='modal_massiveaction_window$identifier.show();'";
            }
            $out .= " href='#modal_massaction_content$identifier' title=\"" . htmlescape($p['title']) . "\">";
            if ($p['display_arrow']) {
                $out .= "<i class='ti ti-corner-left-" . ($p['ontop'] ? 'down' : 'up') . " mt-1' style='margin-left: -2px;'></i>";
            }
            $out .= "<span>" . htmlescape($p['title']) . "</span>";
            $out .= "</a>";

            if (
                !$p['ontop']
                || (isset($p['forcecreate']) && $p['forcecreate'])
            ) {
                // Clean selection
                $_SESSION['glpimassiveactionselected'] = [];
            }
        }

        if ($p['display']) {
            echo $out;
            return true;
        } else {
            return $out;
        }
    }


    /**
     * Display Date form with calendar
     *
     * @since 0.84
     *
     * @param string $name     name of the element
     * @param array  $options  array of possible options:
     *      - value        : default value to display (default '')
     *      - maybeempty   : may be empty ? (true by default)
     *      - canedit      :  could not modify element (true by default)
     *      - min          :  minimum allowed date (default '')
     *      - max          : maximum allowed date (default '')
     *      - showyear     : should we set/diplay the year? (true by default)
     *      - display      : boolean display of return string (default true)
     *      - calendar_btn : boolean display calendar icon (default true)
     *      - clear_btn    : boolean display clear icon (default true)
     *      - range        : boolean set the datepicket in range mode
     *      - rand         : specific rand value (default generated one)
     *      - yearrange    : set a year range to show in drop-down (default '')
     *      - required     : required field (will add required attribute)
     *      - placeholder  : text to display when input is empty
     *      - on_change    : function to execute when date selection changed
     *
     * @return int|string
     *    integer if option display=true (random part of elements id)
     *    string if option display=false (HTML code)
     **/
    public static function showDateField($name, $options = [])
    {
        global $CFG_GLPI;

        $p = [
            'value'        => '',
            'defaultDate'  => '',
            'maybeempty'   => true,
            'canedit'      => true,
            'min'          => '',
            'max'          => '',
            'showyear'     => false,
            'display'      => true,
            'range'        => false,
            'rand'         => mt_rand(),
            'calendar_btn' => true,
            'clear_btn'    => true,
            'yearrange'    => '',
            'multiple'     => false,
            'size'         => 10,
            'required'     => false,
            'placeholder'  => '',
            'on_change'    => '',
        ];

        foreach ($options as $key => $val) {
            if (isset($p[$key])) {
                $p[$key] = $val;
            }
        }

        $required = $p['required'] == true
         ? " required='required'"
         : "";
        $disabled = !$p['canedit']
         ? " disabled='disabled'"
         : "";

        $calendar_tooltip = __s('Enter or select a date');
        $calendar_btn = $p['calendar_btn']
         ? "<button type='button' class='btn btn-outline-secondary btn-sm' data-toggle>
                <i class='ti ti-calendar'></i>
                <span class='sr-only'>" . $calendar_tooltip . "</span>
            </button>"
         : "";
        $clear_btn = $p['clear_btn'] && $p['maybeempty'] && $p['canedit']
         ? "<button type='button' class='btn btn-outline-secondary btn-sm' data-toggle data-clear title='" . __s('Clear') . "'>
                    <i class='ti ti-circle-x'></i>
                </button>"
         : "";

        $mode = $p['range']
         ? "mode: 'range',"
         : "";

        $name = htmlescape($name);
        $rand = (int) $p['rand'];
        $size = (int) $p['size'];
        $placeholder = htmlescape($p['placeholder']);

        $output = <<<HTML
      <div class="button-group flex-grow-1 flatpickr d-flex align-items-center" id="showdate{$rand}" data-bs-toggle="tooltip" data-bs-placement="bottom" title="{$calendar_tooltip}">
         <input type="text" name="{$name}" size="{$size}"
                {$required} {$disabled} data-input placeholder="{$placeholder}" class="form-control rounded-start ps-2">
         $calendar_btn
         $clear_btn
      </div>
HTML;

        $date_format = jsescape(Toolbox::getDateFormat('js'));

        $min_attr = !empty($p['min']) ? sprintf("minDate: '%s',", jsescape($p['min'])) : "";
        $max_attr = !empty($p['max']) ? sprintf("maxDate: '%s',", jsescape($p['max'])) : "";
        $multiple_attr = $p['multiple'] ? "mode: 'multiple'," : "";

        $value = json_encode($p['value']);

        $locale = Locale::parseLocale($_SESSION['glpilanguage']);
        $locale_language = jsescape($locale['language']);
        $locale_region   = jsescape($locale['region']);
        $js = <<<JS
      $(function() {
         $("#showdate{$rand}").flatpickr({
            defaultDate: {$value},
            altInput: true, // Show the user a readable date (as per altFormat), but return something totally different to the server.
            altFormat: '{$date_format}',
            dateFormat: 'Y-m-d',
            wrap: true, // permits to have controls in addition to input (like clear or open date buttons
            weekNumbers: true,
            time_24hr: true,
            locale: getFlatPickerLocale("{$locale_language}", "{$locale_region}"),
            {$min_attr}
            {$max_attr}
            {$multiple_attr}
            {$mode}
            onChange: function(selectedDates, dateStr, instance) {
               {$p['on_change']}
            },
            allowInput: true,
            onClose(dates, currentdatestring, picker){
               picker.setDate(picker.altInput.value, true, picker.config.altFormat)
            },
            plugins: [
               CustomFlatpickrButtons()
            ]
         });
      });
JS;

        $output .= Html::scriptBlock($js);

        if ($p['display']) {
            echo $output;
            return (int) $p['rand'];
        }
        return $output;
    }


    /**
     * Display Color field
     *
     * @since 0.85
     *
     * @param string $name     name of the element
     * @param array  $options  array  of possible options:
     *   - value      : default value to display (default '')
     *   - display    : boolean display or get string (default true)
     *   - rand       : specific random value (default generated one)
     *
     * @return int|string
     *    integer if option display=true (random part of elements id)
     *    string if option display=false (HTML code)
     **/
    public static function showColorField($name, $options = [])
    {
        $p['value']      = '';
        $p['rand']       = mt_rand();
        $p['display']    = true;
        foreach ($options as $key => $val) {
            if (isset($p[$key])) {
                $p[$key] = $val;
            }
        }
        $field_id = Html::cleanId("color_" . $name . $p['rand']);
        $output   = "<input type='color' id='" . htmlescape($field_id) . "' name='" . htmlescape($name) . "' value='" . htmlescape($p['value']) . "'>";

        if ($p['display']) {
            echo $output;
            return (int) $p['rand'];
        }
        return $output;
    }


    /**
     * Display DateTime form with calendar
     *
     * @since 0.84
     *
     * @param string $name     name of the element
     * @param array  $options  array  of possible options:
     *   - value      : default value to display (default '')
     *   - timestep   : step for time in minute (-1 use default config) (default -1)
     *   - maybeempty : may be empty ? (true by default)
     *   - canedit    : could not modify element (true by default)
     *   - mindate    : minimum allowed date (default '')
     *   - maxdate    : maximum allowed date (default '')
     *   - showyear   : should we set/diplay the year? (true by default)
     *   - display    : boolean display or get string (default true)
     *   - rand       : specific random value (default generated one)
     *   - required   : required field (will add required attribute)
     *   - on_change    : function to execute when date selection changed
     *
     * @return int|string
     *    integer if option display=true (random part of elements id)
     *    string if option display=false (HTML code)
     **/
    public static function showDateTimeField($name, $options = [])
    {
        global $CFG_GLPI;

        $p = [
            'value'      => '',
            'maybeempty' => true,
            'canedit'    => true,
            'mindate'    => '',
            'maxdate'    => '',
            'mintime'    => '',
            'maxtime'    => '',
            'timestep'   => -1,
            'showyear'   => true,
            'display'    => true,
            'rand'       => mt_rand(),
            'required'   => false,
            'on_change'  => '',
        ];

        foreach ($options as $key => $val) {
            if (isset($p[$key])) {
                $p[$key] = $val;
            }
        }

        if ($p['timestep'] < 0) {
            $p['timestep'] = $CFG_GLPI['time_step'];
        }

        $date_value = '';
        $hour_value = '';
        if (!empty($p['value'])) {
            [$date_value, $hour_value] = explode(' ', $p['value']);
        }

        if (!empty($p['mintime'])) {
            // Check time in interval
            if (!empty($hour_value) && ($hour_value < $p['mintime'])) {
                $hour_value = $p['mintime'];
            }
        }

        if (!empty($p['maxtime'])) {
            // Check time in interval
            if (!empty($hour_value) && ($hour_value > $p['maxtime'])) {
                $hour_value = $p['maxtime'];
            }
        }

        // reconstruct value to be valid
        if (!empty($date_value)) {
            $p['value'] = $date_value . ' ' . $hour_value;
        }

        $required = $p['required'] ? " required='required'" : "";
        $disabled = !$p['canedit'] ? " disabled='disabled'" : "";
        $clear    = $p['maybeempty'] && $p['canedit']
         ? "<button type='button' class='btn btn-outline-secondary btn-sm' data-toggle title='" . __s('Clear') . "'>
                    <i class='ti ti-circle-x' data-clear></i>
                </button>"
         : "";

        $name = htmlescape($name);
        $value = htmlescape($p['value']);
        $show_datepicker_label = __s('Show date picker');
        $rand = (int) $p['rand'];
        $output = <<<HTML
         <div class="btn-group flex-grow-1 flatpickr" id="showdate{$rand}" data-bs-toggle="tooltip" data-bs-placement="bottom" title="{$show_datepicker_label}">
            <input type="text" name="{$name}" value="{$value}"
                   {$required} {$disabled} data-input class="form-control rounded-start ps-2">
            <button type='button' class='btn btn-outline-secondary btn-sm' data-toggle>
                <i class='ti ti-calendar-time'></i>
            </button>
            $clear
         </div>
HTML;

        $date_format = Toolbox::getDateFormat('js') . " H:i:S";

        $min_attr = !empty($p['mindate']) ? sprintf("minDate: '%s',", jsescape($p['mindate'])) : "";
        $max_attr = !empty($p['maxdate']) ? sprintf("maxDate: '%s',", jsescape($p['maxdate'])) : "";
        $timestep = (int) $p['timestep'];

        $locale = Locale::parseLocale($_SESSION['glpilanguage']);
        $locale_language = jsescape($locale['language']);
        $locale_region   = jsescape($locale['region']);
        $js = <<<JS
      $(function() {
         $("#showdate{$rand}").flatpickr({
            altInput: true, // Show the user a readable date (as per altFormat), but return something totally different to the server.
            altFormat: "{$date_format}",
            dateFormat: 'Y-m-d H:i:S',
            wrap: true, // permits to have controls in addition to input (like clear or open date buttons)
            enableTime: true,
            enableSeconds: true,
            weekNumbers: true,
            time_24hr: true,
            locale: getFlatPickerLocale("{$locale_language}", "{$locale_region}"),
            minuteIncrement: $timestep,
            {$min_attr}
            {$max_attr}
            onChange: function(selectedDates, dateStr, instance) {
               {$p['on_change']}
            },
            allowInput: true,
            onClose(dates, currentdatestring, picker){
               picker.setDate(picker.altInput.value, true, picker.config.altFormat)
            },
            plugins: [
               CustomFlatpickrButtons()
            ]
         });
      });
JS;
        $output .= Html::scriptBlock($js);

        if ($p['display']) {
            echo $output;
            return (int) $p['rand'];
        }
        return $output;
    }

    /**
     * Show generic date search
     *
     * @param string $element  name of the html element
     * @param string $value    default value
     * @param array $options   Array of possible options:
     *      - with_time display with time selection ? (default false)
     *      - with_future display with future date selection ? (default false)
     *      - with_days display specific days selection TODAY, BEGINMONTH, LASTMONDAY... ? (default true)
     *
     * @return int|string
     *    integer if option display=true (random part of elements id)
     *    string if option display=false (HTML code)
     **/
    public static function showGenericDateTimeSearch($element, $value = '', $options = [])
    {
        global $CFG_GLPI;

        $p = [
            'with_time'   => false,
            'with_future' => false,
            'with_days'   => true,
            'with_specific_date' => true,
            'display'     => true,
        ];

        if (is_array($options) && count($options)) {
            foreach ($options as $key => $val) {
                $p[$key] = $val;
            }
        }
        $rand   = mt_rand();
        $output = '';
        // Validate value
        if (
            ($value != 'NOW')
            && ($value != 'TODAY')
            && !preg_match("/\d{4}-\d{2}-\d{2}.*/", $value)
            && !strstr($value, 'HOUR')
            && !strstr($value, 'MINUTE')
            && !strstr($value, 'DAY')
            && !strstr($value, 'WEEK')
            && !strstr($value, 'MONTH')
            && !strstr($value, 'YEAR')
        ) {
            $value = "";
        }

        if (empty($value)) {
            $value = 'NOW';
        }
        $specific_value = date("Y-m-d H:i:s");

        if (preg_match("/\d{4}-\d{2}-\d{2}.*/", $value)) {
            $specific_value = $value;
            $value          = 0;
        }
        $output    .= "<table><tr><td>";

        $dates      = Html::getGenericDateTimeSearchItems($p);

        $output    .= Dropdown::showFromArray(
            "_select_$element",
            $dates,
            ['value'   => $value,
                'display' => false,
                'rand'    => $rand,
            ]
        );
        $field_id   = Html::cleanId("dropdown__select_$element$rand");

        $output    .= "</td><td>";
        $contentid  = Html::cleanId("displaygenericdate$element$rand");
        $output    .= "<span id='" . htmlescape($contentid) . "'></span>";

        $params     = ['value'         => '__VALUE__',
            'name'          => $element,
            'withtime'      => $p['with_time'],
            'specificvalue' => $specific_value,
        ];

        $output    .= Ajax::updateItemOnSelectEvent(
            $field_id,
            $contentid,
            $CFG_GLPI["root_doc"] . "/ajax/genericdate.php",
            $params,
            false
        );
        $params['value']  = $value;
        $output    .= Ajax::updateItem(
            $contentid,
            $CFG_GLPI["root_doc"] . "/ajax/genericdate.php",
            $params,
            '',
            false
        );
        $output    .= "</td></tr></table>";

        if ($p['display']) {
            echo $output;
            return $rand;
        }
        return $output;
    }


    /**
     * Get items to display for showGenericDateTimeSearch
     *
     * @since 0.83
     *
     * @param array $options  array of possible options:
     *      - with_time display with time selection ? (default false)
     *      - with_future display with future date selection ? (default false)
     *      - with_days display specific days selection TODAY, BEGINMONTH, LASTMONDAY... ? (default true)
     *
     * @return array of posible values
     * @see self::showGenericDateTimeSearch()
     **/
    public static function getGenericDateTimeSearchItems($options)
    {

        $params['with_time']          = false;
        $params['with_future']        = false;
        $params['with_days']          = true;
        $params['with_specific_date'] = true;

        if (is_array($options) && count($options)) {
            foreach ($options as $key => $val) {
                $params[$key] = $val;
            }
        }

        $dates = [];
        if ($params['with_time']) {
            $dates['NOW'] = __('Now');
            if ($params['with_days']) {
                $dates['TODAY'] = __('Today');
            }
        } else {
            $dates['NOW'] = __('Today');
        }

        if ($params['with_specific_date']) {
            $dates[0] = __('Specify a date');
        }

        if ($params['with_time']) {
            for ($i = 1; $i <= 24; $i++) {
                $dates['-' . $i . 'HOUR'] = sprintf(_n('- %d hour', '- %d hours', $i), $i);
            }

            for ($i = 1; $i <= 15; $i++) {
                $dates['-' . $i . 'MINUTE'] = sprintf(_n('- %d minute', '- %d minutes', $i), $i);
            }
        }

        for ($i = 1; $i <= 7; $i++) {
            $dates['-' . $i . 'DAY'] = sprintf(_n('- %d day', '- %d days', $i), $i);
        }

        if ($params['with_days']) {
            $dates['LASTSUNDAY']    = __('last Sunday');
            $dates['LASTMONDAY']    = __('last Monday');
            $dates['LASTTUESDAY']   = __('last Tuesday');
            $dates['LASTWEDNESDAY'] = __('last Wednesday');
            $dates['LASTTHURSDAY']  = __('last Thursday');
            $dates['LASTFRIDAY']    = __('last Friday');
            $dates['LASTSATURDAY']  = __('last Saturday');
        }

        for ($i = 1; $i <= 10; $i++) {
            $dates['-' . $i . 'WEEK'] = sprintf(_n('- %d week', '- %d weeks', $i), $i);
        }

        if ($params['with_days']) {
            $dates['BEGINMONTH']  = __('Beginning of the month');
        }

        for ($i = 1; $i <= 12; $i++) {
            $dates['-' . $i . 'MONTH'] = sprintf(_n('- %d month', '- %d months', $i), $i);
        }

        if ($params['with_days']) {
            $dates['BEGINYEAR']  = __('Beginning of the year');
        }

        for ($i = 1; $i <= 10; $i++) {
            $dates['-' . $i . 'YEAR'] = sprintf(_n('- %d year', '- %d years', $i), $i);
        }

        if ($params['with_future']) {
            if ($params['with_time']) {
                for ($i = 1; $i <= 24; $i++) {
                    $dates[$i . 'HOUR'] = sprintf(_n('+ %d hour', '+ %d hours', $i), $i);
                }
            }

            for ($i = 1; $i <= 7; $i++) {
                $dates[$i . 'DAY'] = sprintf(_n('+ %d day', '+ %d days', $i), $i);
            }

            for ($i = 1; $i <= 10; $i++) {
                $dates[$i . 'WEEK'] = sprintf(_n('+ %d week', '+ %d weeks', $i), $i);
            }

            if ($params['with_days']) {
                $dates['ENDMONTH']  = __('End of the month');
            }

            for ($i = 1; $i <= 12; $i++) {
                $dates[$i . 'MONTH'] = sprintf(_n('+ %d month', '+ %d months', $i), $i);
            }

            if ($params['with_days']) {
                $dates['ENDYEAR']  = __('End of the year');
            }

            for ($i = 1; $i <= 10; $i++) {
                $dates[$i . 'YEAR'] = sprintf(_n('+ %d year', '+ %d years', $i), $i);
            }
        }
        return $dates;
    }


    /**
     * Compute date / datetime value resulting of showGenericDateTimeSearch
     *
     * @since 0.83
     *
     * @param string         $val           date / datetime value passed
     * @param bool        $force_day     force computation in days
     * @param int|string $specifictime  set specific timestamp
     *
     * @return string  computed date / datetime value
     * @see self::showGenericDateTimeSearch()
     **/
    public static function computeGenericDateTimeSearch($val, $force_day = false, $specifictime = '')
    {

        if (empty($specifictime)) {
            $specifictime = strtotime($_SESSION["glpi_currenttime"]);
        }

        $format_use = "Y-m-d H:i:s";
        if ($force_day) {
            $format_use = "Y-m-d";
        }

        // Parsing relative date
        switch ($val) {
            case 'NOW':
                return date($format_use, $specifictime);

            case 'TODAY':
                return date("Y-m-d", $specifictime);
        }

        // Search on begin /end of month / year
        if (strstr($val, 'BEGIN') || strstr($val, 'END')) {
            $hour   = 0;
            $minute = 0;
            $second = 0;
            $month  = (int) date("n", $specifictime);
            $day    = 1;
            $year   = (int) date("Y", $specifictime);

            switch ($val) {
                case "BEGINYEAR":
                    $month = 1;
                    break;

                case "BEGINMONTH":
                    break;

                case "ENDYEAR":
                    $month = 12;
                    $day = 31;
                    break;

                case "ENDMONTH":
                    $day = date("t", $specifictime);
                    break;
            }

            return date($format_use, mktime($hour, $minute, $second, $month, $day, $year));
        }

        // Search on Last monday, sunday...
        if (strstr($val, 'LAST')) {
            $lastday = str_replace("LAST", "LAST ", $val);
            $hour   = 0;
            $minute = 0;
            $second = 0;
            $month  = (int) date("n", strtotime($lastday));
            $day    = (int) date("j", strtotime($lastday));
            $year   = (int) date("Y", strtotime($lastday));

            return date($format_use, mktime($hour, $minute, $second, $month, $day, $year));
        }

        // Search on +- x days, hours...
        if (preg_match("/^(-?)(\d+)(\w+)$/", $val, $matches)) {
            if (in_array($matches[3], ['YEAR', 'MONTH', 'WEEK', 'DAY', 'HOUR', 'MINUTE'])) {
                $nb = intval($matches[2]);
                if ($matches[1] == '-') {
                    $nb = -$nb;
                }
                // Use it to have a clean delay computation (MONTH / YEAR have not always the same duration)
                $hour   = date("H", $specifictime);
                $minute = date("i", $specifictime);
                $second = 0;
                $month  = date("n", $specifictime);
                $day    = date("j", $specifictime);
                $year   = date("Y", $specifictime);

                switch ($matches[3]) {
                    case "YEAR":
                        $year += $nb;
                        break;

                    case "MONTH":
                        $month += $nb;
                        break;

                    case "WEEK":
                        $day += 7 * $nb;
                        break;

                    case "DAY":
                        $day += $nb;
                        break;

                    case "MINUTE":
                        $format_use = "Y-m-d H:i:s";
                        $minute    += $nb;
                        break;

                    case "HOUR":
                        $format_use = "Y-m-d H:i:s";
                        $hour      += $nb;
                        break;
                }
                return date($format_use, mktime($hour, $minute, $second, $month, $day, $year));
            }
        }
        return $val;
    }

    /**
     * Display or return a list of dates in a vertical way
     *
     * @since 9.2
     *
     * @param array $options  array of possible options:
     *      - title, do we need to append an H2 title tag
     *      - dates, an array containing a collection of theses keys:
     *         * timestamp
     *         * class, supported: passed, checked, now
     *         * label
     *         The key should contain a string starting with the timestamp, it is used to order the displayed events
     *      - display, boolean to precise if we need to display (true) or return (false) the html
     *      - add_now, boolean to precise if we need to add to dates array, an entry for now time
     *        (with now class)
     *
     * @return void|string
     *    void if option display=true
     *    string if option display=false (HTML code)
     *
     * @see self::showGenericDateTimeSearch()
     **/
    public static function showDatesTimelineGraph($options = [])
    {
        $default_options = [
            'title'   => '',
            'dates'   => [],
            'display' => true,
            'add_now' => true,
        ];
        $options = array_merge($default_options, $options);

        //append now date if needed
        if ($options['add_now']) {
            $now = time();
            $options['dates'][$now . "_now"] = [
                'timestamp' => $now,
                'label' => __('Now'),
                'class' => 'now',
            ];
        }

        ksort($options['dates']);

        // format dates
        foreach ($options['dates'] as &$data) {
            $data['date'] = $data['timestamp'] !== null
                ? date("Y-m-d H:i:s", $data['timestamp'])
                : null;
        }

        // get Html
        $out = TemplateRenderer::getInstance()->render(
            'components/dates_timeline.html.twig',
            [
                'title' => $options['title'],
                'dates' => $options['dates'],
            ]
        );

        if ($options['display']) {
            echo $out;
        } else {
            return $out;
        }
    }


    /**
     * Show a tooltip on an item
     *
     * @param string $content  data to put in the tooltip
     * @param array{
     *   applyto?: string,       // id of the target element
     *   title?: string,         // title to display
     *   contentid?: string,     // id of the HTML container for the content
     *   link?: string,          // link on the displayed icon if contentid is empty
     *   linkid?: string,        // HTML id of the link
     *   linktarget?: string,    // link target
     *   awesome-class?: string, // class of the icon to display (default 'fa-info')
     *   popup?: string,         // popup action
     *   img?: string,           // URL of a specific image
     *   display?: bool,         // display or return the data, default true
     *   autoclose?: bool,       // auto close (default true)
     *   onclick?: bool,         // false (default) to show on hover, true to show on click
     *   url?: string|null       // AJAX URL to load the tooltip
     * } $options
     *
     * @return void|string
     *    void if option display=true
     *    string if option display=false (HTML code)
     *
     * @psalm-taint-specialize (to report each unsafe usage as a distinct error)
     * @psalm-taint-sink html $content (string will be added to HTML source)
     */
    public static function showToolTip($content, $options = [])
    {
        global $CFG_GLPI;

        $param = [
            'applyto'       => '',
            'title'         => '',
            'contentid'     => '',
            'link'          => '',
            'linkid'        => '',
            'linktarget'    => '_top',
            'awesome-class' => 'fa-info',
            'popup'         => '',
            'ajax'          => '',
            'display'       => true,
            'autoclose'     => true,
            'onclick'       => false,
            'link_class'    => '',
            'url'           => null,
        ];

        if (is_array($options) && count($options)) {
            foreach ($options as $key => $val) {
                $param[$key] = $val;
            }
        }

        // No empty content to have a clean display
        if (empty($content)) {
            $content = "&nbsp;";
        }
        $rand = mt_rand();
        $out  = '';

        // Force link for popup
        if (!empty($param['popup'])) {
            $param['link'] = '#';
        }

        if (empty($param['applyto'])) {
            if (!empty($param['link'])) {
                $out .= "<a id='" . (!empty($param['linkid']) ? htmlescape($param['linkid']) : "tooltiplink$rand") . "'
                        class='dropdown_tooltip " . htmlescape($param['link_class']) . "'";

                if (!empty($param['linktarget'])) {
                    $out .= " target='" . htmlescape($param['linktarget']) . "' ";
                }
                $out .= " href='" . htmlescape($param['link']) . "'";

                if (!empty($param['popup'])) {
                    $out .= " data-bs-toggle='modal' data-bs-target='#tooltippopup$rand' ";
                }
                $out .= '>';
            }
            if (isset($param['img'])) {
                //for compatibility. Use fontawesome instead.
                $out .= "<img id='tooltip$rand' src='" . htmlescape($param['img']) . "'>";
            } else {
                $class = htmlescape($param['awesome-class']);
                $out .= "<span id='tooltip$rand' class='fas {$class} fa-fw'></span>";
            }

            if (!empty($param['link'])) {
                $out .= "</a>";
            }

            $param['applyto'] = (!empty($param['link']) && !empty($param['linkid'])) ? $param['linkid'] : "tooltip$rand";
        }

        if (empty($param['contentid'])) {
            $param['contentid'] = "content" . $param['applyto'];
        }

        $out .= "<div id='" . htmlescape($param['contentid']) . "' class='tooltip-invisible'>$content</div>";
        if (!empty($param['popup'])) {
            $out .= Ajax::createIframeModalWindow(
                'tooltippopup' . $rand,
                $param['popup'],
                ['display' => false,
                    'width'   => 600,
                    'height'  => 300,
                ]
            );
        }


        $js = "$(function(){";
        $js .= "$('#" . jsescape($param['applyto']) . "').qtip({
         position: { viewport: $(window) },
         content: {";
        if (!is_null($param['url'])) {
            $js .= "
                ajax: {
                    url: '" . jsescape($CFG_GLPI['root_doc'] . $param['url']) . "',
                    type: 'GET',
                    data: {},
                },
            ";
        }

        $js .= "text: $('#" . jsescape($param['contentid']) . "')";
        if (!$param['autoclose']) {
            $js .= ", title: {text: ' ',button: true}";
        }
        $js .= "}, style: { classes: 'qtip-shadow qtip-bootstrap'}, hide: {
                  fixed: true,
                  delay: 200,
                  leave: false,
                  when: { event: 'unfocus' }
                }";
        if ($param['onclick']) {
            $js .= ",show: 'click', hide: false,";
        } elseif (!$param['autoclose']) {
            $js .= ",show: {
                        solo: true, // ...and hide all other tooltips...
                },";
        }
        $js .= "});";
        $js .= "});";
        $out .= Html::scriptBlock($js);

        if ($param['display']) {
            echo $out;
        } else {
            return $out;
        }
    }

    /**
     * Init the Editor System to a textarea
     *
     * @param string  $id               id of the html textarea to use
     * @param string  $rand             rand of the html textarea to use (if empty no image paste system)(default '')
     * @param bool $display          display or get js script (true by default)
     * @param bool $readonly         editor will be readonly or not
     * @param bool $enable_images    enable image pasting in rich text
     * @param int     $editor_height    editor default height
     * @param array   $add_body_classes tinymce iframe's body classes
     * @param bool    $toolbar          tinymce toolbar (default: true)
     * @param string  $toolbar_location tinymce toolbar location (default: top)
     * @param bool    $init             init the editor (default: true)
     * @param string  $placeholder      textarea placeholder
     * @param bool    $statusbar        tinymce statusbar (default: true)
     * @param string  $content_style    content style to apply to the editor
     *
     * @return void|string
     *    integer if param display=true
     *    string if param display=false (HTML code)
     **/
    public static function initEditorSystem(
        $id,
        $rand = '',
        $display = true,
        $readonly = false,
        $enable_images = true,
        int $editor_height = 150,
        array $add_body_classes = [],
        string $toolbar_location = 'top',
        bool $init = true,
        string $placeholder = '',
        bool $toolbar = true,
        bool $statusbar = true,
        string $content_style = '',
        bool $init_on_demand = false,
        array $plugins_to_remove = [],
    ) {
        global $CFG_GLPI, $DB;

        $language = $_SESSION['glpilanguage'];
        if (!file_exists(GLPI_ROOT . "/public/lib/tinymce-i18n/langs6/$language.js")) {
            $language = $CFG_GLPI["languages"][$_SESSION['glpilanguage']][2];
            if (!file_exists(GLPI_ROOT . "/public/lib/tinymce-i18n/langs6/$language.js")) {
                $language = "en_GB";
            }
        }
        $language_url = $CFG_GLPI['root_doc'] . '/lib/tinymce-i18n/langs6/' . $language . '.js';

        // Apply all GLPI styles to editor content
        $theme = ThemeManager::getInstance()->getCurrentTheme();
        $content_css_paths = [
            'css/glpi.scss',
            'css/core_palettes.scss',
        ];
        if ($theme->isCustomTheme()) {
            $content_css_paths[] = $theme->getPath();
        }
        $content_css = preg_replace('/^.*href="([^"]+)".*$/', '$1', self::css('lib/tinymce/skins/ui/oxide/content.css', ['force_no_version' => true]));
        $content_css .= ',' . preg_replace('/^.*href="([^"]+)".*$/', '$1', self::css('lib/base.css', ['force_no_version' => true]));
        $tabler_path = ($_SESSION['glpiisrtl'] ?? false) ? 'lib/tabler.rtl.css' : 'lib/tabler.css';
        $content_css .= ',' . preg_replace('/^.*href="([^"]+)".*$/', '$1', self::css($tabler_path, ['force_no_version' => true]));
        $content_css .= ',' . implode(',', array_map(static fn($path) => preg_replace('/^.*href="([^"]+)".*$/', '$1', self::scss($path, ['force_no_version' => true])), $content_css_paths));
        // Fix & encoding so it can be loaded as expected in debug mode
        $content_css = str_replace('&amp;', '&', $content_css);
        $skin_url = preg_replace('/^.*href="([^"]+)".*$/', '$1', self::css('css/tinymce_empty_skin', ['force_no_version' => true], false));

        $cache_suffix = '?v=' . FrontEnd::getVersionCacheKey(GLPI_VERSION);
        $readonlyjs   = $readonly ? 'true' : 'false';

        $invalid_elements = 'applet,canvas,embed,form,object';
        if (!$enable_images) {
            $invalid_elements .= ',img';
        }
        if (!GLPI_ALLOW_IFRAME_IN_RICH_TEXT) {
            $invalid_elements .= ',iframe';
        }

        $plugins = [
            'autolink',
            'autoresize',
            'code',
            'directionality',
            'fullscreen',
            'link',
            'lists',
            'quickbars',
            'searchreplace',
            'table',
        ];
        if ($enable_images) {
            $plugins[] = 'image';
            $plugins[] = 'glpi_upload_doc';
        }
        if ($DB->use_utf8mb4) {
            $plugins[] = 'emoticons';
        }

        // Remove specifics plugins if requested
        $plugins = array_diff($plugins, $plugins_to_remove);

        $pluginsjs = json_encode(array_values($plugins));

        $language_opts = '';
        if ($language !== 'en_GB') {
            $language_opts = json_encode([
                'language' => $language,
                'language_url' => $language_url,
            ]);
        }

        $mandatory_field_msg = jsescape(__('The %s field is mandatory'));

        // Add custom classes to tinymce body
        $body_class = "rich_text_container";
        foreach ($add_body_classes as $class) {
            $body_class .= " $class";
        }

        // Compute init option as "string boolean" so it can be inserted directly into the js output
        $init = $init ? 'true' : 'false';

        // Compute init_on_demand option as "string boolean" so it can be inserted directly into the js output
        $init_on_demand = $init_on_demand ? 'true' : 'false';

        // Compute toolbar option as "string boolean" so it can be inserted directly into the js output
        $toolbar = $toolbar ? 'true' : 'false';

        // Compute statusbar option as "string boolean" so it can be inserted directly into the js output
        $statusbar = $statusbar ? 'true' : 'false';

        // Sanitize/escape values
        $id = self::sanitizeDomId($id);
        $skin_url = jsescape($skin_url);
        $body_class = jsescape($body_class);
        $content_css = jsescape($content_css);
        $content_style = jsescape($content_style);
        $placeholder = jsescape($placeholder);
        $toolbar_location = jsescape($toolbar_location);
        $cache_suffix = jsescape($cache_suffix);

        $js = <<<JS
            $(function() {
                const html_el = $('html');
                var richtext_layout = "{$_SESSION['glpirichtext_layout']}";

                // Store config in global var so the editor can be reinitialized from the client side if needed
                tinymce_editor_configs['{$id}'] = Object.assign({
                    license_key: 'gpl',

                    link_default_target: '_blank',
                    branding: false,
                    selector: '#' + $.escapeSelector('{$id}'),
                    text_patterns: false,
                    paste_webkit_styles: 'all',

                    plugins: {$pluginsjs},

                    // Appearance
                    skin_url: '{$skin_url}', // Doesn't matter which skin is used. We include the proper skins in the core GLPI styles.
                    body_class: '{$body_class}',
                    content_css: '{$content_css}',
                    content_style: '{$content_style}',
                    highlight_on_focus: false,
                    autoresize_bottom_margin: 1, // Avoid excessive bottom padding
                    autoresize_overflow_padding: 0,

                    min_height: $editor_height,
                    height: $editor_height, // Must be used with min_height to prevent "height jump" when the page is loaded
                    resize: true,

                    // disable path indicator in bottom bar
                    elementpath: false,

                    placeholder: "{$placeholder}",

                    // inline toolbar configuration
                    menubar: false,
                    toolbar_location: '{$toolbar_location}',
                    toolbar: {$toolbar} && richtext_layout == 'classic'
                        ? 'styles | bold italic | forecolor backcolor | bullist numlist outdent indent | emoticons table link image | code fullscreen'
                        : false,
                    quickbars_insert_toolbar: richtext_layout == 'inline'
                        ? 'emoticons quicktable quickimage quicklink | bullist numlist | outdent indent '
                        : false,
                    quickbars_selection_toolbar: richtext_layout == 'inline'
                        ? 'bold italic | styles | forecolor backcolor '
                        : false,
                    contextmenu: richtext_layout == 'classic'
                        ? false
                        : 'copy paste | emoticons table image link | undo redo | code fullscreen',

                    // Status bar configuration
                    statusbar: {$statusbar},

                    // Content settings
                    entity_encoding: 'raw',
                    invalid_elements: '{$invalid_elements}',
                    readonly: {$readonlyjs},
                    relative_urls: false,
                    remove_script_host: false,

                    // Misc options
                    browser_spellcheck: true,
                    cache_suffix: '{$cache_suffix}',

                    // Security options
                    // Iframes are disabled by default. We assume that administrator that enable it are aware of the potential security issues.
                    sandbox_iframes: false,

                    init_instance_callback: (editor) => {
                        const page_root_el = $(document.documentElement);
                        const root_el = $(editor.dom.doc.documentElement);
                        // Copy data-glpi-theme and data-glpi-theme-dark from page html element to editor root element
                        const to_copy = ['data-glpi-theme', 'data-glpi-theme-dark'];
                        for (const attr of to_copy) {
                            if (page_root_el.attr(attr) !== undefined) {
                                root_el.attr(attr, page_root_el.attr(attr));
                            }
                        }
                    },
                    setup: function(editor) {
                        // "required" state handling
                        if ($('#$id').attr('required') == 'required') {
                            $('#$id').removeAttr('required'); // Necessary to bypass browser validation

                            editor.on('submit', function (e) {
                                if ($('#$id').val() == '') {
                                    const field = $('#$id').closest('.form-field').find('label').text().replace('*', '').trim();
                                    alert('{$mandatory_field_msg}'.replace('%s', field));
                                    e.preventDefault();

                                    // Prevent other events to run
                                    // Needed to not break single submit forms
                                    e.stopPropagation();
                                }
                            });
                            editor.on('keyup', function (e) {
                                editor.save();
                                if ($('#$id').val() == '') {
                                    $(editor.container).addClass('required');
                                } else {
                                    $(editor.container).removeClass('required');
                                }
                            });
                            editor.on('init', function (e) {
                                if (strip_tags($('#$id').val()) == '') {
                                    $(editor.container).addClass('required');
                                }
                            });
                            editor.on('paste', function (e) {
                                // Remove required on paste event
                                // This is only needed when pasting with right click (context menu)
                                // Pasting with Ctrl+V is already handled by keyup event above
                                $(editor.container).removeClass('required');
                            });
                        }
                        // Propagate click event to allow other components to
                        // listen to it
                        editor.on('click', function (e) {
                            $(document).trigger('tinyMCEClick', [e]);
                        });

                        // Simulate focus on content-editable tinymce
                        editor.on('click focus', function (e) {
                            // Some focus events don't have the correct target and cant be handled
                            if (!$(e.target.editorContainer).length) {
                                return;
                            }

                            // Clear focus on other editors
                            $('.simulate-focus').removeClass('simulate-focus');

                            // Simulate input focus on our current editor
                            $(e.target.editorContainer)
                                .closest('.content-editable-tinymce')
                                .addClass('simulate-focus');
                        });

                        editor.on('Change', function (e) {
                            // Nothing fancy here. Since this is only used for tracking unsaved changes,
                            // we want to keep the logic in common.js with the other form input events.
                            onTinyMCEChange(e);

                            // Propagate event to the document to allow other components to listen to it
                            $(document).trigger('tinyMCEChange', [e]);
                        });

                        editor.on('input', function (e) {
                            // Propagate event to allow other components to listen to it
                            const textarea = $('#' + e.target.dataset.id);
                            textarea.trigger('tinyMCEInput', [e]);
                        });

                        // ctrl + enter submit the parent form
                        editor.addShortcut('ctrl+13', 'submit', function() {
                            editor.save();
                            submitparentForm($('#$id'));
                        });
                    }
                }, {$language_opts});

                // Init tinymce
                if ({$init}) {
                    tinyMCE.init(tinymce_editor_configs['{$id}']);
                }

                if ({$init_on_demand}) {
                    const textarea = $('#{$id}');
                    const div = $(`<div role="textbox" tabindex="0" class="text-muted text-break" data-glpi-tinymce-init-on-demand-render="{$id}">\${textarea.val() || textarea.attr('placeholder') || ''}</div>`);
                    textarea.after(div).hide();
                }
            });
JS;

        if ($display) {
            echo  Html::scriptBlock($js);
        } else {
            return  Html::scriptBlock($js);
        }
    }

    /**
     * Activate autocompletion for user templates in rich text editor.
     *
     * @param string $selector Selector of the textarea to activate autocompletion for
     * @param array  $values   Array of values to use for autocompletion
     *
     * @return void
     *
     * @since 10.0.0
     */
    public static function activateUserTemplateAutocompletion(string $selector, array $values): void
    {
        $selector = jsescape($selector);
        $values   = json_encode($values);

        echo Html::scriptBlock(
            <<<JAVASCRIPT
         $(
            function() {
               var editor_id = $('{$selector}').attr('id');
               var user_templates_autocomplete = new GLPI.RichText.ContentTemplatesParameters(
                  tinymce.get(editor_id),
                  {$values}
               );
               user_templates_autocomplete.register();
            }
         );
JAVASCRIPT
        );
    }

    /**
     * Insert a html link to the twig template variables documentation page
     *
     * @param string $preset_target Preset of parameters for which to show documentation (key)
     * @param string|null $link_id  Useful if you need to interact with the link through client side code
     *
     * @return void
     */
    public static function addTemplateDocumentationLink(
        string $preset_target,
        ?string $link_id = null
    ) {
        global $CFG_GLPI;

        $url = "/front/contenttemplates/documentation.php?preset=$preset_target";
        $link =  $CFG_GLPI['root_doc'] . $url;

        echo sprintf(
            '<a href="%1$s" %2$s target="_blank" style="margin-top:6px; display: block">%3$s <i class="ti ti-help"></i></a>',
            htmlescape($link),
            !is_null($link_id) ? sprintf('id="%s"', htmlescape($link_id)) : '',
            __s('Available variables')
        );
    }

    /**
     * Insert a html link to the twig template variables documentation page and
     * move it before the given textarea.
     * Useful if you don't have access to the form where you want to put this link at
     *
     * @param string $selector JQuery selector to find the target textarea
     * @param string $preset_target   Preset of parameters for which to show documentation (key)
     *
     * @return void
     */
    public static function addTemplateDocumentationLinkJS(
        string $selector,
        string $preset_target
    ) {
        $link_id = "template_documentation_" . mt_rand();
        self::addTemplateDocumentationLink($preset_target, $link_id);

        $selector = jsescape($selector);

        // Move link before the given textarea
        echo Html::scriptBlock(
            <<<JAVASCRIPT
         $(
            function() {
               $('{$selector}').parent().append($('#{$link_id}'));
            }
         );
JAVASCRIPT
        );
    }


    /**
     * Print Ajax pager for list in tab panel
     *
     * @param string  $title              displayed above
     * @param int $start              from witch item we start
     * @param int $numrows            total items
     * @param string  $additional_info    Additional information to display (default '')
     * @param bool $display            display if true, return the pager if false
     * @param string  $additional_params  Additional parameters to pass to tab reload request (default '')
     *
     * @return void|string
     *
     * @psalm-taint-specialize (to report each unsafe usage as a distinct error)
     * @psalm-taint-sink html $additional_info (string will be added to HTML source)
     *
     * @TODO Deprecate $additional_info, $display and $additional_params params in GLPI 12.0, they are not used.
     **/
    public static function printAjaxPager($title, $start, $numrows, $additional_info = '', $display = true, $additional_params = '')
    {
        $list_limit = $_SESSION['glpilist_limit'];
        // Forward is the next step forward
        $forward = $start + $list_limit;

        // This is the end, my friend
        $end = $numrows - $list_limit;

        // Human readable count starts here
        $current_start = $start + 1;

        // And the human is viewing from start to end
        $current_end = $current_start + $list_limit - 1;
        if ($current_end > $numrows) {
            $current_end = $numrows;
        }
        // Empty case
        if ($current_end == 0) {
            $current_start = 0;
        }
        // Backward browsing
        if ($current_start - $list_limit <= 0) {
            $back = 0;
        } else {
            $back = $start - $list_limit;
        }

        if (!empty($additional_params) && !str_starts_with($additional_params, '&')) {
            $additional_params = '&' . $additional_params;
        }

        $out = '';
        // Print it
        $out .= "<div><table class='tab_cadre_pager'>";
        if (!empty($title)) {
            $out .= "<tr><th colspan='6'>" . htmlescape($title) . "</th></tr>";
        }
        $out .= "<tr>\n";

        // Back and fast backward button
        if (!$start == 0) {
            $out .= "<th class='left'><a class='btn btn-sm btn-icon btn-ghost-secondary' href='javascript:reloadTab(\"start=0" . htmlescape(jsescape($additional_params)) . "\");'>
                     <i class='ti ti-chevrons-left' data-bs-toggle='tooltip' data-bs-placement='bottom' title=\"" . __s('Start') . "\"></i></a></th>";
            $out .= "<th class='left'><a class='btn btn-sm btn-icon btn-ghost-secondary' href='javascript:reloadTab(\"start=$back" . htmlescape(jsescape($additional_params)) . "\");'>
                     <i class='ti ti-chevron-left' data-bs-toggle='tooltip' data-bs-placement='bottom' title=\"" . __s('Previous') . "\"></i></a></th>";
        }

        $out .= "<td width='50%' class='tab_bg_2'>";
        $out .= self::printPagerForm('', false, $additional_params);
        $out .= "</td>";
        if (!empty($additional_info)) {
            $out .= "<td class='tab_bg_2'>";
            $out .= $additional_info;
            $out .= "</td>";
        }
        // Print the "where am I?"
        $out .= "<td width='50%' class='tab_bg_2 b'>";
        //TRANS: %1$d, %2$d, %3$d are page numbers
        $out .= sprintf(__s('From %1$d to %2$d of %3$d'), $current_start, $current_end, $numrows);
        $out .= "</td>\n";

        // Forward and fast forward button
        if ($forward < $numrows) {
            $out .= "<th class='right'><a class='btn btn-sm btn-icon btn-ghost-secondary' href='javascript:reloadTab(\"start=$forward" . htmlescape(jsescape($additional_params)) . "\");'>
                     <i class='ti ti-chevron-right' data-bs-toggle='tooltip' data-bs-placement='bottom' title=\"" . __s('Next') . "\"></i></a></th>";
            $out .= "<th class='right'><a class='btn btn-sm btn-icon btn-ghost-secondary' href='javascript:reloadTab(\"start=$end" . htmlescape(jsescape($additional_params)) . "\");'>
                     <i class='ti ti-chevrons-right' data-bs-toggle='tooltip' data-bs-placement='bottom' title=\"" . __s('End') . "\"></i></a></th>";
        }

        // End pager
        $out .= "</tr></table></div>";

        if ($display) {
            echo $out;
            return;
        }

        return $out;
    }


    /**
     * Clean Printing of and array in a table
     * ONLY FOR DEBUG
     *
     * @param array   $tab       the array to display
     * @param int $pad       Pad used
     * @param bool $jsexpand  Expand using JS ?
     *
     * @return void
     **/
    public static function printCleanArray($tab, $pad = 0, $jsexpand = false)
    {

        if (count($tab)) {
            echo "<table class='array-debug table table-striped'>";
            // For debug / no gettext
            echo "<tr><th>KEY</th><th>=></th><th>VALUE</th></tr>";

            foreach ($tab as $key => $val) {
                echo "<tr><td>";
                echo htmlescape($key);
                echo "</td><td>";
                $is_array = is_array($val);
                $rand     = mt_rand();
                if ($jsexpand && $is_array) {
                    echo "<a href=\"javascript:showHideDiv('content" . htmlescape(jsescape($key . $rand)) . "','','','')\">";
                    echo "=></a>";
                } else {
                    echo "=>";
                }
                echo "</td><td>";

                if ($is_array) {
                    echo "<div id='content" . htmlescape($key . $rand) . "' " . ($jsexpand ? "style=\"display:none;\"" : '') . ">";
                    self::printCleanArray($val, $pad + 1);
                    echo "</div>";
                } else {
                    if (is_bool($val)) {
                        if ($val) {
                            echo 'true';
                        } else {
                            echo 'false';
                        }
                    } else {
                        if (is_object($val)) {
                            if (method_exists($val, '__toString')) {
                                echo htmlescape((string) $val);
                            } else {
                                echo htmlescape("(object) " . get_class($val));
                            }
                        } else {
                            echo htmlescape($val);
                        }
                    }
                }
                echo "</td></tr>";
            }
            echo "</table>";
        } else {
            echo __s('Empty array');
        }
    }



    /**
     * Print pager for search option (first/previous/next/last)
     *
     * @param int        $start                   from witch item we start
     * @param int        $numrows                 total items
     * @param string         $target                  page would be open when click on the option (last,previous etc)
     * @param string         $parameters              parameters would be passed on the URL.
     * @param int|string $item_type_output        item type display - if >0 display export
     * @param int|array  $item_type_output_param  item type parameter for export
     * @param string         $additional_info         Additional information to display (default '')
     *
     * @return void
     *
     * @psalm-taint-specialize (to report each unsafe usage as a distinct error)
     * @psalm-taint-sink html $additional_info (string will be added to HTML source)
     *
     * @TODO Deprecate $additional_info param in GLPI 12.0, it is not used.
     * @TODO Accept an array of key/values in the $parameters param to ease its usage/escaping.
     */
    public static function printPager(
        $start,
        $numrows,
        $target,
        $parameters,
        $item_type_output = 0,
        $item_type_output_param = 0,
        $additional_info = ''
    ) {
        global $CFG_GLPI;

        $start      = (int) $start;
        $numrows    = (int) $numrows;
        $list_limit = (int) $_SESSION['glpilist_limit'];

        // Forward is the next step forward
        $forward = $start + $list_limit;

        // This is the end, my friend
        $end = $numrows - $list_limit;

        // Human readable count starts here

        $current_start = $start + 1;

        // And the human is viewing from start to end
        $current_end = $current_start + $list_limit - 1;
        if ($current_end > $numrows) {
            $current_end = $numrows;
        }

        // Empty case
        if ($current_end == 0) {
            $current_start = 0;
        }

        // Backward browsing
        if ($current_start - $list_limit <= 0) {
            $back = 0;
        } else {
            $back = $start - $list_limit;
        }

        // Print it
        echo "<div><table class='table align-middle'>";
        echo "<tr>";

        if (!str_contains($target, '?')) {
            $fulltarget = $target . "?" . $parameters;
        } else {
            $fulltarget = $target . "&" . $parameters;
        }
        // Back and fast backward button
        if (!$start == 0) {
            echo "<th class='left'>";
            echo "<a href='" . htmlescape($fulltarget) . "&amp;start=0' class='btn btn-sm btn-ghost-secondary me-2'
                  title=\"" . __s('Start') . "\" data-bs-toggle='tooltip' data-bs-placement='top'>";
            echo "<i class='ti ti-chevrons-left'></i>";
            echo "</a>";
            echo "<a href='" . htmlescape($fulltarget) . "&amp;start=$back' class='btn btn-sm btn-ghost-secondary me-2'
                  title=\"" . __s('Previous') . "\" data-bs-toggle='tooltip' data-bs-placement='top'>";
            echo "<i class='ti ti-chevron-left'></i>";
            echo "</a></th>";
        }

        // Print the "where am I?"
        echo "<td width='31%' class='tab_bg_2'>";
        self::printPagerForm("$fulltarget&start=$start");
        echo "</td>";

        if (!empty($additional_info)) {
            echo "<td class='tab_bg_2'>";
            echo $additional_info;
            echo "</td>";
        }

        if (
            !empty($item_type_output)
            && isset($_SESSION["glpiactiveprofile"])
            && (Session::getCurrentInterface() == "central")
            && $numrows > 0
        ) {
            echo "<td class='tab_bg_2 responsive_hidden' width='30%'>";
            echo "<form method='GET' action='" . htmlescape($CFG_GLPI["root_doc"]) . "/front/report.dynamic.php'>";
            echo Html::hidden('item_type', ['value' => $item_type_output]);

            if (is_array($item_type_output_param)) {
                echo Html::hidden(
                    'item_type_param',
                    ['value' => Toolbox::prepareArrayForInput($item_type_output_param)]
                );
            }

            $parameters = trim($parameters, '&');
            if (!str_contains($parameters, 'start')) {
                $parameters .= "&start=$start";
            }

            $split = explode("&", $parameters);

            $count_split = count($split);
            for ($i = 0; $i < $count_split; $i++) {
                $pos    = Toolbox::strpos($split[$i], '=');
                $length = Toolbox::strlen($split[$i]);
                echo Html::hidden(Toolbox::substr($split[$i], 0, $pos), ['value' => urldecode(Toolbox::substr($split[$i], $pos + 1))]);
            }

            Dropdown::showOutputFormat($item_type_output);
            Html::closeForm();
            echo "</td>";
        }

        echo "<td width='20%' class='b'>";
        //TRANS: %1$d, %2$d, %3$d are page numbers
        printf(__s('From %1$d to %2$d of %3$d'), $current_start, $current_end, $numrows);
        echo "</td>";

        // Forward and fast forward button
        if ($forward < $numrows) {
            echo "<th class='right'>";
            echo "<a href='" . htmlescape($fulltarget) . "&amp;start=$forward' class='btn btn-sm btn-ghost-secondary'
                  title=\"" . __s('Next') . "\" data-bs-toggle='tooltip' data-bs-placement='top'>
               <i class='ti ti-chevron-right'></i>";
            echo "</a>";
            echo "<a href='" . htmlescape($fulltarget) . "&amp;start=$end' class='btn btn-sm btn-ghost-secondary'
                  title=\"" . __s('End') . "\" data-bs-toggle='tooltip' data-bs-placement='top'>";
            echo "<i class='ti ti-chevrons-right'></i>";
            echo "</a>";
            echo "</th>";
        }
        // End pager
        echo "</tr></table></div>";
    }


    /**
     * Display the list_limit combo choice
     *
     * @param string  $action             page would be posted when change the value (URL + param) (default '')
     * @param bool $display            display the pager form if true, return it if false
     * @param string  $additional_params  Additional parameters to pass to tab reload request (default '')
     *
     * ajax Pager will be displayed if empty
     *
     * @return void|string
     **/
    public static function printPagerForm($action = "", $display = true, $additional_params = '')
    {

        if (!empty($additional_params) && !str_starts_with($additional_params, '&')) {
            $additional_params = '&' . $additional_params;
        }

        $out = '';
        if ($action) {
            $out .= "<form method='POST' action=\"" . htmlescape($action) . "\">";
            $out .= "<span class='responsive_hidden'>" . __s('Display (number of items)') . "</span>&nbsp;";
            $out .= Dropdown::showListLimit("submit()", false);
        } else {
            $out .= "<form method='POST' action =''>\n";
            $out .= "<span class='responsive_hidden'>" . __s('Display (number of items)') . "</span>&nbsp;";
            $out .= Dropdown::showListLimit("reloadTab(\"glpilist_limit=\"+this.value+\"" . jsescape($additional_params) . "\")", false);
        }
        $out .= Html::closeForm(false);

        if ($display) {
            echo $out;
            return;
        }
        return $out;
    }


    /**
     * Create a title for list, as  "List (5 on 35)"
     *
     * @param string $string Text for title
     * @param int $num   Number of item displayed
     * @param int $tot   Number of item existing
     *
     * @since 0.83.1
     *
     * @return string
     **/
    public static function makeTitle($string, $num, $tot)
    {
        if (($num > 0) && ($num < $tot)) {
            // TRANS %1$d %2$d are numbers (displayed, total)
            $cpt = "<span class='primary-bg primary-fg count'>"
            . htmlescape(sprintf(__('%1$d on %2$d'), $num, $tot)) . "</span>";
        } else {
            // $num is 0, so means configured to display nothing
            // or $num == $tot
            $cpt = "<span class='primary-bg primary-fg count'>" . htmlescape($tot) . "</span>";
        }
        return sprintf(__s('%1$s %2$s'), htmlescape($string), $cpt);
    }


    /**
     * create a minimal form for simple action
     *
     * @param string       $action   URL to call on submit
     * @param string|array $btname   Button name (maybe if name <> value)
     * @param string       $btlabel  Button label
     * @param array        $fields   Field name => field  value
     * @param string       $btimage  Button image uri (optional)   (default '')
     *                           If image name starts with "fa-" or "ti-", it will be turned into
     *                           a FontAwesone/Tabler icon rather than an image.
     * @param string       $btoption Optional button option        (default '')
     * @param string|array $confirm  Optional confirm message      (default '')
     *
     * @since 0.84
     *
     * @return string
     */
    public static function getSimpleForm(
        $action,
        $btname,
        $btlabel,
        array $fields = [],
        $btimage = '',
        $btoption = '',
        $confirm = ''
    ) {

        $fields['_glpi_csrf_token'] = Session::getNewCSRFToken();
        $fields['_glpi_simple_form'] = 1;
        $button                      = $btname;
        if (!is_array($btname)) {
            $button          = [];
            $button[$btname] = $btname;
        }
        $fields          = array_merge($button, $fields);
        $link = "<a ";

        if (!empty($btoption)) {
            $link .= ' ' . $btoption . ' ';
        }
        // Do not force class if already defined
        if (!strstr($btoption, 'class=')) {
            if (empty($btimage)) {
                $link .= " class='btn btn-primary' ";
            } else {
                $link .= " class='pointer' ";
            }
        }
        $action  = " submitGetLink('" . jsescape($action) . "', " . json_encode($fields) . ");";

        if (is_array($confirm) || strlen($confirm)) {
            $link .= self::addConfirmationOnAction($confirm, $action);
        } else {
            $link .= " onclick=\"" . htmlescape($action) . "\" ";
        }

        // Ensure $btlabel is properly escaped
        $btlabel = htmlescape($btlabel);
        $btimage = htmlescape($btimage);
        $link .= '>';
        if (empty($btimage)) {
            $link .= $btlabel;
        } else {
            if (str_starts_with($btimage, 'fa-')) {
                $link .= "<span class='fas $btimage' title='$btlabel'><span class='sr-only'>$btlabel</span>";
            } elseif (str_starts_with($btimage, 'ti-')) {
                $link .= "<span class='ti $btimage' title='$btlabel'><span class='sr-only'>$btlabel</span>";
            } else {
                $link .= "<img src='$btimage' title='$btlabel' alt='$btlabel' class='pointer'>";
            }
        }
        $link .= "</a>";

        return $link;
    }


    /**
     * create a minimal form for simple action
     *
     * @param string       $action   URL to call on submit
     * @param string       $btname   Button name
     * @param string       $btlabel  Button label
     * @param array        $fields   Field name => field  value
     * @param string       $btimage  Button image uri (optional) (default '')
     * @param string       $btoption Optional button option (default '')
     * @param string|array $confirm  Optional confirm message (default '')
     *
     * @since 0.83.3
     *
     * @return void
     */
    public static function showSimpleForm(
        $action,
        $btname,
        $btlabel,
        array $fields = [],
        $btimage = '',
        $btoption = '',
        $confirm = ''
    ) {

        echo self::getSimpleForm($action, $btname, $btlabel, $fields, $btimage, $btoption, $confirm);
    }


    /**
     * Create a close form part including CSRF token
     *
     * @param bool $display Display or return string (default true)
     *
     * @since 0.83.
     *
     * @return string|true
     * @phpstan-return ($display is true ? true : string)
     **/
    public static function closeForm($display = true)
    {
        $out = Html::hidden('_glpi_csrf_token', ['value' => Session::getNewCSRFToken()]);

        $out .= "</form>";
        if ($display) {
            echo $out;
            return true;
        }
        return $out;
    }

    /**
     * Clean ID used for HTML elements
     *
     * @param string $id ID of the dom element
     *
     * @since 0.85.
     *
     * @return string
     **/
    public static function cleanId($id)
    {
        return str_replace(['[',']'], '_', $id);
    }

    /**
     * Adapt dropdown to clean JS
     *
     * @param string $id     ID of the dom element
     * @param array $params  Array of parameters
     *
     * @since 0.85.
     *
     * @return string
     *
     * @TODO In GLPI 12.0 (BC-break), allow only values that matches the `^\w+$` pattern (i.e. a function name) for the following parameters:
     *       `templateResult`, `templateSelection`.
     */
    public static function jsAdaptDropdown($id, $params = [])
    {
        global $CFG_GLPI;

        $width = '';
        if (!empty($params["width"])) {
            $width = $params["width"];
            unset($params["width"]);
        }

        $dropdown_css_class  = $params["dropdownCssClass"] ?? '';
        $placeholder         = $params["placeholder"] ?? '';
        $ajax_limit_count    = (int) $CFG_GLPI['ajax_limit_count'];
        $templateresult      = $params["templateResult"] ?? "templateResult";
        $templateselection   = $params["templateSelection"] ?? "templateSelection";

        // escape values for JS
        $id = jsescape($id);
        $width = jsescape($width);
        $dropdown_css_class = jsescape($dropdown_css_class);
        $placeholder = jsescape($placeholder);

        $js = <<<JS
            select2_configs['{$id}'] = {
                type: 'adapt',
                field_id: '{$id}',
                width: '{$width}',
                dropdown_css_class: '{$dropdown_css_class}',
                placeholder: '{$placeholder}',
                ajax_limit_count: {$ajax_limit_count},
                templateresult: {$templateresult},
                templateselection: {$templateselection},
            };
JS;

        if ($params['init'] ?? true) {
            $js .= "setupAdaptDropdown(window.select2_configs['{$id}']);";
        }

        return Html::scriptBlock($js);
    }


    /**
     * Create Ajax dropdown to clean JS
     *
     * @param string $name
     * @param string $field_id  ID of the dom element
     * @param string $url       URL to get datas
     * @param array $params     Array of parameters, see $default_options below
     *            must contains :
     *                if single select
     *                   - 'value'       : default value selected
     *                   - 'valuename'   : default name of selected value
     *                if multiple select
     *                   - 'values'      : default values selected
     *                   - 'valuesnames' : default names of selected values
     *
     * @since 0.85.
     *
     * @return string
     *
     * @TODO In GLPI 12.0 (BC-break), allow only values that matches the `^\w+$` pattern (i.e. a function name) for the following parameters:
     *        `on_change`, `templateResult`, `templateSelection`.
     **/
    public static function jsAjaxDropdown($name, $field_id, $url, $params = [])
    {
        global $CFG_GLPI;

        $default_options = [
            'init'                => true,
            'value'               => 0,
            'valuename'           => Dropdown::EMPTY_VALUE,
            'multiple'            => false,
            'values'              => [],
            'valuesnames'         => [],
            'on_change'           => '',
            'width'               => '80%',
            'placeholder'         => '',
            'display_emptychoice' => false,
            'specific_tags'       => [],
            'parent_id_field'     => null,
            'templateResult'      => 'templateResult',
            'templateSelection'   => 'templateSelection',
            'container_css_class' => '',
            'aria_label'          => '',
            'required'            => false,
        ];
        $params = array_merge($default_options, $params);

        $value = $params['value'];
        $width = $params["width"];
        $valuename = $params['valuename'];
        $on_change = $params["on_change"];
        $placeholder = $params['placeholder'] ?? '';
        $multiple = $params['multiple'];
        $templateResult = $params['templateResult'];
        $templateSelection = $params['templateSelection'];
        $aria_label = $params['aria_label'];
        $emptyLabel = $params['emptylabel'] ?? '';

        unset($params["on_change"], $params["width"]);

        $allowclear =  "false";
        if ($placeholder !== '' && !$params['display_emptychoice']) {
            $allowclear = "true";
        }

        $options = [
            'id'        => $field_id,
            'selected'  => $value,
        ];

        // manage multiple select (with multiple values)
        if ($params['multiple']) {
            $values = array_combine($params['values'], $params['valuesnames']);
            $options['multiple'] = 'multiple';
            $options['selected'] = $params['values'];
        } else {
            $values = [];

            // simple select (multiple = no)
            if ($value !== null) {
                $values = ["$value" => $valuename];
            }
        }
        $parent_id_field = $params['parent_id_field'];

        unset($params['placeholder'], $params['value'], $params['valuename'], $params['parent_id_field']);

        if (!empty($aria_label)) {
            $params['specific_tags']['aria-label'] = $aria_label;
        }
        unset($params['aria_label']);

        foreach ($params['specific_tags'] as $tag => $val) {
            if (is_array($val)) {
                $val = implode(' ', $val);
            }
            $options[$tag] = $val;
        }

        $ajax_limit_count = (int) $CFG_GLPI['ajax_limit_count'];
        $dropdown_max     = (int) $CFG_GLPI['dropdown_max'];

        $output = '';

        // Escape variables for JS
        foreach ($params as $key => $val) {
            // Specific boolean case: cast them to integer to prevent issues when passing `"false"` strings through
            // URL / form body.
            // see #21025
            if (is_bool($val)) {
                $params[$key] = $val ? 1 : 0;
            }
        }

        $field_id            = jsescape($field_id);
        $width               = jsescape($width);
        $multiple            = jsescape($multiple);
        $placeholder         = jsescape($placeholder);
        $url                 = jsescape($url);
        $parent_id_field     = jsescape($parent_id_field);
        $on_change           = json_encode($on_change); // will be executed with `eval()`, do not use jsescape to not alter JS tokens
        $container_css_class = jsescape($params['container_css_class']);
        $js_params           = json_encode($params);

        $js = <<<JS
            select2_configs['{$field_id}'] = {
                type: 'ajax',
                field_id: '{$field_id}',
                width: '{$width}',
                multiple: '{$multiple}',
                placeholder: '{$placeholder}',
                allowclear: {$allowclear},
                ajax_limit_count: {$ajax_limit_count},
                dropdown_max: {$dropdown_max},
                url: '{$url}',
                parent_id_field: '{$parent_id_field}',
                on_change: {$on_change},
                templateResult: {$templateResult},
                templateSelection: {$templateSelection},
                container_css_class: '{$container_css_class}',
                params: {$js_params}
            };
JS;

        if ($params['init']) {
            $js .= "setupAjaxDropdown(window.select2_configs['{$field_id}']);";
        }


        // display select tag
        $options['class'] = $params['class'] ?? 'form-select';

        if ((bool) $params['required'] === true) {
            $options['required'] = 'required';

            if (!empty($emptyLabel)) {
                $selectVarName = "select_" . mt_rand();
                $formVarName = "form_" . mt_rand();
                $jsEmptyLabel = jsescape($emptyLabel);
                $errorMessage = jsescape(__('This field is mandatory'));

                $js .= <<<JS
                    const $selectVarName = document.getElementById('{$field_id}');
                    const $formVarName = $selectVarName.closest('form');
                    if ($formVarName) {
                        $formVarName.addEventListener("submit", (evt) => {
                            if ($selectVarName.options[$selectVarName.selectedIndex].text === '$jsEmptyLabel') {
                                $selectVarName.setCustomValidity('$errorMessage');
                                $selectVarName.reportValidity();

                                // Error, we stop the form from submitting
                                evt.preventDefault();
                                evt.stopPropagation();
                            }
                        });

                        \$('#$field_id').on('change', function (e) {
                          $selectVarName.setCustomValidity('');
                        });

                        // Make sure the hidden <select> has the same size than the select2 container, to display the error message at a correct position
                        $formVarName.addEventListener('invalid', function (event) {
                          const element = event.target;

                          if (element.classList.contains('select2-hidden-accessible')) {
                            const select2Container = element.nextElementSibling;

                            element.style.setProperty("height", `\${select2Container.offsetHeight}px`, "important");
                            element.style.setProperty("width", `\${select2Container.offsetWidth}px`, "important");
                          }
                        }, true); // Use capture phase because 'invalid' events do not bubble

                    }
JS;
            }
        }

        $output .= Html::scriptBlock('$(function() {' . $js . '});');
        $output .= self::select($name, $values, $options);

        return $output;
    }


    /**
     * Creates a formatted IMG element.
     *
     * This method will set an empty alt attribute if no alt and no title is not supplied
     *
     * @since 0.85
     *
     * @param string $path     Path to the image file
     * @param array  $options  array of HTML attributes
     *        - `url` If provided an image link will be generated and the link will point at
     *               `$options['url']`.
     * @return string completed img tag
     **/
    public static function image($path, $options = [])
    {

        if (!isset($options['title'])) {
            $options['title'] = '';
        }

        if (!isset($options['alt'])) {
            $options['alt'] = $options['title'];
        }

        if (
            empty($options['title'])
            && !empty($options['alt'])
        ) {
            $options['title'] = $options['alt'];
        }

        $url = false;
        if (!empty($options['url'])) {
            $url = $options['url'];
            unset($options['url']);
        }

        if ($url && !array_key_exists('class', $options)) {
            $options['class'] = 'pointer';
        }

        $image = sprintf('<img src="%1$s" %2$s />', htmlescape($path), Html::parseAttributes($options));
        if ($url) {
            return sprintf(
                '<a href="%1$s">%2$s</a>',
                htmlescape($url),
                $image
            );
        }
        return $image;
    }


    /**
     * Creates an HTML link.
     *
     * @since 0.85
     *
     * @param string $text     The content to be wrapped by a tags.
     * @param string $url      URL parameter
     * @param array  $options  Array of HTML attributes:
     *     - `confirm` JavaScript confirmation message.
     *     - `confirmaction` optional action to do on confirmation
     * @return string an `a` element.
     *
     * @TODO Deprecate this method in GLPI 12.0, it is not used anymore in GLPI itself.
     **/
    public static function link($text, $url, $options = [])
    {

        if (isset($options['confirm'])) {
            if (!empty($options['confirm'])) {
                $confirmAction  = '';
                if (isset($options['confirmaction'])) {
                    if (!empty($options['confirmaction'])) {
                        $confirmAction = $options['confirmaction'];
                    }
                    unset($options['confirmaction']);
                }
                $options['onclick'] = Html::getConfirmationOnActionScript(
                    $options['confirm'],
                    $confirmAction
                );
            }
            unset($options['confirm']);
        }

        $text = htmlescape($text);

        return sprintf(
            '<a href="%1$s" %2$s>%3$s</a>',
            htmlescape($url),
            Html::parseAttributes($options),
            $text
        );
    }


    /**
     * Creates a hidden input field.
     *
     * If value of options is an array then recursively parse it
     * to generate as many hidden input as necessary
     *
     * @since 0.85
     *
     * @param string $fieldName  Name of a field
     * @param array  $options    Array of HTML attributes.
     *
     * @return string A generated hidden input
     **/
    public static function hidden($fieldName, $options = [])
    {

        if ((isset($options['value'])) && (is_array($options['value']))) {
            $result = '';
            foreach ($options['value'] as $key => $value) {
                $options2          = $options;
                $options2['value'] = $value;
                $result           .= static::hidden($fieldName . '[' . $key . ']', $options2) . "\n";
            }
            return $result;
        }
        return sprintf(
            '<input type="hidden" name="%1$s" %2$s />',
            htmlescape($fieldName),
            Html::parseAttributes($options)
        );
    }


    /**
     * Creates a text input field.
     *
     * @since 0.85
     *
     * @param string $fieldName  Name of a field
     * @param array  $options    Array of HTML attributes.
     *
     * @return string A generated hidden input
     **/
    public static function input($fieldName, $options = [])
    {
        $type = 'text';
        if (isset($options['type'])) {
            $type = $options['type'];
            unset($options['type']);
        }
        if (!isset($options['class'])) {
            $options['class'] = "form-control";
        }
        return sprintf(
            '<input type="%1$s" name="%2$s" %3$s />',
            htmlescape($type),
            htmlescape($fieldName),
            Html::parseAttributes($options)
        );
    }

    /**
     * Creates a select tag
     *
     * @since 9.3
     *
     * @param string $name     Name of the field
     * @param array  $values   Array of the options
     * @param array  $options  Array of HTML attributes
     *
     * @return string
     */
    public static function select($name, array $values = [], $options = [])
    {
        $selected = false;
        if (isset($options['selected'])) {
            $selected = $options['selected'];
            unset($options['selected']);
        }
        $select = '';
        if (isset($options['multiple']) && $options['multiple']) {
            $input_options = [];
            if (isset($options['disabled'])) {
                $input_options['disabled'] = $options['disabled'];
            }

            $original_field_name = str_ends_with($name, '[]') ? substr($name, 0, -2) : $name;

            $select .= sprintf(
                '<input type="hidden" name="%1$s" value="" %2$s>',
                htmlescape($original_field_name),
                self::parseAttributes($input_options)
            );
        }
        $select .= sprintf(
            '<select name="%1$s" %2$s>',
            htmlescape($name),
            self::parseAttributes($options)
        );
        foreach ($values as $key => $value) {
            $select .= sprintf(
                '<option value="%1$s"%2$s>%3$s</option>',
                htmlescape($key),
                $selected != false && ($key == $selected || (is_array($selected) && in_array($key, $selected)))
                    ? ' selected="selected"'
                    : '',
                htmlescape($value)
            );
        }
        $select .= '</select>';
        return $select;
    }

    /**
     * Creates a submit button element. This method will generate input elements that
     * can be used to submit, and reset forms by using $options. Image submits can be created by supplying an
     * image option
     *
     * @since 0.85
     *
     * @param string $caption  caption of the input
     * @param array  $options  Array of options.
     *     - image : will use a submit image input
     *     - `confirm` JavaScript confirmation message.
     *     - `confirmaction` optional action to do on confirmation
     *
     * @return string A HTML submit button
     **/
    public static function submit($caption, $options = [])
    {

        $image = false;
        if (isset($options['image'])) {
            if (preg_match('/\.(jpg|jpe|jpeg|gif|png|ico)$/', $options['image'])) {
                $image = $options['image'];
            }
            unset($options['image']);
        }

        // Set default class to submit
        if (!isset($options['class'])) {
            $options['class'] = 'btn';
        }
        if (isset($options['confirm'])) {
            if (!empty($options['confirm'])) {
                $confirmAction  = '';
                if (isset($options['confirmaction'])) {
                    if (!empty($options['confirmaction'])) {
                        $confirmAction = $options['confirmaction'];
                    }
                    unset($options['confirmaction']);
                }
                $options['onclick'] = Html::getConfirmationOnActionScript(
                    $options['confirm'],
                    $confirmAction
                );
            }
            unset($options['confirm']);
        }

        if ($image) {
            $options['title'] = $caption;
            $options['alt']   = $caption;
            return sprintf(
                '<input type="image" src="%s" %s />',
                htmlescape($image),
                Html::parseAttributes($options)
            );
        }

        $icon = "";
        if (isset($options['icon'])) {
            $icon = sprintf('<i class="%s"></i>&nbsp;', htmlescape($options['icon']));
            unset($options['icon']);
        }

        return sprintf(
            '<button type="submit" value="%s" %s>%s<span>%s</span></button>',
            htmlescape($caption),
            Html::parseAttributes($options),
            $icon,
            htmlescape($caption)
        );
    }


    /**
     * Creates an accessible, stylable progress bar control.
     * @since 9.5.0
     * @param int $max    The maximum value of the progress bar.
     * @param int $value    The current value of the progress bar.
     * @param array $params  Array of options:
     *                         - rand: Random int for the progress id. Default is a new random int.
     *                         - tooltip: Text to show in the tooltip. Default is nothing.
     *                         - append_percent_tt: If true, the percent will be appended to the tooltip.
     *                               In this case, it will also be automatically updated. Default is true.
     *                         - text: Text to show in the progress bar. Default is nothing.
     *                         - append_percent_text: If true, the percent will be appended to the text.
     *                               In this case, it will also be automatically updated. Default is false.
     * @return string     The progress bar HTML
     */
    public static function progress($max, $value, $params = [])
    {
        $max   = (int) $max;
        $value = (int) $value;

        $p = [
            'rand'            => mt_rand(),
            'tooltip'         => '',
            'append_percent'  => true,
        ];
        $p = array_replace($p, $params);

        $tooltip = trim($p['tooltip'] . ($p['append_percent'] ? " {$value}%" : ''));
        $calcWidth = ($value / $max) * 100;

        // escape variables for HTML
        $rand           = (int) $p['rand'];
        $append_percent = htmlescape($p['append_percent']);
        $tooltip        = htmlescape($tooltip);

        $html = <<<HTML
         <div class="progress" style="height: 12px"
              id="progress{$rand}"
              data-progressid="progress{$rand}"
              data-append-percent="{$append_percent}"
              onchange="updateProgress('progress{$rand}')"
              max="{$max}"
              value="{$value}"
              title="{$tooltip}" data-bs-toggle="tooltip">
            <div class="progress-bar progress-bar-striped bg-info progress-fg"
                 role="progressbar"
                 style="width: {$calcWidth}%;"
                 aria-valuenow="{$value}"
                 aria-valuemin="0"
                 aria-valuemax="{$max}">
            </div>
         </div>
HTML;
        return $html;
    }


    /**
     * Returns a space-delimited string with items of the $options array.
     *
     * @since 0.85
     *
     * @param array $options Array of options.
     *
     * @return string Composed attributes.
     * @used-by templates/components/form/fields_macros.html.twig
     * @used-by templates/components/form/buttons.html.twig
     **/
    public static function parseAttributes($options = [])
    {
        $attributes = [];

        foreach ($options as $key => $value) {
            $attributes[] = Html::formatAttribute($key, $value);
        }

        return implode(' ', $attributes);
    }


    /**
     * Formats an individual attribute, and returns the string value of the composed attribute.
     *
     * @since 0.85
     *
     * @param string $key    The name of the attribute to create
     * @param string|array $value  The value of the attribute to create.
     *
     * @return string The composed attribute.
     **/
    public static function formatAttribute($key, $value)
    {
        if (is_array($value)) {
            $value = implode(' ', $value);
        }

        return sprintf('%1$s="%2$s"', htmlescape($key), htmlescape($value));
    }


    /**
     * Wrap $script in a script tag.
     *
     * @since 0.85
     *
     * @param string $script  The script to wrap
     *
     * @return string
     *
     * @psalm-taint-escape html
     * @psalm-taint-escape has_quotes
     */
    public static function scriptBlock($script)
    {
        $script = "\n" . '//<![CDATA[' . "\n\n" . $script . "\n\n" . '//]]>' . "\n";

        return sprintf('<script type="text/javascript">%s</script>', $script);
    }


    /**
     * Returns one or many script tags depending on the number of scripts given.
     *
     * @since 0.85
     * @since 9.2 Path is now relative to GLPI_ROOT. Add $minify parameter.
     *
     * @param string  $url     File to include (relative to GLPI_ROOT)
     * @param array   $options Array of HTML attributes
     * @param bool $minify  Try to load minified file (defaults to true)
     *
     * @return string
     **/
    public static function script($url, $options = [], $minify = true)
    {
        $version = GLPI_VERSION;
        if (isset($options['version'])) {
            $version = $options['version'];
            unset($options['version']);
        }

        $type = (isset($options['type']) && $options['type'] === 'module')
         || preg_match('/^js\/modules\//', $url) === 1 ? 'module' : 'text/javascript';

        if ($minify === true) {
            $url = self::getMiniFile($url);
        }

        $url = self::getPrefixedUrl($url);

        if ($version) {
            $url .= '?v=' . FrontEnd::getVersionCacheKey($version);
        }

        // Convert filesystem path to URL path (fix issues with Windows directory separator)
        $url = str_replace(DIRECTORY_SEPARATOR, '/', $url);

        return sprintf('<script type="%s" src="%s"></script>', htmlescape($type), htmlescape($url));
    }


    /**
     * Creates a link element for CSS stylesheets.
     *
     * @since 0.85
     * @since 9.2 Path is now relative to GLPI_ROOT. Add $minify parameter.
     *
     * @param string  $url     File to include (relative to GLPI_ROOT)
     * @param array   $options Array of HTML attributes
     * @param bool $minify  Try to load minified file (defaults to true)
     *
     * @return string CSS link tag
     **/
    public static function css($url, $options = [], $minify = true)
    {
        if ($minify === true) {
            $url = self::getMiniFile($url);
        }
        $url = self::getPrefixedUrl($url);

        return self::csslink($url, $options);
    }

    /**
     * Creates a link element for SCSS stylesheets.
     *
     * @since 9.4
     *
     * @param string  $url      File to include (relative to GLPI_ROOT)
     * @param array   $options  Array of HTML attributes
     *
     * @return string CSS link tag
     *
     * @since 11.0.0 The `$no_debug` parameter has bbeen removed.
     **/
    public static function scss($url, $options = [])
    {
        $prod_file = self::getScssCompilePath($url);

        if (
            file_exists($prod_file)
            && $_SESSION['glpi_use_mode'] != Session::DEBUG_MODE
        ) {
            $url = self::getPrefixedUrl(str_replace(GLPI_ROOT . '/public', '', $prod_file));
        } else {
            $file = $url;
            $url = self::getPrefixedUrl('/front/css.php');
            $url .= '?file=' . $file;
            if ($_SESSION['glpi_use_mode'] == Session::DEBUG_MODE) {
                $url .= '&debug';
            }
        }

        return self::csslink($url, $options);
    }

    /**
     * Creates a link element for (S)CSS stylesheets.
     *
     * @since 9.4
     *
     * @param string $url      File to include (raltive to GLPI_ROOT)
     * @param array  $options  Array of HTML attributes
     *
     * @return string CSS link tag
     **/
    private static function csslink($url, $options)
    {
        if (!isset($options['media']) || $options['media'] == '') {
            $options['media'] = 'all';
        }

        if (!isset($options['force_no_version']) || !$options['force_no_version']) {
            $version = GLPI_VERSION;
            if (isset($options['version'])) {
                $version = $options['version'];
                unset($options['version']);
            }

            $url .= ((str_contains($url, '?')) ? '&' : '?') . 'v=' . FrontEnd::getVersionCacheKey($version);
        }

        // Convert filesystem path to URL path (fix issues with Windows directory separator)
        $url = str_replace(DIRECTORY_SEPARATOR, '/', $url);

        return sprintf(
            '<link rel="stylesheet" type="text/css" href="%s" %s>',
            htmlescape($url),
            Html::parseAttributes($options)
        );
    }


    /**
     * Creates an input file field. Send file names in _$name field as array.
     * Files are uploaded in files/_tmp/ directory
     *
     * @since 9.2
     *
     * @param array $options    Array of options
     *    - name                string   field name (default filename)
     *    - onlyimages          boolean  restrict to image files (default false)
     *    - filecontainer       string   DOM ID of the container showing file uploaded:
     *                                   use selector to display
     *    - showfilesize        boolean  show file size with file name
     *    - showtitle           boolean  show the title above file list
     *                                   (with max upload size indication)
     *    - enable_richtext     boolean  switch to richtext fileupload
     *    - editor_id           string   id attribute for the richtext editor
     *    - pasteZone           string   DOM ID of the paste zone
     *    - dropZone            string   DOM ID of the drop zone
     *    - rand                string   already computed rand value
     *    - display             boolean  display or return the generated html (default true)
     *    - only_uploaded_files boolean  show only the uploaded files block, i.e. no title, no dropzone
     *                                   (should be false when upload has to be enable only from rich text editor)
     *    - required            boolean  display a required mark
     *
     * @return void|string   the html if display parameter is false
     **/
    public static function file($options = [])
    {
        global $CFG_GLPI;

        $randupload = $options['rand'] ?? mt_rand();

        $p['name']                = 'filename';
        $p['onlyimages']          = false;
        $p['filecontainer']       = 'fileupload_info' . $randupload;
        $p['showfilesize']        = true;
        $p['showtitle']           = true;
        $p['enable_richtext']     = false;
        $p['pasteZone']           = false;
        $p['dropZone']            = 'dropdoc' . $randupload;
        $p['rand']                = $randupload;
        $p['values']              = [];
        $p['display']             = true;
        $p['multiple']            = false;
        $p['uploads']             = [];
        $p['editor_id']           = null;
        $p['only_uploaded_files'] = false;
        $p['required']            = false;

        if (is_array($options) && count($options)) {
            foreach ($options as $key => $val) {
                $p[$key] = $val;
            }
        }

        $display = "";
        if ($p['only_uploaded_files']) {
            $display .= "<div class='fileupload only-uploaded-files'>";
        } else {
            $display .= "<div class='fileupload draghoverable' id='" . htmlescape($p['dropZone']) . "'>";

            if ($p['showtitle']) {
                $display .= "<b>";
                $display .= htmlescape(sprintf(__('%1$s (%2$s)'), __('File(s)'), Document::getMaxUploadSize()));
                $display .= DocumentType::showAvailableTypesLink([
                    'display' => false,
                    'rand'    => $p['rand'],
                ]);
                if ($p['required']) {
                    $display .= '<span class="required">*</span>';
                }
                $display .= "</b>";
            }
        }

        $display .= self::uploadedFiles([
            'filecontainer' => $p['filecontainer'],
            'name'          => $p['name'],
            'display'       => false,
            'uploads'       => $p['uploads'],
            'editor_id'     => $p['editor_id'],
        ]);

        $max_file_size  = ((int) $CFG_GLPI['document_max_size']) * 1024 * 1024;
        $max_chunk_size = round(Toolbox::getPhpUploadSizeLimit() * 0.9); // keep some place for extra data

        $required = "";
        if ($p['required']) {
            $required = "required='required'";
        }

        // sanitize name and random id
        $name    = self::sanitizeInputName($p['name']);
        $rand_id = self::sanitizeDomId($p['rand']);

        if (!$p['only_uploaded_files']) {
            // manage file upload without tinymce editor
            $display .= "<span class='b'>" . __s('Drag and drop your file here, or') . '</span><br>';
        }
        $display .= "<input id='fileupload{$rand_id}' type='file' name='_uploader_{$name}[]'
                      class='form-control'
                      $required
                      data-uploader-name=\"" . htmlescape($p['name']) . "\"
                      data-url='" . htmlescape($CFG_GLPI["root_doc"]) . "/ajax/fileupload.php'
                      data-form-data='{\"name\": \"_uploader_{$name}\", \"showfilesize\": " . ($p['showfilesize'] ? 'true' : 'false') . "}'"
                      . ($p['multiple'] ? " multiple='multiple'" : "")
                      . ($p['onlyimages'] ? " accept='.gif,.png,.jpg,.jpeg'" : "") . ">";

        $display .= "<div id='progress{$rand_id}' style='display:none'>"
                . "<div role='progressbar' class='uploadbar' style='width: 0%;'></div></div>";
        $progressall_js = "
        progressall: function(event, data) {
            var progress = parseInt(data.loaded / data.total * 100, 10);
            $('#progress{$rand_id}').show();
            $('#progress{$rand_id} .uploadbar')
                .text(progress + '%')
                .css('width', progress + '%')
                .show();
        },
        ";

        $display .= Html::scriptBlock("
      $(function() {
         var fileindex{$rand_id} = 0;
         $('#fileupload{$rand_id}').fileupload({
            dataType: 'json',
            pasteZone: " . ($p['pasteZone'] !== false
                           ? "$('#" . jsescape($p['pasteZone']) . "')"
                           : "false") . ",
            dropZone:  " . ($p['dropZone'] !== false
                           ? "$('#" . jsescape($p['dropZone']) . "')"
                           : "false") . ",
            acceptFileTypes: " . ($p['onlyimages']
                                    ? "/(\.|\/)(gif|jpe?g|png)$/i"
                                 : DocumentType::getUploadableFilePattern()) . ",
            maxFileSize: {$max_file_size},
            maxChunkSize: {$max_chunk_size},
            add: function (e, data) {
               // disable submit button during upload
               $(this).closest('form').find(':submit').prop('disabled', true);
               // randomize filename
               for (var i = 0; i < data.files.length; i++) {
                  data.files[i].uploadName = uniqid('', true) + data.files[i].name;
               }
               // call default handler
               $.blueimp.fileupload.prototype.options.add.call(this, e, data);
            },
            done: function (event, data) {
               handleUploadedFile(
                  data.files, // files as blob
                  data.result._uploader_{$name}, // response from '/ajax/fileupload.php'
                  \"{$name}\",
                  $('#" . jsescape($p['filecontainer']) . "'),
                  '" . jsescape($p['editor_id']) . "'
               );
               // enable submit button after upload
               $(this).closest('form').find(':submit').prop('disabled', false);
               // remove required
                $('#fileupload{$rand_id}').removeAttr('required');
            },
            fail: function (e, data) {
                // enable submit button after upload
                $(this).closest('form').find(':submit').prop('disabled', false);
               const err = 'responseText' in data.jqXHR && data.jqXHR.responseText.length > 0
                  ? data.jqXHR.responseText
                  : data.jqXHR.statusText;
               alert(err);
            },
            processfail: function (e, data) {
                // enable submit button after upload
                $(this).closest('form').find(':submit').prop('disabled', false);
               $.each(
                  data.files,
                  function(index, file) {
                     if (file.error) {
                        $('#progress{$rand_id}').show();
                        $('#progress{$rand_id} .uploadbar')
                           .text(file.error)
                           .css('width', '100%')
                           .show();

                        // Remove failed image from TinyMCE editor to prevent base64 data in DB
                        const editor_id = '" . jsescape($p['editor_id']) . "';
                        if (editor_id && typeof tinyMCE !== 'undefined') {
                            const editor = tinyMCE.get(editor_id);
                            if (editor) {
                                const uploaded_image = uploaded_images.find((entry) => entry.filename === file.name);
                                if (uploaded_image) {
                                    const img = editor.dom.select('img[data-upload_id=\"' + uploaded_image.upload_id + '\"]');
                                    if (img.length > 0) {
                                        editor.dom.remove(img);
                                    }
                                    uploaded_images = uploaded_images.filter((entry) => entry.upload_id !== uploaded_image.upload_id);
                                }
                            }
                        }
                        return;
                     }
                  }
               );
            },
            messages: {
              acceptFileTypes: '" . jsescape(__('Filetype not allowed')) . "',
              maxFileSize: '" . jsescape(__('File is too big')) . "',
            },
            $progressall_js
         });
      });");

        $display .= "</div>"; // .fileupload

        if ($p['display']) {
            echo $display;
        } else {
            return $display;
        }
    }

    /**
     * Display an html textarea  with extended options
     *
     * @since 9.2
     *
     * @param  array  $options with these keys:
     *  - name (string):              corresponding html attribute
     *  - filecontainer (string):     dom id for the upload filelist
     *  - rand (string):              random param to avoid overriding between textareas
     *  - editor_id (string):         id attribute for the textarea
     *  - value (string):             value attribute for the textarea
     *  - enable_richtext (bool):     enable tinymce for this textarea
     *  - enable_images (bool):       enable image pasting in tinymce (default: true)
     *  - enable_fileupload (bool):   enable the inline fileupload system
     *  - display (bool):             display or return the generated html
     *  - cols (int):                 textarea cols attribute (witdh)
     *  - rows (int):                 textarea rows attribute (height)
     *  - required (bool):            textarea is mandatory
     *  - uploads (array):            uploads to recover from a prevous submit
     *
     * @return mixed          the html if display paremeter is false or true
     */
    public static function textarea($options = [])
    {
        //default options

        $rand = $options['rand'] ?? mt_rand();

        $p['name']              = 'text';
        $p['rand']              = $rand;
        $p['filecontainer']     = 'fileupload_info' . $rand;
        $p['editor_id']         = 'text' . $rand;
        $p['value']             = '';
        $p['enable_richtext']   = false;
        $p['enable_images']     = true;
        $p['enable_fileupload'] = false;
        $p['display']           = true;
        $p['cols']              = 100;
        $p['rows']              = 15;
        $p['multiple']          = true;
        $p['required']          = false;
        $p['uploads']           = [];

        //merge default options with options parameter
        $p = array_merge($p, $options);

        $required = $p['required'] ? 'required="required"' : '';
        $display = '';
        $display .= "<textarea class='form-control' name='" . htmlescape($p['name']) . "' id='" . htmlescape($p['editor_id']) . "'
                             rows='" . ((int) $p['rows']) . "' cols='" . ((int) $p['cols']) . "' $required>"
                  . htmlescape($p['value']) . "</textarea>";

        if ($p['enable_richtext']) {
            $display .= Html::initEditorSystem($p['editor_id'], $p['rand'], false, false, $p['enable_images']);
        }
        if (!$p['enable_fileupload'] && $p['enable_richtext'] && $p['enable_images']) {
            $p_rt = $p;
            $p_rt['display'] = false;
            $p_rt['only_uploaded_files'] = true;
            $display .= Html::file($p_rt);
        }

        if ($p['enable_fileupload']) {
            $p_rt = $p;
            unset($p_rt['name']);
            $p_rt['display'] = false;
            $display .= Html::file($p_rt);
        }

        if ($p['display']) {
            echo $display;
            return true;
        } else {
            return $display;
        }
    }


    /**
     * Display uploaded files area
     * @see displayUploadedFile() in fileupload.js
     *
     * @param array $options  Array of options
     *    - name                string   field name (default filename)
     *    - filecontainer       string   DOM ID of the container showing file uploaded:
     *    - editor_id           string   id attribute for the textarea
     *    - display             bool     display or return the generated html
     *    - uploads             array    uploads to display (done in a previous form submit)
     * @return string|true   The html if display parameter is false
     */
    private static function uploadedFiles($options = [])
    {
        global $CFG_GLPI;

        //default options
        $p['filecontainer']     = 'fileupload_info';
        $p['name']              = 'filename';
        $p['editor_id']         = '';
        $p['display']           = true;
        $p['uploads']           = [];

        //merge default options with options parameter
        $p = array_merge($p, $options);

        // div who will receive and display file list
        $display = "<div id='" . htmlescape($p['filecontainer']) . "' class='fileupload_info'>";
        if (isset($p['uploads']['_' . $p['name']])) {
            foreach ($p['uploads']['_' . $p['name']] as $uploadId => $upload) {
                $prefix  = substr($upload, 0, 23);
                $displayName = substr($upload, 23);

                // get the extension icon
                $extension = pathinfo(GLPI_TMP_DIR . '/' . $upload, PATHINFO_EXTENSION);
                $extensionIcon = '/pics/icones/' . $extension . '-dist.png';
                if (!is_readable(GLPI_ROOT . $extensionIcon)) {
                    $extensionIcon = '/pics/icones/defaut-dist.png';
                }
                $extensionIcon = $CFG_GLPI['root_doc'] . $extensionIcon;

                // Rebuild the minimal data to show the already uploaded files
                $upload = [
                    'name'    => $upload,
                    'id'      => 'doc' . $p['name'] . mt_rand(),
                    'display' => $displayName,
                    'size'    => filesize(GLPI_TMP_DIR . '/' . $upload),
                    'prefix'  => $prefix,
                ];
                $tag = $p['uploads']['_tag_' . $p['name']][$uploadId];
                $tag = [
                    'name' => $tag,
                    'tag'  => "#$tag#",
                ];

                // Show the name and size of the upload
                $display .= "<p id='" . htmlescape($upload['id']) . "'>&nbsp;";
                $display .= "<img src='" . htmlescape($extensionIcon) . "' title='" . htmlescape($extension) . "'>&nbsp;";
                $display .= "<b>" . htmlescape($upload['display']) . "</b>&nbsp;(" . htmlescape(Toolbox::getSize($upload['size'])) . ")";

                $name = '_' . $p['name'] . '[' . $uploadId . ']';
                $display .= Html::hidden($name, ['value' => $upload['name']]);

                $name = '_prefix_' . $p['name'] . '[' . $uploadId . ']';
                $display .= Html::hidden($name, ['value' => $upload['prefix']]);

                $name = '_tag_' . $p['name'] . '[' . $uploadId . ']';
                $display .= Html::hidden($name, ['value' => $tag['name']]);

                // show button to delete the upload
                $getEditor = 'null';
                if ($p['editor_id'] != '') {
                    $getEditor = "tinymce.get('" . jsescape($p['editor_id']) . "')";
                }
                $textTag = json_encode($tag['tag']);
                $domItems = json_encode([
                    0 => $upload['id'],
                    1 => $upload['id'] . '2',
                ]);
                $deleteUpload = "deleteImagePasted({$domItems}, {$textTag}, {$getEditor})";
                $display .= '<button class="btn btn-icon btn-sm btn-link ti ti-circle-x" onclick="' . htmlescape($deleteUpload) . '"></span>';

                $display .= "</p>";
            }
        }
        $display .= "</div>";

        if ($p['display']) {
            echo $display;
            return true;
        } else {
            return $display;
        }
    }


    /**
     * Display choice matrix
     *
     * @since 0.85
     * @param array $columns  Array of column field name => column label
     * @param array $rows     Array of field name => array(
     *      'label' the label of the row
     *      'columns' an array of specific information regaring current row
     *                and given column indexed by column field_name
     *                 * a string if only have to display a string
     *                 * an array('value' => ???, 'readonly' => ???) that is used to Dropdown::showYesNo()
     * @param array $options Possible:
     *       'title'         of the matrix
     *       'first_cell'    the content of the upper-left cell
     *       'row_check_all' set to true to display a checkbox to check all elements of the row
     *       'col_check_all' set to true to display a checkbox to check all elements of the col
     *       'rand'          random number to use for ids
     *
     * @return int random value used to generate the ids
     **/
    public static function showCheckboxMatrix(array $columns, array $rows, array $options = [])
    {

        $param['title']                = '';
        $param['first_cell']           = '&nbsp;';
        $param['row_check_all']        = false;
        $param['col_check_all']        = false;
        $param['rand']                 = mt_rand();

        if (count($options)) {
            foreach ($options as $key => $val) {
                $param[$key] = $val;
            }
        }

        $number_columns = (count($columns) + 1);
        if ($param['row_check_all']) {
            $number_columns += 1;
        }

        // count checked
        $nb_cb_per_col = [];
        foreach (array_keys($columns) as $col_name) {
            $nb_cb_per_col[$col_name] = [
                'total'   => 0,
                'checked' => 0,
            ];
        }

        $nb_cb_per_row = [];
        foreach ($rows as $row_name => $row) {
            if ((!is_string($row)) && (!is_array($row))) {
                continue;
            }

            if (!is_string($row)) {
                $nb_cb_per_row[$row_name] = [
                    'total'   => 0,
                    'checked' => 0,
                ];

                foreach (array_keys($columns) as $col_name) {
                    if (array_key_exists($col_name, $row['columns'])) {
                        $content = $row['columns'][$col_name];
                        if (
                            is_array($content)
                            && array_key_exists('checked', $content)
                        ) {
                            $nb_cb_per_col[$col_name]['total']++;
                            $nb_cb_per_row[$row_name]['total']++;
                            if ($content['checked']) {
                                $nb_cb_per_col[$col_name]['checked']++;
                                $nb_cb_per_row[$row_name]['checked']++;
                            }
                        }
                    }
                }
            }
        }

        TemplateRenderer::getInstance()->display('components/checkbox_matrix.html.twig', [
            'title'          => $param['title'],
            'columns'        => $columns,
            'rows'           => $rows,
            'param'          => $param,
            'number_columns' => $number_columns,
            'nb_cb_per_col'  => $nb_cb_per_col,
            'nb_cb_per_row'  => $nb_cb_per_row,
        ]);

        return $param['rand'];
    }



    /**
     * This function provides a mechanism to send HTML form by ajax
     *
     * @param string $selector selector of a HTML form
     * @param string $success  JavaScript code of the success callback
     * @param string $error    JavaScript code of the error callback
     * @param string $complete JavaScript code of the complete callback
     *
     * @see https://api.jquery.com/jQuery.ajax/
     *
     * @since 9.1
     *
     * @return void
     */
    public static function ajaxForm($selector, $success = "console.log(html);", $error = "console.error(html)", $complete = '')
    {
        $selector = jsescape($selector);

        echo Html::scriptBlock(<<<JS
      $(function() {
         var lastClicked = null;
         $('input[type=submit], button[type=submit]').click(function(e) {
            e = e || event;
            lastClicked = e.currentTarget || e.srcElement;
         });

         $('$selector').on('submit', function(e) {
            e.preventDefault();
            var form = $(this);
            var formData = form.closest('form').serializeArray();
            //push submit button
            formData.push({
               name: $(lastClicked).attr('name'),
               value: $(lastClicked).val()
            });

            $.ajax({
               url: form.attr('action'),
               type: form.attr('method'),
               data: formData,
               success: function(html) {
                  $success
               },
               error: function(html) {
                  $error
               },
               complete: function(html) {
                  $complete
               }
            });
         });
      });
JS);
    }

    /**
     * In this function, we redefine 'window.alert' javascript function
     * by a prettier dialog.
     *
     * @since 9.1
     *
     * @return void
     */
    public static function redefineAlert()
    {

        echo self::scriptBlock("
      window.old_alert = window.alert;
      window.alert = function(message, caption) {
         // Don't apply methods on undefined objects... ;-) #3866
         if(typeof message == 'string') {
            message = message.replace('\\n', '<br>');
         }
         caption = caption || '" . jsescape(_sn('Information', 'Information', 1)) . "';

         glpi_alert({
            title: caption,
            message: message,
         });
      };");
    }

    /**
     * In this function, we redefine 'window.confirm' javascript function
     * by a prettier dialog.
     * This dialog is normally asynchronous and can't return a boolean like naive window.confirm.
     * We manage this behavior with a global variable 'confirmed' who watchs the acceptation of dialog.
     * In this case, we trigger a new click on element to return the value (and without display dialog)
     *
     * @since 9.1
     *
     * @return void
     */
    public static function redefineConfirm()
    {

        echo self::scriptBlock("
      var confirmed = false;
      var lastClickedElement;

      // store last clicked element on dom
      $(document).click(function(event) {
          lastClickedElement = $(event.target);
      });

      // asynchronous confirm dialog with jquery ui
      var newConfirm = function(message, caption) {
         message = message.replace('\\n', '<br>');
         caption = caption || '';

         glpi_confirm({
            title: caption,
            message: message,
            confirm_callback: function() {
               confirmed = true;

               //trigger click on the same element (to return true value)
               lastClickedElement.click();

               // re-init confirmed (to permit usage of 'confirm' function again in the page)
               // maybe timeout is not essential ...
               setTimeout(function() {
                  confirmed = false;
               }, 100);
            }
         });
      };

      window.nativeConfirm = window.confirm;

      // redefine native 'confirm' function
      window.confirm = function (message, caption) {
         // if watched var isn't true, we can display dialog
         if(!confirmed) {
            // call asynchronous dialog
            newConfirm(message, caption);
         }

         // return early
         return confirmed;
      };");
    }


    /**
     * Summary of jsAlertCallback
     * Is a replacement for Javascript native alert function
     * Beware that native alert is synchronous by nature (will block
     * browser waiting an answer from user, but that this is emulating the alert behaviour
     * by using a callback function when user presses 'Ok' button.
     *
     * @since 9.1
     *
     * @param string $msg          Message to be shown
     * @param string $title        Title for dialog box
     * @param string $okCallback   Function that will be called when 'Ok' is pressed
     *                               (default null)
     *
     * @return string
     */
    public static function jsAlertCallback($msg, $title, $okCallback = null)
    {
        return "glpi_alert({
         title: '" . jsescape($title) . "',
         message: '" . jsescape($msg) . "',
         ok_callback: function() {
            " . ($okCallback !== null ? '(' . $okCallback . ')()' : '') . "
         },
      });";
    }


    /**
     * Get image html tag for image document.
     *
     * @param int    $document_id  identifier of the document
     * @param int    $width        width of the final image
     * @param int    $height       height of the final image
     * @param bool   $addLink      boolean, do we need to add an anchor link
     * @param string $more_link    append to the link (ex &test=true)
     *
     * @return string
     *
     * @since 9.4.3
     */
    public static function getImageHtmlTagForDocument($document_id, $width, $height, $addLink = true, $more_link = "")
    {
        global $CFG_GLPI;

        $document = new Document();
        if (!$document->getFromDB($document_id)) {
            return '';
        }

        $base_path = $CFG_GLPI['root_doc'];
        if (isCommandLine()) {
            $base_path = parse_url($CFG_GLPI['url_base'], PHP_URL_PATH);
        }

        // Add only image files : try to detect mime type
        $ok   = false;
        $mime = '';
        if (isset($document->fields['filepath'])) {
            $fullpath = GLPI_DOC_DIR . "/" . $document->fields['filepath'];
            $mime = Toolbox::getMime($fullpath);
            $ok   = Toolbox::getMime($fullpath, 'image');
        }

        if (!($ok || empty($mime))) {
            return '';
        }

        $out = '';
        if ($addLink) {
            $out .= '<a '
                 . 'href="' . htmlescape($base_path . '/front/document.send.php?docid=' . $document_id . $more_link) . '" '
                 . 'target="_blank" '
                 . '>';
        }
        $out .= '<img ';
        if (isset($document->fields['tag'])) {
            $out .= 'alt="' . htmlescape($document->fields['tag']) . '" ';
        }
        $out .= 'width="' . ((int) $width) . '" '
              . 'src="' . htmlescape($base_path . '/front/document.send.php?docid=' . $document_id . $more_link) . '" '
              . '/>';
        if ($addLink) {
            $out .= '</a>';
        }

        return $out;
    }

    /**
     * Get copyright message in HTML (used in footers)
     * @since 9.1
     * @param bool $withVersion include GLPI version ?
     * @return string HTML copyright
     */
    public static function getCopyrightMessage($withVersion = true)
    {
        $message = "<a href=\"https://glpi-project.org/\" title=\"Powered by Teclib and contributors\" class=\"copyright\">";
        $message .= "GLPI ";
        // if required, add GLPI version (eg not for login page)
        if ($withVersion) {
            $message .= htmlescape(GLPI_VERSION) . " ";
        }
        $message .= "Copyright (C) 2015-" . htmlescape(GLPI_YEAR) . " Teclib' and contributors"
         . "</a>";
        return $message;
    }

    /**
     * A a required javascript lib
     *
     * @param string|array $name Either a know name, or an array defining lib
     *
     * @return void
     */
    public static function requireJs($name)
    {
        global $CFG_GLPI, $PLUGIN_HOOKS;

        if (isset($_SESSION['glpi_js_toload'][$name])) {
            //already in stack
            return;
        }
        switch ($name) {
            case 'glpi_dialog':
                $_SESSION['glpi_js_toload'][$name][] = 'js/glpi_dialog.js';
                break;
            case 'clipboard':
                $_SESSION['glpi_js_toload'][$name][] = 'js/clipboard.js';
                break;
            case 'tinymce':
                $_SESSION['glpi_js_toload'][$name][] = 'lib/tinymce.js';
                $_SESSION['glpi_js_toload'][$name][] = 'js/RichText/FormTags.js';
                $_SESSION['glpi_js_toload'][$name][] = 'js/RichText/UserMention.js';
                $_SESSION['glpi_js_toload'][$name][] = 'js/RichText/ContentTemplatesParameters.js';
                break;
            case 'planning':
                $_SESSION['glpi_js_toload'][$name][] = 'js/planning.js';
                break;
            case 'flatpickr':
                $_SESSION['glpi_js_toload'][$name][] = 'lib/flatpickr.js';
                $_SESSION['glpi_js_toload'][$name][] = 'js/flatpickr_buttons_plugin.js';
                if (isset($_SESSION['glpilanguage'])) {
                    $filename = "lib/flatpickr/l10n/"
                    . strtolower($CFG_GLPI["languages"][$_SESSION['glpilanguage']][3]) . ".js";
                    if (file_exists(GLPI_ROOT . '/public/' . $filename)) {
                        $_SESSION['glpi_js_toload'][$name][] = $filename;
                        break;
                    }
                }
                break;
            case 'fullcalendar':
                $_SESSION['glpi_js_toload'][$name][] = 'lib/fullcalendar.js';
                if (isset($_SESSION['glpilanguage'])) {
                    foreach ([2, 3] as $loc) {
                        $filename = "lib/fullcalendar/core/locales/"
                         . strtolower($CFG_GLPI["languages"][$_SESSION['glpilanguage']][$loc]) . ".js";
                        if (file_exists(GLPI_ROOT . '/public/' . $filename)) {
                            $_SESSION['glpi_js_toload'][$name][] = $filename;
                            break;
                        }
                    }
                }
                break;
            case 'rateit':
                $_SESSION['glpi_js_toload'][$name][] = 'lib/jquery.rateit.js';
                break;
            case 'fileupload':
                $_SESSION['glpi_js_toload'][$name][] = 'lib/jquery-file-upload.js';
                $_SESSION['glpi_js_toload'][$name][] = 'js/fileupload.js';
                break;
            case 'charts':
                $_SESSION['glpi_js_toload']['charts'][] = 'lib/echarts.js';
                break;
            case 'notifications_ajax':
                $_SESSION['glpi_js_toload']['notifications_ajax'][] = 'js/notifications_ajax.js';
                break;
            case 'fuzzy':
                $_SESSION['glpi_js_toload'][$name][] = 'lib/fuzzy.js';
                break;
            case 'marketplace':
                $_SESSION['glpi_js_toload'][$name][] = 'js/marketplace.js';
                break;
            case 'gridstack':
                $_SESSION['glpi_js_toload'][$name][] = 'lib/gridstack.js';
                break;
            case 'masonry':
                $_SESSION['glpi_js_toload'][$name][] = 'lib/masonry.js';
                break;
            case 'sortable':
                $_SESSION['glpi_js_toload'][$name][] = 'lib/sortable.js';
                break;
            case 'rack':
                $_SESSION['glpi_js_toload'][$name][] = 'js/rack.js';
                break;
            case 'leaflet':
                $_SESSION['glpi_js_toload'][$name][] = 'lib/leaflet.js';
                break;
            case 'log_filters':
                $_SESSION['glpi_js_toload'][$name][] = 'js/log_filters.js';
                break;
            case 'photoswipe':
                $_SESSION['glpi_js_toload'][$name][] = 'lib/photoswipe.js';
                break;
            case 'reservations':
                $_SESSION['glpi_js_toload'][$name][] = 'js/reservations.js';
                break;
            case 'cable':
                $_SESSION['glpi_js_toload'][$name][] = 'js/cable.js';
                break;
            case 'altcha':
                $_SESSION['glpi_js_toload'][$name][] = 'lib/altcha.js';
                break;
            default:
                $found = false;
                if (isset($PLUGIN_HOOKS[Hooks::JAVASCRIPT][$name])) {
                    $found = true;
                    $jslibs = $PLUGIN_HOOKS[Hooks::JAVASCRIPT][$name];
                    if (!is_array($jslibs)) {
                        $jslibs = [$jslibs];
                    }
                    foreach ($jslibs as $jslib) {
                        $_SESSION['glpi_js_toload'][$name][] = $jslib;
                    }
                }
                if (!$found) {
                    trigger_error("JS lib $name is not known!", E_USER_WARNING);
                }
        }
    }


    /**
     * Load javascripts
     *
     * @return void
     */
    private static function loadJavascript()
    {
        global $CFG_GLPI, $PLUGIN_HOOKS;

        //load on demand scripts
        if (isset($_SESSION['glpi_js_toload'])) {
            foreach ($_SESSION['glpi_js_toload'] as $key => $script) {
                if (is_array($script)) {
                    foreach ($script as $s) {
                        echo Html::script($s);
                    }
                } else {
                    echo Html::script($script);
                }
                unset($_SESSION['glpi_js_toload'][$key]);
            }
        }

        //locales for js libraries
        if (isset($_SESSION['glpilanguage'])) {
            // select2
            $filename = "lib/select2/js/i18n/"
                     . $CFG_GLPI["languages"][$_SESSION['glpilanguage']][2] . ".js";
            if (file_exists(GLPI_ROOT . '/public/' . $filename)) {
                echo Html::script($filename);
            }
        }

        // Some Javascript-Functions which we may need later
        self::redefineAlert();
        self::redefineConfirm();

        if (isset($CFG_GLPI['notifications_ajax']) && $CFG_GLPI['notifications_ajax'] && !Session::isImpersonateActive()) {
            $options = [
                'interval'  => ($CFG_GLPI['notifications_ajax_check_interval'] ?: 5) * 1000,
                'sound'     => $CFG_GLPI['notifications_ajax_sound'] ?: false,
                'icon'      => ($CFG_GLPI["notifications_ajax_icon_url"] ? $CFG_GLPI['root_doc'] . $CFG_GLPI['notifications_ajax_icon_url'] : false),
                'user_id'   => Session::getLoginUserID(),
            ];
            $js = "$(function() {
            notifications_ajax = new GLPINotificationsAjax(" . json_encode($options) . ");
            notifications_ajax.start();
         });";
            echo Html::scriptBlock($js);
        }

        // Add specific javascript for plugins
        if (isset($PLUGIN_HOOKS[Hooks::ADD_JAVASCRIPT]) && count($PLUGIN_HOOKS[Hooks::ADD_JAVASCRIPT])) {
            foreach ($PLUGIN_HOOKS[Hooks::ADD_JAVASCRIPT] as $plugin => $files) {
                if (!Plugin::isPluginActive($plugin)) {
                    continue;
                }
                $version = Plugin::getPluginFilesVersion($plugin);
                if (!is_array($files)) {
                    $files = [$files];
                }
                foreach ($files as $file) {
                    echo Html::script("/plugins/{$plugin}/{$file}", [
                        'version'   => $version,
                        'type'      => 'text/javascript',
                    ]);
                }
            }
        }

        if (isset($PLUGIN_HOOKS[Hooks::ADD_JAVASCRIPT_MODULE]) && count($PLUGIN_HOOKS[Hooks::ADD_JAVASCRIPT_MODULE])) {
            foreach ($PLUGIN_HOOKS[Hooks::ADD_JAVASCRIPT_MODULE] as $plugin => $files) {
                if (!Plugin::isPluginActive($plugin)) {
                    continue;
                }
                $version = Plugin::getPluginFilesVersion($plugin);
                if (!is_array($files)) {
                    $files = [$files];
                }
                foreach ($files as $file) {
                    echo self::script("/plugins/{$plugin}/{$file}", [
                        'version'   => $version,
                        'type'      => 'module',
                    ]);
                }
            }
        }

        if (file_exists(GLPI_ROOT . "/js/analytics.js")) {
            echo Html::script("js/analytics.js");
        }
    }


    /**
     * transfer some var of php to javascript
     * (warning, don't expose all keys of $CFG_GLPI, some shouldn't be available client side)
     *
     * @param bool $full if false, don't expose all variables from CFG_GLPI (only url_base & root_doc)
     *
     * @since 9.5
     * @return string
     */
    public static function getCoreVariablesForJavascript(bool $full = false)
    {
        global $CFG_GLPI;

        // prevent leak of data for non logged sessions
        $full = $full && (Session::getLoginUserID(true) !== false);

        $cfg_glpi = "var CFG_GLPI  = {
            'url_base': '" . jsescape((isset($CFG_GLPI['url_base']) ? $CFG_GLPI["url_base"] : '')) . "',
            'root_doc': '" . jsescape($CFG_GLPI["root_doc"]) . "',
        };";

        if ($full) {
            $cfg_glpi = "var CFG_GLPI  = " . json_encode(Config::getSafeConfig(true), JSON_PRETTY_PRINT) . ";";
        }

        $plugins_path = [];
        foreach (Plugin::getPlugins() as $key) {
            $plugins_path[$key] = "/plugins/{$key}";
        }
        $plugins_path = 'var GLPI_PLUGINS_PATH = ' . json_encode($plugins_path) . ';';

        return self::scriptBlock("
            $cfg_glpi
            $plugins_path
        ");
    }

    /**
     * Get a stylesheet or javascript path, minified if any
     * Return minified path if minified file exists and not in
     * debug mode, else standard path
     *
     * @param string $file_path File path part
     *
     * @return string
     */
    private static function getMiniFile($file_path)
    {
        $debug = (isset($_SESSION['glpi_use_mode'])
         && $_SESSION['glpi_use_mode'] == Session::DEBUG_MODE);

        $file_minpath = str_replace(['.css', '.js'], ['.min.css', '.min.js'], $file_path);
        if (file_exists(GLPI_ROOT . '/' . $file_minpath)) {
            if (!$debug || !file_exists(GLPI_ROOT . '/' . $file_path)) {
                return $file_minpath;
            }
        }

        return $file_path;
    }

    /**
     * Return prefixed URL
     *
     * @since 9.2
     *
     * @param string $url Original URL (not prefixed)
     *
     * @return string
     */
    final public static function getPrefixedUrl(string $url): string
    {
        global $CFG_GLPI;
        $prefix = $CFG_GLPI['root_doc'];
        if (!str_starts_with($url, '/')) {
            $prefix .= '/';
        }
        return $prefix . $url;
    }

    /**
     * Add the HTML code to refresh the current page at a define interval of time
     *
     * @param int|false   $timer    The time (in minute) to refresh the page
     * @param string|null $callback A javascript callback function to execute on timer
     *
     * @return string
     */
    public static function manageRefreshPage($timer = false, $callback = null)
    {
        if (!$timer) {
            $timer = $_SESSION['glpirefresh_views'] ?? 0;
        }
        $timer = (int) $timer;

        if ($callback === null) {
            $callback = 'window.location.reload()';
        }

        $text = "";
        if ($timer > 0) {
            // set timer to millisecond from minutes
            $timer = $timer * MINUTE_TIMESTAMP * 1000;

            // call callback function to $timer interval
            $text = self::scriptBlock("window.setInterval(function() {
               $callback
            }, $timer);");
        }

        return $text;
    }

    /**
     * Get all options for the menu fuzzy search
     * @return array
     * @phpstan-return array<array{url: string, title: string}>
     * @since 11.0.0
     */
    public static function getMenuFuzzySearchList(): array
    {
        $fuzzy_entries = [];

        // retrieve menu
        foreach ($_SESSION['glpimenu'] as $firstlvl) {
            if (isset($firstlvl['default'])) {
                if ((string) $firstlvl['title'] !== '') {
                    $fuzzy_entries[] = [
                        'url'   => self::getPrefixedUrl($firstlvl['default']),
                        'title' => $firstlvl['title'],
                    ];
                }
            }

            if (isset($firstlvl['default_dashboard'])) {
                if ((string) $firstlvl['title'] !== '') {
                    $fuzzy_entries[] = [
                        'url'   => self::getPrefixedUrl($firstlvl['default_dashboard']),
                        'title' => $firstlvl['title'] . " > " . __('Dashboard'),
                    ];
                }
            }

            if (isset($firstlvl['content'])) {
                foreach ($firstlvl['content'] as $menu) {
                    if (isset($menu['title']) && (string) $menu['title'] !== '') {
                        $fuzzy_entries[] = [
                            'url'   => self::getPrefixedUrl($menu['page']),
                            'title' => $firstlvl['title'] . " > " . $menu['title'],
                        ];

                        if (isset($menu['options'])) {
                            foreach ($menu['options'] as $submenu) {
                                if (isset($submenu['title']) && (string) $submenu['title'] !== '') {
                                    $fuzzy_entries[] = [
                                        'url'   => self::getPrefixedUrl($submenu['page']),
                                        'title' => $firstlvl['title'] . " > "
                                            . $menu['title'] . " > "
                                            . $submenu['title'],
                                    ];
                                }
                            }
                        }
                    }
                }
            }
        }

        // return the entries to ajax call
        return $fuzzy_entries;
    }

    /**
     * Invert the input color (usefull for label bg on top of a background)
     * inpiration: https://github.com/onury/invert-color
     *
     * @since  9.3
     *
     * @param  string  $hexcolor the color, you can pass hex color (prefixed or not by #)
     *                           You can also pass a short css color (ex #FFF)
     * @param  bool $bw       default true, should we invert the color or return black/white function of the input color
     * @param  bool $sbw      default true, should we soft the black/white to a dark/light grey
     * @return string            the inverted color prefixed by #
     */
    public static function getInvertedColor($hexcolor = "", $bw = true, $sbw = true)
    {
        if (str_contains($hexcolor, '#')) {
            $hexcolor = trim($hexcolor, '#');
        }
        // convert 3-digit hex to 6-digits.
        if (strlen($hexcolor) === 3) {
            $hexcolor = $hexcolor[0] . $hexcolor[0]
                   . $hexcolor[1] . $hexcolor[1]
                   . $hexcolor[2] . $hexcolor[2];
        }
        if (strlen($hexcolor) != 6) {
            throw new Exception('Invalid HEX color.');
        }

        $r = hexdec(substr($hexcolor, 0, 2));
        $g = hexdec(substr($hexcolor, 2, 2));
        $b = hexdec(substr($hexcolor, 4, 2));

        if ($bw) {
            return ($r * 0.299 + $g * 0.587 + $b * 0.114) > 100
            ? ($sbw
               ? '#303030'
               : '#000000')
             : ($sbw
               ? '#DFDFDF'
               : '#FFFFFF');
        }
        // invert color components
        $r = 255 - $r;
        $g = 255 - $g;
        $b = 255 - $b;

        // pad each with zeros and return
        return "#"
         . str_pad((string) $r, 2, '0', STR_PAD_LEFT)
         . str_pad((string) $g, 2, '0', STR_PAD_LEFT)
         . str_pad((string) $b, 2, '0', STR_PAD_LEFT);
    }

    /**
     * Compile SCSS styleshet
     *
     * @param array $args Arguments. May contain:
     *                      - v: version to append (will default to GLPI_VERSION)
     *                      - debug: if present, will not use Crunched formatter
     *                      - file: filerepresentation  to load
     *                      - reload: force reload and recache
     *                      - nocache: do not use nor update cache
     *
     * @return string
     */
    public static function compileScss($args)
    {
        global $CFG_GLPI, $GLPI_CACHE;

        if (empty($args['file'])) {
            throw new InvalidArgumentException('"file" argument is required.');
        }

        $ckey = 'css_';
        $ckey .= $args['v'] ?? GLPI_VERSION;

        $scss = new Compiler();
        if (isset($args['debug'])) {
            $ckey .= '_sourcemap';
            $scss->setSourceMap(Compiler::SOURCE_MAP_INLINE);
            $scss->setSourceMapOptions(
                [
                    'sourceMapBasepath' => GLPI_ROOT . '/',
                    'sourceRoot'        => $CFG_GLPI['root_doc'] . '/',
                ]
            );
        }

        $file = $args['file'];

        $ckey .= '_' . $file;

        if (!str_ends_with($file, '.scss')) {
            // Prevent include of file if ext is not .scss
            $file .= '.scss';
        }

        // Requested file path
        if (preg_match(Plugin::PLUGIN_RESOURCE_PATTERN, $file, $path_matches) === 1) {
            $plugin_key  = $path_matches['plugin_key'];
            $plugin_dir  = Plugin::getPhpDir($plugin_key) . '/public/'; // only expose public files
            $plugin_file = $path_matches['plugin_resource'];

            try {
                $path = realpath($plugin_dir . $plugin_file);
            } catch (FilesystemException $e) {
                global $PHPLOGGER;
                $PHPLOGGER->error(
                    sprintf('Cannot access the requested SCSS file `%s`, error was: `%s`.', $file, $e->getMessage()),
                    ['exception' => $e]
                );
                return '';
            }

            if (!str_starts_with($path, realpath($plugin_dir))) {
                trigger_error(
                    sprintf(
                        'Requested SCSS file `%s` is outside the plugin public directory tree.',
                        $file
                    ),
                    E_USER_WARNING
                );
                return '';
            }
        } else {
            $path = GLPI_ROOT . '/' . $file;

            // Alternate file path (prefixed by a "_", i.e. "_highcontrast.scss").
            $pathargs = explode('/', $file);
            $pathargs[] = '_' . array_pop($pathargs);
            $pathalt = GLPI_ROOT . '/' . implode('/', $pathargs);

            if (!file_exists($path) && !file_exists($pathalt)) {
                trigger_error('Requested file ' . $path . ' does not exists.', E_USER_WARNING);
                return '';
            }
            if (!file_exists($path)) {
                $path = $pathalt;
            }

            // Prevent import of a file from ouside GLPI dir
            $path = realpath($path);
            if (
                !str_starts_with($path, realpath(GLPI_ROOT))
                && !str_starts_with($path, realpath(GLPI_PLUGIN_DOC_DIR)) // Allow files generated by plugins
                && !str_starts_with($path, realpath(GLPI_THEMES_DIR)) // Allow files in THEMES dir
            ) {
                trigger_error('Requested file ' . $path . ' is outside GLPI file tree.', E_USER_WARNING);
                return '';
            }
        }

        // Fix issue with Windows directory separator
        $path = str_replace(DIRECTORY_SEPARATOR, '/', $path);

        $import = '@import "' . $path . '";';
        $fckey = 'css_raw_file_' . $file;
        $file_hash = self::getScssFileHash($path);

        //check if files has changed
        if (!isset($args['nocache']) && $file_hash != $GLPI_CACHE->get($fckey)) {
            //file has changed
            $args['reload'] = true;
        }

        // Enable imports of ".scss" files from "css/lib", when path starts with "~".
        $scss->addImportPath(
            function ($path) {
                //Force bootstrap imports to be prefixed by ~
                if (str_starts_with($path, 'bootstrap/scss')) {
                    $path = '~' . $path;
                }

                $file_chunks = [];
                if (!preg_match('/^~@?(?<directory>.*)\/(?<file>[^\/]+?)(?:(\.(?<extension>s?css))?)$/', $path, $file_chunks)) {
                    return null;
                }

                $possible_extensions = array_key_exists('extension', $file_chunks) ? $file_chunks['extension'] : ['scss', 'css'];

                $possible_filenames  = [];
                foreach ($possible_extensions as $extension) {
                    $possible_filenames[] = sprintf('%s/css/lib/%s/%s.%s', GLPI_ROOT, $file_chunks['directory'], $file_chunks['file'], $extension);
                    $possible_filenames[] = sprintf('%s/css/lib/%s/_%s.%s', GLPI_ROOT, $file_chunks['directory'], $file_chunks['file'], $extension);
                }
                foreach ($possible_filenames as $filename) {
                    if (file_exists($filename)) {
                        return $filename;
                    }
                }

                return null;
            }
        );

        if (!isset($args['reload']) && !isset($args['nocache'])) {
            $css = $GLPI_CACHE->get($ckey);
            if ($css !== null) {
                return $css;
            }
        }

        $css = '';
        try {
            $start = microtime(true);
            $result = $scss->compileString($import, dirname($path));
            $css = $result->getCss();
            if (!isset($args['nocache'])) {
                $GLPI_CACHE->set($ckey, $css);
                $GLPI_CACHE->set($fckey, $file_hash);
            }
        } catch (Throwable $e) {
            ErrorHandler::logCaughtException($e);
            if (isset($args['debug'])) {
                $msg = 'An error occurred during SCSS compilation: ' . $e->getMessage();
                $msg = str_replace(["\n", "\"", "'"], ['\00000a', '\0022', '\0027'], $msg);
                $css = <<<CSS
              html::before {
                 background: #F33;
                 content: '$msg';
                 display: block;
                 padding: 20px;
                 position: sticky;
                 top: 0;
                 white-space: pre-wrap;
                 z-index: 9999;
              }
CSS;
            }

            /** @var Application $application */
            global $application;
            if ($application instanceof Application) {
                throw $e;
            }
        }

        return $css;
    }

    /**
     * Returns SCSS file hash.
     * This function evaluates recursivly imports to compute a hash that represent the whole
     * contents of the final SCSS.
     *
     * @param string $filepath
     *
     * @return null|string
     */
    public static function getScssFileHash(string $filepath)
    {

        if (!is_file($filepath) || !is_readable($filepath)) {
            return null;
        }

        $contents = file_get_contents($filepath);
        $hash = md5($contents);

        $matches = [];
        if (!preg_match_all('/@import\s+[\'"](?<url>~?@?[^\'"]*)[\'"];/', $contents, $matches)) {
            return $hash;
        }

        foreach ($matches['url'] as $import_url) {
            $potential_paths = [];

            $has_extension   = preg_match('/\.s?css$/', $import_url);
            $is_from_lib     = preg_match('/^~/', $import_url);
            $import_dirname  = dirname(preg_replace('/^~?@?/', '', $import_url)); // Remove leading ~ and @ from lib path
            $import_filename = basename($import_url) . ($has_extension ? '' : '.scss');

            if ($is_from_lib) {
                // Search file in libs
                $potential_paths[] = GLPI_ROOT . '/css/lib/' . $import_dirname . '/' . $import_filename;
                $potential_paths[] = GLPI_ROOT . '/css/lib/' . $import_dirname . '/_' . $import_filename;
            } else {
                // Search using path relative to current file
                $potential_paths[] = dirname($filepath) . '/' . $import_dirname . '/' . $import_filename;
                $potential_paths[] = dirname($filepath) . '/' . $import_dirname . '/_' . $import_filename;
            }

            foreach ($potential_paths as $path) {
                if (is_file($path)) {
                    $hash .= self::getScssFileHash($path);
                    break;
                }
            }
        }

        return $hash;
    }

    /**
     * Get scss compilation path for given file.
     *
     * @param string $file
     * @param string $root_dir
     *
     * @return string
     *
     * @TODO Handle SCSS compiled directory in plugins.
     */
    public static function getScssCompilePath($file, string $root_dir = GLPI_ROOT)
    {
        $file = preg_replace('/\.scss$/', '', $file);

        return self::getScssCompileDir($root_dir) . '/' . str_replace('/', '_', $file) . '.min.css';
    }

    /**
     * Get scss compilation directory.
     *
     * @param string $root_dir
     *
     * @return string
     */
    public static function getScssCompileDir(string $root_dir = GLPI_ROOT)
    {
        return $root_dir . '/public/css_compiled';
    }

    /**
     * Return a relative for the given timestamp
     *
     * @param mixed $ts
     * @return string
     *
     * @since 10.0.0
     */
    public static function timestampToRelativeStr($ts)
    {
        if ($ts === null) {
            return __('Never');
        }
        if (is_string($ts) && !ctype_digit($ts)) {
            $ts = strtotime($ts);
        }
        $ts_date = new DateTime();
        $ts_date->setTimestamp($ts);

        $diff = strtotime($_SESSION['glpi_currenttime']) - $ts;
        $date = new DateTime(date('Y-m-d', $ts));
        $today = new DateTime(date('Y-m-d', strtotime($_SESSION['glpi_currenttime'])));
        if ($diff == 0) {
            return __('Now');
        } elseif ($diff > 0) {
            $day_diff = $date->diff($today)->days;
            if ($day_diff == 0) {
                if ($diff < 60) {
                    return __('Just now');
                }
                if ($diff < 3600) {
                    return  sprintf(__('%s minutes ago'), floor($diff / 60));
                }
                if ($diff < 86400) {
                    return  sprintf(__('%s hours ago'), floor($diff / 3600));
                }
            }
            if ($day_diff == 1) {
                return __('Yesterday');
            }
            if ($day_diff < 14) {
                return sprintf(__('%s days ago'), $day_diff);
            }
            if ($day_diff < 31) {
                return sprintf(__('%s weeks ago'), floor($day_diff / 7));
            }
            if ($day_diff < 60) {
                return __('Last month');
            }
        } else {
            $diff     = abs($diff);
            $day_diff = $today->diff($date)->days;
            if ($day_diff == 0) {
                if ($diff < 120) {
                    return __('In a minute');
                }
                if ($diff < 3600) {
                    return sprintf(__('In %s minutes'), floor($diff / 60));
                }
                if ($diff < 7200) {
                    return __('In an hour');
                }
                if ($diff < 86400) {
                    return sprintf(__('In %s hours'), floor($diff / 3600));
                }
            }
            if ($day_diff == 1) {
                return __('Tomorrow');
            }
            if ($day_diff < 14) {
                return sprintf(__('In %s days'), $day_diff);
            }
            if ($day_diff < 31) {
                return sprintf(__('In %s weeks'), floor($day_diff / 7));
            }
            if ($day_diff < 60) {
                return __('Next month');
            }
        }

        return IntlDateFormatter::formatObject($ts_date, 'MMMM y', $_SESSION['glpilanguage'] ?? 'en_GB');
    }

    /**
     * Sanitize a input name to prevent XSS.
     *
     * @param string $name
     * @return string
     */
    public static function sanitizeInputName(string $name): string
    {
        return preg_replace('/[^a-z0-9_\[\]\-]+/i', '_', $name);
    }

    /**
     * Sanitize a DOM ID to prevent XSS.
     *
     * @param string $id
     * @return string
     */
    public static function sanitizeDomId(string $id): string
    {
        return preg_replace('/[^a-z0-9_-]+/i', '_', $id);
    }
}<|MERGE_RESOLUTION|>--- conflicted
+++ resolved
@@ -445,25 +445,6 @@
 
         return $request;
     }
-
-<<<<<<< HEAD
-=======
-    /**
-     * Display Debug Information
-     *
-     * @param bool $with_session with session information (true by default)
-     * @param bool $ajax         If we're called from ajax (false by default)
-     * @param ?int $rand         Random number to identify ajax call (null by default)
-     *
-     * @return void
-     * @deprecated 10.0.0
-     **/
-    public static function displayDebugInfos($with_session = true, $ajax = false, $rand = null)
-    {
-        Toolbox::deprecated('Html::displayDebugInfo is not used anymore. It was replaced by a unified debug bar.');
-    }
-
->>>>>>> 9f41f6d7
 
     /**
      * Display a Link to the last page.
