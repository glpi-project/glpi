--- conflicted
+++ resolved
@@ -446,23 +446,6 @@
         return $request;
     }
 
-<<<<<<< HEAD
-=======
-    /**
-     * Display Debug Information
-     *
-     * @param bool $with_session with session information (true by default)
-     * @param bool $ajax         If we're called from ajax (false by default)
-     *
-     * @return void
-     * @deprecated 10.0.0
-     **/
-    public static function displayDebugInfos($with_session = true, $ajax = false, $rand = null)
-    {
-        Toolbox::deprecated('Html::displayDebugInfo is not used anymore. It was replaced by a unified debug bar.');
-    }
-
->>>>>>> a1648a3d
 
     /**
      * Display a Link to the last page.
@@ -535,26 +518,6 @@
 
 
     /**
-<<<<<<< HEAD
-=======
-     * Simple Error message page
-     *
-     * @param string  $message  displayed before dying
-     * @param bool $minimal  set to true do not display app menu (false by default)
-     *
-     * @return void
-     *
-     * @deprecated 11.0.0
-     */
-    public static function displayErrorAndDie($message, $minimal = false): void
-    {
-        Toolbox::deprecated('Throw a `Symfony\\Component\\HttpKernel\\Exception\\BadRequestHttpException` exception instead.');
-
-        throw new BadRequestHttpException();
-    }
-
-    /**
->>>>>>> a1648a3d
      * Add confirmation on button or link before action
      *
      * @param string $string             to display or array of string for using multilines
@@ -613,270 +576,6 @@
 
 
     /**
-<<<<<<< HEAD
-=======
-     * Manage progresse bars
-     *
-     * @since 0.85
-     *
-     * @param string $id HTML ID of the progress bar
-     * @param array $options progress status options
-     *                    - create    do we have to create it ?
-     *                    - message   add or change the message (HTML allowed. Text content must be escaped)
-     *                    - percent   current level (Must be cast to a numeric type)
-     *
-     *
-     * @return string|void Generated HTML if `display` param is true, void otherwise.
-     *
-     * @deprecated 11.0.0
-     */
-    public static function progressBar($id, array $options = [])
-    {
-        Toolbox::deprecated(
-            '`Html::progressBar()` is deprecated.'
-            . ' Use the `Html::getProgressBar()` method to get a static progress bar HTML snippet,'
-            . ' or the `ProgressIndicator` JS module to display a progress bar related to a process progression.'
-        );
-
-        $params = [
-            'create'    => false,
-            'message'   => null,
-            'percent'   => -1,
-            'display'   => true,
-            'colors'    => null,
-        ];
-
-        if (count($options)) {
-            foreach ($options as $key => $val) {
-                if ($key === 'colors' && $val !== null) {
-                    $params['colors'] = array_merge([
-                        'bg' => null,
-                        'fg' => null,
-                        'border' => null,
-                        'text' => null,
-                    ], $val);
-                } else {
-                    $params[$key] = $val;
-                }
-            }
-        }
-
-        $out = '';
-        if ($params['create']) {
-            $apply_custom_colors = $params['colors'] !== null;
-            $outer_style = 'height: 16px;';
-            if ($apply_custom_colors) {
-                if ($params['colors']['bg']) {
-                    $outer_style .= 'background-color: ' . $params['colors']['bg'] . ';';
-                }
-                if ($params['colors']['border']) {
-                    $outer_style .= 'border: 1px solid ' . $params['colors']['border'] . ';';
-                }
-            }
-            $inner_style = 'width: 0%; overflow: visible;';
-            $inner_class = 'progress-bar text-dark';
-            if (!$apply_custom_colors) {
-                $inner_class .= ' progress-bar-striped bg-info';
-            } else {
-                if ($params['colors']['fg']) {
-                    $inner_style .= 'background-color: ' . $params['colors']['fg'] . ';';
-                }
-                if ($params['colors']['text']) {
-                    $inner_style .= 'color: ' . $params['colors']['text'] . ';';
-                }
-            }
-            $out = '
-                <div class="progress bg-primary-emphasis bg-light" style="' . htmlescape($outer_style) . '" id="' . htmlescape($id) . '">
-                   <div class="' . htmlescape($inner_class) . '" role="progressbar"
-                         style="' . htmlescape($inner_style) . '"
-                         aria-valuenow="0"
-                         aria-valuemin="0" aria-valuemax="100"
-                         id="' . htmlescape($id) . '_text">
-                   </div>
-                </div>
-            ';
-        }
-
-        if ($params['message'] !== null) {
-            $out .= Html::scriptBlock(
-                sprintf(
-                    '$("#%s_text").html("%s");',
-                    jsescape($id),
-                    jsescape($params['message'])
-                )
-            );
-        }
-
-        if (
-            ($params['percent'] >= 0)
-            && ($params['percent'] <= 100)
-        ) {
-            $out .= Html::scriptBlock(
-                sprintf(
-                    '$("#%s_text").css("width", "%d%%");',
-                    jsescape($id),
-                    (int) $params['percent']
-                )
-            );
-        }
-
-        if (!$params['display']) {
-            return $out;
-        }
-
-        echo $out;
-        if (!$params['create']) {
-            self::glpi_flush();
-        }
-    }
-
-
-    /**
-     * Create a Dynamic Progress Bar
-     *
-     * @param string $msg  initial message (under the bar)
-     * @param array  $options See {@link Html::progressBar()} for available options (excluding message)
-     *
-     * @return string|void
-     *
-     * @deprecated 11.0.0
-     */
-    public static function createProgressBar($msg = null, array $options = [])
-    {
-        Toolbox::deprecated(
-            '`Html::createProgressBar()` is deprecated.'
-            . ' Use the `Html::getProgressBar()` method to get a static progress bar HTML snippet,'
-            . ' or the `ProgressIndicator` JS module to display a progress bar related to a process progression.'
-        );
-
-        $options = array_replace([
-            'create' => true,
-            'display' => true,
-        ], $options);
-        $options['message'] = $msg;
-
-        if (!$options['display']) {
-            return self::progressBar('doaction_progress', $options);
-        }
-        self::progressBar('doaction_progress', $options);
-    }
-
-    /**
-     * Change the Message under the Progress Bar
-     *
-     * @param string $msg message under the bar
-     *
-     * @return void
-     *
-     * @deprecated 11.0.0
-     */
-    public static function changeProgressBarMessage($msg = "&nbsp;")
-    {
-        Toolbox::deprecated(
-            '`Html::changeProgressBarMessage()` is deprecated.'
-            . ' Use the `ProgressIndicator` JS module to display a progress bar related to a process progression.'
-        );
-
-        self::progressBar('doaction_progress', ['message' => $msg]);
-        self::glpi_flush();
-    }
-
-
-    /**
-     * Change the Progress Bar Position
-     *
-     * @param float  $crt   Current Value (less then $tot)
-     * @param float  $tot   Maximum Value
-     * @param string $msg   message inside the bar (default is %)
-     *
-     * @return void
-     *
-     * @deprecated 11.0.0
-     */
-    public static function changeProgressBarPosition($crt, $tot, $msg = "")
-    {
-        Toolbox::deprecated(
-            '`Html::changeProgressBarPosition()` is deprecated.'
-            . ' Use the `ProgressIndicator` JS module to display a progress bar related to a process progression.'
-        );
-
-        $options = [];
-
-        if (!$tot) {
-            $options['percent'] = 0;
-        } elseif ($crt > $tot) {
-            $options['percent'] = 100;
-        } else {
-            $options['percent'] = 100 * $crt / $tot;
-        }
-
-        if ($msg != "") {
-            $options['message'] = $msg;
-        }
-
-        self::progressBar('doaction_progress', $options);
-        self::glpi_flush();
-    }
-
-
-    /**
-     * Display a simple progress bar
-     *
-     * @param int $width       Width   of the progress bar
-     * @param float   $percent     Percent of the progress bar
-     * @param array   $options     possible options:
-     *            - title : string title to display (default Progesssion)
-     *            - simple : display a simple progress bar (no title / only percent)
-     *            - forcepadding : boolean force str_pad to force refresh (default true)
-     *
-     * @return void
-     *
-     * @deprecated 11.0.0
-     */
-    public static function displayProgressBar($width, $percent, $options = [])
-    {
-        Toolbox::deprecated(
-            '`Html::displayProgressBar()` is deprecated.'
-            . ' Use the `Html::getProgressBar()` method to get a static progress bar HTML snippet,'
-            . ' or the `ProgressIndicator` JS module to display a progress bar related to a process progression.'
-        );
-
-        $param['title']        = __('Progress');
-        $param['simple']       = false;
-        $param['forcepadding'] = true;
-
-        if (is_array($options) && count($options)) {
-            foreach ($options as $key => $val) {
-                $param[$key] = $val;
-            }
-        }
-
-        $title   = htmlescape($param['title']);
-        $percent = htmlescape($percent);
-        $label = "";
-        if ($param['simple']) {
-            $label = "$percent%";
-            $title = "";
-        }
-
-        $output = <<<HTML
-      $title
-      <div class="progress" style="height: 15px; min-width: 50px;">
-         <div class="progress-bar bg-info" role="progressbar" style="width: {$percent}%;"
-            aria-valuenow="$percent" aria-valuemin="0" aria-valuemax="100">$label</div>
-      </div>
-HTML;
-
-        if (!$param['forcepadding']) {
-            echo $output;
-        } else {
-            echo Toolbox::str_pad($output, 4096);
-            self::glpi_flush();
-        }
-    }
-
-    /**
->>>>>>> a1648a3d
      * Returns a static progress bar HTML snippet.
      *
      * @param float $percentage
