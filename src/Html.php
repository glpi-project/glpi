--- conflicted
+++ resolved
@@ -6592,11 +6592,8 @@
                 return __('Next month');
             }
         }
-<<<<<<< HEAD
-=======
 
         return IntlDateFormatter::formatObject($ts_date, 'MMMM y', $_SESSION['glpilanguage'] ?? 'en_GB');
->>>>>>> 5dc19e0f
     }
 
     /**
