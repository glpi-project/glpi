--- conflicted
+++ resolved
@@ -3529,15 +3529,10 @@
         if ($theme->isCustomTheme()) {
             $content_css_paths[] = $theme->getPath();
         }
-<<<<<<< HEAD
         $content_css = preg_replace('/^.*href="([^"]+)".*$/', '$1', self::css('lib/tinymce/skins/ui/oxide/content.css', ['force_no_version' => true]));
         $content_css .= ',' . preg_replace('/^.*href="([^"]+)".*$/', '$1', self::css('lib/base.css', ['force_no_version' => true]));
-        $content_css .= ',' . preg_replace('/^.*href="([^"]+)".*$/', '$1', self::css('lib/tabler.css', ['force_no_version' => true]));
-=======
-        $content_css = preg_replace('/^.*href="([^"]+)".*$/', '$1', self::css('lib/base.css', ['force_no_version' => true]));
         $tabler_path = ($_SESSION['glpiisrtl'] ?? false) ? 'lib/tabler.rtl.css' : 'lib/tabler.css';
         $content_css .= ',' . preg_replace('/^.*href="([^"]+)".*$/', '$1', self::css($tabler_path, ['force_no_version' => true]));
->>>>>>> 6b09c5ba
         $content_css .= ',' . implode(',', array_map(static fn($path) => preg_replace('/^.*href="([^"]+)".*$/', '$1', self::scss($path, ['force_no_version' => true])), $content_css_paths));
         // Fix & encoding so it can be loaded as expected in debug mode
         $content_css = str_replace('&amp;', '&', $content_css);
