--- conflicted
+++ resolved
@@ -3935,15 +3935,10 @@
             const html_el = $('html');
             var richtext_layout = "{$_SESSION['glpirichtext_layout']}";
 
-<<<<<<< HEAD
             // Store config in global var so the editor can be reinitialized from the client side if needed
             tinymce_editor_configs['{$id}'] = Object.assign({
-=======
-            // init editor
-            tinyMCE.init(Object.assign({
                license_key: 'gpl',
 
->>>>>>> cf930035
                link_default_target: '_blank',
                branding: false,
                selector: '#' + $.escapeSelector('{$id}'),
