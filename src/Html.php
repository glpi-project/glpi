<?php

/**
 * ---------------------------------------------------------------------
 *
 * GLPI - Gestionnaire Libre de Parc Informatique
 *
 * http://glpi-project.org
 *
 * @copyright 2015-2023 Teclib' and contributors.
 * @copyright 2003-2014 by the INDEPNET Development Team.
 * @licence   https://www.gnu.org/licenses/gpl-3.0.html
 *
 * ---------------------------------------------------------------------
 *
 * LICENSE
 *
 * This file is part of GLPI.
 *
 * This program is free software: you can redistribute it and/or modify
 * it under the terms of the GNU General Public License as published by
 * the Free Software Foundation, either version 3 of the License, or
 * (at your option) any later version.
 *
 * This program is distributed in the hope that it will be useful,
 * but WITHOUT ANY WARRANTY; without even the implied warranty of
 * MERCHANTABILITY or FITNESS FOR A PARTICULAR PURPOSE.  See the
 * GNU General Public License for more details.
 *
 * You should have received a copy of the GNU General Public License
 * along with this program.  If not, see <https://www.gnu.org/licenses/>.
 *
 * ---------------------------------------------------------------------
 */

use donatj\UserAgent\UserAgentParser;
use donatj\UserAgent\Platforms;
use Glpi\Application\ErrorHandler;
use Glpi\Application\View\TemplateRenderer;
use Glpi\Console\Application;
use Glpi\Plugin\Hooks;
use Glpi\Toolbox\FrontEnd;
use Glpi\Toolbox\URL;
use Glpi\UI\ThemeManager;
use ScssPhp\ScssPhp\Compiler;

/**
 * Html Class
 * Inpired from Html/FormHelper for several functions
 **/
class Html
{
    /**
     * Recursivly execute html_entity_decode on an array
     *
     * @param string|array $value
     *
     * @return string|array
     **/
    public static function entity_decode_deep($value)
    {
        if (is_array($value)) {
            return array_map([__CLASS__, 'entity_decode_deep'], $value);
        }
        if (!is_string($value)) {
            return $value;
        }

        return html_entity_decode($value, ENT_QUOTES, "UTF-8");
    }


    /**
     * Recursivly execute htmlentities on an array
     *
     * @param string|array $value
     *
     * @return string|array
     **/
    public static function entities_deep($value)
    {
        if (is_array($value)) {
            return array_map([__CLASS__, 'entities_deep'], $value);
        }
        if (!is_string($value)) {
            return $value;
        }

        return htmlentities($value, ENT_QUOTES, "UTF-8");
    }


    /**
     * Convert a date YY-MM-DD to DD-MM-YY for calendar
     *
     * @param string       $time    Date to convert
     * @param integer|null $format  Date format
     *
     * @return null|string
     *
     * @see Toolbox::getDateFormats()
     **/
    public static function convDate($time, $format = null)
    {

        if (is_null($time) || trim($time) == '' || in_array($time, ['NULL', '0000-00-00', '0000-00-00 00:00:00'])) {
            return null;
        }

        if (!isset($_SESSION["glpidate_format"])) {
            $_SESSION["glpidate_format"] = 0;
        }
        if (!$format) {
            $format = $_SESSION["glpidate_format"];
        }

        try {
            $date = new \DateTime($time);
        } catch (\Throwable $e) {
            ErrorHandler::getInstance()->handleException($e);
            Session::addMessageAfterRedirect(
                sprintf(
                    __('%1$s %2$s'),
                    $time,
                    _x('adjective', 'Invalid')
                )
            );
            return $time;
        }
        $mask = 'Y-m-d';

        switch ($format) {
            case 1: // DD-MM-YYYY
                $mask = 'd-m-Y';
                break;
            case 2: // MM-DD-YYYY
                $mask = 'm-d-Y';
                break;
        }

        return $date->format($mask);
    }


    /**
     * Convert a date YY-MM-DD HH:MM to DD-MM-YY HH:MM for display in a html table
     *
     * @param string       $time            Datetime to convert
     * @param integer|null $format          Datetime format
     * @param bool         $with_seconds    Indicates if seconds should be present in output
     *
     * @return null|string
     **/
    public static function convDateTime($time, $format = null, bool $with_seconds = false)
    {

        if (is_null($time) || ($time == 'NULL')) {
            return null;
        }

        return self::convDate($time, $format) . ' ' . substr($time, 11, $with_seconds ? 8 : 5);
    }


    /**
     * Clean string for input text field
     *
     * @param string $string
     *
     * @return string
     *
     * @deprecated 10.1.0
     **/
    public static function cleanInputText($string)
    {
        Toolbox::deprecated();

        if (!is_string($string)) {
            return $string;
        }
        return preg_replace('/\'/', '&apos;', preg_replace('/\"/', '&quot;', $string));
    }


    /**
     * Clean all parameters of an URL. Get a clean URL
     *
     * @param string $url
     *
     * @return string
     **/
    public static function cleanParametersURL($url)
    {

        $url = preg_replace("/(\/[0-9a-zA-Z\.\-\_]+\.php).*/", "$1", $url);
        return preg_replace("/\?.*/", "", $url);
    }


    /**
     *  Resume text for followup
     *
     * @param string  $string  string to resume
     * @param integer $length  resume length (default 255)
     *
     * @return string
     **/
    public static function resume_text($string, $length = 255)
    {

        if (Toolbox::strlen($string) > $length) {
            $string = Toolbox::substr($string, 0, $length) . "&nbsp;(...)";
        }

        return $string;
    }


    /**
     * Clean post value for display in textarea
     *
     * @param string $value
     *
     * @return string
     *
     * @deprecated 10.1.0
     **/
    public static function cleanPostForTextArea($value)
    {
        Toolbox::deprecated();

        if (is_array($value)) {
            return array_map(__METHOD__, $value);
        }
        $order   = ['\r\n',
            '\n',
            "\\'",
            '\"',
            '\\\\'
        ];
        $replace = ["\n",
            "\n",
            "'",
            '"',
            "\\"
        ];
        return str_replace($order, $replace, $value);
    }


    /**
     * Convert a number to correct display
     *
     * @param float   $number        Number to display
     * @param boolean $edit          display number for edition ? (id edit use . in all case)
     * @param integer $forcedecimal  Force decimal number (do not use default value) (default -1)
     *
     * @return string
     **/
    public static function formatNumber($number, $edit = false, $forcedecimal = -1)
    {
        global $CFG_GLPI;

       // Php 5.3 : number_format() expects parameter 1 to be double,
        if ($number == "") {
            $number = 0;
        } else if ($number == "-") { // used for not defines value (from Infocom::Amort, p.e.)
            return "-";
        }

        $number  = doubleval($number);
        $decimal = $CFG_GLPI["decimal_number"];
        if ($forcedecimal >= 0) {
            $decimal = $forcedecimal;
        }

       // Edit : clean display for mysql
        if ($edit) {
            return number_format($number, $decimal, '.', '');
        }

       // Display : clean display
        switch ($_SESSION['glpinumber_format']) {
            case 0: // French
                return number_format($number, $decimal, '.', ' ');

            case 2: // Other French
                return number_format($number, $decimal, ',', ' ');

            case 3: // No space with dot
                return number_format($number, $decimal, '.', '');

            case 4: // No space with comma
                return number_format($number, $decimal, ',', '');

            default: // English
                return number_format($number, $decimal, '.', ',');
        }
    }


    /**
     * Make a good string from the unix timestamp $sec
     *
     * @param int|float  $time         timestamp
     * @param boolean    $display_sec  display seconds ?
     * @param boolean    $use_days     use days for display ?
     *
     * @return string
     **/
    public static function timestampToString($time, $display_sec = true, $use_days = true)
    {

        $time = (float)$time;

        $sign = '';
        if ($time < 0) {
            $sign = '- ';
            $time = abs($time);
        }
        $time = floor($time);

       // Force display seconds if time is null
        if ($time < MINUTE_TIMESTAMP) {
            $display_sec = true;
        }

        $units = Toolbox::getTimestampTimeUnits($time);
        if ($use_days) {
            if ($units['day'] > 0) {
                if ($display_sec) {
                     //TRANS: %1$s is the sign (-or empty), %2$d number of days, %3$d number of hours,
                     //       %4$d number of minutes, %5$d number of seconds
                     return sprintf(
                         __('%1$s%2$d days %3$d hours %4$d minutes %5$d seconds'),
                         $sign,
                         $units['day'],
                         $units['hour'],
                         $units['minute'],
                         $units['second']
                     );
                }
              //TRANS:  %1$s is the sign (-or empty), %2$d number of days, %3$d number of hours,
              //        %4$d number of minutes
                return sprintf(
                    __('%1$s%2$d days %3$d hours %4$d minutes'),
                    $sign,
                    $units['day'],
                    $units['hour'],
                    $units['minute']
                );
            }
        } else {
            if ($units['day'] > 0) {
                $units['hour'] += 24 * $units['day'];
            }
        }

        if ($units['hour'] > 0) {
            if ($display_sec) {
               //TRANS:  %1$s is the sign (-or empty), %2$d number of hours, %3$d number of minutes,
               //        %4$d number of seconds
                return sprintf(
                    __('%1$s%2$d hours %3$d minutes %4$d seconds'),
                    $sign,
                    $units['hour'],
                    $units['minute'],
                    $units['second']
                );
            }
           //TRANS: %1$s is the sign (-or empty), %2$d number of hours, %3$d number of minutes
            return sprintf(__('%1$s%2$d hours %3$d minutes'), $sign, $units['hour'], $units['minute']);
        }

        if ($units['minute'] > 0) {
            if ($display_sec) {
               //TRANS:  %1$s is the sign (-or empty), %2$d number of minutes,  %3$d number of seconds
                return sprintf(
                    __('%1$s%2$d minutes %3$d seconds'),
                    $sign,
                    $units['minute'],
                    $units['second']
                );
            }
           //TRANS: %1$s is the sign (-or empty), %2$d number of minutes
            return sprintf(
                _n('%1$s%2$d minute', '%1$s%2$d minutes', $units['minute']),
                $sign,
                $units['minute']
            );
        }

        if ($display_sec) {
           //TRANS:  %1$s is the sign (-or empty), %2$d number of seconds
            return sprintf(
                _n('%1$s%2$s second', '%1$s%2$s seconds', $units['second']),
                $sign,
                $units['second']
            );
        }
        return '';
    }


    /**
     * Format a timestamp into a normalized string (hh:mm:ss).
     *
     * @param integer $time
     *
     * @return string
     **/
    public static function timestampToCsvString($time)
    {

        if ($time < 0) {
            $time = abs($time);
        }
        $time = floor($time);

        $units = Toolbox::getTimestampTimeUnits($time);

        if ($units['day'] > 0) {
            $units['hour'] += 24 * $units['day'];
        }

        return str_pad($units['hour'], 2, '0', STR_PAD_LEFT)
         . ':'
         . str_pad($units['minute'], 2, '0', STR_PAD_LEFT)
         . ':'
         . str_pad($units['second'], 2, '0', STR_PAD_LEFT);
    }


    /**
     * Redirection to $_SERVER['HTTP_REFERER'] page
     *
     * @return void
     **/
    public static function back()
    {
        self::redirect(self::getBackUrl());
    }


    /**
     * Redirection hack
     *
     * @param $dest string: Redirection destination
     * @param $http_response_code string: Forces the HTTP response code to the specified value
     *
     * @return void
     **/
    public static function redirect($dest, $http_response_code = 302)
    {

        $toadd = '';

        if (!headers_sent() && !Toolbox::isAjax()) {
            header("Location: " . addslashes($dest), true, $http_response_code);
            exit();
        }

        if (strpos($dest, "?") !== false) {
            $toadd = '&tokonq=' . Toolbox::getRandomString(5);
        } else {
            $toadd = '?tokonq=' . Toolbox::getRandomString(5);
        }

        echo "<script type='text/javascript'>
            NomNav = navigator.appName;
            if (NomNav=='Konqueror') {
               window.location=" . json_encode($dest . $toadd) . ";
            } else {
               window.location=" . json_encode($dest) . ";
            }
         </script>";
        exit();
    }

    /**
     * Redirection to Login page
     *
     * @param string $params  param to add to URL (default '')
     * @since 0.85
     *
     * @return void
     **/
    public static function redirectToLogin($params = '')
    {
        global $CFG_GLPI, $AJAX_INCLUDE;

        $dest     = $CFG_GLPI["root_doc"] . "/index.php";

        if (!isset($AJAX_INCLUDE)) {
            $url_dest = preg_replace(
                '/^' . preg_quote($CFG_GLPI["root_doc"], '/') . '/',
                '',
                $_SERVER['REQUEST_URI']
            );
            $dest .= "?redirect=" . rawurlencode($url_dest);
        }

        if (!empty($params)) {
            if (str_contains($dest, '?')) {
                $dest .= '&' . $params;
            } else {
                $dest .= '?' . $params;
            }
        }

        self::redirect($dest);
    }


    /**
     * Display common message for item not found
     *
     * @return void
     **/
    public static function displayNotFoundError(string $additional_info = '')
    {
        global $CFG_GLPI, $HEADER_LOADED;

        if (!$HEADER_LOADED) {
            if (!Session::getCurrentInterface()) {
                self::nullHeader(__('Access denied'));
            } else if (Session::getCurrentInterface() == "central") {
                self::header(__('Access denied'));
            } else if (Session::getCurrentInterface() == "helpdesk") {
                self::helpHeader(__('Access denied'));
            }
        }
        echo "<div class='center'><br><br>";
        echo "<img src='" . $CFG_GLPI["root_doc"] . "/pics/warning.png' alt='" . __s('Warning') . "'>";
        echo "<br><br><span class='b'>" . __('Item not found') . "</span></div>";
        $requested_url = $_SERVER['REQUEST_URI'] ?? 'Unknown';
        $user_id = Session::getLoginUserID() ?? 'Anonymous';
        $internal_message = "User ID: $user_id tried to access a non-existent item $requested_url. Additional information: $additional_info\n";
        $internal_message .= "\tStack Trace:\n";
        $backtrace = debug_backtrace(DEBUG_BACKTRACE_IGNORE_ARGS);
        foreach ($backtrace as $frame) {
            $internal_message .= "\t\t" . $frame['file'] . ':' . $frame['line'] . ' ' . $frame['function'] . '()' . "\n";
        }
        Toolbox::logInFile('access-errors', $internal_message);
        self::nullFooter();
        exit();
    }


    /**
     * Display common message for privileges errors
     *
     * @return void
     **/
    public static function displayRightError(string $additional_info = '')
    {
        Toolbox::handleProfileChangeRedirect();
        $requested_url = (isset($_SERVER['REQUEST_URI']) ? $_SERVER['REQUEST_URI'] : 'Unknown');
        $user_id = Session::getLoginUserID() ?? 'Anonymous';
        if (empty($additional_info)) {
            $additional_info = __('No additional information given');
        }
        $internal_message = "User ID: $user_id tried to access or perform an action on $requested_url with insufficient rights. Additional information: $additional_info\n";
        $internal_message .= "\tStack Trace:\n";
        $backtrace = debug_backtrace(DEBUG_BACKTRACE_IGNORE_ARGS);
        $trace_string = '';
        foreach ($backtrace as $frame) {
            $trace_string .= "\t\t" . $frame['file'] . ':' . $frame['line'] . ' ' . $frame['function'] . '()' . "\n";
        }
        $internal_message .= $trace_string;
        Toolbox::logInFile('access-errors', $internal_message);
        self::displayErrorAndDie(__("You don't have permission to perform this action."));
    }


    /**
     * Display a div containing messages set in session in the previous page
     **/
    public static function displayMessageAfterRedirect(bool $display_container = true)
    {
        TemplateRenderer::getInstance()->display('components/messages_after_redirect_toasts.html.twig', [
            'display_container' => $display_container
        ]);
    }


    /**
     * @deprecated since version 10.1.0
     */
    public static function displayAjaxMessageAfterRedirect()
    {
        Toolbox::deprecated("The js function is already provided by js/misc.js");

        global $CFG_GLPI;

        echo Html::scriptBlock("
      displayAjaxMessageAfterRedirect = function() {
         $('.messages_after_redirect').remove();
         $.ajax({
            url:  '" . $CFG_GLPI['root_doc'] . "/ajax/displayMessageAfterRedirect.php',
            success: function(html) {
               $('body').append(html);
            }
         });
      }");
    }


    /**
     * Common Title Function
     *
     * @param string        $ref_pic_link    Path to the image to display (default '')
     * @param string        $ref_pic_text    Alt text of the icon (default '')
     * @param string        $ref_title       Title to display (default '')
     * @param array|string  $ref_btts        Extra items to display array(link=>text...) (default '')
     *
     * @return void
     **/
    public static function displayTitle($ref_pic_link = "", $ref_pic_text = "", $ref_title = "", $ref_btts = "")
    {

        echo "<div class='btn-group flex-wrap mb-3'>";
        if ($ref_pic_link != "") {
            $ref_pic_text = Toolbox::stripTags($ref_pic_text);
            echo Html::image($ref_pic_link, ['alt' => $ref_pic_text]);
        }

        if ($ref_title != "") {
            echo "<span class='btn bg-blue-lt pe-none' aria-disabled='true'>
            $ref_title
         </span>";
        }

        if (is_array($ref_btts) && count($ref_btts)) {
            foreach ($ref_btts as $key => $val) {
                echo "<a class='btn btn-outline-secondary' href='" . $key . "'>" . $val . "</a>";
            }
        }
        echo "</div>";
    }


    /**
     * Clean Display of Request
     *
     * @since 0.83.1
     *
     * @param string $request  SQL request
     *
     * @return string
     **/
    public static function cleanSQLDisplay($request)
    {

        $request = str_replace("<", "&lt;", $request);
        $request = str_replace(">", "&gt;", $request);
        $request = str_ireplace("UNION", "<br/>UNION<br/>", $request);
        $request = str_ireplace("UNION ALL", "<br/>UNION ALL<br/>", $request);
        $request = str_ireplace("FROM", "<br/>FROM", $request);
        $request = str_ireplace("WHERE", "<br/>WHERE", $request);
        $request = str_ireplace("INNER JOIN", "<br/>INNER JOIN", $request);
        $request = str_ireplace("LEFT JOIN", "<br/>LEFT JOIN", $request);
        $request = str_ireplace("ORDER BY", "<br/>ORDER BY", $request);
        $request = str_ireplace("SORT", "<br/>SORT", $request);

        return $request;
    }

    /**
     * Display Debug Information
     *
     * @param boolean $with_session with session information (true by default)
     * @param boolean $ajax         If we're called from ajax (false by default)
     *
     * @return void
     * @deprecated 10.0.0
     **/
    public static function displayDebugInfos($with_session = true, $ajax = false, $rand = null)
    {
        Toolbox::deprecated('Html::displayDebugInfo is not used anymore. It was replaced by a unified debug bar.');
    }


    /**
     * Display a Link to the last page using http_referer if available else use history.back
     **/
    public static function displayBackLink()
    {
        $url_referer = self::getBackUrl();
        if ($url_referer !== false) {
            echo "<a href='$url_referer'>" . __('Back') . "</a>";
        } else {
            echo "<a href='javascript:history.back();'>" . __('Back') . "</a>";
        }
    }

    /**
     * Return an url for getting back to previous page.
     * Remove `forcetab` parameter if exists to prevent bad tab display
     *
     * @param string $url_in optional url to return (without forcetab param), if empty, we will user HTTP_REFERER from server
     *
     * @since 9.2.2
     *
     * @return mixed [string|boolean] false, if failed, else the url string
     */
    public static function getBackUrl($url_in = "")
    {
        if (
            isset($_SERVER['HTTP_REFERER'])
            && strlen($url_in) == 0
        ) {
            $url_in = $_SERVER['HTTP_REFERER'];
        }
        if (strlen($url_in) > 0) {
            $url = parse_url($url_in);

            if (isset($url['query'])) {
                parse_str($url['query'], $parameters);
                unset($parameters['forcetab']);
                unset($parameters['tab_params']);
                $new_query = http_build_query($parameters);
                return str_replace($url['query'], $new_query, $url_in);
            }

            return $url_in;
        }
        return false;
    }


    /**
     * Simple Error message page
     *
     * @param string  $message  displayed before dying
     * @param boolean $minimal  set to true do not display app menu (false by default)
     *
     * @return void
     **/
    public static function displayErrorAndDie($message, $minimal = false)
    {
        global $HEADER_LOADED;

        if (!$HEADER_LOADED) {
            if ($minimal || !Session::getCurrentInterface()) {
                self::nullHeader(__('Access denied'), '');
            } else if (Session::getCurrentInterface() == "central") {
                self::header(__('Access denied'), '');
            } else if (Session::getCurrentInterface() == "helpdesk") {
                self::helpHeader(__('Access denied'), '');
            }
        }

        TemplateRenderer::getInstance()->display('display_and_die.html.twig', [
            'title'   => __('Access denied'),
            'message' => $message,
            'link'    => Html::getBackUrl(),
        ]);

        self::nullFooter();
        exit();
    }


    /**
     * Add confirmation on button or link before action
     *
     * @param $string             string   to display or array of string for using multilines
     * @param $additionalactions  string   additional actions to do on success confirmation
     *                                     (default '')
     *
     * @return string
     **/
    public static function addConfirmationOnAction($string, $additionalactions = '')
    {

        return "onclick=\"" . htmlspecialchars(Html::getConfirmationOnActionScript($string, $additionalactions)) . "\"";
    }


    /**
     * Get confirmation on button or link before action
     *
     * @since 0.85
     *
     * @param $string             string   to display or array of string for using multilines
     * @param $additionalactions  string   additional actions to do on success confirmation
     *                                     (default '')
     *
     * @return string confirmation script
     **/
    public static function getConfirmationOnActionScript($string, $additionalactions = '')
    {

        if (!is_array($string)) {
            $string = [$string];
        }
        $additionalactions = trim($additionalactions);
        $out               = "";
        $multiple          = false;
        $close_string      = '';
       // Manage multiple confirmation
        foreach ($string as $tab) {
            if (is_array($tab)) {
                $multiple      = true;
                $out          .= "if (window.confirm(";
                $out          .= json_encode(implode("\n", $tab));
                $out          .= ")){ ";
                $close_string .= "return true;} else { return false;}";
            }
        }
       // manage simple confirmation
        if (!$multiple) {
            $out          .= "if (window.confirm(";
            $out          .= json_encode(implode("\n", $string));
            $out          .= ")){ ";
            $close_string .= "return true;} else { return false;}";
        }
        $out .= $additionalactions . (substr($additionalactions, -1) != ';' ? ';' : '') . $close_string;
        return $out;
    }


    /**
     * Manage progresse bars
     *
     * @since 0.85
     *
     * @param $id                 HTML ID of the progress bar
     * @param $options    array   progress status
     *                    - create    do we have to create it ?
     *                    - message   add or change the message
     *                    - percent   current level
     *
     *
     * @return string|void Generated HTML if `display` param is true, void otherwise.
     **/
    public static function progressBar($id, array $options = [])
    {

        $params = [
            'create'    => false,
            'message'   => null,
            'percent'   => -1,
            'display'   => true,
            'colors'    => null,
        ];

        if (is_array($options) && count($options)) {
            foreach ($options as $key => $val) {
                if ($key === 'colors' && $val !== null) {
                    $params['colors'] = array_merge([
                        'bg' => null,
                        'fg' => null,
                        'border' => null,
                        'text' => null,
                    ], $val);
                } else {
                    $params[$key] = $val;
                }
            }
        }

        $out = '';
        if ($params['create']) {
            $apply_custom_colors = $params['colors'] !== null;
            $outer_style = 'height: 16px;';
            if ($apply_custom_colors) {
                if ($params['colors']['bg']) {
                    $outer_style .= 'background-color: ' . $params['colors']['bg'] . ';';
                }
                if ($params['colors']['border']) {
                    $outer_style .= 'border: 1px solid ' . $params['colors']['border'] . ';';
                }
            }
            $inner_style = 'width: 0%;';
            $inner_class = 'progress-bar';
            if (!$apply_custom_colors) {
                $inner_class .= ' progress-bar-striped bg-info';
            } else {
                if ($params['colors']['fg']) {
                    $inner_style .= 'background-color: ' . $params['colors']['fg'] . ';';
                }
                if ($params['colors']['text']) {
                    $inner_style .= 'color: ' . $params['colors']['text'] . ';';
                }
            }
            $out = <<<HTML
<<<<<<< HEAD
            <div class="progress" style="$outer_style" id="{$id}">
               <div class="$inner_class" role="progressbar"
                     style="$inner_style"
=======
            <div class="progress" style="height: 16px" id="{$id}">
               <div class="progress-bar progress-bar-striped bg-info" role="progressbar"
                     style="width: 0%; overflow: visible"
>>>>>>> 88dd9843
                     aria-valuenow="0"
                     aria-valuemin="0" aria-valuemax="100"
                     id="{$id}_text">
               </div>
            </div>
HTML;
        }

        if ($params['message'] !== null) {
            $out .= Html::scriptBlock(self::jsGetElementbyID($id . '_text') . ".html(" .
                                json_encode($params['message']) . ");");
        }

        if (
            ($params['percent'] >= 0)
            && ($params['percent'] <= 100)
        ) {
            $out .= Html::scriptBlock(self::jsGetElementbyID($id . '_text') . ".css('width', '" .
                                $params['percent'] . "%' );");
        }

        if (!$params['display']) {
            return $out;
        }

        echo $out;
        if (!$params['create']) {
            self::glpi_flush();
        }
    }


    /**
     * Create a Dynamic Progress Bar
     *
     * @param string $msg  initial message (under the bar)
     *
     * @return void
     **/
    public static function createProgressBar($msg = "&nbsp;")
    {

        $options = ['create' => true];
        if ($msg != "&nbsp;") {
            $options['message'] = $msg;
        }

        self::progressBar('doaction_progress', $options);
    }

    /**
     * Change the Message under the Progress Bar
     *
     * @param string $msg message under the bar
     *
     * @return void
     **/
    public static function changeProgressBarMessage($msg = "&nbsp;")
    {

        self::progressBar('doaction_progress', ['message' => $msg]);
        self::glpi_flush();
    }


    /**
     * Change the Progress Bar Position
     *
     * @param float  $crt   Current Value (less then $tot)
     * @param float  $tot   Maximum Value
     * @param string $msg   message inside the bar (default is %)
     *
     * @return void
     **/
    public static function changeProgressBarPosition($crt, $tot, $msg = "")
    {

        $options = [];

        if (!$tot) {
            $options['percent'] = 0;
        } else if ($crt > $tot) {
            $options['percent'] = 100;
        } else {
            $options['percent'] = 100 * $crt / $tot;
        }

        if ($msg != "") {
            $options['message'] = $msg;
        }

        self::progressBar('doaction_progress', $options);
        self::glpi_flush();
    }


    /**
     * Display a simple progress bar
     *
     * @param integer $width       Width   of the progress bar
     * @param float   $percent     Percent of the progress bar
     * @param array   $options     possible options:
     *            - title : string title to display (default Progesssion)
     *            - simple : display a simple progress bar (no title / only percent)
     *            - forcepadding : boolean force str_pad to force refresh (default true)
     *
     * @return void
     **/
    public static function displayProgressBar($width, $percent, $options = [])
    {
        $param['title']        = __('Progress');
        $param['simple']       = false;
        $param['forcepadding'] = true;

        if (is_array($options) && count($options)) {
            foreach ($options as $key => $val) {
                $param[$key] = $val;
            }
        }

        $title = $param['title'];
        $label = "";
        if ($param['simple']) {
            $label = "$percent%";
            $title = "";
        }

        $output = <<<HTML
      $title
      <div class="progress" style="height: 15px; min-width: 50px;">
         <div class="progress-bar bg-info" role="progressbar" style="width: {$percent}%;"
            aria-valuenow="$percent" aria-valuemin="0" aria-valuemax="100">$label</div>
      </div>
HTML;

        if (!$param['forcepadding']) {
            echo $output;
        } else {
            echo Toolbox::str_pad($output, 4096);
            self::glpi_flush();
        }
    }


    /**
     * Include common HTML headers
     *
     * @param string $title   title used for the page (default '')
     * @param string $sector  sector in which the page displayed is
     * @param string $item    item corresponding to the page displayed
     * @param string $option  option corresponding to the page displayed
     * @param bool   $add_id  add current item id to the title ?
     *
     * @return void
     */
    public static function includeHeader(
        $title = '',
        $sector = 'none',
        $item = 'none',
        $option = '',
        bool $add_id = true,
        bool $allow_insecured_iframe = false
    ) {
        global $CFG_GLPI, $PLUGIN_HOOKS;

        // complete title with id if exist
        if ($add_id && isset($_GET['id']) && $_GET['id']) {
            $title = sprintf(__('%1$s - %2$s'), $title, $_GET['id']);
        }

        // Send UTF8 Headers
        header("Content-Type: text/html; charset=UTF-8");

        if (!$allow_insecured_iframe) {
            // Allow only frame from same server to prevent click-jacking
            header('x-frame-options:SAMEORIGIN');
        }

        // Send extra expires header
        self::header_nocache();

        $theme = ThemeManager::getInstance()->getCurrentTheme();

        $tpl_vars = [
            'lang'      => $CFG_GLPI["languages"][$_SESSION['glpilanguage']][3],
            'title'     => $title,
            'theme'     => $theme,
            'css_files' => [],
            'js_files'  => [],
        ];

        $tpl_vars['css_files'][] = ['path' => 'public/lib/base.css'];

        if (isset($CFG_GLPI['notifications_ajax']) && $CFG_GLPI['notifications_ajax']) {
            Html::requireJs('notifications_ajax');
        }

        $tpl_vars['css_files'][] = ['path' => 'public/lib/leaflet.css'];
        Html::requireJs('leaflet');

        $tpl_vars['css_files'][] = ['path' => 'public/lib/flatpickr.css'];
        // Include dark theme as base (may be cleaner look than light; colors overriden by GLPI's stylesheet)
        $tpl_vars['css_files'][] = ['path' => 'public/lib/flatpickr/themes/dark.css'];
        Html::requireJs('flatpickr');

        $tpl_vars['css_files'][] = ['path' => 'public/lib/photoswipe.css'];
        Html::requireJs('photoswipe');

       //on demand JS
        if ($sector != 'none' || $item != 'none' || $option != '') {
            $jslibs = [];
            if (isset($CFG_GLPI['javascript'][$sector])) {
                if (isset($CFG_GLPI['javascript'][$sector][$item])) {
                    if (isset($CFG_GLPI['javascript'][$sector][$item][$option])) {
                        $jslibs = $CFG_GLPI['javascript'][$sector][$item][$option];
                    } else {
                        $jslibs = $CFG_GLPI['javascript'][$sector][$item];
                    }
                } else {
                    $jslibs = $CFG_GLPI['javascript'][$sector];
                }
            }

            // include more js libs for dashboard case
            $jslibs = array_merge($jslibs, [
                'gridstack',
                'charts',
                'clipboard',
                'sortable'
            ]);

            if (in_array('planning', $jslibs)) {
                Html::requireJs('planning');
            }

            if (in_array('fullcalendar', $jslibs)) {
                $tpl_vars['css_files'][] = ['path' => 'public/lib/fullcalendar.css'];
                Html::requireJs('fullcalendar');
            }

            if (in_array('reservations', $jslibs)) {
                $tpl_vars['css_files'][] = ['path' => 'css/standalone/reservations.scss'];
                Html::requireJs('reservations');
            }

            if (in_array('kanban', $jslibs)) {
                $tpl_vars['js_modules'][] = ['path' => 'js/modules/Kanban/Kanban.js'];
                Html::requireJs('kanban');
            }

            if (in_array('rateit', $jslibs)) {
                $tpl_vars['css_files'][] = ['path' => 'public/lib/jquery.rateit.css'];
                Html::requireJs('rateit');
            }

            if (in_array('dashboard', $jslibs)) {
                $tpl_vars['css_files'][] = ['path' => 'css/standalone/dashboard.scss'];
                Html::requireJs('dashboard');
            }

            if (in_array('marketplace', $jslibs)) {
                $tpl_vars['css_files'][] = ['path' => 'css/standalone/marketplace.scss'];
                Html::requireJs('marketplace');
            }

            if (in_array('rack', $jslibs)) {
                Html::requireJs('rack');
            }

            if (in_array('gridstack', $jslibs)) {
                $tpl_vars['css_files'][] = ['path' => 'public/lib/gridstack.css'];
                $tpl_vars['css_files'][] = ['path' => 'css/standalone/gridstack-grids.scss'];
                Html::requireJs('gridstack');
            }

            if (in_array('masonry', $jslibs)) {
                Html::requireJs('masonry');
            }

            if (in_array('prism', $jslibs)) {
                Html::requireJs('prismjs');
                $tpl_vars['css_files'][] = ['path' => 'public/lib/prismjs.css'];
            }

            if (in_array('sortable', $jslibs)) {
                Html::requireJs('sortable');
            }

            if (in_array('tinymce', $jslibs)) {
                Html::requireJs('tinymce');
            }

            if (in_array('clipboard', $jslibs)) {
                Html::requireJs('clipboard');
            }

            if (in_array('charts', $jslibs)) {
                Html::requireJs('charts');
            }

            if (in_array('codemirror', $jslibs) || $_SESSION['glpi_use_mode'] === Session::DEBUG_MODE) {
                Html::requireJs('codemirror');
            }

            if (in_array('cable', $jslibs)) {
                Html::requireJs('cable');
            }

            if (in_array('monaco', $jslibs)) {
                Html::requireJs('monaco');
                $tpl_vars['js_modules'][] = ['path' => 'js/modules/Monaco/MonacoEditor.js'];
                $tpl_vars['css_files'][] = ['path' => 'public/lib/monaco.css'];
            }

            if (in_array('autocomplete', $jslibs)) {
                Html::requireJs('autocomplete');
            }
        }

        if (Session::getCurrentInterface() == "helpdesk") {
            $tpl_vars['css_files'][] = ['path' => 'public/lib/jquery.rateit.css'];
            Html::requireJs('rateit');
        }

       //file upload is required... almost everywhere.
        Html::requireJs('fileupload');

       // load fuzzy search everywhere
        Html::requireJs('fuzzy');

       // load glpi dailog everywhere
        Html::requireJs('glpi_dialog');

       // load log filters everywhere
        Html::requireJs('log_filters');

        if (isset($_SESSION['glpihighcontrast_css']) && $_SESSION['glpihighcontrast_css']) {
            $tpl_vars['high_contrast'] = true;
        }

       // Add specific css for plugins
        if (isset($PLUGIN_HOOKS[Hooks::ADD_CSS]) && count($PLUGIN_HOOKS[Hooks::ADD_CSS])) {
            foreach ($PLUGIN_HOOKS[Hooks::ADD_CSS] as $plugin => $files) {
                if (!Plugin::isPluginActive($plugin)) {
                    continue;
                }

                $plugin_web_dir  = Plugin::getWebDir($plugin, false);
                $plugin_version  = Plugin::getPluginFilesVersion($plugin);

                if (!is_array($files)) {
                    $files = [$files];
                }

                foreach ($files as $file) {
                    $tpl_vars['css_files'][] = [
                        'path' => "$plugin_web_dir/$file",
                        'options' => [
                            'version' => $plugin_version,
                        ]
                    ];
                }
            }
        }
        $tpl_vars['css_files'][] = ['path' => $theme->getPath()];

        $tpl_vars['js_files'][] = ['path' => 'public/lib/base.js'];
        $tpl_vars['js_files'][] = ['path' => 'js/webkit_fix.js'];
        $tpl_vars['js_modules'][] = ['path' => 'public/build/vue/app.js'];
        $tpl_vars['js_files'][] = ['path' => 'js/common.js'];

        if ($_SESSION['glpi_use_mode'] === Session::DEBUG_MODE) {
            $tpl_vars['js_modules'][] = ['path' => 'js/modules/Debug/Debug.js'];
        }

       // Search
        $tpl_vars['js_modules'][] = ['path' => 'js/modules/Search/ResultsView.js'];
        $tpl_vars['js_modules'][] = ['path' => 'js/modules/Search/Table.js'];

        if ($_SESSION['glpi_use_mode'] === Session::DEBUG_MODE) {
            $tpl_vars['glpi_request_id'] = \Glpi\Debug\Profile::getCurrent()->getID();
        }

        TemplateRenderer::getInstance()->display('layout/parts/head.html.twig', $tpl_vars);

        self::glpi_flush();
    }


    /**
     * @since 0.90
     *
     * @return array
     **/
    public static function getMenuInfos()
    {
        global $CFG_GLPI;

        $can_read_dashboard      = Session::haveRight('dashboard', READ);
        $default_asset_dashboard = defined('TU_USER') ? "" : Glpi\Dashboard\Grid::getDefaultDashboardForMenu('assets');
        $default_asset_helpdesk  = defined('TU_USER') ? "" : Glpi\Dashboard\Grid::getDefaultDashboardForMenu('helpdesk');

        $menu = [
            'assets' => [
                'title' => _n('Asset', 'Assets', Session::getPluralNumber()),
                'types' => array_merge([
                    'Computer', 'Monitor', 'Software',
                    'NetworkEquipment', 'Peripheral', 'Printer',
                    'CartridgeItem', 'ConsumableItem', 'Phone',
                    'Rack', 'Enclosure', 'PDU', 'PassiveDCEquipment', 'Unmanaged', 'Cable'
                ], $CFG_GLPI['devices_in_menu']),
                'icon'    => 'ti ti-package'
            ],
        ];

        if ($can_read_dashboard && strlen($default_asset_dashboard) > 0) {
            $menu['assets']['default_dashboard'] = '/front/dashboard_assets.php';
        }

        $menu += [
            'helpdesk' => [
                'title' => __('Assistance'),
                'types' => [
                    'Ticket', 'Problem', 'Change',
                    'Planning', 'Stat', 'TicketRecurrent', 'RecurrentChange'
                ],
                'icon'    => 'ti ti-headset'
            ]
        ];

        if ($can_read_dashboard && strlen($default_asset_helpdesk) > 0) {
            $menu['helpdesk']['default_dashboard'] = '/front/dashboard_helpdesk.php';
        }

        $menu += [
            'management' => [
                'title' => __('Management'),
                'types' => [
                    'SoftwareLicense', 'Budget', 'Supplier', 'Contact', 'Contract',
                    'Document', 'Line', 'Certificate', 'Datacenter', 'Cluster', 'Domain',
                    'Appliance', 'Database'
                ],
                'icon'  => 'ti ti-wallet'
            ],
            'tools' => [
                'title' => __('Tools'),
                'types' => [
                    'Project', 'Reminder', 'RSSFeed', 'KnowbaseItem',
                    'ReservationItem', 'Report', 'MigrationCleaner',
                    'SavedSearch', 'Impact'
                ],
                'icon' => 'ti ti-briefcase'
            ],
            'plugins' => [
                'title' => _n('Plugin', 'Plugins', Session::getPluralNumber()),
                'types' => [],
                'icon'  => 'ti ti-puzzle'
            ],
            'admin' => [
                'title' => __('Administration'),
                'types' => [
                    'User', 'Group', 'Entity', 'Rule',
                    'Profile', 'QueuedNotification', 'Glpi\System\Log\LogViewer', 'Glpi\Inventory\Inventory'
                ],
                'icon'  => 'ti ti-shield-check'
            ],
            'config' => [
                'title' => __('Setup'),
                'types' => [
                    'CommonDropdown', 'CommonDevice', 'Notification', 'Webhook',
                    'SLM', 'Config', 'FieldUnicity', 'CronTask', 'Auth',
                    'MailCollector', 'Link', 'Plugin', 'OAuthClient'
                ],
                'icon'  => 'ti ti-settings'
            ],

            // special items
            'preference' => [
                'title'   => __('My settings'),
                'default' => '/front/preference.php',
                'icon'    => 'fas fa-user-cog',
                'display' => false,
            ],
        ];

        return $menu;
    }

    /**
     * Generate menu array in $_SESSION['glpimenu'] and return the array
     *
     * @since  9.2
     *
     * @return array the menu array
     */
    public static function generateMenuSession()
    {
        global $PLUGIN_HOOKS;
        $menu = [];

        if (
            GLPI_ENVIRONMENT_TYPE === GLPI::ENV_DEVELOPMENT
            || !isset($_SESSION['glpimenu'])
            || !is_array($_SESSION['glpimenu'])
            || (count($_SESSION['glpimenu']) == 0)
        ) {
            $menu = self::getMenuInfos();

           // Permit to plugins to add entry to others sector !
            if (isset($PLUGIN_HOOKS["menu_toadd"]) && count($PLUGIN_HOOKS["menu_toadd"])) {
                foreach ($PLUGIN_HOOKS["menu_toadd"] as $plugin => $items) {
                    if (!Plugin::isPluginActive($plugin)) {
                        continue;
                    }
                    if (count($items)) {
                        foreach ($items as $key => $val) {
                            if (is_array($val)) {
                                foreach ($val as $k => $object) {
                                    $menu[$key]['types'][] = $object;
                                    if (empty($menu[$key]['icon']) && method_exists($object, 'getIcon')) {
                                        $menu[$key]['icon']    = $object::getIcon();
                                    }
                                }
                            } else {
                                if (isset($menu[$key])) {
                                    $menu[$key]['types'][] = $val;
                                }
                            }
                        }
                    }
                }
               // Move Setup menu ('config') to the last position in $menu (always last menu),
               // in case some plugin inserted a new top level menu
                $categories = array_keys($menu);
                $menu += array_splice($menu, array_search('config', $categories, true), 1);
            }

            foreach ($menu as $category => $entries) {
                if (isset($entries['types']) && count($entries['types'])) {
                    foreach ($entries['types'] as $type) {
                        $data = $type::getMenuContent();
                        if ($data) {
                          // Multi menu entries management
                            if (isset($data['is_multi_entries']) && $data['is_multi_entries']) {
                                if (!isset($menu[$category]['content'])) {
                                    $menu[$category]['content'] = [];
                                }
                                $menu[$category]['content'] += $data;
                            } else {
                                $menu[$category]['content'][strtolower($type)] = $data;
                            }
                            if (!isset($menu[$category]['title']) && isset($data['title'])) {
                                $menu[$category]['title'] = $data['title'];
                            }
                            if (!isset($menu[$category]['default']) && isset($data['default'])) {
                                   $menu[$category]['default'] = $data['default'];
                            }
                        }
                    }
                }
               // Define default link :
                if (! isset($menu[$category]['default']) && isset($menu[$category]['content']) && count($menu[$category]['content'])) {
                    foreach ($menu[$category]['content'] as $val) {
                        if (isset($val['page'])) {
                             $menu[$category]['default'] = $val['page'];
                             break;
                        }
                    }
                }
            }

            $allassets = [
                'Computer',
                'Monitor',
                'Peripheral',
                'NetworkEquipment',
                'Phone',
                'Printer'
            ];

            foreach ($allassets as $type) {
                if (isset($menu['assets']['content'][strtolower($type)])) {
                    $menu['assets']['content']['allassets']['title']            = __('Global');
                    $menu['assets']['content']['allassets']['shortcut']         = '';
                    $menu['assets']['content']['allassets']['page']             = '/front/allassets.php';
                    $menu['assets']['content']['allassets']['icon']             = 'fas fa-list';
                    $menu['assets']['content']['allassets']['links']['search']  = '/front/allassets.php';
                    break;
                }
            }

            $_SESSION['glpimenu'] = $menu;
           // echo 'menu load';
        } else {
            $menu = $_SESSION['glpimenu'];
        }

        return $menu;
    }

    /**
     * Generate menu array for simplified interface (helpdesk)
     *
     * @since  10
     *
     * @return array
     */
    public static function generateHelpMenu()
    {
        global $PLUGIN_HOOKS;

        $menu = [
            'home' => [
                'default' => '/front/helpdesk.public.php',
                'title'   => __('Home'),
                'icon'    => 'fas fa-home',
            ],
        ];

        if (Session::haveRight("ticket", CREATE)) {
            $menu['create_ticket'] = [
                'default' => '/front/helpdesk.public.php?create_ticket=1',
                'title'   => __('Create a ticket'),
                'icon'    => 'ti ti-plus',
            ];
        }

        if (
            Session::haveRight("ticket", READ)
            || Session::haveRight("ticket", Ticket::READMY)
        ) {
            $menu['tickets'] = [
                'default' => '/front/ticket.php',
                'title'   => _n('Ticket', 'Tickets', Session::getPluralNumber()),
                'icon'    => Ticket::getIcon(),
                'content' => [
                    'ticket' => [
                        'links' => [
                            'search'    => Ticket::getSearchURL(),
                            'lists'     => '',
                        ]
                    ]
                ]
            ];

            if (Session::haveRight("ticket", CREATE)) {
                $menu['tickets']['content']['ticket']['links']['add'] = '/front/helpdesk.public.php?create_ticket=1';
            }
        }

        if (Session::haveRightsOr("reservation", [READ, ReservationItem::RESERVEANITEM])) {
            $menu['reservation'] = [
                'default' => '/front/reservationitem.php',
                'title'   => _n('Reservation', 'Reservations', Session::getPluralNumber()),
                'icon'    => ReservationItem::getIcon(),
            ];
        }

        if (Session::haveRight('knowbase', KnowbaseItem::READFAQ)) {
            $menu['faq'] = [
                'default' => '/front/helpdesk.faq.php',
                'title'   => __('FAQ'),
                'icon'    => KnowbaseItem::getIcon(),
            ];
        }

        if (
            isset($PLUGIN_HOOKS["helpdesk_menu_entry"])
            && count($PLUGIN_HOOKS["helpdesk_menu_entry"])
        ) {
            $menu['plugins'] = [
                'title' => __("Plugins"),
                'icon'  => Plugin::getIcon(),
            ];

            foreach ($PLUGIN_HOOKS["helpdesk_menu_entry"] as $plugin => $active) {
                if (!Plugin::isPluginActive($plugin)) {
                    continue;
                }
                if ($active) {
                    $infos = Plugin::getInfo($plugin);
                    $link = "";
                    if (is_string($PLUGIN_HOOKS["helpdesk_menu_entry"][$plugin])) {
                        $link = $PLUGIN_HOOKS["helpdesk_menu_entry"][$plugin];

                        // Ensure menu entries have all a starting `/`
                        if (!str_starts_with($link, '/')) {
                            $link = '/' . $link;
                        }

                        // Prefix with plugin path if plugin path is missing
                        $plugin_dir = Plugin::getWebDir($plugin, false);
                        if (!str_starts_with($link, '/' . $plugin_dir)) {
                            $link = '/' . $plugin_dir . $link;
                        }
                    }
                    $infos['page'] = $link;
                    $infos['title'] = $infos['name'];
                    if (isset($PLUGIN_HOOKS["helpdesk_menu_entry_icon"][$plugin])) {
                        $infos['icon'] = $PLUGIN_HOOKS["helpdesk_menu_entry_icon"][$plugin];
                    }
                    $menu['plugins']['content'][$plugin] = $infos;
                }
            }
        }

        return $menu;
    }

    /**
     * Returns menu sector corresponding to given itemtype.
     *
     * @param string $itemtype
     *
     * @return string|null
     */
    public static function getMenuSectorForItemtype(string $itemtype): ?string
    {
        $menu = self::getMenuInfos();
        foreach ($menu as $sector => $params) {
            if (array_key_exists('types', $params) && in_array($itemtype, $params['types'])) {
                return $sector;
            }
        }
        return null;
    }


    /**
     * Print a nice HTML head for every page
     *
     * @param string $title   title of the page
     * @param string $url     not used anymore
     * @param string $sector  sector in which the page displayed is
     * @param string $item    item corresponding to the page displayed
     * @param string $option  option corresponding to the page displayed
     * @param bool   $add_id  add current item id to the title ?
     */
    public static function header(
        $title,
        $url = '',
        $sector = "none",
        $item = "none",
        $option = "",
        bool $add_id = true
    ) {
        global $CFG_GLPI, $HEADER_LOADED, $DB;

        // If in modal : display popHeader
        if (isset($_REQUEST['_in_modal']) && $_REQUEST['_in_modal']) {
            return self::popHeader($title, $url, false, $sector, $item, $option);
        }
        // Print a nice HTML-head for every page
        if ($HEADER_LOADED) {
            return;
        }
        $HEADER_LOADED = true;
        // Force lower case for sector and item
        $sector = strtolower($sector);
        $item   = strtolower($item);

        \Glpi\Debug\Profiler::getInstance()->start('Html::includeHeader');
        self::includeHeader($title, $sector, $item, $option, $add_id);
        \Glpi\Debug\Profiler::getInstance()->stop('Html::includeHeader');

        $tmp_active_item = explode("/", $item);
        $active_item     = array_pop($tmp_active_item);
        $menu            = self::generateMenuSession();
        $menu_active     = $menu[$sector]['content'][$active_item]['title'] ?? "";

        $menu = Plugin::doHookFunction("redefine_menus", $menu);

        $tpl_vars = [
            'menu'        => $menu,
            'sector'      => $sector,
            'item'        => $item,
            'option'      => $option,
            'menu_active' => $menu_active,
        ];
        $tpl_vars += self::getPageHeaderTplVars();

        TemplateRenderer::getInstance()->display('layout/parts/page_header.html.twig', $tpl_vars);

        if (
            $DB->isSlave()
            && !$DB->first_connection
        ) {
            echo "<div id='dbslave-float'>";
            echo "<a href='#see_debug'>" . __('SQL replica: read only') . "</a>";
            echo "</div>";
        }

        // call static function callcron() every 5min
        CronTask::callCron();
    }


    /**
     * Print footer for every page
     *
     * @param $keepDB boolean, closeDBConnections if false (false by default)
     **/
    public static function footer($keepDB = false)
    {
        global $CFG_GLPI, $FOOTER_LOADED, $PLUGIN_HOOKS;

       // If in modal : display popFooter
        if (isset($_REQUEST['_in_modal']) && $_REQUEST['_in_modal']) {
            return self::popFooter();
        }

       // Print foot for every page
        if ($FOOTER_LOADED) {
            return;
        }
        $FOOTER_LOADED = true;

        echo self::getCoreVariablesForJavascript(true);

        if (isset($CFG_GLPI['notifications_ajax']) && $CFG_GLPI['notifications_ajax'] && !Session::isImpersonateActive()) {
            $options = [
                'interval'  => ($CFG_GLPI['notifications_ajax_check_interval'] ? $CFG_GLPI['notifications_ajax_check_interval'] : 5) * 1000,
                'sound'     => $CFG_GLPI['notifications_ajax_sound'] ? $CFG_GLPI['notifications_ajax_sound'] : false,
                'icon'      => ($CFG_GLPI["notifications_ajax_icon_url"] ? $CFG_GLPI['root_doc'] . $CFG_GLPI['notifications_ajax_icon_url'] : false),
                'user_id'   => Session::getLoginUserID()
            ];
            $js = "$(function() {
            notifications_ajax = new GLPINotificationsAjax(" . json_encode($options) . ");
            notifications_ajax.start();
         });";
            echo Html::scriptBlock($js);
        }

        $tpl_vars = [
            'js_files' => [],
        ];

       // On demand scripts
        foreach ($_SESSION['glpi_js_toload'] ?? [] as $scripts) {
            if (!is_array($scripts)) {
                $scripts = [$scripts];
            }
            foreach ($scripts as $script) {
                $tpl_vars['js_files'][] = ['path' => $script];
            }
        }
        $_SESSION['glpi_js_toload'] = [];

       // Locales for js libraries
        if (isset($_SESSION['glpilanguage'])) {
           // select2
            $filename = sprintf(
                'public/lib/select2/js/i18n/%s.js',
                $CFG_GLPI["languages"][$_SESSION['glpilanguage']][2]
            );
            if (file_exists(GLPI_ROOT . '/' . $filename)) {
                $tpl_vars['js_files'][] = ['path' => $filename];
            }
        }

        $tpl_vars['js_files'][] = ['path' => 'js/misc.js'];

        if (isset($PLUGIN_HOOKS['add_javascript']) && count($PLUGIN_HOOKS['add_javascript'])) {
            foreach ($PLUGIN_HOOKS["add_javascript"] as $plugin => $files) {
                if (!Plugin::isPluginActive($plugin)) {
                    continue;
                }
                $plugin_root_dir = Plugin::getPhpDir($plugin, true);
                $plugin_web_dir  = Plugin::getWebDir($plugin, false);
                $plugin_version  = Plugin::getPluginFilesVersion($plugin);

                if (!is_array($files)) {
                    $files = [$files];
                }
                foreach ($files as $file) {
                    if (file_exists($plugin_root_dir . "/{$file}")) {
                        $tpl_vars['js_files'][] = [
                            'path' => $plugin_web_dir . "/{$file}",
                            'options' => [
                                'version' => $plugin_version,
                            ]
                        ];
                    } else {
                        trigger_error("{$file} file not found from plugin $plugin!", E_USER_WARNING);
                    }
                }
            }
        }
        if (isset($PLUGIN_HOOKS['add_javascript_module']) && count($PLUGIN_HOOKS['add_javascript_module'])) {
            foreach ($PLUGIN_HOOKS["add_javascript_module"] as $plugin => $files) {
                if (!Plugin::isPluginActive($plugin)) {
                    continue;
                }
                $plugin_root_dir = Plugin::getPhpDir($plugin, true);
                $plugin_web_dir  = Plugin::getWebDir($plugin, false);
                $plugin_version  = Plugin::getPluginFilesVersion($plugin);

                if (!is_array($files)) {
                    $files = [$files];
                }
                foreach ($files as $file) {
                    if (file_exists($plugin_root_dir . "/{$file}")) {
                        $tpl_vars['js_modules'][] = [
                            'path' => $plugin_web_dir . "/{$file}",
                            'options' => [
                                'version' => $plugin_version,
                            ]
                        ];
                    } else {
                        trigger_error("{$file} file not found from plugin $plugin!", E_USER_WARNING);
                    }
                }
            }
        }

        TemplateRenderer::getInstance()->display('layout/parts/page_footer.html.twig', $tpl_vars);

        if ($_SESSION['glpi_use_mode'] === Session::DEBUG_MODE && !str_starts_with($_SERVER['PHP_SELF'], $CFG_GLPI['root_doc'] . '/install/')) {
            \Glpi\Debug\Profiler::getInstance()->stopAll();
            (new Glpi\Debug\Toolbar())->show();
        }

        if (!$keepDB && function_exists('closeDBConnections')) {
            closeDBConnections();
        }
    }


    /**
     * Display Ajax Footer for debug
     **/
    public static function ajaxFooter()
    {
        // Not currently used. Old debug stuff is now in the new debug bar.
        // FIXME: Deprecate this in GLPI 10.1.
    }


    /**
     * Print a simple HTML head with links
     *
     * @param string $title  title of the page
     * @param array  $links  links to display
     **/
    public static function simpleHeader($title, $links = [])
    {
        global $HEADER_LOADED;

       // Print a nice HTML-head for help page
        if ($HEADER_LOADED) {
            return;
        }
        $HEADER_LOADED = true;

        self::includeHeader($title);

       // force layout to horizontal if not connected
        if (!Session::getLoginUserID()) {
            $_SESSION['glpipage_layout'] = "horizontal";
        }

       // construct menu from passed links
        $menu = [];
        foreach ($links as $label => $url) {
            $menu[] = [
                'title'   => $label,
                'default' => $url
            ];
        }

        TemplateRenderer::getInstance()->display(
            'layout/parts/page_header.html.twig',
            [
                'menu' => $menu,
            ] + self::getPageHeaderTplVars()
        );

        CronTask::callCron();
    }


    /**
     * Print a nice HTML head for help page
     *
     * @param string $title  title of the page
     * @param string $sector  sector in which the page displayed is
     * @param string $item    item corresponding to the page displayed
     * @param string $option  option corresponding to the page displayed
     * @param bool   $add_id  add current item id to the title ?
     */
    public static function helpHeader(
        $title,
        string $sector = "self-service",
        string $item = "none",
        string $option = "",
        bool $add_id = true
    ) {
        global $HEADER_LOADED, $CFG_GLPI;

        // Print a nice HTML-head for help page
        if ($HEADER_LOADED) {
            return;
        }
        $HEADER_LOADED = true;

        self::includeHeader($title, $sector, $item, $option, $add_id);

        $menu = self::generateHelpMenu();
        $menu = Plugin::doHookFunction("redefine_menus", $menu);

        $tmp_active_item = explode("/", $item);
        $active_item     = array_pop($tmp_active_item);
        $menu_active     = $menu[$sector]['content'][$active_item]['title'] ?? "";
        $tpl_vars = [
            'menu'        => $menu,
            'sector'      => $sector,
            'item'        => $item,
            'option'      => $option,
            'menu_active' => $menu_active,
        ];
        $tpl_vars += self::getPageHeaderTplVars();

        TemplateRenderer::getInstance()->display('layout/parts/page_header.html.twig', $tpl_vars);

        // call static function callcron() every 5min
        CronTask::callCron();
    }

    /**
     * Returns template variables that can be used for page header in any context.
     *
     * @return array
     */
    private static function getPageHeaderTplVars(): array
    {
        global $CFG_GLPI;

        $founded_new_version = null;
        if (!empty($CFG_GLPI['founded_new_version'] ?? null)) {
            $current_version     = preg_replace('/^((\d+\.?)+).*$/', '$1', GLPI_VERSION);
            $founded_new_version = version_compare($current_version, $CFG_GLPI['founded_new_version'], '<')
            ? $CFG_GLPI['founded_new_version']
            : null;
        }

        $user = Session::getLoginUserID() !== false ? User::getById(Session::getLoginUserID()) : null;

        $platform = "";
        if (!defined('TU_USER')) {
            $parser = new UserAgentParser();
            $ua = $parser->parse();
            $platform = $ua->platform();
        }

        $help_url_key = Session::getCurrentInterface() === 'central'
            ? 'central_doc_url'
            : 'helpdesk_doc_url';
        $help_url = !empty($CFG_GLPI[$help_url_key])
            ? $CFG_GLPI[$help_url_key]
            : 'http://glpi-project.org/documentation';

        return [
            'is_debug_active'       => $_SESSION['glpi_use_mode'] == Session::DEBUG_MODE,
            'is_impersonate_active' => Session::isImpersonateActive(),
            'founded_new_version'   => $founded_new_version,
            'user'                  => $user instanceof User ? $user : null,
            'platform'              => $platform,
            'help_url'              => URL::sanitizeURL($help_url),
        ];
    }


    /**
     * Print footer for help page
     **/
    public static function helpFooter()
    {
        if (!isCommandLine()) {
            self::footer();
        };
    }


    /**
     * Print a nice HTML head with no controls
     *
     * @param string $title  title of the page
     * @param string $url    not used anymore
     **/
    public static function nullHeader($title, $url = '')
    {
        global $HEADER_LOADED;

        if ($HEADER_LOADED) {
            return;
        }
        $HEADER_LOADED = true;
       // Print a nice HTML-head with no controls

       // Detect root_doc in case of error
        Config::detectRootDoc();

       // Send UTF8 Headers
        header("Content-Type: text/html; charset=UTF-8");

       // Send extra expires header if configured
        self::header_nocache();

        if (isCommandLine()) {
            return true;
        }

        self::includeHeader($title);

        TemplateRenderer::getInstance()->display('layout/parts/page_header_empty.html.twig');
    }


    /**
     * Print footer for null page
     **/
    public static function nullFooter()
    {
        if (!isCommandLine()) {
            self::footer();
        };
    }


    /**
     * Print a nice HTML head for modal window (nothing to display)
     *
     * @param string  $title    title of the page
     * @param string  $url      not used anymore
     * @param boolean $iframed  indicate if page loaded in iframe - css target
     * @param string  $sector    sector in which the page displayed is (default 'none')
     * @param string  $item      item corresponding to the page displayed (default 'none')
     * @param string  $option    option corresponding to the page displayed (default '')
     **/
    public static function popHeader(
        $title,
        $url = '',
        $in_modal = false,
        $sector = "none",
        $item = "none",
        $option = ""
    ) {
        global $HEADER_LOADED;

       // Print a nice HTML-head for every page
        if ($HEADER_LOADED) {
            return;
        }
        $HEADER_LOADED = true;

        self::includeHeader($title, $sector, $item, $option); // Body
        echo "<body class='" . ($in_modal ? "in_modal" : "") . "'>";
        self::displayMessageAfterRedirect();
        echo "<div id='page'>"; // Force legacy styles for now
    }


    /**
     * Print a nice HTML head for iframed windows
     * This header remove any security for iframe (NO SAMEORIGIN, etc)
     * And should be used ONLY for iframing windows in other applications.
     * It should NOT be used for GLPI internal iframing.
     *
     * @since 10.0.7
     *
     * @param string  $sector    sector in which the page displayed is (default 'none')
     * @param string  $item      item corresponding to the page displayed (default 'none')
     * @param string  $option    option corresponding to the page displayed (default '')
     * @return void
     */
    public static function zeroSecurityIframedHeader(
        string $sector = "none",
        string $item = "none",
        string $option = ""
    ): void {
        global $HEADER_LOADED;

        if ($HEADER_LOADED) {
            return;
        }
        $HEADER_LOADED = true;

        self::includeHeader('', $sector, $item, $option, true, true);
        echo "<body class='iframed'>";
        self::displayMessageAfterRedirect();
        echo "<div id='page'>";
    }


    /**
     * Print footer for a modal window
     **/
    public static function popFooter()
    {
        global $FOOTER_LOADED;

        if ($FOOTER_LOADED) {
            return;
        }
        $FOOTER_LOADED = true;

       // Print foot
        self::loadJavascript();
        echo "</body></html>";
    }


    /**
     * Flushes the system write buffers of PHP and whatever backend PHP is using (CGI, a web server, etc).
     * This attempts to push current output all the way to the browser with a few caveats.
     * @see https://www.sitepoint.com/php-streaming-output-buffering-explained/
     **/
    public static function glpi_flush()
    {

        if (
            function_exists("ob_flush")
            && (ob_get_length() !== false)
        ) {
            ob_flush();
        }

        flush();
    }


    /**
     * Set page not to use the cache
     **/
    public static function header_nocache()
    {

        header("Cache-Control: no-store, no-cache, must-revalidate"); // HTTP/1.1
        header("Expires: Mon, 26 Jul 1997 05:00:00 GMT"); // Date du passe
    }



    /**
     * show arrow for massives actions : opening
     *
     * @param string  $formname
     * @param boolean $fixed     used tab_cadre_fixe in both tables
     * @param boolean $ontop     display on top of the list
     * @param boolean $onright   display on right of the list
     *
     * @deprecated 0.84
     **/
    public static function openArrowMassives($formname, $fixed = false, $ontop = false, $onright = false)
    {
        global $CFG_GLPI;

        Toolbox::deprecated('openArrowMassives() method is deprecated');

        if ($fixed) {
            echo "<table width='950px'>";
        } else {
            echo "<table width='80%'>";
        }

        $arrow = "fas fa-level-down-alt";
        if (!$ontop) {
            $arrow = "fas fa-level-up-alt";
        }

        echo "<tr>";
        if (!$onright) {
            echo "<td><i class='$arrow fa-flip-horizontal fa-lg mx-2'></i></td>";
        } else {
            echo "<td class='left' width='80%'></td>";
        }
        echo "<td class='center' style='white-space:nowrap;'>";
        echo "<a onclick= \"if ( markCheckboxes('$formname') ) return false;\"
             href='#'>" . __('Check all') . "</a></td>";
        echo "<td>/</td>";
        echo "<td class='center' style='white-space:nowrap;'>";
        echo "<a onclick= \"if ( unMarkCheckboxes('$formname') ) return false;\"
             href='#'>" . __('Uncheck all') . "</a></td>";

        if ($onright) {
            echo "<td><i class='$arrow fa-lg mx-2'></i>";
        } else {
            echo "<td class='left' width='80%'>";
        }
    }


    /**
     * show arrow for massives actions : closing
     *
     * @param $actions array of action : $name -> $label
     * @param $confirm array of confirmation string (optional)
     *
     * @deprecated 0.84
     **/
    public static function closeArrowMassives($actions, $confirm = [])
    {

        Toolbox::deprecated('closeArrowMassives() method is deprecated');

        if (count($actions)) {
            foreach ($actions as $name => $label) {
                if (!empty($name)) {
                    echo "<input type='submit' name='$name' ";
                    if (is_array($confirm) && isset($confirm[$name])) {
                        echo self::addConfirmationOnAction($confirm[$name]);
                    }
                    echo "value=\"" . htmlspecialchars($label) . "\" class='btn btn-primary'>&nbsp;";
                }
            }
        }
        echo "</td></tr>";
        echo "</table>";
    }


    /**
     * Get "check All as" checkbox
     *
     * @since 0.84
     *
     * @param $container_id  string html of the container of checkboxes link to this check all checkbox
     * @param $rand          string rand value to use (default is auto generated)(default '')
     *
     * @return string
     **/
    public static function getCheckAllAsCheckbox($container_id, $rand = '')
    {

        if (empty($rand)) {
            $rand = mt_rand();
        }

        $out  = "<input title='" . __s('Check all as') . "' type='checkbox' class='form-check-input massive_action_checkbox'
                      title='" . __s('Check all as') . "'
                      name='_checkall_$rand' id='checkall_$rand'
                      onclick= \"if ( checkAsCheckboxes(this, '$container_id', '.massive_action_checkbox')) {return true;}\">";

       // permit to shift select checkboxes
        $out .= Html::scriptBlock("\$(function() {\$('#$container_id input[type=\"checkbox\"]').shiftSelectable();});");

        return $out;
    }


    /**
     * Get the jquery criterion for massive checkbox update
     * We can filter checkboxes by a container or by a tag. We can also select checkboxes that have
     * a given tag and that are contained inside a container
     *
     * @since 0.85
     *
     * @param array $options  array of parameters:
     *    - tag_for_massive tag of the checkboxes to update
     *    - container_id    if of the container of the checkboxes
     *
     * @return string  the javascript code for jquery criterion or empty string if it is not a
     *         massive update checkbox
     **/
    public static function getCriterionForMassiveCheckboxes(array $options)
    {

        $params                    = [];
        $params['tag_for_massive'] = '';
        $params['container_id']    = '';

        if (is_array($options) && count($options)) {
            foreach ($options as $key => $val) {
                $params[$key] = $val;
            }
        }

        if (
            !empty($params['tag_for_massive'])
            || !empty($params['container_id'])
        ) {
           // Filtering on the container !
            if (!empty($params['container_id'])) {
                $criterion = '#' . $params['container_id'] . ' ';
            } else {
                $criterion = '';
            }

           // We only want the checkbox input
            $criterion .= 'input[type="checkbox"]';

           // Only the given massive tag !
            if (!empty($params['tag_for_massive'])) {
                $criterion .= '[data-glpicore-cb-massive-tags~="' . $params['tag_for_massive'] . '"]';
            }

           // Only enabled checkbox
            $criterion .= ':enabled';

            return $criterion;
        }
        return '';
    }


    /**
     * Get a checkbox.
     *
     * @since 0.85
     *
     * @param array $options  array of parameters:
     *    - title         its title
     *    - name          its name
     *    - id            its id
     *    - value         the value to set when checked
     *    - readonly      can we edit it ?
     *    - massive_tags  the tag to set for massive checkbox update
     *    - checked       is it checked or not ?
     *    - zero_on_empty do we send 0 on submit when it is not checked ?
     *    - specific_tags HTML5 tags to add
     *    - criterion     the criterion for massive checkbox
     *
     * @return string  the HTML code for the checkbox
     **/
    public static function getCheckbox(array $options)
    {
        global $CFG_GLPI;

        $params                    = [];
        $params['title']           = '';
        $params['name']            = '';
        $params['rand']            = mt_rand();
        $params['id']              = "check_" . $params['rand'];
        $params['value']           = 1;
        $params['readonly']        = false;
        $params['massive_tags']    = '';
        $params['checked']         = false;
        $params['zero_on_empty']   = true;
        $params['specific_tags']   = [];
        $params['criterion']       = [];
        $params['class']           = '';

        if (is_array($options) && count($options)) {
            foreach ($options as $key => $val) {
                $params[$key] = $val;
            }
        }

        $out = "";

        if ($params['zero_on_empty']) {
            $out .= '<input type="hidden" name="' . $params['name'] . '" value="0" />';
        }

        $out .= "<input type='checkbox' class='form-check-input " . $params['class'] . "' title=\"" . $params['title'] . "\" ";
        if (isset($params['onclick'])) {
            $params['onclick'] = htmlspecialchars($params['onclick'], ENT_QUOTES);
            $out .= " onclick='{$params['onclick']}'";
        }

        foreach (['id', 'name', 'title', 'value'] as $field) {
            if (!empty($params[$field])) {
                $out .= " $field='" . $params[$field] . "'";
            }
        }

        $criterion = self::getCriterionForMassiveCheckboxes($params['criterion']);
        if (!empty($criterion)) {
            $out .= " onClick='massiveUpdateCheckbox(" . json_encode($criterion) . ", this)'";
        }

        if (!empty($params['massive_tags'])) {
            $params['specific_tags']['data-glpicore-cb-massive-tags'] = $params['massive_tags'];
        }

        if (!empty($params['specific_tags'])) {
            foreach ($params['specific_tags'] as $tag => $values) {
                if (is_array($values)) {
                    $values = implode(' ', $values);
                }
                $out .= " $tag='$values'";
            }
        }

        if ($params['readonly']) {
            $out .= " disabled='disabled'";
        }

        if ($params['checked']) {
            $out .= " checked";
        }

        $out .= ">";

        if (!empty($criterion)) {
            $out .= Html::scriptBlock("\$(function() {\$('$criterion').shiftSelectable();});");
        }

        return $out;
    }


    /**
     * @brief display a checkbox that $_POST 0 or 1 depending on if it is checked or not.
     * @see Html::getCheckbox()
     *
     * @since 0.85
     *
     * @param $options   array
     *
     * @return void
     **/
    public static function showCheckbox(array $options = [])
    {
        echo self::getCheckbox($options);
    }


    /**
     * Get the massive action checkbox
     *
     * @since 0.84
     *
     * @param string  $itemtype  Massive action itemtype
     * @param integer $id        ID of the item
     * @param array   $options
     *
     * @return string
     **/
    public static function getMassiveActionCheckBox($itemtype, $id, array $options = [])
    {

        $options['checked']       = (isset($_SESSION['glpimassiveactionselected'][$itemtype][$id]));
        if (!isset($options['specific_tags']['data-glpicore-ma-tags'])) {
            $options['specific_tags']['data-glpicore-ma-tags'] = 'common';
        }

        if (empty($options['name'])) {
            // encode quotes and brackets to prevent maformed name attribute
            $id = htmlspecialchars($id, ENT_QUOTES);
            $id = str_replace(['[', ']'], ['&amp;#91;', '&amp;#93;'], $id);
            $options['name'] = "item[$itemtype][" . $id . "]";
        }

        $options['class']         = 'massive_action_checkbox';
        $options['zero_on_empty'] = false;

        return self::getCheckbox($options);
    }


    /**
     * Show the massive action checkbox
     *
     * @since 0.84
     *
     * @param string  $itemtype  Massive action itemtype
     * @param integer $id        ID of the item
     * @param array   $options
     *
     * @return void
     **/
    public static function showMassiveActionCheckBox($itemtype, $id, array $options = [])
    {
        echo Html::getMassiveActionCheckBox($itemtype, $id, $options);
    }


    /**
     * Display open form for massive action
     *
     * @since 0.84
     *
     * @param string $name  given name/id to the form
     *
     * @return void
     **/
    public static function openMassiveActionsForm($name = '')
    {
        echo Html::getOpenMassiveActionsForm($name);
    }


    /**
     * Get open form for massive action string
     *
     * @since 0.84
     *
     * @param string $name  given name/id to the form
     *
     * @return string
     **/
    public static function getOpenMassiveActionsForm($name = '')
    {
        global $CFG_GLPI;

        if (empty($name)) {
            $name = 'massaction_' . mt_rand();
        }
        return  "<form name='$name' id='$name' method='post'
               action='" . $CFG_GLPI["root_doc"] . "/front/massiveaction.php'
               enctype='multipart/form-data'>";
    }


    /**
     * Display massive actions
     *
     * @since 0.84 (before Search::displayMassiveActions)
     * @since 0.85 only 1 parameter (in 0.84 $itemtype required)
     *
     * @todo replace 'hidden' by data-glpicore-ma-tags ?
     *
     * @param $options   array    of parameters
     * must contains :
     *    - container       : DOM ID of the container of the item checkboxes (since version 0.85)
     * may contains :
     *    - num_displayed   : integer number of displayed items. Permit to check suhosin limit.
     *                        (default -1 not to check)
     *    - ontop           : boolean true if displayed on top (default true)
     *    - forcecreate     : boolean force creation of modal window (default = false).
     *            Modal is automatically created when displayed the ontop item.
     *            If only a bottom one is displayed use it
     *    - check_itemtype   : string alternate itemtype to check right if different from main itemtype
     *                         (default empty)
     *    - check_items_id   : integer ID of the alternate item used to check right / optional
     *                         (default empty)
     *    - is_deleted       : boolean is massive actions for deleted items ?
     *    - extraparams      : string extra URL parameters to pass to massive actions (default empty)
     *                         if ([extraparams]['hidden'] is set : add hidden fields to post)
     *    - specific_actions : array of specific actions (do not use standard one)
     *    - add_actions      : array of actions to add (do not use standard one)
     *    - confirm          : string of confirm message before massive action
     *    - item             : CommonDBTM object that has to be passed to the actions
     *    - tag_to_send      : the tag of the elements to send to the ajax window (default: common)
     *    - display          : display or return the generated html (default true)
     *
     * @return bool|string     the html if display parameter is false, or true
     **/
    public static function showMassiveActions($options = [])
    {
        global $CFG_GLPI;

       /// TODO : permit to pass several itemtypes to show possible actions of all types : need to clean visibility management after

        $p['ontop']             = true;
        $p['num_displayed']     = -1;
        $p['forcecreate']       = false;
        $p['check_itemtype']    = '';
        $p['check_items_id']    = '';
        $p['is_deleted']        = false;
        $p['extraparams']       = [];
        $p['width']             = 800;
        $p['height']            = 400;
        $p['specific_actions']  = [];
        $p['add_actions']       = [];
        $p['confirm']           = '';
        $p['rand']              = '';
        $p['container']         = '';
        $p['display_arrow']     = true;
        $p['title']             = _n('Action', 'Actions', Session::getPluralNumber());
        $p['item']              = false;
        $p['tag_to_send']       = 'common';
        $p['display']           = true;

        foreach ($options as $key => $val) {
            if (isset($p[$key])) {
                $p[$key] = $val;
            }
        }

        $url = $CFG_GLPI['root_doc'] . "/ajax/massiveaction.php";
        if ($p['container']) {
            $p['extraparams']['container'] = $p['container'];
        }
        if ($p['is_deleted']) {
            $p['extraparams']['is_deleted'] = 1;
        }
        if (!empty($p['check_itemtype'])) {
            $p['extraparams']['check_itemtype'] = $p['check_itemtype'];
        }
        if (!empty($p['check_items_id'])) {
            $p['extraparams']['check_items_id'] = $p['check_items_id'];
        }
        if (is_array($p['specific_actions']) && count($p['specific_actions'])) {
            $p['extraparams']['specific_actions'] = $p['specific_actions'];
        }
        if (is_array($p['add_actions']) && count($p['add_actions'])) {
            $p['extraparams']['add_actions'] = $p['add_actions'];
        }
        if ($p['item'] instanceof CommonDBTM) {
            $p['extraparams']['item_itemtype'] = $p['item']->getType();
            $p['extraparams']['item_items_id'] = $p['item']->getID();
        }

       // Manage modal window
        if (isset($_REQUEST['_is_modal']) && $_REQUEST['_is_modal']) {
            $p['extraparams']['hidden']['_is_modal'] = 1;
        }

        $identifier = md5($url . serialize($p['extraparams']) . $p['rand']);
        $max        = Toolbox::get_max_input_vars();
        $out = '';

        if (
            ($p['num_displayed'] >= 0)
            && ($max > 0)
            && ($max < ($p['num_displayed'] + 10))
        ) {
            if (
                !$p['ontop']
                || (isset($p['forcecreate']) && $p['forcecreate'])
            ) {
                $out .= "<span class='b'>";
                $out .= __('Selection too large, massive action disabled.') . "</span>";
                if ($_SESSION['glpi_use_mode'] == Session::DEBUG_MODE) {
                    $out .= __('To increase the limit: change max_input_vars or suhosin.post.max_vars in php configuration.');
                }
            }
        } else {
           // Create Modal window on top
            if (
                $p['ontop']
                || (isset($p['forcecreate']) && $p['forcecreate'])
            ) {
                if (!empty($p['tag_to_send'])) {
                    $js_modal_fields  = "var items = $('";
                    if (!empty($p['container'])) {
                        $js_modal_fields .= '#' . $p['container'] . ' ';
                    }
                    $js_modal_fields .= "[data-glpicore-ma-tags~=" . $p['tag_to_send'] . "]').each(function( index ) {
                  fields[$(this).attr('name')] = $(this).val();
                  if (($(this).attr('type') == 'checkbox') && (!$(this).is(':checked'))) {
                     fields[$(this).attr('name')] = 0;
                  }
               });";
                } else {
                    $js_modal_fields = "";
                }

                $out .= Ajax::createModalWindow(
                    'modal_massiveaction_window' . $identifier,
                    $url,
                    [
                        'title'           => $p['title'],
                        'extraparams'     => $p['extraparams'],
                        'width'           => $p['width'],
                        'height'          => $p['height'],
                        'js_modal_fields' => $js_modal_fields,
                        'display'         => false,
                        'modal_class'     => "modal-xl",
                    ]
                );
            }
            $out .= "<a title='" . __('Massive actions') . "'
                     data-bs-toggle='tooltip' data-bs-placement='top'
                     class='btn btn-sm btn-outline-secondary me-1' ";
            if (is_array($p['confirm'] || strlen($p['confirm']))) {
                $out .= self::addConfirmationOnAction($p['confirm'], "modal_massiveaction_window$identifier.show();");
            } else {
                $out .= "onclick='modal_massiveaction_window$identifier.show();'";
            }
            $out .= " href='#modal_massaction_content$identifier' title=\"" . htmlentities($p['title'], ENT_QUOTES, 'UTF-8') . "\">";
            if ($p['display_arrow']) {
                $out .= "<i class='ti ti-corner-left-" . ($p['ontop'] ? 'down' : 'up') . " mt-1' style='margin-left: -2px;'></i>";
            }
            $out .= "<span>" . $p['title'] . "</span>";
            $out .= "</a>";

            if (
                !$p['ontop']
                || (isset($p['forcecreate']) && $p['forcecreate'])
            ) {
               // Clean selection
                $_SESSION['glpimassiveactionselected'] = [];
            }
        }

        if ($p['display']) {
            echo $out;
            return true;
        } else {
            return $out;
        }
    }


    /**
     * Display Date form with calendar
     *
     * @since 0.84
     *
     * @param string $name     name of the element
     * @param array  $options  array of possible options:
     *      - value        : default value to display (default '')
     *      - maybeempty   : may be empty ? (true by default)
     *      - canedit      :  could not modify element (true by default)
     *      - min          :  minimum allowed date (default '')
     *      - max          : maximum allowed date (default '')
     *      - showyear     : should we set/diplay the year? (true by default)
     *      - display      : boolean display of return string (default true)
     *      - calendar_btn : boolean display calendar icon (default true)
     *      - clear_btn    : boolean display clear icon (default true)
     *      - range        : boolean set the datepicket in range mode
     *      - rand         : specific rand value (default generated one)
     *      - yearrange    : set a year range to show in drop-down (default '')
     *      - required     : required field (will add required attribute)
     *      - placeholder  : text to display when input is empty
     *      - on_change    : function to execute when date selection changed
     *
     * @return integer|string
     *    integer if option display=true (random part of elements id)
     *    string if option display=false (HTML code)
     **/
    public static function showDateField($name, $options = [])
    {
        global $CFG_GLPI;

        $p = [
            'value'        => '',
            'defaultDate'  => '',
            'maybeempty'   => true,
            'canedit'      => true,
            'min'          => '',
            'max'          => '',
            'showyear'     => false,
            'display'      => true,
            'range'        => false,
            'rand'         => mt_rand(),
            'calendar_btn' => true,
            'clear_btn'    => true,
            'yearrange'    => '',
            'multiple'     => false,
            'size'         => 10,
            'required'     => false,
            'placeholder'  => '',
            'on_change'    => '',
        ];

        foreach ($options as $key => $val) {
            if (isset($p[$key])) {
                $p[$key] = $val;
            }
        }

        $required = $p['required'] == true
         ? " required='required'"
         : "";
        $disabled = !$p['canedit']
         ? " disabled='disabled'"
         : "";

        $calendar_btn = $p['calendar_btn']
         ? "<a class='input-button' data-toggle>
               <i class='input-group-text far fa-calendar-alt fa-lg pointer'></i>
            </a>"
         : "";
        $clear_btn = $p['clear_btn'] && $p['maybeempty'] && $p['canedit']
         ? "<a data-clear  title='" . __s('Clear') . "'>
               <i class='input-group-text fas fa-times-circle pointer'></i>
            </a>"
         : "";

        $mode = $p['range']
         ? "mode: 'range',"
         : "";

        $output = <<<HTML
      <div class="input-group flex-grow-1 flatpickr d-flex align-items-center" id="showdate{$p['rand']}">
         <input type="text" name="{$name}" size="{$p['size']}"
                {$required} {$disabled} data-input placeholder="{$p['placeholder']}" class="form-control rounded-start ps-2">
         $calendar_btn
         $clear_btn
      </div>
HTML;

        $date_format = Toolbox::getDateFormat('js');

        $min_attr = !empty($p['min'])
         ? "minDate: '{$p['min']}',"
         : "";
        $max_attr = !empty($p['max'])
         ? "maxDate: '{$p['max']}',"
         : "";
        $multiple_attr = $p['multiple']
         ? "mode: 'multiple',"
         : "";

        $value = is_array($p['value'])
         ? json_encode($p['value'])
         : "'{$p['value']}'";

        $locale = Locale::parseLocale($_SESSION['glpilanguage']);
        $js = <<<JS
      $(function() {
         $("#showdate{$p['rand']}").flatpickr({
            defaultDate: {$value},
            altInput: true, // Show the user a readable date (as per altFormat), but return something totally different to the server.
            altFormat: '{$date_format}',
            dateFormat: 'Y-m-d',
            wrap: true, // permits to have controls in addition to input (like clear or open date buttons
            weekNumbers: true,
            time_24hr: true,
            locale: getFlatPickerLocale("{$locale['language']}", "{$locale['region']}"),
            {$min_attr}
            {$max_attr}
            {$multiple_attr}
            {$mode}
            onChange: function(selectedDates, dateStr, instance) {
               {$p['on_change']}
            },
            allowInput: true,
            onClose(dates, currentdatestring, picker){
               picker.setDate(picker.altInput.value, true, picker.config.altFormat)
            },
            plugins: [
               CustomFlatpickrButtons()
            ]
         });
      });
JS;

        $output .= Html::scriptBlock($js);

        if ($p['display']) {
            echo $output;
            return $p['rand'];
        }
        return $output;
    }


    /**
     * Display Color field
     *
     * @since 0.85
     *
     * @param string $name     name of the element
     * @param array  $options  array  of possible options:
     *   - value      : default value to display (default '')
     *   - display    : boolean display or get string (default true)
     *   - rand       : specific random value (default generated one)
     *
     * @return integer|string
     *    integer if option display=true (random part of elements id)
     *    string if option display=false (HTML code)
     **/
    public static function showColorField($name, $options = [])
    {
        $p['value']      = '';
        $p['rand']       = mt_rand();
        $p['display']    = true;
        foreach ($options as $key => $val) {
            if (isset($p[$key])) {
                $p[$key] = $val;
            }
        }
        $field_id = Html::cleanId("color_" . $name . $p['rand']);
        $output   = "<input type='color' id='$field_id' name='$name' value='" . $p['value'] . "'>";

        if ($p['display']) {
            echo $output;
            return $p['rand'];
        }
        return $output;
    }


    /**
     * Display DateTime form with calendar
     *
     * @since 0.84
     *
     * @param string $name     name of the element
     * @param array  $options  array  of possible options:
     *   - value      : default value to display (default '')
     *   - timestep   : step for time in minute (-1 use default config) (default -1)
     *   - maybeempty : may be empty ? (true by default)
     *   - canedit    : could not modify element (true by default)
     *   - mindate    : minimum allowed date (default '')
     *   - maxdate    : maximum allowed date (default '')
     *   - showyear   : should we set/diplay the year? (true by default)
     *   - display    : boolean display or get string (default true)
     *   - rand       : specific random value (default generated one)
     *   - required   : required field (will add required attribute)
     *   - on_change    : function to execute when date selection changed
     *
     * @return integer|string
     *    integer if option display=true (random part of elements id)
     *    string if option display=false (HTML code)
     **/
    public static function showDateTimeField($name, $options = [])
    {
        global $CFG_GLPI;

        $p = [
            'value'      => '',
            'maybeempty' => true,
            'canedit'    => true,
            'mindate'    => '',
            'maxdate'    => '',
            'mintime'    => '',
            'maxtime'    => '',
            'timestep'   => -1,
            'showyear'   => true,
            'display'    => true,
            'rand'       => mt_rand(),
            'required'   => false,
            'on_change'  => '',
        ];

        foreach ($options as $key => $val) {
            if (isset($p[$key])) {
                $p[$key] = $val;
            }
        }

        if ($p['timestep'] < 0) {
            $p['timestep'] = $CFG_GLPI['time_step'];
        }

        $date_value = '';
        $hour_value = '';
        if (!empty($p['value'])) {
            list($date_value, $hour_value) = explode(' ', $p['value']);
        }

        if (!empty($p['mintime'])) {
           // Check time in interval
            if (!empty($hour_value) && ($hour_value < $p['mintime'])) {
                $hour_value = $p['mintime'];
            }
        }

        if (!empty($p['maxtime'])) {
           // Check time in interval
            if (!empty($hour_value) && ($hour_value > $p['maxtime'])) {
                $hour_value = $p['maxtime'];
            }
        }

       // reconstruct value to be valid
        if (!empty($date_value)) {
            $p['value'] = $date_value . ' ' . $hour_value;
        }

        $required = $p['required'] == true
         ? " required='required'"
         : "";
        $disabled = !$p['canedit']
         ? " disabled='disabled'"
         : "";
        $clear    = $p['maybeempty'] && $p['canedit']
         ? "<i class='input-group-text fas fa-times-circle fa-lg pointer' data-clear role='button' title='" . __s('Clear') . "'></i>"
         : "";

        $output = <<<HTML
         <div class="input-group flex-grow-1 flatpickr" id="showdate{$p['rand']}">
            <input type="text" name="{$name}" value="{$p['value']}"
                   {$required} {$disabled} data-input class="form-control rounded-start ps-2">
            <i class="input-group-text far fa-calendar-alt fa-lg pointer" data-toggle="" role="button"></i>
            $clear
         </div>
HTML;

        $date_format = Toolbox::getDateFormat('js') . " H:i:S";

        $min_attr = !empty($p['min'])
         ? "minDate: '{$p['min']}',"
         : "";
        $max_attr = !empty($p['max'])
         ? "maxDate: '{$p['max']}',"
         : "";

        $locale = Locale::parseLocale($_SESSION['glpilanguage']);
        $js = <<<JS
      $(function() {
         $("#showdate{$p['rand']}").flatpickr({
            altInput: true, // Show the user a readable date (as per altFormat), but return something totally different to the server.
            altFormat: "{$date_format}",
            dateFormat: 'Y-m-d H:i:S',
            wrap: true, // permits to have controls in addition to input (like clear or open date buttons)
            enableTime: true,
            enableSeconds: true,
            weekNumbers: true,
            time_24hr: true,
            locale: getFlatPickerLocale("{$locale['language']}", "{$locale['region']}"),
            minuteIncrement: "{$p['timestep']}",
            {$min_attr}
            {$max_attr}
            onChange: function(selectedDates, dateStr, instance) {
               {$p['on_change']}
            },
            allowInput: true,
            onClose(dates, currentdatestring, picker){
               picker.setDate(picker.altInput.value, true, picker.config.altFormat)
            },
            plugins: [
               CustomFlatpickrButtons()
            ]
         });
      });
JS;
        $output .= Html::scriptBlock($js);

        if ($p['display']) {
            echo $output;
            return $p['rand'];
        }
        return $output;
    }

    /**
     * Display TimeField form
     *
     * @param string $name
     * @param array  $options
     *   - value      : default value to display (default '')
     *   - timestep   : step for time in minute (-1 use default config) (default -1)
     *   - maybeempty : may be empty ? (true by default)
     *   - canedit    : could not modify element (true by default)
     *   - mintime    : minimum allowed time (default '')
     *   - maxtime    : maximum allowed time (default '')
     *   - display    : boolean display or get string (default true)
     *   - rand       : specific random value (default generated one)
     *   - required   : required field (will add required attribute)
     *   - on_change  : function to execute when date selection changed
     * @return void
     */
    public static function showTimeField($name, $options = [])
    {
        global $CFG_GLPI;

        $p = [
            'value'      => '',
            'maybeempty' => true,
            'canedit'    => true,
            'mintime'    => '',
            'maxtime'    => '',
            'timestep'   => -1,
            'display'    => true,
            'rand'       => mt_rand(),
            'required'   => false,
            'on_change'  => '',
        ];

        foreach ($options as $key => $val) {
            if (isset($p[$key])) {
                $p[$key] = $val;
            }
        }

        if ($p['timestep'] < 0) {
            $p['timestep'] = $CFG_GLPI['time_step'];
        }

        $hour_value = '';
        if (!empty($p['value'])) {
            $hour_value = $p['value'];
        }

        if (!empty($p['mintime'])) {
           // Check time in interval
            if (!empty($hour_value) && ($hour_value < $p['mintime'])) {
                $hour_value = $p['mintime'];
            }
        }
        if (!empty($p['maxtime'])) {
           // Check time in interval
            if (!empty($hour_value) && ($hour_value > $p['maxtime'])) {
                $hour_value = $p['maxtime'];
            }
        }
       // reconstruct value to be valid
        if (!empty($hour_value)) {
            $p['value'] = $hour_value;
        }

        $required = $p['required'] == true
         ? " required='required'"
         : "";
        $disabled = !$p['canedit']
         ? " disabled='disabled'"
         : "";
        $clear    = $p['maybeempty'] && $p['canedit']
         ? "<a data-clear  title='" . __s('Clear') . "'>
               <i class='input-group-text fas fa-times-circle pointer'></i>
            </a>"
         : "";

        $output = <<<HTML
         <div class="input-group flex-grow-1 flatpickr" id="showtime{$p['rand']}">
            <input type="text" name="{$name}" value="{$p['value']}"
                   {$required} {$disabled} data-input class="form-control rounded-start ps-2">
            <a class="input-button" data-toggle>
               <i class="input-group-text far fa-clock fa-lg pointer"></i>
            </a>
            $clear
         </div>
HTML;
        $locale = Locale::parseLocale($_SESSION['glpilanguage']);
        $js = <<<JS
      $(function() {
         $("#showtime{$p['rand']}").flatpickr({
            dateFormat: 'H:i:S',
            wrap: true, // permits to have controls in addition to input (like clear or open date buttons)
            enableTime: true,
            noCalendar: true, // only time picker
            enableSeconds: true,
            time_24hr: true,
            locale: getFlatPickerLocale("{$locale['language']}", "{$locale['region']}"),
            minuteIncrement: "{$p['timestep']}",
            onChange: function(selectedDates, dateStr, instance) {
               {$p['on_change']}
            }
         });
      });
JS;
        $output .= Html::scriptBlock($js);

        if ($p['display']) {
            echo $output;
            return $p['rand'];
        }
        return $output;
    }

    /**
     * Show generic date search
     *
     * @param string $element  name of the html element
     * @param string $value    default value
     * @param $options   array of possible options:
     *      - with_time display with time selection ? (default false)
     *      - with_future display with future date selection ? (default false)
     *      - with_days display specific days selection TODAY, BEGINMONTH, LASTMONDAY... ? (default true)
     *
     * @return integer|string
     *    integer if option display=true (random part of elements id)
     *    string if option display=false (HTML code)
     **/
    public static function showGenericDateTimeSearch($element, $value = '', $options = [])
    {
        global $CFG_GLPI;

        $p = [
            'with_time'   => false,
            'with_future' => false,
            'with_days'   => true,
            'with_specific_date' => true,
            'display'     => true,
        ];

        if (is_array($options) && count($options)) {
            foreach ($options as $key => $val) {
                $p[$key] = $val;
            }
        }
        $rand   = mt_rand();
        $output = '';
       // Validate value
        if (
            ($value != 'NOW')
            && ($value != 'TODAY')
            && !preg_match("/\d{4}-\d{2}-\d{2}.*/", $value)
            && !strstr($value, 'HOUR')
            && !strstr($value, 'MINUTE')
            && !strstr($value, 'DAY')
            && !strstr($value, 'WEEK')
            && !strstr($value, 'MONTH')
            && !strstr($value, 'YEAR')
        ) {
            $value = "";
        }

        if (empty($value)) {
            $value = 'NOW';
        }
        $specific_value = date("Y-m-d H:i:s");

        if (preg_match("/\d{4}-\d{2}-\d{2}.*/", $value)) {
            $specific_value = $value;
            $value          = 0;
        }
        $output    .= "<table><tr><td>";

        $dates      = Html::getGenericDateTimeSearchItems($p);

        $output    .= Dropdown::showFromArray(
            "_select_$element",
            $dates,
            ['value'   => $value,
                'display' => false,
                'rand'    => $rand
            ]
        );
        $field_id   = Html::cleanId("dropdown__select_$element$rand");

        $output    .= "</td><td>";
        $contentid  = Html::cleanId("displaygenericdate$element$rand");
        $output    .= "<span id='$contentid'></span>";

        $params     = ['value'         => '__VALUE__',
            'name'          => $element,
            'withtime'      => $p['with_time'],
            'specificvalue' => $specific_value
        ];

        $output    .= Ajax::updateItemOnSelectEvent(
            $field_id,
            $contentid,
            $CFG_GLPI["root_doc"] . "/ajax/genericdate.php",
            $params,
            false
        );
        $params['value']  = $value;
        $output    .= Ajax::updateItem(
            $contentid,
            $CFG_GLPI["root_doc"] . "/ajax/genericdate.php",
            $params,
            '',
            false
        );
        $output    .= "</td></tr></table>";

        if ($p['display']) {
            echo $output;
            return $rand;
        }
        return $output;
    }


    /**
     * Get items to display for showGenericDateTimeSearch
     *
     * @since 0.83
     *
     * @param array $options  array of possible options:
     *      - with_time display with time selection ? (default false)
     *      - with_future display with future date selection ? (default false)
     *      - with_days display specific days selection TODAY, BEGINMONTH, LASTMONDAY... ? (default true)
     *
     * @return array of posible values
     * @see self::showGenericDateTimeSearch()
     **/
    public static function getGenericDateTimeSearchItems($options)
    {

        $params['with_time']          = false;
        $params['with_future']        = false;
        $params['with_days']          = true;
        $params['with_specific_date'] = true;

        if (is_array($options) && count($options)) {
            foreach ($options as $key => $val) {
                $params[$key] = $val;
            }
        }

        $dates = [];
        if ($params['with_time']) {
            $dates['NOW'] = __('Now');
            if ($params['with_days']) {
                $dates['TODAY'] = __('Today');
            }
        } else {
            $dates['NOW'] = __('Today');
        }

        if ($params['with_specific_date']) {
            $dates[0] = __('Specify a date');
        }

        if ($params['with_time']) {
            for ($i = 1; $i <= 24; $i++) {
                $dates['-' . $i . 'HOUR'] = sprintf(_n('- %d hour', '- %d hours', $i), $i);
            }

            for ($i = 1; $i <= 15; $i++) {
                $dates['-' . $i . 'MINUTE'] = sprintf(_n('- %d minute', '- %d minutes', $i), $i);
            }
        }

        for ($i = 1; $i <= 7; $i++) {
            $dates['-' . $i . 'DAY'] = sprintf(_n('- %d day', '- %d days', $i), $i);
        }

        if ($params['with_days']) {
            $dates['LASTSUNDAY']    = __('last Sunday');
            $dates['LASTMONDAY']    = __('last Monday');
            $dates['LASTTUESDAY']   = __('last Tuesday');
            $dates['LASTWEDNESDAY'] = __('last Wednesday');
            $dates['LASTTHURSDAY']  = __('last Thursday');
            $dates['LASTFRIDAY']    = __('last Friday');
            $dates['LASTSATURDAY']  = __('last Saturday');
        }

        for ($i = 1; $i <= 10; $i++) {
            $dates['-' . $i . 'WEEK'] = sprintf(_n('- %d week', '- %d weeks', $i), $i);
        }

        if ($params['with_days']) {
            $dates['BEGINMONTH']  = __('Beginning of the month');
        }

        for ($i = 1; $i <= 12; $i++) {
            $dates['-' . $i . 'MONTH'] = sprintf(_n('- %d month', '- %d months', $i), $i);
        }

        if ($params['with_days']) {
            $dates['BEGINYEAR']  = __('Beginning of the year');
        }

        for ($i = 1; $i <= 10; $i++) {
            $dates['-' . $i . 'YEAR'] = sprintf(_n('- %d year', '- %d years', $i), $i);
        }

        if ($params['with_future']) {
            if ($params['with_time']) {
                for ($i = 1; $i <= 24; $i++) {
                    $dates[$i . 'HOUR'] = sprintf(_n('+ %d hour', '+ %d hours', $i), $i);
                }
            }

            for ($i = 1; $i <= 7; $i++) {
                $dates[$i . 'DAY'] = sprintf(_n('+ %d day', '+ %d days', $i), $i);
            }

            for ($i = 1; $i <= 10; $i++) {
                $dates[$i . 'WEEK'] = sprintf(_n('+ %d week', '+ %d weeks', $i), $i);
            }

            if ($params['with_days']) {
                $dates['ENDMONTH']  = __('End of the month');
            }

            for ($i = 1; $i <= 12; $i++) {
                $dates[$i . 'MONTH'] = sprintf(_n('+ %d month', '+ %d months', $i), $i);
            }

            if ($params['with_days']) {
                $dates['ENDYEAR']  = __('End of the year');
            }

            for ($i = 1; $i <= 10; $i++) {
                $dates[$i . 'YEAR'] = sprintf(_n('+ %d year', '+ %d years', $i), $i);
            }
        }
        return $dates;
    }


    /**
     * Compute date / datetime value resulting of showGenericDateTimeSearch
     *
     * @since 0.83
     *
     * @param string         $val           date / datetime value passed
     * @param boolean        $force_day     force computation in days
     * @param integer|string $specifictime  set specific timestamp
     *
     * @return string  computed date / datetime value
     * @see self::showGenericDateTimeSearch()
     **/
    public static function computeGenericDateTimeSearch($val, $force_day = false, $specifictime = '')
    {

        if (empty($specifictime)) {
            $specifictime = strtotime($_SESSION["glpi_currenttime"]);
        }

        $format_use = "Y-m-d H:i:s";
        if ($force_day) {
            $format_use = "Y-m-d";
        }

       // Parsing relative date
        switch ($val) {
            case 'NOW':
                return date($format_use, $specifictime);

            case 'TODAY':
                return date("Y-m-d", $specifictime);
        }

       // Search on begin /end of month / year
        if (strstr($val, 'BEGIN') || strstr($val, 'END')) {
            $hour   = 0;
            $minute = 0;
            $second = 0;
            $month  = date("n", $specifictime);
            $day    = 1;
            $year   = date("Y", $specifictime);

            switch ($val) {
                case "BEGINYEAR":
                    $month = 1;
                    break;

                case "BEGINMONTH":
                    break;

                case "ENDYEAR":
                    $month = 12;
                    $day = 31;
                    break;

                case "ENDMONTH":
                    $day = date("t", $specifictime);
                    break;
            }

            return date($format_use, mktime($hour, $minute, $second, $month, $day, $year));
        }

       // Search on Last monday, sunday...
        if (strstr($val, 'LAST')) {
            $lastday = str_replace("LAST", "LAST ", $val);
            $hour   = 0;
            $minute = 0;
            $second = 0;
            $month  = date("n", strtotime($lastday));
            $day    = date("j", strtotime($lastday));
            $year   = date("Y", strtotime($lastday));

            return date($format_use, mktime($hour, $minute, $second, $month, $day, $year));
        }

       // Search on +- x days, hours...
        if (preg_match("/^(-?)(\d+)(\w+)$/", $val, $matches)) {
            if (in_array($matches[3], ['YEAR', 'MONTH', 'WEEK', 'DAY', 'HOUR', 'MINUTE'])) {
                $nb = intval($matches[2]);
                if ($matches[1] == '-') {
                    $nb = -$nb;
                }
               // Use it to have a clean delay computation (MONTH / YEAR have not always the same duration)
                $hour   = date("H", $specifictime);
                $minute = date("i", $specifictime);
                $second = 0;
                $month  = date("n", $specifictime);
                $day    = date("j", $specifictime);
                $year   = date("Y", $specifictime);

                switch ($matches[3]) {
                    case "YEAR":
                        $year += $nb;
                        break;

                    case "MONTH":
                        $month += $nb;
                        break;

                    case "WEEK":
                        $day += 7 * $nb;
                        break;

                    case "DAY":
                        $day += $nb;
                        break;

                    case "MINUTE":
                        $format_use = "Y-m-d H:i:s";
                        $minute    += $nb;
                        break;

                    case "HOUR":
                        $format_use = "Y-m-d H:i:s";
                        $hour      += $nb;
                        break;
                }
                return date($format_use, mktime($hour, $minute, $second, $month, $day, $year));
            }
        }
        return $val;
    }

    /**
     * Display or return a list of dates in a vertical way
     *
     * @since 9.2
     *
     * @param array $options  array of possible options:
     *      - title, do we need to append an H2 title tag
     *      - dates, an array containing a collection of theses keys:
     *         * timestamp
     *         * class, supported: passed, checked, now
     *         * label
     *      - display, boolean to precise if we need to display (true) or return (false) the html
     *      - add_now, boolean to precise if we need to add to dates array, an entry for now time
     *        (with now class)
     *
     * @return void|string
     *    void if option display=true
     *    string if option display=false (HTML code)
     *
     * @see self::showGenericDateTimeSearch()
     **/
    public static function showDatesTimelineGraph($options = [])
    {
        $default_options = [
            'title'   => '',
            'dates'   => [],
            'display' => true,
            'add_now' => true
        ];
        $options = array_merge($default_options, $options);

       //append now date if needed
        if ($options['add_now']) {
            $now = time();
            $options['dates'][$now . "_now"] = [
                'timestamp' => $now,
                'label' => __('Now'),
                'class' => 'now'
            ];
        }

        ksort($options['dates']);

       // format dates
        foreach ($options['dates'] as &$data) {
            $data['date'] = date("Y-m-d H:i:s", $data['timestamp']);
        }

       // get Html
        $out = TemplateRenderer::getInstance()->render(
            'components/dates_timeline.html.twig',
            [
                'title' => $options['title'],
                'dates' => $options['dates'],
            ]
        );

        if ($options['display']) {
            echo $out;
        } else {
            return $out;
        }
    }


    /**
     * Show a tooltip on an item
     *
     * @param $content   string   data to put in the tooltip
     * @param $options   array    of possible options:
     *   - applyto : string / id of the item to apply tooltip (default empty).
     *                  If not set display an icon
     *   - title : string / title to display (default empty)
     *   - contentid : string / id for the content html container (default auto generated) (used for ajax)
     *   - link : string / link to put on displayed image if contentid is empty
     *   - linkid : string / html id to put to the link link (used for ajax)
     *   - linktarget : string / target for the link
     *   - popup : string / popup action : link not needed to use it
     *   - img : string / url of a specific img to use
     *   - display : boolean / display the item : false return the datas
     *   - autoclose : boolean / autoclose the item : default true (false permit to scroll)
     *   - url: ?string If defined, load tooltip using an AJAX request on the supplied URL
     *
     * @return void|string
     *    void if option display=true
     *    string if option display=false (HTML code)
     **/
    public static function showToolTip($content, $options = [])
    {
        global $CFG_GLPI;

        $param = [
            'applyto'       => '',
            'title'         => '',
            'contentid'     => '',
            'link'          => '',
            'linkid'        => '',
            'linktarget'    => '_top',
            'awesome-class' => 'fa-info',
            'popup'         => '',
            'ajax'          => '',
            'display'       => true,
            'autoclose'     => true,
            'onclick'       => false,
            'link_class'    => '',
            'url'           => null,
        ];

        if (is_array($options) && count($options)) {
            foreach ($options as $key => $val) {
                $param[$key] = $val;
            }
        }

       // No empty content to have a clean display
        if (empty($content)) {
            $content = "&nbsp;";
        }
        $rand = mt_rand();
        $out  = '';

       // Force link for popup
        if (!empty($param['popup'])) {
            $param['link'] = '#';
        }

        if (empty($param['applyto'])) {
            if (!empty($param['link'])) {
                $out .= "<a id='" . (!empty($param['linkid']) ? $param['linkid'] : "tooltiplink$rand") . "'
                        class='dropdown_tooltip {$param['link_class']}'";

                if (!empty($param['linktarget'])) {
                    $out .= " target='" . $param['linktarget'] . "' ";
                }
                $out .= " href='" . $param['link'] . "'";

                if (!empty($param['popup'])) {
                    $out .= " data-bs-toggle='modal' data-bs-target='#tooltippopup$rand' ";
                }
                $out .= '>';
            }
            if (isset($param['img'])) {
               //for compatibility. Use fontawesome instead.
                $out .= "<img id='tooltip$rand' src='" . $param['img'] . "'>";
            } else {
                $out .= "<span id='tooltip$rand' class='fas {$param['awesome-class']} fa-fw'></span>";
            }

            if (!empty($param['link'])) {
                $out .= "</a>";
            }

            $param['applyto'] = (!empty($param['link']) && !empty($param['linkid'])) ? $param['linkid'] : "tooltip$rand";
        }

        if (empty($param['contentid'])) {
            $param['contentid'] = "content" . $param['applyto'];
        }

        $out .= "<div id='" . $param['contentid'] . "' class='tooltip-invisible'>$content</div>";
        if (!empty($param['popup'])) {
            $out .= Ajax::createIframeModalWindow(
                'tooltippopup' . $rand,
                $param['popup'],
                ['display' => false,
                    'width'   => 600,
                    'height'  => 300
                ]
            );
        }
        $js = "$(function(){";
        $js .= Html::jsGetElementbyID($param['applyto']) . ".qtip({
         position: { viewport: $(window) },
         content: {";
        if (!is_null($param['url'])) {
            $js .= "
                ajax: {
                    url: '" . $CFG_GLPI['root_doc'] . $param['url'] . "',
                    type: 'GET',
                    data: {},
                },
            ";
        }

        $js .= "text: " .  Html::jsGetElementbyID($param['contentid']);
        if (!$param['autoclose']) {
            $js .= ", title: {text: ' ',button: true}";
        }
        $js .= "}, style: { classes: 'qtip-shadow qtip-bootstrap'}, hide: {
                  fixed: true,
                  delay: 200,
                  leave: false,
                  when: { event: 'unfocus' }
                }";
        if ($param['onclick']) {
            $js .= ",show: 'click', hide: false,";
        } else if (!$param['autoclose']) {
            $js .= ",show: {
                        solo: true, // ...and hide all other tooltips...
                },";
        }
        $js .= "});";
        $js .= "});";
        $out .= Html::scriptBlock($js);

        if ($param['display']) {
            echo $out;
        } else {
            return $out;
        }
    }


    /**
     * Show div with auto completion
     *
     * @param CommonDBTM $item    item object used for create dropdown
     * @param string     $field   field to search for autocompletion
     * @param array      $options array of possible options:
     *    - name    : string / name of the select (default is field parameter)
     *    - value   : integer / preselected value (default value of the item object)
     *    - size    : integer / size of the text field
     *    - entity  : integer / restrict to a defined entity (default entity of the object if define)
     *                set to -1 not to take into account
     *    - user    : integer / restrict to a defined user (default -1 : no restriction)
     *    - option  : string / options to add to text field
     *    - display : boolean / if false get string
     *    - type    : string / html5 field type (number, date, text, ...) defaults to 'text'
     *    - required: boolean / whether the field is required
     *    - rand    : integer / pre-exsting random value
     *    - attrs   : array of attributes to add (['name' => 'value']
     *
     * @return void|string
     **/
    public static function autocompletionTextField(CommonDBTM $item, $field, $options = [])
    {
        Toolbox::deprecated('Autocompletion feature has been removed.');

        $params['name']   = $field;
        $params['value']  = '';

        if (array_key_exists($field, $item->fields)) {
            $params['value'] = $item->fields[$field];
        }
        $params['option'] = '';
        $params['type']   = 'text';
        $params['required']  = false;

        if (is_array($options) && count($options)) {
            foreach ($options as $key => $val) {
                $params[$key] = $val;
            }
        }

        $rand = (isset($params['rand']) ? $params['rand'] : mt_rand());
        $name    = "field_" . $params['name'] . $rand;

        $output = "<input " . $params['option'] . " type='text' id='text$name' class='form-control' name='" . $params['name'] . "'
                value=\"" . htmlspecialchars($params['value']) . "\"" .
                ($params['required'] ? ' required="required"' : '') . ">";

        if (!isset($options['display']) || $options['display']) {
            echo $output;
        } else {
            return $output;
        }
    }


    /**
     * Init the Editor System to a textarea
     *
     * @param string  $id            id of the html textarea to use
     * @param string  $rand          rand of the html textarea to use (if empty no image paste system)(default '')
     * @param boolean $display       display or get js script (true by default)
     * @param boolean $readonly      editor will be readonly or not
     * @param boolean $enable_images enable image pasting in rich text
     * @param int     $editor_height editor default height
     *
     * @return void|string
     *    integer if param display=true
     *    string if param display=false (HTML code)
     **/
    public static function initEditorSystem(
        $id,
        $rand = '',
        $display = true,
        $readonly = false,
        $enable_images = true,
        int $editor_height = 150,
    ) {
        global $CFG_GLPI, $DB;

       // load tinymce lib
        Html::requireJs('tinymce');

        $language = $_SESSION['glpilanguage'];
        if (!file_exists(GLPI_ROOT . "/public/lib/tinymce-i18n/langs6/$language.js")) {
            $language = $CFG_GLPI["languages"][$_SESSION['glpilanguage']][2];
            if (!file_exists(GLPI_ROOT . "/public/lib/tinymce-i18n/langs6/$language.js")) {
                $language = "en_GB";
            }
        }
        $language_url = $CFG_GLPI['root_doc'] . '/public/lib/tinymce-i18n/langs6/' . $language . '.js';

       // Apply all GLPI styles to editor content
        $theme = ThemeManager::getInstance()->getCurrentTheme();
        $content_css = preg_replace('/^.*href="([^"]+)".*$/', '$1', self::scss($theme->getPath(), ['force_no_version' => true]))
         . ',' . preg_replace('/^.*href="([^"]+)".*$/', '$1', self::css('public/lib/base.css', ['force_no_version' => true]));

        $cache_suffix = '?v=' . FrontEnd::getVersionCacheKey(GLPI_VERSION);
        $readonlyjs   = $readonly ? 'true' : 'false';

        $invalid_elements = 'applet,canvas,embed,form,object';
        if (!$enable_images) {
            $invalid_elements .= ',img';
        }
        if (!GLPI_ALLOW_IFRAME_IN_RICH_TEXT) {
            $invalid_elements .= ',iframe';
        }

        $plugins = [
            'autolink',
            'autoresize',
            'code',
            'directionality',
            'fullscreen',
            'link',
            'lists',
            'quickbars',
            'searchreplace',
            'table',
        ];
        if ($enable_images) {
            $plugins[] = 'image';
            $plugins[] = 'glpi_upload_doc';
        }
        if ($DB->use_utf8mb4) {
            $plugins[] = 'emoticons';
        }
        $pluginsjs = json_encode($plugins);

        $language_opts = '';
        if ($language !== 'en_GB') {
            $language_opts = json_encode([
                'language' => $language,
                'language_url' => $language_url
            ]);
        }

        $mandatory_field_msg = json_encode(__('The %s field is mandatory'));

        // init tinymce
        $js = <<<JS
         $(function() {
            const html_el = $('html');
            var is_dark = html_el.attr('data-glpi-theme-dark') === "1" || html_el.css('--is-dark').trim() === 'true';
            var richtext_layout = "{$_SESSION['glpirichtext_layout']}";

            // init editor
            tinyMCE.init(Object.assign({
               link_default_target: '_blank',
               branding: false,
               selector: '#{$id}',
               text_patterns: false,

               plugins: {$pluginsjs},

               // Appearance
               skin_url: is_dark
                  ? CFG_GLPI['root_doc']+'/public/lib/tinymce/skins/ui/oxide-dark'
                  : CFG_GLPI['root_doc']+'/public/lib/tinymce/skins/ui/oxide',
               body_class: 'rich_text_container',
               content_css: '{$content_css}',

               min_height: $editor_height,
               resize: true,

               // disable path indicator in bottom bar
               elementpath: false,

               // inline toolbar configuration
               menubar: false,
               toolbar: richtext_layout == 'classic'
                  ? 'styles | bold italic | forecolor backcolor | bullist numlist outdent indent | emoticons table link image | code fullscreen'
                  : false,
               quickbars_insert_toolbar: richtext_layout == 'inline'
                  ? 'emoticons quicktable quickimage quicklink | bullist numlist | outdent indent '
                  : false,
               quickbars_selection_toolbar: richtext_layout == 'inline'
                  ? 'bold italic | styles | forecolor backcolor '
                  : false,
               contextmenu: richtext_layout == 'classic'
                  ? false
                  : 'copy paste | emoticons table image link | undo redo | code fullscreen',

               // Content settings
               entity_encoding: 'raw',
               invalid_elements: '{$invalid_elements}',
               readonly: {$readonlyjs},
               relative_urls: false,
               remove_script_host: false,

               // Misc options
               browser_spellcheck: true,
               cache_suffix: '{$cache_suffix}',

               setup: function(editor) {
                  // "required" state handling
                  if ($('#$id').attr('required') == 'required') {
                     $('#$id').removeAttr('required'); // Necessary to bypass browser validation

                     editor.on('submit', function (e) {
                        if ($('#$id').val() == '') {
                           const field = $('#$id').closest('.form-field').find('label').text().replace('*', '').trim();
                           alert({$mandatory_field_msg}.replace('%s', field));
                           e.preventDefault();

                           // Prevent other events to run
                           // Needed to not break single submit forms
                           e.stopPropagation();
                        }
                     });
                     editor.on('keyup', function (e) {
                        editor.save();
                        if ($('#$id').val() == '') {
                           $(editor.container).addClass('required');
                        } else {
                           $(editor.container).removeClass('required');
                        }
                     });
                     editor.on('init', function (e) {
                        if (strip_tags($('#$id').val()) == '') {
                           $(editor.container).addClass('required');
                        }
                     });
                     editor.on('paste', function (e) {
                        // Remove required on paste event
                        // This is only needed when pasting with right click (context menu)
                        // Pasting with Ctrl+V is already handled by keyup event above
                        $(editor.container).removeClass('required');
                     });
                  }

                  editor.on('Change', function (e) {
                     // Nothing fancy here. Since this is only used for tracking unsaved changes,
                     // we want to keep the logic in common.js with the other form input events.
                     onTinyMCEChange(e);
                  });
                  // ctrl + enter submit the parent form
                  editor.addShortcut('ctrl+13', 'submit', function() {
                     editor.save();
                     submitparentForm($('#$id'));
                  });
               }
            }, {$language_opts}));
         });
JS;

        if ($display) {
            echo  Html::scriptBlock($js);
        } else {
            return  Html::scriptBlock($js);
        }
    }

    /**
     * Activate autocompletion for user templates in rich text editor.
     *
     * @param string $editor_id
     *
     * @return void
     *
     * @since 10.0.0
     */
    public static function activateUserTemplateAutocompletion(string $selector, array $values): void
    {
        $values = json_encode($values);

        echo Html::scriptBlock(<<<JAVASCRIPT
         $(
            function() {
               var editor_id = $('{$selector}').attr('id');
               var user_templates_autocomplete = new GLPI.RichText.ContentTemplatesParameters(
                  tinymce.get(editor_id),
                  {$values}
               );
               user_templates_autocomplete.register();
            }
         );
JAVASCRIPT
        );
    }

    /**
     * Insert an html link to the twig template variables documentation page
     *
     * @param string $preset_traget Preset of parameters for which to show documentation (key)
     * @param string|null $link_id  Useful if you need to interract with the link through client side code
     */
    public static function addTemplateDocumentationLink(
        string $preset_target,
        ?string $link_id = null
    ) {
        global $CFG_GLPI;

        $url = "/front/contenttemplates/documentation.php?preset=$preset_target";
        $link =  $CFG_GLPI['root_doc'] . $url;
        $params = [
            'target' => '_blank',
            'style'  => 'margin-top:6px; display: block'
        ];

        if (!is_null($link_id)) {
            $params['id'] = $link_id;
        }

        $text = __('Available variables') . ' <i class="fas fa-question-circle"></i>';

        echo Html::link($text, $link, $params);
    }

    /**
     * Insert an html link to the twig template variables documentation page and
     * move it before the given textarea.
     * Useful if you don't have access to the form where you want to put this link at
     *
     * @param string $selector JQuery selector to find the target textarea
     * @param string $preset_traget   Preset of parameters for which to show documentation (key)
     */
    public static function addTemplateDocumentationLinkJS(
        string $selector,
        string $preset_target
    ) {
        $link_id = "template_documentation_" . mt_rand();
        self::addTemplateDocumentationLink($preset_target, $link_id);

       // Move link before the given textarea
        echo Html::scriptBlock(<<<JAVASCRIPT
         $(
            function() {
               $('{$selector}').parent().append($('#{$link_id}'));
            }
         );
JAVASCRIPT
        );
    }


    /**
     * Print Ajax pager for list in tab panel
     *
     * @param string  $title              displayed above
     * @param integer $start              from witch item we start
     * @param integer $numrows            total items
     * @param string  $additional_info    Additional information to display (default '')
     * @param boolean $display            display if true, return the pager if false
     * @param string  $additional_params  Additional parameters to pass to tab reload request (default '')
     *
     * @return void|string
     **/
    public static function printAjaxPager($title, $start, $numrows, $additional_info = '', $display = true, $additional_params = '')
    {
        $list_limit = $_SESSION['glpilist_limit'];
       // Forward is the next step forward
        $forward = $start + $list_limit;

       // This is the end, my friend
        $end = $numrows - $list_limit;

       // Human readable count starts here
        $current_start = $start + 1;

       // And the human is viewing from start to end
        $current_end = $current_start + $list_limit - 1;
        if ($current_end > $numrows) {
            $current_end = $numrows;
        }
       // Empty case
        if ($current_end == 0) {
            $current_start = 0;
        }
       // Backward browsing
        if ($current_start - $list_limit <= 0) {
            $back = 0;
        } else {
            $back = $start - $list_limit;
        }

        if (!empty($additional_params) && strpos($additional_params, '&') !== 0) {
            $additional_params = '&' . $additional_params;
        }

        $out = '';
       // Print it
        $out .= "<div><table class='tab_cadre_pager'>";
        if (!empty($title)) {
            $out .= "<tr><th colspan='6'>$title</th></tr>";
        }
        $out .= "<tr>\n";

       // Back and fast backward button
        if (!$start == 0) {
            $out .= "<th class='left'><a class='btn btn-sm btn-icon btn-ghost-secondary' href='javascript:reloadTab(\"start=0$additional_params\");'>
                     <i class='fa fa-step-backward' title=\"" . __s('Start') . "\"></i></a></th>";
            $out .= "<th class='left'><a class='btn btn-sm btn-icon btn-ghost-secondary' href='javascript:reloadTab(\"start=$back$additional_params\");'>
                     <i class='fa fa-chevron-left' title=\"" . __s('Previous') . "\"></i></a></th>";
        }

        $out .= "<td width='50%' class='tab_bg_2'>";
        $out .= self::printPagerForm('', false, $additional_params);
        $out .= "</td>";
        if (!empty($additional_info)) {
            $out .= "<td class='tab_bg_2'>";
            $out .= $additional_info;
            $out .= "</td>";
        }
       // Print the "where am I?"
        $out .= "<td width='50%' class='tab_bg_2 b'>";
       //TRANS: %1$d, %2$d, %3$d are page numbers
        $out .= sprintf(__('From %1$d to %2$d of %3$d'), $current_start, $current_end, $numrows);
        $out .= "</td>\n";

       // Forward and fast forward button
        if ($forward < $numrows) {
            $out .= "<th class='right'><a class='btn btn-sm btn-icon btn-ghost-secondary' href='javascript:reloadTab(\"start=$forward$additional_params\");'>
                     <i class='fa fa-chevron-right' title=\"" . __s('Next') . "\"></i></a></th>";
            $out .= "<th class='right'><a class='btn btn-sm btn-icon btn-ghost-secondary' href='javascript:reloadTab(\"start=$end$additional_params\");'>
                     <i class='fa fa-step-forward' title=\"" . __s('End') . "\"></i></a></th>";
        }

       // End pager
        $out .= "</tr></table></div>";

        if ($display) {
            echo $out;
            return;
        }

        return $out;
    }


    /**
     * Clean Printing of and array in a table
     * ONLY FOR DEBUG
     *
     * @param array   $tab       the array to display
     * @param integer $pad       Pad used
     * @param boolean $jsexpand  Expand using JS ?
     *
     * @return void
     **/
    public static function printCleanArray($tab, $pad = 0, $jsexpand = false)
    {

        if (count($tab)) {
            echo "<table class='array-debug table table-striped'>";
           // For debug / no gettext
            echo "<tr><th>KEY</th><th>=></th><th>VALUE</th></tr>";

            foreach ($tab as $key => $val) {
                $key = htmlspecialchars($key);
                echo "<tr><td>";
                echo $key;
                echo "</td><td>";
                $is_array = is_array($val);
                $rand     = mt_rand();
                if ($jsexpand && $is_array) {
                    echo "<a href=\"javascript:showHideDiv('content$key$rand','','','')\">";
                    echo "=></a>";
                } else {
                    echo "=>";
                }
                echo "</td><td>";

                if ($is_array) {
                    echo "<div id='content$key$rand' " . ($jsexpand ? "style=\"display:none;\"" : '') . ">";
                    self::printCleanArray($val, $pad + 1);
                    echo "</div>";
                } else {
                    if (is_bool($val)) {
                        if ($val) {
                              echo 'true';
                        } else {
                             echo 'false';
                        }
                    } else {
                        if (is_object($val)) {
                            if (method_exists($val, '__toString')) {
                                echo (string) $val;
                            } else {
                                echo "(object) " . get_class($val);
                            }
                        } else {
                            echo htmlentities($val ?? "");
                        }
                    }
                }
                echo "</td></tr>";
            }
            echo "</table>";
        } else {
            echo __('Empty array');
        }
    }



    /**
     * Print pager for search option (first/previous/next/last)
     *
     * @param integer        $start                   from witch item we start
     * @param integer        $numrows                 total items
     * @param string         $target                  page would be open when click on the option (last,previous etc)
     * @param string         $parameters              parameters would be passed on the URL.
     * @param integer|string $item_type_output        item type display - if >0 display export PDF et Sylk form
     * @param integer|string $item_type_output_param  item type parameter for export
     * @param string         $additional_info         Additional information to display (default '')
     *
     * @return void
     *
     **/
    public static function printPager(
        $start,
        $numrows,
        $target,
        $parameters,
        $item_type_output = 0,
        $item_type_output_param = 0,
        $additional_info = ''
    ) {
        global $CFG_GLPI;

        $list_limit = $_SESSION['glpilist_limit'];
       // Forward is the next step forward
        $forward = $start + $list_limit;

       // This is the end, my friend
        $end = $numrows - $list_limit;

       // Human readable count starts here

        $current_start = $start + 1;

       // And the human is viewing from start to end
        $current_end = $current_start + $list_limit - 1;
        if ($current_end > $numrows) {
            $current_end = $numrows;
        }

       // Empty case
        if ($current_end == 0) {
            $current_start = 0;
        }

       // Backward browsing
        if ($current_start - $list_limit <= 0) {
            $back = 0;
        } else {
            $back = $start - $list_limit;
        }

       // Print it
        echo "<div><table class='table align-middle'>";
        echo "<tr>";

        if (strpos($target, '?') == false) {
            $fulltarget = $target . "?" . $parameters;
        } else {
            $fulltarget = $target . "&" . $parameters;
        }
       // Back and fast backward button
        if (!$start == 0) {
            echo "<th class='left'>";
            echo "<a href='$fulltarget&amp;start=0' class='btn btn-sm btn-ghost-secondary me-2'
                  title=\"" . __s('Start') . "\" data-bs-toggle='tooltip' data-bs-placement='top'>";
            echo "<i class='fa fa-step-backward'></i>";
            echo "</a>";
            echo "<a href='$fulltarget&amp;start=$back' class='btn btn-sm btn-ghost-secondary me-2'
                  title=\"" . __s('Previous') . "\" data-bs-toggle='tooltip' data-bs-placement='top'>";
            echo "<i class='fa fa-chevron-left'></i>";
            echo "</a></th>";
        }

       // Print the "where am I?"
        echo "<td width='31%' class='tab_bg_2'>";
        self::printPagerForm("$fulltarget&amp;start=$start");
        echo "</td>";

        if (!empty($additional_info)) {
            echo "<td class='tab_bg_2'>";
            echo $additional_info;
            echo "</td>";
        }

        if (
            !empty($item_type_output)
            && isset($_SESSION["glpiactiveprofile"])
            && (Session::getCurrentInterface() == "central")
        ) {
            echo "<td class='tab_bg_2 responsive_hidden' width='30%'>";
            echo "<form method='GET' action='" . $CFG_GLPI["root_doc"] . "/front/report.dynamic.php'>";
            echo Html::hidden('item_type', ['value' => $item_type_output]);

            if ($item_type_output_param != 0) {
                echo Html::hidden(
                    'item_type_param',
                    ['value' => Toolbox::prepareArrayForInput($item_type_output_param)]
                );
            }

            $parameters = trim($parameters, '&amp;');
            if (strstr($parameters, 'start') === false) {
                $parameters .= "&amp;start=$start";
            }

            $split = explode("&amp;", $parameters);

            $count_split = count($split);
            for ($i = 0; $i < $count_split; $i++) {
                $pos    = Toolbox::strpos($split[$i], '=');
                $length = Toolbox::strlen($split[$i]);
                echo Html::hidden(Toolbox::substr($split[$i], 0, $pos), ['value' => urldecode(Toolbox::substr($split[$i], $pos + 1))]);
            }

            Dropdown::showOutputFormat($item_type_output);
            Html::closeForm();
            echo "</td>";
        }

        echo "<td width='20%' class='b'>";
       //TRANS: %1$d, %2$d, %3$d are page numbers
        printf(__('From %1$d to %2$d of %3$d'), $current_start, $current_end, $numrows);
        echo "</td>";

       // Forward and fast forward button
        if ($forward < $numrows) {
            echo "<th class='right'>";
            echo "<a href='$fulltarget&amp;start=$forward' class='btn btn-sm btn-ghost-secondary'
                  title=\"" . __s('Next') . "\" data-bs-toggle='tooltip' data-bs-placement='top'>
               <i class='fa fa-chevron-right'></i>";
            echo "</a>";
            echo "<a href='$fulltarget&amp;start=$end' class='btn btn-sm btn-ghost-secondary'
                  title=\"" . __s('End') . "\" data-bs-toggle='tooltip' data-bs-placement='top'>";
            echo "<i class='fa fa-step-forward'></i>";
            echo "</a>";
            echo "</th>";
        }
       // End pager
        echo "</tr></table></div>";
    }


    /**
     * Display the list_limit combo choice
     *
     * @param string  $action             page would be posted when change the value (URL + param) (default '')
     * @param boolean $display            display the pager form if true, return it if false
     * @param string  $additional_params  Additional parameters to pass to tab reload request (default '')
     *
     * ajax Pager will be displayed if empty
     *
     * @return void|string
     **/
    public static function printPagerForm($action = "", $display = true, $additional_params = '')
    {

        if (!empty($additional_params) && strpos($additional_params, '&') !== 0) {
            $additional_params = '&' . $additional_params;
        }

        $out = '';
        if ($action) {
            $out .= "<form method='POST' action=\"$action\">";
            $out .= "<span class='responsive_hidden'>" . __('Display (number of items)') . "</span>&nbsp;";
            $out .= Dropdown::showListLimit("submit()", false);
        } else {
            $out .= "<form method='POST' action =''>\n";
            $out .= "<span class='responsive_hidden'>" . __('Display (number of items)') . "</span>&nbsp;";
            $out .= Dropdown::showListLimit("reloadTab(\"glpilist_limit=\"+this.value+\"$additional_params\")", false);
        }
        $out .= Html::closeForm(false);

        if ($display) {
            echo $out;
            return;
        }
        return $out;
    }


    /**
     * Create a title for list, as  "List (5 on 35)"
     *
     * @param $string String  text for title
     * @param $num    Integer number of item displayed
     * @param $tot    Integer number of item existing
     *
     * @since 0.83.1
     *
     * @return String
     **/
    public static function makeTitle($string, $num, $tot)
    {

        if (($num > 0) && ($num < $tot)) {
           // TRANS %1$d %2$d are numbers (displayed, total)
            $cpt = "<span class='primary-bg primary-fg count'>" .
            sprintf(__('%1$d on %2$d'), $num, $tot) . "</span>";
        } else {
           // $num is 0, so means configured to display nothing
           // or $num == $tot
            $cpt = "<span class='primary-bg primary-fg count'>$tot</span>";
        }
        return sprintf(__('%1$s %2$s'), $string, $cpt);
    }


    /**
     * create a minimal form for simple action
     *
     * @param $action   String   URL to call on submit
     * @param $btname   String   button name (maybe if name <> value)
     * @param $btlabel  String   button label
     * @param $fields   Array    field name => field  value
     * @param $btimage  String   button image uri (optional)   (default '')
     *                           If image name starts with "fa-", il will be turned into
     *                           a font awesome element rather than an image.
     * @param $btoption String   optional button option        (default '')
     * @param $confirm  String   optional confirm message      (default '')
     *
     * @since 0.84
     **/
    public static function getSimpleForm(
        $action,
        $btname,
        $btlabel,
        array $fields = [],
        $btimage = '',
        $btoption = '',
        $confirm = ''
    ) {

        $fields['_glpi_csrf_token'] = Session::getNewCSRFToken();
        $fields['_glpi_simple_form'] = 1;
        $button                      = $btname;
        if (!is_array($btname)) {
            $button          = [];
            $button[$btname] = $btname;
        }
        $fields          = array_merge($button, $fields);
        $javascriptArray = [];
        foreach ($fields as $name => $value) {
           /// TODO : trouble :  urlencode not available for array / do not pass array fields...
            if (!is_array($value)) {
               // Javascript no gettext
                $javascriptArray[] = "'$name': '" . urlencode($value) . "'";
            }
        }

        $link = "<a ";

        if (!empty($btoption)) {
            $link .= ' ' . $btoption . ' ';
        }
       // Do not force class if already defined
        if (!strstr($btoption, 'class=')) {
            if (empty($btimage)) {
                $link .= " class='btn btn-primary' ";
            } else {
                $link .= " class='pointer' ";
            }
        }
        $action  = " submitGetLink('$action', {" . implode(', ', $javascriptArray) . "});";

        if (is_array($confirm) || strlen($confirm)) {
            $link .= self::addConfirmationOnAction($confirm, $action);
        } else {
            $link .= " onclick=\"$action\" ";
        }

        $link .= '>';
        if (empty($btimage)) {
            $link .= $btlabel;
        } else {
            if (strpos($btimage, 'fa-') === 0) {
                $link .= "<span class='fas $btimage' title='$btlabel'><span class='sr-only'>$btlabel</span>";
            } else if (strpos($btimage, 'ti-') === 0) {
                $link .= "<span class='ti $btimage' title='$btlabel'><span class='sr-only'>$btlabel</span>";
            } else {
                $link .= "<img src='$btimage' title='$btlabel' alt='$btlabel' class='pointer'>";
            }
        }
        $link .= "</a>";

        return $link;
    }


    /**
     * create a minimal form for simple action
     *
     * @param $action   String   URL to call on submit
     * @param $btname   String   button name
     * @param $btlabel  String   button label
     * @param $fields   Array    field name => field  value
     * @param $btimage  String   button image uri (optional) (default '')
     * @param $btoption String   optional button option (default '')
     * @param $confirm  String   optional confirm message (default '')
     *
     * @since 0.83.3
     **/
    public static function showSimpleForm(
        $action,
        $btname,
        $btlabel,
        array $fields = [],
        $btimage = '',
        $btoption = '',
        $confirm = ''
    ) {

        echo self::getSimpleForm($action, $btname, $btlabel, $fields, $btimage, $btoption, $confirm);
    }


    /**
     * Create a close form part including CSRF token
     *
     * @param $display boolean Display or return string (default true)
     *
     * @since 0.83.
     *
     * @return String
     **/
    public static function closeForm($display = true)
    {
        $out = '';

        if (GLPI_USE_CSRF_CHECK) {
            $out .= Html::hidden('_glpi_csrf_token', ['value' => Session::getNewCSRFToken()]);
        }

        $out .= "</form>";
        if ($display) {
            echo $out;
            return true;
        }
        return $out;
    }


    /**
     * Get javascript code for hide an item
     *
     * @param $id string id of the dom element
     *
     * @since 0.85.
     *
     * @return String
     **/
    public static function jsHide($id)
    {
        return self::jsGetElementbyID($id) . ".hide();\n";
    }


    /**
     * Get javascript code for hide an item
     *
     * @param $id string id of the dom element
     *
     * @since 0.85.
     *
     * @return String
     **/
    public static function jsShow($id)
    {
        return self::jsGetElementbyID($id) . ".show();\n";
    }


    /**
     * Clean ID used for HTML elements
     *
     * @param $id string id of the dom element
     *
     * @since 0.85.
     *
     * @return String
     **/
    public static function cleanId($id)
    {
        return str_replace(['[',']'], '_', $id);
    }


    /**
     * Get javascript code to get item by id
     *
     * @param $id string id of the dom element
     *
     * @since 0.85.
     *
     * @return String
     **/
    public static function jsGetElementbyID($id)
    {
        return "$('#$id')";
    }


    /**
     * Set dropdown value
     *
     * @param $id      string   id of the dom element
     * @param $value   string   value to set
     *
     * @since 0.85.
     *
     * @return string
     **/
    public static function jsSetDropdownValue($id, $value)
    {
        return self::jsGetElementbyID($id) . ".trigger('setValue', '$value');";
    }

    /**
     * Get item value
     *
     * @param $id      string   id of the dom element
     *
     * @since 0.85.
     *
     * @return string
     **/
    public static function jsGetDropdownValue($id)
    {
        return self::jsGetElementbyID($id) . ".val()";
    }


    /**
     * Adapt dropdown to clean JS
     *
     * @param $id       string   id of the dom element
     * @param $params   array    of parameters
     *
     * @since 0.85.
     *
     * @return String
     **/
    public static function jsAdaptDropdown($id, $params = [])
    {
        global $CFG_GLPI;

        $width = '';
        if (isset($params["width"]) && !empty($params["width"])) {
            $width = $params["width"];
            unset($params["width"]);
        }

        $placeholder = '';
        if (isset($params["placeholder"])) {
            $placeholder = "placeholder: " . json_encode($params["placeholder"]) . ",";
        }

        $templateresult    = $params["templateResult"] ?? "templateResult";
        $templateselection = $params["templateSelection"] ?? "templateSelection";

        $js = "$(function() {
         const select2_el = $('#$id').select2({
            $placeholder
            width: '$width',
            dropdownAutoWidth: true,
            dropdownParent: $('#$id').closest('div.modal, div.dropdown-menu, body'),
            quietMillis: 100,
            minimumResultsForSearch: " . $CFG_GLPI['ajax_limit_count'] . ",
            matcher: function(params, data) {
               // store last search in the global var
               query = params;

               // If there are no search terms, return all of the data
               if ($.trim(params.term) === '') {
                  return data;
               }

               var searched_term = getTextWithoutDiacriticalMarks(params.term);
               var data_text = typeof(data.text) === 'string'
                  ? getTextWithoutDiacriticalMarks(data.text)
                  : '';
               var select2_fuzzy_opts = {
                  pre: '<span class=\"select2-rendered__match\">',
                  post: '</span>',
               };

               if (data_text.indexOf('>') !== -1 || data_text.indexOf('<') !== -1) {
                  // escape text, if it contains chevrons (can already be escaped prior to this point :/)
                  data_text = jQuery.fn.select2.defaults.defaults.escapeMarkup(data_text);
               }

               // Skip if there is no 'children' property
               if (typeof data.children === 'undefined') {
                  var match  = fuzzy.match(searched_term, data_text, select2_fuzzy_opts);
                  if (match == null) {
                     return false;
                  }
                  data.rendered_text = match.rendered_text;
                  data.score = match.score;
                  return data;
               }

               // `data.children` contains the actual options that we are matching against
               // also check in `data.text` (optgroup title)
               var filteredChildren = [];

               $.each(data.children, function (idx, child) {
                  var child_text = typeof(child.text) === 'string'
                     ? getTextWithoutDiacriticalMarks(child.text)
                     : '';

                  if (child_text.indexOf('>') !== -1 || child_text.indexOf('<') !== -1) {
                     // escape text, if it contains chevrons (can already be escaped prior to this point :/)
                     child_text = jQuery.fn.select2.defaults.defaults.escapeMarkup(child_text);
                  }

                  var match_child = fuzzy.match(searched_term, child_text, select2_fuzzy_opts);
                  var match_text  = fuzzy.match(searched_term, data_text, select2_fuzzy_opts);
                  if (match_child !== null || match_text !== null) {
                     if (match_text !== null) {
                        data.score         = match_text.score;
                        data.rendered_text = match_text.rendered;
                     }

                     if (match_child !== null) {
                        child.score         = match_child.score;
                        child.rendered_text = match_child.rendered;
                     }
                     filteredChildren.push(child);
                  }
               });

               // If we matched any of the group's children, then set the matched children on the group
               // and return the group object
               if (filteredChildren.length) {
                  var modifiedData = $.extend({}, data, true);
                  modifiedData.children = filteredChildren;

                  // You can return modified objects from here
                  // This includes matching the `children` how you want in nested data sets
                  return modifiedData;
               }

               // Return `null` if the term should not be displayed
               return null;
            },
            templateResult: $templateresult,
            templateSelection: $templateselection,
         })
         .bind('setValue', function(e, value) {
            $('#$id').val(value).trigger('change');
         })
         $('label[for=$id]').on('click', function(){ $('#$id').select2('open'); });
         $('#$id').on('select2:open', function(e){
            const search_input = document.querySelector(`.select2-search__field[aria-controls='select2-\${e.target.id}-results']`);
            if (search_input) {
               search_input.focus();
            }
         });
      });";
        return Html::scriptBlock($js);
    }


    /**
     * Create Ajax dropdown to clean JS
     *
     * @param $name
     * @param $field_id   string   id of the dom element
     * @param $url        string   URL to get datas
     * @param $params     array    of parameters
     *            must contains :
     *                if single select
     *                   - 'value'       : default value selected
     *                   - 'valuename'   : default name of selected value
     *                if multiple select
     *                   - 'values'      : default values selected
     *                   - 'valuesnames' : default names of selected values
     *
     * @since 0.85.
     *
     * @return String
     **/
    public static function jsAjaxDropdown($name, $field_id, $url, $params = [])
    {
        global $CFG_GLPI;

        $default_options = [
            'value'               => 0,
            'valuename'           => Dropdown::EMPTY_VALUE,
            'multiple'            => false,
            'values'              => [],
            'valuesnames'         => [],
            'on_change'           => '',
            'width'               => '80%',
            'placeholder'         => '',
            'display_emptychoice' => false,
            'specific_tags'       => [],
            'parent_id_field'     => null,
        ];
        $params = array_merge($default_options, $params);

        $value = $params['value'];
        $width = $params["width"];
        $valuename = $params['valuename'];
        $on_change = $params["on_change"];
        $placeholder = $params['placeholder'] ?? '';
        $multiple = $params['multiple'];
        unset($params["on_change"]);
        unset($params["width"]);

        $allowclear =  "false";
        if (strlen($placeholder) > 0 && !$params['display_emptychoice']) {
            $allowclear = "true";
        }

        $options = [
            'id'        => $field_id,
            'selected'  => $value
        ];

       // manage multiple select (with multiple values)
        if ($params['multiple']) {
            $values = array_combine($params['values'], $params['valuesnames']);
            $options['multiple'] = 'multiple';
            $options['selected'] = $params['values'];
        } else {
            $values = [];

           // simple select (multiple = no)
            if ($value !== null) {
                $values = ["$value" => $valuename];
            }
        }
        $parent_id_field = $params['parent_id_field'];

        unset($params['placeholder']);
        unset($params['value']);
        unset($params['valuename']);
        unset($params['parent_id_field']);

        foreach ($params['specific_tags'] as $tag => $val) {
            if (is_array($val)) {
                $val = implode(' ', $val);
            }
            $options[$tag] = $val;
        }

        $output = '';

        $js = "
         var params_$field_id = {";
        foreach ($params as $key => $val) {
           // Specific boolean case
            if (is_bool($val)) {
                $js .= "$key: " . ($val ? 1 : 0) . ",\n";
            } else {
                $js .= "$key: " . json_encode($val) . ",\n";
            }
        }
        $js .= "};

         const select2_el = $('#$field_id').select2({
            width: '$width',
            multiple: '$multiple',
            placeholder: " . json_encode($placeholder) . ",
            allowClear: $allowclear,
            minimumInputLength: 0,
            quietMillis: 100,
            dropdownAutoWidth: true,
            dropdownParent: $('#$field_id').closest('div.modal, div.dropdown-menu, body'),
            minimumResultsForSearch: " . $CFG_GLPI['ajax_limit_count'] . ",
            ajax: {
               url: '$url',
               dataType: 'json',
               type: 'POST',
               data: function (params) {
                  query = params;
                  return $.extend({}, params_$field_id, {
                     searchText: params.term,";

        if ($parent_id_field !== null) {
            $js .= "
                     parent_id : document.getElementById('" . $parent_id_field . "').value,";
        }
        $js .= "
                     page_limit: " . $CFG_GLPI['dropdown_max'] . ", // page size
                     page: params.page || 1, // page number
                  });
               },
               processResults: function (data, params) {
                  params.page = params.page || 1;
                  var more = (data.count >= " . $CFG_GLPI['dropdown_max'] . ");

                  return {
                     results: data.results,
                     pagination: {
                           more: more
                     }
                  };
               }
            },
            templateResult: templateResult,
            templateSelection: templateSelection
         })
         .bind('setValue', function(e, value) {
            $.ajax('$url', {
               data: $.extend({}, params_$field_id, {
                  _one_id: value,
               }),
               dataType: 'json',
               type: 'POST',
            }).done(function(data) {

               var iterate_options = function(options, value) {
                  var to_return = false;
                  $.each(options, function(index, option) {
                     if (option.hasOwnProperty('id')
                         && option.id == value) {
                        to_return = option;
                        return false; // act as break;
                     }

                     if (option.hasOwnProperty('children')) {
                        to_return = iterate_options(option.children, value);
                     }
                  });

                  return to_return;
               };

               var option = iterate_options(data.results, value);
               if (option !== false) {
                  var newOption = new Option(option.text, option.id, true, true);
                   $('#$field_id').append(newOption).trigger('change');
               }
            });
         });
         ";
        if (!empty($on_change)) {
            $js .= " $('#$field_id').on('change', function(e) {" .
                  stripslashes($on_change) . "});";
        }

        $js .= " $('label[for=$field_id]').on('click', function(){ $('#$field_id').select2('open'); });";
        $js .= " $('#$field_id').on('select2:open', function(e){";
        $js .= "    const search_input = document.querySelector(`.select2-search__field[aria-controls='select2-\${e.target.id}-results']`);";
        $js .= "    if (search_input) {";
        $js .= "       search_input.focus();";
        $js .= "    }";
        $js .= " });";

        $output .= Html::scriptBlock('$(function() {' . $js . '});');

       // display select tag
        $options['class'] = $params['class'] ?? 'form-select';
        $output .= self::select($name, $values, $options);

        return $output;
    }


    /**
     * Creates a formatted IMG element.
     *
     * This method will set an empty alt attribute if no alt and no title is not supplied
     *
     * @since 0.85
     *
     * @param string $path     Path to the image file
     * @param array  $options  array of HTML attributes
     *        - `url` If provided an image link will be generated and the link will point at
     *               `$options['url']`.
     * @return string completed img tag
     **/
    public static function image($path, $options = [])
    {

        if (!isset($options['title'])) {
            $options['title'] = '';
        }

        if (!isset($options['alt'])) {
            $options['alt'] = $options['title'];
        }

        if (
            empty($options['title'])
            && !empty($options['alt'])
        ) {
            $options['title'] = $options['alt'];
        }

        $url = false;
        if (!empty($options['url'])) {
            $url = $options['url'];
            unset($options['url']);
        }

        $class = "";
        if ($url) {
            $class = "class='pointer'";
        }

        $image = sprintf('<img src="%1$s" %2$s %3$s />', $path, Html::parseAttributes($options), $class);
        if ($url) {
            return Html::link($image, $url);
        }
        return $image;
    }


    /**
     * Creates an HTML link.
     *
     * @since 0.85
     *
     * @param string $text     The content to be wrapped by a tags.
     * @param string $url      URL parameter
     * @param array  $options  Array of HTML attributes:
     *     - `confirm` JavaScript confirmation message.
     *     - `confirmaction` optional action to do on confirmation
     * @return string an `a` element.
     **/
    public static function link($text, $url, $options = [])
    {

        if (isset($options['confirm'])) {
            if (!empty($options['confirm'])) {
                $confirmAction  = '';
                if (isset($options['confirmaction'])) {
                    if (!empty($options['confirmaction'])) {
                        $confirmAction = $options['confirmaction'];
                    }
                    unset($options['confirmaction']);
                }
                $options['onclick'] = Html::getConfirmationOnActionScript(
                    $options['confirm'],
                    $confirmAction
                );
            }
            unset($options['confirm']);
        }
       // Do not escape title if it is an image or a i tag (fontawesome)
        if (!preg_match('/<i(mg)?.*/', $text)) {
            $text = htmlspecialchars($text);
        }

        return sprintf(
            '<a href="%1$s" %2$s>%3$s</a>',
            htmlspecialchars($url),
            Html::parseAttributes($options),
            $text
        );
    }


    /**
     * Creates a hidden input field.
     *
     * If value of options is an array then recursively parse it
     * to generate as many hidden input as necessary
     *
     * @since 0.85
     *
     * @param string $fieldName  Name of a field
     * @param array  $options    Array of HTML attributes.
     *
     * @return string A generated hidden input
     **/
    public static function hidden($fieldName, $options = [])
    {

        if ((isset($options['value'])) && (is_array($options['value']))) {
            $result = '';
            foreach ($options['value'] as $key => $value) {
                $options2          = $options;
                $options2['value'] = $value;
                $result           .= static::hidden($fieldName . '[' . $key . ']', $options2) . "\n";
            }
            return $result;
        }
        return sprintf(
            '<input type="hidden" name="%1$s" %2$s />',
            htmlspecialchars($fieldName),
            Html::parseAttributes($options)
        );
    }


    /**
     * Creates a text input field.
     *
     * @since 0.85
     *
     * @param string $fieldName  Name of a field
     * @param array  $options    Array of HTML attributes.
     *
     * @return string A generated hidden input
     **/
    public static function input($fieldName, $options = [])
    {
        $type = 'text';
        if (isset($options['type'])) {
            $type = $options['type'];
            unset($options['type']);
        }
        if (!isset($options['class'])) {
            $options['class'] = "form-control";
        }
        return sprintf(
            '<input type="%1$s" name="%2$s" %3$s />',
            $type,
            htmlspecialchars($fieldName),
            Html::parseAttributes($options)
        );
    }

    /**
     * Creates a select tag
     *
     * @since 9.3
     *
     * @param string $ame      Name of the field
     * @param array  $values   Array of the options
     * @param mixed  $selected Current selected option
     * @param array  $options  Array of HTML attributes
     *
     * @return string
     */
    public static function select($name, array $values = [], $options = [])
    {
        $selected = false;
        if (isset($options['selected'])) {
            $selected = $options['selected'];
            unset($options['selected']);
        }
        $select = sprintf(
            '<select name="%1$s" %2$s>',
            htmlspecialchars($name),
            self::parseAttributes($options)
        );
        foreach ($values as $key => $value) {
            $select .= sprintf(
                '<option value="%1$s"%2$s>%3$s</option>',
                htmlspecialchars($key),
                ($selected != false && (
                $key == $selected
                || is_array($selected) && in_array($key, $selected))
                ) ? ' selected="selected"' : '',
                htmlspecialchars($value)
            );
        }
        $select .= '</select>';
        return $select;
    }

    /**
     * Creates a submit button element. This method will generate input elements that
     * can be used to submit, and reset forms by using $options. Image submits can be created by supplying an
     * image option
     *
     * @since 0.85
     *
     * @param string $caption  caption of the input
     * @param array  $options  Array of options.
     *     - image : will use a submit image input
     *     - `confirm` JavaScript confirmation message.
     *     - `confirmaction` optional action to do on confirmation
     *
     * @return string A HTML submit button
     **/
    public static function submit($caption, $options = [])
    {

        $image = false;
        if (isset($options['image'])) {
            if (preg_match('/\.(jpg|jpe|jpeg|gif|png|ico)$/', $options['image'])) {
                $image = $options['image'];
            }
            unset($options['image']);
        }

       // Set default class to submit
        if (!isset($options['class'])) {
            $options['class'] = 'btn';
        }
        if (isset($options['confirm'])) {
            if (!empty($options['confirm'])) {
                $confirmAction  = '';
                if (isset($options['confirmaction'])) {
                    if (!empty($options['confirmaction'])) {
                        $confirmAction = $options['confirmaction'];
                    }
                    unset($options['confirmaction']);
                }
                $options['onclick'] = Html::getConfirmationOnActionScript(
                    $options['confirm'],
                    $confirmAction
                );
            }
            unset($options['confirm']);
        }

        if ($image) {
            $options['title'] = $caption;
            $options['alt']   = $caption;
            return sprintf(
                '<input type="image" src="%s" %s />',
                htmlspecialchars($image),
                Html::parseAttributes($options)
            );
        }

        $icon = "";
        if (isset($options['icon'])) {
            $icon = "<i class='{$options['icon']}'></i>";
        }

        $button = "<button type='submit' value='%s' %s>
               $icon
               <span>$caption</span>
            </button>&nbsp;";

        return sprintf($button, htmlspecialchars(strip_tags($caption)), Html::parseAttributes($options));
    }


    /**
     * Creates an accessible, stylable progress bar control.
     * @since 9.5.0
     * @param int $max    The maximum value of the progress bar.
     * @param int $value    The current value of the progress bar.
     * @param array $params  Array of options:
     *                         - rand: Random int for the progress id. Default is a new random int.
     *                         - tooltip: Text to show in the tooltip. Default is nothing.
     *                         - append_percent_tt: If true, the percent will be appended to the tooltip.
     *                               In this case, it will also be automatically updated. Default is true.
     *                         - text: Text to show in the progress bar. Default is nothing.
     *                         - append_percent_text: If true, the percent will be appended to the text.
     *                               In this case, it will also be automatically updated. Default is false.
     * @return string     The progress bar HTML
     */
    public static function progress($max, $value, $params = [])
    {
        $p = [
            'rand'            => mt_rand(),
            'tooltip'         => '',
            'append_percent'  => true
        ];
        $p = array_replace($p, $params);

        $tooltip = trim($p['tooltip'] . ($p['append_percent'] ? " {$value}%" : ''));
        $calcWidth = ($value / $max) * 100;

        $html = <<<HTML
         <div class="progress" style="height: 12px"
              id="{progress{$p['rand']}}"
              data-progressid="{$p['rand']}"
              data-append-percent="{$p['append_percent']}"
              onchange="updateProgress('{$p['rand']}')"
              max="{$max}"
              value="{$value}"
              title="{$tooltip}" data-bs-toggle="tooltip">
            <div class="progress-bar progress-bar-striped bg-info progress-fg"
                 role="progressbar"
                 style="width: {$calcWidth}%;"
                 aria-valuenow="{$value}"
                 aria-valuemin="0"
                 aria-valuemax="{$max}">
            </div>
         </div>
HTML;
        return $html;
    }


    /**
     * Returns a space-delimited string with items of the $options array.
     *
     * @since 0.85
     *
     * @param $options Array of options.
     *
     * @return string Composed attributes.
     **/
    public static function parseAttributes($options = [])
    {

        if (!is_string($options)) {
            $attributes = [];

            foreach ($options as $key => $value) {
                $attributes[] = Html::formatAttribute($key, $value);
            }
            $out = implode(' ', $attributes);
        } else {
            $out = $options;
        }
        return $out;
    }


    /**
     * Formats an individual attribute, and returns the string value of the composed attribute.
     *
     * @since 0.85
     *
     * @param string $key    The name of the attribute to create
     * @param string|array $value  The value of the attribute to create.
     *
     * @return string The composed attribute.
     **/
    public static function formatAttribute($key, $value)
    {
        if (empty($value)) {
            $value = '';
        }

        if (is_array($value)) {
            $value = implode(' ', $value);
        }

        return sprintf('%1$s="%2$s"', htmlspecialchars($key), htmlspecialchars($value));
    }


    /**
     * Wrap $script in a script tag.
     *
     * @since 0.85
     *
     * @param string $script  The script to wrap
     *
     * @return string
     **/
    public static function scriptBlock($script)
    {

        $script = "\n" . '//<![CDATA[' . "\n\n" . $script . "\n\n" . '//]]>' . "\n";

        return sprintf('<script type="text/javascript">%s</script>', $script);
    }


    /**
     * Returns one or many script tags depending on the number of scripts given.
     *
     * @since 0.85
     * @since 9.2 Path is now relative to GLPI_ROOT. Add $minify parameter.
     *
     * @param string  $url     File to include (relative to GLPI_ROOT)
     * @param array   $options Array of HTML attributes
     * @param boolean $minify  Try to load minified file (defaults to true)
     *
     * @return String of script tags
     **/
    public static function script($url, $options = [], $minify = true)
    {
        $version = GLPI_VERSION;
        if (isset($options['version'])) {
            $version = $options['version'];
            unset($options['version']);
        }

        $type = (isset($options['type']) && $options['type'] === 'module') ||
         preg_match('/^js\/modules\//', $url) === 1 ? 'module' : 'text/javascript';

        if ($minify === true) {
            $url = self::getMiniFile($url);
        }

        $url = self::getPrefixedUrl($url);

        if ($version) {
            $url .= '?v=' . FrontEnd::getVersionCacheKey($version);
        }

        // Convert filesystem path to URL path (fix issues with Windows directory separator)
        $url = str_replace(DIRECTORY_SEPARATOR, '/', $url);

        return sprintf('<script type="%s" src="%s"></script>', $type, $url);
    }


    /**
     * Creates a link element for CSS stylesheets.
     *
     * @since 0.85
     * @since 9.2 Path is now relative to GLPI_ROOT. Add $minify parameter.
     *
     * @param string  $url     File to include (relative to GLPI_ROOT)
     * @param array   $options Array of HTML attributes
     * @param boolean $minify  Try to load minified file (defaults to true)
     *
     * @return string CSS link tag
     **/
    public static function css($url, $options = [], $minify = true)
    {
        if ($minify === true) {
            $url = self::getMiniFile($url);
        }
        $url = self::getPrefixedUrl($url);

        return self::csslink($url, $options);
    }

    /**
     * Creates a link element for SCSS stylesheets.
     *
     * @since 9.4
     *
     * @param string  $url                   File to include (relative to GLPI_ROOT)
     * @param array   $options               Array of HTML attributes
     * @param bool    $force_compiled_file   Force usage of compiled file, even in debug mode (usefull for install/update process)
     *
     * @return string CSS link tag
     **/
    public static function scss($url, $options = [], bool $force_compiled_file = false)
    {
        $prod_file = self::getScssCompilePath($url);

        if (
            file_exists($prod_file)
            && ($force_compiled_file || $_SESSION['glpi_use_mode'] != Session::DEBUG_MODE)
        ) {
            $url = self::getPrefixedUrl(str_replace(GLPI_ROOT, '', $prod_file));
        } else {
            $file = $url;
            $url = self::getPrefixedUrl('/front/css.php');
            $url .= '?file=' . $file;
            if ($_SESSION['glpi_use_mode'] == Session::DEBUG_MODE) {
                $url .= '&debug';
            }
        }

        return self::csslink($url, $options);
    }

    /**
     * Creates a link element for (S)CSS stylesheets.
     *
     * @since 9.4
     *
     * @param string $url      File to include (raltive to GLPI_ROOT)
     * @param array  $options  Array of HTML attributes
     *
     * @return string CSS link tag
     **/
    private static function csslink($url, $options)
    {
        if (!isset($options['media']) || $options['media'] == '') {
            $options['media'] = 'all';
        }

        if (!isset($options['force_no_version']) || !$options['force_no_version']) {
            $version = GLPI_VERSION;
            if (isset($options['version'])) {
                $version = $options['version'];
                unset($options['version']);
            }

            $url .= ((strpos($url, '?') !== false) ? '&' : '?') . 'v=' . FrontEnd::getVersionCacheKey($version);
        }

        // Convert filesystem path to URL path (fix issues with Windows directory separator)
        $url = str_replace(DIRECTORY_SEPARATOR, '/', $url);

        return sprintf(
            '<link rel="stylesheet" type="text/css" href="%s" %s>',
            $url,
            Html::parseAttributes($options)
        );
    }


    /**
     * Creates an input file field. Send file names in _$name field as array.
     * Files are uploaded in files/_tmp/ directory
     *
     * @since 9.2
     *
     * @param $options       array of options
     *    - name                string   field name (default filename)
     *    - onlyimages          boolean  restrict to image files (default false)
     *    - filecontainer       string   DOM ID of the container showing file uploaded:
     *                                   use selector to display
     *    - showfilesize        boolean  show file size with file name
     *    - showtitle           boolean  show the title above file list
     *                                   (with max upload size indication)
     *    - enable_richtext     boolean  switch to richtext fileupload
     *    - editor_id           string   id attribute for the richtext editor
     *    - pasteZone           string   DOM ID of the paste zone
     *    - dropZone            string   DOM ID of the drop zone
     *    - rand                string   already computed rand value
     *    - display             boolean  display or return the generated html (default true)
     *    - only_uploaded_files boolean  show only the uploaded files block, i.e. no title, no dropzone
     *                                   (should be false when upload has to be enable only from rich text editor)
     *    - required            boolean  display a required mark
     *
     * @return void|string   the html if display parameter is false
     **/
    public static function file($options = [])
    {
        global $CFG_GLPI;

        $randupload             = mt_rand();

        $p['name']                = 'filename';
        $p['onlyimages']          = false;
        $p['filecontainer']       = 'fileupload_info' . $randupload;
        $p['showfilesize']        = true;
        $p['showtitle']           = true;
        $p['enable_richtext']     = false;
        $p['pasteZone']           = false;
        $p['dropZone']            = 'dropdoc' . $randupload;
        $p['rand']                = $randupload;
        $p['values']              = [];
        $p['display']             = true;
        $p['multiple']            = false;
        $p['uploads']             = [];
        $p['editor_id']           = null;
        $p['only_uploaded_files'] = false;
        $p['required']            = false;

        if (is_array($options) && count($options)) {
            foreach ($options as $key => $val) {
                $p[$key] = $val;
            }
        }

        $display = "";
        if ($p['only_uploaded_files']) {
            $display .= "<div class='fileupload only-uploaded-files'>";
        } else {
            $display .= "<div class='fileupload draghoverable' id='{$p['dropZone']}'>";

            if ($p['showtitle']) {
                $display .= "<b>";
                $display .= sprintf(__('%1$s (%2$s)'), __('File(s)'), Document::getMaxUploadSize());
                $display .= DocumentType::showAvailableTypesLink([
                    'display' => false,
                    'rand'    => $p['rand']
                ]);
                if ($p['required']) {
                    $display .= '<span class="required">*</span>';
                }
                $display .= "</b>";
            }
        }

        $display .= self::uploadedFiles([
            'filecontainer' => $p['filecontainer'],
            'name'          => $p['name'],
            'display'       => false,
            'uploads'       => $p['uploads'],
            'editor_id'     => $p['editor_id'],
        ]);

        $max_file_size  = $CFG_GLPI['document_max_size'] * 1024 * 1024;
        $max_chunk_size = round(Toolbox::getPhpUploadSizeLimit() * 0.9); // keep some place for extra data

        $required = "";
        if ($p['required']) {
            $required = "required='required'";
        }

        if (!$p['only_uploaded_files']) {
           // manage file upload without tinymce editor
            $display .= "<span class='b'>" . __('Drag and drop your file here, or') . '</span><br>';
        }
        $display .= "<input id='fileupload{$p['rand']}' type='file' name='_uploader_" . $p['name'] . "[]'
                      class='form-control'
                      $required
                      data-uploader-name=\"{$p['name']}\"
                      data-url='" . $CFG_GLPI["root_doc"] . "/ajax/fileupload.php'
                      data-form-data='{\"name\": \"_uploader_" . $p['name'] . "\", \"showfilesize\": \"" . $p['showfilesize'] . "\"}'"
                      . ($p['multiple'] ? " multiple='multiple'" : "")
                      . ($p['onlyimages'] ? " accept='.gif,.png,.jpg,.jpeg'" : "") . ">";

        $display .= "<div id='progress{$p['rand']}' style='display:none'>" .
                "<div class='uploadbar' style='width: 0%;'></div></div>";
        $progressall_js = "
        progressall: function(event, data) {
            var progress = parseInt(data.loaded / data.total * 100, 10);
            $('#progress{$p['rand']}').show();
            $('#progress{$p['rand']} .uploadbar')
                .text(progress + '%')
                .css('width', progress + '%')
                .show();
        },
        ";

        $display .= Html::scriptBlock("
      $(function() {
         var fileindex{$p['rand']} = 0;
         $('#fileupload{$p['rand']}').fileupload({
            dataType: 'json',
            pasteZone: " . ($p['pasteZone'] !== false
                           ? "$('#{$p['pasteZone']}')"
                           : "false") . ",
            dropZone:  " . ($p['dropZone'] !== false
                           ? "$('#{$p['dropZone']}')"
                           : "false") . ",
            acceptFileTypes: " . ($p['onlyimages']
                                    ? "/(\.|\/)(gif|jpe?g|png)$/i"
                                 : DocumentType::getUploadableFilePattern()) . ",
            maxFileSize: {$max_file_size},
            maxChunkSize: {$max_chunk_size},
            add: function (e, data) {
               // disable submit button during upload
               $(this).closest('form').find(':submit').prop('disabled', true);
               // randomize filename
               for (var i = 0; i < data.files.length; i++) {
                  data.files[i].uploadName = uniqid('', true) + data.files[i].name;
               }
               // call default handler
               $.blueimp.fileupload.prototype.options.add.call(this, e, data);
            },
            done: function (event, data) {
               handleUploadedFile(
                  data.files, // files as blob
                  data.result._uploader_{$p['name']}, // response from '/ajax/fileupload.php'
                  '{$p['name']}',
                  $('#{$p['filecontainer']}'),
                  '{$p['editor_id']}'
               );
               // enable submit button after upload
               $(this).closest('form').find(':submit').prop('disabled', false);
               // remove required
                $('#fileupload{$p['rand']}').removeAttr('required');
            },
            fail: function (e, data) {
                // enable submit button after upload
                $(this).closest('form').find(':submit').prop('disabled', false);
               const err = 'responseText' in data.jqXHR && data.jqXHR.responseText.length > 0
                  ? data.jqXHR.responseText
                  : data.jqXHR.statusText;
               alert(err);
            },
            processfail: function (e, data) {
                // enable submit button after upload
                $(this).closest('form').find(':submit').prop('disabled', false);
               $.each(
                  data.files,
                  function(index, file) {
                     if (file.error) {
                        $('#progress{$p['rand']}').show();
                        $('#progress{$p['rand']} .uploadbar')
                           .text(file.error)
                           .css('width', '100%')
                           .show();
                        return;
                     }
                  }
               );
            },
            messages: {
              acceptFileTypes: __('Filetype not allowed'),
              maxFileSize: __('File is too big'),
            },
            $progressall_js
         });
      });");

        $display .= "</div>"; // .fileupload

        if ($p['display']) {
            echo $display;
        } else {
            return $display;
        }
    }

    /**
     * Display an html textarea  with extended options
     *
     * @since 9.2
     *
     * @param  array  $options with these keys:
     *  - name (string):              corresponding html attribute
     *  - filecontainer (string):     dom id for the upload filelist
     *  - rand (string):              random param to avoid overriding between textareas
     *  - editor_id (string):         id attribute for the textarea
     *  - value (string):             value attribute for the textarea
     *  - enable_richtext (bool):     enable tinymce for this textarea
     *  - enable_images (bool):       enable image pasting in tinymce (default: true)
     *  - enable_fileupload (bool):   enable the inline fileupload system
     *  - display (bool):             display or return the generated html
     *  - cols (int):                 textarea cols attribute (witdh)
     *  - rows (int):                 textarea rows attribute (height)
     *  - required (bool):            textarea is mandatory
     *  - uploads (array):            uploads to recover from a prevous submit
     *
     * @return mixed          the html if display paremeter is false or true
     */
    public static function textarea($options = [])
    {
       //default options
        $p['name']              = 'text';
        $p['filecontainer']     = 'fileupload_info';
        $p['rand']              = mt_rand();
        $p['editor_id']         = 'text' . $p['rand'];
        $p['value']             = '';
        $p['enable_richtext']   = false;
        $p['enable_images']     = true;
        $p['enable_fileupload'] = false;
        $p['display']           = true;
        $p['cols']              = 100;
        $p['rows']              = 15;
        $p['multiple']          = true;
        $p['required']          = false;
        $p['uploads']           = [];

       //merge default options with options parameter
        $p = array_merge($p, $options);

        $required = $p['required'] ? 'required="required"' : '';
        $display = '';
        $display .= "<textarea class='form-control' name='" . $p['name'] . "' id='" . $p['editor_id'] . "'
                             rows='" . $p['rows'] . "' cols='" . $p['cols'] . "' $required>" .
                  $p['value'] . "</textarea>";

        if ($p['enable_richtext']) {
            $display .= Html::initEditorSystem($p['editor_id'], $p['rand'], false, false, $p['enable_images']);
        }
        if (!$p['enable_fileupload'] && $p['enable_richtext'] && $p['enable_images']) {
            $p_rt = $p;
            $p_rt['display'] = false;
            $p_rt['only_uploaded_files'] = true;
            $display .= Html::file($p_rt);
        }

        if ($p['enable_fileupload']) {
            $p_rt = $p;
            unset($p_rt['name']);
            $p_rt['display'] = false;
            $display .= Html::file($p_rt);
        }

        if ($p['display']) {
            echo $display;
            return true;
        } else {
            return $display;
        }
    }


    /**
     * Display uploaded files area
     * @see displayUploadedFile() in fileupload.js
     *
     * @param $options       array of options
     *    - name                string   field name (default filename)
     *    - filecontainer       string   DOM ID of the container showing file uploaded:
     *    - editor_id           string   id attribute for the textarea
     *    - display             bool     display or return the generated html
     *    - uploads             array    uploads to display (done in a previous form submit)
     * @return void|string   the html if display parameter is false
     */
    private static function uploadedFiles($options = [])
    {
        global $CFG_GLPI;

       //default options
        $p['filecontainer']     = 'fileupload_info';
        $p['name']              = 'filename';
        $p['editor_id']         = '';
        $p['display']           = true;
        $p['uploads']           = [];

       //merge default options with options parameter
        $p = array_merge($p, $options);

       // div who will receive and display file list
        $display = "<div id='" . $p['filecontainer'] . "' class='fileupload_info'>";
        if (isset($p['uploads']['_' . $p['name']])) {
            foreach ($p['uploads']['_' . $p['name']] as $uploadId => $upload) {
                $prefix  = substr($upload, 0, 23);
                $displayName = substr($upload, 23);

                // get the extension icon
                $extension = pathinfo(GLPI_TMP_DIR . '/' . $upload, PATHINFO_EXTENSION);
                $extensionIcon = '/pics/icones/' . $extension . '-dist.png';
                if (!is_readable(GLPI_ROOT . $extensionIcon)) {
                    $extensionIcon = '/pics/icones/defaut-dist.png';
                }
                $extensionIcon = $CFG_GLPI['root_doc'] . $extensionIcon;

                // Rebuild the minimal data to show the already uploaded files
                $upload = [
                    'name'    => $upload,
                    'id'      => 'doc' . $p['name'] . mt_rand(),
                    'display' => $displayName,
                    'size'    => filesize(GLPI_TMP_DIR . '/' . $upload),
                    'prefix'  => $prefix,
                ];
                $tag = $p['uploads']['_tag_' . $p['name']][$uploadId];
                $tag = [
                    'name' => $tag,
                    'tag'  => "#$tag#",
                ];

                // Show the name and size of the upload
                $display .= "<p id='" . $upload['id'] . "'>&nbsp;";
                $display .= "<img src='$extensionIcon' title='$extension'>&nbsp;";
                $display .= "<b>" . $upload['display'] . "</b>&nbsp;(" . Toolbox::getSize($upload['size']) . ")";

                $name = '_' . $p['name'] . '[' . $uploadId . ']';
                $display .= Html::hidden($name, ['value' => $upload['name']]);

                $name = '_prefix_' . $p['name'] . '[' . $uploadId . ']';
                $display .= Html::hidden($name, ['value' => $upload['prefix']]);

                $name = '_tag_' . $p['name'] . '[' . $uploadId . ']';
                $display .= Html::hidden($name, ['value' => $tag['name']]);

                // show button to delete the upload
                $getEditor = 'null';
                if ($p['editor_id'] != '') {
                    $getEditor = "tinymce.get('" . $p['editor_id'] . "')";
                }
                $textTag = $tag['tag'];
                $domItems = "{0:'" . $upload['id'] . "', 1:'" . $upload['id'] . "'+'2'}";
                $deleteUpload = "deleteImagePasted($domItems, '$textTag', $getEditor)";
                $display .= '<span class="fas fa-times-circle pointer" onclick="' . $deleteUpload . '"></span>';

                $display .= "</p>";
            }
        }
        $display .= "</div>";

        if ($p['display']) {
            echo $display;
            return true;
        } else {
            return $display;
        }
    }


    /**
     * Display choice matrix
     *
     * @since 0.85
     * @param $columns   array   of column field name => column label
     * @param $rows      array    of field name => array(
     *      'label' the label of the row
     *      'columns' an array of specific information regaring current row
     *                and given column indexed by column field_name
     *                 * a string if only have to display a string
     *                 * an array('value' => ???, 'readonly' => ???) that is used to Dropdown::showYesNo()
     * @param $options   array   possible:
     *       'title'         of the matrix
     *       'first_cell'    the content of the upper-left cell
     *       'row_check_all' set to true to display a checkbox to check all elements of the row
     *       'col_check_all' set to true to display a checkbox to check all elements of the col
     *       'rand'          random number to use for ids
     *
     * @return integer random value used to generate the ids
     **/
    public static function showCheckboxMatrix(array $columns, array $rows, array $options = [])
    {

        $param['title']                = '';
        $param['first_cell']           = '&nbsp;';
        $param['row_check_all']        = false;
        $param['col_check_all']        = false;
        $param['rand']                 = mt_rand();

        if (is_array($options) && count($options)) {
            foreach ($options as $key => $val) {
                $param[$key] = $val;
            }
        }

        $number_columns = (count($columns) + 1);
        if ($param['row_check_all']) {
            $number_columns += 1;
        }

        // count checked
        $nb_cb_per_col = [];
        foreach ($columns as $col_name => $column) {
            $nb_cb_per_col[$col_name] = [
                'total'   => 0,
                'checked' => 0
            ];
        }

        $nb_cb_per_row = [];
        foreach ($rows as $row_name => $row) {
            if ((!is_string($row)) && (!is_array($row))) {
                continue;
            }

            if (!is_string($row)) {
                $nb_cb_per_row[$row_name] = [
                    'total'   => 0,
                    'checked' => 0
                ];

                foreach ($columns as $col_name => $column) {
                    if (array_key_exists($col_name, $row['columns'])) {
                        $content = $row['columns'][$col_name];
                        if (
                            is_array($content)
                            && array_key_exists('checked', $content)
                        ) {
                            $nb_cb_per_col[$col_name]['total'] ++;
                            $nb_cb_per_row[$row_name]['total'] ++;
                            if ($content['checked']) {
                                $nb_cb_per_col[$col_name]['checked'] ++;
                                $nb_cb_per_row[$row_name]['checked'] ++;
                            }
                        }
                    }
                }
            }
        }

        TemplateRenderer::getInstance()->display('components/checkbox_matrix.html.twig', [
            'title'          => $param['title'],
            'columns'        => $columns,
            'rows'           => $rows,
            'param'          => $param,
            'number_columns' => $number_columns,
            'nb_cb_per_col'  => $nb_cb_per_col,
            'nb_cb_per_row'  => $nb_cb_per_row,
        ]);

        return $param['rand'];
    }



    /**
     * This function provides a mecanism to send html form by ajax
     *
     * @param string $selector selector of a HTML form
     * @param string $success  jacascript code of the success callback
     * @param string $error    jacascript code of the error callback
     * @param string $complete jacascript code of the complete callback
     *
     * @see https://api.jquery.com/jQuery.ajax/
     *
     * @since 9.1
     **/
    public static function ajaxForm($selector, $success = "console.log(html);", $error = "console.error(html)", $complete = '')
    {
        echo Html::scriptBlock("
      $(function() {
         var lastClicked = null;
         $('input[type=submit], button[type=submit]').click(function(e) {
            e = e || event;
            lastClicked = e.currentTarget || e.srcElement;
         });

         $('$selector').on('submit', function(e) {
            e.preventDefault();
            var form = $(this);
            var formData = form.closest('form').serializeArray();
            //push submit button
            formData.push({
               name: $(lastClicked).attr('name'),
               value: $(lastClicked).val()
            });

            $.ajax({
               url: form.attr('action'),
               type: form.attr('method'),
               data: formData,
               success: function(html) {
                  $success
               },
               error: function(html) {
                  $error
               },
               complete: function(html) {
                  $complete
               }
            });
         });
      });
      ");
    }

    /**
     * In this function, we redefine 'window.alert' javascript function
     * by a prettier dialog.
     *
     * @since 9.1
     **/
    public static function redefineAlert()
    {

        echo self::scriptBlock("
      window.old_alert = window.alert;
      window.alert = function(message, caption) {
         // Don't apply methods on undefined objects... ;-) #3866
         if(typeof message == 'string') {
            message = message.replace('\\n', '<br>');
         }
         caption = caption || '" . _sn('Information', 'Information', 1) . "';

         glpi_alert({
            title: caption,
            message: message,
         });
      };");
    }


    /**
     * Summary of confirmCallback
     * Is a replacement for Javascript native confirm function
     * Beware that native confirm is synchronous by nature (will block
     * browser waiting an answer from user, but that this is emulating the confirm behaviour
     * by using callbacks functions when user presses 'Yes' or 'No' buttons.
     *
     * @since 9.1
     *
     * @param $msg            string      message to be shown
     * @param $title          string      title for dialog box
     * @param $yesCallback    string      function that will be called when 'Yes' is pressed
     *                                    (default null)
     * @param $noCallback     string      function that will be called when 'No' is pressed
     *                                    (default null)
     **/
    public static function jsConfirmCallback($msg, $title, $yesCallback = null, $noCallback = null)
    {
        return "glpi_confirm({
         title: " . json_encode($title) . ",
         message: " . json_encode($msg) . ",
         confirm_callback: function() {
            " . ($yesCallback !== null ? '(' . $yesCallback . ')()' : '') . "
         },
         cancel_callback: function() {
            " . ($noCallback !== null ? '(' . $noCallback . ')()' : '') . "
         },
      });
      ";
    }


    /**
     * In this function, we redefine 'window.confirm' javascript function
     * by a prettier dialog.
     * This dialog is normally asynchronous and can't return a boolean like naive window.confirm.
     * We manage this behavior with a global variable 'confirmed' who watchs the acceptation of dialog.
     * In this case, we trigger a new click on element to return the value (and without display dialog)
     *
     * @since 9.1
     */
    public static function redefineConfirm()
    {

        echo self::scriptBlock("
      var confirmed = false;
      var lastClickedElement;

      // store last clicked element on dom
      $(document).click(function(event) {
          lastClickedElement = $(event.target);
      });

      // asynchronous confirm dialog with jquery ui
      var newConfirm = function(message, caption) {
         message = message.replace('\\n', '<br>');
         caption = caption || '';

         glpi_confirm({
            title: caption,
            message: message,
            confirm_callback: function() {
               confirmed = true;

               //trigger click on the same element (to return true value)
               lastClickedElement.click();

               // re-init confirmed (to permit usage of 'confirm' function again in the page)
               // maybe timeout is not essential ...
               setTimeout(function() {
                  confirmed = false;
               }, 100);
            }
         });
      };

      window.nativeConfirm = window.confirm;

      // redefine native 'confirm' function
      window.confirm = function (message, caption) {
         // if watched var isn't true, we can display dialog
         if(!confirmed) {
            // call asynchronous dialog
            newConfirm(message, caption);
         }

         // return early
         return confirmed;
      };");
    }


    /**
     * Summary of jsAlertCallback
     * Is a replacement for Javascript native alert function
     * Beware that native alert is synchronous by nature (will block
     * browser waiting an answer from user, but that this is emulating the alert behaviour
     * by using a callback function when user presses 'Ok' button.
     *
     * @since 9.1
     *
     * @param $msg          string   message to be shown
     * @param $title        string   title for dialog box
     * @param $okCallback   string   function that will be called when 'Ok' is pressed
     *                               (default null)
     **/
    public static function jsAlertCallback($msg, $title, $okCallback = null)
    {
        return "glpi_alert({
         title: " . json_encode($title) . ",
         message: " . json_encode($msg) . ",
         ok_callback: function() {
            " . ($okCallback !== null ? '(' . $okCallback . ')()' : '') . "
         },
      });";
    }


    /**
     * Get image html tag for image document.
     *
     * @param int    $document_id  identifier of the document
     * @param int    $width        witdh of the final image
     * @param int    $height       height of the final image
     * @param bool   $addLink      boolean, do we need to add an anchor link
     * @param string $more_link    append to the link (ex &test=true)
     *
     * @return string
     *
     * @since 9.4.3
     **/
    public static function getImageHtmlTagForDocument($document_id, $width, $height, $addLink = true, $more_link = "")
    {
        global $CFG_GLPI;

        $document = new Document();
        if (!$document->getFromDB($document_id)) {
            return '';
        }

        $base_path = $CFG_GLPI['root_doc'];
        if (isCommandLine()) {
            $base_path = parse_url($CFG_GLPI['url_base'], PHP_URL_PATH);
        }

       // Add only image files : try to detect mime type
        $ok   = false;
        $mime = '';
        if (isset($document->fields['filepath'])) {
            $fullpath = GLPI_DOC_DIR . "/" . $document->fields['filepath'];
            $mime = Toolbox::getMime($fullpath);
            $ok   = Toolbox::getMime($fullpath, 'image');
        }

        if (!($ok || empty($mime))) {
            return '';
        }

        $out = '';
        if ($addLink) {
            $out .= '<a '
                 . 'href="' . $base_path . '/front/document.send.php?docid=' . $document_id . $more_link . '" '
                 . 'target="_blank" '
                 . '>';
        }
        $out .= '<img ';
        if (isset($document->fields['tag'])) {
            $out .= 'alt="' . $document->fields['tag'] . '" ';
        }
        $out .= 'width="' . $width . '" '
              . 'src="' . $base_path . '/front/document.send.php?docid=' . $document_id . $more_link . '" '
              . '/>';
        if ($addLink) {
            $out .= '</a>';
        }

        return $out;
    }

    /**
     * Get copyright message in HTML (used in footers)
     * @since 9.1
     * @param boolean $withVersion include GLPI version ?
     * @return string HTML copyright
     */
    public static function getCopyrightMessage($withVersion = true)
    {
        $message = "<a href=\"https://glpi-project.org/\" title=\"Powered by Teclib and contributors\" class=\"copyright\">";
        $message .= "GLPI ";
       // if required, add GLPI version (eg not for login page)
        if ($withVersion) {
            $message .= GLPI_VERSION . " ";
        }
        $message .= "Copyright (C) 2015-" . GLPI_YEAR . " Teclib' and contributors" .
         "</a>";
        return $message;
    }

    /**
     * A a required javascript lib
     *
     * @param string|array $name Either a know name, or an array defining lib
     *
     * @return void
     */
    public static function requireJs($name)
    {
        global $CFG_GLPI, $PLUGIN_HOOKS;

        if (isset($_SESSION['glpi_js_toload'][$name])) {
           //already in stack
            return;
        }
        switch ($name) {
            case 'glpi_dialog':
                $_SESSION['glpi_js_toload'][$name][] = 'js/glpi_dialog.js';
                break;
            case 'clipboard':
                $_SESSION['glpi_js_toload'][$name][] = 'js/clipboard.js';
                break;
            case 'tinymce':
                $_SESSION['glpi_js_toload'][$name][] = 'public/lib/tinymce.js';
                $_SESSION['glpi_js_toload'][$name][] = 'js/RichText/UserMention.js';
                $_SESSION['glpi_js_toload'][$name][] = 'js/RichText/ContentTemplatesParameters.js';
                break;
            case 'planning':
                $_SESSION['glpi_js_toload'][$name][] = 'js/planning.js';
                break;
            case 'flatpickr':
                $_SESSION['glpi_js_toload'][$name][] = 'public/lib/flatpickr.js';
                $_SESSION['glpi_js_toload'][$name][] = 'js/flatpickr_buttons_plugin.js';
                if (isset($_SESSION['glpilanguage'])) {
                    $filename = "public/lib/flatpickr/l10n/" .
                    strtolower($CFG_GLPI["languages"][$_SESSION['glpilanguage']][3]) . ".js";
                    if (file_exists(GLPI_ROOT . '/' . $filename)) {
                        $_SESSION['glpi_js_toload'][$name][] = $filename;
                        break;
                    }
                }
                break;
            case 'fullcalendar':
                $_SESSION['glpi_js_toload'][$name][] = 'public/lib/fullcalendar.js';
                if (isset($_SESSION['glpilanguage'])) {
                    foreach ([2, 3] as $loc) {
                        $filename = "public/lib/fullcalendar/core/locales/" .
                         strtolower($CFG_GLPI["languages"][$_SESSION['glpilanguage']][$loc]) . ".js";
                        if (file_exists(GLPI_ROOT . '/' . $filename)) {
                            $_SESSION['glpi_js_toload'][$name][] = $filename;
                            break;
                        }
                    }
                }
                break;
            case 'kanban':
                break;
            case 'rateit':
                $_SESSION['glpi_js_toload'][$name][] = 'public/lib/jquery.rateit.js';
                break;
            case 'fileupload':
                $_SESSION['glpi_js_toload'][$name][] = 'public/lib/jquery-file-upload.js';
                $_SESSION['glpi_js_toload'][$name][] = 'js/fileupload.js';
                break;
            case 'charts':
                $_SESSION['glpi_js_toload']['charts'][] = 'public/lib/echarts.js';
                break;
            case 'notifications_ajax':
                $_SESSION['glpi_js_toload']['notifications_ajax'][] = 'js/notifications_ajax.js';
                break;
            case 'fuzzy':
                $_SESSION['glpi_js_toload'][$name][] = 'public/lib/fuzzy.js';
                $_SESSION['glpi_js_toload'][$name][] = 'js/fuzzysearch.js';
                break;
            case 'dashboard':
                $_SESSION['glpi_js_toload'][$name][] = 'js/dashboard.js';
                break;
            case 'marketplace':
                $_SESSION['glpi_js_toload'][$name][] = 'js/marketplace.js';
                break;
            case 'gridstack':
                $_SESSION['glpi_js_toload'][$name][] = 'public/lib/gridstack.js';
                break;
            case 'masonry':
                $_SESSION['glpi_js_toload'][$name][] = 'public/lib/masonry.js';
                break;
            case 'sortable':
                $_SESSION['glpi_js_toload'][$name][] = 'public/lib/sortable.js';
                break;
            case 'rack':
                $_SESSION['glpi_js_toload'][$name][] = 'js/rack.js';
                break;
            case 'leaflet':
                $_SESSION['glpi_js_toload'][$name][] = 'public/lib/leaflet.js';
                break;
            case 'prismjs':
                $_SESSION['glpi_js_toload'][$name][] = 'public/lib/prismjs.js';
                break;
            case 'log_filters':
                $_SESSION['glpi_js_toload'][$name][] = 'js/log_filters.js';
                break;
            case 'codemirror':
                $_SESSION['glpi_js_toload'][$name][] = 'public/lib/codemirror.js';
                break;
            case 'photoswipe':
                $_SESSION['glpi_js_toload'][$name][] = 'public/lib/photoswipe.js';
                break;
            case 'reservations':
                $_SESSION['glpi_js_toload'][$name][] = 'js/reservations.js';
                break;
            case 'cable':
                $_SESSION['glpi_js_toload'][$name][] = 'js/cable.js';
                break;
            case 'monaco':
                $_SESSION['glpi_js_toload'][$name][] = 'public/lib/monaco.js';
                break;
            case 'autocomplete':
                $_SESSION['glpi_js_toload'][$name][] = 'public/lib/autocomplete.js';
                break;
            default:
                $found = false;
                if (isset($PLUGIN_HOOKS['javascript']) && isset($PLUGIN_HOOKS['javascript'][$name])) {
                    $found = true;
                    $jslibs = $PLUGIN_HOOKS['javascript'][$name];
                    if (!is_array($jslibs)) {
                        $jslibs = [$jslibs];
                    }
                    foreach ($jslibs as $jslib) {
                        $_SESSION['glpi_js_toload'][$name][] = $jslib;
                    }
                }
                if (!$found) {
                    trigger_error("JS lib $name is not known!", E_USER_WARNING);
                }
        }
    }


    /**
     * Load javascripts
     *
     * @return void
     */
    private static function loadJavascript()
    {
        global $CFG_GLPI, $PLUGIN_HOOKS;

       // transfer core variables to javascript side
        echo self::getCoreVariablesForJavascript(true);

       //load on demand scripts
        if (isset($_SESSION['glpi_js_toload'])) {
            foreach ($_SESSION['glpi_js_toload'] as $key => $script) {
                if (is_array($script)) {
                    foreach ($script as $s) {
                        echo Html::script($s);
                    }
                } else {
                    echo Html::script($script);
                }
                unset($_SESSION['glpi_js_toload'][$key]);
            }
        }

       //locales for js libraries
        if (isset($_SESSION['glpilanguage'])) {
           // select2
            $filename = "public/lib/select2/js/i18n/" .
                     $CFG_GLPI["languages"][$_SESSION['glpilanguage']][2] . ".js";
            if (file_exists(GLPI_ROOT . '/' . $filename)) {
                echo Html::script($filename);
            }
        }

       // Some Javascript-Functions which we may need later
        self::redefineAlert();
        self::redefineConfirm();

        if (isset($CFG_GLPI['notifications_ajax']) && $CFG_GLPI['notifications_ajax'] && !Session::isImpersonateActive()) {
            $options = [
                'interval'  => ($CFG_GLPI['notifications_ajax_check_interval'] ? $CFG_GLPI['notifications_ajax_check_interval'] : 5) * 1000,
                'sound'     => $CFG_GLPI['notifications_ajax_sound'] ? $CFG_GLPI['notifications_ajax_sound'] : false,
                'icon'      => ($CFG_GLPI["notifications_ajax_icon_url"] ? $CFG_GLPI['root_doc'] . $CFG_GLPI['notifications_ajax_icon_url'] : false),
                'user_id'   => Session::getLoginUserID()
            ];
            $js = "$(function() {
            notifications_ajax = new GLPINotificationsAjax(" . json_encode($options) . ");
            notifications_ajax.start();
         });";
            echo Html::scriptBlock($js);
        }

       // Add specific javascript for plugins
        if (isset($PLUGIN_HOOKS[Hooks::ADD_JAVASCRIPT]) && count($PLUGIN_HOOKS[Hooks::ADD_JAVASCRIPT])) {
            foreach ($PLUGIN_HOOKS[Hooks::ADD_JAVASCRIPT] as $plugin => $files) {
                if (!Plugin::isPluginActive($plugin)) {
                    continue;
                }
                $plugin_root_dir = Plugin::getPhpDir($plugin, true);
                $plugin_web_dir  = Plugin::getWebDir($plugin, false);
                $version = Plugin::getPluginFilesVersion($plugin);
                if (!is_array($files)) {
                    $files = [$files];
                }
                foreach ($files as $file) {
                    if (file_exists($plugin_root_dir . "/{$file}")) {
                        echo Html::script("$plugin_web_dir/{$file}", [
                            'version'   => $version,
                            'type'      => 'text/javascript'
                        ]);
                    } else {
                        trigger_error("{$file} file not found from plugin {$plugin}!", E_USER_WARNING);
                    }
                }
            }
        }

        if (isset($PLUGIN_HOOKS['add_javascript_module']) && count($PLUGIN_HOOKS['add_javascript_module'])) {
            foreach ($PLUGIN_HOOKS["add_javascript_module"] as $plugin => $files) {
                if (!Plugin::isPluginActive($plugin)) {
                    continue;
                }
                $plugin_root_dir = Plugin::getPhpDir($plugin, true);
                $plugin_web_dir  = Plugin::getWebDir($plugin, false);
                $version = Plugin::getPluginFilesVersion($plugin);
                if (!is_array($files)) {
                    $files = [$files];
                }
                foreach ($files as $file) {
                    if (file_exists($plugin_root_dir . "/{$file}")) {
                        echo self::script("$plugin_web_dir/{$file}", [
                            'version'   => $version,
                            'type'      => 'module'
                        ]);
                    } else {
                        trigger_error("{$file} file not found from plugin {$plugin}!", E_USER_WARNING);
                    }
                }
            }
        }

        if (file_exists(GLPI_ROOT . "/js/analytics.js")) {
            echo Html::script("js/analytics.js");
        }
    }


    /**
     * transfer some var of php to javascript
     * (warning, don't expose all keys of $CFG_GLPI, some shouldn't be available client side)
     *
     * @param bool $full if false, don't expose all variables from CFG_GLPI (only url_base & root_doc)
     *
     * @since 9.5
     * @return string
     */
    public static function getCoreVariablesForJavascript(bool $full = false)
    {
        global $CFG_GLPI;

        // prevent leak of data for non logged sessions
        $full = $full && (Session::getLoginUserID(true) !== false);

        $cfg_glpi = "var CFG_GLPI  = {
            'url_base': '" . (isset($CFG_GLPI['url_base']) ? $CFG_GLPI["url_base"] : '') . "',
            'root_doc': '" . $CFG_GLPI["root_doc"] . "',
        };";

        if ($full) {
            $debug = (isset($_SESSION['glpi_use_mode'])
                   && $_SESSION['glpi_use_mode'] == Session::DEBUG_MODE ? true : false);
            $cfg_glpi = "var CFG_GLPI  = " . json_encode(Config::getSafeConfig(true), $debug ? JSON_PRETTY_PRINT : 0) . ";";
        }

        $plugins_path = [];
        foreach (Plugin::getPlugins() as $key) {
            $plugins_path[$key] = Plugin::getWebDir($key, false);
        }
        $plugins_path = 'var GLPI_PLUGINS_PATH = ' . json_encode($plugins_path) . ';';

        return self::scriptBlock("
            $cfg_glpi
            $plugins_path
        ");
    }

    /**
     * Get a stylesheet or javascript path, minified if any
     * Return minified path if minified file exists and not in
     * debug mode, else standard path
     *
     * @param string $file_path File path part
     *
     * @return string
     */
    private static function getMiniFile($file_path)
    {
        $debug = (isset($_SESSION['glpi_use_mode'])
         && $_SESSION['glpi_use_mode'] == Session::DEBUG_MODE ? true : false);

        $file_minpath = str_replace(['.css', '.js'], ['.min.css', '.min.js'], $file_path);
        if (file_exists(GLPI_ROOT . '/' . $file_minpath)) {
            if (!$debug || !file_exists(GLPI_ROOT . '/' . $file_path)) {
                return $file_minpath;
            }
        }

        return $file_path;
    }

    /**
     * Return prefixed URL
     *
     * @since 9.2
     *
     * @param string $url Original URL (not prefixed)
     *
     * @return string
     */
    final public static function getPrefixedUrl($url)
    {
        global $CFG_GLPI;
        $prefix = $CFG_GLPI['root_doc'];
        if (substr($url, 0, 1) != '/') {
            $prefix .= '/';
        }
        return $prefix . $url;
    }

    /**
     * Add the HTML code to refresh the current page at a define interval of time
     *
     * @param int|false   $timer    The time (in minute) to refresh the page
     * @param string|null $callback A javascript callback function to execute on timer
     *
     * @return string
     */
    public static function manageRefreshPage($timer = false, $callback = null)
    {
        if (!$timer) {
            $timer = $_SESSION['glpirefresh_views'] ?? 0;
        }

        if ($callback === null) {
            $callback = 'window.location.reload()';
        }

        $text = "";
        if ($timer > 0) {
           // set timer to millisecond from minutes
            $timer = $timer * MINUTE_TIMESTAMP * 1000;

           // call callback function to $timer interval
            $text = self::scriptBlock("window.setInterval(function() {
               $callback
            }, $timer);");
        }

        return $text;
    }

    /**
     * Manage events from js/fuzzysearch.js
     *
     * @since 9.2
     *
     * @param string $action action to switch (should be actually 'getHtml' or 'getList')
     *
     * @return string
     */
    public static function fuzzySearch($action = '')
    {
        switch ($action) {
            case 'getHtml':
                $shortcut = "<kbd>Ctrl</kbd> + <kbd>Alt</kbd> + <kbd>G</kbd>";
                if (!defined('TU_USER')) {
                    $parser = new UserAgentParser();
                    $ua = $parser->parse();
                    if ($ua->platform() === Platforms::MACINTOSH) {
                        $shortcut = "<kbd>⌥ (option)</kbd> + <kbd>⌘ (command)</kbd> + <kbd>G</kbd>";
                    }
                }

                $modal_header = __("Go to menu");
                $placeholder  = __("Start typing to find a menu");
                $alert        = sprintf(
                    __("Tip: You can call this modal with %s keys combination"),
                    "<kbd>$shortcut</kbd>"
                );

                $html = <<<HTML
               <div class="modal" tabindex="-1" id="fuzzysearch">
                  <div class="modal-dialog">
                     <div class="modal-content">
                        <div class="modal-header">
                           <h5 class="modal-title">
                              <i class="ti ti-arrow-big-right me-2"></i>
                              {$modal_header}
                           </h5>
                           <button type="button" class="btn-close" data-bs-dismiss="modal" aria-label="Close"></button>
                        </div>
                        <div class="modal-body">
                           <div class="alert alert-info d-flex" role="alert">
                              <i class="fas fa-exclamation-circle fa-2x me-2"></i>
                              <p>{$alert}</p>
                           </div>
                           <input type="text" class="form-control" placeholder="{$placeholder}">
                           <ul class="results list-group mt-2"></ul>
                        </div>
                     </div>
                  </div>
               </div>

HTML;
                return $html;
            break;

            default:
                $fuzzy_entries = [];

               // retrieve menu
                foreach ($_SESSION['glpimenu'] as $firstlvl) {
                    if (isset($firstlvl['content'])) {
                        foreach ($firstlvl['content'] as $menu) {
                            if (isset($menu['title']) && strlen($menu['title']) > 0) {
                                $fuzzy_entries[] = [
                                    'url'   => $menu['page'],
                                    'title' => $firstlvl['title'] . " > " . $menu['title']
                                ];

                                if (isset($menu['options'])) {
                                    foreach ($menu['options'] as $submenu) {
                                        if (isset($submenu['title']) && strlen($submenu['title']) > 0) {
                                            $fuzzy_entries[] = [
                                                'url'   => $submenu['page'],
                                                'title' => $firstlvl['title'] . " > " .
                                               $menu['title'] . " > " .
                                               $submenu['title']
                                            ];
                                        }
                                    }
                                }
                            }
                        }
                    }

                    if (isset($firstlvl['default'])) {
                        if (strlen($firstlvl['title']) > 0) {
                            $fuzzy_entries[] = [
                                'url'   => $firstlvl['default'],
                                'title' => $firstlvl['title']
                            ];
                        }
                    }
                }

               // return the entries to ajax call
                return json_encode($fuzzy_entries);
            break;
        }
    }

    /**
     * Invert the input color (usefull for label bg on top of a background)
     * inpiration: https://github.com/onury/invert-color
     *
     * @since  9.3
     *
     * @param  string  $hexcolor the color, you can pass hex color (prefixed or not by #)
     *                           You can also pass a short css color (ex #FFF)
     * @param  boolean $bw       default true, should we invert the color or return black/white function of the input color
     * @param  boolean $sb       default true, should we soft the black/white to a dark/light grey
     * @return string            the inverted color prefixed by #
     */
    public static function getInvertedColor($hexcolor = "", $bw = true, $sbw = true)
    {
        if (strpos($hexcolor, '#') !== false) {
            $hexcolor = trim($hexcolor, '#');
        }
       // convert 3-digit hex to 6-digits.
        if (strlen($hexcolor) == 3) {
            $hexcolor = $hexcolor[0] + $hexcolor[0]
                   + $hexcolor[1] + $hexcolor[1]
                   + $hexcolor[2] + $hexcolor[2];
        }
        if (strlen($hexcolor) != 6) {
            throw new \Exception('Invalid HEX color.');
        }

        $r = hexdec(substr($hexcolor, 0, 2));
        $g = hexdec(substr($hexcolor, 2, 2));
        $b = hexdec(substr($hexcolor, 4, 2));

        if ($bw) {
            return ($r * 0.299 + $g * 0.587 + $b * 0.114) > 100
            ? ($sbw
               ? '#303030'
               : '#000000')
             : ($sbw
               ? '#DFDFDF'
               : '#FFFFFF');
        }
       // invert color components
        $r = 255 - $r;
        $g = 255 - $g;
        $b = 255 - $b;

       // pad each with zeros and return
        return "#"
         + str_pad($r, 2, '0', STR_PAD_LEFT)
         + str_pad($g, 2, '0', STR_PAD_LEFT)
         + str_pad($b, 2, '0', STR_PAD_LEFT);
    }

    /**
     * Compile SCSS styleshet
     *
     * @param array $args Arguments. May contain:
     *                      - v: version to append (will default to GLPI_VERSION)
     *                      - debug: if present, will not use Crunched formatter
     *                      - file: filerepresentation  to load
     *                      - reload: force reload and recache
     *                      - nocache: do not use nor update cache
     *
     * @return string
     */
    public static function compileScss($args)
    {
        global $CFG_GLPI, $GLPI_CACHE;

        if (!isset($args['file']) || empty($args['file'])) {
            throw new \InvalidArgumentException('"file" argument is required.');
        }

        $ckey = 'css_';
        $ckey .= isset($args['v']) ? $args['v'] : GLPI_VERSION;

        $scss = new Compiler();
        if (isset($args['debug'])) {
            $ckey .= '_sourcemap';
            $scss->setSourceMap(Compiler::SOURCE_MAP_INLINE);
            $scss->setSourceMapOptions(
                [
                    'sourceMapBasepath' => GLPI_ROOT . '/',
                    'sourceRoot'        => $CFG_GLPI['root_doc'] . '/',
                ]
            );
        }

        $file = $args['file'];

        $ckey .= '_' . $file;

        if (!str_ends_with($file, '.scss')) {
           // Prevent include of file if ext is not .scss
            $file .= '.scss';
        }

       // Requested file path
        $path = GLPI_ROOT . '/' . $file;

       // Alternate file path (prefixed by a "_", i.e. "_highcontrast.scss").
        $pathargs = explode('/', $file);
        $pathargs[] = '_' . array_pop($pathargs);
        $pathalt = GLPI_ROOT . '/' . implode('/', $pathargs);

        if (!file_exists($path) && !file_exists($pathalt)) {
            trigger_error('Requested file ' . $path . ' does not exists.', E_USER_WARNING);
            return '';
        }
        if (!file_exists($path)) {
            $path = $pathalt;
        }

       // Prevent import of a file from ouside GLPI dir
        $path = realpath($path);
        if (!str_starts_with($path, realpath(GLPI_ROOT))) {
            trigger_error('Requested file ' . $path . ' is outside GLPI file tree.', E_USER_WARNING);
            return '';
        }

       // Fix issue with Windows directory separator
        $path = str_replace(DIRECTORY_SEPARATOR, '/', $path);

        $import = '@import "' . $path . '";';
        $fckey = 'css_raw_file_' . $file;
        $file_hash = self::getScssFileHash($path);

        //check if files has changed
        if (!isset($args['nocache']) && $file_hash != $GLPI_CACHE->get($fckey)) {
            //file has changed
            $args['reload'] = true;
        }

       // Enable imports of ".scss" files from "css/lib", when path starts with "~".
        $scss->addImportPath(
            function ($path) {
                $file_chunks = [];
                if (!preg_match('/^~@?(?<directory>.*)\/(?<file>[^\/]+)(?:(\.scss)?)/', $path, $file_chunks)) {
                    return null;
                }

                $possible_filenames = [
                    sprintf('%s/css/lib/%s/%s.scss', GLPI_ROOT, $file_chunks['directory'], $file_chunks['file']),
                    sprintf('%s/css/lib/%s/_%s.scss', GLPI_ROOT, $file_chunks['directory'], $file_chunks['file']),
                ];
                foreach ($possible_filenames as $filename) {
                    if (file_exists($filename)) {
                        return $filename;
                    }
                }

                return null;
            }
        );

        if (!isset($args['reload']) && !isset($args['nocache'])) {
            $css = $GLPI_CACHE->get($ckey);
            if ($css !== null) {
                return $css;
            }
        }

        $css = '';
        try {
            Toolbox::logDebug("Compile $file");
            $result = $scss->compileString($import, dirname($path));
            $css = $result->getCss();
            if (!isset($args['nocache'])) {
                $GLPI_CACHE->set($ckey, $css);
                $GLPI_CACHE->set($fckey, $file_hash);
            }
        } catch (\Throwable $e) {
            ErrorHandler::getInstance()->handleException($e, true);
            if (isset($args['debug'])) {
                $msg = 'An error occurred during SCSS compilation: ' . $e->getMessage();
                $msg = str_replace(["\n", "\"", "'"], ['\00000a', '\0022', '\0027'], $msg);
                $css = <<<CSS
              html::before {
                 background: #F33;
                 content: '$msg';
                 display: block;
                 padding: 20px;
                 position: sticky;
                 top: 0;
                 white-space: pre-wrap;
                 z-index: 9999;
              }
CSS;
            }
            global $application;
            if ($application instanceof Application) {
                throw $e;
            }
        }

        return $css;
    }

    /**
     * Returns SCSS file hash.
     * This function evaluates recursivly imports to compute a hash that represent the whole
     * contents of the final SCSS.
     *
     * @param string $filepath
     *
     * @return null|string
     */
    public static function getScssFileHash(string $filepath)
    {

        if (!is_file($filepath) || !is_readable($filepath)) {
            return null;
        }

        $contents = file_get_contents($filepath);
        $hash = md5($contents);

        $matches = [];
        if (!preg_match_all('/@import\s+[\'"](?<url>~?@?[^\'"]*)[\'"];/', $contents, $matches)) {
            return $hash;
        }

        foreach ($matches['url'] as $import_url) {
            $potential_paths = [];

            $has_extension   = preg_match('/\.s?css$/', $import_url);
            $is_from_lib     = preg_match('/^~/', $import_url);
            $import_dirname  = dirname(preg_replace('/^~?@?/', '', $import_url)); // Remove leading ~ and @ from lib path
            $import_filename = basename($import_url) . ($has_extension ? '' : '.scss');

            if ($is_from_lib) {
               // Search file in libs
                $potential_paths[] = GLPI_ROOT . '/css/lib/' . $import_dirname . '/' . $import_filename;
                $potential_paths[] = GLPI_ROOT . '/css/lib/' . $import_dirname . '/_' . $import_filename;
            } else {
               // Search using path relative to current file
                $potential_paths[] = dirname($filepath) . '/' . $import_dirname . '/' . $import_filename;
                $potential_paths[] = dirname($filepath) . '/' . $import_dirname . '/_' . $import_filename;
            }

            foreach ($potential_paths as $path) {
                if (is_file($path)) {
                    $hash .= self::getScssFileHash($path);
                    break;
                }
            }
        }

        return $hash;
    }

    /**
     * Get scss compilation path for given file.
     *
     * @return array
     */
    public static function getScssCompilePath($file)
    {
        $file = preg_replace('/\.scss$/', '', $file);

        return self::getScssCompileDir() . '/' . str_replace('/', '_', $file) . '.min.css';
    }

    /**
     * Get scss compilation directory.
     *
     * @return string
     */
    public static function getScssCompileDir()
    {
        return GLPI_ROOT . '/css_compiled';
    }

    /**
     * Return a relative for the given timestamp
     *
     * @param mixed $ts
     * @return string
     *
     * @since 10.0.0
     */
    public static function timestampToRelativeStr($ts)
    {
        if ($ts === null) {
            return __('Never');
        }
        if (is_string($ts) && !ctype_digit($ts)) {
            $ts = strtotime($ts);
        }
        $ts_date = new DateTime();
        $ts_date->setTimestamp($ts);

        $diff = time() - $ts;
        if ($diff == 0) {
            return __('Now');
        } else if ($diff > 0) {
            $date = new DateTime(date('Y-m-d', $ts));
            $today = new DateTime('today');
            $day_diff = $date->diff($today)->days;
            if ($day_diff == 0) {
                if ($diff < 60) {
                    return __('Just now');
                }
                if ($diff < 3600) {
                    return  sprintf(__('%s minutes ago'), floor($diff / 60));
                }
                if ($diff < 86400) {
                    return  sprintf(__('%s hours ago'), floor($diff / 3600));
                }
            }
            if ($day_diff == 1) {
                return __('Yesterday');
            }
            if ($day_diff < 14) {
                return sprintf(__('%s days ago'), $day_diff);
            }
            if ($day_diff < 31) {
                return sprintf(__('%s weeks ago'), floor($day_diff / 7));
            }
            if ($day_diff < 60) {
                return __('Last month');
            }

            return IntlDateFormatter::formatObject($ts_date, 'MMMM Y', $_SESSION['glpilanguage'] ?? 'en_GB');
        } else {
            $diff     = abs($diff);
            $today = new DateTime('today');
            $date = new DateTime(date('Y-m-d', $ts));
            $day_diff = $today->diff($date)->days;
            if ($day_diff == 0) {
                if ($diff < 120) {
                    return __('In a minute');
                }
                if ($diff < 3600) {
                    return sprintf(__('In %s minutes'), floor($diff / 60));
                }
                if ($diff < 7200) {
                    return __('In an hour');
                }
                if ($diff < 86400) {
                    return sprintf(__('In %s hours'), floor($diff / 3600));
                }
            }
            if ($day_diff == 1) {
                return __('Tomorrow');
            }
            if ($day_diff < 14) {
                return sprintf(__('In %s days'), $day_diff);
            }
            if ($day_diff < 31) {
                return sprintf(__('In %s weeks'), floor($day_diff / 7));
            }
            if ($day_diff < 60) {
                return __('Next month');
            }

            return IntlDateFormatter::formatObject($ts_date, 'MMMM Y', $_SESSION['glpilanguage'] ?? 'en_GB');
        }

        return "";
    }
}<|MERGE_RESOLUTION|>--- conflicted
+++ resolved
@@ -873,7 +873,7 @@
                     $outer_style .= 'border: 1px solid ' . $params['colors']['border'] . ';';
                 }
             }
-            $inner_style = 'width: 0%;';
+            $inner_style = 'width: 0%; overflow: visible;';
             $inner_class = 'progress-bar';
             if (!$apply_custom_colors) {
                 $inner_class .= ' progress-bar-striped bg-info';
@@ -886,15 +886,9 @@
                 }
             }
             $out = <<<HTML
-<<<<<<< HEAD
             <div class="progress" style="$outer_style" id="{$id}">
                <div class="$inner_class" role="progressbar"
                      style="$inner_style"
-=======
-            <div class="progress" style="height: 16px" id="{$id}">
-               <div class="progress-bar progress-bar-striped bg-info" role="progressbar"
-                     style="width: 0%; overflow: visible"
->>>>>>> 88dd9843
                      aria-valuenow="0"
                      aria-valuemin="0" aria-valuemax="100"
                      id="{$id}_text">
