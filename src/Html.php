--- conflicted
+++ resolved
@@ -1575,17 +1575,11 @@
         self::includeHeader($title, $sector, $item, $option, $add_id);
         \Glpi\Debug\Profiler::getInstance()->stop('Html::includeHeader');
 
+        $menu = self::generateMenuSession();
+        $menu = Plugin::doHookFunction("redefine_menus", $menu);
+
         $tmp_active_item = explode("/", $item);
         $active_item     = array_pop($tmp_active_item);
-<<<<<<< HEAD
-        $menu            = self::generateMenuSession();
-        $menu_active     = $menu[$sector]['content'][$active_item]['title'] ?? "";
-=======
->>>>>>> efaa38e9
-
-        $menu = self::generateMenuSession($_SESSION['glpi_use_mode'] == Session::DEBUG_MODE);
-        $menu = Plugin::doHookFunction("redefine_menus", $menu);
-
         $menu_active     = $menu[$sector]['content'][$active_item]['title'] ?? "";
 
         $tpl_vars = [
