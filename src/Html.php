<?php

/**
 * ---------------------------------------------------------------------
 *
 * GLPI - Gestionnaire Libre de Parc Informatique
 *
 * http://glpi-project.org
 *
 * @copyright 2015-2024 Teclib' and contributors.
 * @copyright 2003-2014 by the INDEPNET Development Team.
 * @licence   https://www.gnu.org/licenses/gpl-3.0.html
 *
 * ---------------------------------------------------------------------
 *
 * LICENSE
 *
 * This file is part of GLPI.
 *
 * This program is free software: you can redistribute it and/or modify
 * it under the terms of the GNU General Public License as published by
 * the Free Software Foundation, either version 3 of the License, or
 * (at your option) any later version.
 *
 * This program is distributed in the hope that it will be useful,
 * but WITHOUT ANY WARRANTY; without even the implied warranty of
 * MERCHANTABILITY or FITNESS FOR A PARTICULAR PURPOSE.  See the
 * GNU General Public License for more details.
 *
 * You should have received a copy of the GNU General Public License
 * along with this program.  If not, see <https://www.gnu.org/licenses/>.
 *
 * ---------------------------------------------------------------------
 */

use donatj\UserAgent\UserAgentParser;
use donatj\UserAgent\Platforms;
use Glpi\Application\ErrorHandler;
use Glpi\Application\View\TemplateRenderer;
use Glpi\Asset\AssetDefinition;
use Glpi\Asset\AssetDefinitionManager;
use Glpi\Console\Application;
use Glpi\Plugin\Hooks;
use Glpi\Toolbox\FrontEnd;
use Glpi\Toolbox\URL;
use Glpi\UI\ThemeManager;
use ScssPhp\ScssPhp\Compiler;

/**
 * Html Class
 * Inpired from Html/FormHelper for several functions
 **/
class Html
{
    /**
     * Recursivly execute html_entity_decode on an array
     *
     * @param string|array $value
     *
     * @return string|array
     **/
    public static function entity_decode_deep($value)
    {
        if (is_array($value)) {
            return array_map([__CLASS__, 'entity_decode_deep'], $value);
        }
        if (!is_string($value)) {
            return $value;
        }

        return html_entity_decode($value, ENT_QUOTES, "UTF-8");
    }


    /**
     * Recursivly execute htmlentities on an array
     *
     * @param string|array $value
     *
     * @return string|array
     **/
    public static function entities_deep($value)
    {
        if (is_array($value)) {
            return array_map([__CLASS__, 'entities_deep'], $value);
        }
        if (!is_string($value)) {
            return $value;
        }

        return htmlentities($value, ENT_QUOTES, "UTF-8");
    }


    /**
     * Convert a date YY-MM-DD to DD-MM-YY for calendar
     *
     * @param string       $time    Date to convert
     * @param integer|null $format  Date format
     *
     * @return null|string
     *
     * @see Toolbox::getDateFormats()
     **/
    public static function convDate($time, $format = null)
    {

        if (is_null($time) || trim($time) == '' || in_array($time, ['NULL', '0000-00-00', '0000-00-00 00:00:00'])) {
            return null;
        }

        if (!isset($_SESSION["glpidate_format"])) {
            $_SESSION["glpidate_format"] = 0;
        }
        if (!$format) {
            $format = $_SESSION["glpidate_format"];
        }

        try {
            $date = new \DateTime($time);
        } catch (\Throwable $e) {
            ErrorHandler::getInstance()->handleException($e);
            Session::addMessageAfterRedirect(
                sprintf(
                    __('%1$s %2$s'),
                    $time,
                    _x('adjective', 'Invalid')
                )
            );
            return $time;
        }
        $mask = 'Y-m-d';

        switch ($format) {
            case 1: // DD-MM-YYYY
                $mask = 'd-m-Y';
                break;
            case 2: // MM-DD-YYYY
                $mask = 'm-d-Y';
                break;
        }

        return $date->format($mask);
    }


    /**
     * Convert a date YY-MM-DD HH:MM to DD-MM-YY HH:MM for display in a html table
     *
     * @param string       $time            Datetime to convert
     * @param integer|null $format          Datetime format
     * @param bool         $with_seconds    Indicates if seconds should be present in output
     *
     * @return null|string
     **/
    public static function convDateTime($time, $format = null, bool $with_seconds = false)
    {

        if (is_null($time) || ($time == 'NULL')) {
            return null;
        }

        return self::convDate($time, $format) . ' ' . substr($time, 11, $with_seconds ? 8 : 5);
    }


    /**
     * Clean string for input text field
     *
     * @param string $string
     *
     * @return string
     *
     * @deprecated 11.0.0
     **/
    public static function cleanInputText($string)
    {
        Toolbox::deprecated();

        if (!is_string($string)) {
            return $string;
        }
        return preg_replace('/\'/', '&apos;', preg_replace('/\"/', '&quot;', $string));
    }


    /**
     * Clean all parameters of an URL. Get a clean URL
     *
     * @param string $url
     *
     * @return string
     **/
    public static function cleanParametersURL($url)
    {

        $url = preg_replace("/(\/[0-9a-zA-Z\.\-\_]+\.php).*/", "$1", $url);
        return preg_replace("/\?.*/", "", $url);
    }


    /**
     *  Resume text for followup
     *
     * @param string  $string  string to resume
     * @param integer $length  resume length (default 255)
     *
     * @return string
     **/
    public static function resume_text($string, $length = 255)
    {

        if (Toolbox::strlen($string) > $length) {
            $string = Toolbox::substr($string, 0, $length) . "&nbsp;(...)";
        }

        return $string;
    }


    /**
     * Clean post value for display in textarea
     *
     * @param string $value
     *
     * @return string
     *
     * @deprecated 11.0.0
     **/
    public static function cleanPostForTextArea($value)
    {
        Toolbox::deprecated();

        if (is_array($value)) {
            return array_map(__METHOD__, $value);
        }
        $order   = ['\r\n',
            '\n',
            "\\'",
            '\"',
            '\\\\'
        ];
        $replace = ["\n",
            "\n",
            "'",
            '"',
            "\\"
        ];
        return str_replace($order, $replace, $value);
    }


    /**
     * Convert a number to correct display
     *
     * @param float   $number        Number to display
     * @param boolean $edit          display number for edition ? (id edit use . in all case)
     * @param integer $forcedecimal  Force decimal number (do not use default value) (default -1)
     *
     * @return string
     **/
    public static function formatNumber($number, $edit = false, $forcedecimal = -1)
    {
        /** @var array $CFG_GLPI */
        global $CFG_GLPI;

       // Php 5.3 : number_format() expects parameter 1 to be double,
        if ($number == "") {
            $number = 0;
        } else if ($number == "-") { // used for not defines value (from Infocom::Amort, p.e.)
            return "-";
        }

        $number  = doubleval($number);
        $decimal = $CFG_GLPI["decimal_number"];
        if ($forcedecimal >= 0) {
            $decimal = $forcedecimal;
        }

       // Edit : clean display for mysql
        if ($edit) {
            return number_format($number, $decimal, '.', '');
        }

       // Display : clean display
        switch ($_SESSION['glpinumber_format']) {
            case 0: // French
                return number_format($number, $decimal, '.', ' ');

            case 2: // Other French
                return number_format($number, $decimal, ',', ' ');

            case 3: // No space with dot
                return number_format($number, $decimal, '.', '');

            case 4: // No space with comma
                return number_format($number, $decimal, ',', '');

            default: // English
                return number_format($number, $decimal, '.', ',');
        }
    }


    /**
     * Make a good string from the unix timestamp $sec
     *
     * @param int|float  $time         timestamp
     * @param boolean    $display_sec  display seconds ?
     * @param boolean    $use_days     use days for display ?
     *
     * @return string
     **/
    public static function timestampToString($time, $display_sec = true, $use_days = true)
    {

        $time = (float)$time;

        $sign = '';
        if ($time < 0) {
            $sign = '- ';
            $time = abs($time);
        }
        $time = floor($time);

       // Force display seconds if time is null
        if ($time < MINUTE_TIMESTAMP) {
            $display_sec = true;
        }

        $units = Toolbox::getTimestampTimeUnits($time);
        if ($use_days) {
            if ($units['day'] > 0) {
                if ($display_sec) {
                     //TRANS: %1$s is the sign (-or empty), %2$d number of days, %3$d number of hours,
                     //       %4$d number of minutes, %5$d number of seconds
                     return sprintf(
                         __('%1$s%2$d days %3$d hours %4$d minutes %5$d seconds'),
                         $sign,
                         $units['day'],
                         $units['hour'],
                         $units['minute'],
                         $units['second']
                     );
                }
              //TRANS:  %1$s is the sign (-or empty), %2$d number of days, %3$d number of hours,
              //        %4$d number of minutes
                return sprintf(
                    __('%1$s%2$d days %3$d hours %4$d minutes'),
                    $sign,
                    $units['day'],
                    $units['hour'],
                    $units['minute']
                );
            }
        } else {
            if ($units['day'] > 0) {
                $units['hour'] += 24 * $units['day'];
            }
        }

        if ($units['hour'] > 0) {
            if ($display_sec) {
               //TRANS:  %1$s is the sign (-or empty), %2$d number of hours, %3$d number of minutes,
               //        %4$d number of seconds
                return sprintf(
                    __('%1$s%2$d hours %3$d minutes %4$d seconds'),
                    $sign,
                    $units['hour'],
                    $units['minute'],
                    $units['second']
                );
            }
           //TRANS: %1$s is the sign (-or empty), %2$d number of hours, %3$d number of minutes
            return sprintf(__('%1$s%2$d hours %3$d minutes'), $sign, $units['hour'], $units['minute']);
        }

        if ($units['minute'] > 0) {
            if ($display_sec) {
               //TRANS:  %1$s is the sign (-or empty), %2$d number of minutes,  %3$d number of seconds
                return sprintf(
                    __('%1$s%2$d minutes %3$d seconds'),
                    $sign,
                    $units['minute'],
                    $units['second']
                );
            }
           //TRANS: %1$s is the sign (-or empty), %2$d number of minutes
            return sprintf(
                _n('%1$s%2$d minute', '%1$s%2$d minutes', $units['minute']),
                $sign,
                $units['minute']
            );
        }

        if ($display_sec) {
           //TRANS:  %1$s is the sign (-or empty), %2$d number of seconds
            return sprintf(
                _n('%1$s%2$s second', '%1$s%2$s seconds', $units['second']),
                $sign,
                $units['second']
            );
        }
        return '';
    }


    /**
     * Format a timestamp into a normalized string (hh:mm:ss).
     *
     * @param integer $time
     *
     * @return string
     **/
    public static function timestampToCsvString($time)
    {

        if ($time < 0) {
            $time = abs($time);
        }
        $time = floor($time);

        $units = Toolbox::getTimestampTimeUnits($time);

        if ($units['day'] > 0) {
            $units['hour'] += 24 * $units['day'];
        }

        return str_pad($units['hour'], 2, '0', STR_PAD_LEFT)
         . ':'
         . str_pad($units['minute'], 2, '0', STR_PAD_LEFT)
         . ':'
         . str_pad($units['second'], 2, '0', STR_PAD_LEFT);
    }


    /**
     * Redirection to $_SERVER['HTTP_REFERER'] page
     *
     * @return never
     **/
    public static function back(): never
    {
        self::redirect(self::getBackUrl());
    }


    /**
     * Redirection hack
     *
     * @param $dest string: Redirection destination
     * @param $http_response_code string: Forces the HTTP response code to the specified value
     *
     * @return never
     **/
    public static function redirect($dest, $http_response_code = 302): never
    {

        $toadd = '';

        if (!headers_sent() && !Toolbox::isAjax()) {
            header("Location: " . addslashes($dest), true, $http_response_code);
            exit();
        }

        if (strpos($dest, "?") !== false) {
            $toadd = '&tokonq=' . Toolbox::getRandomString(5);
        } else {
            $toadd = '?tokonq=' . Toolbox::getRandomString(5);
        }

        echo "<script type='text/javascript'>
            NomNav = navigator.appName;
            if (NomNav=='Konqueror') {
               window.location=" . json_encode($dest . $toadd) . ";
            } else {
               window.location=" . json_encode($dest) . ";
            }
         </script>";
        exit();
    }

    /**
     * Redirection to Login page
     *
     * @param string $params  param to add to URL (default '')
     * @since 0.85
     *
     * @return void
     **/
    public static function redirectToLogin($params = '')
    {
        /**
         * @var int $AJAX_INCLUDE
         * @var array $CFG_GLPI
         */
        global $AJAX_INCLUDE, $CFG_GLPI;

        $dest     = $CFG_GLPI["root_doc"] . "/index.php";

        if (!$AJAX_INCLUDE) {
            $url_dest = preg_replace(
                '/^' . preg_quote($CFG_GLPI["root_doc"], '/') . '/',
                '',
                $_SERVER['REQUEST_URI']
            );
            $dest .= "?redirect=" . rawurlencode($url_dest);
        }

        if (!empty($params)) {
            if (str_contains($dest, '?')) {
                $dest .= '&' . $params;
            } else {
                $dest .= '?' . $params;
            }
        }

        self::redirect($dest);
    }


    /**
     * Display common message for item not found
     *
     * @return void
     **/
    public static function displayNotFoundError(string $additional_info = '')
    {
        /**
         * @var array $CFG_GLPI
         * @var bool $HEADER_LOADED
         */
        global $CFG_GLPI, $HEADER_LOADED;

        if (!$HEADER_LOADED) {
            if (!Session::getCurrentInterface()) {
                self::nullHeader(__('Access denied'));
            } else if (Session::getCurrentInterface() == "central") {
                self::header(__('Access denied'));
            } else if (Session::getCurrentInterface() == "helpdesk") {
                self::helpHeader(__('Access denied'));
            }
        }
        echo "<div class='center'><br><br>";
        echo "<img src='" . $CFG_GLPI["root_doc"] . "/pics/warning.png' alt='" . __s('Warning') . "'>";
        echo "<br><br><span class='b'>" . __('Item not found') . "</span></div>";
        $requested_url = $_SERVER['REQUEST_URI'] ?? 'Unknown';
        $user_id = Session::getLoginUserID() ?? 'Anonymous';
        $internal_message = "User ID: $user_id tried to access a non-existent item $requested_url. Additional information: $additional_info\n";
        $internal_message .= "\tStack Trace:\n";
        $backtrace = debug_backtrace(DEBUG_BACKTRACE_IGNORE_ARGS);
        foreach ($backtrace as $frame) {
            $internal_message .= "\t\t" . $frame['file'] . ':' . $frame['line'] . ' ' . $frame['function'] . '()' . "\n";
        }
        Toolbox::logInFile('access-errors', $internal_message);
        self::nullFooter();
        exit();
    }


    /**
     * Display common message for privileges errors
     *
     * @return void
     **/
    public static function displayRightError(string $additional_info = '')
    {
        Toolbox::handleProfileChangeRedirect();
        $requested_url = (isset($_SERVER['REQUEST_URI']) ? $_SERVER['REQUEST_URI'] : 'Unknown');
        $user_id = Session::getLoginUserID() ?? 'Anonymous';
        if (empty($additional_info)) {
            $additional_info = __('No additional information given');
        }
        $internal_message = "User ID: $user_id tried to access or perform an action on $requested_url with insufficient rights. Additional information: $additional_info\n";
        $internal_message .= "\tStack Trace:\n";
        $backtrace = debug_backtrace(DEBUG_BACKTRACE_IGNORE_ARGS);
        $trace_string = '';
        foreach ($backtrace as $frame) {
            $trace_string .= "\t\t" . $frame['file'] . ':' . $frame['line'] . ' ' . $frame['function'] . '()' . "\n";
        }
        $internal_message .= $trace_string;
        Toolbox::logInFile('access-errors', $internal_message);
        self::displayErrorAndDie(__("You don't have permission to perform this action."));
    }


    /**
     * Display a div containing messages set in session in the previous page
     **/
    public static function displayMessageAfterRedirect(bool $display_container = true)
    {
        TemplateRenderer::getInstance()->display('components/messages_after_redirect_toasts.html.twig', [
            'display_container' => $display_container
        ]);
    }


    /**
     * @deprecated since version 11.0.0
     */
    public static function displayAjaxMessageAfterRedirect()
    {
        Toolbox::deprecated("The js function is already provided by js/misc.js");

        /** @var array $CFG_GLPI */
        global $CFG_GLPI;

        echo Html::scriptBlock("
      displayAjaxMessageAfterRedirect = function() {
         $('.messages_after_redirect').remove();
         $.ajax({
            url:  '" . $CFG_GLPI['root_doc'] . "/ajax/displayMessageAfterRedirect.php',
            success: function(html) {
               $('body').append(html);
            }
         });
      }");
    }


    /**
     * Common Title Function
     *
     * @param string        $ref_pic_link    Path to the image to display (default '')
     * @param string        $ref_pic_text    Alt text of the icon (default '')
     * @param string        $ref_title       Title to display (default '')
     * @param array|string  $ref_btts        Extra items to display array(link=>text...) (default '')
     *
     * @return void
     **/
    public static function displayTitle($ref_pic_link = "", $ref_pic_text = "", $ref_title = "", $ref_btts = "")
    {

        echo "<div class='btn-group flex-wrap mb-3'>";
        if ($ref_pic_link != "") {
            $ref_pic_text = Toolbox::stripTags($ref_pic_text);
            echo Html::image($ref_pic_link, ['alt' => $ref_pic_text]);
        }

        if ($ref_title != "") {
            echo "<span class='btn bg-blue-lt pe-none' aria-disabled='true'>
            $ref_title
         </span>";
        }

        if (is_array($ref_btts) && count($ref_btts)) {
            foreach ($ref_btts as $key => $val) {
                echo "<a class='btn btn-outline-secondary' href='" . $key . "'>" . $val . "</a>";
            }
        }
        echo "</div>";
    }


    /**
     * Clean Display of Request
     *
     * @since 0.83.1
     *
     * @param string $request  SQL request
     *
     * @return string
     **/
    public static function cleanSQLDisplay($request)
    {

        $request = str_replace("<", "&lt;", $request);
        $request = str_replace(">", "&gt;", $request);
        $request = str_ireplace("UNION", "<br/>UNION<br/>", $request);
        $request = str_ireplace("UNION ALL", "<br/>UNION ALL<br/>", $request);
        $request = str_ireplace("FROM", "<br/>FROM", $request);
        $request = str_ireplace("WHERE", "<br/>WHERE", $request);
        $request = str_ireplace("INNER JOIN", "<br/>INNER JOIN", $request);
        $request = str_ireplace("LEFT JOIN", "<br/>LEFT JOIN", $request);
        $request = str_ireplace("ORDER BY", "<br/>ORDER BY", $request);
        $request = str_ireplace("SORT", "<br/>SORT", $request);

        return $request;
    }

    /**
     * Display Debug Information
     *
     * @param boolean $with_session with session information (true by default)
     * @param boolean $ajax         If we're called from ajax (false by default)
     *
     * @return void
     * @deprecated 10.0.0
     **/
    public static function displayDebugInfos($with_session = true, $ajax = false, $rand = null)
    {
        Toolbox::deprecated('Html::displayDebugInfo is not used anymore. It was replaced by a unified debug bar.');
    }


    /**
     * Display a Link to the last page using http_referer if available else use history.back
     **/
    public static function displayBackLink()
    {
        $url_referer = self::getBackUrl();
        if ($url_referer !== false) {
            echo "<a href='$url_referer'>" . __('Back') . "</a>";
        } else {
            echo "<a href='javascript:history.back();'>" . __('Back') . "</a>";
        }
    }

    /**
     * Return an url for getting back to previous page.
     * Remove `forcetab` parameter if exists to prevent bad tab display
     *
     * @param string $url_in optional url to return (without forcetab param), if empty, we will user HTTP_REFERER from server
     *
     * @since 9.2.2
     *
     * @return mixed [string|boolean] false, if failed, else the url string
     */
    public static function getBackUrl($url_in = "")
    {
        if (
            isset($_SERVER['HTTP_REFERER'])
            && strlen($url_in) == 0
        ) {
            $url_in = $_SERVER['HTTP_REFERER'];
        }
        if (strlen($url_in) > 0) {
            $url = parse_url($url_in);

            if (isset($url['query'])) {
                parse_str($url['query'], $parameters);
                unset($parameters['forcetab']);
                unset($parameters['tab_params']);
                $new_query = http_build_query($parameters);
                return str_replace($url['query'], $new_query, $url_in);
            }

            return $url_in;
        }
        return false;
    }


    /**
     * Simple Error message page
     *
     * @param string  $message  displayed before dying
     * @param boolean $minimal  set to true do not display app menu (false by default)
     *
     * @return void
     **/
    public static function displayErrorAndDie($message, $minimal = false)
    {
        /** @var bool $HEADER_LOADED */
        global $HEADER_LOADED;

        if (!$HEADER_LOADED) {
            if ($minimal || !Session::getCurrentInterface()) {
                self::nullHeader(__('Access denied'), '');
            } else if (Session::getCurrentInterface() == "central") {
                self::header(__('Access denied'), '');
            } else if (Session::getCurrentInterface() == "helpdesk") {
                self::helpHeader(__('Access denied'), '');
            }
        }

        TemplateRenderer::getInstance()->display('display_and_die.html.twig', [
            'title'   => __('Access denied'),
            'message' => $message,
            'link'    => Html::getBackUrl(),
        ]);

        self::nullFooter();
        exit();
    }


    /**
     * Add confirmation on button or link before action
     *
     * @param $string             string   to display or array of string for using multilines
     * @param $additionalactions  string   additional actions to do on success confirmation
     *                                     (default '')
     *
     * @return string
     **/
    public static function addConfirmationOnAction($string, $additionalactions = '')
    {

        return "onclick=\"" . htmlspecialchars(Html::getConfirmationOnActionScript($string, $additionalactions)) . "\"";
    }


    /**
     * Get confirmation on button or link before action
     *
     * @since 0.85
     *
     * @param $string             string   to display or array of string for using multilines
     * @param $additionalactions  string   additional actions to do on success confirmation
     *                                     (default '')
     *
     * @return string confirmation script
     **/
    public static function getConfirmationOnActionScript($string, $additionalactions = '')
    {

        if (!is_array($string)) {
            $string = [$string];
        }
        $additionalactions = trim($additionalactions);
        $out               = "";
        $multiple          = false;
        $close_string      = '';
       // Manage multiple confirmation
        foreach ($string as $tab) {
            if (is_array($tab)) {
                $multiple      = true;
                $out          .= "if (window.confirm(";
                $out          .= json_encode(implode("\n", $tab));
                $out          .= ")){ ";
                $close_string .= "return true;} else { return false;}";
            }
        }
       // manage simple confirmation
        if (!$multiple) {
            $out          .= "if (window.confirm(";
            $out          .= json_encode(implode("\n", $string));
            $out          .= ")){ ";
            $close_string .= "return true;} else { return false;}";
        }
        $out .= $additionalactions . (substr($additionalactions, -1) != ';' ? ';' : '') . $close_string;
        return $out;
    }


    /**
     * Manage progresse bars
     *
     * @since 0.85
     *
     * @param $id                 HTML ID of the progress bar
     * @param $options    array   progress status
     *                    - create    do we have to create it ?
     *                    - message   add or change the message
     *                    - percent   current level
     *
     *
     * @return string|void Generated HTML if `display` param is true, void otherwise.
     **/
    public static function progressBar($id, array $options = [])
    {

        $params = [
            'create'    => false,
            'message'   => null,
            'percent'   => -1,
            'display'   => true,
            'colors'    => null,
        ];

        if (is_array($options) && count($options)) {
            foreach ($options as $key => $val) {
                if ($key === 'colors' && $val !== null) {
                    $params['colors'] = array_merge([
                        'bg' => null,
                        'fg' => null,
                        'border' => null,
                        'text' => null,
                    ], $val);
                } else {
                    $params[$key] = $val;
                }
            }
        }

        $out = '';
        if ($params['create']) {
            $apply_custom_colors = $params['colors'] !== null;
            $outer_style = 'height: 16px;';
            if ($apply_custom_colors) {
                if ($params['colors']['bg']) {
                    $outer_style .= 'background-color: ' . $params['colors']['bg'] . ';';
                }
                if ($params['colors']['border']) {
                    $outer_style .= 'border: 1px solid ' . $params['colors']['border'] . ';';
                }
            }
            $inner_style = 'width: 0%; overflow: visible;';
            $inner_class = 'progress-bar text-dark';
            if (!$apply_custom_colors) {
                $inner_class .= ' progress-bar-striped bg-info';
            } else {
                if ($params['colors']['fg']) {
                    $inner_style .= 'background-color: ' . $params['colors']['fg'] . ';';
                }
                if ($params['colors']['text']) {
                    $inner_style .= 'color: ' . $params['colors']['text'] . ';';
                }
            }
            $out = <<<HTML
            <div class="progress bg-primary-emphasis bg-light" style="$outer_style" id="{$id}">
               <div class="$inner_class" role="progressbar"
                     style="$inner_style"
                     aria-valuenow="0"
                     aria-valuemin="0" aria-valuemax="100"
                     id="{$id}_text">
               </div>
            </div>
HTML;
        }

        if ($params['message'] !== null) {
            $out .= Html::scriptBlock(self::jsGetElementbyID($id . '_text') . ".html(" .
                                json_encode($params['message']) . ");");
        }

        if (
            ($params['percent'] >= 0)
            && ($params['percent'] <= 100)
        ) {
            $out .= Html::scriptBlock(self::jsGetElementbyID($id . '_text') . ".css('width', '" .
                                $params['percent'] . "%' );");
        }

        if (!$params['display']) {
            return $out;
        }

        echo $out;
        if (!$params['create']) {
            self::glpi_flush();
        }
    }


    /**
     * Create a Dynamic Progress Bar
     *
     * @param string $msg  initial message (under the bar)
     *
     * @return void
     **/
    public static function createProgressBar($msg = "&nbsp;")
    {

        $options = ['create' => true];
        if ($msg != "&nbsp;") {
            $options['message'] = $msg;
        }

        self::progressBar('doaction_progress', $options);
    }

    /**
     * Change the Message under the Progress Bar
     *
     * @param string $msg message under the bar
     *
     * @return void
     **/
    public static function changeProgressBarMessage($msg = "&nbsp;")
    {

        self::progressBar('doaction_progress', ['message' => $msg]);
        self::glpi_flush();
    }


    /**
     * Change the Progress Bar Position
     *
     * @param float  $crt   Current Value (less then $tot)
     * @param float  $tot   Maximum Value
     * @param string $msg   message inside the bar (default is %)
     *
     * @return void
     **/
    public static function changeProgressBarPosition($crt, $tot, $msg = "")
    {

        $options = [];

        if (!$tot) {
            $options['percent'] = 0;
        } else if ($crt > $tot) {
            $options['percent'] = 100;
        } else {
            $options['percent'] = 100 * $crt / $tot;
        }

        if ($msg != "") {
            $options['message'] = $msg;
        }

        self::progressBar('doaction_progress', $options);
        self::glpi_flush();
    }


    /**
     * Display a simple progress bar
     *
     * @param integer $width       Width   of the progress bar
     * @param float   $percent     Percent of the progress bar
     * @param array   $options     possible options:
     *            - title : string title to display (default Progesssion)
     *            - simple : display a simple progress bar (no title / only percent)
     *            - forcepadding : boolean force str_pad to force refresh (default true)
     *
     * @return void
     **/
    public static function displayProgressBar($width, $percent, $options = [])
    {
        $param['title']        = __('Progress');
        $param['simple']       = false;
        $param['forcepadding'] = true;

        if (is_array($options) && count($options)) {
            foreach ($options as $key => $val) {
                $param[$key] = $val;
            }
        }

        $title = $param['title'];
        $label = "";
        if ($param['simple']) {
            $label = "$percent%";
            $title = "";
        }

        $output = <<<HTML
      $title
      <div class="progress" style="height: 15px; min-width: 50px;">
         <div class="progress-bar bg-info" role="progressbar" style="width: {$percent}%;"
            aria-valuenow="$percent" aria-valuemin="0" aria-valuemax="100">$label</div>
      </div>
HTML;

        if (!$param['forcepadding']) {
            echo $output;
        } else {
            echo Toolbox::str_pad($output, 4096);
            self::glpi_flush();
        }
    }


    /**
     * Include common HTML headers
     *
     * @param string $title   title used for the page (default '')
     * @param string $sector  sector in which the page displayed is
     * @param string $item    item corresponding to the page displayed
     * @param string $option  option corresponding to the page displayed
     * @param bool   $add_id  add current item id to the title ?
     * @param bool   $allow_insecured_iframe  allow insecured iframe (default false)
     * @param bool   $display display the header (default true)
     *
     * @return string|void Generated HTML if `display` param is false, void otherwise.
     * @phpstan-return $display ? void : string
     */
    public static function includeHeader(
        $title = '',
        $sector = 'none',
        $item = 'none',
        $option = '',
        bool $add_id = true,
        bool $allow_insecured_iframe = false,
        bool $display = true
    ) {
        /**
         * @var array $CFG_GLPI
         * @var array $PLUGIN_HOOKS
         */
        global $CFG_GLPI, $PLUGIN_HOOKS;

        // complete title with id if exist
        if ($add_id && isset($_GET['id']) && $_GET['id']) {
            $title = sprintf(__('%1$s - %2$s'), $title, $_GET['id']);
        }

        // Send UTF8 Headers
        header("Content-Type: text/html; charset=UTF-8");

        if (!$allow_insecured_iframe) {
            // Allow only frame from same server to prevent click-jacking
            header('x-frame-options:SAMEORIGIN');
        }

        // Send extra expires header
        self::header_nocache();

        $theme = ThemeManager::getInstance()->getCurrentTheme();

        $tpl_vars = [
            'lang'      => $CFG_GLPI["languages"][$_SESSION['glpilanguage']][3],
            'title'     => $title,
            'theme'     => $theme,
            'css_files' => [],
            'js_files'  => [],
        ];

        $tpl_vars['css_files'][] = ['path' => 'public/lib/base.css'];

        if (isset($CFG_GLPI['notifications_ajax']) && $CFG_GLPI['notifications_ajax']) {
            Html::requireJs('notifications_ajax');
        }

        $tpl_vars['css_files'][] = ['path' => 'public/lib/leaflet.css'];
        Html::requireJs('leaflet');

        $tpl_vars['css_files'][] = ['path' => 'public/lib/flatpickr.css'];
        // Include dark theme as base (may be cleaner look than light; colors overriden by GLPI's stylesheet)
        $tpl_vars['css_files'][] = ['path' => 'public/lib/flatpickr/themes/dark.css'];
        Html::requireJs('flatpickr');

        $tpl_vars['css_files'][] = ['path' => 'public/lib/photoswipe.css'];
        Html::requireJs('photoswipe');

        $is_monaco_added = false;
        if ($_SESSION['glpi_use_mode'] === Session::DEBUG_MODE) {
            $tpl_vars['js_modules'][] = ['path' => 'js/modules/Monaco/MonacoEditor.js'];
            $tpl_vars['css_files'][] = ['path' => 'public/lib/monaco.css'];
            $is_monaco_added = true;
        }

        //on demand JS.
        if ($sector != 'none' || $item != 'none' || $option != '') {
            $jslibs = [];
            if (isset($CFG_GLPI['javascript'][$sector])) {
                if (isset($CFG_GLPI['javascript'][$sector][$item])) {
                    if (isset($CFG_GLPI['javascript'][$sector][$item][$option])) {
                        $jslibs = $CFG_GLPI['javascript'][$sector][$item][$option];
                    } else {
                        $jslibs = $CFG_GLPI['javascript'][$sector][$item];
                    }
                } else {
                    $jslibs = $CFG_GLPI['javascript'][$sector];
                }
            }

            // include more js libs for dashboard case
            $jslibs = array_merge($jslibs, [
                'gridstack',
                'charts',
                'clipboard',
            ]);

            if (in_array('planning', $jslibs)) {
                Html::requireJs('planning');
            }

            if (in_array('fullcalendar', $jslibs)) {
                $tpl_vars['css_files'][] = ['path' => 'public/lib/fullcalendar.css'];
                Html::requireJs('fullcalendar');
            }

            if (in_array('reservations', $jslibs)) {
                $tpl_vars['css_files'][] = ['path' => 'css/standalone/reservations.scss'];
                Html::requireJs('reservations');
            }

            if (in_array('rateit', $jslibs)) {
                $tpl_vars['css_files'][] = ['path' => 'public/lib/jquery.rateit.css'];
                Html::requireJs('rateit');
            }

            if (in_array('dashboard', $jslibs)) {
                $tpl_vars['css_files'][] = ['path' => 'css/standalone/dashboard.scss'];
                Html::requireJs('dashboard');
            }

            if (in_array('marketplace', $jslibs)) {
                $tpl_vars['css_files'][] = ['path' => 'css/standalone/marketplace.scss'];
                Html::requireJs('marketplace');
            }

            if (in_array('kb', $jslibs)) {
                $tpl_vars['css_files'][] = ['path' => 'css/standalone/kb.scss'];
            }

            if (in_array('rack', $jslibs)) {
                Html::requireJs('rack');
            }

            if (in_array('gridstack', $jslibs)) {
                $tpl_vars['css_files'][] = ['path' => 'public/lib/gridstack.css'];
                $tpl_vars['css_files'][] = ['path' => 'css/standalone/gridstack-grids.scss'];
                Html::requireJs('gridstack');
            }

            if (in_array('masonry', $jslibs)) {
                Html::requireJs('masonry');
            }

            if (in_array('prism', $jslibs)) {
                Html::requireJs('prismjs');
                $tpl_vars['css_files'][] = ['path' => 'public/lib/prismjs.css'];
            }

            if (in_array('tinymce', $jslibs)) {
                Html::requireJs('tinymce');
            }

            if (in_array('clipboard', $jslibs)) {
                Html::requireJs('clipboard');
            }

            if (in_array('charts', $jslibs)) {
                Html::requireJs('charts');
            }

            if (in_array('cable', $jslibs)) {
                Html::requireJs('cable');
            }

            if (in_array('monaco', $jslibs) && !$is_monaco_added) {
                $tpl_vars['js_modules'][] = ['path' => 'js/modules/Monaco/MonacoEditor.js'];
                $tpl_vars['css_files'][] = ['path' => 'public/lib/monaco.css'];
            }

            if (in_array('autocomplete', $jslibs)) {
                Html::requireJs('autocomplete');
            }
        }

        if (Session::getCurrentInterface() == "helpdesk") {
            $tpl_vars['css_files'][] = ['path' => 'public/lib/jquery.rateit.css'];
            Html::requireJs('rateit');
        }

        // Sortable required for drag and drop of display preferences and some other things like dashboards, kanban, etc
        Html::requireJs('sortable');

       //file upload is required... almost everywhere.
        Html::requireJs('fileupload');

       // load fuzzy search everywhere
        Html::requireJs('fuzzy');

       // load glpi dailog everywhere
        Html::requireJs('glpi_dialog');

       // load log filters everywhere
        Html::requireJs('log_filters');

        if (isset($_SESSION['glpihighcontrast_css']) && $_SESSION['glpihighcontrast_css']) {
            $tpl_vars['high_contrast'] = true;
        }

       // Add specific css for plugins
        if (isset($PLUGIN_HOOKS[Hooks::ADD_CSS]) && count($PLUGIN_HOOKS[Hooks::ADD_CSS])) {
            foreach ($PLUGIN_HOOKS[Hooks::ADD_CSS] as $plugin => $files) {
                if (!Plugin::isPluginActive($plugin)) {
                    continue;
                }

                $plugin_web_dir  = Plugin::getWebDir($plugin, false);
                $plugin_version  = Plugin::getPluginFilesVersion($plugin);

                if (!is_array($files)) {
                    $files = [$files];
                }

                foreach ($files as $file) {
                    $tpl_vars['css_files'][] = [
                        'path' => "$plugin_web_dir/$file",
                        'options' => [
                            'version' => $plugin_version,
                        ]
                    ];
                }
            }
        }

        if ($theme->isCustomTheme()) {
            $theme_path = $theme->getKey() . '?is_custom_theme=1';

            // Custom theme files might be modified by external source
            $theme_path .= "&lastupdate=" . filemtime($theme->getPath(false));
        } else {
            $theme_path = $theme->getPath();
        }
        $tpl_vars['css_files'][] = ['path' => 'css/tabler.scss'];
        $tpl_vars['css_files'][] = ['path' => 'css/glpi.scss'];
        if ($theme->isCustomTheme()) {
            $tpl_vars['css_files'][] = ['path' => $theme_path];
        } else {
            $tpl_vars['css_files'][] = ['path' => 'css/core_palettes.scss'];
        }

        $tpl_vars['js_files'][] = ['path' => 'public/lib/base.js'];
        $tpl_vars['js_files'][] = ['path' => 'js/webkit_fix.js'];
        $tpl_vars['js_modules'][] = ['path' => 'public/build/vue/app.js'];
        $tpl_vars['js_files'][] = ['path' => 'js/common_ajax_controller.js'];
        $tpl_vars['js_files'][] = ['path' => 'js/common.js'];

       // Search
        $tpl_vars['js_modules'][] = ['path' => 'js/modules/Search/ResultsView.js'];
        $tpl_vars['js_modules'][] = ['path' => 'js/modules/Search/Table.js'];

        if ($_SESSION['glpi_use_mode'] === Session::DEBUG_MODE) {
            $tpl_vars['glpi_request_id'] = \Glpi\Debug\Profile::getCurrent()->getID();
        }

        if ($display) {
            TemplateRenderer::getInstance()->display('layout/parts/head.html.twig', $tpl_vars);
        } else {
            return TemplateRenderer::getInstance()->render('layout/parts/head.html.twig', $tpl_vars);
        }

        self::glpi_flush();
    }


    /**
     * @since 0.90
     *
     * @return array
     **/
    public static function getMenuInfos()
    {
        /** @var array $CFG_GLPI */
        global $CFG_GLPI;

        $can_read_dashboard      = Session::haveRight('dashboard', READ);
        $default_asset_dashboard = defined('TU_USER') ? "" : Glpi\Dashboard\Grid::getDefaultDashboardForMenu('assets');
        $default_asset_helpdesk  = defined('TU_USER') ? "" : Glpi\Dashboard\Grid::getDefaultDashboardForMenu('helpdesk');

        $menu = [
            'assets' => [
                'title' => _n('Asset', 'Assets', Session::getPluralNumber()),
                'types' => array_merge(
                    [
                        'Computer', 'Monitor', 'Software',
                        'NetworkEquipment', 'Peripheral', 'Printer',
                        'CartridgeItem', 'ConsumableItem', 'Phone',
                        'Rack', 'Enclosure', 'PDU', 'PassiveDCEquipment', 'Unmanaged', 'Cable',
                    ],
                    AssetDefinitionManager::getInstance()->getAssetClassesNames(),
                    $CFG_GLPI['devices_in_menu']
                ),
                'icon'    => 'ti ti-package'
            ],
        ];

        if ($can_read_dashboard && strlen($default_asset_dashboard) > 0) {
            $menu['assets']['default_dashboard'] = '/front/dashboard_assets.php';
        }

        $menu += [
            'helpdesk' => [
                'title' => __('Assistance'),
                'types' => [
                    'Ticket', 'Problem', 'Change',
                    'Planning', 'Stat', 'TicketRecurrent', 'RecurrentChange'
                ],
                'icon'    => 'ti ti-headset'
            ]
        ];

        if ($can_read_dashboard && strlen($default_asset_helpdesk) > 0) {
            $menu['helpdesk']['default_dashboard'] = '/front/dashboard_helpdesk.php';
        }

        $menu += [
            'management' => [
                'title' => __('Management'),
                'types' => [
                    'SoftwareLicense', 'Budget', 'Supplier', 'Contact', 'Contract',
                    'Document', 'Line', 'Certificate', 'Datacenter', 'Cluster', 'Domain',
                    'Appliance', 'Database'
                ],
                'icon'  => 'ti ti-wallet'
            ],
            'tools' => [
                'title' => __('Tools'),
                'types' => [
                    'Project', 'Reminder', 'RSSFeed', 'KnowbaseItem',
                    'ReservationItem', 'Report', 'MigrationCleaner',
                    'SavedSearch', 'Impact'
                ],
                'icon' => 'ti ti-briefcase'
            ],
            'plugins' => [
                'title' => _n('Plugin', 'Plugins', Session::getPluralNumber()),
                'types' => [],
                'icon'  => 'ti ti-puzzle'
            ],
            'admin' => [
                'title' => __('Administration'),
                'types' => [
                    'User', 'Group', 'Entity', 'Rule',
                    'Profile', 'QueuedNotification', 'Glpi\System\Log\LogViewer',
                    'Glpi\Inventory\Inventory', 'Glpi\Form\Form',
                ],
                'icon'  => 'ti ti-shield-check'
            ],
            'config' => [
                'title' => __('Setup'),
                'types' => [
                    AssetDefinition::class,
                    'CommonDropdown', 'CommonDevice', 'Notification', 'Webhook',
                    'SLM', 'Config', 'FieldUnicity', 'CronTask', 'Auth',
                    'OAuthClient', 'MailCollector', 'Link', 'Plugin',
                ],
                'icon'  => 'ti ti-settings'
            ],

            // special items
            'preference' => [
                'title'   => __('My settings'),
                'default' => '/front/preference.php',
                'icon'    => 'fas fa-user-cog',
                'display' => false,
            ],
        ];

        return $menu;
    }

    /**
     * Generate menu array in $_SESSION['glpimenu'] and return the array
     *
     * @since  9.2
     *
-    * @param  boolean $force do we need to force regeneration of $_SESSION['glpimenu']
     * @return array the menu array
     */
    public static function generateMenuSession($force = false)
    {
        /** @var array $PLUGIN_HOOKS */
        global $PLUGIN_HOOKS;
        $menu = [];

        if (
            $force
            || GLPI_ENVIRONMENT_TYPE === GLPI::ENV_DEVELOPMENT
            || !isset($_SESSION['glpimenu'])
            || !is_array($_SESSION['glpimenu'])
            || (count($_SESSION['glpimenu']) == 0)
        ) {
            $menu = self::getMenuInfos();

           // Permit to plugins to add entry to others sector !
            if (isset($PLUGIN_HOOKS["menu_toadd"]) && count($PLUGIN_HOOKS["menu_toadd"])) {
                foreach ($PLUGIN_HOOKS["menu_toadd"] as $plugin => $items) {
                    if (!Plugin::isPluginActive($plugin)) {
                        continue;
                    }
                    if (count($items)) {
                        foreach ($items as $key => $val) {
                            if (is_array($val)) {
                                foreach ($val as $k => $object) {
                                    $menu[$key]['types'][] = $object;
                                    if (empty($menu[$key]['icon']) && method_exists($object, 'getIcon')) {
                                        $menu[$key]['icon']    = $object::getIcon();
                                    }
                                }
                            } else {
                                if (isset($menu[$key])) {
                                    $menu[$key]['types'][] = $val;
                                }
                            }
                        }
                    }
                }
               // Move Setup menu ('config') to the last position in $menu (always last menu),
               // in case some plugin inserted a new top level menu
                $categories = array_keys($menu);
                $menu += array_splice($menu, array_search('config', $categories, true), 1);
            }

            foreach ($menu as $category => $entries) {
                if (isset($entries['types']) && count($entries['types'])) {
                    foreach ($entries['types'] as $type) {
                        $data = $type::getMenuContent();
                        if ($data) {
                          // Multi menu entries management
                            if (isset($data['is_multi_entries']) && $data['is_multi_entries']) {
                                if (!isset($menu[$category]['content'])) {
                                    $menu[$category]['content'] = [];
                                }
                                $menu[$category]['content'] += $data;
                            } else {
                                $menu[$category]['content'][strtolower($type)] = $data;
                            }
                            if (!isset($menu[$category]['title']) && isset($data['title'])) {
                                $menu[$category]['title'] = $data['title'];
                            }
                            if (!isset($menu[$category]['default']) && isset($data['default'])) {
                                   $menu[$category]['default'] = $data['default'];
                            }
                        }
                    }
                }
               // Define default link :
                if (! isset($menu[$category]['default']) && isset($menu[$category]['content']) && count($menu[$category]['content'])) {
                    foreach ($menu[$category]['content'] as $val) {
                        if (isset($val['page'])) {
                             $menu[$category]['default'] = $val['page'];
                             break;
                        }
                    }
                }
            }

            $allassets = [
                'Computer',
                'Monitor',
                'Peripheral',
                'NetworkEquipment',
                'Phone',
                'Printer'
            ];

            foreach ($allassets as $type) {
                if (isset($menu['assets']['content'][strtolower($type)])) {
                    $menu['assets']['content']['allassets']['title']            = __('Global');
                    $menu['assets']['content']['allassets']['shortcut']         = '';
                    $menu['assets']['content']['allassets']['page']             = '/front/allassets.php';
                    $menu['assets']['content']['allassets']['icon']             = 'fas fa-list';
                    $menu['assets']['content']['allassets']['links']['search']  = '/front/allassets.php';
                    break;
                }
            }

            $_SESSION['glpimenu'] = $menu;
           // echo 'menu load';
        } else {
            $menu = $_SESSION['glpimenu'];
        }

        return $menu;
    }

    /**
     * Generate menu array for simplified interface (helpdesk)
     *
     * @since  10
     *
     * @return array
     */
    public static function generateHelpMenu()
    {
        /** @var array $PLUGIN_HOOKS */
        global $PLUGIN_HOOKS;

        $menu = [
            'home' => [
                'default' => '/front/helpdesk.public.php',
                'title'   => __('Home'),
                'icon'    => 'fas fa-home',
            ],
        ];

        if (Session::haveRight("ticket", CREATE)) {
            $menu['create_ticket'] = [
                'default' => '/front/helpdesk.public.php?create_ticket=1',
                'title'   => __('Create a ticket'),
                'icon'    => 'ti ti-plus',
            ];
        }

        if (
            Session::haveRight("ticket", READ)
            || Session::haveRight("ticket", Ticket::READMY)
        ) {
            $menu['tickets'] = [
                'default' => '/front/ticket.php',
                'title'   => _n('Ticket', 'Tickets', Session::getPluralNumber()),
                'icon'    => Ticket::getIcon(),
                'content' => [
                    'ticket' => [
                        'links' => [
                            'search'    => Ticket::getSearchURL(),
                            'lists'     => '',
                        ]
                    ]
                ]
            ];

            if (Session::haveRight("ticket", CREATE)) {
                $menu['tickets']['content']['ticket']['links']['add'] = '/front/helpdesk.public.php?create_ticket=1';
            }
        }

        if (Session::haveRightsOr("reservation", [READ, ReservationItem::RESERVEANITEM])) {
            $menu['reservation'] = [
                'default' => '/front/reservationitem.php',
                'title'   => _n('Reservation', 'Reservations', Session::getPluralNumber()),
                'icon'    => ReservationItem::getIcon(),
            ];
        }

        if (Session::haveRight('knowbase', KnowbaseItem::READFAQ)) {
            $menu['faq'] = [
                'default' => '/front/helpdesk.faq.php',
                'title'   => __('FAQ'),
                'icon'    => KnowbaseItem::getIcon(),
            ];
        }

        if (
            isset($PLUGIN_HOOKS["helpdesk_menu_entry"])
            && count($PLUGIN_HOOKS["helpdesk_menu_entry"])
        ) {
            $menu['plugins'] = [
                'title' => __("Plugins"),
                'icon'  => Plugin::getIcon(),
            ];

            foreach ($PLUGIN_HOOKS["helpdesk_menu_entry"] as $plugin => $active) {
                if (!Plugin::isPluginActive($plugin)) {
                    continue;
                }
                if ($active) {
                    $infos = Plugin::getInfo($plugin);
                    $link = "";
                    if (is_string($PLUGIN_HOOKS["helpdesk_menu_entry"][$plugin])) {
                        $link = $PLUGIN_HOOKS["helpdesk_menu_entry"][$plugin];

                        // Ensure menu entries have all a starting `/`
                        if (!str_starts_with($link, '/')) {
                            $link = '/' . $link;
                        }

                        // Prefix with plugin path if plugin path is missing
                        $plugin_dir = Plugin::getWebDir($plugin, false);
                        if (!str_starts_with($link, '/' . $plugin_dir)) {
                            $link = '/' . $plugin_dir . $link;
                        }
                    }
                    $infos['page'] = $link;
                    $infos['title'] = $infos['name'];
                    if (isset($PLUGIN_HOOKS["helpdesk_menu_entry_icon"][$plugin])) {
                        $infos['icon'] = $PLUGIN_HOOKS["helpdesk_menu_entry_icon"][$plugin];
                    }
                    $menu['plugins']['content'][$plugin] = $infos;
                }
            }
        }

        return $menu;
    }

    /**
     * Returns menu sector corresponding to given itemtype.
     *
     * @param string $itemtype
     *
     * @return string|null
     */
    public static function getMenuSectorForItemtype(string $itemtype): ?string
    {
        $menu = self::getMenuInfos();
        foreach ($menu as $sector => $params) {
            if (array_key_exists('types', $params) && in_array($itemtype, $params['types'])) {
                return $sector;
            }
        }
        return null;
    }


    /**
     * Print a nice HTML head for every page
     *
     * @param string $title   title of the page
     * @param string $url     not used anymore
     * @param string $sector  sector in which the page displayed is
     * @param string $item    item corresponding to the page displayed
     * @param string $option  option corresponding to the page displayed
     * @param bool   $add_id  add current item id to the title ?
     */
    public static function header(
        $title,
        $url = '',
        $sector = "none",
        $item = "none",
        $option = "",
        bool $add_id = true
    ) {
        /**
         * @var array $CFG_GLPI
         * @var bool $HEADER_LOADED
         * @var \DBmysql $DB
         */
        global $CFG_GLPI, $HEADER_LOADED, $DB;

        // If in modal : display popHeader
        if (isset($_REQUEST['_in_modal']) && $_REQUEST['_in_modal']) {
            return self::popHeader($title, $url, false, $sector, $item, $option);
        }
        // Print a nice HTML-head for every page
        if ($HEADER_LOADED) {
            return;
        }
        $HEADER_LOADED = true;
        // Force lower case for sector and item
        $sector = strtolower($sector);
        $item   = strtolower($item);

        \Glpi\Debug\Profiler::getInstance()->start('Html::includeHeader');
        self::includeHeader($title, $sector, $item, $option, $add_id);
        \Glpi\Debug\Profiler::getInstance()->stop('Html::includeHeader');

        $tmp_active_item = explode("/", $item);
        $active_item     = array_pop($tmp_active_item);
        $menu            = self::generateMenuSession();
        $menu_active     = $menu[$sector]['content'][$active_item]['title'] ?? "";

        $menu = Plugin::doHookFunction("redefine_menus", $menu);

        $tpl_vars = [
            'menu'        => $menu,
            'sector'      => $sector,
            'item'        => $item,
            'option'      => $option,
            'menu_active' => $menu_active,
        ];
        $tpl_vars += self::getPageHeaderTplVars();

        TemplateRenderer::getInstance()->display('layout/parts/page_header.html.twig', $tpl_vars);

        if (
            $DB->isSlave()
            && !$DB->first_connection
        ) {
            echo "<div id='dbslave-float'>";
            echo "<a href='#see_debug'>" . __('SQL replica: read only') . "</a>";
            echo "</div>";
        }

        // call static function callcron() every 5min
        CronTask::callCron();
    }


    /**
     * Print footer for every page
     *
     * @param $keepDB boolean, closeDBConnections if false (false by default)
     **/
    public static function footer($keepDB = false)
    {
        /**
         * @var array $CFG_GLPI
         * @var bool $FOOTER_LOADED
         * @var array $PLUGIN_HOOKS
         */
        global $CFG_GLPI, $FOOTER_LOADED, $PLUGIN_HOOKS;

       // If in modal : display popFooter
        if (isset($_REQUEST['_in_modal']) && $_REQUEST['_in_modal']) {
            return self::popFooter();
        }

       // Print foot for every page
        if ($FOOTER_LOADED) {
            return;
        }
        $FOOTER_LOADED = true;

        echo self::getCoreVariablesForJavascript(true);

        if (isset($CFG_GLPI['notifications_ajax']) && $CFG_GLPI['notifications_ajax'] && !Session::isImpersonateActive()) {
            $options = [
                'interval'  => ($CFG_GLPI['notifications_ajax_check_interval'] ? $CFG_GLPI['notifications_ajax_check_interval'] : 5) * 1000,
                'sound'     => $CFG_GLPI['notifications_ajax_sound'] ? $CFG_GLPI['notifications_ajax_sound'] : false,
                'icon'      => ($CFG_GLPI["notifications_ajax_icon_url"] ? $CFG_GLPI['root_doc'] . $CFG_GLPI['notifications_ajax_icon_url'] : false),
                'user_id'   => Session::getLoginUserID()
            ];
            $js = "$(function() {
            notifications_ajax = new GLPINotificationsAjax(" . json_encode($options) . ");
            notifications_ajax.start();
         });";
            echo Html::scriptBlock($js);
        }

        $tpl_vars = [
            'js_files' => [],
        ];

       // On demand scripts
        foreach ($_SESSION['glpi_js_toload'] ?? [] as $scripts) {
            if (!is_array($scripts)) {
                $scripts = [$scripts];
            }
            foreach ($scripts as $script) {
                $tpl_vars['js_files'][] = ['path' => $script];
            }
        }
        $_SESSION['glpi_js_toload'] = [];

       // Locales for js libraries
        if (isset($_SESSION['glpilanguage'])) {
           // select2
            $filename = sprintf(
                'public/lib/select2/js/i18n/%s.js',
                $CFG_GLPI["languages"][$_SESSION['glpilanguage']][2]
            );
            if (file_exists(GLPI_ROOT . '/' . $filename)) {
                $tpl_vars['js_files'][] = ['path' => $filename];
            }
        }

        $tpl_vars['js_files'][] = ['path' => 'js/misc.js'];

        if (isset($PLUGIN_HOOKS['add_javascript']) && count($PLUGIN_HOOKS['add_javascript'])) {
            foreach ($PLUGIN_HOOKS["add_javascript"] as $plugin => $files) {
                if (!Plugin::isPluginActive($plugin)) {
                    continue;
                }
                $plugin_root_dir = Plugin::getPhpDir($plugin, true);
                $plugin_web_dir  = Plugin::getWebDir($plugin, false);
                $plugin_version  = Plugin::getPluginFilesVersion($plugin);

                if (!is_array($files)) {
                    $files = [$files];
                }
                foreach ($files as $file) {
                    if (file_exists($plugin_root_dir . "/{$file}")) {
                        $tpl_vars['js_files'][] = [
                            'path' => $plugin_web_dir . "/{$file}",
                            'options' => [
                                'version' => $plugin_version,
                            ]
                        ];
                    } else {
                        trigger_error("{$file} file not found from plugin $plugin!", E_USER_WARNING);
                    }
                }
            }
        }
        if (isset($PLUGIN_HOOKS['add_javascript_module']) && count($PLUGIN_HOOKS['add_javascript_module'])) {
            foreach ($PLUGIN_HOOKS["add_javascript_module"] as $plugin => $files) {
                if (!Plugin::isPluginActive($plugin)) {
                    continue;
                }
                $plugin_root_dir = Plugin::getPhpDir($plugin, true);
                $plugin_web_dir  = Plugin::getWebDir($plugin, false);
                $plugin_version  = Plugin::getPluginFilesVersion($plugin);

                if (!is_array($files)) {
                    $files = [$files];
                }
                foreach ($files as $file) {
                    if (file_exists($plugin_root_dir . "/{$file}")) {
                        $tpl_vars['js_modules'][] = [
                            'path' => $plugin_web_dir . "/{$file}",
                            'options' => [
                                'version' => $plugin_version,
                            ]
                        ];
                    } else {
                        trigger_error("{$file} file not found from plugin $plugin!", E_USER_WARNING);
                    }
                }
            }
        }

        TemplateRenderer::getInstance()->display('layout/parts/page_footer.html.twig', $tpl_vars);

        if ($_SESSION['glpi_use_mode'] === Session::DEBUG_MODE && !str_starts_with($_SERVER['PHP_SELF'], $CFG_GLPI['root_doc'] . '/install/')) {
            \Glpi\Debug\Profiler::getInstance()->stopAll();
            (new Glpi\Debug\Toolbar())->show();
        }

        if (!$keepDB && function_exists('closeDBConnections')) {
            closeDBConnections();
        }
    }


    /**
     * Display Ajax Footer for debug
     **/
    public static function ajaxFooter()
    {
        // Not currently used. Old debug stuff is now in the new debug bar.
        // FIXME: Deprecate this in GLPI 11.0.
    }


    /**
     * Print a simple HTML head with links
     *
     * @param string $title  title of the page
     * @param array  $links  links to display
     **/
    public static function simpleHeader($title, $links = [])
    {
        /** @var bool $HEADER_LOADED */
        global $HEADER_LOADED;

       // Print a nice HTML-head for help page
        if ($HEADER_LOADED) {
            return;
        }
        $HEADER_LOADED = true;

        self::includeHeader($title);

       // force layout to horizontal if not connected
        if (!Session::getLoginUserID()) {
            $_SESSION['glpipage_layout'] = "horizontal";
        }

       // construct menu from passed links
        $menu = [];
        foreach ($links as $label => $url) {
            $menu[] = [
                'title'   => $label,
                'default' => $url
            ];
        }

        TemplateRenderer::getInstance()->display(
            'layout/parts/page_header.html.twig',
            [
                'menu' => $menu,
            ] + self::getPageHeaderTplVars()
        );

        CronTask::callCron();
    }


    /**
     * Print a nice HTML head for help page
     *
     * @param string $title  title of the page
     * @param string $sector  sector in which the page displayed is
     * @param string $item    item corresponding to the page displayed
     * @param string $option  option corresponding to the page displayed
     * @param bool   $add_id  add current item id to the title ?
     */
    public static function helpHeader(
        $title,
        string $sector = "self-service",
        string $item = "none",
        string $option = "",
        bool $add_id = true
    ) {
        /**
         * @var array $CFG_GLPI
         * @var bool $HEADER_LOADED
         */
        global $CFG_GLPI, $HEADER_LOADED;

        // Print a nice HTML-head for help page
        if ($HEADER_LOADED) {
            return;
        }
        $HEADER_LOADED = true;

        self::includeHeader($title, $sector, $item, $option, $add_id);

        $menu = self::generateHelpMenu();
        $menu = Plugin::doHookFunction("redefine_menus", $menu);

        $tmp_active_item = explode("/", $item);
        $active_item     = array_pop($tmp_active_item);
        $menu_active     = $menu[$sector]['content'][$active_item]['title'] ?? "";
        $tpl_vars = [
            'menu'        => $menu,
            'sector'      => $sector,
            'item'        => $item,
            'option'      => $option,
            'menu_active' => $menu_active,
        ];
        $tpl_vars += self::getPageHeaderTplVars();

        TemplateRenderer::getInstance()->display('layout/parts/page_header.html.twig', $tpl_vars);

        // call static function callcron() every 5min
        CronTask::callCron();
    }

    /**
     * Returns template variables that can be used for page header in any context.
     *
     * @return array
     */
    private static function getPageHeaderTplVars(): array
    {
        /** @var array $CFG_GLPI */
        global $CFG_GLPI;

        $founded_new_version = null;
        if (!empty($CFG_GLPI['founded_new_version'] ?? null)) {
            $current_version     = preg_replace('/^((\d+\.?)+).*$/', '$1', GLPI_VERSION);
            $founded_new_version = version_compare($current_version, $CFG_GLPI['founded_new_version'], '<')
            ? $CFG_GLPI['founded_new_version']
            : null;
        }

        $user = Session::getLoginUserID() !== false ? User::getById(Session::getLoginUserID()) : null;

        $platform = "";
        if (!defined('TU_USER')) {
            $parser = new UserAgentParser();
            $ua = $parser->parse();
            $platform = $ua->platform();
        }

        $help_url_key = Session::getCurrentInterface() === 'central'
            ? 'central_doc_url'
            : 'helpdesk_doc_url';
        $help_url = !empty($CFG_GLPI[$help_url_key])
            ? $CFG_GLPI[$help_url_key]
            : 'http://glpi-project.org/documentation';

        return [
            'is_debug_active'       => $_SESSION['glpi_use_mode'] == Session::DEBUG_MODE,
            'is_impersonate_active' => Session::isImpersonateActive(),
            'founded_new_version'   => $founded_new_version,
            'user'                  => $user instanceof User ? $user : null,
            'platform'              => $platform,
            'help_url'              => URL::sanitizeURL($help_url),
        ];
    }


    /**
     * Print footer for help page
     **/
    public static function helpFooter()
    {
        if (!isCommandLine()) {
            self::footer();
        };
    }


    /**
     * Print a nice HTML head with no controls
     *
     * @param string $title  title of the page
     * @param string $url    not used anymore
     **/
    public static function nullHeader($title, $url = '')
    {
        /** @var bool $HEADER_LOADED */
        global $HEADER_LOADED;

        if ($HEADER_LOADED) {
            return;
        }
        $HEADER_LOADED = true;
       // Print a nice HTML-head with no controls

       // Detect root_doc in case of error
        Config::detectRootDoc();

       // Send UTF8 Headers
        header("Content-Type: text/html; charset=UTF-8");

       // Send extra expires header if configured
        self::header_nocache();

        if (isCommandLine()) {
            return true;
        }

        self::includeHeader($title);

        TemplateRenderer::getInstance()->display('layout/parts/page_header_empty.html.twig');
    }


    /**
     * Print footer for null page
     **/
    public static function nullFooter()
    {
        if (!isCommandLine()) {
            self::footer();
        };
    }


    /**
     * Print a nice HTML head for modal window (nothing to display)
     *
     * @param string  $title    title of the page
     * @param string  $url      not used anymore
     * @param boolean $iframed  indicate if page loaded in iframe - css target
     * @param string  $sector    sector in which the page displayed is (default 'none')
     * @param string  $item      item corresponding to the page displayed (default 'none')
     * @param string  $option    option corresponding to the page displayed (default '')
     **/
    public static function popHeader(
        $title,
        $url = '',
        $in_modal = false,
        $sector = "none",
        $item = "none",
        $option = ""
    ) {
        /** @var bool $HEADER_LOADED */
        global $HEADER_LOADED;

       // Print a nice HTML-head for every page
        if ($HEADER_LOADED) {
            return;
        }
        $HEADER_LOADED = true;

        self::includeHeader($title, $sector, $item, $option); // Body
        echo "<body class='" . ($in_modal ? "in_modal" : "") . "'>";
        self::displayMessageAfterRedirect();
        echo "<div id='page'>"; // Force legacy styles for now
    }


    /**
     * Print a nice HTML head for iframed windows
     * This header remove any security for iframe (NO SAMEORIGIN, etc)
     * And should be used ONLY for iframing windows in other applications.
     * It should NOT be used for GLPI internal iframing.
     *
     * @since 10.0.7
     *
     * @param string  $sector    sector in which the page displayed is (default 'none')
     * @param string  $item      item corresponding to the page displayed (default 'none')
     * @param string  $option    option corresponding to the page displayed (default '')
     * @return void
     */
    public static function zeroSecurityIframedHeader(
        string $sector = "none",
        string $item = "none",
        string $option = ""
    ): void {
        /** @var bool $HEADER_LOADED */
        global $HEADER_LOADED;

        if ($HEADER_LOADED) {
            return;
        }
        $HEADER_LOADED = true;

        self::includeHeader('', $sector, $item, $option, true, true);
        echo "<body class='iframed'>";
        self::displayMessageAfterRedirect();
        echo "<div id='page'>";
    }


    /**
     * Print footer for a modal window
     **/
    public static function popFooter()
    {
        /** @var bool $FOOTER_LOADED */
        global $FOOTER_LOADED;

        if ($FOOTER_LOADED) {
            return;
        }
        $FOOTER_LOADED = true;

       // Print foot
        self::loadJavascript();
        echo "</body></html>";
    }


    /**
     * Flushes the system write buffers of PHP and whatever backend PHP is using (CGI, a web server, etc).
     * This attempts to push current output all the way to the browser with a few caveats.
     * @see https://www.sitepoint.com/php-streaming-output-buffering-explained/
     **/
    public static function glpi_flush()
    {

        if (
            function_exists("ob_flush")
            && (ob_get_length() !== false)
        ) {
            ob_flush();
        }

        flush();
    }


    /**
     * Set page not to use the cache
     **/
    public static function header_nocache()
    {

        header("Cache-Control: no-store, no-cache, must-revalidate"); // HTTP/1.1
        header("Expires: Mon, 26 Jul 1997 05:00:00 GMT"); // Date du passe
    }



    /**
     * show arrow for massives actions : opening
     *
     * @param string  $formname
     * @param boolean $fixed     used tab_cadre_fixe in both tables
     * @param boolean $ontop     display on top of the list
     * @param boolean $onright   display on right of the list
     *
     * @deprecated 0.84
     **/
    public static function openArrowMassives($formname, $fixed = false, $ontop = false, $onright = false)
    {
        /** @var array $CFG_GLPI */
        global $CFG_GLPI;

        Toolbox::deprecated('openArrowMassives() method is deprecated');

        if ($fixed) {
            echo "<table width='950px'>";
        } else {
            echo "<table width='80%'>";
        }

        $arrow = "fas fa-level-down-alt";
        if (!$ontop) {
            $arrow = "fas fa-level-up-alt";
        }

        echo "<tr>";
        if (!$onright) {
            echo "<td><i class='$arrow fa-flip-horizontal fa-lg mx-2'></i></td>";
        } else {
            echo "<td class='left' width='80%'></td>";
        }
        echo "<td class='center' style='white-space:nowrap;'>";
        echo "<a onclick= \"if ( markCheckboxes('$formname') ) return false;\"
             href='#'>" . __('Check all') . "</a></td>";
        echo "<td>/</td>";
        echo "<td class='center' style='white-space:nowrap;'>";
        echo "<a onclick= \"if ( unMarkCheckboxes('$formname') ) return false;\"
             href='#'>" . __('Uncheck all') . "</a></td>";

        if ($onright) {
            echo "<td><i class='$arrow fa-lg mx-2'></i>";
        } else {
            echo "<td class='left' width='80%'>";
        }
    }


    /**
     * show arrow for massives actions : closing
     *
     * @param $actions array of action : $name -> $label
     * @param $confirm array of confirmation string (optional)
     *
     * @deprecated 0.84
     **/
    public static function closeArrowMassives($actions, $confirm = [])
    {

        Toolbox::deprecated('closeArrowMassives() method is deprecated');

        if (count($actions)) {
            foreach ($actions as $name => $label) {
                if (!empty($name)) {
                    echo "<input type='submit' name='$name' ";
                    if (is_array($confirm) && isset($confirm[$name])) {
                        echo self::addConfirmationOnAction($confirm[$name]);
                    }
                    echo "value=\"" . htmlspecialchars($label) . "\" class='btn btn-primary'>&nbsp;";
                }
            }
        }
        echo "</td></tr>";
        echo "</table>";
    }


    /**
     * Get "check All as" checkbox
     *
     * @since 0.84
     *
     * @param $container_id  string html of the container of checkboxes link to this check all checkbox
     * @param $rand          string rand value to use (default is auto generated)(default '')
     *
     * @return string
     **/
    public static function getCheckAllAsCheckbox($container_id, $rand = '')
    {

        if (empty($rand)) {
            $rand = mt_rand();
        }

        $out  = "<input title='" . __s('Check all as') . "' type='checkbox' class='form-check-input massive_action_checkbox'
                      title='" . __s('Check all as') . "'
                      name='_checkall_$rand' id='checkall_$rand'
                      onclick= \"if ( checkAsCheckboxes(this, '$container_id', '.massive_action_checkbox')) {return true;}\">";

       // permit to shift select checkboxes
        $out .= Html::scriptBlock("\$(function() {\$('#$container_id input[type=\"checkbox\"]').shiftSelectable();});");

        return $out;
    }


    /**
     * Get the jquery criterion for massive checkbox update
     * We can filter checkboxes by a container or by a tag. We can also select checkboxes that have
     * a given tag and that are contained inside a container
     *
     * @since 0.85
     *
     * @param array $options  array of parameters:
     *    - tag_for_massive tag of the checkboxes to update
     *    - container_id    if of the container of the checkboxes
     *
     * @return string  the javascript code for jquery criterion or empty string if it is not a
     *         massive update checkbox
     **/
    public static function getCriterionForMassiveCheckboxes(array $options)
    {

        $params                    = [];
        $params['tag_for_massive'] = '';
        $params['container_id']    = '';

        if (is_array($options) && count($options)) {
            foreach ($options as $key => $val) {
                $params[$key] = $val;
            }
        }

        if (
            !empty($params['tag_for_massive'])
            || !empty($params['container_id'])
        ) {
           // Filtering on the container !
            if (!empty($params['container_id'])) {
                $criterion = '#' . $params['container_id'] . ' ';
            } else {
                $criterion = '';
            }

           // We only want the checkbox input
            $criterion .= 'input[type="checkbox"]';

           // Only the given massive tag !
            if (!empty($params['tag_for_massive'])) {
                $criterion .= '[data-glpicore-cb-massive-tags~="' . $params['tag_for_massive'] . '"]';
            }

           // Only enabled checkbox
            $criterion .= ':enabled';

            return $criterion;
        }
        return '';
    }


    /**
     * Get a checkbox.
     *
     * @since 0.85
     *
     * @param array $options  array of parameters:
     *    - title         its title
     *    - name          its name
     *    - id            its id
     *    - value         the value to set when checked
     *    - readonly      can we edit it ?
     *    - massive_tags  the tag to set for massive checkbox update
     *    - checked       is it checked or not ?
     *    - zero_on_empty do we send 0 on submit when it is not checked ?
     *    - specific_tags HTML5 tags to add
     *    - criterion     the criterion for massive checkbox
     *
     * @return string  the HTML code for the checkbox
     **/
    public static function getCheckbox(array $options)
    {
        /** @var array $CFG_GLPI */
        global $CFG_GLPI;

        $params                    = [];
        $params['title']           = '';
        $params['name']            = '';
        $params['rand']            = mt_rand();
        $params['id']              = "check_" . $params['rand'];
        $params['value']           = 1;
        $params['readonly']        = false;
        $params['massive_tags']    = '';
        $params['checked']         = false;
        $params['zero_on_empty']   = true;
        $params['specific_tags']   = [];
        $params['criterion']       = [];
        $params['class']           = '';

        if (is_array($options) && count($options)) {
            foreach ($options as $key => $val) {
                $params[$key] = $val;
            }
        }

        $out = "";

        if ($params['zero_on_empty']) {
            $out .= '<input type="hidden" name="' . $params['name'] . '" value="0" />';
        }

        $out .= "<input type='checkbox' class='form-check-input " . $params['class'] . "' title=\"" . $params['title'] . "\" ";
        if (isset($params['onclick'])) {
            $params['onclick'] = htmlspecialchars($params['onclick'], ENT_QUOTES);
            $out .= " onclick='{$params['onclick']}'";
        }

        foreach (['id', 'name', 'title', 'value'] as $field) {
            if (!empty($params[$field])) {
                $out .= " $field='" . $params[$field] . "'";
            }
        }

        $criterion = self::getCriterionForMassiveCheckboxes($params['criterion']);
        if (!empty($criterion)) {
            $out .= " onClick='massiveUpdateCheckbox(" . json_encode($criterion) . ", this)'";
        }

        if (!empty($params['massive_tags'])) {
            $params['specific_tags']['data-glpicore-cb-massive-tags'] = $params['massive_tags'];
        }

        if (!empty($params['specific_tags'])) {
            foreach ($params['specific_tags'] as $tag => $values) {
                if (is_array($values)) {
                    $values = implode(' ', $values);
                }
                $out .= " $tag='$values'";
            }
        }

        if ($params['readonly']) {
            $out .= " disabled='disabled'";
        }

        if ($params['checked']) {
            $out .= " checked";
        }

        $out .= ">";

        if (!empty($criterion)) {
            $out .= Html::scriptBlock("\$(function() {\$('$criterion').shiftSelectable();});");
        }

        return $out;
    }


    /**
     * @brief display a checkbox that $_POST 0 or 1 depending on if it is checked or not.
     * @see Html::getCheckbox()
     *
     * @since 0.85
     *
     * @param $options   array
     *
     * @return void
     **/
    public static function showCheckbox(array $options = [])
    {
        echo self::getCheckbox($options);
    }


    /**
     * Get the massive action checkbox
     *
     * @since 0.84
     *
     * @param string  $itemtype  Massive action itemtype
     * @param integer $id        ID of the item
     * @param array   $options
     *
     * @return string
     **/
    public static function getMassiveActionCheckBox($itemtype, $id, array $options = [])
    {

        $options['checked']       = (isset($_SESSION['glpimassiveactionselected'][$itemtype][$id]));
        if (!isset($options['specific_tags']['data-glpicore-ma-tags'])) {
            $options['specific_tags']['data-glpicore-ma-tags'] = 'common';
        }

        if (empty($options['name'])) {
            // encode quotes and brackets to prevent maformed name attribute
            $id = htmlspecialchars($id, ENT_QUOTES);
            $id = str_replace(['[', ']'], ['&amp;#91;', '&amp;#93;'], $id);
            $options['name'] = "item[$itemtype][" . $id . "]";
        }

        $options['class']         = 'massive_action_checkbox';
        $options['zero_on_empty'] = false;

        return self::getCheckbox($options);
    }


    /**
     * Show the massive action checkbox
     *
     * @since 0.84
     *
     * @param string  $itemtype  Massive action itemtype
     * @param integer $id        ID of the item
     * @param array   $options
     *
     * @return void
     **/
    public static function showMassiveActionCheckBox($itemtype, $id, array $options = [])
    {
        echo Html::getMassiveActionCheckBox($itemtype, $id, $options);
    }


    /**
     * Display open form for massive action
     *
     * @since 0.84
     *
     * @param string $name  given name/id to the form
     *
     * @return void
     **/
    public static function openMassiveActionsForm($name = '')
    {
        echo Html::getOpenMassiveActionsForm($name);
    }


    /**
     * Get open form for massive action string
     *
     * @since 0.84
     *
     * @param string $name  given name/id to the form
     *
     * @return string
     **/
    public static function getOpenMassiveActionsForm($name = '')
    {
        /** @var array $CFG_GLPI */
        global $CFG_GLPI;

        if (empty($name)) {
            $name = 'massaction_' . mt_rand();
        }
        return  "<form name='$name' id='$name' method='post'
               action='" . $CFG_GLPI["root_doc"] . "/front/massiveaction.php'
               enctype='multipart/form-data'>";
    }


    /**
     * Display massive actions
     *
     * @since 0.84 (before Search::displayMassiveActions)
     * @since 0.85 only 1 parameter (in 0.84 $itemtype required)
     *
     * @todo replace 'hidden' by data-glpicore-ma-tags ?
     *
     * @param $options   array    of parameters
     * must contains :
     *    - container       : DOM ID of the container of the item checkboxes (since version 0.85)
     * may contains :
     *    - num_displayed   : integer number of displayed items. Permit to check suhosin limit.
     *                        (default -1 not to check)
     *    - ontop           : boolean true if displayed on top (default true)
     *    - forcecreate     : boolean force creation of modal window (default = false).
     *            Modal is automatically created when displayed the ontop item.
     *            If only a bottom one is displayed use it
     *    - check_itemtype   : string alternate itemtype to check right if different from main itemtype
     *                         (default empty)
     *    - check_items_id   : integer ID of the alternate item used to check right / optional
     *                         (default empty)
     *    - is_deleted       : boolean is massive actions for deleted items ?
     *    - extraparams      : string extra URL parameters to pass to massive actions (default empty)
     *                         if ([extraparams]['hidden'] is set : add hidden fields to post)
     *    - specific_actions : array of specific actions (do not use standard one)
     *    - add_actions      : array of actions to add (do not use standard one)
     *    - confirm          : string of confirm message before massive action
     *    - item             : CommonDBTM object that has to be passed to the actions
     *    - tag_to_send      : the tag of the elements to send to the ajax window (default: common)
     *    - display          : display or return the generated html (default true)
     *
     * @return bool|string     the html if display parameter is false, or true
     **/
    public static function showMassiveActions($options = [])
    {
        /** @var array $CFG_GLPI */
        global $CFG_GLPI;

       /// TODO : permit to pass several itemtypes to show possible actions of all types : need to clean visibility management after

        $p['ontop']             = true;
        $p['num_displayed']     = -1;
        $p['forcecreate']       = false;
        $p['check_itemtype']    = '';
        $p['check_items_id']    = '';
        $p['is_deleted']        = false;
        $p['extraparams']       = [];
        $p['width']             = 800;
        $p['height']            = 400;
        $p['specific_actions']  = [];
        $p['add_actions']       = [];
        $p['confirm']           = '';
        $p['rand']              = '';
        $p['container']         = '';
        $p['display_arrow']     = true;
        $p['title']             = _n('Action', 'Actions', Session::getPluralNumber());
        $p['item']              = false;
        $p['tag_to_send']       = 'common';
        $p['display']           = true;

        foreach ($options as $key => $val) {
            if (isset($p[$key])) {
                $p[$key] = $val;
            }
        }

        $url = $CFG_GLPI['root_doc'] . "/ajax/massiveaction.php";
        if ($p['container']) {
            $p['extraparams']['container'] = $p['container'];
        }
        if ($p['is_deleted']) {
            $p['extraparams']['is_deleted'] = 1;
        }
        if (!empty($p['check_itemtype'])) {
            $p['extraparams']['check_itemtype'] = $p['check_itemtype'];
        }
        if (!empty($p['check_items_id'])) {
            $p['extraparams']['check_items_id'] = $p['check_items_id'];
        }
        if (is_array($p['specific_actions']) && count($p['specific_actions'])) {
            $p['extraparams']['specific_actions'] = $p['specific_actions'];
        }
        if (is_array($p['add_actions']) && count($p['add_actions'])) {
            $p['extraparams']['add_actions'] = $p['add_actions'];
        }
        if ($p['item'] instanceof CommonDBTM) {
            $p['extraparams']['item_itemtype'] = $p['item']->getType();
            $p['extraparams']['item_items_id'] = $p['item']->getID();
        }

       // Manage modal window
        if (isset($_REQUEST['_is_modal']) && $_REQUEST['_is_modal']) {
            $p['extraparams']['hidden']['_is_modal'] = 1;
        }

        $identifier = md5($url . serialize($p['extraparams']) . $p['rand']);
        $max        = Toolbox::get_max_input_vars();
        $out = '';

        if (
            ($p['num_displayed'] >= 0)
            && ($max > 0)
            && ($max < ($p['num_displayed'] + 10))
        ) {
            if (
                !$p['ontop']
                || (isset($p['forcecreate']) && $p['forcecreate'])
            ) {
                $out .= "<span class='b'>";
                $out .= __('Selection too large, massive action disabled.') . "</span>";
                if ($_SESSION['glpi_use_mode'] == Session::DEBUG_MODE) {
                    $out .= __('To increase the limit: change max_input_vars or suhosin.post.max_vars in php configuration.');
                }
            }
        } else {
           // Create Modal window on top
            if (
                $p['ontop']
                || (isset($p['forcecreate']) && $p['forcecreate'])
            ) {
                if (!empty($p['tag_to_send'])) {
                    $js_modal_fields  = "var items = $('";
                    if (!empty($p['container'])) {
                        $js_modal_fields .= '#' . $p['container'] . ' ';
                    }
                    $js_modal_fields .= "[data-glpicore-ma-tags~=" . $p['tag_to_send'] . "]').each(function( index ) {
                  fields[$(this).attr('name')] = $(this).val();
                  if (($(this).attr('type') == 'checkbox') && (!$(this).is(':checked'))) {
                     fields[$(this).attr('name')] = 0;
                  }
               });";
                } else {
                    $js_modal_fields = "";
                }

                $out .= Ajax::createModalWindow(
                    'modal_massiveaction_window' . $identifier,
                    $url,
                    [
                        'title'           => $p['title'],
                        'extraparams'     => $p['extraparams'],
                        'width'           => $p['width'],
                        'height'          => $p['height'],
                        'js_modal_fields' => $js_modal_fields,
                        'display'         => false,
                        'modal_class'     => "modal-xl",
                    ]
                );
            }
            $out .= "<a title='" . __('Massive actions') . "'
                     data-bs-toggle='tooltip' data-bs-placement='" . ($p['ontop'] ? "bottom" : "top") . "'
                     class='btn btn-sm btn-primary me-2' ";
            if (is_array($p['confirm'] || strlen($p['confirm']))) {
                $out .= self::addConfirmationOnAction($p['confirm'], "modal_massiveaction_window$identifier.show();");
            } else {
                $out .= "onclick='modal_massiveaction_window$identifier.show();'";
            }
            $out .= " href='#modal_massaction_content$identifier' title=\"" . htmlentities($p['title'], ENT_QUOTES, 'UTF-8') . "\">";
            if ($p['display_arrow']) {
                $out .= "<i class='ti ti-corner-left-" . ($p['ontop'] ? 'down' : 'up') . " mt-1' style='margin-left: -2px;'></i>";
            }
            $out .= "<span>" . $p['title'] . "</span>";
            $out .= "</a>";

            if (
                !$p['ontop']
                || (isset($p['forcecreate']) && $p['forcecreate'])
            ) {
               // Clean selection
                $_SESSION['glpimassiveactionselected'] = [];
            }
        }

        if ($p['display']) {
            echo $out;
            return true;
        } else {
            return $out;
        }
    }


    /**
     * Display Date form with calendar
     *
     * @since 0.84
     *
     * @param string $name     name of the element
     * @param array  $options  array of possible options:
     *      - value        : default value to display (default '')
     *      - maybeempty   : may be empty ? (true by default)
     *      - canedit      :  could not modify element (true by default)
     *      - min          :  minimum allowed date (default '')
     *      - max          : maximum allowed date (default '')
     *      - showyear     : should we set/diplay the year? (true by default)
     *      - display      : boolean display of return string (default true)
     *      - calendar_btn : boolean display calendar icon (default true)
     *      - clear_btn    : boolean display clear icon (default true)
     *      - range        : boolean set the datepicket in range mode
     *      - rand         : specific rand value (default generated one)
     *      - yearrange    : set a year range to show in drop-down (default '')
     *      - required     : required field (will add required attribute)
     *      - placeholder  : text to display when input is empty
     *      - on_change    : function to execute when date selection changed
     *
     * @return integer|string
     *    integer if option display=true (random part of elements id)
     *    string if option display=false (HTML code)
     **/
    public static function showDateField($name, $options = [])
    {
        /** @var array $CFG_GLPI */
        global $CFG_GLPI;

        $p = [
            'value'        => '',
            'defaultDate'  => '',
            'maybeempty'   => true,
            'canedit'      => true,
            'min'          => '',
            'max'          => '',
            'showyear'     => false,
            'display'      => true,
            'range'        => false,
            'rand'         => mt_rand(),
            'calendar_btn' => true,
            'clear_btn'    => true,
            'yearrange'    => '',
            'multiple'     => false,
            'size'         => 10,
            'required'     => false,
            'placeholder'  => '',
            'on_change'    => '',
        ];

        foreach ($options as $key => $val) {
            if (isset($p[$key])) {
                $p[$key] = $val;
            }
        }

        $required = $p['required'] == true
         ? " required='required'"
         : "";
        $disabled = !$p['canedit']
         ? " disabled='disabled'"
         : "";

        $calendar_btn = $p['calendar_btn']
         ? "<a class='input-button' data-toggle>
               <i class='input-group-text far fa-calendar-alt fa-lg pointer'></i>
            </a>"
         : "";
        $clear_btn = $p['clear_btn'] && $p['maybeempty'] && $p['canedit']
         ? "<a data-clear  title='" . __s('Clear') . "'>
               <i class='input-group-text fas fa-times-circle pointer'></i>
            </a>"
         : "";

        $mode = $p['range']
         ? "mode: 'range',"
         : "";

        $output = <<<HTML
      <div class="input-group flex-grow-1 flatpickr d-flex align-items-center" id="showdate{$p['rand']}">
         <input type="text" name="{$name}" size="{$p['size']}"
                {$required} {$disabled} data-input placeholder="{$p['placeholder']}" class="form-control rounded-start ps-2">
         $calendar_btn
         $clear_btn
      </div>
HTML;

        $date_format = Toolbox::getDateFormat('js');

        $min_attr = !empty($p['min'])
         ? "minDate: '{$p['min']}',"
         : "";
        $max_attr = !empty($p['max'])
         ? "maxDate: '{$p['max']}',"
         : "";
        $multiple_attr = $p['multiple']
         ? "mode: 'multiple',"
         : "";

        $value = is_array($p['value'])
         ? json_encode($p['value'])
         : "'{$p['value']}'";

        $locale = Locale::parseLocale($_SESSION['glpilanguage']);
        $js = <<<JS
      $(function() {
         $("#showdate{$p['rand']}").flatpickr({
            defaultDate: {$value},
            altInput: true, // Show the user a readable date (as per altFormat), but return something totally different to the server.
            altFormat: '{$date_format}',
            dateFormat: 'Y-m-d',
            wrap: true, // permits to have controls in addition to input (like clear or open date buttons
            weekNumbers: true,
            time_24hr: true,
            locale: getFlatPickerLocale("{$locale['language']}", "{$locale['region']}"),
            {$min_attr}
            {$max_attr}
            {$multiple_attr}
            {$mode}
            onChange: function(selectedDates, dateStr, instance) {
               {$p['on_change']}
            },
            allowInput: true,
            onClose(dates, currentdatestring, picker){
               picker.setDate(picker.altInput.value, true, picker.config.altFormat)
            },
            plugins: [
               CustomFlatpickrButtons()
            ]
         });
      });
JS;

        $output .= Html::scriptBlock($js);

        if ($p['display']) {
            echo $output;
            return $p['rand'];
        }
        return $output;
    }


    /**
     * Display Color field
     *
     * @since 0.85
     *
     * @param string $name     name of the element
     * @param array  $options  array  of possible options:
     *   - value      : default value to display (default '')
     *   - display    : boolean display or get string (default true)
     *   - rand       : specific random value (default generated one)
     *
     * @return integer|string
     *    integer if option display=true (random part of elements id)
     *    string if option display=false (HTML code)
     **/
    public static function showColorField($name, $options = [])
    {
        $p['value']      = '';
        $p['rand']       = mt_rand();
        $p['display']    = true;
        foreach ($options as $key => $val) {
            if (isset($p[$key])) {
                $p[$key] = $val;
            }
        }
        $field_id = Html::cleanId("color_" . $name . $p['rand']);
        $output   = "<input type='color' id='$field_id' name='$name' value='" . $p['value'] . "'>";

        if ($p['display']) {
            echo $output;
            return $p['rand'];
        }
        return $output;
    }


    /**
     * Display DateTime form with calendar
     *
     * @since 0.84
     *
     * @param string $name     name of the element
     * @param array  $options  array  of possible options:
     *   - value      : default value to display (default '')
     *   - timestep   : step for time in minute (-1 use default config) (default -1)
     *   - maybeempty : may be empty ? (true by default)
     *   - canedit    : could not modify element (true by default)
     *   - mindate    : minimum allowed date (default '')
     *   - maxdate    : maximum allowed date (default '')
     *   - showyear   : should we set/diplay the year? (true by default)
     *   - display    : boolean display or get string (default true)
     *   - rand       : specific random value (default generated one)
     *   - required   : required field (will add required attribute)
     *   - on_change    : function to execute when date selection changed
     *
     * @return integer|string
     *    integer if option display=true (random part of elements id)
     *    string if option display=false (HTML code)
     **/
    public static function showDateTimeField($name, $options = [])
    {
        /** @var array $CFG_GLPI */
        global $CFG_GLPI;

        $p = [
            'value'      => '',
            'maybeempty' => true,
            'canedit'    => true,
            'mindate'    => '',
            'maxdate'    => '',
            'mintime'    => '',
            'maxtime'    => '',
            'timestep'   => -1,
            'showyear'   => true,
            'display'    => true,
            'rand'       => mt_rand(),
            'required'   => false,
            'on_change'  => '',
        ];

        foreach ($options as $key => $val) {
            if (isset($p[$key])) {
                $p[$key] = $val;
            }
        }

        if ($p['timestep'] < 0) {
            $p['timestep'] = $CFG_GLPI['time_step'];
        }

        $date_value = '';
        $hour_value = '';
        if (!empty($p['value'])) {
            list($date_value, $hour_value) = explode(' ', $p['value']);
        }

        if (!empty($p['mintime'])) {
           // Check time in interval
            if (!empty($hour_value) && ($hour_value < $p['mintime'])) {
                $hour_value = $p['mintime'];
            }
        }

        if (!empty($p['maxtime'])) {
           // Check time in interval
            if (!empty($hour_value) && ($hour_value > $p['maxtime'])) {
                $hour_value = $p['maxtime'];
            }
        }

       // reconstruct value to be valid
        if (!empty($date_value)) {
            $p['value'] = $date_value . ' ' . $hour_value;
        }

        $required = $p['required'] == true
         ? " required='required'"
         : "";
        $disabled = !$p['canedit']
         ? " disabled='disabled'"
         : "";
        $clear    = $p['maybeempty'] && $p['canedit']
         ? "<i class='input-group-text fas fa-times-circle fa-lg pointer' data-clear role='button' title='" . __s('Clear') . "'></i>"
         : "";

        $output = <<<HTML
         <div class="input-group flex-grow-1 flatpickr" id="showdate{$p['rand']}">
            <input type="text" name="{$name}" value="{$p['value']}"
                   {$required} {$disabled} data-input class="form-control rounded-start ps-2">
            <i class="input-group-text far fa-calendar-alt fa-lg pointer" data-toggle="" role="button"></i>
            $clear
         </div>
HTML;

        $date_format = Toolbox::getDateFormat('js') . " H:i:S";

        $min_attr = !empty($p['min'])
         ? "minDate: '{$p['min']}',"
         : "";
        $max_attr = !empty($p['max'])
         ? "maxDate: '{$p['max']}',"
         : "";

        $locale = Locale::parseLocale($_SESSION['glpilanguage']);
        $js = <<<JS
      $(function() {
         $("#showdate{$p['rand']}").flatpickr({
            altInput: true, // Show the user a readable date (as per altFormat), but return something totally different to the server.
            altFormat: "{$date_format}",
            dateFormat: 'Y-m-d H:i:S',
            wrap: true, // permits to have controls in addition to input (like clear or open date buttons)
            enableTime: true,
            enableSeconds: true,
            weekNumbers: true,
            time_24hr: true,
            locale: getFlatPickerLocale("{$locale['language']}", "{$locale['region']}"),
            minuteIncrement: "{$p['timestep']}",
            {$min_attr}
            {$max_attr}
            onChange: function(selectedDates, dateStr, instance) {
               {$p['on_change']}
            },
            allowInput: true,
            onClose(dates, currentdatestring, picker){
               picker.setDate(picker.altInput.value, true, picker.config.altFormat)
            },
            plugins: [
               CustomFlatpickrButtons()
            ]
         });
      });
JS;
        $output .= Html::scriptBlock($js);

        if ($p['display']) {
            echo $output;
            return $p['rand'];
        }
        return $output;
    }

    /**
     * Display TimeField form
     *
     * @param string $name
     * @param array  $options
     *   - value      : default value to display (default '')
     *   - timestep   : step for time in minute (-1 use default config) (default -1)
     *   - maybeempty : may be empty ? (true by default)
     *   - canedit    : could not modify element (true by default)
     *   - mintime    : minimum allowed time (default '')
     *   - maxtime    : maximum allowed time (default '')
     *   - display    : boolean display or get string (default true)
     *   - rand       : specific random value (default generated one)
     *   - required   : required field (will add required attribute)
     *   - on_change  : function to execute when date selection changed
     * @return void
     */
    public static function showTimeField($name, $options = [])
    {
        /** @var array $CFG_GLPI */
        global $CFG_GLPI;

        $p = [
            'value'      => '',
            'maybeempty' => true,
            'canedit'    => true,
            'mintime'    => '',
            'maxtime'    => '',
            'timestep'   => -1,
            'display'    => true,
            'rand'       => mt_rand(),
            'required'   => false,
            'on_change'  => '',
        ];

        foreach ($options as $key => $val) {
            if (isset($p[$key])) {
                $p[$key] = $val;
            }
        }

        if ($p['timestep'] < 0) {
            $p['timestep'] = $CFG_GLPI['time_step'];
        }

        $hour_value = '';
        if (!empty($p['value'])) {
            $hour_value = $p['value'];
        }

        if (!empty($p['mintime'])) {
           // Check time in interval
            if (!empty($hour_value) && ($hour_value < $p['mintime'])) {
                $hour_value = $p['mintime'];
            }
        }
        if (!empty($p['maxtime'])) {
           // Check time in interval
            if (!empty($hour_value) && ($hour_value > $p['maxtime'])) {
                $hour_value = $p['maxtime'];
            }
        }
       // reconstruct value to be valid
        if (!empty($hour_value)) {
            $p['value'] = $hour_value;
        }

        $required = $p['required'] == true
         ? " required='required'"
         : "";
        $disabled = !$p['canedit']
         ? " disabled='disabled'"
         : "";
        $clear    = $p['maybeempty'] && $p['canedit']
         ? "<a data-clear  title='" . __s('Clear') . "'>
               <i class='input-group-text fas fa-times-circle pointer'></i>
            </a>"
         : "";

        $output = <<<HTML
         <div class="input-group flex-grow-1 flatpickr" id="showtime{$p['rand']}">
            <input type="text" name="{$name}" value="{$p['value']}"
                   {$required} {$disabled} data-input class="form-control rounded-start ps-2">
            <a class="input-button" data-toggle>
               <i class="input-group-text far fa-clock fa-lg pointer"></i>
            </a>
            $clear
         </div>
HTML;
        $locale = Locale::parseLocale($_SESSION['glpilanguage']);
        $js = <<<JS
      $(function() {
         $("#showtime{$p['rand']}").flatpickr({
            dateFormat: 'H:i:S',
            wrap: true, // permits to have controls in addition to input (like clear or open date buttons)
            enableTime: true,
            noCalendar: true, // only time picker
            enableSeconds: true,
            time_24hr: true,
            locale: getFlatPickerLocale("{$locale['language']}", "{$locale['region']}"),
            minuteIncrement: "{$p['timestep']}",
            onChange: function(selectedDates, dateStr, instance) {
               {$p['on_change']}
            }
         });
      });
JS;
        $output .= Html::scriptBlock($js);

        if ($p['display']) {
            echo $output;
            return $p['rand'];
        }
        return $output;
    }

    /**
     * Show generic date search
     *
     * @param string $element  name of the html element
     * @param string $value    default value
     * @param $options   array of possible options:
     *      - with_time display with time selection ? (default false)
     *      - with_future display with future date selection ? (default false)
     *      - with_days display specific days selection TODAY, BEGINMONTH, LASTMONDAY... ? (default true)
     *
     * @return integer|string
     *    integer if option display=true (random part of elements id)
     *    string if option display=false (HTML code)
     **/
    public static function showGenericDateTimeSearch($element, $value = '', $options = [])
    {
        /** @var array $CFG_GLPI */
        global $CFG_GLPI;

        $p = [
            'with_time'   => false,
            'with_future' => false,
            'with_days'   => true,
            'with_specific_date' => true,
            'display'     => true,
        ];

        if (is_array($options) && count($options)) {
            foreach ($options as $key => $val) {
                $p[$key] = $val;
            }
        }
        $rand   = mt_rand();
        $output = '';
       // Validate value
        if (
            ($value != 'NOW')
            && ($value != 'TODAY')
            && !preg_match("/\d{4}-\d{2}-\d{2}.*/", $value)
            && !strstr($value, 'HOUR')
            && !strstr($value, 'MINUTE')
            && !strstr($value, 'DAY')
            && !strstr($value, 'WEEK')
            && !strstr($value, 'MONTH')
            && !strstr($value, 'YEAR')
        ) {
            $value = "";
        }

        if (empty($value)) {
            $value = 'NOW';
        }
        $specific_value = date("Y-m-d H:i:s");

        if (preg_match("/\d{4}-\d{2}-\d{2}.*/", $value)) {
            $specific_value = $value;
            $value          = 0;
        }
        $output    .= "<table><tr><td>";

        $dates      = Html::getGenericDateTimeSearchItems($p);

        $output    .= Dropdown::showFromArray(
            "_select_$element",
            $dates,
            ['value'   => $value,
                'display' => false,
                'rand'    => $rand
            ]
        );
        $field_id   = Html::cleanId("dropdown__select_$element$rand");

        $output    .= "</td><td>";
        $contentid  = Html::cleanId("displaygenericdate$element$rand");
        $output    .= "<span id='$contentid'></span>";

        $params     = ['value'         => '__VALUE__',
            'name'          => $element,
            'withtime'      => $p['with_time'],
            'specificvalue' => $specific_value
        ];

        $output    .= Ajax::updateItemOnSelectEvent(
            $field_id,
            $contentid,
            $CFG_GLPI["root_doc"] . "/ajax/genericdate.php",
            $params,
            false
        );
        $params['value']  = $value;
        $output    .= Ajax::updateItem(
            $contentid,
            $CFG_GLPI["root_doc"] . "/ajax/genericdate.php",
            $params,
            '',
            false
        );
        $output    .= "</td></tr></table>";

        if ($p['display']) {
            echo $output;
            return $rand;
        }
        return $output;
    }


    /**
     * Get items to display for showGenericDateTimeSearch
     *
     * @since 0.83
     *
     * @param array $options  array of possible options:
     *      - with_time display with time selection ? (default false)
     *      - with_future display with future date selection ? (default false)
     *      - with_days display specific days selection TODAY, BEGINMONTH, LASTMONDAY... ? (default true)
     *
     * @return array of posible values
     * @see self::showGenericDateTimeSearch()
     **/
    public static function getGenericDateTimeSearchItems($options)
    {

        $params['with_time']          = false;
        $params['with_future']        = false;
        $params['with_days']          = true;
        $params['with_specific_date'] = true;

        if (is_array($options) && count($options)) {
            foreach ($options as $key => $val) {
                $params[$key] = $val;
            }
        }

        $dates = [];
        if ($params['with_time']) {
            $dates['NOW'] = __('Now');
            if ($params['with_days']) {
                $dates['TODAY'] = __('Today');
            }
        } else {
            $dates['NOW'] = __('Today');
        }

        if ($params['with_specific_date']) {
            $dates[0] = __('Specify a date');
        }

        if ($params['with_time']) {
            for ($i = 1; $i <= 24; $i++) {
                $dates['-' . $i . 'HOUR'] = sprintf(_n('- %d hour', '- %d hours', $i), $i);
            }

            for ($i = 1; $i <= 15; $i++) {
                $dates['-' . $i . 'MINUTE'] = sprintf(_n('- %d minute', '- %d minutes', $i), $i);
            }
        }

        for ($i = 1; $i <= 7; $i++) {
            $dates['-' . $i . 'DAY'] = sprintf(_n('- %d day', '- %d days', $i), $i);
        }

        if ($params['with_days']) {
            $dates['LASTSUNDAY']    = __('last Sunday');
            $dates['LASTMONDAY']    = __('last Monday');
            $dates['LASTTUESDAY']   = __('last Tuesday');
            $dates['LASTWEDNESDAY'] = __('last Wednesday');
            $dates['LASTTHURSDAY']  = __('last Thursday');
            $dates['LASTFRIDAY']    = __('last Friday');
            $dates['LASTSATURDAY']  = __('last Saturday');
        }

        for ($i = 1; $i <= 10; $i++) {
            $dates['-' . $i . 'WEEK'] = sprintf(_n('- %d week', '- %d weeks', $i), $i);
        }

        if ($params['with_days']) {
            $dates['BEGINMONTH']  = __('Beginning of the month');
        }

        for ($i = 1; $i <= 12; $i++) {
            $dates['-' . $i . 'MONTH'] = sprintf(_n('- %d month', '- %d months', $i), $i);
        }

        if ($params['with_days']) {
            $dates['BEGINYEAR']  = __('Beginning of the year');
        }

        for ($i = 1; $i <= 10; $i++) {
            $dates['-' . $i . 'YEAR'] = sprintf(_n('- %d year', '- %d years', $i), $i);
        }

        if ($params['with_future']) {
            if ($params['with_time']) {
                for ($i = 1; $i <= 24; $i++) {
                    $dates[$i . 'HOUR'] = sprintf(_n('+ %d hour', '+ %d hours', $i), $i);
                }
            }

            for ($i = 1; $i <= 7; $i++) {
                $dates[$i . 'DAY'] = sprintf(_n('+ %d day', '+ %d days', $i), $i);
            }

            for ($i = 1; $i <= 10; $i++) {
                $dates[$i . 'WEEK'] = sprintf(_n('+ %d week', '+ %d weeks', $i), $i);
            }

            if ($params['with_days']) {
                $dates['ENDMONTH']  = __('End of the month');
            }

            for ($i = 1; $i <= 12; $i++) {
                $dates[$i . 'MONTH'] = sprintf(_n('+ %d month', '+ %d months', $i), $i);
            }

            if ($params['with_days']) {
                $dates['ENDYEAR']  = __('End of the year');
            }

            for ($i = 1; $i <= 10; $i++) {
                $dates[$i . 'YEAR'] = sprintf(_n('+ %d year', '+ %d years', $i), $i);
            }
        }
        return $dates;
    }


    /**
     * Compute date / datetime value resulting of showGenericDateTimeSearch
     *
     * @since 0.83
     *
     * @param string         $val           date / datetime value passed
     * @param boolean        $force_day     force computation in days
     * @param integer|string $specifictime  set specific timestamp
     *
     * @return string  computed date / datetime value
     * @see self::showGenericDateTimeSearch()
     **/
    public static function computeGenericDateTimeSearch($val, $force_day = false, $specifictime = '')
    {

        if (empty($specifictime)) {
            $specifictime = strtotime($_SESSION["glpi_currenttime"]);
        }

        $format_use = "Y-m-d H:i:s";
        if ($force_day) {
            $format_use = "Y-m-d";
        }

       // Parsing relative date
        switch ($val) {
            case 'NOW':
                return date($format_use, $specifictime);

            case 'TODAY':
                return date("Y-m-d", $specifictime);
        }

       // Search on begin /end of month / year
        if (strstr($val, 'BEGIN') || strstr($val, 'END')) {
            $hour   = 0;
            $minute = 0;
            $second = 0;
            $month  = date("n", $specifictime);
            $day    = 1;
            $year   = date("Y", $specifictime);

            switch ($val) {
                case "BEGINYEAR":
                    $month = 1;
                    break;

                case "BEGINMONTH":
                    break;

                case "ENDYEAR":
                    $month = 12;
                    $day = 31;
                    break;

                case "ENDMONTH":
                    $day = date("t", $specifictime);
                    break;
            }

            return date($format_use, mktime($hour, $minute, $second, $month, $day, $year));
        }

       // Search on Last monday, sunday...
        if (strstr($val, 'LAST')) {
            $lastday = str_replace("LAST", "LAST ", $val);
            $hour   = 0;
            $minute = 0;
            $second = 0;
            $month  = date("n", strtotime($lastday));
            $day    = date("j", strtotime($lastday));
            $year   = date("Y", strtotime($lastday));

            return date($format_use, mktime($hour, $minute, $second, $month, $day, $year));
        }

       // Search on +- x days, hours...
        if (preg_match("/^(-?)(\d+)(\w+)$/", $val, $matches)) {
            if (in_array($matches[3], ['YEAR', 'MONTH', 'WEEK', 'DAY', 'HOUR', 'MINUTE'])) {
                $nb = intval($matches[2]);
                if ($matches[1] == '-') {
                    $nb = -$nb;
                }
               // Use it to have a clean delay computation (MONTH / YEAR have not always the same duration)
                $hour   = date("H", $specifictime);
                $minute = date("i", $specifictime);
                $second = 0;
                $month  = date("n", $specifictime);
                $day    = date("j", $specifictime);
                $year   = date("Y", $specifictime);

                switch ($matches[3]) {
                    case "YEAR":
                        $year += $nb;
                        break;

                    case "MONTH":
                        $month += $nb;
                        break;

                    case "WEEK":
                        $day += 7 * $nb;
                        break;

                    case "DAY":
                        $day += $nb;
                        break;

                    case "MINUTE":
                        $format_use = "Y-m-d H:i:s";
                        $minute    += $nb;
                        break;

                    case "HOUR":
                        $format_use = "Y-m-d H:i:s";
                        $hour      += $nb;
                        break;
                }
                return date($format_use, mktime($hour, $minute, $second, $month, $day, $year));
            }
        }
        return $val;
    }

    /**
     * Display or return a list of dates in a vertical way
     *
     * @since 9.2
     *
     * @param array $options  array of possible options:
     *      - title, do we need to append an H2 title tag
     *      - dates, an array containing a collection of theses keys:
     *         * timestamp
     *         * class, supported: passed, checked, now
     *         * label
     *      - display, boolean to precise if we need to display (true) or return (false) the html
     *      - add_now, boolean to precise if we need to add to dates array, an entry for now time
     *        (with now class)
     *
     * @return void|string
     *    void if option display=true
     *    string if option display=false (HTML code)
     *
     * @see self::showGenericDateTimeSearch()
     **/
    public static function showDatesTimelineGraph($options = [])
    {
        $default_options = [
            'title'   => '',
            'dates'   => [],
            'display' => true,
            'add_now' => true
        ];
        $options = array_merge($default_options, $options);

       //append now date if needed
        if ($options['add_now']) {
            $now = time();
            $options['dates'][$now . "_now"] = [
                'timestamp' => $now,
                'label' => __('Now'),
                'class' => 'now'
            ];
        }

        ksort($options['dates']);

       // format dates
        foreach ($options['dates'] as &$data) {
            $data['date'] = date("Y-m-d H:i:s", $data['timestamp']);
        }

       // get Html
        $out = TemplateRenderer::getInstance()->render(
            'components/dates_timeline.html.twig',
            [
                'title' => $options['title'],
                'dates' => $options['dates'],
            ]
        );

        if ($options['display']) {
            echo $out;
        } else {
            return $out;
        }
    }


    /**
     * Show a tooltip on an item
     *
     * @param $content   string   data to put in the tooltip
     * @param $options   array    of possible options:
     *   - applyto : string / id of the item to apply tooltip (default empty).
     *                  If not set display an icon
     *   - title : string / title to display (default empty)
     *   - contentid : string / id for the content html container (default auto generated) (used for ajax)
     *   - link : string / link to put on displayed image if contentid is empty
     *   - linkid : string / html id to put to the link link (used for ajax)
     *   - linktarget : string / target for the link
     *   - popup : string / popup action : link not needed to use it
     *   - img : string / url of a specific img to use
     *   - display : boolean / display the item : false return the datas
     *   - autoclose : boolean / autoclose the item : default true (false permit to scroll)
     *   - url: ?string If defined, load tooltip using an AJAX request on the supplied URL
     *
     * @return void|string
     *    void if option display=true
     *    string if option display=false (HTML code)
     **/
    public static function showToolTip($content, $options = [])
    {
        /** @var array $CFG_GLPI */
        global $CFG_GLPI;

        $param = [
            'applyto'       => '',
            'title'         => '',
            'contentid'     => '',
            'link'          => '',
            'linkid'        => '',
            'linktarget'    => '_top',
            'awesome-class' => 'fa-info',
            'popup'         => '',
            'ajax'          => '',
            'display'       => true,
            'autoclose'     => true,
            'onclick'       => false,
            'link_class'    => '',
            'url'           => null,
        ];

        if (is_array($options) && count($options)) {
            foreach ($options as $key => $val) {
                $param[$key] = $val;
            }
        }

       // No empty content to have a clean display
        if (empty($content)) {
            $content = "&nbsp;";
        }
        $rand = mt_rand();
        $out  = '';

       // Force link for popup
        if (!empty($param['popup'])) {
            $param['link'] = '#';
        }

        if (empty($param['applyto'])) {
            if (!empty($param['link'])) {
                $out .= "<a id='" . (!empty($param['linkid']) ? $param['linkid'] : "tooltiplink$rand") . "'
                        class='dropdown_tooltip {$param['link_class']}'";

                if (!empty($param['linktarget'])) {
                    $out .= " target='" . $param['linktarget'] . "' ";
                }
                $out .= " href='" . $param['link'] . "'";

                if (!empty($param['popup'])) {
                    $out .= " data-bs-toggle='modal' data-bs-target='#tooltippopup$rand' ";
                }
                $out .= '>';
            }
            if (isset($param['img'])) {
               //for compatibility. Use fontawesome instead.
                $out .= "<img id='tooltip$rand' src='" . $param['img'] . "'>";
            } else {
                $out .= "<span id='tooltip$rand' class='fas {$param['awesome-class']} fa-fw'></span>";
            }

            if (!empty($param['link'])) {
                $out .= "</a>";
            }

            $param['applyto'] = (!empty($param['link']) && !empty($param['linkid'])) ? $param['linkid'] : "tooltip$rand";
        }

        if (empty($param['contentid'])) {
            $param['contentid'] = "content" . $param['applyto'];
        }

        $out .= "<div id='" . $param['contentid'] . "' class='tooltip-invisible'>$content</div>";
        if (!empty($param['popup'])) {
            $out .= Ajax::createIframeModalWindow(
                'tooltippopup' . $rand,
                $param['popup'],
                ['display' => false,
                    'width'   => 600,
                    'height'  => 300
                ]
            );
        }
        $js = "$(function(){";
        $js .= Html::jsGetElementbyID($param['applyto']) . ".qtip({
         position: { viewport: $(window) },
         content: {";
        if (!is_null($param['url'])) {
            $js .= "
                ajax: {
                    url: '" . $CFG_GLPI['root_doc'] . $param['url'] . "',
                    type: 'GET',
                    data: {},
                },
            ";
        }

        $js .= "text: " .  Html::jsGetElementbyID($param['contentid']);
        if (!$param['autoclose']) {
            $js .= ", title: {text: ' ',button: true}";
        }
        $js .= "}, style: { classes: 'qtip-shadow qtip-bootstrap'}, hide: {
                  fixed: true,
                  delay: 200,
                  leave: false,
                  when: { event: 'unfocus' }
                }";
        if ($param['onclick']) {
            $js .= ",show: 'click', hide: false,";
        } else if (!$param['autoclose']) {
            $js .= ",show: {
                        solo: true, // ...and hide all other tooltips...
                },";
        }
        $js .= "});";
        $js .= "});";
        $out .= Html::scriptBlock($js);

        if ($param['display']) {
            echo $out;
        } else {
            return $out;
        }
    }


    /**
     * Show div with auto completion
     *
     * @param CommonDBTM $item    item object used for create dropdown
     * @param string     $field   field to search for autocompletion
     * @param array      $options array of possible options:
     *    - name    : string / name of the select (default is field parameter)
     *    - value   : integer / preselected value (default value of the item object)
     *    - size    : integer / size of the text field
     *    - entity  : integer / restrict to a defined entity (default entity of the object if define)
     *                set to -1 not to take into account
     *    - user    : integer / restrict to a defined user (default -1 : no restriction)
     *    - option  : string / options to add to text field
     *    - display : boolean / if false get string
     *    - type    : string / html5 field type (number, date, text, ...) defaults to 'text'
     *    - required: boolean / whether the field is required
     *    - rand    : integer / pre-exsting random value
     *    - attrs   : array of attributes to add (['name' => 'value']
     *
     * @return void|string
     **/
    public static function autocompletionTextField(CommonDBTM $item, $field, $options = [])
    {
        Toolbox::deprecated('Autocompletion feature has been removed.');

        $params['name']   = $field;
        $params['value']  = '';

        if (array_key_exists($field, $item->fields)) {
            $params['value'] = $item->fields[$field];
        }
        $params['option'] = '';
        $params['type']   = 'text';
        $params['required']  = false;

        if (is_array($options) && count($options)) {
            foreach ($options as $key => $val) {
                $params[$key] = $val;
            }
        }

        $rand = (isset($params['rand']) ? $params['rand'] : mt_rand());
        $name    = "field_" . $params['name'] . $rand;

        $output = "<input " . $params['option'] . " type='text' id='text$name' class='form-control' name='" . $params['name'] . "'
                value=\"" . htmlspecialchars($params['value']) . "\"" .
                ($params['required'] ? ' required="required"' : '') . ">";

        if (!isset($options['display']) || $options['display']) {
            echo $output;
        } else {
            return $output;
        }
    }


    /**
     * Init the Editor System to a textarea
     *
     * @param string  $id               id of the html textarea to use
     * @param string  $rand             rand of the html textarea to use (if empty no image paste system)(default '')
     * @param boolean $display          display or get js script (true by default)
     * @param boolean $readonly         editor will be readonly or not
     * @param boolean $enable_images    enable image pasting in rich text
     * @param int     $editor_height    editor default height
     * @param array   $add_body_classes tinymce iframe's body classes
     * @param string  $toolbar_location tinymce toolbar location (default: top)
     * @param bool    $init             init the editor (default: true)
     * @param string  $placeholder      textarea placeholder
     *
     * @return void|string
     *    integer if param display=true
     *    string if param display=false (HTML code)
     **/
    public static function initEditorSystem(
        $id,
        $rand = '',
        $display = true,
        $readonly = false,
        $enable_images = true,
        int $editor_height = 150,
        array $add_body_classes = [],
        string $toolbar_location = 'top',
        bool $init = true,
        string $placeholder = ''
    ) {
        /**
         * @var array $CFG_GLPI
         * @var \DBmysql $DB
         */
        global $CFG_GLPI, $DB;

       // load tinymce lib
        Html::requireJs('tinymce');

        $language = $_SESSION['glpilanguage'];
        if (!file_exists(GLPI_ROOT . "/public/lib/tinymce-i18n/langs6/$language.js")) {
            $language = $CFG_GLPI["languages"][$_SESSION['glpilanguage']][2];
            if (!file_exists(GLPI_ROOT . "/public/lib/tinymce-i18n/langs6/$language.js")) {
                $language = "en_GB";
            }
        }
        $language_url = $CFG_GLPI['root_doc'] . '/public/lib/tinymce-i18n/langs6/' . $language . '.js';

       // Apply all GLPI styles to editor content
        $theme = ThemeManager::getInstance()->getCurrentTheme();
        $content_css_paths = [
            'css/tabler.scss',
            'css/glpi.scss',
            'css/core_palettes.scss',
        ];
        if ($theme->isCustomTheme()) {
            $content_css_paths[] = $theme->getPath();
        }
        $content_css = implode(',', array_map(static function ($path) {
            return preg_replace('/^.*href="([^"]+)".*$/', '$1', self::scss($path, ['force_no_version' => true]));
        }, $content_css_paths));
        $content_css .= ',' . preg_replace('/^.*href="([^"]+)".*$/', '$1', self::css('public/lib/base.css', ['force_no_version' => true]));
        $skin_url = preg_replace('/^.*href="([^"]+)".*$/', '$1', self::css('css/standalone/tinymce_empty_skin', ['force_no_version' => true]));

        // TODO: the recent changes to $skin_url above break tinyMCE's placeholders
        // Reverted to the previous version here, but this should be fixed properly
        $skin_url = $CFG_GLPI['root_doc'] . "/public/lib/tinymce/skins/ui/oxide";

        $cache_suffix = '?v=' . FrontEnd::getVersionCacheKey(GLPI_VERSION);
        $readonlyjs   = $readonly ? 'true' : 'false';

        $invalid_elements = 'applet,canvas,embed,form,object';
        if (!$enable_images) {
            $invalid_elements .= ',img';
        }
        if (!GLPI_ALLOW_IFRAME_IN_RICH_TEXT) {
            $invalid_elements .= ',iframe';
        }

        $plugins = [
            'autolink',
            'autoresize',
            'code',
            'directionality',
            'fullscreen',
            'link',
            'lists',
            'quickbars',
            'searchreplace',
            'table',
        ];
        if ($enable_images) {
            $plugins[] = 'image';
            $plugins[] = 'glpi_upload_doc';
        }
        if ($DB->use_utf8mb4) {
            $plugins[] = 'emoticons';
        }
        $pluginsjs = json_encode($plugins);

        $language_opts = '';
        if ($language !== 'en_GB') {
            $language_opts = json_encode([
                'language' => $language,
                'language_url' => $language_url
            ]);
        }

        $mandatory_field_msg = json_encode(__('The %s field is mandatory'));

        // Add custom classes to tinymce body
        $body_class = "rich_text_container";
        foreach ($add_body_classes as $class) {
            $body_class .= " $class";
        }

        // Compute init option as "string boolean" so it can be inserted directly into the js output
        $init = $init ? 'true' : 'false';

        $js = <<<JS
         $(function() {
            const html_el = $('html');
            var richtext_layout = "{$_SESSION['glpirichtext_layout']}";

            // Store config in global var so the editor can be reinitialized from the client side if needed
            tinymce_editor_configs['{$id}'] = Object.assign({
               link_default_target: '_blank',
               branding: false,
               selector: '#' + $.escapeSelector('{$id}'),
               text_patterns: false,

               plugins: {$pluginsjs},

               // Appearance
               skin_url: '{$skin_url}', // Doesn't matter which skin is used. We include the proper skins in the core GLPI styles.
               body_class: '{$body_class}',
               content_css: '{$content_css}',
<<<<<<< HEAD
               autoresize_bottom_margin: 0, // Avoid excessive bottom padding
               autoresize_overflow_padding: 0,
=======
               highlight_on_focus: false,
>>>>>>> c6ee99a5

               min_height: $editor_height,
               height: $editor_height, // Must be used with min_height to prevent "height jump" when the page is loaded
               resize: true,

               // disable path indicator in bottom bar
               elementpath: false,

               placeholder: "{$placeholder}",

               // inline toolbar configuration
               menubar: false,
               toolbar_location: '{$toolbar_location}',
               toolbar: richtext_layout == 'classic'
                  ? 'styles | bold italic | forecolor backcolor | bullist numlist outdent indent | emoticons table link image | code fullscreen'
                  : false,
               quickbars_insert_toolbar: richtext_layout == 'inline'
                  ? 'emoticons quicktable quickimage quicklink | bullist numlist | outdent indent '
                  : false,
               quickbars_selection_toolbar: richtext_layout == 'inline'
                  ? 'bold italic | styles | forecolor backcolor '
                  : false,
               contextmenu: richtext_layout == 'classic'
                  ? false
                  : 'copy paste | emoticons table image link | undo redo | code fullscreen',

               // Content settings
               entity_encoding: 'raw',
               invalid_elements: '{$invalid_elements}',
               readonly: {$readonlyjs},
               relative_urls: false,
               remove_script_host: false,

               // Misc options
               browser_spellcheck: true,
               cache_suffix: '{$cache_suffix}',

<<<<<<< HEAD
               init_instance_callback: (editor) => {
                   const page_root_el = $(document.documentElement);
                   const root_el = $(editor.dom.doc.documentElement);
                   // Copy data-glpi-theme and data-glpi-theme-dark from page html element to editor root element
                   const to_copy = ['data-glpi-theme', 'data-glpi-theme-dark'];
                   for (const attr of to_copy) {
                       if (page_root_el.attr(attr) !== undefined) {
                           root_el.attr(attr, page_root_el.attr(attr));
                       }
                   }
               },
=======
               // Security options
               // Iframes are disabled by default. We assume that administrator that enable it are aware of the potential security issues.
               sandbox_iframes: false,

>>>>>>> c6ee99a5
               setup: function(editor) {
                  // "required" state handling
                  if ($('#$id').attr('required') == 'required') {
                     $('#$id').removeAttr('required'); // Necessary to bypass browser validation

                     editor.on('submit', function (e) {
                        if ($('#$id').val() == '') {
                           const field = $('#$id').closest('.form-field').find('label').text().replace('*', '').trim();
                           alert({$mandatory_field_msg}.replace('%s', field));
                           e.preventDefault();

                           // Prevent other events to run
                           // Needed to not break single submit forms
                           e.stopPropagation();
                        }
                     });
                     editor.on('keyup', function (e) {
                        editor.save();
                        if ($('#$id').val() == '') {
                           $(editor.container).addClass('required');
                        } else {
                           $(editor.container).removeClass('required');
                        }
                     });
                     editor.on('init', function (e) {
                        if (strip_tags($('#$id').val()) == '') {
                           $(editor.container).addClass('required');
                        }
                     });
                     editor.on('paste', function (e) {
                        // Remove required on paste event
                        // This is only needed when pasting with right click (context menu)
                        // Pasting with Ctrl+V is already handled by keyup event above
                        $(editor.container).removeClass('required');
                     });
                   }
                        // Propagate click event to allow other components to
                        // listen to it
                        editor.on('click', function (e) {
                            $(document).trigger('tinyMCEClick', [e]);
                        });

                        // Simulate focus on content-editable tinymce
                        editor.on('click focus', function (e) {
                            // Some focus events don't have the correct target and cant be handled
                            if (!$(e.target.editorContainer).length) {
                                return;
                            }

                            // Clear focus on other editors
                            $('.simulate-focus').removeClass('simulate-focus');

                            // Simulate input focus on our current editor
                            $(e.target.editorContainer)
                                .closest('.content-editable-tinymce')
                                .addClass('simulate-focus');
                        });

                        editor.on('Change', function (e) {
                            // Nothing fancy here. Since this is only used for tracking unsaved changes,
                            // we want to keep the logic in common.js with the other form input events.
                            onTinyMCEChange(e);

                            // Propagate event to the document to allow other components to listen to it
                            $(document).trigger('tinyMCEChange', [e]);
                        });
                        // ctrl + enter submit the parent form
                        editor.addShortcut('ctrl+13', 'submit', function() {
                            editor.save();
                            submitparentForm($('#$id'));
                        });
                    }
                }, {$language_opts});

                // Init tinymce
                if ({$init}) {
                    tinyMCE.init(tinymce_editor_configs['{$id}']);
                }
            });
JS;

        if ($display) {
            echo  Html::scriptBlock($js);
        } else {
            return  Html::scriptBlock($js);
        }
    }

    /**
     * Activate autocompletion for user templates in rich text editor.
     *
     * @param string $editor_id
     *
     * @return void
     *
     * @since 10.0.0
     */
    public static function activateUserTemplateAutocompletion(string $selector, array $values): void
    {
        $values = json_encode($values);

        echo Html::scriptBlock(<<<JAVASCRIPT
         $(
            function() {
               var editor_id = $('{$selector}').attr('id');
               var user_templates_autocomplete = new GLPI.RichText.ContentTemplatesParameters(
                  tinymce.get(editor_id),
                  {$values}
               );
               user_templates_autocomplete.register();
            }
         );
JAVASCRIPT
        );
    }

    /**
     * Insert an html link to the twig template variables documentation page
     *
     * @param string $preset_traget Preset of parameters for which to show documentation (key)
     * @param string|null $link_id  Useful if you need to interract with the link through client side code
     */
    public static function addTemplateDocumentationLink(
        string $preset_target,
        ?string $link_id = null
    ) {
        /** @var array $CFG_GLPI */
        global $CFG_GLPI;

        $url = "/front/contenttemplates/documentation.php?preset=$preset_target";
        $link =  $CFG_GLPI['root_doc'] . $url;
        $params = [
            'target' => '_blank',
            'style'  => 'margin-top:6px; display: block'
        ];

        if (!is_null($link_id)) {
            $params['id'] = $link_id;
        }

        $text = __('Available variables') . ' <i class="fas fa-question-circle"></i>';

        echo Html::link($text, $link, $params);
    }

    /**
     * Insert an html link to the twig template variables documentation page and
     * move it before the given textarea.
     * Useful if you don't have access to the form where you want to put this link at
     *
     * @param string $selector JQuery selector to find the target textarea
     * @param string $preset_traget   Preset of parameters for which to show documentation (key)
     */
    public static function addTemplateDocumentationLinkJS(
        string $selector,
        string $preset_target
    ) {
        $link_id = "template_documentation_" . mt_rand();
        self::addTemplateDocumentationLink($preset_target, $link_id);

       // Move link before the given textarea
        echo Html::scriptBlock(<<<JAVASCRIPT
         $(
            function() {
               $('{$selector}').parent().append($('#{$link_id}'));
            }
         );
JAVASCRIPT
        );
    }


    /**
     * Print Ajax pager for list in tab panel
     *
     * @param string  $title              displayed above
     * @param integer $start              from witch item we start
     * @param integer $numrows            total items
     * @param string  $additional_info    Additional information to display (default '')
     * @param boolean $display            display if true, return the pager if false
     * @param string  $additional_params  Additional parameters to pass to tab reload request (default '')
     *
     * @return void|string
     **/
    public static function printAjaxPager($title, $start, $numrows, $additional_info = '', $display = true, $additional_params = '')
    {
        $list_limit = $_SESSION['glpilist_limit'];
       // Forward is the next step forward
        $forward = $start + $list_limit;

       // This is the end, my friend
        $end = $numrows - $list_limit;

       // Human readable count starts here
        $current_start = $start + 1;

       // And the human is viewing from start to end
        $current_end = $current_start + $list_limit - 1;
        if ($current_end > $numrows) {
            $current_end = $numrows;
        }
       // Empty case
        if ($current_end == 0) {
            $current_start = 0;
        }
       // Backward browsing
        if ($current_start - $list_limit <= 0) {
            $back = 0;
        } else {
            $back = $start - $list_limit;
        }

        if (!empty($additional_params) && strpos($additional_params, '&') !== 0) {
            $additional_params = '&' . $additional_params;
        }

        $out = '';
       // Print it
        $out .= "<div><table class='tab_cadre_pager'>";
        if (!empty($title)) {
            $out .= "<tr><th colspan='6'>$title</th></tr>";
        }
        $out .= "<tr>\n";

       // Back and fast backward button
        if (!$start == 0) {
            $out .= "<th class='left'><a class='btn btn-sm btn-icon btn-ghost-secondary' href='javascript:reloadTab(\"start=0$additional_params\");'>
                     <i class='fa fa-step-backward' title=\"" . __s('Start') . "\"></i></a></th>";
            $out .= "<th class='left'><a class='btn btn-sm btn-icon btn-ghost-secondary' href='javascript:reloadTab(\"start=$back$additional_params\");'>
                     <i class='fa fa-chevron-left' title=\"" . __s('Previous') . "\"></i></a></th>";
        }

        $out .= "<td width='50%' class='tab_bg_2'>";
        $out .= self::printPagerForm('', false, $additional_params);
        $out .= "</td>";
        if (!empty($additional_info)) {
            $out .= "<td class='tab_bg_2'>";
            $out .= $additional_info;
            $out .= "</td>";
        }
       // Print the "where am I?"
        $out .= "<td width='50%' class='tab_bg_2 b'>";
       //TRANS: %1$d, %2$d, %3$d are page numbers
        $out .= sprintf(__('From %1$d to %2$d of %3$d'), $current_start, $current_end, $numrows);
        $out .= "</td>\n";

       // Forward and fast forward button
        if ($forward < $numrows) {
            $out .= "<th class='right'><a class='btn btn-sm btn-icon btn-ghost-secondary' href='javascript:reloadTab(\"start=$forward$additional_params\");'>
                     <i class='fa fa-chevron-right' title=\"" . __s('Next') . "\"></i></a></th>";
            $out .= "<th class='right'><a class='btn btn-sm btn-icon btn-ghost-secondary' href='javascript:reloadTab(\"start=$end$additional_params\");'>
                     <i class='fa fa-step-forward' title=\"" . __s('End') . "\"></i></a></th>";
        }

       // End pager
        $out .= "</tr></table></div>";

        if ($display) {
            echo $out;
            return;
        }

        return $out;
    }


    /**
     * Clean Printing of and array in a table
     * ONLY FOR DEBUG
     *
     * @param array   $tab       the array to display
     * @param integer $pad       Pad used
     * @param boolean $jsexpand  Expand using JS ?
     *
     * @return void
     **/
    public static function printCleanArray($tab, $pad = 0, $jsexpand = false)
    {

        if (count($tab)) {
            echo "<table class='array-debug table table-striped'>";
           // For debug / no gettext
            echo "<tr><th>KEY</th><th>=></th><th>VALUE</th></tr>";

            foreach ($tab as $key => $val) {
                $key = htmlspecialchars($key);
                echo "<tr><td>";
                echo $key;
                echo "</td><td>";
                $is_array = is_array($val);
                $rand     = mt_rand();
                if ($jsexpand && $is_array) {
                    echo "<a href=\"javascript:showHideDiv('content$key$rand','','','')\">";
                    echo "=></a>";
                } else {
                    echo "=>";
                }
                echo "</td><td>";

                if ($is_array) {
                    echo "<div id='content$key$rand' " . ($jsexpand ? "style=\"display:none;\"" : '') . ">";
                    self::printCleanArray($val, $pad + 1);
                    echo "</div>";
                } else {
                    if (is_bool($val)) {
                        if ($val) {
                              echo 'true';
                        } else {
                             echo 'false';
                        }
                    } else {
                        if (is_object($val)) {
                            if (method_exists($val, '__toString')) {
                                echo (string) $val;
                            } else {
                                echo "(object) " . get_class($val);
                            }
                        } else {
                            echo htmlentities($val ?? "");
                        }
                    }
                }
                echo "</td></tr>";
            }
            echo "</table>";
        } else {
            echo __('Empty array');
        }
    }



    /**
     * Print pager for search option (first/previous/next/last)
     *
     * @param integer        $start                   from witch item we start
     * @param integer        $numrows                 total items
     * @param string         $target                  page would be open when click on the option (last,previous etc)
     * @param string         $parameters              parameters would be passed on the URL.
     * @param integer|string $item_type_output        item type display - if >0 display export
     * @param integer|string $item_type_output_param  item type parameter for export
     * @param string         $additional_info         Additional information to display (default '')
     *
     * @return void
     *
     **/
    public static function printPager(
        $start,
        $numrows,
        $target,
        $parameters,
        $item_type_output = 0,
        $item_type_output_param = 0,
        $additional_info = ''
    ) {
        /** @var array $CFG_GLPI */
        global $CFG_GLPI;

        $list_limit = $_SESSION['glpilist_limit'];
       // Forward is the next step forward
        $forward = $start + $list_limit;

       // This is the end, my friend
        $end = $numrows - $list_limit;

       // Human readable count starts here

        $current_start = $start + 1;

       // And the human is viewing from start to end
        $current_end = $current_start + $list_limit - 1;
        if ($current_end > $numrows) {
            $current_end = $numrows;
        }

       // Empty case
        if ($current_end == 0) {
            $current_start = 0;
        }

       // Backward browsing
        if ($current_start - $list_limit <= 0) {
            $back = 0;
        } else {
            $back = $start - $list_limit;
        }

       // Print it
        echo "<div><table class='table align-middle'>";
        echo "<tr>";

        if (strpos($target, '?') == false) {
            $fulltarget = $target . "?" . $parameters;
        } else {
            $fulltarget = $target . "&" . $parameters;
        }
       // Back and fast backward button
        if (!$start == 0) {
            echo "<th class='left'>";
            echo "<a href='$fulltarget&amp;start=0' class='btn btn-sm btn-ghost-secondary me-2'
                  title=\"" . __s('Start') . "\" data-bs-toggle='tooltip' data-bs-placement='top'>";
            echo "<i class='fa fa-step-backward'></i>";
            echo "</a>";
            echo "<a href='$fulltarget&amp;start=$back' class='btn btn-sm btn-ghost-secondary me-2'
                  title=\"" . __s('Previous') . "\" data-bs-toggle='tooltip' data-bs-placement='top'>";
            echo "<i class='fa fa-chevron-left'></i>";
            echo "</a></th>";
        }

       // Print the "where am I?"
        echo "<td width='31%' class='tab_bg_2'>";
        self::printPagerForm("$fulltarget&amp;start=$start");
        echo "</td>";

        if (!empty($additional_info)) {
            echo "<td class='tab_bg_2'>";
            echo $additional_info;
            echo "</td>";
        }

        if (
            !empty($item_type_output)
            && isset($_SESSION["glpiactiveprofile"])
            && (Session::getCurrentInterface() == "central")
        ) {
            echo "<td class='tab_bg_2 responsive_hidden' width='30%'>";
            echo "<form method='GET' action='" . $CFG_GLPI["root_doc"] . "/front/report.dynamic.php'>";
            echo Html::hidden('item_type', ['value' => $item_type_output]);

            if ($item_type_output_param != 0) {
                echo Html::hidden(
                    'item_type_param',
                    ['value' => Toolbox::prepareArrayForInput($item_type_output_param)]
                );
            }

            $parameters = trim($parameters, '&amp;');
            if (strstr($parameters, 'start') === false) {
                $parameters .= "&amp;start=$start";
            }

            $split = explode("&amp;", $parameters);

            $count_split = count($split);
            for ($i = 0; $i < $count_split; $i++) {
                $pos    = Toolbox::strpos($split[$i], '=');
                $length = Toolbox::strlen($split[$i]);
                echo Html::hidden(Toolbox::substr($split[$i], 0, $pos), ['value' => urldecode(Toolbox::substr($split[$i], $pos + 1))]);
            }

            Dropdown::showOutputFormat($item_type_output);
            Html::closeForm();
            echo "</td>";
        }

        echo "<td width='20%' class='b'>";
       //TRANS: %1$d, %2$d, %3$d are page numbers
        printf(__('From %1$d to %2$d of %3$d'), $current_start, $current_end, $numrows);
        echo "</td>";

       // Forward and fast forward button
        if ($forward < $numrows) {
            echo "<th class='right'>";
            echo "<a href='$fulltarget&amp;start=$forward' class='btn btn-sm btn-ghost-secondary'
                  title=\"" . __s('Next') . "\" data-bs-toggle='tooltip' data-bs-placement='top'>
               <i class='fa fa-chevron-right'></i>";
            echo "</a>";
            echo "<a href='$fulltarget&amp;start=$end' class='btn btn-sm btn-ghost-secondary'
                  title=\"" . __s('End') . "\" data-bs-toggle='tooltip' data-bs-placement='top'>";
            echo "<i class='fa fa-step-forward'></i>";
            echo "</a>";
            echo "</th>";
        }
       // End pager
        echo "</tr></table></div>";
    }


    /**
     * Display the list_limit combo choice
     *
     * @param string  $action             page would be posted when change the value (URL + param) (default '')
     * @param boolean $display            display the pager form if true, return it if false
     * @param string  $additional_params  Additional parameters to pass to tab reload request (default '')
     *
     * ajax Pager will be displayed if empty
     *
     * @return void|string
     **/
    public static function printPagerForm($action = "", $display = true, $additional_params = '')
    {

        if (!empty($additional_params) && strpos($additional_params, '&') !== 0) {
            $additional_params = '&' . $additional_params;
        }

        $out = '';
        if ($action) {
            $out .= "<form method='POST' action=\"$action\">";
            $out .= "<span class='responsive_hidden'>" . __('Display (number of items)') . "</span>&nbsp;";
            $out .= Dropdown::showListLimit("submit()", false);
        } else {
            $out .= "<form method='POST' action =''>\n";
            $out .= "<span class='responsive_hidden'>" . __('Display (number of items)') . "</span>&nbsp;";
            $out .= Dropdown::showListLimit("reloadTab(\"glpilist_limit=\"+this.value+\"$additional_params\")", false);
        }
        $out .= Html::closeForm(false);

        if ($display) {
            echo $out;
            return;
        }
        return $out;
    }


    /**
     * Create a title for list, as  "List (5 on 35)"
     *
     * @param $string String  text for title
     * @param $num    Integer number of item displayed
     * @param $tot    Integer number of item existing
     *
     * @since 0.83.1
     *
     * @return string
     **/
    public static function makeTitle($string, $num, $tot)
    {

        if (($num > 0) && ($num < $tot)) {
           // TRANS %1$d %2$d are numbers (displayed, total)
            $cpt = "<span class='primary-bg primary-fg count'>" .
            sprintf(__('%1$d on %2$d'), $num, $tot) . "</span>";
        } else {
           // $num is 0, so means configured to display nothing
           // or $num == $tot
            $cpt = "<span class='primary-bg primary-fg count'>$tot</span>";
        }
        return sprintf(__('%1$s %2$s'), $string, $cpt);
    }


    /**
     * create a minimal form for simple action
     *
     * @param $action   String   URL to call on submit
     * @param $btname   String   button name (maybe if name <> value)
     * @param $btlabel  String   button label
     * @param $fields   Array    field name => field  value
     * @param $btimage  String   button image uri (optional)   (default '')
     *                           If image name starts with "fa-", il will be turned into
     *                           a font awesome element rather than an image.
     * @param $btoption String   optional button option        (default '')
     * @param $confirm  String   optional confirm message      (default '')
     *
     * @since 0.84
     **/
    public static function getSimpleForm(
        $action,
        $btname,
        $btlabel,
        array $fields = [],
        $btimage = '',
        $btoption = '',
        $confirm = ''
    ) {

        $fields['_glpi_csrf_token'] = Session::getNewCSRFToken();
        $fields['_glpi_simple_form'] = 1;
        $button                      = $btname;
        if (!is_array($btname)) {
            $button          = [];
            $button[$btname] = $btname;
        }
        $fields          = array_merge($button, $fields);
        $link = "<a ";

        if (!empty($btoption)) {
            $link .= ' ' . $btoption . ' ';
        }
       // Do not force class if already defined
        if (!strstr($btoption, 'class=')) {
            if (empty($btimage)) {
                $link .= " class='btn btn-primary' ";
            } else {
                $link .= " class='pointer' ";
            }
        }
        $action  = " submitGetLink('$action', " . htmlspecialchars(json_encode($fields)) . ");";

        if (is_array($confirm) || strlen($confirm)) {
            $link .= self::addConfirmationOnAction($confirm, $action);
        } else {
            $link .= " onclick=\"$action\" ";
        }

        $link .= '>';
        if (empty($btimage)) {
            $link .= $btlabel;
        } else {
            if (strpos($btimage, 'fa-') === 0) {
                $link .= "<span class='fas $btimage' title='$btlabel'><span class='sr-only'>$btlabel</span>";
            } else if (strpos($btimage, 'ti-') === 0) {
                $link .= "<span class='ti $btimage' title='$btlabel'><span class='sr-only'>$btlabel</span>";
            } else {
                $link .= "<img src='$btimage' title='$btlabel' alt='$btlabel' class='pointer'>";
            }
        }
        $link .= "</a>";

        return $link;
    }


    /**
     * create a minimal form for simple action
     *
     * @param $action   String   URL to call on submit
     * @param $btname   String   button name
     * @param $btlabel  String   button label
     * @param $fields   Array    field name => field  value
     * @param $btimage  String   button image uri (optional) (default '')
     * @param $btoption String   optional button option (default '')
     * @param $confirm  String   optional confirm message (default '')
     *
     * @since 0.83.3
     **/
    public static function showSimpleForm(
        $action,
        $btname,
        $btlabel,
        array $fields = [],
        $btimage = '',
        $btoption = '',
        $confirm = ''
    ) {

        echo self::getSimpleForm($action, $btname, $btlabel, $fields, $btimage, $btoption, $confirm);
    }


    /**
     * Create a close form part including CSRF token
     *
     * @param $display boolean Display or return string (default true)
     *
     * @since 0.83.
     *
     * @return string
     **/
    public static function closeForm($display = true)
    {
        $out = '';

        $out .= Html::hidden('_glpi_csrf_token', ['value' => Session::getNewCSRFToken()]);

        $out .= "</form>";
        if ($display) {
            echo $out;
            return true;
        }
        return $out;
    }


    /**
     * Get javascript code for hide an item
     *
     * @param $id string id of the dom element
     *
     * @since 0.85.
     *
     * @return string
     **/
    public static function jsHide($id)
    {
        return self::jsGetElementbyID($id) . ".hide();\n";
    }


    /**
     * Get javascript code for hide an item
     *
     * @param $id string id of the dom element
     *
     * @since 0.85.
     *
     * @return string
     **/
    public static function jsShow($id)
    {
        return self::jsGetElementbyID($id) . ".show();\n";
    }


    /**
     * Clean ID used for HTML elements
     *
     * @param $id string id of the dom element
     *
     * @since 0.85.
     *
     * @return string
     **/
    public static function cleanId($id)
    {
        return str_replace(['[',']'], '_', $id);
    }


    /**
     * Get javascript code to get item by id
     *
     * @param $id string id of the dom element
     *
     * @since 0.85.
     *
     * @return string
     **/
    public static function jsGetElementbyID($id)
    {
        return "$('#$id')";
    }


    /**
     * Set dropdown value
     *
     * @param $id      string   id of the dom element
     * @param $value   string   value to set
     *
     * @since 0.85.
     *
     * @return string
     **/
    public static function jsSetDropdownValue($id, $value)
    {
        return self::jsGetElementbyID($id) . ".trigger('setValue', '$value');";
    }

    /**
     * Get item value
     *
     * @param $id      string   id of the dom element
     *
     * @since 0.85.
     *
     * @return string
     **/
    public static function jsGetDropdownValue($id)
    {
        return self::jsGetElementbyID($id) . ".val()";
    }


    /**
     * Adapt dropdown to clean JS
     *
     * @param $id       string   id of the dom element
     * @param $params   array    of parameters
     *
     * @since 0.85.
     *
     * @return string
     **/
    public static function jsAdaptDropdown($id, $params = [])
    {
        /** @var array $CFG_GLPI */
        global $CFG_GLPI;

        $width = '';
        if (isset($params["width"]) && !empty($params["width"])) {
            $width = $params["width"];
            unset($params["width"]);
        }

        $placeholder = '';
        if (isset($params["placeholder"])) {
            $placeholder = "placeholder: " . json_encode($params["placeholder"]) . ",";
        }

        $templateresult    = $params["templateResult"] ?? "templateResult";
        $templateselection = $params["templateSelection"] ?? "templateSelection";

        $js = "$(function() {
         const select2_el = $('#$id').select2({
            $placeholder
            width: '$width',
            dropdownAutoWidth: true,
            dropdownParent: $('#$id').closest('div.modal, div.dropdown-menu, body'),
            quietMillis: 100,
            minimumResultsForSearch: " . $CFG_GLPI['ajax_limit_count'] . ",
            matcher: function(params, data) {
               // store last search in the global var
               query = params;

               // If there are no search terms, return all of the data
               if ($.trim(params.term) === '') {
                  return data;
               }

               var searched_term = getTextWithoutDiacriticalMarks(params.term);
               var data_text = typeof(data.text) === 'string'
                  ? getTextWithoutDiacriticalMarks(data.text)
                  : '';
               var select2_fuzzy_opts = {
                  pre: '<span class=\"select2-rendered__match\">',
                  post: '</span>',
               };

               if (data_text.indexOf('>') !== -1 || data_text.indexOf('<') !== -1) {
                  // escape text, if it contains chevrons (can already be escaped prior to this point :/)
                  data_text = jQuery.fn.select2.defaults.defaults.escapeMarkup(data_text);
               }

               // Skip if there is no 'children' property
               if (typeof data.children === 'undefined') {
                  var match  = fuzzy.match(searched_term, data_text, select2_fuzzy_opts);
                  if (match == null) {
                     return false;
                  }
                  data.rendered_text = match.rendered_text;
                  data.score = match.score;
                  return data;
               }

               // `data.children` contains the actual options that we are matching against
               // also check in `data.text` (optgroup title)
               var filteredChildren = [];

               $.each(data.children, function (idx, child) {
                  var child_text = typeof(child.text) === 'string'
                     ? getTextWithoutDiacriticalMarks(child.text)
                     : '';

                  if (child_text.indexOf('>') !== -1 || child_text.indexOf('<') !== -1) {
                     // escape text, if it contains chevrons (can already be escaped prior to this point :/)
                     child_text = jQuery.fn.select2.defaults.defaults.escapeMarkup(child_text);
                  }

                  var match_child = fuzzy.match(searched_term, child_text, select2_fuzzy_opts);
                  var match_text  = fuzzy.match(searched_term, data_text, select2_fuzzy_opts);
                  if (match_child !== null || match_text !== null) {
                     if (match_text !== null) {
                        data.score         = match_text.score;
                        data.rendered_text = match_text.rendered;
                     }

                     if (match_child !== null) {
                        child.score         = match_child.score;
                        child.rendered_text = match_child.rendered;
                     }
                     filteredChildren.push(child);
                  }
               });

               // If we matched any of the group's children, then set the matched children on the group
               // and return the group object
               if (filteredChildren.length) {
                  var modifiedData = $.extend({}, data, true);
                  modifiedData.children = filteredChildren;

                  // You can return modified objects from here
                  // This includes matching the `children` how you want in nested data sets
                  return modifiedData;
               }

               // Return `null` if the term should not be displayed
               return null;
            },
            templateResult: $templateresult,
            templateSelection: $templateselection,
         })
         .bind('setValue', function(e, value) {
            $('#$id').val(value).trigger('change');
         })
         $('label[for=$id]').on('click', function(){ $('#$id').select2('open'); });
         $('#$id').on('select2:open', function(e){
            const search_input = document.querySelector(`.select2-search__field[aria-controls='select2-\${e.target.id}-results']`);
            if (search_input) {
               search_input.focus();
            }
         });
      });";
        return Html::scriptBlock($js);
    }


    /**
     * Create Ajax dropdown to clean JS
     *
     * @param $name
     * @param $field_id   string   id of the dom element
     * @param $url        string   URL to get datas
     * @param $params     array    of parameters
     *            must contains :
     *                if single select
     *                   - 'value'       : default value selected
     *                   - 'valuename'   : default name of selected value
     *                if multiple select
     *                   - 'values'      : default values selected
     *                   - 'valuesnames' : default names of selected values
     *
     * @since 0.85.
     *
     * @return string
     **/
    public static function jsAjaxDropdown($name, $field_id, $url, $params = [])
    {
        /** @var array $CFG_GLPI */
        global $CFG_GLPI;

        $default_options = [
            'value'               => 0,
            'valuename'           => Dropdown::EMPTY_VALUE,
            'multiple'            => false,
            'values'              => [],
            'valuesnames'         => [],
            'on_change'           => '',
            'width'               => '80%',
            'placeholder'         => '',
            'display_emptychoice' => false,
            'specific_tags'       => [],
            'parent_id_field'     => null,
        ];
        $params = array_merge($default_options, $params);

        $value = $params['value'];
        $width = $params["width"];
        $valuename = $params['valuename'];
        $on_change = $params["on_change"];
        $placeholder = $params['placeholder'] ?? '';
        $multiple = $params['multiple'];
        unset($params["on_change"]);
        unset($params["width"]);

        $allowclear =  "false";
        if (strlen($placeholder) > 0 && !$params['display_emptychoice']) {
            $allowclear = "true";
        }

        $options = [
            'id'        => $field_id,
            'selected'  => $value
        ];

       // manage multiple select (with multiple values)
        if ($params['multiple']) {
            $values = array_combine($params['values'], $params['valuesnames']);
            $options['multiple'] = 'multiple';
            $options['selected'] = $params['values'];
        } else {
            $values = [];

           // simple select (multiple = no)
            if ($value !== null) {
                $values = ["$value" => $valuename];
            }
        }
        $parent_id_field = $params['parent_id_field'];

        unset($params['placeholder']);
        unset($params['value']);
        unset($params['valuename']);
        unset($params['parent_id_field']);

        foreach ($params['specific_tags'] as $tag => $val) {
            if (is_array($val)) {
                $val = implode(' ', $val);
            }
            $options[$tag] = $val;
        }

        $output = '';

        $js = "
         var params_$field_id = {";
        foreach ($params as $key => $val) {
           // Specific boolean case
            if (is_bool($val)) {
                $js .= "$key: " . ($val ? 1 : 0) . ",\n";
            } else {
                $js .= "$key: " . json_encode($val) . ",\n";
            }
        }
        $js .= "};

         const select2_el = $('#$field_id').select2({
            width: '$width',
            multiple: '$multiple',
            placeholder: " . json_encode($placeholder) . ",
            allowClear: $allowclear,
            minimumInputLength: 0,
            quietMillis: 100,
            dropdownAutoWidth: true,
            dropdownParent: $('#$field_id').closest('div.modal, div.dropdown-menu, body'),
            minimumResultsForSearch: " . $CFG_GLPI['ajax_limit_count'] . ",
            ajax: {
               url: '$url',
               dataType: 'json',
               type: 'POST',
               data: function (params) {
                  query = params;
                  return $.extend({}, params_$field_id, {
                     searchText: params.term,";

        if ($parent_id_field !== null) {
            $js .= "
                     parent_id : document.getElementById('" . $parent_id_field . "').value,";
        }
        $js .= "
                     page_limit: " . $CFG_GLPI['dropdown_max'] . ", // page size
                     page: params.page || 1, // page number
                  });
               },
               processResults: function (data, params) {
                  params.page = params.page || 1;
                  var more = (data.count >= " . $CFG_GLPI['dropdown_max'] . ");

                  return {
                     results: data.results,
                     pagination: {
                           more: more
                     }
                  };
               }
            },
            templateResult: templateResult,
            templateSelection: templateSelection
         })
         .bind('setValue', function(e, value) {
            $.ajax('$url', {
               data: $.extend({}, params_$field_id, {
                  _one_id: value,
               }),
               dataType: 'json',
               type: 'POST',
            }).done(function(data) {

               var iterate_options = function(options, value) {
                  var to_return = false;
                  $.each(options, function(index, option) {
                     if (option.hasOwnProperty('id')
                         && option.id == value) {
                        to_return = option;
                        return false; // act as break;
                     }

                     if (option.hasOwnProperty('children')) {
                        to_return = iterate_options(option.children, value);
                     }
                  });

                  return to_return;
               };

               var option = iterate_options(data.results, value);
               if (option !== false) {
                  var newOption = new Option(option.text, option.id, true, true);
                   $('#$field_id').append(newOption).trigger('change');
               }
            });
         });
         ";
        if (!empty($on_change)) {
            $js .= " $('#$field_id').on('change', function(e) {" . $on_change . "});";
        }

        $js .= " $('label[for=$field_id]').on('click', function(){ $('#$field_id').select2('open'); });";
        $js .= " $('#$field_id').on('select2:open', function(e){";
        $js .= "    const search_input = document.querySelector(`.select2-search__field[aria-controls='select2-\${e.target.id}-results']`);";
        $js .= "    if (search_input) {";
        $js .= "       search_input.focus();";
        $js .= "    }";
        $js .= " });";

        $output .= Html::scriptBlock('$(function() {' . $js . '});');

       // display select tag
        $options['class'] = $params['class'] ?? 'form-select';
        $output .= self::select($name, $values, $options);

        return $output;
    }


    /**
     * Creates a formatted IMG element.
     *
     * This method will set an empty alt attribute if no alt and no title is not supplied
     *
     * @since 0.85
     *
     * @param string $path     Path to the image file
     * @param array  $options  array of HTML attributes
     *        - `url` If provided an image link will be generated and the link will point at
     *               `$options['url']`.
     * @return string completed img tag
     **/
    public static function image($path, $options = [])
    {

        if (!isset($options['title'])) {
            $options['title'] = '';
        }

        if (!isset($options['alt'])) {
            $options['alt'] = $options['title'];
        }

        if (
            empty($options['title'])
            && !empty($options['alt'])
        ) {
            $options['title'] = $options['alt'];
        }

        $url = false;
        if (!empty($options['url'])) {
            $url = $options['url'];
            unset($options['url']);
        }

        $class = "";
        if ($url) {
            $class = "class='pointer'";
        }

        $image = sprintf('<img src="%1$s" %2$s %3$s />', $path, Html::parseAttributes($options), $class);
        if ($url) {
            return Html::link($image, $url);
        }
        return $image;
    }


    /**
     * Creates an HTML link.
     *
     * @since 0.85
     *
     * @param string $text     The content to be wrapped by a tags.
     * @param string $url      URL parameter
     * @param array  $options  Array of HTML attributes:
     *     - `confirm` JavaScript confirmation message.
     *     - `confirmaction` optional action to do on confirmation
     * @return string an `a` element.
     **/
    public static function link($text, $url, $options = [])
    {

        if (isset($options['confirm'])) {
            if (!empty($options['confirm'])) {
                $confirmAction  = '';
                if (isset($options['confirmaction'])) {
                    if (!empty($options['confirmaction'])) {
                        $confirmAction = $options['confirmaction'];
                    }
                    unset($options['confirmaction']);
                }
                $options['onclick'] = Html::getConfirmationOnActionScript(
                    $options['confirm'],
                    $confirmAction
                );
            }
            unset($options['confirm']);
        }
       // Do not escape title if it is an image or a i tag (fontawesome)
        if (!preg_match('/<i(mg)?.*/', $text)) {
            $text = htmlspecialchars($text);
        }

        return sprintf(
            '<a href="%1$s" %2$s>%3$s</a>',
            htmlspecialchars($url),
            Html::parseAttributes($options),
            $text
        );
    }


    /**
     * Creates a hidden input field.
     *
     * If value of options is an array then recursively parse it
     * to generate as many hidden input as necessary
     *
     * @since 0.85
     *
     * @param string $fieldName  Name of a field
     * @param array  $options    Array of HTML attributes.
     *
     * @return string A generated hidden input
     **/
    public static function hidden($fieldName, $options = [])
    {

        if ((isset($options['value'])) && (is_array($options['value']))) {
            $result = '';
            foreach ($options['value'] as $key => $value) {
                $options2          = $options;
                $options2['value'] = $value;
                $result           .= static::hidden($fieldName . '[' . $key . ']', $options2) . "\n";
            }
            return $result;
        }
        return sprintf(
            '<input type="hidden" name="%1$s" %2$s />',
            htmlspecialchars($fieldName),
            Html::parseAttributes($options)
        );
    }


    /**
     * Creates a text input field.
     *
     * @since 0.85
     *
     * @param string $fieldName  Name of a field
     * @param array  $options    Array of HTML attributes.
     *
     * @return string A generated hidden input
     **/
    public static function input($fieldName, $options = [])
    {
        $type = 'text';
        if (isset($options['type'])) {
            $type = $options['type'];
            unset($options['type']);
        }
        if (!isset($options['class'])) {
            $options['class'] = "form-control";
        }
        return sprintf(
            '<input type="%1$s" name="%2$s" %3$s />',
            $type,
            htmlspecialchars($fieldName),
            Html::parseAttributes($options)
        );
    }

    /**
     * Creates a select tag
     *
     * @since 9.3
     *
     * @param string $ame      Name of the field
     * @param array  $values   Array of the options
     * @param mixed  $selected Current selected option
     * @param array  $options  Array of HTML attributes
     *
     * @return string
     */
    public static function select($name, array $values = [], $options = [])
    {
        $selected = false;
        if (isset($options['selected'])) {
            $selected = $options['selected'];
            unset($options['selected']);
        }
        $select = sprintf(
            '<select name="%1$s" %2$s>',
            htmlspecialchars($name),
            self::parseAttributes($options)
        );
        foreach ($values as $key => $value) {
            $select .= sprintf(
                '<option value="%1$s"%2$s>%3$s</option>',
                htmlspecialchars($key),
                ($selected != false && (
                $key == $selected
                || is_array($selected) && in_array($key, $selected))
                ) ? ' selected="selected"' : '',
                htmlspecialchars($value)
            );
        }
        $select .= '</select>';
        return $select;
    }

    /**
     * Creates a submit button element. This method will generate input elements that
     * can be used to submit, and reset forms by using $options. Image submits can be created by supplying an
     * image option
     *
     * @since 0.85
     *
     * @param string $caption  caption of the input
     * @param array  $options  Array of options.
     *     - image : will use a submit image input
     *     - `confirm` JavaScript confirmation message.
     *     - `confirmaction` optional action to do on confirmation
     *
     * @return string A HTML submit button
     **/
    public static function submit($caption, $options = [])
    {

        $image = false;
        if (isset($options['image'])) {
            if (preg_match('/\.(jpg|jpe|jpeg|gif|png|ico)$/', $options['image'])) {
                $image = $options['image'];
            }
            unset($options['image']);
        }

       // Set default class to submit
        if (!isset($options['class'])) {
            $options['class'] = 'btn';
        }
        if (isset($options['confirm'])) {
            if (!empty($options['confirm'])) {
                $confirmAction  = '';
                if (isset($options['confirmaction'])) {
                    if (!empty($options['confirmaction'])) {
                        $confirmAction = $options['confirmaction'];
                    }
                    unset($options['confirmaction']);
                }
                $options['onclick'] = Html::getConfirmationOnActionScript(
                    $options['confirm'],
                    $confirmAction
                );
            }
            unset($options['confirm']);
        }

        if ($image) {
            $options['title'] = $caption;
            $options['alt']   = $caption;
            return sprintf(
                '<input type="image" src="%s" %s />',
                htmlspecialchars($image),
                Html::parseAttributes($options)
            );
        }

        $icon = "";
        if (isset($options['icon'])) {
            $icon = "<i class='{$options['icon']}'></i>";
        }

        $button = "<button type='submit' value='%s' %s>
               $icon
               <span>$caption</span>
            </button>&nbsp;";

        return sprintf($button, htmlspecialchars(strip_tags($caption)), Html::parseAttributes($options));
    }


    /**
     * Creates an accessible, stylable progress bar control.
     * @since 9.5.0
     * @param int $max    The maximum value of the progress bar.
     * @param int $value    The current value of the progress bar.
     * @param array $params  Array of options:
     *                         - rand: Random int for the progress id. Default is a new random int.
     *                         - tooltip: Text to show in the tooltip. Default is nothing.
     *                         - append_percent_tt: If true, the percent will be appended to the tooltip.
     *                               In this case, it will also be automatically updated. Default is true.
     *                         - text: Text to show in the progress bar. Default is nothing.
     *                         - append_percent_text: If true, the percent will be appended to the text.
     *                               In this case, it will also be automatically updated. Default is false.
     * @return string     The progress bar HTML
     */
    public static function progress($max, $value, $params = [])
    {
        $p = [
            'rand'            => mt_rand(),
            'tooltip'         => '',
            'append_percent'  => true
        ];
        $p = array_replace($p, $params);

        $tooltip = trim($p['tooltip'] . ($p['append_percent'] ? " {$value}%" : ''));
        $calcWidth = ($value / $max) * 100;

        $html = <<<HTML
         <div class="progress" style="height: 12px"
              id="{progress{$p['rand']}}"
              data-progressid="{$p['rand']}"
              data-append-percent="{$p['append_percent']}"
              onchange="updateProgress('{$p['rand']}')"
              max="{$max}"
              value="{$value}"
              title="{$tooltip}" data-bs-toggle="tooltip">
            <div class="progress-bar progress-bar-striped bg-info progress-fg"
                 role="progressbar"
                 style="width: {$calcWidth}%;"
                 aria-valuenow="{$value}"
                 aria-valuemin="0"
                 aria-valuemax="{$max}">
            </div>
         </div>
HTML;
        return $html;
    }


    /**
     * Returns a space-delimited string with items of the $options array.
     *
     * @since 0.85
     *
     * @param $options Array of options.
     *
     * @return string Composed attributes.
     **/
    public static function parseAttributes($options = [])
    {

        if (!is_string($options)) {
            $attributes = [];

            foreach ($options as $key => $value) {
                $attributes[] = Html::formatAttribute($key, $value);
            }
            $out = implode(' ', $attributes);
        } else {
            $out = $options;
        }
        return $out;
    }


    /**
     * Formats an individual attribute, and returns the string value of the composed attribute.
     *
     * @since 0.85
     *
     * @param string $key    The name of the attribute to create
     * @param string|array $value  The value of the attribute to create.
     *
     * @return string The composed attribute.
     **/
    public static function formatAttribute($key, $value)
    {
        if (empty($value)) {
            $value = '';
        }

        if (is_array($value)) {
            $value = implode(' ', $value);
        }

        return sprintf('%1$s="%2$s"', htmlspecialchars($key), htmlspecialchars($value));
    }


    /**
     * Wrap $script in a script tag.
     *
     * @since 0.85
     *
     * @param string $script  The script to wrap
     *
     * @return string
     **/
    public static function scriptBlock($script)
    {

        $script = "\n" . '//<![CDATA[' . "\n\n" . $script . "\n\n" . '//]]>' . "\n";

        return sprintf('<script type="text/javascript">%s</script>', $script);
    }


    /**
     * Returns one or many script tags depending on the number of scripts given.
     *
     * @since 0.85
     * @since 9.2 Path is now relative to GLPI_ROOT. Add $minify parameter.
     *
     * @param string  $url     File to include (relative to GLPI_ROOT)
     * @param array   $options Array of HTML attributes
     * @param boolean $minify  Try to load minified file (defaults to true)
     *
     * @return string
     **/
    public static function script($url, $options = [], $minify = true)
    {
        $version = GLPI_VERSION;
        if (isset($options['version'])) {
            $version = $options['version'];
            unset($options['version']);
        }

        $type = (isset($options['type']) && $options['type'] === 'module') ||
         preg_match('/^js\/modules\//', $url) === 1 ? 'module' : 'text/javascript';

        if ($minify === true) {
            $url = self::getMiniFile($url);
        }

        $url = self::getPrefixedUrl($url);

        if ($version) {
            $url .= '?v=' . FrontEnd::getVersionCacheKey($version);
        }

        // Convert filesystem path to URL path (fix issues with Windows directory separator)
        $url = str_replace(DIRECTORY_SEPARATOR, '/', $url);

        return sprintf('<script type="%s" src="%s"></script>', $type, $url);
    }


    /**
     * Creates a link element for CSS stylesheets.
     *
     * @since 0.85
     * @since 9.2 Path is now relative to GLPI_ROOT. Add $minify parameter.
     *
     * @param string  $url     File to include (relative to GLPI_ROOT)
     * @param array   $options Array of HTML attributes
     * @param boolean $minify  Try to load minified file (defaults to true)
     *
     * @return string CSS link tag
     **/
    public static function css($url, $options = [], $minify = true)
    {
        if ($minify === true) {
            $url = self::getMiniFile($url);
        }
        $url = self::getPrefixedUrl($url);

        return self::csslink($url, $options);
    }

    /**
     * Creates a link element for SCSS stylesheets.
     *
     * @since 9.4
     *
     * @param string  $url                   File to include (relative to GLPI_ROOT)
     * @param array   $options               Array of HTML attributes
     * @param bool    $force_compiled_file   Force usage of compiled file, even in debug mode (usefull for install/update process)
     *
     * @return string CSS link tag
     **/
    public static function scss($url, $options = [], bool $force_compiled_file = false)
    {
        $prod_file = self::getScssCompilePath($url);

        if (
            file_exists($prod_file)
            && ($force_compiled_file || $_SESSION['glpi_use_mode'] != Session::DEBUG_MODE)
        ) {
            $url = self::getPrefixedUrl(str_replace(GLPI_ROOT, '', $prod_file));
        } else {
            $file = $url;
            $url = self::getPrefixedUrl('/front/css.php');
            $url .= '?file=' . $file;
            if ($_SESSION['glpi_use_mode'] == Session::DEBUG_MODE) {
                $url .= '&debug';
            }
        }

        return self::csslink($url, $options);
    }

    /**
     * Creates a link element for (S)CSS stylesheets.
     *
     * @since 9.4
     *
     * @param string $url      File to include (raltive to GLPI_ROOT)
     * @param array  $options  Array of HTML attributes
     *
     * @return string CSS link tag
     **/
    private static function csslink($url, $options)
    {
        if (!isset($options['media']) || $options['media'] == '') {
            $options['media'] = 'all';
        }

        if (!isset($options['force_no_version']) || !$options['force_no_version']) {
            $version = GLPI_VERSION;
            if (isset($options['version'])) {
                $version = $options['version'];
                unset($options['version']);
            }

            $url .= ((strpos($url, '?') !== false) ? '&' : '?') . 'v=' . FrontEnd::getVersionCacheKey($version);
        }

        // Convert filesystem path to URL path (fix issues with Windows directory separator)
        $url = str_replace(DIRECTORY_SEPARATOR, '/', $url);

        return sprintf(
            '<link rel="stylesheet" type="text/css" href="%s" %s>',
            $url,
            Html::parseAttributes($options)
        );
    }


    /**
     * Creates an input file field. Send file names in _$name field as array.
     * Files are uploaded in files/_tmp/ directory
     *
     * @since 9.2
     *
     * @param $options       array of options
     *    - name                string   field name (default filename)
     *    - onlyimages          boolean  restrict to image files (default false)
     *    - filecontainer       string   DOM ID of the container showing file uploaded:
     *                                   use selector to display
     *    - showfilesize        boolean  show file size with file name
     *    - showtitle           boolean  show the title above file list
     *                                   (with max upload size indication)
     *    - enable_richtext     boolean  switch to richtext fileupload
     *    - editor_id           string   id attribute for the richtext editor
     *    - pasteZone           string   DOM ID of the paste zone
     *    - dropZone            string   DOM ID of the drop zone
     *    - rand                string   already computed rand value
     *    - display             boolean  display or return the generated html (default true)
     *    - only_uploaded_files boolean  show only the uploaded files block, i.e. no title, no dropzone
     *                                   (should be false when upload has to be enable only from rich text editor)
     *    - required            boolean  display a required mark
     *
     * @return void|string   the html if display parameter is false
     **/
    public static function file($options = [])
    {
        /** @var array $CFG_GLPI */
        global $CFG_GLPI;

        $randupload             = mt_rand();

        $p['name']                = 'filename';
        $p['onlyimages']          = false;
        $p['filecontainer']       = 'fileupload_info' . $randupload;
        $p['showfilesize']        = true;
        $p['showtitle']           = true;
        $p['enable_richtext']     = false;
        $p['pasteZone']           = false;
        $p['dropZone']            = 'dropdoc' . $randupload;
        $p['rand']                = $randupload;
        $p['values']              = [];
        $p['display']             = true;
        $p['multiple']            = false;
        $p['uploads']             = [];
        $p['editor_id']           = null;
        $p['only_uploaded_files'] = false;
        $p['required']            = false;

        if (is_array($options) && count($options)) {
            foreach ($options as $key => $val) {
                $p[$key] = $val;
            }
        }

        $display = "";
        if ($p['only_uploaded_files']) {
            $display .= "<div class='fileupload only-uploaded-files'>";
        } else {
            $display .= "<div class='fileupload draghoverable' id='{$p['dropZone']}'>";

            if ($p['showtitle']) {
                $display .= "<b>";
                $display .= sprintf(__('%1$s (%2$s)'), __('File(s)'), Document::getMaxUploadSize());
                $display .= DocumentType::showAvailableTypesLink([
                    'display' => false,
                    'rand'    => $p['rand']
                ]);
                if ($p['required']) {
                    $display .= '<span class="required">*</span>';
                }
                $display .= "</b>";
            }
        }

        $display .= self::uploadedFiles([
            'filecontainer' => $p['filecontainer'],
            'name'          => $p['name'],
            'display'       => false,
            'uploads'       => $p['uploads'],
            'editor_id'     => $p['editor_id'],
        ]);

        $max_file_size  = $CFG_GLPI['document_max_size'] * 1024 * 1024;
        $max_chunk_size = round(Toolbox::getPhpUploadSizeLimit() * 0.9); // keep some place for extra data

        $required = "";
        if ($p['required']) {
            $required = "required='required'";
        }

        if (!$p['only_uploaded_files']) {
           // manage file upload without tinymce editor
            $display .= "<span class='b'>" . __('Drag and drop your file here, or') . '</span><br>';
        }
        $display .= "<input id='fileupload{$p['rand']}' type='file' name='_uploader_" . $p['name'] . "[]'
                      class='form-control'
                      $required
                      data-uploader-name=\"{$p['name']}\"
                      data-url='" . $CFG_GLPI["root_doc"] . "/ajax/fileupload.php'
                      data-form-data='{\"name\": \"_uploader_" . $p['name'] . "\", \"showfilesize\": \"" . $p['showfilesize'] . "\"}'"
                      . ($p['multiple'] ? " multiple='multiple'" : "")
                      . ($p['onlyimages'] ? " accept='.gif,.png,.jpg,.jpeg'" : "") . ">";

        $display .= "<div id='progress{$p['rand']}' style='display:none'>" .
                "<div class='uploadbar' style='width: 0%;'></div></div>";
        $progressall_js = "
        progressall: function(event, data) {
            var progress = parseInt(data.loaded / data.total * 100, 10);
            $('#progress{$p['rand']}').show();
            $('#progress{$p['rand']} .uploadbar')
                .text(progress + '%')
                .css('width', progress + '%')
                .show();
        },
        ";

        $display .= Html::scriptBlock("
      $(function() {
         var fileindex{$p['rand']} = 0;
         $('#fileupload{$p['rand']}').fileupload({
            dataType: 'json',
            pasteZone: " . ($p['pasteZone'] !== false
                           ? "$('#{$p['pasteZone']}')"
                           : "false") . ",
            dropZone:  " . ($p['dropZone'] !== false
                           ? "$('#{$p['dropZone']}')"
                           : "false") . ",
            acceptFileTypes: " . ($p['onlyimages']
                                    ? "/(\.|\/)(gif|jpe?g|png)$/i"
                                 : DocumentType::getUploadableFilePattern()) . ",
            maxFileSize: {$max_file_size},
            maxChunkSize: {$max_chunk_size},
            add: function (e, data) {
               // disable submit button during upload
               $(this).closest('form').find(':submit').prop('disabled', true);
               // randomize filename
               for (var i = 0; i < data.files.length; i++) {
                  data.files[i].uploadName = uniqid('', true) + data.files[i].name;
               }
               // call default handler
               $.blueimp.fileupload.prototype.options.add.call(this, e, data);
            },
            done: function (event, data) {
               handleUploadedFile(
                  data.files, // files as blob
                  data.result._uploader_{$p['name']}, // response from '/ajax/fileupload.php'
                  '{$p['name']}',
                  $('#{$p['filecontainer']}'),
                  '{$p['editor_id']}'
               );
               // enable submit button after upload
               $(this).closest('form').find(':submit').prop('disabled', false);
               // remove required
                $('#fileupload{$p['rand']}').removeAttr('required');
            },
            fail: function (e, data) {
                // enable submit button after upload
                $(this).closest('form').find(':submit').prop('disabled', false);
               const err = 'responseText' in data.jqXHR && data.jqXHR.responseText.length > 0
                  ? data.jqXHR.responseText
                  : data.jqXHR.statusText;
               alert(err);
            },
            processfail: function (e, data) {
                // enable submit button after upload
                $(this).closest('form').find(':submit').prop('disabled', false);
               $.each(
                  data.files,
                  function(index, file) {
                     if (file.error) {
                        $('#progress{$p['rand']}').show();
                        $('#progress{$p['rand']} .uploadbar')
                           .text(file.error)
                           .css('width', '100%')
                           .show();
                        return;
                     }
                  }
               );
            },
            messages: {
              acceptFileTypes: __('Filetype not allowed'),
              maxFileSize: __('File is too big'),
            },
            $progressall_js
         });
      });");

        $display .= "</div>"; // .fileupload

        if ($p['display']) {
            echo $display;
        } else {
            return $display;
        }
    }

    /**
     * Display an html textarea  with extended options
     *
     * @since 9.2
     *
     * @param  array  $options with these keys:
     *  - name (string):              corresponding html attribute
     *  - filecontainer (string):     dom id for the upload filelist
     *  - rand (string):              random param to avoid overriding between textareas
     *  - editor_id (string):         id attribute for the textarea
     *  - value (string):             value attribute for the textarea
     *  - enable_richtext (bool):     enable tinymce for this textarea
     *  - enable_images (bool):       enable image pasting in tinymce (default: true)
     *  - enable_fileupload (bool):   enable the inline fileupload system
     *  - display (bool):             display or return the generated html
     *  - cols (int):                 textarea cols attribute (witdh)
     *  - rows (int):                 textarea rows attribute (height)
     *  - required (bool):            textarea is mandatory
     *  - uploads (array):            uploads to recover from a prevous submit
     *
     * @return mixed          the html if display paremeter is false or true
     */
    public static function textarea($options = [])
    {
       //default options
        $p['name']              = 'text';
        $p['filecontainer']     = 'fileupload_info';
        $p['rand']              = mt_rand();
        $p['editor_id']         = 'text' . $p['rand'];
        $p['value']             = '';
        $p['enable_richtext']   = false;
        $p['enable_images']     = true;
        $p['enable_fileupload'] = false;
        $p['display']           = true;
        $p['cols']              = 100;
        $p['rows']              = 15;
        $p['multiple']          = true;
        $p['required']          = false;
        $p['uploads']           = [];

       //merge default options with options parameter
        $p = array_merge($p, $options);

        $required = $p['required'] ? 'required="required"' : '';
        $display = '';
        $display .= "<textarea class='form-control' name='" . $p['name'] . "' id='" . $p['editor_id'] . "'
                             rows='" . $p['rows'] . "' cols='" . $p['cols'] . "' $required>" .
                  $p['value'] . "</textarea>";

        if ($p['enable_richtext']) {
            $display .= Html::initEditorSystem($p['editor_id'], $p['rand'], false, false, $p['enable_images']);
        }
        if (!$p['enable_fileupload'] && $p['enable_richtext'] && $p['enable_images']) {
            $p_rt = $p;
            $p_rt['display'] = false;
            $p_rt['only_uploaded_files'] = true;
            $display .= Html::file($p_rt);
        }

        if ($p['enable_fileupload']) {
            $p_rt = $p;
            unset($p_rt['name']);
            $p_rt['display'] = false;
            $display .= Html::file($p_rt);
        }

        if ($p['display']) {
            echo $display;
            return true;
        } else {
            return $display;
        }
    }


    /**
     * Display uploaded files area
     * @see displayUploadedFile() in fileupload.js
     *
     * @param $options       array of options
     *    - name                string   field name (default filename)
     *    - filecontainer       string   DOM ID of the container showing file uploaded:
     *    - editor_id           string   id attribute for the textarea
     *    - display             bool     display or return the generated html
     *    - uploads             array    uploads to display (done in a previous form submit)
     * @return void|string   the html if display parameter is false
     */
    private static function uploadedFiles($options = [])
    {
        /** @var array $CFG_GLPI */
        global $CFG_GLPI;

       //default options
        $p['filecontainer']     = 'fileupload_info';
        $p['name']              = 'filename';
        $p['editor_id']         = '';
        $p['display']           = true;
        $p['uploads']           = [];

       //merge default options with options parameter
        $p = array_merge($p, $options);

       // div who will receive and display file list
        $display = "<div id='" . $p['filecontainer'] . "' class='fileupload_info'>";
        if (isset($p['uploads']['_' . $p['name']])) {
            foreach ($p['uploads']['_' . $p['name']] as $uploadId => $upload) {
                $prefix  = substr($upload, 0, 23);
                $displayName = substr($upload, 23);

                // get the extension icon
                $extension = pathinfo(GLPI_TMP_DIR . '/' . $upload, PATHINFO_EXTENSION);
                $extensionIcon = '/pics/icones/' . $extension . '-dist.png';
                if (!is_readable(GLPI_ROOT . $extensionIcon)) {
                    $extensionIcon = '/pics/icones/defaut-dist.png';
                }
                $extensionIcon = $CFG_GLPI['root_doc'] . $extensionIcon;

                // Rebuild the minimal data to show the already uploaded files
                $upload = [
                    'name'    => $upload,
                    'id'      => 'doc' . $p['name'] . mt_rand(),
                    'display' => $displayName,
                    'size'    => filesize(GLPI_TMP_DIR . '/' . $upload),
                    'prefix'  => $prefix,
                ];
                $tag = $p['uploads']['_tag_' . $p['name']][$uploadId];
                $tag = [
                    'name' => $tag,
                    'tag'  => "#$tag#",
                ];

                // Show the name and size of the upload
                $display .= "<p id='" . $upload['id'] . "'>&nbsp;";
                $display .= "<img src='$extensionIcon' title='$extension'>&nbsp;";
                $display .= "<b>" . $upload['display'] . "</b>&nbsp;(" . Toolbox::getSize($upload['size']) . ")";

                $name = '_' . $p['name'] . '[' . $uploadId . ']';
                $display .= Html::hidden($name, ['value' => $upload['name']]);

                $name = '_prefix_' . $p['name'] . '[' . $uploadId . ']';
                $display .= Html::hidden($name, ['value' => $upload['prefix']]);

                $name = '_tag_' . $p['name'] . '[' . $uploadId . ']';
                $display .= Html::hidden($name, ['value' => $tag['name']]);

                // show button to delete the upload
                $getEditor = 'null';
                if ($p['editor_id'] != '') {
                    $getEditor = "tinymce.get('" . $p['editor_id'] . "')";
                }
                $textTag = $tag['tag'];
                $domItems = "{0:'" . $upload['id'] . "', 1:'" . $upload['id'] . "'+'2'}";
                $deleteUpload = "deleteImagePasted($domItems, '$textTag', $getEditor)";
                $display .= '<span class="fas fa-times-circle pointer" onclick="' . $deleteUpload . '"></span>';

                $display .= "</p>";
            }
        }
        $display .= "</div>";

        if ($p['display']) {
            echo $display;
            return true;
        } else {
            return $display;
        }
    }


    /**
     * Display choice matrix
     *
     * @since 0.85
     * @param $columns   array   of column field name => column label
     * @param $rows      array    of field name => array(
     *      'label' the label of the row
     *      'columns' an array of specific information regaring current row
     *                and given column indexed by column field_name
     *                 * a string if only have to display a string
     *                 * an array('value' => ???, 'readonly' => ???) that is used to Dropdown::showYesNo()
     * @param $options   array   possible:
     *       'title'         of the matrix
     *       'first_cell'    the content of the upper-left cell
     *       'row_check_all' set to true to display a checkbox to check all elements of the row
     *       'col_check_all' set to true to display a checkbox to check all elements of the col
     *       'rand'          random number to use for ids
     *
     * @return integer random value used to generate the ids
     **/
    public static function showCheckboxMatrix(array $columns, array $rows, array $options = [])
    {

        $param['title']                = '';
        $param['first_cell']           = '&nbsp;';
        $param['row_check_all']        = false;
        $param['col_check_all']        = false;
        $param['rand']                 = mt_rand();

        if (is_array($options) && count($options)) {
            foreach ($options as $key => $val) {
                $param[$key] = $val;
            }
        }

        $number_columns = (count($columns) + 1);
        if ($param['row_check_all']) {
            $number_columns += 1;
        }

        // count checked
        $nb_cb_per_col = [];
        foreach ($columns as $col_name => $column) {
            $nb_cb_per_col[$col_name] = [
                'total'   => 0,
                'checked' => 0
            ];
        }

        $nb_cb_per_row = [];
        foreach ($rows as $row_name => $row) {
            if ((!is_string($row)) && (!is_array($row))) {
                continue;
            }

            if (!is_string($row)) {
                $nb_cb_per_row[$row_name] = [
                    'total'   => 0,
                    'checked' => 0
                ];

                foreach ($columns as $col_name => $column) {
                    if (array_key_exists($col_name, $row['columns'])) {
                        $content = $row['columns'][$col_name];
                        if (
                            is_array($content)
                            && array_key_exists('checked', $content)
                        ) {
                            $nb_cb_per_col[$col_name]['total']++;
                            $nb_cb_per_row[$row_name]['total']++;
                            if ($content['checked']) {
                                $nb_cb_per_col[$col_name]['checked']++;
                                $nb_cb_per_row[$row_name]['checked']++;
                            }
                        }
                    }
                }
            }
        }

        TemplateRenderer::getInstance()->display('components/checkbox_matrix.html.twig', [
            'title'          => $param['title'],
            'columns'        => $columns,
            'rows'           => $rows,
            'param'          => $param,
            'number_columns' => $number_columns,
            'nb_cb_per_col'  => $nb_cb_per_col,
            'nb_cb_per_row'  => $nb_cb_per_row,
        ]);

        return $param['rand'];
    }



    /**
     * This function provides a mecanism to send html form by ajax
     *
     * @param string $selector selector of a HTML form
     * @param string $success  jacascript code of the success callback
     * @param string $error    jacascript code of the error callback
     * @param string $complete jacascript code of the complete callback
     *
     * @see https://api.jquery.com/jQuery.ajax/
     *
     * @since 9.1
     **/
    public static function ajaxForm($selector, $success = "console.log(html);", $error = "console.error(html)", $complete = '')
    {
        echo Html::scriptBlock("
      $(function() {
         var lastClicked = null;
         $('input[type=submit], button[type=submit]').click(function(e) {
            e = e || event;
            lastClicked = e.currentTarget || e.srcElement;
         });

         $('$selector').on('submit', function(e) {
            e.preventDefault();
            var form = $(this);
            var formData = form.closest('form').serializeArray();
            //push submit button
            formData.push({
               name: $(lastClicked).attr('name'),
               value: $(lastClicked).val()
            });

            $.ajax({
               url: form.attr('action'),
               type: form.attr('method'),
               data: formData,
               success: function(html) {
                  $success
               },
               error: function(html) {
                  $error
               },
               complete: function(html) {
                  $complete
               }
            });
         });
      });
      ");
    }

    /**
     * In this function, we redefine 'window.alert' javascript function
     * by a prettier dialog.
     *
     * @since 9.1
     **/
    public static function redefineAlert()
    {

        echo self::scriptBlock("
      window.old_alert = window.alert;
      window.alert = function(message, caption) {
         // Don't apply methods on undefined objects... ;-) #3866
         if(typeof message == 'string') {
            message = message.replace('\\n', '<br>');
         }
         caption = caption || '" . _sn('Information', 'Information', 1) . "';

         glpi_alert({
            title: caption,
            message: message,
         });
      };");
    }


    /**
     * Summary of confirmCallback
     * Is a replacement for Javascript native confirm function
     * Beware that native confirm is synchronous by nature (will block
     * browser waiting an answer from user, but that this is emulating the confirm behaviour
     * by using callbacks functions when user presses 'Yes' or 'No' buttons.
     *
     * @since 9.1
     *
     * @param $msg            string      message to be shown
     * @param $title          string      title for dialog box
     * @param $yesCallback    string      function that will be called when 'Yes' is pressed
     *                                    (default null)
     * @param $noCallback     string      function that will be called when 'No' is pressed
     *                                    (default null)
     **/
    public static function jsConfirmCallback($msg, $title, $yesCallback = null, $noCallback = null)
    {
        return "glpi_confirm({
         title: " . json_encode($title) . ",
         message: " . json_encode($msg) . ",
         confirm_callback: function() {
            " . ($yesCallback !== null ? '(' . $yesCallback . ')()' : '') . "
         },
         cancel_callback: function() {
            " . ($noCallback !== null ? '(' . $noCallback . ')()' : '') . "
         },
      });
      ";
    }


    /**
     * In this function, we redefine 'window.confirm' javascript function
     * by a prettier dialog.
     * This dialog is normally asynchronous and can't return a boolean like naive window.confirm.
     * We manage this behavior with a global variable 'confirmed' who watchs the acceptation of dialog.
     * In this case, we trigger a new click on element to return the value (and without display dialog)
     *
     * @since 9.1
     */
    public static function redefineConfirm()
    {

        echo self::scriptBlock("
      var confirmed = false;
      var lastClickedElement;

      // store last clicked element on dom
      $(document).click(function(event) {
          lastClickedElement = $(event.target);
      });

      // asynchronous confirm dialog with jquery ui
      var newConfirm = function(message, caption) {
         message = message.replace('\\n', '<br>');
         caption = caption || '';

         glpi_confirm({
            title: caption,
            message: message,
            confirm_callback: function() {
               confirmed = true;

               //trigger click on the same element (to return true value)
               lastClickedElement.click();

               // re-init confirmed (to permit usage of 'confirm' function again in the page)
               // maybe timeout is not essential ...
               setTimeout(function() {
                  confirmed = false;
               }, 100);
            }
         });
      };

      window.nativeConfirm = window.confirm;

      // redefine native 'confirm' function
      window.confirm = function (message, caption) {
         // if watched var isn't true, we can display dialog
         if(!confirmed) {
            // call asynchronous dialog
            newConfirm(message, caption);
         }

         // return early
         return confirmed;
      };");
    }


    /**
     * Summary of jsAlertCallback
     * Is a replacement for Javascript native alert function
     * Beware that native alert is synchronous by nature (will block
     * browser waiting an answer from user, but that this is emulating the alert behaviour
     * by using a callback function when user presses 'Ok' button.
     *
     * @since 9.1
     *
     * @param $msg          string   message to be shown
     * @param $title        string   title for dialog box
     * @param $okCallback   string   function that will be called when 'Ok' is pressed
     *                               (default null)
     **/
    public static function jsAlertCallback($msg, $title, $okCallback = null)
    {
        return "glpi_alert({
         title: " . json_encode($title) . ",
         message: " . json_encode($msg) . ",
         ok_callback: function() {
            " . ($okCallback !== null ? '(' . $okCallback . ')()' : '') . "
         },
      });";
    }


    /**
     * Get image html tag for image document.
     *
     * @param int    $document_id  identifier of the document
     * @param int    $width        witdh of the final image
     * @param int    $height       height of the final image
     * @param bool   $addLink      boolean, do we need to add an anchor link
     * @param string $more_link    append to the link (ex &test=true)
     *
     * @return string
     *
     * @since 9.4.3
     **/
    public static function getImageHtmlTagForDocument($document_id, $width, $height, $addLink = true, $more_link = "")
    {
        /** @var array $CFG_GLPI */
        global $CFG_GLPI;

        $document = new Document();
        if (!$document->getFromDB($document_id)) {
            return '';
        }

        $base_path = $CFG_GLPI['root_doc'];
        if (isCommandLine()) {
            $base_path = parse_url($CFG_GLPI['url_base'], PHP_URL_PATH);
        }

       // Add only image files : try to detect mime type
        $ok   = false;
        $mime = '';
        if (isset($document->fields['filepath'])) {
            $fullpath = GLPI_DOC_DIR . "/" . $document->fields['filepath'];
            $mime = Toolbox::getMime($fullpath);
            $ok   = Toolbox::getMime($fullpath, 'image');
        }

        if (!($ok || empty($mime))) {
            return '';
        }

        $out = '';
        if ($addLink) {
            $out .= '<a '
                 . 'href="' . $base_path . '/front/document.send.php?docid=' . $document_id . $more_link . '" '
                 . 'target="_blank" '
                 . '>';
        }
        $out .= '<img ';
        if (isset($document->fields['tag'])) {
            $out .= 'alt="' . $document->fields['tag'] . '" ';
        }
        $out .= 'width="' . $width . '" '
              . 'src="' . $base_path . '/front/document.send.php?docid=' . $document_id . $more_link . '" '
              . '/>';
        if ($addLink) {
            $out .= '</a>';
        }

        return $out;
    }

    /**
     * Get copyright message in HTML (used in footers)
     * @since 9.1
     * @param boolean $withVersion include GLPI version ?
     * @return string HTML copyright
     */
    public static function getCopyrightMessage($withVersion = true)
    {
        $message = "<a href=\"https://glpi-project.org/\" title=\"Powered by Teclib and contributors\" class=\"copyright\">";
        $message .= "GLPI ";
       // if required, add GLPI version (eg not for login page)
        if ($withVersion) {
            $message .= GLPI_VERSION . " ";
        }
        $message .= "Copyright (C) 2015-" . GLPI_YEAR . " Teclib' and contributors" .
         "</a>";
        return $message;
    }

    /**
     * A a required javascript lib
     *
     * @param string|array $name Either a know name, or an array defining lib
     *
     * @return void
     */
    public static function requireJs($name)
    {
        /**
         * @var array $CFG_GLPI
         * @var array $PLUGIN_HOOKS
         */
        global $CFG_GLPI, $PLUGIN_HOOKS;

        if (isset($_SESSION['glpi_js_toload'][$name])) {
           //already in stack
            return;
        }
        switch ($name) {
            case 'glpi_dialog':
                $_SESSION['glpi_js_toload'][$name][] = 'js/glpi_dialog.js';
                break;
            case 'clipboard':
                $_SESSION['glpi_js_toload'][$name][] = 'js/clipboard.js';
                break;
            case 'tinymce':
                $_SESSION['glpi_js_toload'][$name][] = 'public/lib/tinymce.js';
                $_SESSION['glpi_js_toload'][$name][] = 'js/RichText/UserMention.js';
                $_SESSION['glpi_js_toload'][$name][] = 'js/RichText/ContentTemplatesParameters.js';
                break;
            case 'planning':
                $_SESSION['glpi_js_toload'][$name][] = 'js/planning.js';
                break;
            case 'flatpickr':
                $_SESSION['glpi_js_toload'][$name][] = 'public/lib/flatpickr.js';
                $_SESSION['glpi_js_toload'][$name][] = 'js/flatpickr_buttons_plugin.js';
                if (isset($_SESSION['glpilanguage'])) {
                    $filename = "public/lib/flatpickr/l10n/" .
                    strtolower($CFG_GLPI["languages"][$_SESSION['glpilanguage']][3]) . ".js";
                    if (file_exists(GLPI_ROOT . '/' . $filename)) {
                        $_SESSION['glpi_js_toload'][$name][] = $filename;
                        break;
                    }
                }
                break;
            case 'fullcalendar':
                $_SESSION['glpi_js_toload'][$name][] = 'public/lib/fullcalendar.js';
                if (isset($_SESSION['glpilanguage'])) {
                    foreach ([2, 3] as $loc) {
                        $filename = "public/lib/fullcalendar/core/locales/" .
                         strtolower($CFG_GLPI["languages"][$_SESSION['glpilanguage']][$loc]) . ".js";
                        if (file_exists(GLPI_ROOT . '/' . $filename)) {
                            $_SESSION['glpi_js_toload'][$name][] = $filename;
                            break;
                        }
                    }
                }
                break;
            case 'rateit':
                $_SESSION['glpi_js_toload'][$name][] = 'public/lib/jquery.rateit.js';
                break;
            case 'fileupload':
                $_SESSION['glpi_js_toload'][$name][] = 'public/lib/jquery-file-upload.js';
                $_SESSION['glpi_js_toload'][$name][] = 'js/fileupload.js';
                break;
            case 'charts':
                $_SESSION['glpi_js_toload']['charts'][] = 'public/lib/echarts.js';
                break;
            case 'notifications_ajax':
                $_SESSION['glpi_js_toload']['notifications_ajax'][] = 'js/notifications_ajax.js';
                break;
            case 'fuzzy':
                $_SESSION['glpi_js_toload'][$name][] = 'public/lib/fuzzy.js';
                break;
            case 'dashboard':
                $_SESSION['glpi_js_toload'][$name][] = 'js/dashboard.js';
                break;
            case 'marketplace':
                $_SESSION['glpi_js_toload'][$name][] = 'js/marketplace.js';
                break;
            case 'gridstack':
                $_SESSION['glpi_js_toload'][$name][] = 'public/lib/gridstack.js';
                break;
            case 'masonry':
                $_SESSION['glpi_js_toload'][$name][] = 'public/lib/masonry.js';
                break;
            case 'sortable':
                $_SESSION['glpi_js_toload'][$name][] = 'public/lib/sortable.js';
                break;
            case 'rack':
                $_SESSION['glpi_js_toload'][$name][] = 'js/rack.js';
                break;
            case 'leaflet':
                $_SESSION['glpi_js_toload'][$name][] = 'public/lib/leaflet.js';
                break;
            case 'prismjs':
                $_SESSION['glpi_js_toload'][$name][] = 'public/lib/prismjs.js';
                break;
            case 'log_filters':
                $_SESSION['glpi_js_toload'][$name][] = 'js/log_filters.js';
                break;
            case 'photoswipe':
                $_SESSION['glpi_js_toload'][$name][] = 'public/lib/photoswipe.js';
                break;
            case 'reservations':
                $_SESSION['glpi_js_toload'][$name][] = 'js/reservations.js';
                break;
            case 'cable':
                $_SESSION['glpi_js_toload'][$name][] = 'js/cable.js';
                break;
            case 'autocomplete':
                $_SESSION['glpi_js_toload'][$name][] = 'public/lib/autocomplete.js';
                break;
            default:
                $found = false;
                if (isset($PLUGIN_HOOKS['javascript']) && isset($PLUGIN_HOOKS['javascript'][$name])) {
                    $found = true;
                    $jslibs = $PLUGIN_HOOKS['javascript'][$name];
                    if (!is_array($jslibs)) {
                        $jslibs = [$jslibs];
                    }
                    foreach ($jslibs as $jslib) {
                        $_SESSION['glpi_js_toload'][$name][] = $jslib;
                    }
                }
                if (!$found) {
                    trigger_error("JS lib $name is not known!", E_USER_WARNING);
                }
        }
    }


    /**
     * Load javascripts
     *
     * @return void
     */
    private static function loadJavascript()
    {
        /**
         * @var array $CFG_GLPI
         * @var array $PLUGIN_HOOKS
         */
        global $CFG_GLPI, $PLUGIN_HOOKS;

       // transfer core variables to javascript side
        echo self::getCoreVariablesForJavascript(true);

       //load on demand scripts
        if (isset($_SESSION['glpi_js_toload'])) {
            foreach ($_SESSION['glpi_js_toload'] as $key => $script) {
                if (is_array($script)) {
                    foreach ($script as $s) {
                        echo Html::script($s);
                    }
                } else {
                    echo Html::script($script);
                }
                unset($_SESSION['glpi_js_toload'][$key]);
            }
        }

       //locales for js libraries
        if (isset($_SESSION['glpilanguage'])) {
           // select2
            $filename = "public/lib/select2/js/i18n/" .
                     $CFG_GLPI["languages"][$_SESSION['glpilanguage']][2] . ".js";
            if (file_exists(GLPI_ROOT . '/' . $filename)) {
                echo Html::script($filename);
            }
        }

       // Some Javascript-Functions which we may need later
        self::redefineAlert();
        self::redefineConfirm();

        if (isset($CFG_GLPI['notifications_ajax']) && $CFG_GLPI['notifications_ajax'] && !Session::isImpersonateActive()) {
            $options = [
                'interval'  => ($CFG_GLPI['notifications_ajax_check_interval'] ? $CFG_GLPI['notifications_ajax_check_interval'] : 5) * 1000,
                'sound'     => $CFG_GLPI['notifications_ajax_sound'] ? $CFG_GLPI['notifications_ajax_sound'] : false,
                'icon'      => ($CFG_GLPI["notifications_ajax_icon_url"] ? $CFG_GLPI['root_doc'] . $CFG_GLPI['notifications_ajax_icon_url'] : false),
                'user_id'   => Session::getLoginUserID()
            ];
            $js = "$(function() {
            notifications_ajax = new GLPINotificationsAjax(" . json_encode($options) . ");
            notifications_ajax.start();
         });";
            echo Html::scriptBlock($js);
        }

       // Add specific javascript for plugins
        if (isset($PLUGIN_HOOKS[Hooks::ADD_JAVASCRIPT]) && count($PLUGIN_HOOKS[Hooks::ADD_JAVASCRIPT])) {
            foreach ($PLUGIN_HOOKS[Hooks::ADD_JAVASCRIPT] as $plugin => $files) {
                if (!Plugin::isPluginActive($plugin)) {
                    continue;
                }
                $plugin_root_dir = Plugin::getPhpDir($plugin, true);
                $plugin_web_dir  = Plugin::getWebDir($plugin, false);
                $version = Plugin::getPluginFilesVersion($plugin);
                if (!is_array($files)) {
                    $files = [$files];
                }
                foreach ($files as $file) {
                    if (file_exists($plugin_root_dir . "/{$file}")) {
                        echo Html::script("$plugin_web_dir/{$file}", [
                            'version'   => $version,
                            'type'      => 'text/javascript'
                        ]);
                    } else {
                        trigger_error("{$file} file not found from plugin {$plugin}!", E_USER_WARNING);
                    }
                }
            }
        }

        if (isset($PLUGIN_HOOKS['add_javascript_module']) && count($PLUGIN_HOOKS['add_javascript_module'])) {
            foreach ($PLUGIN_HOOKS["add_javascript_module"] as $plugin => $files) {
                if (!Plugin::isPluginActive($plugin)) {
                    continue;
                }
                $plugin_root_dir = Plugin::getPhpDir($plugin, true);
                $plugin_web_dir  = Plugin::getWebDir($plugin, false);
                $version = Plugin::getPluginFilesVersion($plugin);
                if (!is_array($files)) {
                    $files = [$files];
                }
                foreach ($files as $file) {
                    if (file_exists($plugin_root_dir . "/{$file}")) {
                        echo self::script("$plugin_web_dir/{$file}", [
                            'version'   => $version,
                            'type'      => 'module'
                        ]);
                    } else {
                        trigger_error("{$file} file not found from plugin {$plugin}!", E_USER_WARNING);
                    }
                }
            }
        }

        if (file_exists(GLPI_ROOT . "/js/analytics.js")) {
            echo Html::script("js/analytics.js");
        }
    }


    /**
     * transfer some var of php to javascript
     * (warning, don't expose all keys of $CFG_GLPI, some shouldn't be available client side)
     *
     * @param bool $full if false, don't expose all variables from CFG_GLPI (only url_base & root_doc)
     *
     * @since 9.5
     * @return string
     */
    public static function getCoreVariablesForJavascript(bool $full = false)
    {
        /** @var array $CFG_GLPI */
        global $CFG_GLPI;

        // prevent leak of data for non logged sessions
        $full = $full && (Session::getLoginUserID(true) !== false);

        $cfg_glpi = "var CFG_GLPI  = {
            'url_base': '" . (isset($CFG_GLPI['url_base']) ? $CFG_GLPI["url_base"] : '') . "',
            'root_doc': '" . $CFG_GLPI["root_doc"] . "',
        };";

        if ($full) {
            $debug = (isset($_SESSION['glpi_use_mode'])
                   && $_SESSION['glpi_use_mode'] == Session::DEBUG_MODE ? true : false);
            $cfg_glpi = "var CFG_GLPI  = " . json_encode(Config::getSafeConfig(true), $debug ? JSON_PRETTY_PRINT : 0) . ";";
        }

        $plugins_path = [];
        foreach (Plugin::getPlugins() as $key) {
            $plugins_path[$key] = Plugin::getWebDir($key, false);
        }
        $plugins_path = 'var GLPI_PLUGINS_PATH = ' . json_encode($plugins_path) . ';';

        return self::scriptBlock("
            $cfg_glpi
            $plugins_path
        ");
    }

    /**
     * Get a stylesheet or javascript path, minified if any
     * Return minified path if minified file exists and not in
     * debug mode, else standard path
     *
     * @param string $file_path File path part
     *
     * @return string
     */
    private static function getMiniFile($file_path)
    {
        $debug = (isset($_SESSION['glpi_use_mode'])
         && $_SESSION['glpi_use_mode'] == Session::DEBUG_MODE ? true : false);

        $file_minpath = str_replace(['.css', '.js'], ['.min.css', '.min.js'], $file_path);
        if (file_exists(GLPI_ROOT . '/' . $file_minpath)) {
            if (!$debug || !file_exists(GLPI_ROOT . '/' . $file_path)) {
                return $file_minpath;
            }
        }

        return $file_path;
    }

    /**
     * Return prefixed URL
     *
     * @since 9.2
     *
     * @param string $url Original URL (not prefixed)
     *
     * @return string
     */
    final public static function getPrefixedUrl($url)
    {
        /** @var array $CFG_GLPI */
        global $CFG_GLPI;
        $prefix = $CFG_GLPI['root_doc'];
        if (substr($url, 0, 1) != '/') {
            $prefix .= '/';
        }
        return $prefix . $url;
    }

    /**
     * Add the HTML code to refresh the current page at a define interval of time
     *
     * @param int|false   $timer    The time (in minute) to refresh the page
     * @param string|null $callback A javascript callback function to execute on timer
     *
     * @return string
     */
    public static function manageRefreshPage($timer = false, $callback = null)
    {
        if (!$timer) {
            $timer = $_SESSION['glpirefresh_views'] ?? 0;
        }

        if ($callback === null) {
            $callback = 'window.location.reload()';
        }

        $text = "";
        if ($timer > 0) {
           // set timer to millisecond from minutes
            $timer = $timer * MINUTE_TIMESTAMP * 1000;

           // call callback function to $timer interval
            $text = self::scriptBlock("window.setInterval(function() {
               $callback
            }, $timer);");
        }

        return $text;
    }

    /**
     * Get all options for the menu fuzzy search
     * @return array
     * @phpstan-return array{url: string, title: string}
     * @since 11.0.0
     */
    public static function getMenuFuzzySearchList(): array
    {
        $fuzzy_entries = [];

        // retrieve menu
        foreach ($_SESSION['glpimenu'] as $firstlvl) {
            if (isset($firstlvl['default'])) {
                if (strlen($firstlvl['title']) > 0) {
                    $fuzzy_entries[] = [
                        'url'   => $firstlvl['default'],
                        'title' => $firstlvl['title']
                    ];
                }
            }

            if (isset($firstlvl['default_dashboard'])) {
                if (strlen($firstlvl['title']) > 0) {
                    $fuzzy_entries[] = [
                        'url'   => $firstlvl['default_dashboard'],
                        'title' => $firstlvl['title'] . " > " . __('Dashboard')
                    ];
                }
            }

            if (isset($firstlvl['content'])) {
                foreach ($firstlvl['content'] as $menu) {
                    if (isset($menu['title']) && strlen($menu['title']) > 0) {
                        $fuzzy_entries[] = [
                            'url'   => $menu['page'],
                            'title' => $firstlvl['title'] . " > " . $menu['title']
                        ];

                        if (isset($menu['options'])) {
                            foreach ($menu['options'] as $submenu) {
                                if (isset($submenu['title']) && strlen($submenu['title']) > 0) {
                                    $fuzzy_entries[] = [
                                        'url'   => $submenu['page'],
                                        'title' => $firstlvl['title'] . " > " .
                                            $menu['title'] . " > " .
                                            $submenu['title']
                                    ];
                                }
                            }
                        }
                    }
                }
            }
        }

        // return the entries to ajax call
        return $fuzzy_entries;
    }

    /**
     * Invert the input color (usefull for label bg on top of a background)
     * inpiration: https://github.com/onury/invert-color
     *
     * @since  9.3
     *
     * @param  string  $hexcolor the color, you can pass hex color (prefixed or not by #)
     *                           You can also pass a short css color (ex #FFF)
     * @param  boolean $bw       default true, should we invert the color or return black/white function of the input color
     * @param  boolean $sb       default true, should we soft the black/white to a dark/light grey
     * @return string            the inverted color prefixed by #
     */
    public static function getInvertedColor($hexcolor = "", $bw = true, $sbw = true)
    {
        if (strpos($hexcolor, '#') !== false) {
            $hexcolor = trim($hexcolor, '#');
        }
       // convert 3-digit hex to 6-digits.
        if (strlen($hexcolor) == 3) {
            $hexcolor = $hexcolor[0] + $hexcolor[0]
                   + $hexcolor[1] + $hexcolor[1]
                   + $hexcolor[2] + $hexcolor[2];
        }
        if (strlen($hexcolor) != 6) {
            throw new \Exception('Invalid HEX color.');
        }

        $r = hexdec(substr($hexcolor, 0, 2));
        $g = hexdec(substr($hexcolor, 2, 2));
        $b = hexdec(substr($hexcolor, 4, 2));

        if ($bw) {
            return ($r * 0.299 + $g * 0.587 + $b * 0.114) > 100
            ? ($sbw
               ? '#303030'
               : '#000000')
             : ($sbw
               ? '#DFDFDF'
               : '#FFFFFF');
        }
       // invert color components
        $r = 255 - $r;
        $g = 255 - $g;
        $b = 255 - $b;

       // pad each with zeros and return
        return "#"
         + str_pad($r, 2, '0', STR_PAD_LEFT)
         + str_pad($g, 2, '0', STR_PAD_LEFT)
         + str_pad($b, 2, '0', STR_PAD_LEFT);
    }

    /**
     * Compile SCSS styleshet
     *
     * @param array $args Arguments. May contain:
     *                      - v: version to append (will default to GLPI_VERSION)
     *                      - debug: if present, will not use Crunched formatter
     *                      - file: filerepresentation  to load
     *                      - reload: force reload and recache
     *                      - nocache: do not use nor update cache
     *
     * @return string
     */
    public static function compileScss($args)
    {
        /**
         * @var array $CFG_GLPI
         * @var \Psr\SimpleCache\CacheInterface $GLPI_CACHE
         */
        global $CFG_GLPI, $GLPI_CACHE;

        if (!isset($args['file']) || empty($args['file'])) {
            throw new \InvalidArgumentException('"file" argument is required.');
        }

        $ckey = 'css_';
        $ckey .= isset($args['v']) ? $args['v'] : GLPI_VERSION;

        $scss = new Compiler();
        if (isset($args['debug'])) {
            $ckey .= '_sourcemap';
            $scss->setSourceMap(Compiler::SOURCE_MAP_INLINE);
            $scss->setSourceMapOptions(
                [
                    'sourceMapBasepath' => GLPI_ROOT . '/',
                    'sourceRoot'        => $CFG_GLPI['root_doc'] . '/',
                ]
            );
        }

        $file = $args['file'];

        $ckey .= '_' . $file;

        if (!str_ends_with($file, '.scss')) {
           // Prevent include of file if ext is not .scss
            $file .= '.scss';
        }

       // Requested file path
        $path = GLPI_ROOT . '/' . $file;

       // Alternate file path (prefixed by a "_", i.e. "_highcontrast.scss").
        $pathargs = explode('/', $file);
        $pathargs[] = '_' . array_pop($pathargs);
        $pathalt = GLPI_ROOT . '/' . implode('/', $pathargs);

        if (!file_exists($path) && !file_exists($pathalt)) {
            trigger_error('Requested file ' . $path . ' does not exists.', E_USER_WARNING);
            return '';
        }
        if (!file_exists($path)) {
            $path = $pathalt;
        }

       // Prevent import of a file from ouside GLPI dir
        $path = realpath($path);
        if (
            !str_starts_with($path, realpath(GLPI_ROOT))
            && !str_starts_with($path, realpath(GLPI_PLUGIN_DOC_DIR)) // Allow files generated by plugins
            && !str_starts_with($path, realpath(GLPI_THEMES_DIR)) // Allow files in THEMES dir
        ) {
            trigger_error('Requested file ' . $path . ' is outside GLPI file tree.', E_USER_WARNING);
            return '';
        }

       // Fix issue with Windows directory separator
        $path = str_replace(DIRECTORY_SEPARATOR, '/', $path);

        $import = '@import "' . $path . '";';
        $fckey = 'css_raw_file_' . $file;
        $file_hash = self::getScssFileHash($path);

        //check if files has changed
        if (!isset($args['nocache']) && $file_hash != $GLPI_CACHE->get($fckey)) {
            //file has changed
            $args['reload'] = true;
        }

       // Enable imports of ".scss" files from "css/lib", when path starts with "~".
        $scss->addImportPath(
            function ($path) {
                //Force bootstrap imports to be prefixed by ~
                if (str_starts_with($path, 'bootstrap/scss')) {
                    $path = '~' . $path;
                }

                $file_chunks = [];
                if (!preg_match('/^~@?(?<directory>.*)\/(?<file>[^\/]+?)(?:(\.(?<extension>s?css))?)$/', $path, $file_chunks)) {
                    return null;
                }

                $extension = $file_chunks['extension'] ?? 'scss';
                $possible_filenames = [
                    sprintf('%s/css/lib/%s/%s.%s', GLPI_ROOT, $file_chunks['directory'], $file_chunks['file'], $extension),
                    sprintf('%s/css/lib/%s/_%s.%s', GLPI_ROOT, $file_chunks['directory'], $file_chunks['file'], $extension),
                ];
                foreach ($possible_filenames as $filename) {
                    if (file_exists($filename)) {
                        return $filename;
                    }
                }

                return null;
            }
        );

        if (!isset($args['reload']) && !isset($args['nocache'])) {
            $css = $GLPI_CACHE->get($ckey);
            if ($css !== null) {
                return $css;
            }
        }

        $css = '';
        try {
            Toolbox::logDebug("Compile $file");
            $result = $scss->compileString($import, dirname($path));
            $css = $result->getCss();
            if (!isset($args['nocache'])) {
                $GLPI_CACHE->set($ckey, $css);
                $GLPI_CACHE->set($fckey, $file_hash);
            }
        } catch (\Throwable $e) {
            ErrorHandler::getInstance()->handleException($e, true);
            if (isset($args['debug'])) {
                $msg = 'An error occurred during SCSS compilation: ' . $e->getMessage();
                $msg = str_replace(["\n", "\"", "'"], ['\00000a', '\0022', '\0027'], $msg);
                $css = <<<CSS
              html::before {
                 background: #F33;
                 content: '$msg';
                 display: block;
                 padding: 20px;
                 position: sticky;
                 top: 0;
                 white-space: pre-wrap;
                 z-index: 9999;
              }
CSS;
            }

            /** @var \Glpi\Console\Application $application */
            global $application;
            if ($application instanceof Application) {
                throw $e;
            }
        }

        return $css;
    }

    /**
     * Returns SCSS file hash.
     * This function evaluates recursivly imports to compute a hash that represent the whole
     * contents of the final SCSS.
     *
     * @param string $filepath
     *
     * @return null|string
     */
    public static function getScssFileHash(string $filepath)
    {

        if (!is_file($filepath) || !is_readable($filepath)) {
            return null;
        }

        $contents = file_get_contents($filepath);
        $hash = md5($contents);

        $matches = [];
        if (!preg_match_all('/@import\s+[\'"](?<url>~?@?[^\'"]*)[\'"];/', $contents, $matches)) {
            return $hash;
        }

        foreach ($matches['url'] as $import_url) {
            $potential_paths = [];

            $has_extension   = preg_match('/\.s?css$/', $import_url);
            $is_from_lib     = preg_match('/^~/', $import_url);
            $import_dirname  = dirname(preg_replace('/^~?@?/', '', $import_url)); // Remove leading ~ and @ from lib path
            $import_filename = basename($import_url) . ($has_extension ? '' : '.scss');

            if ($is_from_lib) {
               // Search file in libs
                $potential_paths[] = GLPI_ROOT . '/css/lib/' . $import_dirname . '/' . $import_filename;
                $potential_paths[] = GLPI_ROOT . '/css/lib/' . $import_dirname . '/_' . $import_filename;
            } else {
               // Search using path relative to current file
                $potential_paths[] = dirname($filepath) . '/' . $import_dirname . '/' . $import_filename;
                $potential_paths[] = dirname($filepath) . '/' . $import_dirname . '/_' . $import_filename;
            }

            foreach ($potential_paths as $path) {
                if (is_file($path)) {
                    $hash .= self::getScssFileHash($path);
                    break;
                }
            }
        }

        return $hash;
    }

    /**
     * Get scss compilation path for given file.
     *
     * @param string $root_dir
     *
     * @return array
     *
     * @TODO GLPI 11.0 Handle SCSS compiled directory in plugins.
     */
    public static function getScssCompilePath($file, string $root_dir = GLPI_ROOT)
    {
        $file = preg_replace('/\.scss$/', '', $file);

        return self::getScssCompileDir($root_dir) . '/' . str_replace('/', '_', $file) . '.min.css';
    }

    /**
     * Get scss compilation directory.
     *
     * @param string $root_dir
     *
     * @return string
     */
    public static function getScssCompileDir(string $root_dir = GLPI_ROOT)
    {
        return $root_dir . '/css_compiled';
    }

    /**
     * Return a relative for the given timestamp
     *
     * @param mixed $ts
     * @return string
     *
     * @since 10.0.0
     */
    public static function timestampToRelativeStr($ts)
    {
        if ($ts === null) {
            return __('Never');
        }
        if (is_string($ts) && !ctype_digit($ts)) {
            $ts = strtotime($ts);
        }
        $ts_date = new DateTime();
        $ts_date->setTimestamp($ts);

        $diff = time() - $ts;
        if ($diff == 0) {
            return __('Now');
        } else if ($diff > 0) {
            $date = new DateTime(date('Y-m-d', $ts));
            $today = new DateTime('today');
            $day_diff = $date->diff($today)->days;
            if ($day_diff == 0) {
                if ($diff < 60) {
                    return __('Just now');
                }
                if ($diff < 3600) {
                    return  sprintf(__('%s minutes ago'), floor($diff / 60));
                }
                if ($diff < 86400) {
                    return  sprintf(__('%s hours ago'), floor($diff / 3600));
                }
            }
            if ($day_diff == 1) {
                return __('Yesterday');
            }
            if ($day_diff < 14) {
                return sprintf(__('%s days ago'), $day_diff);
            }
            if ($day_diff < 31) {
                return sprintf(__('%s weeks ago'), floor($day_diff / 7));
            }
            if ($day_diff < 60) {
                return __('Last month');
            }

            return IntlDateFormatter::formatObject($ts_date, 'MMMM Y', $_SESSION['glpilanguage'] ?? 'en_GB');
        } else {
            $diff     = abs($diff);
            $today = new DateTime('today');
            $date = new DateTime(date('Y-m-d', $ts));
            $day_diff = $today->diff($date)->days;
            if ($day_diff == 0) {
                if ($diff < 120) {
                    return __('In a minute');
                }
                if ($diff < 3600) {
                    return sprintf(__('In %s minutes'), floor($diff / 60));
                }
                if ($diff < 7200) {
                    return __('In an hour');
                }
                if ($diff < 86400) {
                    return sprintf(__('In %s hours'), floor($diff / 3600));
                }
            }
            if ($day_diff == 1) {
                return __('Tomorrow');
            }
            if ($day_diff < 14) {
                return sprintf(__('In %s days'), $day_diff);
            }
            if ($day_diff < 31) {
                return sprintf(__('In %s weeks'), floor($day_diff / 7));
            }
            if ($day_diff < 60) {
                return __('Next month');
            }

            return IntlDateFormatter::formatObject($ts_date, 'MMMM Y', $_SESSION['glpilanguage'] ?? 'en_GB');
        }

        return "";
    }
}<|MERGE_RESOLUTION|>--- conflicted
+++ resolved
@@ -3948,12 +3948,9 @@
                skin_url: '{$skin_url}', // Doesn't matter which skin is used. We include the proper skins in the core GLPI styles.
                body_class: '{$body_class}',
                content_css: '{$content_css}',
-<<<<<<< HEAD
+               highlight_on_focus: false,
                autoresize_bottom_margin: 0, // Avoid excessive bottom padding
                autoresize_overflow_padding: 0,
-=======
-               highlight_on_focus: false,
->>>>>>> c6ee99a5
 
                min_height: $editor_height,
                height: $editor_height, // Must be used with min_height to prevent "height jump" when the page is loaded
@@ -3991,7 +3988,10 @@
                browser_spellcheck: true,
                cache_suffix: '{$cache_suffix}',
 
-<<<<<<< HEAD
+               // Security options
+               // Iframes are disabled by default. We assume that administrator that enable it are aware of the potential security issues.
+               sandbox_iframes: false,
+
                init_instance_callback: (editor) => {
                    const page_root_el = $(document.documentElement);
                    const root_el = $(editor.dom.doc.documentElement);
@@ -4003,12 +4003,6 @@
                        }
                    }
                },
-=======
-               // Security options
-               // Iframes are disabled by default. We assume that administrator that enable it are aware of the potential security issues.
-               sandbox_iframes: false,
-
->>>>>>> c6ee99a5
                setup: function(editor) {
                   // "required" state handling
                   if ($('#$id').attr('required') == 'required') {
