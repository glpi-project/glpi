--- conflicted
+++ resolved
@@ -43,14 +43,6 @@
         return __('Location rules');
     }
 
-<<<<<<< HEAD
-    public function maxActionsCount()
-    {
-        return 2;
-    }
-
-=======
->>>>>>> 137fa6f2
     public function executeActions($output, $params, array $input = [])
     {
         foreach ($this->actions as $action) {
