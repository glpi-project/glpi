--- conflicted
+++ resolved
@@ -230,15 +230,8 @@
         $this->addStandardTab('Notification_NotificationTemplate', $tabs, $options);
         $this->addStandardTab('NotificationTarget', $tabs, $options);
 
-<<<<<<< HEAD
         // Add common tabs
         $tabs = array_merge($tabs, $parent_tabs);
-=======
-    public function showForm($ID, array $options = [])
-    {
-        /** @var array $CFG_GLPI */
-        global $CFG_GLPI;
->>>>>>> d35432b7
 
         // Keep log at the end
         $this->addStandardTab('Log', $tabs, $options);
