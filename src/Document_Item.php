<?php

/**
 * ---------------------------------------------------------------------
 *
 * GLPI - Gestionnaire Libre de Parc Informatique
 *
 * http://glpi-project.org
 *
 * @copyright 2015-2025 Teclib' and contributors.
 * @copyright 2003-2014 by the INDEPNET Development Team.
 * @licence   https://www.gnu.org/licenses/gpl-3.0.html
 *
 * ---------------------------------------------------------------------
 *
 * LICENSE
 *
 * This file is part of GLPI.
 *
 * This program is free software: you can redistribute it and/or modify
 * it under the terms of the GNU General Public License as published by
 * the Free Software Foundation, either version 3 of the License, or
 * (at your option) any later version.
 *
 * This program is distributed in the hope that it will be useful,
 * but WITHOUT ANY WARRANTY; without even the implied warranty of
 * MERCHANTABILITY or FITNESS FOR A PARTICULAR PURPOSE.  See the
 * GNU General Public License for more details.
 *
 * You should have received a copy of the GNU General Public License
 * along with this program.  If not, see <https://www.gnu.org/licenses/>.
 *
 * ---------------------------------------------------------------------
 */

use Glpi\Application\View\TemplateRenderer;
use Glpi\DBAL\QueryExpression;

/**
 * Document_Item Class
 *
 *  Relation between Documents and Items
 **/
class Document_Item extends CommonDBRelation
{
   // From CommonDBRelation
    public static $itemtype_1    = 'Document';
    public static $items_id_1    = 'documents_id';
    public static $take_entity_1 = true;

    public static $itemtype_2    = 'itemtype';
    public static $items_id_2    = 'items_id';
    public static $take_entity_2 = false;

    public static function getTypeName($nb = 0)
    {
        return _n('Document item', 'Document items', $nb);
    }

    public function getForbiddenStandardMassiveAction()
    {
        $forbidden   = parent::getForbiddenStandardMassiveAction();
        $forbidden[] = 'update';
        return $forbidden;
    }

    public function canCreateItem(): bool
    {
        if ($this->fields['itemtype'] === 'Ticket') {
            $ticket = new Ticket();
            // Not item linked for closed tickets
            if (
                $ticket->getFromDB($this->fields['items_id'])
                && in_array($ticket->fields['status'], $ticket->getClosedStatusArray(), true)
            ) {
                return false;
            }
        }

        return parent::canCreateItem();
    }

    public function prepareInputForAdd($input)
    {
        if (empty($input['itemtype'])) {
            trigger_error('Item type is mandatory', E_USER_WARNING);
            return false;
        }

        if (!class_exists($input['itemtype'])) {
            trigger_error(sprintf('No class found for type %s', $input['itemtype']), E_USER_WARNING);
            return false;
        }

        if (
            (empty($input['items_id']))
            && ($input['itemtype'] !== 'Entity')
        ) {
            trigger_error('Item ID is mandatory', E_USER_WARNING);
            return false;
        }

        if (empty($input['documents_id'])) {
            trigger_error('Document ID is mandatory', E_USER_WARNING);
            return false;
        }

        // Do not insert circular link for document
        if (
            ($input['itemtype'] === Document::class)
            && ((int) $input['items_id'] === (int) $input['documents_id'])
        ) {
            trigger_error('Cannot link document to itself', E_USER_WARNING);
            return false;
        }

        // #1476 - Inject ID of the actual user to known who attach an already existing document
        // to another item
        if (!isset($input['users_id'])) {
            $input['users_id'] = Session::getLoginUserID();
        }

        /** FIXME: should not this be handled on CommonITILObject side? */
        if (is_subclass_of($input['itemtype'], 'CommonITILObject') && !isset($input['timeline_position'])) {
            $input['timeline_position'] = CommonITILObject::TIMELINE_LEFT;
            if (isset($input["users_id"])) {
                $input['timeline_position'] = $input['itemtype']::getTimelinePosition($input['items_id'], static::class, $input["users_id"]);
            }
        }

        // Avoid duplicate entry
        if ($this->alreadyExists($input)) {
            trigger_error('Duplicated document item relation', E_USER_WARNING);
            return false;
        }

        return parent::prepareInputForAdd($input);
    }

    /**
     * Check if relation already exists.
     *
     * @param array $input
     *
     * @return boolean
     *
     * @since 9.5.0
     */
    public function alreadyExists(array $input): bool
    {
        $criteria = [
            'documents_id'      => $input['documents_id'],
            'itemtype'          => $input['itemtype'],
            'items_id'          => $input['items_id'],
            'timeline_position' => $input['timeline_position'] ?? null
        ];
        if (array_key_exists('timeline_position', $input) && !empty($input['timeline_position'])) {
            $criteria['timeline_position'] = $input['timeline_position'];
        }
        return countElementsInTable(static::getTable(), $criteria) > 0;
    }

    public function pre_deleteItem()
    {
        // fordocument mandatory
        if ($this->fields['itemtype'] === Ticket::class) {
            $ticket = new Ticket();
            $ticket->getFromDB($this->fields['items_id']);

            $tt = $ticket->getITILTemplateToUse(
                0,
                $ticket->fields['type'],
                $ticket->fields['itilcategories_id'],
                $ticket->fields['entities_id']
            );

            if (isset($tt->mandatory['_documents_id'])) {
                 // refuse delete if only one document
                if (
                    countElementsInTable(
                        static::getTable(),
                        ['items_id' => $this->fields['items_id'],
                            'itemtype' => 'Ticket'
                        ]
                    ) === 1
                ) {
                    $message = sprintf(
                        __('Mandatory fields are not filled. Please correct: %s'),
                        Document::getTypeName(Session::getPluralNumber())
                    );
                    Session::addMessageAfterRedirect(htmlescape($message), false, ERROR);
                    return false;
                }
            }
        }
        return true;
    }

    public function post_addItem()
    {
        if ($this->fields['itemtype'] === Ticket::class) {
            $ticket = new Ticket();
            $input  = [
                'id'              => $this->fields['items_id'],
                'date_mod'        => $_SESSION["glpi_currenttime"],
            ];

            if (!isset($this->input['_do_notif']) || $this->input['_do_notif']) {
                $input['_forcenotif'] = true;
            }
            if (isset($this->input['_disablenotif']) && $this->input['_disablenotif']) {
                $input['_disablenotif'] = true;
            }

            $ticket->update($input);
        }

        self::addToMergedTickets();

        parent::post_addItem();
    }

    private function addToMergedTickets(): void
    {
        $merged = Ticket::getMergedTickets($this->fields['items_id']);
        foreach ($merged as $ticket_id) {
            $input = $this->input;
            $input['items_id'] = $ticket_id;

            $document = new self();
            $document->add($input);
        }
    }

    public function post_purgeItem()
    {
        if ($this->fields['itemtype'] === Ticket::class) {
            $ticket = new Ticket();
            $input = [
                'id'              => $this->fields['items_id'],
                'date_mod'        => $_SESSION["glpi_currenttime"],
            ];

            if (!isset($this->input['_do_notif']) || $this->input['_do_notif']) {
                $input['_forcenotif'] = true;
            }

            //Clean ticket description if an image is in it
            $doc = new Document();
            $doc->getFromDB($this->fields['documents_id']);
            if (!empty($doc->fields['tag'])) {
                $ticket->getFromDB($this->fields['items_id']);
                $input['content'] = Toolbox::cleanTagOrImage(
                    $ticket->fields['content'],
                    [$doc->fields['tag']]
                );
            }

            $ticket->update($input);
        }
        parent::post_purgeItem();
    }

    public function getTabNameForItem(CommonGLPI $item, $withtemplate = 0)
    {
        $nbdoc = $nbitem = 0;
        switch ($item::class) {
            case Document::class:
                $ong = [];
                if ($_SESSION['glpishow_count_on_tabs'] && !$item->isNewItem()) {
                    $nbdoc  = self::countForMainItem($item, ['NOT' => ['itemtype' => 'Document']]);
                    $nbitem = self::countForMainItem($item, ['itemtype' => 'Document']);
                }
                $ong[1] = self::createTabEntry(_n(
                    'Associated item',
                    'Associated items',
                    Session::getPluralNumber()
                ), $nbdoc, $item::class, 'ti ti-package');
                $ong[2] = self::createTabEntry(
                    Document::getTypeName(Session::getPluralNumber()),
                    $nbitem,
                    $item::class
                );
                return $ong;

            default:
                // Can exist for template
                if (
                    Document::canView()
                    || ($item::class === Ticket::class)
                    || ($item::class === Reminder::class)
                    || ($item::class === KnowbaseItem::class)
                ) {
                    if ($_SESSION['glpishow_count_on_tabs']) {
                        $nbitem = self::countForItem($item);
                    }
                    return self::createTabEntry(
                        Document::getTypeName(Session::getPluralNumber()),
                        $nbitem,
                        $item::class
                    );
                }
        }
        return '';
    }

    public static function displayTabContentForItem(CommonGLPI $item, $tabnum = 1, $withtemplate = 0)
    {
        switch ($item::class) {
            case Document::class:
                switch ($tabnum) {
                    case 1:
                        self::showForDocument($item);
                        break;

                    case 2:
                        self::showForItem($item, $withtemplate);
                        break;
                }
                break;

            default:
                self::showForitem($item, $withtemplate);
                break;
        }
        return true;
    }

    /**
     * Show items links to a document
     *
     * @since 0.84
     *
     * @param Document $doc Document object
     *
     * @return void
     **/
    public static function showForDocument(Document $doc)
    {
        $instID = $doc->fields['id'];
        if (!$doc->can($instID, READ)) {
            return false;
        }
        $canedit = $doc->can($instID, UPDATE);
        // for a document,
        // don't show here others documents associated to this one,
        // it's done for both directions in self::showAssociated
        $types_iterator = self::getDistinctTypes($instID, ['NOT' => ['itemtype' => 'Document']]);

        $rand   = mt_rand();
        if ($canedit) {
            $twig_params = [
                'doc' => $doc,
                'entity_restrict' => $doc->fields['is_recursive'] ? getSonsOf('glpi_entities', $doc->fields['entities_id']) : $doc->fields['entities_id'],
                'add_item_msg' => __('Add an item'),
                'add_btn_msg' => _x('button', 'Add'),
            ];
            // language=Twig
            echo TemplateRenderer::getInstance()->renderFromStringTemplate(<<<TWIG
                {% import 'components/form/fields_macros.html.twig' as fields %}
                {% import 'components/form/basic_inputs_macros.html.twig' as inputs %}
                {% set rand = random() %}
                <div class="mb-3">
                    <form method="post" action="{{ 'Document_Item'|itemtype_form_path }}">
                        {{ inputs.hidden('_glpi_csrf_token', csrf_token()) }}
                        {{ inputs.hidden('documents_id', doc.fields['id']) }}
                        {{ fields.dropdownItemsFromItemtypes('', add_item_msg, {
                            'itemtypes': doc.getItemtypesThatCanHave(),
                            'entity_restrict': entity_restrict,
                            'checkright': true
                        }) }}
                        <div class="d-flex px-3 flex-row-reverse">
                            {{ inputs.submit('add', add_btn_msg, 1) }}
                        </div>
                    </form>
                </div>
TWIG, $twig_params);
        }

        $entries = [];
        $entity_names = [];
        foreach ($types_iterator as $type_row) {
            $main_itemtype = $type_row['itemtype'];
            if (!is_a($main_itemtype, CommonDBTM::class, true)) {
                continue;
            }

<<<<<<< HEAD
            if ($item::canView()) {
                $iterator = self::getTypeItems($instID, $itemtype);
                $itemtype_name = $item::getTypeName(1);
=======
            if ($main_itemtype::canView()) {
                $iterator = self::getTypeItems($instID, $main_itemtype);
>>>>>>> c017f5b0

                foreach ($iterator as $data) {
                    if (!($item = getItemForItemtype($main_itemtype))) {
                        continue;
                    }
                    $itemtype = $main_itemtype;
                    $linkname_extra = "";
                    if ($item instanceof ITILFollowup || $item instanceof ITILSolution) {
                        $linkname_extra = "(" . $itemtype_name . ")";
                        $itemtype = $data['itemtype'];
                        $item = new $itemtype();
                        $item->getFromDB($data['items_id']);
                        $data['id'] = $item->fields['id'];
                        $data['entity'] = $item->fields['entities_id'];
                    } else if (
                        $item instanceof CommonITILTask
                        || $item instanceof CommonITILValidation
                    ) {
                        $linkname_extra = "(" . CommonITILTask::getTypeName(1) . ")";
                        $itemtype = $item::getItilObjectItemType();
                        $item = new $itemtype();
                        $item->getFromDB($data[$item::getForeignKeyField()]);
                        $data['id'] = $item->fields['id'];
                        $data['entity'] = $item->fields['entities_id'];
                    }

                    if ($item instanceof CommonITILObject) {
                        $data["name"] = sprintf(__('%1$s: %2$s'), $itemtype_name, $data["id"]);
                    }

                    if ($itemtype === SoftwareLicense::class) {
                        $soft = new Software();
                        $soft->getFromDB($data['softwares_id']);
                        $data["name"] = sprintf(
                            __('%1$s - %2$s'),
                            $data["name"],
                            $soft->fields['name']
                        );
                    }
                    $linkname = match (true) {
                        $item instanceof CommonDevice => $data["designation"],
                        $item instanceof Item_Devices, $item instanceof Notepad => $data["itemtype"],
                        default => $data[$item::getNameField()]
                    };

                    if (
                        $_SESSION["glpiis_ids_visible"]
                        || empty($data["name"])
                    ) {
                        $linkname = sprintf(__('%1$s (%2$s)'), $linkname, $data["id"]);
                    }
                    if ($item instanceof Item_Devices) {
                        $tmpitem = new $item::$itemtype_2();
                        if ($tmpitem->getFromDB($data[$item::$items_id_2])) {
                            $linkname = $tmpitem->getLink();
                        }
                    }

                    $link     = $itemtype::getFormURLWithID($data['id']);
                    $name = '<a href="' . htmlescape($link) . '">' . htmlescape($linkname) . ' ' . htmlescape($linkname_extra) . "</a>";

                    $entity_name = '-';
                    if (isset($data['entity'])) {
                        if (!isset($entity_names[$data['entity']])) {
                            $entity_names[$data['entity']] = Dropdown::getDropdownName(
                                "glpi_entities",
                                $data['entity']
                            );
                        }
                        $entity_name = $entity_names[$data['entity']];
                    }
                    $entries[] = [
                        'itemtype' => self::class,
                        'row_class' => $data['is_deleted'] ? 'table-danger' : '',
                        'id'       => $data['linkid'],
                        'linked_itemtype' => $itemtype_name,
                        'name'    => $name,
                        'entity'  => $entity_name,
                        'serial'  => $data["serial"] ?? "-",
                        'otherserial' => $data["otherserial"] ?? "-",
                    ];
                }
            }
        }

        TemplateRenderer::getInstance()->display('components/datatable.html.twig', [
            'is_tab' => true,
            'nopager' => true,
            'nofilter' => true,
            'columns' => [
                'linked_itemtype' => _n('Type', 'Types', 1),
                'name'            => __('Name'),
                'entity'          => Entity::getTypeName(1),
                'serial'          => __('Serial number'),
                'otherserial'     => __('Inventory number')
            ],
            'formatters' => [
                'name' => 'raw_html'
            ],
            'entries' => $entries,
            'total_number' => count($entries),
            'filtered_number' => count($entries),
            'showmassiveactions' => $canedit,
            'massiveactionparams' => [
                'num_displayed' => count($entries),
                'container'     => 'mass' . static::class . $rand
            ],
        ]);
    }

    /**
     * Show documents associated to an item
     *
     * @since 0.84
     *
     * @param CommonDBTM $item Object for which associated documents must be displayed
     * @param $withtemplate    (default 0)
     **/
    public static function showForItem(CommonDBTM $item, $withtemplate = 0)
    {
        $ID = $item->getField('id');

        if ($item->isNewID($ID)) {
            return false;
        }

        if (
            ($item::class !== Ticket::class)
            && ($item::class !== KnowbaseItem::class)
            && ($item::class !== Reminder::class)
            && !Document::canView()
        ) {
            return false;
        }

        $params         = [];
        $params['rand'] = mt_rand();

        self::showAddFormForItem($item, $withtemplate, $params);
        self::showListForItem($item, $withtemplate, $params);
    }

    /**
     * @since 0.90
     *
     * @param $item
     * @param $withtemplate    (default 0)
     * @param $options         array
     *
     * @return boolean
     **/
    public static function showAddFormForItem(CommonDBTM $item, $withtemplate = 0, $options = [])
    {
        /**
         * @var array $CFG_GLPI
         * @var \DBmysql $DB
         */
        global $CFG_GLPI, $DB;

        //default options
        $params['rand'] = mt_rand();
        if (is_array($options) && count($options)) {
            foreach ($options as $key => $val) {
                $params[$key] = $val;
            }
        }

        if (!$item->can($item->fields['id'], READ)) {
            return false;
        }

        if (empty($withtemplate)) {
            $withtemplate = 0;
        }

        // find documents already associated to the item
        $doc_item   = new self();
        $used_found = $doc_item->find([
            'items_id'  => $item->getID(),
            'itemtype'  => $item::class
        ]);
        $used       = array_keys($used_found);
        $used       = array_combine($used, $used);

        if (
            $item->canAddItem('Document')
            && $withtemplate < 2
        ) {
           // Restrict entity for knowbase
            $entities = "";
            $entity   = $_SESSION["glpiactive_entity"];

            if ($item->isEntityAssign()) {
                // Case of personal items : entity = -1 : create on active entity (Reminder case))
                if ($item->getEntityID() >= 0) {
                    $entity = $item->getEntityID();
                }

                if ($item->isRecursive()) {
                    $entities = getSonsOf('glpi_entities', $entity);
                } else {
                    $entities = $entity;
                }
            }

            $count = $DB->request([
                'COUNT'     => 'cpt',
                'FROM'      => 'glpi_documents',
                'WHERE'     => [
                    'is_deleted' => 0
                ] + getEntitiesRestrictCriteria('glpi_documents', '', $entities, true)
            ])->current();
            $nb = $count['cpt'];

            if ($item::class === Document::class) {
                $used[$item->getID()] = $item->getID();
            }

            TemplateRenderer::getInstance()->display('pages/management/document_item.html.twig', [
                'canview' => Document::canView(),
                'item' => $item,
                'used' => $used,
                'entity' => $entity,
                'entities' => $entities,
                'nb' => $nb,
                'rand' => mt_rand()
            ]);
        }

        return true;
    }

    /**
     * @since 0.90
     *
     * @param CommonDBTM $item
     * @param integer $withtemplate
     * @param array $options
     */
    public static function showListForItem(CommonDBTM $item, $withtemplate = 0, $options = [])
    {
        /** @var \DBmysql $DB */
        global $DB;

        $canedit = $item->canAddItem('Document') && Document::canView();

        $columns = [
            'name'      => __('Name'),
            'entity'    => Entity::getTypeName(1),
            'filename'  => __('File'),
            'link'      => __('Web link'),
            'headings'  => __('Heading'),
            'mime'      => __('MIME type'),
            'tag'       => __('Tag'),
            'assocdate' => _n('Date', 'Dates', 1)
        ];

        if (isset($_GET["order"]) && ($_GET["order"] === 'ASC')) {
            $order = "ASC";
        } else {
            $order = "DESC";
        }

        if (!empty($_GET["sort"]) && isset($columns[$_GET["sort"]])) {
            $sort = $_GET["sort"];
        } else {
            $sort = "assocdate";
        }

        if (empty($withtemplate)) {
            $withtemplate = 0;
        }

        $criteria = self::getDocumentForItemRequest($item, ["$sort $order"]);

        // Document : search links in both order using union
        if ($item::class === Document::class) {
            $owhere = $criteria['WHERE'];
            $o2where =  $owhere + ['glpi_documents_items.documents_id' => $item->getID()];
            unset($o2where['glpi_documents_items.items_id']);
            $criteria['WHERE'] = [
                'OR' => [
                    $owhere,
                    $o2where
                ]
            ];
        }

        $iterator = $DB->request($criteria);

        $documents = [];
        foreach ($iterator as $data) {
            $documents[$data['assocID']] = $data;
        }

        $document = new Document();
        $category_names = [];
        $entries  = [];
        foreach ($documents as $data) {
            $docID        = $data["id"];
            $name         = NOT_AVAILABLE;
            $downloadlink = NOT_AVAILABLE;


            if ($document->getFromDB($docID)) {
                $name         = $document->getLink();
                $downloadlink = $document->getDownloadLink($item);
            }

            if ($item::class !== Document::class) {
                Session::addToNavigateListItems(Document::class, $docID);
            }

            $link = !empty($data["link"])
                ? '<a target="_blank" href="' . htmlescape(Toolbox::formatOutputWebLink($data["link"])) . '">' . htmlescape($data["link"]) . "</a>"
                : '';

            if (!isset($category_names[$data["documentcategories_id"]])) {
                $category_names[$data["documentcategories_id"]] = Dropdown::getDropdownName(
                    "glpi_documentcategories",
                    $data["documentcategories_id"]
                );
            }
            $entries[] = [
                'itemtype' => self::class,
                'row_class' => $data['is_deleted'] ? 'table-danger' : '',
                'id'       => $data['assocID'],
                'name'     => $name,
                'entity'   => $data['entity'],
                'filename' => $downloadlink,
                'link'     => $link,
                'headings' => $category_names[$data["documentcategories_id"]],
                'mime'     => $data["mime"],
                'tag'      => !empty($data["tag"]) ? Document::getImageTag($data["tag"]) : '',
                'assocdate' => $data["assocdate"]
            ];
        }

        TemplateRenderer::getInstance()->display('components/datatable.html.twig', [
            'is_tab' => true,
            'nopager' => true,
            'nofilter' => true,
            'columns' => $columns,
            'formatters' => [
                'name' => 'raw_html',
                'filename' => 'raw_html',
                'link' => 'raw_html',
                'assocdate' => 'datetime'
            ],
            'entries' => $entries,
            'total_number' => count($entries),
            'filtered_number' => count($entries),
            'showmassiveactions' => $canedit && $withtemplate < 2,
            'massiveactionparams' => [
                'num_displayed' => count($entries),
                'container'     => 'mass' . static::class . mt_rand()
            ],
        ]);
    }

    public static function getRelationMassiveActionsPeerForSubForm(MassiveAction $ma)
    {
        return match ($ma->getAction()) {
            'add', 'remove' => 1,
            'add_item', 'remove_item' => 2,
            default => 0,
        };
    }

    public static function getRelationMassiveActionsSpecificities()
    {
        $specificities              = parent::getRelationMassiveActionsSpecificities();
        $specificities['itemtypes'] = Document::getItemtypesThatCanHave();

        // Define normalized action for add_item and remove_item
        $specificities['normalized']['add'][]          = 'add_item';
        $specificities['normalized']['remove'][]       = 'remove_item';

        // Set the labels for add_item and remove_item
        $specificities['button_labels']['add_item']    = $specificities['button_labels']['add'];
        $specificities['button_labels']['remove_item'] = $specificities['button_labels']['remove'];

        return $specificities;
    }

    /**
     * Get items for an itemtype
     *
     * @since 9.3.1
     *
     * @param integer $items_id Object id to restrict on
     * @param class-string<CommonDBTM> $itemtype Type for items to retrieve
     * @param boolean $noent    Flag to not compute enitty information (see Document_Item::getTypeItemsQueryParams)
     * @param array   $where    Inital WHERE clause. Defaults to []
     *
     * @return array Criteria to use in a request
     */
    protected static function getTypeItemsQueryParams($items_id, $itemtype, $noent = false, $where = [])
    {
        $commonwhere = ['OR'  => [
            static::getTable() . '.' . static::$items_id_1  => $items_id,
            [
                static::getTable() . '.itemtype'                => static::$itemtype_1,
                static::getTable() . '.' . static::$items_id_2  => $items_id
            ]
        ]
        ];

        if ($itemtype !== KnowbaseItem::class) {
            $params = parent::getTypeItemsQueryParams($items_id, $itemtype, $noent, $commonwhere);
        } else {
           //KnowbaseItem case: no entity restriction, we'll manage it here
            $params = parent::getTypeItemsQueryParams($items_id, $itemtype, true, $commonwhere);
            $params['SELECT'][] = new QueryExpression('-1 AS entity');
            $kb_params = KnowbaseItem::getVisibilityCriteria();

            if (!Session::getLoginUserID()) {
               // Anonymous access
                $kb_params['WHERE'] = [
                    'glpi_entities_knowbaseitems.entities_id'    => 0,
                    'glpi_entities_knowbaseitems.is_recursive'   => 1
                ];
            }

            $params = array_merge_recursive($params, $kb_params);
        }

        return $params;
    }

    /**
     * Get linked items list for specified item
     *
     * @since 9.3.1
     *
     * @param CommonDBTM $item  Item instance
     * @param boolean    $noent Flag to not compute entity information (see Document_Item::getTypeItemsQueryParams)
     *
     * @return array
     */
    protected static function getListForItemParams(CommonDBTM $item, $noent = false)
    {
        if (Session::getLoginUserID()) {
            $params = parent::getListForItemParams($item);
        } else {
            $params = parent::getListForItemParams($item, true);
            // Anonymous access from FAQ
            $params['WHERE'][static::getTable() . '.entities_id'] = 0;
        }

        return $params;
    }

    /**
     * Get distinct item types query parameters
     *
     * @since 9.3.1
     *
     * @param integer $items_id    Object id to restrict on
     * @param array   $extra_where Extra where clause
     *
     * @return array
     */
    public static function getDistinctTypesParams($items_id, $extra_where = [])
    {
        $commonwhere = ['OR'  => [
            static::getTable() . '.' . static::$items_id_1  => $items_id,
            [
                static::getTable() . '.itemtype'                => static::$itemtype_1,
                static::getTable() . '.' . static::$items_id_2  => $items_id
            ]
        ]
        ];

        $params = parent::getDistinctTypesParams($items_id, $extra_where);
        $params['WHERE'] = $commonwhere;
        if (count($extra_where)) {
            $params['WHERE'][] = $extra_where;
        }

        return $params;
    }

    /**
     * Check if this item author is a support agent
     *
     * @return bool
     */
    public function isFromSupportAgent()
    {
       // If not a CommonITILObject
        if (!is_a($this->fields['itemtype'], 'CommonITILObject', true)) {
            return true;
        }

       // Get parent item
        $commonITILObject = new $this->fields['itemtype']();
        $commonITILObject->getFromDB($this->fields['items_id']);

        $actors = $commonITILObject->getITILActors();
        $user_id = $this->fields['users_id'];
        $roles = $actors[$user_id] ?? [];

        if (in_array(CommonITILActor::ASSIGN, $roles)) {
           // The author is assigned -> support agent
            return true;
        } else if (
            in_array(CommonITILActor::OBSERVER, $roles)
            || in_array(CommonITILActor::REQUESTER, $roles)
        ) {
           // The author is an observer or a requester -> not a support agent
            return false;
        } else {
           // The author is not an actor of the ticket -> he was most likely a
           // support agent that is no longer assigned to the ticket
            return true;
        }
    }

    public static function getDocumentForItemRequest(CommonDBTM $item, array $order = []): array
    {
        $criteria = [
            'SELECT'    => [
                'glpi_documents_items.id AS assocID',
                'glpi_documents_items.date_creation AS assocdate',
                'glpi_entities.id AS entityID',
                'glpi_entities.completename AS entity',
                'glpi_documentcategories.completename AS headings',
                'glpi_documents.*'
            ],
            'FROM'      => 'glpi_documents_items',
            'LEFT JOIN' => [
                'glpi_documents'  => [
                    'ON' => [
                        'glpi_documents_items'  => 'documents_id',
                        'glpi_documents'        => 'id'
                    ]
                ],
                'glpi_entities'   => [
                    'ON' => [
                        'glpi_documents'  => 'entities_id',
                        'glpi_entities'   => 'id'
                    ]
                ],
                'glpi_documentcategories'  => [
                    'ON' => [
                        'glpi_documentcategories'  => 'id',
                        'glpi_documents'           => 'documentcategories_id'
                    ]
                ]
            ],
            'WHERE'     => [
                'glpi_documents_items.items_id'  => $item->getID(),
                'glpi_documents_items.itemtype'  => $item::class
            ],
            'ORDERBY'   => $order,
        ];

        if (Session::getLoginUserID()) {
            $criteria['WHERE'] += getEntitiesRestrictCriteria('glpi_documents', '', '', true);
        } else {
            // Anonymous access from FAQ
            $criteria['WHERE']['glpi_documents.entities_id'] = 0;
        }

        return $criteria;
    }

    public static function getIcon()
    {
        return Document::getIcon();
    }
}<|MERGE_RESOLUTION|>--- conflicted
+++ resolved
@@ -385,14 +385,8 @@
                 continue;
             }
 
-<<<<<<< HEAD
-            if ($item::canView()) {
-                $iterator = self::getTypeItems($instID, $itemtype);
-                $itemtype_name = $item::getTypeName(1);
-=======
             if ($main_itemtype::canView()) {
                 $iterator = self::getTypeItems($instID, $main_itemtype);
->>>>>>> c017f5b0
 
                 foreach ($iterator as $data) {
                     if (!($item = getItemForItemtype($main_itemtype))) {
@@ -401,7 +395,7 @@
                     $itemtype = $main_itemtype;
                     $linkname_extra = "";
                     if ($item instanceof ITILFollowup || $item instanceof ITILSolution) {
-                        $linkname_extra = "(" . $itemtype_name . ")";
+                        $linkname_extra = "(" . $item::getTypeName(1) . ")";
                         $itemtype = $data['itemtype'];
                         $item = new $itemtype();
                         $item->getFromDB($data['items_id']);
@@ -420,7 +414,7 @@
                     }
 
                     if ($item instanceof CommonITILObject) {
-                        $data["name"] = sprintf(__('%1$s: %2$s'), $itemtype_name, $data["id"]);
+                        $data["name"] = sprintf(__('%1$s: %2$s'), $item::getTypeName(1), $data["id"]);
                     }
 
                     if ($itemtype === SoftwareLicense::class) {
@@ -468,7 +462,7 @@
                         'itemtype' => self::class,
                         'row_class' => $data['is_deleted'] ? 'table-danger' : '',
                         'id'       => $data['linkid'],
-                        'linked_itemtype' => $itemtype_name,
+                        'linked_itemtype' => $item::getTypeName(1),
                         'name'    => $name,
                         'entity'  => $entity_name,
                         'serial'  => $data["serial"] ?? "-",
