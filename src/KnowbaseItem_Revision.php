--- conflicted
+++ resolved
@@ -65,12 +65,8 @@
 
         $nb = 0;
         if ($_SESSION['glpishow_count_on_tabs']) {
-<<<<<<< HEAD
-            if ($item::class === KnowbaseItem::class) {
-=======
             $where = [];
             if ($item instanceof KnowbaseItem) {
->>>>>>> e0b9650b
                 $where = [
                     'knowbaseitems_id' => $item->getID(),
                     'language'         => ''
