--- conflicted
+++ resolved
@@ -83,36 +83,19 @@
 
         if (!$withtemplate) {
             $nb = 0;
-<<<<<<< HEAD
-            switch ($item->getType()) {
-                case 'CronTask':
-                    $ong    = [];
-                    $ong[1] = self::createTabEntry(__('Statistics'), 0, $item::getType(), 'ti ti-report-analytics');
-                    if ($_SESSION['glpishow_count_on_tabs']) {
-                        $nb =  countElementsInTable(
-                            $this->getTable(),
-                            ['crontasks_id' => $item->getID(),
-                                'state'        => self::STATE_STOP
-                            ]
-                        );
-                    }
-                    $ong[2] = self::createTabEntry(_n('Log', 'Logs', Session::getPluralNumber()), $nb, $item::getType());
-                    return $ong;
-=======
             if ($item instanceof CronTask) {
-                $ong = [];
-                $ong[1] = __('Statistics');
+                $ong    = [];
+                $ong[1] = self::createTabEntry(__('Statistics'), 0, $item::getType(), 'ti ti-report-analytics');
                 if ($_SESSION['glpishow_count_on_tabs']) {
-                    $nb = countElementsInTable(
+                    $nb =  countElementsInTable(
                         $this->getTable(),
                         ['crontasks_id' => $item->getID(),
-                            'state' => self::STATE_STOP
+                            'state'        => self::STATE_STOP
                         ]
                     );
                 }
-                $ong[2] = self::createTabEntry(_n('Log', 'Logs', Session::getPluralNumber()), $nb);
+                $ong[2] = self::createTabEntry(_n('Log', 'Logs', Session::getPluralNumber()), $nb, $item::getType());
                 return $ong;
->>>>>>> 6994a3dd
             }
         }
         return '';
