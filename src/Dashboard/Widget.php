--- conflicted
+++ resolved
@@ -1911,16 +1911,6 @@
             ];
         }
 
-<<<<<<< HEAD
-        // aaa - can generate max 702 colors
-        $alphabet = [];
-        $letter = 'a';
-        while ($letter !== 'aaa' && count($alphabet) <= $nb_series) {
-            $alphabet[] = $letter++;
-        }
-
-=======
->>>>>>> b8f27041
         $min_l = 20; // min for luminosity
         $max_l = 20; // max ...
         $min_s = 30; // min for saturation
