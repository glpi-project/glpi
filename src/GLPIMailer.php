--- conflicted
+++ resolved
@@ -130,7 +130,8 @@
                             ]
                         );
                         $password = $token->getToken();
-                        if (($new_refresh_token = $token->getRefreshToken()) !== $refresh_token) {
+                        $new_refresh_token = $token->getRefreshToken();
+                        if ($new_refresh_token !== null && $new_refresh_token !== $refresh_token) {
                             // The refresh token may be refreshed itself.
                             // Be sure to always store any new refresh token.
                             Config::setConfigurationValues(
@@ -209,7 +210,6 @@
             $this->email->html($this->normalizeLineBreaks($html_body));
         }
 
-<<<<<<< HEAD
         $this->debug = null;
         try {
             $this->error = null;
@@ -225,23 +225,6 @@
         } catch (\Throwable $e) {
             $this->error = $e->getMessage();
             ErrorHandler::getInstance()->handleException($e, true);
-=======
-        if (
-            $this->oauth instanceof OAuthTokenProvider
-            && $result === true
-            && ($refresh_token = $this->oauth->getOauthToken()->getRefreshToken() ?? null) !== null
-            && $refresh_token !== (new GLPIKey())->decrypt($CFG_GLPI['smtp_oauth_refresh_token'])
-        ) {
-            // The refresh token may be refreshed itself.
-            // Be sure to always store any new refresh token.
-            Config::setConfigurationValues(
-                'core',
-                [
-                    'smtp_oauth_refresh_token' => $refresh_token,
-                ]
-            );
-            $CFG_GLPI['smtp_oauth_refresh_token'] = (new GLPIKey())->encrypt($refresh_token);
->>>>>>> b347a82a
         }
 
         if ($this->error !== null) {
