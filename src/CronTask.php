--- conflicted
+++ resolved
@@ -588,12 +588,6 @@
      **/
     public function showForm($ID, array $options = [])
     {
-<<<<<<< HEAD
-=======
-        /** @var array $CFG_GLPI */
-        global $CFG_GLPI;
-
->>>>>>> d35432b7
         if (!Config::canView() || !$this->getFromDB($ID)) {
             return false;
         }
@@ -1858,6 +1852,7 @@
      */
     public static function getZombieCronTasks(): DBmysqlIterator
     {
+        /** @var \DBmysql $DB */
         global $DB;
         return $DB->request([
             'FROM'   => self::getTable(),
