<?php

/**
 * ---------------------------------------------------------------------
 *
 * GLPI - Gestionnaire Libre de Parc Informatique
 *
 * http://glpi-project.org
 *
 * @copyright 2015-2024 Teclib' and contributors.
 * @copyright 2003-2014 by the INDEPNET Development Team.
 * @licence   https://www.gnu.org/licenses/gpl-3.0.html
 *
 * ---------------------------------------------------------------------
 *
 * LICENSE
 *
 * This file is part of GLPI.
 *
 * This program is free software: you can redistribute it and/or modify
 * it under the terms of the GNU General Public License as published by
 * the Free Software Foundation, either version 3 of the License, or
 * (at your option) any later version.
 *
 * This program is distributed in the hope that it will be useful,
 * but WITHOUT ANY WARRANTY; without even the implied warranty of
 * MERCHANTABILITY or FITNESS FOR A PARTICULAR PURPOSE.  See the
 * GNU General Public License for more details.
 *
 * You should have received a copy of the GNU General Public License
 * along with this program.  If not, see <https://www.gnu.org/licenses/>.
 *
 * ---------------------------------------------------------------------
 */

use Glpi\DBAL\QueryExpression;
use Glpi\Toolbox\URL;

/// Class Domain
class Domain extends CommonDBTM
{
    use Glpi\Features\Clonable;

    public static $rightname = 'domain';
    protected static $forward_entity_to = ['DomainRecord'];

    public $can_be_translated = false;

    public $dohistory        = true;
    protected $usenotepadrights = true;
    protected $usenotepad       = true;
    public static $tags             = '[DOMAIN_NAME]';

    public function getCloneRelations(): array
    {
        return [
            DomainRecord::class,
            Domain_Item::class,
            Infocom::class,
            Item_Ticket::class,
            Item_TicketRecurrent::class,
            Item_Problem::class,
            Change_Item::class,
            Contract_Item::class,
            Document_Item::class,
            Notepad::class,
        ];
    }

    public static function getTypeName($nb = 0)
    {
        return _n('Domain', 'Domains', $nb);
    }

    public function cleanDBonPurge()
    {
        /** @var \DBmysql $DB */
        global $DB;

        $ditem = new Domain_Item();
        $ditem->deleteByCriteria(['domains_id' => $this->fields['id']]);

        $record = new DomainRecord();

        $iterator = $DB->request([
            'SELECT' => 'id',
            'FROM'   => $record->getTable(),
            'WHERE'  => [
                'domains_id'   => $this->fields['id']
            ]
        ]);
        foreach ($iterator as $row) {
            $row['_linked_purge'] = 1;//flag call when we remove a record from a domain
            $record->delete($row, true);
        }
    }

    public function rawSearchOptions()
    {
        $tab = [];

        $tab[] = [
            'id'                 => 'common',
            'name'               => self::getTypeName(2)
        ];

        $tab[] = [
            'id'                 => '1',
            'table'              => $this->getTable(),
            'field'              => 'name',
            'name'               => __('Name'),
            'datatype'           => 'itemlink',
            'itemlink_type'      => $this->getType(),
        ];

        $tab[] = [
            'id'                 => '2',
            'table'              => 'glpi_domaintypes',
            'field'              => 'name',
            'name'               => _n('Type', 'Types', 1),
            'datatype'           => 'dropdown'
        ];

        $tab[] = [
            'id'                 => '3',
            'table'              => 'glpi_users',
            'field'              => 'name',
            'linkfield'          => 'users_id_tech',
            'name'               => __('Technician in charge'),
            'datatype'           => 'dropdown'
        ];

        $tab[] = [
            'id'                 => '5',
            'table'              => $this->getTable(),
            'field'              => 'date_domaincreation',
            'name'               => __('Registration date'),
            'datatype'           => 'date'
        ];

        $tab[] = [
            'id'                 => '6',
            'table'              => $this->getTable(),
            'field'              => 'date_expiration',
            'name'               => __('Expiration date'),
            'datatype'           => 'date'
        ];

        $tab[] = [
            'id'                 => '7',
            'table'              => $this->getTable(),
            'field'              => 'comment',
            'name'               => __('Comments'),
            'datatype'           => 'text'
        ];

        $tab[] = [
            'id'                 => '8',
            'table'              => 'glpi_domains_items',
            'field'              => 'items_id',
            'nosearch'           => true,
            'massiveaction'      => false,
            'name'               => _n('Associated item', 'Associated items', Session::getPluralNumber()),
            'forcegroupby'       => true,
            'joinparams'         => [
                'jointype'           => 'child'
            ]
        ];

        $tab[] = [
            'id'                 => '10',
            'table'              => 'glpi_groups',
            'field'              => 'name',
            'linkfield'          => 'groups_id_tech',
            'name'               => __('Group in charge'),
            'condition'          => ['is_assign' => 1],
            'datatype'           => 'dropdown'
        ];

        $tab[] = [
            'id'                 => '12',
            'table'              => $this->getTable(),
            'field'              => 'date_mod',
            'massiveaction'      => false,
            'name'               => __('Last update'),
            'datatype'           => 'datetime'
        ];

        $tab[] = [
            'id'                 => '121',
            'table'              => $this->getTable(),
            'field'              => 'date_creation',
            'name'               => __('Creation date'),
            'datatype'           => 'datetime',
            'massiveaction'      => false
        ];

        $tab[] = [
            'id'                 => '18',
            'table'              => $this->getTable(),
            'field'              => 'is_recursive',
            'name'               => __('Child entities'),
            'datatype'           => 'bool'
        ];

        $tab[] = [
            'id'                 => '1400',
            'table'              => $this->getTable(),
            'field'              => 'id',
            'name'               => __('ID'),
            'datatype'           => 'number'
        ];

        $tab[] = [
            'id'                 => '31',
            'table'              => $this->getTable(),
            'field'              => 'is_active',
            'name'               => __('Active'),
            'datatype'           => 'bool'
        ];

        $tab[] = [
            'id'                 => '80',
            'table'              => 'glpi_entities',
            'field'              => 'completename',
            'name'               => Entity::getTypeName(1),
            'datatype'           => 'dropdown'
        ];

        $tab[] = [
            'id'                 => '81',
            'table'              => self::getTable(),
            'field'              => 'entities_id',
            'name'               => sprintf('%s-%s', Entity::getTypeName(1), __('ID'))
        ];

        return $tab;
    }

    public static function rawSearchOptionsToAdd($itemtype = null)
    {
        $tab = [];

        if (in_array($itemtype, Domain::getTypes(true))) {
            if (Session::haveRight("domain", READ)) {
                $tab[] = [
                    'id'                 => 'domain',
                    'name'               => self::getTypeName(Session::getPluralNumber())
                ];

                $tab[] = [
                    'id'                 => '205',
                    'table'              => Domain::getTable(),
                    'field'              => 'name',
                    'name'               => __('Name'),
                    'forcegroupby'       => true,
                    'datatype'           => 'itemlink',
                    'itemlink_type'      => 'Domain',
                    'massiveaction'      => false,
                    'joinparams'         => [
                        'beforejoin' => [
                            'table'      => Domain_Item::getTable(),
                            'joinparams' => ['jointype' => 'itemtype_item']
                        ]
                    ]
                ];

                $tab[] = [
                    'id'                 => '206',
                    'table'              => DomainType::getTable(),
                    'field'              => 'name',
                    'name'               => DomainType::getTypeName(1),
                    'forcegroupby'       => true,
                    'datatype'           => 'dropdown',
                    'massiveaction'      => false,
                    'joinparams'         => [
                        'beforejoin' => [
                            'table'      => Domain::getTable(),
                            'joinparams'         => [
                                'beforejoin' => [
                                    'table'      => Domain_Item::getTable(),
                                    'joinparams' => ['jointype' => 'itemtype_item']
                                ]
                            ]
                        ]
                    ]
                ];
            }
        }

        return $tab;
    }

    public function defineTabs($options = [])
    {
        $ong = [];
        $this->addDefaultFormTab($ong);
        $this->addImpactTab($ong, $options);
        $this->addStandardTab('DomainRecord', $ong, $options);
        $this->addStandardTab('Domain_Item', $ong, $options);
        $this->addStandardTab('Infocom', $ong, $options);
        $this->addStandardTab('Ticket', $ong, $options);
        $this->addStandardTab('Item_Problem', $ong, $options);
        $this->addStandardTab('Change_Item', $ong, $options);
        $this->addStandardTab('Contract_Item', $ong, $options);
        $this->addStandardTab('Document_Item', $ong, $options);
        $this->addStandardTab('Certificate_Item', $ong, $options);
        $this->addStandardTab('ManualLink', $ong, $options);
        $this->addStandardTab('Notepad', $ong, $options);
        $this->addStandardTab('Log', $ong, $options);

        return $ong;
    }

    private function prepareInput($input)
    {
        if (isset($input['date_creation']) && empty($input['date_creation'])) {
            $input['date_creation'] = 'NULL';
        }
        if (isset($input['date_expiration']) && empty($input['date_expiration'])) {
            $input['date_expiration'] = 'NULL';
        }

        return $input;
    }

    public function prepareInputForAdd($input)
    {
        return $this->prepareInput($input);
    }

    public function prepareInputForUpdate($input)
    {
        return $this->prepareInput($input);
    }


    /**
     * Make a select box for link domains
     *
     * Parameters which could be used in options array :
     *    - name : string / name of the select (default is documents_id)
     *    - entity : integer or array / restrict to a defined entity or array of entities
     *                   (default -1 : no restriction)
     *    - used : array / Already used items ID: not to display in dropdown (default empty)
     *
     * @param $options array of possible options
     *
     * @return void
     * */
    public static function dropdownDomains($options = [])
    {
        /** @var \DBmysql $DB */
        global $DB;

        $p = [
            'name'    => 'domains_id',
            'entity'  => '',
            'used'    => [],
            'display' => true,
        ];

        if (is_array($options) && count($options)) {
            foreach ($options as $key => $val) {
                $p[$key] = $val;
            }
        }

        $rand = mt_rand();

        $where = [
            'glpi_domains.is_deleted'  => 0
        ] + getEntitiesRestrictCriteria(self::getTable(), '', $p['entity'], true);

        if (count($p['used'])) {
            $where['NOT'] = ['id' => $p['used']];
        }

        $iterator = $DB->request([
            'FROM'      => self::getTable(),
            'WHERE'     => $where
        ]);

        $values = [0 => Dropdown::EMPTY_VALUE];
        foreach ($iterator as $data) {
            $values[$data['id']] = $data['name'];
        }

        $out = Dropdown::showFromArray(
            'domains_id',
            $values,
            [
                'width'   => '30%',
                'rand'    => $rand,
                'display' => false
            ]
        );

        if ($p['display']) {
            echo $out;
            return $rand;
        }
        return $out;
    }

    public function getSpecificMassiveActions($checkitem = null)
    {
        $isadmin = static::canUpdate();
        $actions = parent::getSpecificMassiveActions($checkitem);

        if ($_SESSION['glpiactiveprofile']['interface'] == 'central') {
            if ($isadmin) {
                $actions['Domain' . MassiveAction::CLASS_ACTION_SEPARATOR . 'install']   = _x('button', 'Associate');
                $actions['Domain' . MassiveAction::CLASS_ACTION_SEPARATOR . 'uninstall'] = _x('button', 'Dissociate');
                $actions['Domain' . MassiveAction::CLASS_ACTION_SEPARATOR . 'duplicate']  = _x('button', 'Duplicate');
            }
        }
        return $actions;
    }

    public static function showMassiveActionsSubForm(MassiveAction $ma)
    {

        switch ($ma->getAction()) {
            case 'add_item':
                Dropdown::show(
                    'DomainRelation',
                    [
                        'name'   => "domainrelations_id",
                        'value'  => DomainRelation::BELONGS,
                        'display_emptychoice'   => false
                    ]
                );
                self::dropdownDomains([]);
                echo "&nbsp;" .
                 Html::submit(_x('button', 'Post'), ['name' => 'massiveaction']);
                return true;
            case 'remove_domain':
                self::dropdownDomains([]);
                echo "&nbsp;" .
                 Html::submit(_x('button', 'Post'), ['name' => 'massiveaction']);
                return true;
            case "install":
                Dropdown::showSelectItemFromItemtypes([
                    'items_id_name' => 'item_item',
                    'itemtype_name' => 'typeitem',
                    'itemtypes'     => self::getTypes(true),
                    'checkright'    => true,
                ]);
                echo Html::submit(_x('button', 'Post'), ['name' => 'massiveaction']);
                return true;
            break;
            case "uninstall":
                Dropdown::showSelectItemFromItemtypes([
                    'items_id_name' => 'item_item',
                    'itemtype_name' => 'typeitem',
                    'itemtypes'     => self::getTypes(true),
                    'checkright'    => true,
                ]);
                echo Html::submit(_x('button', 'Post'), ['name' => 'massiveaction']);
                return true;
            break;
            case "duplicate":
                Dropdown::show('Entity');
                break;
        }
        return parent::showMassiveActionsSubForm($ma);
    }

    public static function processMassiveActionsForOneItemtype(MassiveAction $ma, CommonDBTM $item, array $ids)
    {
        $domain_item = new Domain_Item();

        switch ($ma->getAction()) {
            case 'add_item':
                $input = $ma->getInput();
                if (!isset($input['domains_id'])) {
                    $ma->itemDone($item->getType(), $ids, MassiveAction::NO_ACTION);
                    return;
                }
                foreach ($ids as $id) {
                    $input = ['domains_id' => $input['domains_id'],
                        'items_id'                  => $id,
                        'itemtype'                  => $item->getType(),
                        'domainrelations_id'        => $input['domainrelations_id']
                    ];
                    if ($domain_item->can(-1, UPDATE, $input)) {
                        if ($domain_item->getFromDBByCrit($input)) {
                            $ma->itemDone($item->getType(), $id, MassiveAction::NO_ACTION);
                        } else {
                            if ($domain_item->add($input)) {
                                $ma->itemDone($item->getType(), $id, MassiveAction::ACTION_OK);
                            } else {
                                $ma->itemDone($item->getType(), $id, MassiveAction::ACTION_KO);
                            }
                        }
                    }
                }
                return;
            case 'remove_domain':
                $input = $ma->getInput();
                $nolink = true;
                foreach ($ids as $id) {
                    $domain_item = new Domain_Item();
                    foreach (
                        $domain_item->find([
                            'domains_id' => $input['domains_id'],
                            'items_id'   => $id,
                            'itemtype'   => $item->getType()
                        ]) as $data
                    ) {
                        $purge = !$data['is_dynamic']; // dynamic relations should be preserved for inventory lock feature (dynamic + deleted = locked)
                        if ($domain_item->delete($data, $purge)) {
                            $ma->itemDone($item->getType(), $id, MassiveAction::ACTION_OK);
                        } else {
                            $ma->itemDone($item->getType(), $id, MassiveAction::ACTION_KO);
                        }
                        $nolink = false;
                    }
                    if ($nolink) {
                        $ma->itemDone($item->getType(), $id, MassiveAction::NO_ACTION);
                    }
                }
                return;
            case 'install':
                $input = $ma->getInput();
                foreach ($ids as $key) {
                    if ($item->can($key, UPDATE)) {
                        $values = ['domains_id' => $key,
                            'items_id'                  => $input["item_item"],
                            'itemtype'                  => $input['typeitem']
                        ];
                        if ($domain_item->add($values)) {
                            $ma->itemDone($item->getType(), $key, MassiveAction::ACTION_OK);
                        } else {
                            $ma->itemDone($item->getType(), $key, MassiveAction::ACTION_KO);
                        }
                    } else {
                        $ma->itemDone($item->getType(), $key, MassiveAction::ACTION_NORIGHT);
                        $ma->addMessage($item->getErrorMessage(ERROR_RIGHT));
                    }
                }
                return;

            case 'uninstall':
                $input = $ma->getInput();
                foreach ($ids as $key) {
                    if ($domain_item->deleteItemByDomainsAndItem($key, $input['item_item'], $input['typeitem'])) {
                        $ma->itemDone($item->getType(), $key, MassiveAction::ACTION_OK);
                    } else {
                        $ma->itemDone($item->getType(), $key, MassiveAction::ACTION_KO);
                    }
                }
                return;

            case "duplicate":
                if ($item->getType() == 'Domain') {
                    $input     = $ma->getInput();
                    foreach (array_keys($ids) as $key) {
                        $item->getFromDB($key);
                        unset($item->fields["id"]);
                        $item->fields["name"]    = $item->fields["name"];
                        $item->fields["comment"] = $item->fields["comment"];
                        $item->fields["entities_id"] = $input['entities_id'];
                        if ($item->add($item->fields)) {
                            $ma->itemDone($item->getType(), $key, MassiveAction::ACTION_OK);
                        } else {
                            $ma->itemDone($item->getType(), $key, MassiveAction::ACTION_KO);
                        }
                    }
                }
                break;
        }
        parent::processMassiveActionsForOneItemtype($ma, $item, $ids);
    }

    public static function cronInfo($name)
    {
        switch ($name) {
            case 'DomainsAlert':
                return [
                    'description' => __('Expired or expiring domains')
                ];
            break;
        }
        return [];
    }

    /**
     * Criteria for expired domains
     *
     * @param integer $entities_id Entity ID
     *
     * @return array
     */
    public static function expiredDomainsCriteria($entities_id): array
    {
        /** @var \DBmysql $DB */
        global $DB;

        $delay = Entity::getUsedConfig('send_domains_alert_expired_delay', $entities_id);
        return [
            'FROM'   => self::getTable(),
            'WHERE'  => [
                'NOT' => ['date_expiration' => null],
                'entities_id'  => $entities_id,
                'is_deleted'   => 0,
                new QueryExpression("DATEDIFF(CURDATE(), " . $DB->quoteName('date_expiration') . ") > $delay"),
                new QueryExpression("DATEDIFF(CURDATE(), " . $DB->quoteName('date_expiration') . ") > 0")
            ]
        ];
    }

    /**
     * Criteria for domains closed expiries
     *
     * @param integer $entities_id Entity ID
     *
     * @return array
     */
    public static function closeExpiriesDomainsCriteria($entities_id): array
    {
        /** @var \DBmysql $DB */
        global $DB;

        $delay = Entity::getUsedConfig('send_domains_alert_close_expiries_delay', $entities_id);
        return [
            'FROM'   => self::getTable(),
            'WHERE'  => [
                'NOT' => ['date_expiration' => null],
                'entities_id'  => $entities_id,
                'is_deleted'   => 0,
                new QueryExpression("DATEDIFF(CURDATE(), " . $DB->quoteName('date_expiration') . ") > -$delay"),
                new QueryExpression("DATEDIFF(CURDATE(), " . $DB->quoteName('date_expiration') . ") < 0")
            ]
        ];
    }

    /**
     * Cron action on domains : ExpiredDomains or DomainsWhichExpire
     *
     * @param CronTask $task CronTask for log, if NULL display
     *
     *
     * @return int
     */
    public static function cronDomainsAlert($task = null)
    {
        /**
         * @var array $CFG_GLPI
         * @var \DBmysql $DB
         */
        global $CFG_GLPI, $DB;

        if (!$CFG_GLPI["use_notifications"]) {
            return 0; // Nothing to do
        }

        $errors = 0;
        $total = 0;

        foreach (array_keys(Entity::getEntitiesToNotify('use_domains_alert')) as $entity) {
            $events = [
                'DomainsWhichExpire' => [
                    'query'      => self::closeExpiriesDomainsCriteria($entity),
                    'alert_type' => Alert::NOTICE,
                ],
                'ExpiredDomains' => [
                    'query' => self::expiredDomainsCriteria($entity),
                    'alert_type' => Alert::END,
                ]
            ];

            foreach ($events as $event => $event_specs) {
                $query      = $event_specs['query'];
                $alert_type = $event_specs['alert_type'];

                $query['SELECT']    = ['glpi_domains.id'];
                $query['LEFT JOIN'] = [
                    'glpi_alerts' => [
                        'FKEY'   => [
                            'glpi_alerts'  => 'items_id',
                            'glpi_domains' => 'id',
                            [
                                'AND' => [
                                    'glpi_alerts.itemtype' => __CLASS__,
                                    'glpi_alerts.type'     => $alert_type,
                                ],
                            ],
                        ]
                    ]
                ];
                $query['WHERE'][]   = ['glpi_alerts.date' => null];

                $iterator = $DB->request($query);

                foreach ($iterator as $domain_data) {
                    $domain_id = $domain_data['id'];
                    $domain = new self();
                    if (!$domain->getFromDB($domain_id)) {
                        $errors++;
                        trigger_error(sprintf('Unable to load Domain "%s".', $domain_id), E_USER_WARNING);
                        continue;
                    }

                    if (NotificationEvent::raiseEvent($event, $domain)) {
                        $msg = sprintf(
                            __('%1$s: %2$s'),
                            Dropdown::getDropdownName('glpi_entities', $entity),
                            sprintf(
                                $event === 'DomainsWhichExpire' ? __('Domain %1$s expires on %2$s') : __('Domain %1$s expired on %2$s'),
                                $domain->fields['name'],
                                Html::convDate($domain->fields['date_expiration'])
                            )
                        );
                        if ($task) {
                            $task->log($msg);
                            $task->addVolume(1);
                        } else {
                            Session::addMessageAfterRedirect($msg);
                        }

                        // Add alert
                        $input = [
                            'type'     => $alert_type,
                            'itemtype' => __CLASS__,
                            'items_id' => $domain_id,
                        ];
                        $alert = new Alert();
                        $alert->deleteByCriteria($input, 1);
                        $alert->add($input);

                        $total++;
                    } else {
                        $errors++;

                        $msg = sprintf(
                            __('Domains alerts sending failed for entity %1$s'),
                            Dropdown::getDropdownName("glpi_entities", $entity)
                        );
                        if ($task) {
                            $task->log($msg);
                        } else {
                            Session::addMessageAfterRedirect($msg, false, ERROR);
                        }
                    }
                }
            }
        }

        return $errors > 0 ? -1 : ($total > 0 ? 1 : 0);
    }

    /**
     * Type than could be linked to a Rack
     *
     * @param $all boolean, all type, or only allowed ones
     *
     * @return array of types
     * */
    public static function getTypes($all = false)
    {
        /** @var array $CFG_GLPI */
        global $CFG_GLPI;

        $types = $CFG_GLPI['domain_types'];
        if ($all) {
            return $types;
        }

       // Only allowed types
        foreach ($types as $key => $type) {
            if (!class_exists($type)) {
                continue;
            }

            $item = new $type();
            if (!$item->canView()) {
                unset($types[$key]);
            }
        }
        return $types;
    }

<<<<<<< HEAD
    public static function generateLinkContents($link, CommonDBTM $item, bool $safe_url = true)
=======
    public static function generateLinkContents($link, CommonDBTM $item)
>>>>>>> 6994a3dd
    {
        if (strstr($link, "[DOMAIN]")) {
            $link = str_replace("[DOMAIN]", $item->getName(), $link);
            if ($safe_url) {
                $link = URL::sanitizeURL($link) ?: '#';
            }
            return [$link];
        }

        return parent::generateLinkContents($link, $item, $safe_url);
    }

    public static function getUsed(array $used, $domaintype)
    {
        /** @var \DBmysql $DB */
        global $DB;

        $iterator = $DB->request([
            'SELECT' => 'id',
            'FROM'   => self::getTable(),
            'WHERE'  => [
                'id'              => $used,
                'domaintypes_id'  => $domaintype
            ]
        ]);

        $used = [];
        foreach ($iterator as $data) {
            $used[$data['id']] = $data['id'];
        }
        return $used;
    }

    public static function canManageRecords()
    {
        return static::canView() && count($_SESSION['glpiactiveprofile']['managed_domainrecordtypes'] ?? []) > 0;
    }

    public static function getAdditionalMenuLinks()
    {
        $links = [];
        if (static::canManageRecords()) {
            $rooms = "<i class='fa fa-clipboard-list pointer' title=\"" . DomainRecord::getTypeName(Session::getPluralNumber()) . "\"></i>
            <span class='d-none d-xxl-block ps-1'>
               " . DomainRecord::getTypeName(Session::getPluralNumber()) . "
            </span>";
            $links[$rooms] = DomainRecord::getSearchURL(false);
        }
        if (count($links)) {
            return $links;
        }
        return false;
    }

    public static function getAdditionalMenuOptions()
    {
        if (static::canManageRecords()) {
            return [
                'domainrecord' => [
                    'icon'  => DomainRecord::getIcon(),
                    'title' => DomainRecord::getTypeName(Session::getPluralNumber()),
                    'page'  => DomainRecord::getSearchURL(false),
                    'links' => [
                        'add'    => '/front/domainrecord.form.php',
                        'search' => '/front/domainrecord.php',
                    ]
                ]
            ];
        }
        return false;
    }

    public function getCanonicalName()
    {
        return rtrim($this->fields['name'], '.') . '.';
    }

    public function post_getEmpty()
    {
        $this->fields['is_active'] = $this->fields['is_template'] ? 0 : 1;
    }

    public static function getIcon()
    {
        return "fas fa-globe-americas";
    }

    public function post_updateItem($history = true)
    {
        $this->cleanAlerts([Alert::END, Alert::NOTICE]);
        parent::post_updateItem($history);
    }
}<|MERGE_RESOLUTION|>--- conflicted
+++ resolved
@@ -782,11 +782,7 @@
         return $types;
     }
 
-<<<<<<< HEAD
     public static function generateLinkContents($link, CommonDBTM $item, bool $safe_url = true)
-=======
-    public static function generateLinkContents($link, CommonDBTM $item)
->>>>>>> 6994a3dd
     {
         if (strstr($link, "[DOMAIN]")) {
             $link = str_replace("[DOMAIN]", $item->getName(), $link);
