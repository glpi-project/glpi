--- conflicted
+++ resolved
@@ -379,7 +379,64 @@
 
         echo "<tr class='tab_bg_1'>";
         echo "<td>";
-<<<<<<< HEAD
+        echo "<label for='import_monitor'>";
+        echo Monitor::getTypeName(Session::getPluralNumber());
+        echo "</label>";
+        echo "</td>";
+        echo "<td>";
+        Html::showCheckbox([
+            'name'      => 'import_monitor',
+            'id'        => 'import_monitor',
+            'checked'   => $config['import_monitor']
+        ]);
+        echo "</td>";
+
+        echo "</td>";
+        echo "<td>";
+        echo "<label for='import_printer'>";
+        echo Printer::getTypeName(Session::getPluralNumber());
+        echo "</label>";
+        echo "</td>";
+        echo "<td>";
+        Html::showCheckbox([
+            'name'      => 'import_printer',
+            'id'        => 'import_printer',
+            'checked'   => $config['import_printer']
+        ]);
+        echo "</td>";
+        echo "</tr>";
+
+        echo "<tr class='tab_bg_1'>";
+        echo "<td>";
+        echo "<label for='import_peripheral'>";
+        echo \Peripheral::getTypeName(Session::getPluralNumber());
+        echo "</label>";
+        echo "</td>";
+        echo "<td>";
+        Html::showCheckbox([
+            'name'      => 'import_peripheral',
+            'id'        => 'import_peripheral',
+            'checked'   => $config['import_peripheral']
+        ]);
+        echo "</td>";
+
+        echo "</td>";
+        echo "<td>";
+        echo "<label for='import_antivirus'>";
+        echo \ComputerAntivirus::getTypeName(Session::getPluralNumber());
+        echo "</label>";
+        echo "</td>";
+        echo "<td>";
+        Html::showCheckbox([
+            'name'      => 'import_antivirus',
+            'id'        => 'import_antivirus',
+            'checked'   => $config['import_antivirus']
+        ]);
+        echo "</td>";
+        echo "</tr>";
+
+        echo "<tr class='tab_bg_1'>";
+        echo "<td>";
         echo "<label for='import_process'>";
         echo \Item_Process::getTypeName(Session::getPluralNumber());
         echo "</label>";
@@ -389,68 +446,6 @@
             'name'      => 'import_process',
             'id'        => 'import_process',
             'checked'   => $config['import_process']
-        ]);
-        echo "</td>";
-        echo "</tr>";
-
-        echo "<tr class='tab_bg_1'>";
-        echo "<td>";
-        echo "<label for='states_id_default'>";
-        echo __('Default status');
-=======
-        echo "<label for='import_monitor'>";
-        echo Monitor::getTypeName(Session::getPluralNumber());
->>>>>>> f3358bfd
-        echo "</label>";
-        echo "</td>";
-        echo "<td>";
-        Html::showCheckbox([
-            'name'      => 'import_monitor',
-            'id'        => 'import_monitor',
-            'checked'   => $config['import_monitor']
-        ]);
-        echo "</td>";
-
-        echo "</td>";
-        echo "<td>";
-        echo "<label for='import_printer'>";
-        echo Printer::getTypeName(Session::getPluralNumber());
-        echo "</label>";
-        echo "</td>";
-        echo "<td>";
-        Html::showCheckbox([
-            'name'      => 'import_printer',
-            'id'        => 'import_printer',
-            'checked'   => $config['import_printer']
-        ]);
-        echo "</td>";
-        echo "</tr>";
-
-        echo "<tr class='tab_bg_1'>";
-        echo "<td>";
-        echo "<label for='import_peripheral'>";
-        echo \Peripheral::getTypeName(Session::getPluralNumber());
-        echo "</label>";
-        echo "</td>";
-        echo "<td>";
-        Html::showCheckbox([
-            'name'      => 'import_peripheral',
-            'id'        => 'import_peripheral',
-            'checked'   => $config['import_peripheral']
-        ]);
-        echo "</td>";
-
-        echo "</td>";
-        echo "<td>";
-        echo "<label for='import_antivirus'>";
-        echo \ComputerAntivirus::getTypeName(Session::getPluralNumber());
-        echo "</label>";
-        echo "</td>";
-        echo "<td>";
-        Html::showCheckbox([
-            'name'      => 'import_antivirus',
-            'id'        => 'import_antivirus',
-            'checked'   => $config['import_antivirus']
         ]);
         echo "</td>";
         echo "</tr>";
