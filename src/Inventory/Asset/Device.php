<?php

/**
 * ---------------------------------------------------------------------
 *
 * GLPI - Gestionnaire Libre de Parc Informatique
 *
 * http://glpi-project.org
 *
 * @copyright 2015-2024 Teclib' and contributors.
 * @copyright 2003-2014 by the INDEPNET Development Team.
 * @licence   https://www.gnu.org/licenses/gpl-3.0.html
 *
 * ---------------------------------------------------------------------
 *
 * LICENSE
 *
 * This file is part of GLPI.
 *
 * This program is free software: you can redistribute it and/or modify
 * it under the terms of the GNU General Public License as published by
 * the Free Software Foundation, either version 3 of the License, or
 * (at your option) any later version.
 *
 * This program is distributed in the hope that it will be useful,
 * but WITHOUT ANY WARRANTY; without even the implied warranty of
 * MERCHANTABILITY or FITNESS FOR A PARTICULAR PURPOSE.  See the
 * GNU General Public License for more details.
 *
 * You should have received a copy of the GNU General Public License
 * along with this program.  If not, see <https://www.gnu.org/licenses/>.
 *
 * ---------------------------------------------------------------------
 */

namespace Glpi\Inventory\Asset;

use Item_Devices;

abstract class Device extends InventoryAsset
{
    /**
     * Get existing entries from database
     *
     * @return array
     */
    protected function getExisting($itemdevicetable, $fk): array
    {
        /** @var \DBmysql $DB */
        global $DB;

        $db_existing = [];

        $iterator = $DB->request([
            'FROM'      => $itemdevicetable,
            'WHERE'     => [
                "$itemdevicetable.items_id"     => $this->item->fields['id'],
                "$itemdevicetable.itemtype"     => $this->item->getType()
            ]
        ]);

        foreach ($iterator as $row) {
            $db_existing[$row[$fk]][] = $row;
        }

        return $db_existing;
    }

    public function handle()
    {
        /** @var \DBmysql $DB */
        global $DB;

        $devicetypes = Item_Devices::getItemAffinities($this->item->getType());

        $itemdevicetype = $this->getItemtype();
        if (in_array($itemdevicetype, $devicetypes)) {
            $value = $this->data;
            $itemdevice = new $itemdevicetype();

            $itemdevicetable = getTableForItemType($itemdevicetype);
            $devicetype      = $itemdevicetype::getDeviceType();
            $device          = new $devicetype();
            $devicetable     = getTableForItemType($devicetype);
            $fk              = getForeignKeyFieldForTable($devicetable);

            $existing = $this->getExisting($itemdevicetable, $fk);

            foreach ($value as $val) {
                if (!isset($val->designation) || $val->designation == '') {
                    //cannot be empty
                    $val->designation = $itemdevice->getTypeName(1);
                }

                //force conversion if needed for date format as 2015-04-16T00:00:00Z
                // TODO : need to straighten up date format globally (especially for JSON inventory) which does not use the converter
                if (property_exists($val, 'date')) {
                    $val->date = date('Y-m-d', strtotime($val->date));
                }

                //create device or get existing device ID
                $device_input = $this->handleInput($val, $device);
                $device_id = $device->import($device_input + ['with_history' => false]);

                $i_criteria = $itemdevice->getImportCriteria();
                $fk_input = [
                    $fk                  => $device_id,
                    'itemtype'           => $this->item->getType(),
                    'items_id'           => $this->item->fields['id'],
                    'is_dynamic'         => 1
                ];
                $i_input = $fk_input;

                //populate compare criteria
                foreach (array_keys($i_criteria) as $column) {
                    if (isset($device_input[$column])) {
                        $i_input[$column] = $device_input[$column];
                    }
                }

                //check if deviceitem should be updated or added.
                $equals = false;
                foreach ($existing[$device_id] ?? [] as $key => $existing_item) {
                    $equals = true;
                    foreach ($i_criteria as $field => $compare) {
                        if (!$equals) {
                            //no need to continue if one of conditions is false already
                            break;
                        }
                        $compare = explode(':', $compare);
                        if (!isset($i_input[$field]) && !isset($existing_item[$field])) {
                            //field not present, skip
                            continue;
                        }
                        switch ($compare[0]) {
                            case 'equal':
                                if (!isset($i_input[$field]) || $i_input[$field] != $existing_item[$field]) {
                                    $equals = false;
                                }
                                break;

                            case 'delta':
                                if (
                                    $i_input[$field] - (int)$compare[1] > $existing_item[$field]
                                    && $i_input[$field] + (int)$compare[1] < $existing_item[$field]
                                ) {
                                    $equals = false;
                                }
                                break;
                        }
                    }

                    if ($equals) {
                        $itemdevice->getFromDB($existing_item['id']);
                        $itemdevice_data = [
                            'id'                 => $existing_item['id'],
                            $fk                  => $device_id,
                            'itemtype'           => $this->item->getType(),
                            'items_id'           => $this->item->fields['id'],
                            'is_dynamic'         => 1
                        ] + $this->handleInput($val, $itemdevice);
                        $itemdevice->update($itemdevice_data, true);
                        unset($existing[$device_id][$key]);
                        break;
                    }
                }

                if (!$equals) {
                    $itemdevice->getEmpty();
                    $itemdevice_data = [
                        $fk => $device_id,
                        'itemtype' => $this->item->getType(),
                        'items_id' => $this->item->fields['id'],
                        'is_dynamic' => 1
                    ] + $this->handleInput($val, $itemdevice);
<<<<<<< HEAD
                    $itemdevice->add($itemdevice_data, [], false);
=======
                    $itemdevice->add(Sanitizer::sanitize($itemdevice_data), [], !$this->item->isNewItem()); //log only if mainitem is not new
>>>>>>> 66aff37f
                    $this->itemdeviceAdded($itemdevice, $val);
                }

                if (count($existing[$device_id] ?? []) == 0) {
                    unset($existing[$device_id]);
                }
            }

            //remove remaining devices instances
            foreach ($existing as $data) {
                foreach ($data as $itemdevice_data) {
                    if ($itemdevice_data['is_dynamic'] == 1) {
                        $itemdevice->delete(['id' => $itemdevice_data['id']], true, !$this->item->isNewItem()); //log only if mainitem is not new
                    }
                }
            }
        }
    }

    protected function itemdeviceAdded(Item_Devices $itemdevice, $val)
    {
       //to be overrided
    }
}<|MERGE_RESOLUTION|>--- conflicted
+++ resolved
@@ -173,11 +173,7 @@
                         'items_id' => $this->item->fields['id'],
                         'is_dynamic' => 1
                     ] + $this->handleInput($val, $itemdevice);
-<<<<<<< HEAD
-                    $itemdevice->add($itemdevice_data, [], false);
-=======
-                    $itemdevice->add(Sanitizer::sanitize($itemdevice_data), [], !$this->item->isNewItem()); //log only if mainitem is not new
->>>>>>> 66aff37f
+                    $itemdevice->add($itemdevice_data, [], !$this->item->isNewItem()); //log only if mainitem is not new
                     $this->itemdeviceAdded($itemdevice, $val);
                 }
 
