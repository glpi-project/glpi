--- conflicted
+++ resolved
@@ -859,10 +859,7 @@
                     'last_inventory_update' => $input['last_inventory_update'],
                     'snmpcredentials_id'    => $input['snmpcredentials_id'],
                     'is_dynamic'            => true
-<<<<<<< HEAD
                 ]);
-=======
-                ]));
                 //add rule matched log
                 $rulesmatched = new RuleMatchedLog();
                 $inputrulelog = [
@@ -875,7 +872,6 @@
                 ];
                 $rulesmatched->add($inputrulelog, [], false);
                 $rulesmatched->cleanOlddata($items_id, $itemtype);
->>>>>>> 9b08710f
                 return;
             }
         }
