--- conflicted
+++ resolved
@@ -130,12 +130,9 @@
      **/
     public static function getLinkedTicketsTo($ID)
     {
-<<<<<<< HEAD
         Toolbox::deprecated('Use "Ticket_Ticket::getLinkedTo()"');
 
-=======
         /** @var \DBmysql $DB */
->>>>>>> d35432b7
         global $DB;
 
        // Make new database object and fill variables
@@ -197,49 +194,6 @@
     }
 
 
-<<<<<<< HEAD
-=======
-    public function post_deleteFromDB()
-    {
-        /** @var array $CFG_GLPI */
-        global $CFG_GLPI;
-
-        $t = new Ticket();
-        $t->updateDateMod($this->fields['tickets_id_1']);
-        $t->updateDateMod($this->fields['tickets_id_2']);
-        parent::post_deleteFromDB();
-
-        $donotif = !isset($this->input['_disablenotif']) && $CFG_GLPI["use_notifications"];
-        if ($donotif) {
-            $t->getFromDB($this->fields['tickets_id_1']);
-            NotificationEvent::raiseEvent("update", $t);
-            $t->getFromDB($this->fields['tickets_id_2']);
-            NotificationEvent::raiseEvent("update", $t);
-        }
-    }
-
-
-    public function post_addItem()
-    {
-        /** @var array $CFG_GLPI */
-        global $CFG_GLPI;
-
-        $t = new Ticket();
-        $t->updateDateMod($this->fields['tickets_id_1']);
-        $t->updateDateMod($this->fields['tickets_id_2']);
-        parent::post_addItem();
-
-        $donotif = !isset($this->input['_disablenotif']) && $CFG_GLPI["use_notifications"];
-        if ($donotif) {
-            $t->getFromDB($this->fields['tickets_id_1']);
-            NotificationEvent::raiseEvent("update", $t);
-            $t->getFromDB($this->fields['tickets_id_2']);
-            NotificationEvent::raiseEvent("update", $t);
-        }
-    }
-
-
->>>>>>> d35432b7
     /**
      * Count number of open children for a parent
      *
@@ -250,36 +204,10 @@
      */
     public static function countOpenChildren($pid)
     {
-<<<<<<< HEAD
         Toolbox::deprecated('Use "CommonITILObject::countOpenChildrenOfSameType()"');
         $ticket = new Ticket();
         $ticket->getFromDB($pid);
         return $ticket->countOpenChildrenOfSameType();
-=======
-        /** @var \DBmysql $DB */
-        global $DB;
-
-        $result = $DB->request([
-            'COUNT'        => 'cpt',
-            'FROM'         => self::getTable() . ' AS links',
-            'INNER JOIN'   => [
-                Ticket::getTable() . ' AS tickets' => [
-                    'ON' => [
-                        'links'     => 'tickets_id_1',
-                        'tickets'   => 'id'
-                    ]
-                ]
-            ],
-            'WHERE'        => [
-                'links.link'         => self::SON_OF,
-                'links.tickets_id_2' => $pid,
-                'NOT'                => [
-                    'tickets.status'  => Ticket::getClosedStatusArray() + Ticket::getSolvedStatusArray()
-                ]
-            ]
-        ])->current();
-        return (int)$result['cpt'];
->>>>>>> d35432b7
     }
 
 
