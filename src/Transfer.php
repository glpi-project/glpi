--- conflicted
+++ resolved
@@ -1507,13 +1507,8 @@
                                     unset($carttype->fields['id']);
                                     $input                = $carttype->fields;
                                     $input['entities_id'] = $this->to;
-<<<<<<< HEAD
-                                    unset($carttype->fields);
+                                    $carttype->fields = [];
                                     $newcarttypeID        = $carttype->add($input);
-=======
-                                    $carttype->fields = [];
-                                    $newcarttypeID        = $carttype->add(Toolbox::addslashes_deep($input));
->>>>>>> 291a824f
                                  // 2 - transfer as copy
                                     $this->transferItem(
                                         'CartridgeItem',
@@ -1623,13 +1618,8 @@
                     unset($soft->fields['id']);
                     $input                = $soft->fields;
                     $input['entities_id'] = $this->to;
-<<<<<<< HEAD
-                    unset($soft->fields);
+                    $soft->fields = [];
                     $newsoftID            = $soft->add($input);
-=======
-                    $soft->fields = [];
-                    $newsoftID            = $soft->add(Toolbox::addslashes_deep($input));
->>>>>>> 291a824f
                 }
             }
 
@@ -2070,13 +2060,8 @@
                             unset($certificate->fields['id']);
                             $input                = $certificate->fields;
                             $input['entities_id'] = $this->to;
-<<<<<<< HEAD
-                            unset($certificate->fields);
+                            $certificate->fields = [];
                             $newcertificateID     = $certificate->add($input);
-=======
-                            $certificate->fields = [];
-                            $newcertificateID     = $certificate->add(Toolbox::addslashes_deep($input));
->>>>>>> 291a824f
                            // 2 - transfer as copy
                             $this->transferItem('Certificate', $item_ID, $newcertificateID);
                         }
@@ -2260,13 +2245,8 @@
                             unset($contract->fields['id']);
                             $input                = $contract->fields;
                             $input['entities_id'] = $this->to;
-<<<<<<< HEAD
-                            unset($contract->fields);
+                            $contract->fields = [];
                             $newcontractID        = $contract->add($input);
-=======
-                            $contract->fields = [];
-                            $newcontractID        = $contract->add(Toolbox::addslashes_deep($input));
->>>>>>> 291a824f
                            // 2 - transfer as copy
                             $this->transferItem('Contract', $item_ID, $newcontractID);
                         }
@@ -2457,17 +2437,10 @@
                             // 1 - create new item
                             unset($document->fields['id']);
                             $input    = $document->fields;
-<<<<<<< HEAD
-                           // Not set new entity Do by transferItem
-                            unset($document->fields);
-                            $newdocID = $document->add($input);
-                           // 2 - transfer as copy
-=======
                             // Not set new entity Do by transferItem
                             $document->fields = [];
-                            $newdocID = $document->add(Toolbox::addslashes_deep($input));
+                            $newdocID = $document->add($input);
                             // 2 - transfer as copy
->>>>>>> 291a824f
                             $this->transferItem('Document', $item_ID, $newdocID);
                         }
                     }
@@ -2969,15 +2942,9 @@
                         unset($supplier->fields['id']);
                         $input                 = $supplier->fields;
                         $input['entities_id']  = $this->to;
-<<<<<<< HEAD
-                       // Not set new entity Do by transferItem
-                        unset($supplier->fields);
-                        $newID                 = $supplier->add($input);
-=======
                         // Not set new entity Do by transferItem
                         $supplier->fields = [];
-                        $newID                 = $supplier->add(Toolbox::addslashes_deep($input));
->>>>>>> 291a824f
+                        $newID                 = $supplier->add($input);
                     }
 
                     $input2['id']           = $data['id'];
@@ -3206,13 +3173,8 @@
                         $input['items_id']     = $newID;
                         $input['suppliers_id'] = $suppliers_id;
                         unset($input['id']);
-<<<<<<< HEAD
-                        unset($ic->fields);
+                        $ic->fields = [];
                         $ic->add($input);
-=======
-                        $ic->fields = [];
-                        $ic->add(Toolbox::addslashes_deep($input));
->>>>>>> 291a824f
                     } else {
                      // Same Item : manage only supplier move
                      // Update supplier
@@ -3323,13 +3285,8 @@
                     unset($ent->fields['id']);
                     $input                = $ent->fields;
                     $input['entities_id'] = $this->to;
-<<<<<<< HEAD
-                    unset($ent->fields);
+                    $ent->fields = [];
                     $newID                = $ent->add($input);
-=======
-                    $ent->fields = [];
-                    $newID                = $ent->add(Toolbox::addslashes_deep($input));
->>>>>>> 291a824f
                    // 2 - transfer as copy
                     $this->transferItem('Supplier', $ID, $newID);
                 }
@@ -3434,13 +3391,8 @@
                             unset($contact->fields['id']);
                             $input                = $contact->fields;
                             $input['entities_id'] = $this->to;
-<<<<<<< HEAD
-                            unset($contact->fields);
+                            $contact->fields = [];
                             $newcontactID         = $contact->add($input);
-=======
-                            $contact->fields = [];
-                            $newcontactID         = $contact->add(Toolbox::addslashes_deep($input));
->>>>>>> 291a824f
                            // 2 - transfer as copy
                             $this->transferItem('Contact', $item_ID, $newcontactID);
                         }
@@ -3545,13 +3497,8 @@
                         $input['itemtype']  = $itemtype;
                         $input['items_id']  = $newID;
                         $input['is_active'] = $ri->fields['is_active'];
-<<<<<<< HEAD
-                        unset($ri->fields);
+                        $ri->fields = [];
                         $ri->add($input);
-=======
-                        $ri->fields = [];
-                        $ri->add(Toolbox::addslashes_deep($input));
->>>>>>> 291a824f
                     }
                    // Same item -> nothing to do
                     break;
@@ -3807,13 +3754,8 @@
                             }
                             unset($data['id']);
                             $data['items_id'] = $newID;
-<<<<<<< HEAD
-                            unset($np->fields);
+                            $np->fields = [];
                             $np->add($data);
-=======
-                            $np->fields = [];
-                            $np->add(Toolbox::addslashes_deep($data));
->>>>>>> 291a824f
                         }
                     }
                     break;
@@ -3831,13 +3773,8 @@
                             }
                             unset($data['id']);
                             $data['items_id'] = $newID;
-<<<<<<< HEAD
-                            unset($np->fields);
+                            $np->fields = [];
                             $np->add($data);
-=======
-                            $np->fields = [];
-                            $np->add(Toolbox::addslashes_deep($data));
->>>>>>> 291a824f
                         }
                     } else {
                         foreach ($iterator as $data) {
