<?php

/**
 * ---------------------------------------------------------------------
 *
 * GLPI - Gestionnaire Libre de Parc Informatique
 *
 * http://glpi-project.org
 *
 * @copyright 2015-2024 Teclib' and contributors.
 * @copyright 2003-2014 by the INDEPNET Development Team.
 * @licence   https://www.gnu.org/licenses/gpl-3.0.html
 *
 * ---------------------------------------------------------------------
 *
 * LICENSE
 *
 * This file is part of GLPI.
 *
 * This program is free software: you can redistribute it and/or modify
 * it under the terms of the GNU General Public License as published by
 * the Free Software Foundation, either version 3 of the License, or
 * (at your option) any later version.
 *
 * This program is distributed in the hope that it will be useful,
 * but WITHOUT ANY WARRANTY; without even the implied warranty of
 * MERCHANTABILITY or FITNESS FOR A PARTICULAR PURPOSE.  See the
 * GNU General Public License for more details.
 *
 * You should have received a copy of the GNU General Public License
 * along with this program.  If not, see <https://www.gnu.org/licenses/>.
 *
 * ---------------------------------------------------------------------
 */

use Glpi\Application\View\TemplateRenderer;
use Glpi\CalDAV\Contracts\CalDAVCompatibleItemInterface;
use Glpi\CalDAV\Traits\VobjectConverterTrait;
use Glpi\DBAL\QueryExpression;
use Glpi\DBAL\QueryFunction;
use Glpi\DBAL\QuerySubQuery;
use Glpi\RichText\RichText;
use Sabre\VObject\Component\VCalendar;

/// TODO extends it from CommonDBChild
abstract class CommonITILTask extends CommonDBTM implements CalDAVCompatibleItemInterface
{
    use Glpi\Features\ParentStatus;
    use Glpi\Features\PlanningEvent;
    use VobjectConverterTrait;
    use ITILSubItemRights;

   // From CommonDBTM
    public $auto_message_on_action = false;

    public static $rightname = 'task';

    public static function getItilObjectItemType()
    {
        return str_replace('Task', '', static::class);
    }

    public static function getNameField()
    {
        return 'id';
    }

    public static function getIcon()
    {
        return 'ti ti-checkbox';
    }

    public static function canCreate(): bool
    {
        return (Session::haveRightsOr(
            self::$rightname,
            [
                self::ADDALLITEM,
                self::ADD_AS_GROUP,
                self::ADDMY,
                self::ADD_AS_OBSERVER,
                self::ADD_AS_TECHNICIAN
            ],
        ));
    }

    public static function canUpdate(): bool
    {
        return (Session::haveRightsOr(
            self::$rightname,
            [
                self::UPDATEALL,
                self::UPDATEMY,
            ]
        ));
    }


    public function canViewPrivates()
    {
        return Session::haveRight(self::$rightname, self::SEEPRIVATE);
    }


    public function canEditAll()
    {
        return Session::haveRightsOr(self::$rightname, [CREATE, DELETE, PURGE, self::UPDATEALL]);
    }


    /**
     * Does current user have right to show the current task?
     *
     * @return boolean
     **/
    public function canViewItem(): bool
    {
        if (!$this->canReadITILItem()) {
            return false;
        }

        if (Session::haveRight(self::$rightname, self::SEEPRIVATE)) {
            return true;
        }

        if (
            !$this->fields['is_private']
            && Session::haveRight(self::$rightname, self::SEEPUBLIC)
        ) {
            return true;
        }

        // see task created or affected to me
        if (
            Session::getCurrentInterface() == "central"
            && ($this->fields["users_id"] === Session::getLoginUserID())
              || ($this->fields["users_id_tech"] === Session::getLoginUserID())
        ) {
            return true;
        }

        if (
            $this->fields["groups_id_tech"] && ($this->fields["groups_id_tech"] > 0)
            && isset($_SESSION["glpigroups"])
            && in_array($this->fields["groups_id_tech"], $_SESSION["glpigroups"])
        ) {
            return true;
        }

        return false;
    }


    /**
     * Does current user have right to create the current task?
     *
     * @return boolean
     **/
    public function canCreateItem(): bool
    {

        if (!$this->canReadITILItem()) {
            return false;
        }

        $itemtype = static::getItilObjectItemType();
        $item = new $itemtype();
        if ($item->getFromDB($this->fields[$itemtype::getForeignKeyField()])) {
            return $item->canAddTasks();
        }

        return false;
    }

    /**
     * Does current user have right to update the current task?
     *
     * @return boolean
     **/
    public function canUpdateItem(): bool
    {
        if (!$this->canReadITILItem()) {
            return false;
        }

        $itemtype = static::getItilObjectItemType();
        $item = new $itemtype();
        if (
            $item->getFromDB($this->fields[$itemtype::getForeignKeyField()])
            && in_array($item->fields['status'], $item->getClosedStatusArray())
        ) {
            return false;
        }

        if (Session::haveRight(self::$rightname, self::UPDATEALL)) {
            return true;
        }

        if (
            $this->fields['users_id'] == Session::getLoginUserID()
            && Session::haveRight(self::$rightname, self::UPDATEMY)
        ) {
            return true;
        }

        return false;
    }


    /**
     * Does current user have right to purge the current task?
     *
     * @return boolean
     **/
    public function canPurgeItem(): bool
    {
        $itemtype = static::getItilObjectItemType();
        $item = new $itemtype();
        if (
            $item->getFromDB($this->fields[$itemtype::getForeignKeyField()])
            && in_array($item->fields['status'], $item->getClosedStatusArray())
        ) {
            return false;
        }

        return Session::haveRight(self::$rightname, PURGE);
    }

    /**
     * Get the item associated with the current object.
     *
     * @since 0.84
     *
     * @return false|CommonDBTM object of the concerned item or false on error
     **/
    public function getItem()
    {
        if ($item = getItemForItemtype(static::getItilObjectItemType())) {
            if ($item->getFromDB($this->fields[$item::getForeignKeyField()])) {
                return $item;
            }
        }
        return false;
    }

    /**
     * can read the parent ITIL Object ?
     *
     * @return boolean
     **/
    public function canReadITILItem()
    {
        $itemtype = static::getItilObjectItemType();
        $item     = new $itemtype();
        if (!$item->can($this->getField($item->getForeignKeyField()), READ)) {
            return false;
        }
        return true;
    }

    /**
     * can update the parent ITIL Object ?
     *
     * @since 0.85
     *
     * @return boolean
     **/
    public function canUpdateITILItem()
    {
        $itemtype = static::getItilObjectItemType();
        $item     = new $itemtype();
        if (!$item->can($this->getField($item->getForeignKeyField()), UPDATE)) {
            return false;
        }
        return true;
    }

    public static function canView(): bool
    {
        if (!Session::haveRightsOr(static::$rightname, [self::SEEPUBLIC, self::SEEPRIVATE])) {
            return false;
        }
        $parent_type = static::getItilObjectItemType();
        return $parent_type::canView();
    }

    /**
     * Name of the type
     *
     * @param $nb : number of item in the type (default 0)
     **/
    public static function getTypeName($nb = 0)
    {
        return _n('Task', 'Tasks', $nb);
    }

    /**
     * @since 0.84
     *
     * @param $field
     * @param $values
     * @param $options   array
     **/
    public static function getSpecificValueToDisplay($field, $values, array $options = [])
    {

        if (!is_array($values)) {
            $values = [$field => $values];
        }

        switch ($field) {
            case 'state':
                return Planning::getStatusIcon($values[$field]);
        }
        return parent::getSpecificValueToDisplay($field, $values, $options);
    }

    /**
     * @since 0.84
     *
     * @param $field
     * @param $name            (default '')
     * @param $values          (default '')
     * @param $options   array
     *
     * @return string
     **/
    public static function getSpecificValueToSelect($field, $name = '', $values = '', array $options = [])
    {

        if (!is_array($values)) {
            $values = [$field => $values];
        }
        $options['display'] = false;

        switch ($field) {
            case 'state':
                return Planning::dropdownState($name, $values[$field], false);
        }
        return parent::getSpecificValueToSelect($field, $name, $values, $options);
    }

    public function getTabNameForItem(CommonGLPI $item, $withtemplate = 0)
    {
        /** @var CommonDBTM $item */
        if (
            ($item->getType() == static::getItilObjectItemType())
            && $this->canView()
        ) {
            $nb = 0;
            if ($_SESSION['glpishow_count_on_tabs']) {
                $restrict = [$item->getForeignKeyField() => $item->getID()];

                if (
                    $this->maybePrivate()
                    && !$this->canViewPrivates()
                ) {
                    $restrict['OR'] = [
                        'is_private'   => 0,
                        'users_id'     => Session::getLoginUserID()
                    ];
                }
                $nb = countElementsInTable($this->getTable(), $restrict);
            }
            return self::createTabEntry(self::getTypeName(Session::getPluralNumber()), $nb, $item::getType());
        }
        return '';
    }

    public function post_deleteFromDB()
    {
        /** @var array $CFG_GLPI */
        global $CFG_GLPI;

        $itemtype = static::getItilObjectItemType();
        $item     = new $itemtype();
        $fk = $item::getForeignKeyField();
        $item->getFromDB($this->fields[$fk]);
        $item->updateActiontime($this->fields[$fk]);
        $item->updateDateMod($this->fields[$fk]);

       // Add log entry in the ITIL object
        $changes = [
            0,
            '',
            $this->fields['id'],
        ];
        Log::history(
            $this->getField($item::getForeignKeyField()),
            $itemtype,
            $changes,
            static::class,
            Log::HISTORY_DELETE_SUBITEM
        );

        if (!isset($this->input['_disablenotif']) && $CFG_GLPI["use_notifications"]) {
            $options = ['task_id'             => $this->fields["id"],
                           // Force is_private with data / not available
                'is_private'          => $this->isPrivate(),
                          // Pass users values
                'task_users_id'       => $this->fields['users_id'],
                'task_users_id_tech'  => $this->fields['users_id_tech'],
                'task_groups_id_tech' => $this->fields['groups_id_tech']
            ];
            NotificationEvent::raiseEvent('delete_task', $item, $options, $this);
        }
    }

    /**
     * Handle the task duration and planned duration logic.
     *
     * This function ensures a bidirectional link between the task duration and the planned duration.
     * These two fields can be a bit redundant when task planning is enabled.
     *
     * @param array $input The input array, passed by reference.
     * @param int $timestart The start time of the task.
     * @param int $timeend The end time of the task.
     * @return void
     */
    private function handleTaskDuration(array &$input, int $timestart, int $timeend): void
    {
        // If 'actiontime' is set and different from the current 'actiontime'
        if (isset($input['actiontime']) && $this->fields['actiontime'] != $input['actiontime']) {
            // Compute the end date based on 'actiontime'
            $input["end"] = date("Y-m-d H:i:s", $timestart + $input['actiontime']);
        } else {
            // If 'actiontime' is not set, compute it based on the start and end times
            $input["actiontime"] = $timeend - $timestart;
        }
    }

    public function assignTechFromtask(array $input): void
    {
        //if user or group assigned to CommonITIL task, add it to the main item
        $itemtype = static::getItilObjectItemType();
        $item = new $itemtype();
        $itemData = [
            'users_id_tech' => new $item->userlinkclass(),
            'groups_id_tech' => new $item->grouplinkclass(),
        ];
        $foreignkey = getForeignKeyFieldForItemType($itemtype);
        if (!isset($input[$foreignkey])) {
            return;
        }
        foreach ($itemData as $key => $value) {
            if (empty($input[$key])) {
                continue;
            }
            $actorFkey = str_replace('_tech', '', $key);
            if (
                $value->getFromDBByCrit(
                    [
                        $foreignkey => $input[$foreignkey],
                        $actorFkey => $input[$key],
                        'type' => CommonITILActor::ASSIGN
                    ]
                ) == false
            ) {
                $value->add(
                    [
                        $foreignkey => $input[$foreignkey],
                        $actorFkey => $input[$key],
                        'type' => CommonITILActor::ASSIGN
                    ]
                );
            }
        }
    }

    public function prepareInputForUpdate($input)
    {
        if (array_key_exists('content', $input) && empty($input['content'])) {
            Session::addMessageAfterRedirect(
                __s("You can't remove description of a task."),
                false,
                ERROR
            );
            return false;
        }

        Toolbox::manageBeginAndEndPlanDates($input['plan']);

        if (isset($input['_planningrecall'])) {
            PlanningRecall::manageDatas($input['_planningrecall']);
        }

       // update last editor if content change
        if (
            isset($input['_update'])
            && ($uid = Session::getLoginUserID())
        ) { // Change from task form
            $input["users_id_editor"] = $uid;
        }

        $itemtype      = static::getItilObjectItemType();
        $input["_job"] = new $itemtype();

        if (
            isset($input[$input["_job"]->getForeignKeyField()])
            && !$input["_job"]->getFromDB($input[$input["_job"]->getForeignKeyField()])
        ) {
            return false;
        }

        if (isset($input["plan"])) {
            $input["begin"]         = $input['plan']["begin"];
            $input["end"]           = $input['plan']["end"];

            $timestart              = strtotime($input["begin"]);
            $timeend                = strtotime($input["end"]);

            $this->handleTaskDuration($input, $timestart, $timeend);

            unset($input["plan"]);

            if (!$this->test_valid_date($input)) {
                Session::addMessageAfterRedirect(
                    __s('Error in entering dates. The starting date is later than the ending date'),
                    false,
                    ERROR
                );
                return false;
            }
            Planning::checkAlreadyPlanned(
                $input["users_id_tech"],
                $input["begin"],
                $input["end"],
                [$this->getType() => [$input["id"]]]
            );

            $calendars_id = Entity::getUsedConfig(
                'calendars_strategy',
                $input["_job"]->fields['entities_id'],
                'calendars_id',
                0
            );
            $calendar     = new Calendar();

           // Using calendar
            if (
                ($calendars_id > 0)
                && $calendar->getFromDB($calendars_id)
            ) {
                if (!$calendar->isAWorkingHour(strtotime($input["begin"]))) {
                    Session::addMessageAfterRedirect(
                        __s('Start of the selected timeframe is not a working hour.'),
                        false,
                        ERROR
                    );
                }
                if (!$calendar->isAWorkingHour(strtotime($input["end"]))) {
                    Session::addMessageAfterRedirect(
                        __s('End of the selected timeframe is not a working hour.'),
                        false,
                        ERROR
                    );
                }
            }
        }

        return $input;
    }

    public function post_updateItem($history = true)
    {
        /** @var array $CFG_GLPI */
        global $CFG_GLPI;

        // Handle rich-text images and uploaded documents
        $this->input = $this->addFiles($this->input, ['force_update' => true]);

        if (in_array("begin", $this->updates)) {
            PlanningRecall::managePlanningUpdates(
                $this->getType(),
                $this->getID(),
                $this->fields["begin"]
            );
        }

        if (isset($this->input['_planningrecall'])) {
            $this->input['_planningrecall']['items_id'] = $this->fields['id'];
            PlanningRecall::manageDatas($this->input['_planningrecall']);
        }

        $update_done = false;
        $itemtype    = static::getItilObjectItemType();
        $item        = new $itemtype();

        $this->input = PendingReason_Item::handleTimelineEdits($this);

        if ($item->getFromDB($this->fields[$item->getForeignKeyField()])) {
            $item->updateDateMod($this->fields[$item->getForeignKeyField()]);

            $proceed = count($this->updates);

           //Also check if item status has changed
            if (!$proceed) {
                if (
                    isset($this->input['_status'])
                    && $this->input['_status'] != $item->getField('status')
                ) {
                    $proceed = true;
                }
            }

            if ($proceed) {
                $update_done = true;

                if (in_array("actiontime", $this->updates)) {
                    $item->updateActionTime($this->fields[$item->getForeignKeyField()]);
                }

               // change ticket status (from splitted button)
                $itemtype = static::getItilObjectItemType();
                $this->input['_job'] = new $itemtype();
                if (!$this->input['_job']->getFromDB($this->fields[$this->input['_job']->getForeignKeyField()])) {
                    return false;
                }
<<<<<<< HEAD
                $this->updateParentStatus($this->input['_job'], $this->input);
=======
                if (
                    isset($this->input['_status'])
                    && ($this->input['_status'] != $this->input['_job']->fields['status'])
                ) {
                    $update = [
                        'status'        => $this->input['_status'],
                        'id'            => $this->input['_job']->fields['id'],
                        '_disablenotif' => true,
                    ];
                    $this->input['_job']->update($update);
                }

                if (
                    !empty($this->fields['begin'])
                    && $item->isStatusExists(CommonITILObject::PLANNED)
                    && (($item->fields["status"] == CommonITILObject::INCOMING)
                     || ($item->fields["status"] == CommonITILObject::ASSIGNED))
                ) {
                    $input2 = [
                        'id'            => $item->getID(),
                        'status'        => CommonITILObject::PLANNED,
                        '_disablenotif' => true,
                    ];
                    $item->update($input2);
                } elseif ($item->fields["status"] == CommonITILObject::PLANNED) {
                    $this->input['_status'] = CommonITILObject::ASSIGNED;
                    $this->updateParentStatus($this->input['_job'], $this->input);
                }
>>>>>>> 1f564134

                if (!isset($this->input['_disablenotif']) && $CFG_GLPI["use_notifications"]) {
                    $options = ['task_id'    => $this->fields["id"],
                        'is_private' => $this->isPrivate()
                    ];
                    NotificationEvent::raiseEvent('update_task', $item, $options, $this);
                }
            }
        }

        if ($update_done) {
           // Add log entry in the ITIL object
            $changes = [
                0,
                '',
                $this->fields['id'],
            ];
            Log::history(
                $this->getField($item->getForeignKeyField()),
                $itemtype,
                $changes,
                $this->getType(),
                Log::HISTORY_UPDATE_SUBITEM
            );
        }

        // Assign technician to main item  from task
        self::assignTechFromtask($this->input);

        parent::post_updateItem($history);
    }

    public function prepareInputForAdd($input)
    {

        $itemtype = static::getItilObjectItemType();

        // Handle template
        if (isset($input['_tasktemplates_id'])) {
            $template = new TaskTemplate();
            $parent_item = new $itemtype();
            if (
                !$template->getFromDB($input['_tasktemplates_id'])
                || !$parent_item->getFromDB($input[$parent_item->getForeignKeyField()])
            ) {
                return false;
            }
            $input['tasktemplates_id']  = $input['_tasktemplates_id'];
            $input = array_replace(
                [
                    'content'           => $template->getRenderedContent($parent_item),
                    'taskcategories_id' => $template->fields['taskcategories_id'],
                    'actiontime'        => $template->fields['actiontime'],
                    'state'             => $template->fields['state'],
                    'is_private'        => $template->fields['is_private'],
                    'users_id_tech'     => $template->fields['users_id_tech'],
                    'groups_id_tech'    => $template->fields['groups_id_tech'],
                ],
                $input
            );

            $pendingReason = new PendingReason();
            if (
                $template->fields['pendingreasons_id'] > 0
                && $pendingReason->getFromDB($template->fields['pendingreasons_id'])
            ) {
                $input['pending']           = 1;
                $input['pendingreasons_id'] = $pendingReason->getID();
                $input['followup_frequency'] = $pendingReason->fields['followup_frequency'];
                $input['followups_before_resolution'] = $pendingReason->fields['followups_before_resolution'];
            }
        }

        if (empty($input['content'])) {
            Session::addMessageAfterRedirect(
                __s("You can't add a task without description."),
                false,
                ERROR
            );
            return false;
        }

        if (!isset($input['uuid'])) {
            $input['uuid'] = \Ramsey\Uuid\Uuid::uuid4();
        }

        Toolbox::manageBeginAndEndPlanDates($input['plan']);

        if (isset($input["plan"])) {
            $input["begin"]         = $input['plan']["begin"];
            $input["end"]           = $input['plan']["end"];

            $timestart              = strtotime($input["begin"]);
            $timeend                = strtotime($input["end"]);

            $this->handleTaskDuration($input, $timestart, $timeend);

            unset($input["plan"]);
            if (!$this->test_valid_date($input)) {
                Session::addMessageAfterRedirect(
                    __s('Error in entering dates. The starting date is later than the ending date'),
                    false,
                    ERROR
                );
                return false;
            }
        }

        $input["_job"] = new $itemtype();
        if (!$input["_job"]->getFromDB($input[$input["_job"]->getForeignKeyField()])) {
            return false;
        }

       // Pass old assign From object in case of assign change
        if (isset($input["_old_assign"])) {
            $input["_job"]->fields["_old_assign"] = $input["_old_assign"];
        }

        if (
            !isset($input["users_id"])
            && ($uid = Session::getLoginUserID())
        ) {
            $input["users_id"] = $uid;
        }

        if (!isset($input["date"]) || empty($input["date"])) {
            $input["date"] = $_SESSION["glpi_currenttime"];
        }
        if (!isset($input["is_private"])) {
            $input['is_private'] = 0;
        }

        $input['timeline_position'] = CommonITILObject::TIMELINE_LEFT;
        if (isset($input["users_id"])) {
            $input['timeline_position'] = $itemtype::getTimelinePosition($input["_job"]->getID(), $this->getType(), $input["users_id"]);
        }

        return $input;
    }

    public function post_addItem()
    {
        /** @var array $CFG_GLPI */
        global $CFG_GLPI;

        // Handle rich-text images and uploaded documents
        $this->input = $this->addFiles($this->input, ['force_update' => true]);

        if (isset($this->input['_planningrecall'])) {
            $this->input['_planningrecall']['items_id'] = $this->fields['id'];
            PlanningRecall::manageDatas($this->input['_planningrecall']);
        }

        $donotif = !isset($this->input['_disablenotif']) && $CFG_GLPI["use_notifications"];

        $skip_check = $this->input['_do_not_check_already_planned'] ?? false;
        if (!$skip_check && isset($this->fields["begin"]) && !empty($this->fields["begin"])) {
            Planning::checkAlreadyPlanned(
                $this->fields["users_id_tech"],
                $this->fields["begin"],
                $this->fields["end"],
                [$this->getType() => [$this->fields["id"]]]
            );

            $calendars_id = Entity::getUsedConfig(
                'calendars_strategy',
                $this->input["_job"]->fields['entities_id'],
                'calendars_id',
                0
            );
            $calendar     = new Calendar();

           // Using calendar
            if (
                ($calendars_id > 0)
                && $calendar->getFromDB($calendars_id)
            ) {
                if (!$calendar->isAWorkingHour(strtotime($this->fields["begin"]))) {
                    Session::addMessageAfterRedirect(
                        __s('Start of the selected timeframe is not a working hour.'),
                        false,
                        ERROR
                    );
                }
                if (!$calendar->isAWorkingHour(strtotime($this->fields["end"]))) {
                    Session::addMessageAfterRedirect(
                        __s('End of the selected timeframe is not a working hour.'),
                        false,
                        ERROR
                    );
                }
            }
        }

        $this->input["_job"]->updateDateMod($this->input[$this->input["_job"]->getForeignKeyField()]);

        if (isset($this->input["actiontime"]) && ($this->input["actiontime"] > 0)) {
            $this->input["_job"]->updateActionTime($this->input[$this->input["_job"]->getForeignKeyField()]);
        }

        $this->updateParentStatus($this->input['_job'], $this->input);

        if ($donotif) {
            $options = ['task_id'             => $this->fields["id"],
                'is_private'          => $this->isPrivate()
            ];
            NotificationEvent::raiseEvent('add_task', $this->input["_job"], $options, $this);
        }

        PendingReason_Item::handlePendingReasonUpdateFromNewTimelineItem($this);

       // Add log entry in the ITIL object
        $changes = [
            0,
            '',
            $this->fields['id'],
        ];
        Log::history(
            $this->getField($this->input["_job"]->getForeignKeyField()),
            $this->input["_job"]->getTYpe(),
            $changes,
            $this->getType(),
            Log::HISTORY_ADD_SUBITEM
        );

        // Assign technician to main item  from task
        self::assignTechFromtask($this->input);

        if ($this->input["_job"]->getType() == 'Ticket') {
            self::addToMergedTickets();
        }

        parent::post_addItem();
    }

    private function addToMergedTickets(): void
    {
        $merged = Ticket::getMergedTickets($this->fields['tickets_id']);
        foreach ($merged as $ticket_id) {
            $input = $this->fields;
            $input['tickets_id'] = $ticket_id;
            $input['sourceitems_id'] = $this->fields['tickets_id'];
            unset($input['id']);
            $input['uuid'] = \Ramsey\Uuid\Uuid::uuid4();

            $task = new static();
            $task->add($input);
        }
    }

    public function post_getEmpty()
    {

        if (
            $this->maybePrivate()
            && isset($_SESSION['glpitask_private']) && $_SESSION['glpitask_private']
        ) {
            $this->fields['is_private'] = 1;
        }
       // Default is todo
        $this->fields['state'] = Planning::TODO;
        if (isset($_SESSION['glpitask_state'])) {
            $this->fields['state'] = $_SESSION['glpitask_state'];
        }
    }

    /**
     * @see CommonDBTM::cleanDBonPurge()
     *
     * @since 0.84
     **/
    public function cleanDBonPurge()
    {

        $this->deleteChildrenAndRelationsFromDb(
            [
                PlanningRecall::class,
            ]
        );
    }

   // SPECIFIC FUNCTIONS
    protected function computeFriendlyName()
    {

        if (isset($this->fields['taskcategories_id'])) {
            if ($this->fields['taskcategories_id']) {
                return Dropdown::getDropdownName(
                    'glpi_taskcategories',
                    $this->fields['taskcategories_id']
                );
            }
            return $this->getTypeName(1);
        }
        return '';
    }

    public function rawSearchOptions()
    {
        $tab = [];

        $tab[] = [
            'id'                 => 'common',
            'name'               => __('Characteristics')
        ];

        $tab[] = [
            'id'                 => '8',
            'table'              => self::getTable(),
            'field'              => 'id',
            'name'               => __('ID'),
            'datatype'           => 'number',
            'massiveaction'      => false,
        ];

        $tab[] = [
            'id'                 => '1',
            'table'              => $this->getTable(),
            'field'              => 'content',
            'name'               => __('Description'),
            'datatype'           => 'text',
            'htmltext'           => true,
        ];

        $tab[] = [
            'id'                 => '2',
            'table'              => 'glpi_taskcategories',
            'field'              => 'name',
            'name'               => _n('Task category', 'Task categories', 1),
            'forcegroupby'       => true,
            'datatype'           => 'dropdown'
        ];

        $tab[] = [
            'id'                 => '3',
            'table'              => $this->getTable(),
            'field'              => 'date',
            'name'               => _n('Date', 'Dates', 1),
            'datatype'           => 'datetime'
        ];

        if ($this->maybePrivate()) {
            $tab[] = [
                'id'                 => '4',
                'table'              => $this->getTable(),
                'field'              => 'is_private',
                'name'               => __('Public followup'),
                'datatype'           => 'bool'
            ];
        }

        $tab[] = [
            'id'                 => '5',
            'table'              => 'glpi_users',
            'field'              => 'name',
            'name'               => __('Technician'),
            'datatype'           => 'dropdown',
            'right'              => 'own_ticket'
        ];

        $tab[] = [
            'id'                 => '6',
            'table'              => $this->getTable(),
            'field'              => 'actiontime',
            'name'               => __('Total duration'),
            'datatype'           => 'timestamp',
            'massiveaction'      => false
        ];

        $tab[] = [
            'id'                 => '7',
            'table'              => $this->getTable(),
            'field'              => 'state',
            'name'               => __('Status'),
            'datatype'           => 'specific'
        ];

        return $tab;
    }

    /**
     * @since 0.85
     **/
    public static function rawSearchOptionsToAdd($itemtype = null)
    {

        $task = new static();
        $tab = [];
        $name = _n('Task', 'Tasks', Session::getPluralNumber());

        $task_condition = '';
        if ($task->maybePrivate() && !Session::haveRight("task", CommonITILTask::SEEPRIVATE)) {
            $task_condition = [
                'OR' => [
                    'NEWTABLE.is_private'   => 0,
                    'NEWTABLE.users_id'     => Session::getLoginUserID()
                ]
            ];
        }

        $tab[] = [
            'id'                 => 'task',
            'name'               => $name
        ];

        $tab[] = [
            'id'                 => '26',
            'table'              => static::getTable(),
            'field'              => 'content',
            'name'               => __('Description'),
            'datatype'           => 'text',
            'forcegroupby'       => true,
            'splititems'         => true,
            'massiveaction'      => false,
            'htmltext'           => true,
            'joinparams'         => [
                'jointype'           => 'child',
                'condition'          => $task_condition,
            ]
        ];

        $tab[] = [
            'id'                 => '28',
            'table'              => static::getTable(),
            'field'              => 'id',
            'name'               => _x('quantity', 'Number of tasks'),
            'forcegroupby'       => true,
            'usehaving'          => true,
            'datatype'           => 'count',
            'massiveaction'      => false,
            'joinparams'         => [
                'jointype'           => 'child',
                'condition'          => $task_condition,
            ]
        ];

        $tab[] = [
            'id'                 => '20',
            'table'              => 'glpi_taskcategories',
            'field'              => 'name',
            'datatype'           => 'dropdown',
            'name'               => _n('Category', 'Categories', 1),
            'forcegroupby'       => true,
            'splititems'         => true,
            'massiveaction'      => false,
            'joinparams'         => [
                'beforejoin'         => [
                    'table'              => static::getTable(),
                    'joinparams'         => [
                        'jointype'           => 'child',
                        'condition'          => $task_condition,
                    ]
                ]
            ]
        ];

        if ($task->maybePrivate()) {
            $tab[] = [
                'id'                 => '92',
                'table'              => static::getTable(),
                'field'              => 'is_private',
                'name'               => __('Private task'),
                'datatype'           => 'bool',
                'forcegroupby'       => true,
                'splititems'         => true,
                'massiveaction'      => false,
                'joinparams'         => [
                    'jointype'           => 'child',
                    'condition'          => $task_condition,
                ]
            ];
        }

        $tab[] = [
            'id'                 => '94',
            'table'              => 'glpi_users',
            'field'              => 'name',
            'name'               => __('Writer'),
            'datatype'           => 'itemlink',
            'right'              => 'all',
            'forcegroupby'       => true,
            'massiveaction'      => false,
            'joinparams'         => [
                'beforejoin'         => [
                    'table'              => static::getTable(),
                    'joinparams'         => [
                        'jointype'           => 'child',
                        'condition'          => $task_condition,
                    ]
                ]
            ]
        ];

        $tab[] = [
            'id'                 => '95',
            'table'              => 'glpi_users',
            'field'              => 'name',
            'linkfield'          => 'users_id_tech',
            'name'               => __('Technician in charge'),
            'datatype'           => 'itemlink',
            'right'              => 'own_ticket',
            'forcegroupby'       => true,
            'massiveaction'      => false,
            'joinparams'         => [
                'beforejoin'         => [
                    'table'              => static::getTable(),
                    'joinparams'         => [
                        'jointype'           => 'child',
                        'condition'          => $task_condition,
                    ]
                ]
            ]
        ];

        $tab[] = [
            'id'                 => '112',
            'table'              => 'glpi_groups',
            'field'              => 'completename',
            'linkfield'          => 'groups_id_tech',
            'name'               => __('Group in charge'),
            'datatype'           => 'itemlink',
            'condition'          => ['is_task' => 1],
            'forcegroupby'       => true,
            'massiveaction'      => false,
            'joinparams'         => [
                'beforejoin'         => [
                    'table'              => static::getTable(),
                    'joinparams'         => [
                        'jointype'           => 'child',
                        'condition'          => $task_condition,
                    ]
                ]
            ]
        ];

        $tab[] = [
            'id'                 => '96',
            'table'              => static::getTable(),
            'field'              => 'actiontime',
            'name'               => __('Duration'),
            'datatype'           => 'timestamp',
            'massiveaction'      => false,
            'forcegroupby'       => true,
            'joinparams'         => [
                'jointype'           => 'child',
                'condition'          => $task_condition,
            ]
        ];

        $tab[] = [
            'id'                 => '97',
            'table'              => static::getTable(),
            'field'              => 'date',
            'name'               => _n('Date', 'Dates', 1),
            'datatype'           => 'datetime',
            'massiveaction'      => false,
            'forcegroupby'       => true,
            'joinparams'         => [
                'jointype'           => 'child',
                'condition'          => $task_condition,
            ]
        ];

        $tab[] = [
            'id'                 => '33',
            'table'              => static::getTable(),
            'field'              => 'state',
            'name'               => __('Status'),
            'datatype'           => 'specific',
            'searchtype'         => 'equals',
            'searchequalsonfield' => true,
            'massiveaction'      => false,
            'forcegroupby'       => true,
            'joinparams'         => [
                'jointype'           => 'child',
                'condition'          => $task_condition,
            ]
        ];

        $tab[] = [
            'id'                 => '173',
            'table'              => static::getTable(),
            'field'              => 'begin',
            'name'               => __('Begin date'),
            'datatype'           => 'datetime',
            'maybefuture'        => true,
            'massiveaction'      => false,
            'forcegroupby'       => true,
            'joinparams'         => [
                'jointype'           => 'child',
                'condition'          => $task_condition,
            ]
        ];

        $tab[] = [
            'id'                 => '174',
            'table'              => static::getTable(),
            'field'              => 'end',
            'name'               => __('End date'),
            'datatype'           => 'datetime',
            'maybefuture'        => true,
            'massiveaction'      => false,
            'forcegroupby'       => true,
            'joinparams'         => [
                'jointype'           => 'child',
                'condition'          => $task_condition,
            ]
        ];

        $tab[] = [
            'id'                 => '175',
            'table'              => TaskTemplate::getTable(),
            'field'              => 'name',
            'linkfield'          => 'tasktemplates_id',
            'name'               => TaskTemplate::getTypeName(1),
            'datatype'           => 'dropdown',
            'massiveaction'      => false,
            'joinparams'         => [
                'beforejoin'         => [
                    'table'              => static::getTable(),
                    'joinparams'         => [
                        'jointype'           => 'child',
                        'condition'          => $task_condition,
                    ]
                ]
            ]
        ];

        return $tab;
    }

    /**
     * Current dates are valid ? begin before end
     *
     * @param $input
     *
     *@return boolean
     **/
    public function test_valid_date($input)
    {

        return (!empty($input["begin"])
              && !empty($input["end"])
              && (strtotime($input["begin"]) < strtotime($input["end"])));
    }

    /**
     * Populate the planning with planned tasks
     *
     * @param string $itemtype itemtype
     * @param array $options   options must contains :
     *    - who                ID of the user (0 = undefined)
     *    - whogroup           ID of the group of users (0 = undefined)
     *    - begin              Date
     *    - end                Date
     *    - color
     *    - event_type_color
     *    - display_done_events (boolean)
     *
     * @return array of planning item
     **/
    public static function genericPopulatePlanning($itemtype, $options = [])
    {
        /**
         * @var array $CFG_GLPI
         * @var \DBmysql $DB
         */
        global $CFG_GLPI, $DB;

        $interv = [];

        if (
            !isset($options['begin']) || ($options['begin'] == 'NULL')
            || !isset($options['end']) || ($options['end'] == 'NULL')
        ) {
            return $interv;
        }

        if (!$item = getItemForItemtype($itemtype)) {
            return;
        }

        if (!$item instanceof CommonITILTask) {
            return;
        }

        $parentitemtype = $item::getItilObjectItemType();
        if (!$parentitem = getItemForItemtype($parentitemtype)) {
            return;
        }

        if (!$parentitem instanceof CommonITILObject) {
            return;
        }

        $default_options = [
            'genical'             => false,
            'color'               => '',
            'event_type_color'    => '',
            'display_done_events' => true,
        ];
        $options = array_merge($default_options, $options);

        $who      = $options['who'];
        $whogroup = $options['whogroup']; // direct group
        $begin    = $options['begin'];
        $end      = $options['end'];

        $SELECT = [$item->getTable() . '.*'];

       // Get items to print
        if (isset($options['not_planned'])) {
           //not planned case
           // as we consider that people often create tasks after their execution
           // begin date is task date minus duration
           // and end date is task date
            $bdate = QueryFunction::dateSub(
                date: $item::getTable() . '.date',
                interval: new QueryExpression($DB::quoteName($item::getTable() . '.actiontime')),
                interval_unit: 'SECOND'
            );
            $SELECT[] = new QueryExpression($bdate, 'notp_date');
            $edate = $DB::quoteName($item::getTable() . '.date');
            $SELECT[] = new QueryExpression($edate, 'notp_edate');
            $WHERE = [
                $item->getTable() . '.end'     => null,
                $item->getTable() . '.begin'   => null,
                $item->getTable() . '.actiontime' => ['>', 0],
            //begin is replaced with creation tim minus duration
                new QueryExpression($edate . " >= '" . $begin . "'"),
                new QueryExpression($bdate . " <= '" . $end . "'")
            ];
        } else {
           //std case: get tasks for current view dates
            $WHERE = [
                $item->getTable() . '.end'     => ['>=', $begin],
                $item->getTable() . '.begin'   => ['<=', $end]
            ];
        }
        $ADDWHERE = [];

        if ($whogroup === "mine") {
            if (isset($_SESSION['glpigroups'])) {
                $whogroup = $_SESSION['glpigroups'];
            } else if ($who > 0) {
                $whogroup = array_column(Group_User::getUserGroups($who), 'id');
            }
        }

        if ($who > 0) {
            $ADDWHERE[$item->getTable() . '.users_id_tech'] = $who;
        }

       //This means we can pass 2 groups here, not sure this is expected. Not documented :/
        if ($whogroup > 0) {
            $ADDWHERE[$item->getTable() . '.groups_id_tech'] = $whogroup;
        }

        if (!count($ADDWHERE)) {
            $ADDWHERE = [
                $item->getTable() . '.users_id_tech' => new QuerySubQuery([
                    'SELECT'          => 'glpi_profiles_users.users_id',
                    'DISTINCT'        => true,
                    'FROM'            => 'glpi_profiles',
                    'LEFT JOIN'       => [
                        'glpi_profiles_users'   => [
                            'ON' => [
                                'glpi_profiles_users' => 'profiles_id',
                                'glpi_profiles'       => 'id'
                            ]
                        ]
                    ],
                    'WHERE'           => [
                        'glpi_profiles.interface'  => 'central'
                    ] + getEntitiesRestrictCriteria('glpi_profiles_users', '', $_SESSION['glpiactive_entity'], 1)
                ])
            ];
        }

        if (count($ADDWHERE) > 0) {
            $WHERE[] = ['OR' => $ADDWHERE];
        }

        if (!$options['display_done_events']) {
            $WHERE[] = ['OR' => [
                $item->getTable() . ".state"  => Planning::TODO,
                [
                    'AND' => [
                        $item->getTable() . '.state'  => Planning::INFO,
                        $item->getTable() . '.end'    => ['>', QueryFunction::now()]
                    ]
                ]
            ]
            ];
        }

        if ($parentitem->maybeDeleted()) {
            $WHERE[$parentitem->getTable() . '.is_deleted'] = 0;
        }

        if (!$options['display_done_events']) {
            $WHERE[] = ['NOT' => [
                $parentitem->getTable() . '.status' => array_merge(
                    $parentitem->getSolvedStatusArray(),
                    $parentitem->getClosedStatusArray()
                )
            ]
            ];
        }

        $iterator = $DB->request([
            'SELECT'       => $SELECT,
            'FROM'         => $item->getTable(),
            'INNER JOIN'   => [
                $parentitem->getTable() => [
                    'ON' => [
                        $parentitem->getTable() => 'id',
                        $item->getTable()       => $parentitem->getForeignKeyField()
                    ]
                ]
            ],
            'WHERE'        => $WHERE,
            'ORDERBY'      => $item->getTable() . '.begin'
        ]);

        $interv = [];

        if (count($iterator)) {
            foreach ($iterator as $data) {
                if (
                    $item->getFromDB($data["id"])
                    && $item->canViewItem()
                ) {
                    if ($parentitem->getFromDBwithData($item->fields[$parentitem->getForeignKeyField()])) {
                      //not planned
                        if (isset($data['notp_date'])) {
                              $data['begin'] = $data['notp_date'];
                              $data['end'] = $data['notp_edate'];
                        }
                        $key = $data["begin"] .
                         "$$$" . $itemtype .
                         "$$$" . $data["id"] .
                         "$$$" . $who . "$$$" . $whogroup;

                        if (isset($options['from_group_users'])) {
                             $key .= "_gu";
                        }

                        $interv[$key]['color']            = $options['color'];
                        $interv[$key]['event_type_color'] = $options['event_type_color'];
                        $interv[$key]['itemtype']         = $itemtype;
                        $url_id = $item->fields[$parentitem->getForeignKeyField()];
                        if (!$options['genical']) {
                            $interv[$key]["url"] = $parentitemtype::getFormURLWithID($url_id);
                        } else {
                            $interv[$key]["url"] = $CFG_GLPI["url_base"] .
                                            $parentitemtype::getFormURLWithID($url_id, false);
                        }
                        $interv[$key]["ajaxurl"] = $CFG_GLPI["root_doc"] . "/ajax/planning.php" .
                                             "?action=edit_event_form" .
                                             "&itemtype=" . $itemtype .
                                             "&parentitemtype=" . $parentitemtype .
                                             "&parentid=" . $item->fields[$parentitem->getForeignKeyField()] .
                                             "&id=" . $data['id'] .
                                             "&url=" . $interv[$key]["url"];

                        $interv[$key][$item->getForeignKeyField()] = $data["id"];
                        $interv[$key]["id"]                        = $data["id"];
                        if (isset($data["state"])) {
                            $interv[$key]["state"]                  = $data["state"];
                        }
                        $interv[$key][$parentitem->getForeignKeyField()]
                                                  = $item->fields[$parentitem->getForeignKeyField()];
                        $interv[$key]["users_id"]       = $data["users_id"];
                        $interv[$key]["users_id_tech"]  = $data["users_id_tech"];
                        $interv[$key]["groups_id_tech"]  = $data["groups_id_tech"];

                        if (strcmp($begin, $data["begin"]) > 0) {
                            $interv[$key]["begin"] = $begin;
                        } else {
                            $interv[$key]["begin"] = $data["begin"];
                        }

                        if (strcmp($end, $data["end"]) < 0) {
                            $interv[$key]["end"] = $end;
                        } else {
                            $interv[$key]["end"] = $data["end"];
                        }

                        $interv[$key]["name"]     = $parentitem->fields['name'];
                        $interv[$key]["content"]  = RichText::getSafeHtml($item->fields['content']);
                        $interv[$key]["status"]   = $parentitem->fields["status"];
                        $interv[$key]["priority"] = $parentitem->fields["priority"];

                        $interv[$key]["editable"] = $item->canUpdateItem();

                      /// Specific for tickets
                        $interv[$key]["device"] = [];
                        if (
                            $parentitem instanceof Ticket
                            && isset($parentitem->hardwaredatas)
                            && !empty($parentitem->hardwaredatas)
                        ) {
                            foreach ($parentitem->hardwaredatas as $hardwaredata) {
                                $interv[$key]["device"][$hardwaredata->fields['id']] = ($hardwaredata
                                                   ? $hardwaredata->getName() : '');
                            }
                            if (is_array($interv[$key]["device"])) {
                                $interv[$key]["device"] = implode("<br>", $interv[$key]["device"]);
                            }
                        }
                    }
                }
            }
        }
        return $interv;
    }

    /**
     * Populate the planning with not planned tasks
     *
     * @param string $itemtype itemtype
     * @param array $options   options must contains :
     *    - who                ID of the user (0 = undefined)
     *    - whogroup           ID of the group of users (0 = undefined)
     *    - begin              Date
     *    - end                Date
     *    - color
     *    - event_type_color
     *    - display_done_events (boolean)
     *
     * @return array of planning item
     **/
    public static function genericPopulateNotPlanned($itemtype, $options = [])
    {
        $options['not_planned'] = true;
        return self::genericPopulatePlanning($itemtype, $options);
    }

    /**
     * Display a Planning Item
     *
     * @param string          $itemtype  itemtype
     * @param array           $val       the item to display
     * @param integer         $who       ID of the user (0 if all)
     * @param string          $type      position of the item in the time block (in, through, begin or end)
     * @param integer|boolean $complete  complete display (more details) (default 0)
     *
     * @return string Output
     **/
    public static function genericDisplayPlanningItem($itemtype, array $val, $who, $type = "", $complete = 0)
    {
        /** @var array $CFG_GLPI */
        global $CFG_GLPI;

        $html = "";
        $rand      = mt_rand();
        $styleText = "";
        if (isset($val["state"])) {
            switch ($val["state"]) {
                case 2: // Done
                    $styleText = "color:#747474;";
                    break;
            }
        }

        $parenttype = str_replace('Task', '', $itemtype);
        if ($parent = getItemForItemtype($parenttype)) {
            if (!$parent instanceof CommonITILObject) {
                return;
            }
            $parenttype_fk = $parent->getForeignKeyField();
        } else {
            return;
        }

        $html .= "<img src='" . $CFG_GLPI["root_doc"] . "/pics/rdv_interv.png' alt='' title=\"" .
             htmlspecialchars($parent->getTypeName(1)) . "\">&nbsp;&nbsp;";
        $html .= $parent->getStatusIcon($val['status']);
        $html .= "&nbsp;<a id='content_tracking_" . $val["id"] . $rand . "'
                   href='" . $parenttype::getFormURLWithID($val[$parenttype_fk]) . "'
                   style='$styleText'>";

        if (!empty($val["device"])) {
            $html .= "<br>" . $val["device"];
        }

        if ($who <= 0) { // show tech for "show all and show group"
            $html .= "<br>";
           //TRANS: %s is user name
            $html .= sprintf(__s('By %s'), getUserName($val["users_id_tech"]));
        }

        $html .= "</a>";

        $recall = '';
        if (
            isset($val[getForeignKeyFieldForItemType($itemtype)])
            && PlanningRecall::isAvailable()
        ) {
            $pr = new PlanningRecall();
            if (
                $pr->getFromDBForItemAndUser(
                    $val['itemtype'],
                    $val[getForeignKeyFieldForItemType($itemtype)],
                    Session::getLoginUserID()
                )
            ) {
                $recall = "<span class='b'>" . sprintf(
                    __s('Recall on %s'),
                    Html::convDateTime($pr->fields['when'])
                ) .
                      "<span>";
            }
        }

        if (isset($val["state"])) {
            $html .= "<span>";
            $html .= Planning::getState($val["state"]);
            $html .= "</span>";
        }
        $html .= "<div>";
        $html .= htmlspecialchars(sprintf(__('%1$s: %2$s'), __('Priority'), $parent->getPriorityName($val["priority"])));
        $html .= "</div>";

       // $val['content'] has already been sanitized and decoded by self::populatePlanning()
        $content = $val['content'];
        $html .= "<div class='event-description rich_text_container'>" . htmlspecialchars($content) . "</div>";
        $html .= $recall;

        $parent->getFromDB($val[$parent->getForeignKeyField()]);
        $html .= $parent->getLink(['icon' => true, 'forceid' => true]) . "<br>";
        $html .= "<span>" . Entity::badgeCompletenameById($parent->getEntityID()) . "</span><br>";
        return $html;
    }

    /** form for Task
     *
     * @param $ID        Integer : Id of the task
     * @param $options   array
     *     -  parent Object : the object
     **/
    public function showForm($ID, array $options = [])
    {
        TemplateRenderer::getInstance()->display('components/itilobject/timeline/form_task.html.twig', [
            'item'               => $options['parent'],
            'subitem'            => $this,
            'has_pending_reason' => PendingReason_Item::getForItem($options['parent']) !== false,
            'params'             => $options,
        ]);

        return true;
    }

    /**
     * Form for Ticket or Problem Task on Massive action
     */
    public function showMassiveActionAddTaskForm()
    {
        $twig = TemplateRenderer::getInstance();
        $itemtype = static::getItilObjectItemType();
        $item = new $itemtype();
        $item->getEmpty();
        $twig->display('components/massive_action/add_task.html.twig', [
            'item'                    => $item,
            'subitem'                 => $this,
        ]);
    }

    /**
     * Get tasks list
     *
     * @since 9.2
     *
     * @return DBmysqlIterator
     */
    public static function getTaskList($status, $showgrouptickets, $start = null, $limit = null)
    {
        /** @var \DBmysql $DB */
        global $DB;

        $prep_req = ['SELECT' => self::getTable() . '.id', 'FROM' => self::getTable()];

        $itemtype = str_replace('Task', '', self::getType());
        $fk_table = getTableForItemType($itemtype);
        $fk_field = Toolbox::strtolower(getPlural($itemtype)) . '_id';

        $prep_req['INNER JOIN'] = [
            $fk_table => [
                'FKEY' => [
                    self::getTable()  => $fk_field,
                    $fk_table         => 'id'
                ]
            ]
        ];

        $prep_req['WHERE'] = [$fk_table . ".status" => $itemtype::getNotSolvedStatusArray()];
        switch ($status) {
            case "todo": // we display the task with the status `todo`
                $prep_req['WHERE'][self::getTable() . '.state'] = Planning::TODO;
                break;
        }
        if ($showgrouptickets) {
            if (isset($_SESSION['glpigroups']) && count($_SESSION['glpigroups'])) {
                $prep_req['WHERE'][self::getTable() . '.groups_id_tech'] = $_SESSION['glpigroups'];
            } else {
               // Return empty iterator result
                $prep_req['WHERE'][] = 0;
            }
        } else {
            $prep_req['WHERE'][self::getTable() . '.users_id_tech'] = $_SESSION['glpiID'];
        }

        $prep_req['WHERE'] += getEntitiesRestrictCriteria($fk_table);
        $prep_req['WHERE'][$fk_table . '.is_deleted'] = 0;

        $prep_req['ORDER'] = [self::getTable() . '.date_mod DESC'];

        if ($start !== null) {
            $prep_req['START'] = $start;
        }
        if ($limit !== null) {
            $prep_req['LIMIT'] = $limit;
        }

        $req = $DB->request($prep_req);
        return $req;
    }

    /**
     * Display tasks in homepage
     *
     * @since 9.2
     *
     * @param integer $start            Start number to display
     * @param string  $status           The task status to filter
     * @param boolean $showgrouptickets As we display for group defined in task or not?
     *
     * @return void
     */
    public static function showCentralList($start, $status = 'todo', $showgrouptickets = true)
    {
        $iterator = self::getTaskList($status, $showgrouptickets);

        $total_row_count = count($iterator);
        $displayed_row_count = min((int)$_SESSION['glpidisplay_count_on_home'], $total_row_count);

        if ($total_row_count > 0) {
            $itemtype = get_called_class();
            switch ($status) {
                case "todo":
                    $options  = [
                        'reset'    => 'reset',
                        'criteria' => [
                            [
                                'field'      => 12, // status
                                'searchtype' => 'equals',
                                'value'      => 'notold',
                                'link'       => 'AND',
                            ]
                        ],
                    ];
                    if ($showgrouptickets) {
                        $options['criteria'][] = [
                            'field'      => 112, // tech in charge of task
                            'searchtype' => 'equals',
                            'value'      => 'mygroups',
                            'link'       => 'AND',
                        ];
                    } else {
                        $options['criteria'][] = [
                            'field'      => 95, // tech in charge of task
                            'searchtype' => 'equals',
                            'value'      => $_SESSION['glpiID'],
                            'link'       => 'AND',
                        ];
                    }
                    $options['criteria'][] = [
                        'field'      => 33, // task status
                        'searchtype' => 'equals',
                        'value'      =>  Planning::TODO,
                        'link'       => 'AND',
                    ];

                    $title = '';
                    if ($itemtype == "TicketTask") {
                        $title = __("Ticket tasks to do");
                        $type = Ticket::getTypeName();
                        $parent_itemtype = Ticket::class;
                    } else if ($itemtype == "ProblemTask") {
                        $title = __("Problem tasks to do");
                        $type = Problem::getTypeName();
                        $parent_itemtype = Problem::class;
                    } else if ($itemtype == "ChangeTask") {
                        $title = __("Change tasks to do");
                        $type = Change::getTypeName();
                        $parent_itemtype = Change::class;
                    } else {
                        // Invalid itemtype
                        return;
                    }
                    $linked_itemtype = str_replace("Task", "", $itemtype);
                    $main_header = "<a href=\"" . $linked_itemtype::getSearchURL() . "?" .
                      Toolbox::append_params($options, '&amp;') . "\">" .
                      Html::makeTitle($title, $displayed_row_count, $total_row_count) . "</a>";
                    break;

                default:
                    // Invalid status
                    return;
            }

            $twig_params = [
                'class'        => 'table table-borderless table-striped table-hover card-table',
                'header_rows'  => [
                    [
                        [
                            'colspan'   => 3,
                            'content'   => $main_header
                        ]
                    ],
                ],
                'rows'         => []
            ];

            $i = 0;
            if ($displayed_row_count > 0) {
                $twig_params['header_rows'][] = [
                    [
                        'content'   => __('ID'),
                        'style'     => 'width: 75px'
                    ],
                    [
                        'content'   => __('Title') . " (" . strtolower($type) . ")",
                        'style'     => 'width: 20%'
                    ],
                    __('Description')
                ];
                foreach ($iterator as $data) {
                    $row = [
                        'values' => []
                    ];

                    $task = $itemtype::getById($data['id']);
                    $parent_item = $parent_itemtype::getById($task->fields[getForeignKeyFieldForItemType($parent_itemtype)]);


                    if (!$task || !$parent_item) {
                        // Invalid data; skip
                        continue;
                    }

                    // Parent item id with priority hint
                    $bgcolor = $_SESSION["glpipriority_" . $parent_item->fields["priority"]];
                    $name = sprintf(__('%1$s: %2$s'), __('ID'), $parent_item->fields["id"]);
                    $row['values'][] = [
                        'content' => "<div class='badge_block' style='border-color: $bgcolor'><span style='background: $bgcolor'></span>&nbsp;$name</div>"
                    ];

                    // Parent item name
                    $row['values'][] = [
                        'content' => $parent_item->fields['name']
                    ];

                    // Task description
                    $href = $parent_item::getFormURLWithID($parent_item->fields['id']);
                    $link_title = Html::resume_text(RichText::getTextFromHtml($task->fields['content'], false, true), 50);
                    $row['values'][] = [
                        'content' => "<a href='$href'>$link_title</a>"
                    ];

                    $twig_params['rows'][] = $row;

                    $i++;
                    if ($i == $displayed_row_count) {
                        break;
                    }
                }
            }
            echo TemplateRenderer::getInstance()->render('components/table.html.twig', $twig_params);
        }
    }

    /**
     * Very short table to display the task
     *
     * @since 9.2
     *
     * @param integer $ID       The ID of the task
     * @param string  $itemtype The itemtype (TicketTask, ProblemTask)
     *
     * @return void
     */
    public static function showVeryShort($ID, $itemtype)
    {
        /** @var \DBmysql $DB */
        global $DB;

        $job  = new $itemtype();
        $rand = mt_rand();
        if ($job->getFromDB($ID)) {
            if ($DB->fieldExists($job->getTable(), 'tickets_id')) {
                $item_link = new Ticket();
                $item_link->getFromDB($job->fields['tickets_id']);
                $tab_name = "Ticket";
            } else if ($DB->fieldExists($job->getTable(), 'problems_id')) {
                $item_link = new Problem();
                $item_link->getFromDB($job->fields['problems_id']);
                $tab_name = "ProblemTask";
            } else if ($DB->fieldExists($job->getTable(), 'changes_id')) {
                $item_link = new Change();
                $item_link->getFromDB($job->fields['changes_id']);
                $tab_name = "ChangeTask";
            } else {
                throw new \RuntimeException(sprintf('Unexpected `%s` itemtype.', $itemtype));
            }

            $bgcolor = $_SESSION["glpipriority_" . $item_link->fields["priority"]];
            $name    = sprintf(__('%1$s: %2$s'), __('ID'), $job->fields["id"]);
            echo "<tr class='tab_bg_2'>";
            echo "<td>
            <div class='badge_block' style='border-color: $bgcolor'>
               <span style='background: $bgcolor'></span>&nbsp;$name
            </div>
         </td>";

            echo "<td>";
            echo htmlspecialchars($item_link->fields['name']);
            echo "</td>";

            echo "<td>";
            $link = "<a id='" . htmlspecialchars(strtolower($item_link->getType())) . "ticket" . htmlspecialchars($item_link->fields["id"] . $rand) . "' href='" .
                   $item_link->getFormURLWithID($item_link->fields["id"]);
            $link .= "&amp;forcetab=" . htmlspecialchars($tab_name) . "$1";
            $link   .= "'>";
            $link = sprintf(
                __s('%1$s %2$s'),
                $link,
                Html::resume_text(RichText::getTextFromHtml($job->fields['content'], false, true), 50)
            );
            echo $link;

            echo "</a>";
            echo "</td>";

           // Finish Line
            echo "</tr>";
        } else {
            echo "<tr class='tab_bg_2'>";
            echo "<td colspan='6' ><i>" . __s('No tasks do to.') . "</i></td></tr>";
        }
    }

    public static function getGroupItemsAsVCalendars($groups_id)
    {

        return self::getItemsAsVCalendars([static::getTableField('groups_id_tech') => $groups_id]);
    }

    public static function getUserItemsAsVCalendars($users_id)
    {

        return self::getItemsAsVCalendars([static::getTableField('users_id_tech') => $users_id]);
    }

    /**
     * Returns items as VCalendar objects.
     *
     * @param array $criteria
     *
     * @return \Sabre\VObject\Component\VCalendar[]
     */
    private static function getItemsAsVCalendars(array $criteria)
    {

        /** @var \DBmysql $DB */
        global $DB;

        $item = new static();
        $parent_item = getItemForItemtype($item::getItilObjectItemType());
        if (!$parent_item) {
            return;
        }

        $query = [
            'SELECT'     => [$item->getTableField('*')],
            'FROM'       => $item->getTable(),
            'INNER JOIN' => [],
            'WHERE'      => $criteria,
        ];
        if ($parent_item->maybeDeleted()) {
            $query['INNER JOIN'][$parent_item->getTable()] = [
                'ON' => [
                    $parent_item->getTable() => 'id',
                    $item->getTable()        => $parent_item->getForeignKeyField(),
                ]
            ];
            $query['WHERE'][$parent_item->getTableField('is_deleted')] = 0;
        }

        $tasks_iterator = $DB->request($query);

        $vcalendars = [];
        foreach ($tasks_iterator as $task) {
            $item->getFromResultSet($task);
            $vcalendar = $item->getAsVCalendar();
            if (null !== $vcalendar) {
                $vcalendars[] = $vcalendar;
            }
        }

        return $vcalendars;
    }

    public function getAsVCalendar()
    {

        /** @var array $CFG_GLPI */
        global $CFG_GLPI;

        if (!$this->canViewItem()) {
            return null;
        }

        $parent_item = getItemForItemtype(static::getItilObjectItemType());
        if (!$parent_item) {
            return null;
        }
        $parent_id = $this->fields[$parent_item->getForeignKeyField()];
        if (!$parent_item->getFromDB($parent_id)) {
            return null;
        }

        $is_task = true;
        $is_planned = !empty($this->fields['begin']) && !empty($this->fields['end']);
        $target_component = $this->getTargetCaldavComponent($is_planned, $is_task);
        if (null === $target_component) {
            return null;
        }

        $vcalendar = $this->getVCalendarForItem($this, $target_component);

        $parent_fields = $parent_item->fields;
        $utc_tz = new \DateTimeZone('UTC');

        $vcomp = $vcalendar->getBaseComponent();
        $vcomp->SUMMARY           = $parent_fields['name'];
        $vcomp->DTSTAMP           = (new \DateTime($parent_fields['date_mod']))->setTimeZone($utc_tz);
        $vcomp->{'LAST-MODIFIED'} = (new \DateTime($parent_fields['date_mod']))->setTimeZone($utc_tz);
        $vcomp->URL               = $CFG_GLPI['url_base'] . $parent_item->getFormURLWithID($parent_id, false);

        return $vcalendar;
    }

    public function getInputFromVCalendar(VCalendar $vcalendar)
    {

        $vtodo = $vcalendar->getBaseComponent();

        if (null !== $vtodo->RRULE) {
            throw new \UnexpectedValueException('RRULE not yet implemented for ITIL tasks');
        }

        $input = $this->getCommonInputFromVcomponent($vtodo, $this->isNewItem());

        if (!$this->isNewItem()) {
           // self::prepareInputForUpdate() expect these fields to be set in input.
           // We should be able to not pass these fields in input
           // but fixing self::prepareInputForUpdate() seems complex right now.
            $itil_fkey = getForeignKeyFieldForItemType(static::getItilObjectItemType());
            $input[$itil_fkey] = $this->fields[$itil_fkey];
            $input['users_id_tech'] = $this->fields['users_id_tech'];
        }

        return $input;
    }

    final public function unplan(): bool
    {
        return $this->update([
            'id'         => $this->fields['id'],
            'begin'      => 'NULL',
            'end'        => 'NULL',
            'actiontime' => 0,
        ]);
    }

    /**
     * Get the number of planned tasks for the parent item of this task
     *
     * @return int
     */
    public function countPlannedTasks(): int
    {
        $parent_item = getItemForItemtype($this->getItilObjectItemType());
        if (!$parent_item) {
            return 0;
        }
        $parent_fkey = $parent_item->getForeignKeyField();
        $planned = $this->find([
            $parent_fkey => $this->fields[$parent_fkey],
            'state' => \Planning::TODO,
            'NOT' => ['begin' => null],
        ]);
        return count($planned);
    }
}<|MERGE_RESOLUTION|>--- conflicted
+++ resolved
@@ -616,38 +616,8 @@
                 if (!$this->input['_job']->getFromDB($this->fields[$this->input['_job']->getForeignKeyField()])) {
                     return false;
                 }
-<<<<<<< HEAD
+
                 $this->updateParentStatus($this->input['_job'], $this->input);
-=======
-                if (
-                    isset($this->input['_status'])
-                    && ($this->input['_status'] != $this->input['_job']->fields['status'])
-                ) {
-                    $update = [
-                        'status'        => $this->input['_status'],
-                        'id'            => $this->input['_job']->fields['id'],
-                        '_disablenotif' => true,
-                    ];
-                    $this->input['_job']->update($update);
-                }
-
-                if (
-                    !empty($this->fields['begin'])
-                    && $item->isStatusExists(CommonITILObject::PLANNED)
-                    && (($item->fields["status"] == CommonITILObject::INCOMING)
-                     || ($item->fields["status"] == CommonITILObject::ASSIGNED))
-                ) {
-                    $input2 = [
-                        'id'            => $item->getID(),
-                        'status'        => CommonITILObject::PLANNED,
-                        '_disablenotif' => true,
-                    ];
-                    $item->update($input2);
-                } elseif ($item->fields["status"] == CommonITILObject::PLANNED) {
-                    $this->input['_status'] = CommonITILObject::ASSIGNED;
-                    $this->updateParentStatus($this->input['_job'], $this->input);
-                }
->>>>>>> 1f564134
 
                 if (!isset($this->input['_disablenotif']) && $CFG_GLPI["use_notifications"]) {
                     $options = ['task_id'    => $this->fields["id"],
