<?php

/**
 * ---------------------------------------------------------------------
 *
 * GLPI - Gestionnaire Libre de Parc Informatique
 *
 * http://glpi-project.org
 *
 * @copyright 2015-2023 Teclib' and contributors.
 * @copyright 2003-2014 by the INDEPNET Development Team.
 * @licence   https://www.gnu.org/licenses/gpl-3.0.html
 *
 * ---------------------------------------------------------------------
 *
 * LICENSE
 *
 * This file is part of GLPI.
 *
 * This program is free software: you can redistribute it and/or modify
 * it under the terms of the GNU General Public License as published by
 * the Free Software Foundation, either version 3 of the License, or
 * (at your option) any later version.
 *
 * This program is distributed in the hope that it will be useful,
 * but WITHOUT ANY WARRANTY; without even the implied warranty of
 * MERCHANTABILITY or FITNESS FOR A PARTICULAR PURPOSE.  See the
 * GNU General Public License for more details.
 *
 * You should have received a copy of the GNU General Public License
 * along with this program.  If not, see <https://www.gnu.org/licenses/>.
 *
 * ---------------------------------------------------------------------
 */

use Glpi\Application\View\TemplateRenderer;
use Glpi\CalDAV\Contracts\CalDAVCompatibleItemInterface;
use Glpi\CalDAV\Traits\VobjectConverterTrait;
use Glpi\DBAL\QueryExpression;
use Glpi\DBAL\QueryFunction;
use Glpi\DBAL\QuerySubQuery;
use Glpi\RichText\RichText;
use Sabre\VObject\Component\VCalendar;

/// TODO extends it from CommonDBChild
abstract class CommonITILTask extends CommonDBTM implements CalDAVCompatibleItemInterface
{
    use Glpi\Features\ParentStatus;
    use Glpi\Features\PlanningEvent;
    use VobjectConverterTrait;

   // From CommonDBTM
    public $auto_message_on_action = false;

    const SEEPUBLIC       =    1;
    const UPDATEMY        =    2;
    const UPDATEALL       = 1024;
   //   const NOTUSED      = 2048;
    const ADDALLITEM      = 4096;
    const SEEPRIVATE      = 8192;



    public function getItilObjectItemType()
    {
        return str_replace('Task', '', $this->getType());
    }

    public static function getNameField()
    {
        return 'id';
    }

    public static function getIcon()
    {
        return 'ti ti-checkbox';
    }

    public function canViewPrivates()
    {
        return false;
    }


    public function canEditAll()
    {
        return false;
    }


    /**
     * Get the item associated with the current object.
     *
     * @since 0.84
     *
     * @return object of the concerned item or false on error
     **/
    public function getItem()
    {

        if ($item = getItemForItemtype($this->getItilObjectItemType())) {
            if ($item->getFromDB($this->fields[$item->getForeignKeyField()])) {
                return $item;
            }
        }
        return false;
    }


    /**
     * can read the parent ITIL Object ?
     *
     * @return boolean
     **/
    public function canReadITILItem()
    {

        $itemtype = $this->getItilObjectItemType();
        $item     = new $itemtype();
        if (!$item->can($this->getField($item->getForeignKeyField()), READ)) {
            return false;
        }
        return true;
    }


    /**
     * can update the parent ITIL Object ?
     *
     * @since 0.85
     *
     * @return boolean
     **/
    public function canUpdateITILItem()
    {

        $itemtype = $this->getItilObjectItemType();
        $item     = new $itemtype();
        if (!$item->can($this->getField($item->getForeignKeyField()), UPDATE)) {
            return false;
        }
        return true;
    }


    /**
     * Name of the type
     *
     * @param $nb : number of item in the type (default 0)
     **/
    public static function getTypeName($nb = 0)
    {
        return _n('Task', 'Tasks', $nb);
    }


    /**
     * @since 0.84
     *
     * @param $field
     * @param $values
     * @param $options   array
     **/
    public static function getSpecificValueToDisplay($field, $values, array $options = [])
    {

        if (!is_array($values)) {
            $values = [$field => $values];
        }

        switch ($field) {
            case 'state':
                return Planning::getStatusIcon($values[$field]);
        }
        return parent::getSpecificValueToDisplay($field, $values, $options);
    }


    /**
     * @since 0.84
     *
     * @param $field
     * @param $name            (default '')
     * @param $values          (default '')
     * @param $options   array
     *
     * @return string
     **/
    public static function getSpecificValueToSelect($field, $name = '', $values = '', array $options = [])
    {

        if (!is_array($values)) {
            $values = [$field => $values];
        }
        $options['display'] = false;

        switch ($field) {
            case 'state':
                return Planning::dropdownState($name, $values[$field], false);
        }
        return parent::getSpecificValueToSelect($field, $name, $values, $options);
    }


    public function getTabNameForItem(CommonGLPI $item, $withtemplate = 0)
    {

        if (
            ($item->getType() == $this->getItilObjectItemType())
            && $this->canView()
        ) {
            $nb = 0;
            if ($_SESSION['glpishow_count_on_tabs']) {
                $restrict = [$item->getForeignKeyField() => $item->getID()];

                if (
                    $this->maybePrivate()
                    && !$this->canViewPrivates()
                ) {
                    $restrict['OR'] = [
                        'is_private'   => 0,
                        'users_id'     => Session::getLoginUserID()
                    ];
                }
                $nb = countElementsInTable($this->getTable(), $restrict);
            }
            return self::createTabEntry(self::getTypeName(Session::getPluralNumber()), $nb, $item::getType());
        }
        return '';
    }


    public function post_deleteFromDB()
    {
        /** @var array $CFG_GLPI */
        global $CFG_GLPI;

        $itemtype = $this->getItilObjectItemType();
        $item     = new $itemtype();
        $item->getFromDB($this->fields[$item->getForeignKeyField()]);
        $item->updateActiontime($this->fields[$item->getForeignKeyField()]);
        $item->updateDateMod($this->fields[$item->getForeignKeyField()]);

       // Add log entry in the ITIL object
        $changes = [
            0,
            '',
            $this->fields['id'],
        ];
        Log::history(
            $this->getField($item->getForeignKeyField()),
            $this->getItilObjectItemType(),
            $changes,
            $this->getType(),
            Log::HISTORY_DELETE_SUBITEM
        );

        if (!isset($this->input['_disablenotif']) && $CFG_GLPI["use_notifications"]) {
            $options = ['task_id'             => $this->fields["id"],
                           // Force is_private with data / not available
                'is_private'          => $this->isPrivate(),
                          // Pass users values
                'task_users_id'       => $this->fields['users_id'],
                'task_users_id_tech'  => $this->fields['users_id_tech'],
                'task_groups_id_tech' => $this->fields['groups_id_tech']
            ];
            NotificationEvent::raiseEvent('delete_task', $item, $options, $this);
        }
    }


    public function prepareInputForUpdate($input)
    {

        if (array_key_exists('content', $input) && empty($input['content'])) {
            Session::addMessageAfterRedirect(
                __("You can't remove description of a task."),
                false,
                ERROR
            );
            return false;
        }

        Toolbox::manageBeginAndEndPlanDates($input['plan']);

        if (isset($input['_planningrecall'])) {
            PlanningRecall::manageDatas($input['_planningrecall']);
        }

       // update last editor if content change
        if (
            isset($input['_update'])
            && ($uid = Session::getLoginUserID())
        ) { // Change from task form
            $input["users_id_editor"] = $uid;
        }

        $itemtype      = $this->getItilObjectItemType();
        $input["_job"] = new $itemtype();

        if (
            isset($input[$input["_job"]->getForeignKeyField()])
            && !$input["_job"]->getFromDB($input[$input["_job"]->getForeignKeyField()])
        ) {
            return false;
        }

        if (isset($input["plan"])) {
            $input["begin"]         = $input['plan']["begin"];
            $input["end"]           = $input['plan']["end"];

            $timestart              = strtotime($input["begin"]);
            $timeend                = strtotime($input["end"]);
            $input["actiontime"]    = $timeend - $timestart;

            unset($input["plan"]);

            if (!$this->test_valid_date($input)) {
                Session::addMessageAfterRedirect(
                    __('Error in entering dates. The starting date is later than the ending date'),
                    false,
                    ERROR
                );
                return false;
            }
            Planning::checkAlreadyPlanned(
                $input["users_id_tech"],
                $input["begin"],
                $input["end"],
                [$this->getType() => [$input["id"]]]
            );

            $calendars_id = Entity::getUsedConfig(
                'calendars_strategy',
                $input["_job"]->fields['entities_id'],
                'calendars_id',
                0
            );
            $calendar     = new Calendar();

           // Using calendar
            if (
                ($calendars_id > 0)
                && $calendar->getFromDB($calendars_id)
            ) {
                if (!$calendar->isAWorkingHour(strtotime($input["begin"]))) {
                    Session::addMessageAfterRedirect(
                        __('Start of the selected timeframe is not a working hour.'),
                        false,
                        ERROR
                    );
                }
                if (!$calendar->isAWorkingHour(strtotime($input["end"]))) {
                    Session::addMessageAfterRedirect(
                        __('End of the selected timeframe is not a working hour.'),
                        false,
                        ERROR
                    );
                }
            }
        }

        return $input;
    }


    public function post_updateItem($history = 1)
    {
        /** @var array $CFG_GLPI */
        global $CFG_GLPI;

        // Handle rich-text images and uploaded documents
        $this->input = $this->addFiles($this->input, ['force_update' => true]);

        if (in_array("begin", $this->updates)) {
            PlanningRecall::managePlanningUpdates(
                $this->getType(),
                $this->getID(),
                $this->fields["begin"]
            );
        }

        if (isset($this->input['_planningrecall'])) {
            $this->input['_planningrecall']['items_id'] = $this->fields['id'];
            PlanningRecall::manageDatas($this->input['_planningrecall']);
        }

        $update_done = false;
        $itemtype    = $this->getItilObjectItemType();
        $item        = new $itemtype();

        $this->input = PendingReason_Item::handleTimelineEdits($this);

        if ($item->getFromDB($this->fields[$item->getForeignKeyField()])) {
            $item->updateDateMod($this->fields[$item->getForeignKeyField()]);

            $proceed = count($this->updates);

           //Also check if item status has changed
            if (!$proceed) {
                if (
                    isset($this->input['_status'])
                    && $this->input['_status'] != $item->getField('status')
                ) {
                    $proceed = true;
                }
            }

            if ($proceed) {
                $update_done = true;

                if (in_array("actiontime", $this->updates)) {
                    $item->updateActionTime($this->fields[$item->getForeignKeyField()]);
                }

               // change ticket status (from splitted button)
                $itemtype = $this->getItilObjectItemType();
                $this->input['_job'] = new $itemtype();
                if (!$this->input['_job']->getFromDB($this->fields[$this->input['_job']->getForeignKeyField()])) {
                    return false;
                }
                if (
                    isset($this->input['_status'])
                    && ($this->input['_status'] != $this->input['_job']->fields['status'])
                ) {
                    $update = [
                        'status'        => $this->input['_status'],
                        'id'            => $this->input['_job']->fields['id'],
                        '_disablenotif' => true,
                    ];
                    $this->input['_job']->update($update);
                }

                if (
                    !empty($this->fields['begin'])
                    && $item->isStatusExists(CommonITILObject::PLANNED)
                    && (($item->fields["status"] == CommonITILObject::INCOMING)
                     || ($item->fields["status"] == CommonITILObject::ASSIGNED))
                ) {
                    $input2 = [
                        'id'            => $item->getID(),
                        'status'        => CommonITILObject::PLANNED,
                        '_disablenotif' => true,
                    ];
                    $item->update($input2);
                }

                if (!isset($this->input['_disablenotif']) && $CFG_GLPI["use_notifications"]) {
                    $options = ['task_id'    => $this->fields["id"],
                        'is_private' => $this->isPrivate()
                    ];
                    NotificationEvent::raiseEvent('update_task', $item, $options, $this);
                }
            }
        }

        if ($update_done) {
           // Add log entry in the ITIL object
            $changes = [
                0,
                '',
                $this->fields['id'],
            ];
            Log::history(
                $this->getField($item->getForeignKeyField()),
                $itemtype,
                $changes,
                $this->getType(),
                Log::HISTORY_UPDATE_SUBITEM
            );
        }

        parent::post_updateItem($history);
    }


    public function prepareInputForAdd($input)
    {

        $itemtype = $this->getItilObjectItemType();

        // Handle template
        if (isset($input['_tasktemplates_id'])) {
            $template = new TaskTemplate();
            $parent_item = new $itemtype();
            if (
                !$template->getFromDB($input['_tasktemplates_id'])
                || !$parent_item->getFromDB($input[$parent_item->getForeignKeyField()])
            ) {
                return false;
            }
            $input['tasktemplates_id']  = $input['_tasktemplates_id'];
            $input = array_replace(
                [
                    'content'           => $template->getRenderedContent($parent_item),
                    'taskcategories_id' => $template->fields['taskcategories_id'],
                    'actiontime'        => $template->fields['actiontime'],
                    'state'             => $template->fields['state'],
                    'is_private'        => $template->fields['is_private'],
                    'users_id_tech'     => $template->fields['users_id_tech'],
                    'groups_id_tech'    => $template->fields['groups_id_tech'],
                ],
                $input
            );
        }

        if (empty($input['content'])) {
            Session::addMessageAfterRedirect(
                __("You can't add a task without description."),
                false,
                ERROR
            );
            return false;
        }

        if (!isset($input['uuid'])) {
            $input['uuid'] = \Ramsey\Uuid\Uuid::uuid4();
        }

        Toolbox::manageBeginAndEndPlanDates($input['plan']);

        if (isset($input["plan"])) {
            $input["begin"]         = $input['plan']["begin"];
            $input["end"]           = $input['plan']["end"];

            $timestart              = strtotime($input["begin"]);
            $timeend                = strtotime($input["end"]);
            $input["actiontime"]    = $timeend - $timestart;

            unset($input["plan"]);
            if (!$this->test_valid_date($input)) {
                Session::addMessageAfterRedirect(
                    __('Error in entering dates. The starting date is later than the ending date'),
                    false,
                    ERROR
                );
                return false;
            }
        }

        $input["_job"] = new $itemtype();
        if (!$input["_job"]->getFromDB($input[$input["_job"]->getForeignKeyField()])) {
            return false;
        }

       // Pass old assign From object in case of assign change
        if (isset($input["_old_assign"])) {
            $input["_job"]->fields["_old_assign"] = $input["_old_assign"];
        }

        if (
            !isset($input["users_id"])
            && ($uid = Session::getLoginUserID())
        ) {
            $input["users_id"] = $uid;
        }

        if (!isset($input["date"]) || empty($input["date"])) {
            $input["date"] = $_SESSION["glpi_currenttime"];
        }
        if (!isset($input["is_private"])) {
            $input['is_private'] = 0;
        }

        $input['timeline_position'] = CommonITILObject::TIMELINE_LEFT;
        if (isset($input["users_id"])) {
            $input['timeline_position'] = $itemtype::getTimelinePosition($input["_job"]->getID(), $this->getType(), $input["users_id"]);
        }

        return $input;
    }


    public function post_addItem()
    {
        /** @var array $CFG_GLPI */
        global $CFG_GLPI;

        // Handle rich-text images and uploaded documents
        $this->input = $this->addFiles($this->input, ['force_update' => true]);

        if (isset($this->input['_planningrecall'])) {
            $this->input['_planningrecall']['items_id'] = $this->fields['id'];
            PlanningRecall::manageDatas($this->input['_planningrecall']);
        }

        $donotif = !isset($this->input['_disablenotif']) && $CFG_GLPI["use_notifications"];

        $skip_check = $this->input['_do_not_check_already_planned'] ?? false;
        if (!$skip_check && isset($this->fields["begin"]) && !empty($this->fields["begin"])) {
            Planning::checkAlreadyPlanned(
                $this->fields["users_id_tech"],
                $this->fields["begin"],
                $this->fields["end"],
                [$this->getType() => [$this->fields["id"]]]
            );

            $calendars_id = Entity::getUsedConfig(
                'calendars_strategy',
                $this->input["_job"]->fields['entities_id'],
                'calendars_id',
                0
            );
            $calendar     = new Calendar();

           // Using calendar
            if (
                ($calendars_id > 0)
                && $calendar->getFromDB($calendars_id)
            ) {
                if (!$calendar->isAWorkingHour(strtotime($this->fields["begin"]))) {
                    Session::addMessageAfterRedirect(
                        __('Start of the selected timeframe is not a working hour.'),
                        false,
                        ERROR
                    );
                }
                if (!$calendar->isAWorkingHour(strtotime($this->fields["end"]))) {
                    Session::addMessageAfterRedirect(
                        __('End of the selected timeframe is not a working hour.'),
                        false,
                        ERROR
                    );
                }
            }
        }

        $this->input["_job"]->updateDateMod($this->input[$this->input["_job"]->getForeignKeyField()]);

        if (isset($this->input["actiontime"]) && ($this->input["actiontime"] > 0)) {
            $this->input["_job"]->updateActionTime($this->input[$this->input["_job"]->getForeignKeyField()]);
        }

        $this->updateParentStatus($this->input['_job'], $this->input);

        if ($donotif) {
            $options = ['task_id'             => $this->fields["id"],
                'is_private'          => $this->isPrivate()
            ];
            NotificationEvent::raiseEvent('add_task', $this->input["_job"], $options, $this);
        }

        PendingReason_Item::handlePendingReasonUpdateFromNewTimelineItem($this);

       // Add log entry in the ITIL object
        $changes = [
            0,
            '',
            $this->fields['id'],
        ];
        Log::history(
            $this->getField($this->input["_job"]->getForeignKeyField()),
            $this->input["_job"]->getTYpe(),
            $changes,
            $this->getType(),
            Log::HISTORY_ADD_SUBITEM
        );

        parent::post_addItem();
    }


    public function post_getEmpty()
    {

        if (
            $this->maybePrivate()
            && isset($_SESSION['glpitask_private']) && $_SESSION['glpitask_private']
        ) {
            $this->fields['is_private'] = 1;
        }
       // Default is todo
        $this->fields['state'] = Planning::TODO;
        if (isset($_SESSION['glpitask_state'])) {
            $this->fields['state'] = $_SESSION['glpitask_state'];
        }
    }


    /**
     * @see CommonDBTM::cleanDBonPurge()
     *
     * @since 0.84
     **/
    public function cleanDBonPurge()
    {

        $this->deleteChildrenAndRelationsFromDb(
            [
                PlanningRecall::class,
            ]
        );
    }


   // SPECIFIC FUNCTIONS
    protected function computeFriendlyName()
    {

        if (isset($this->fields['taskcategories_id'])) {
            if ($this->fields['taskcategories_id']) {
                return Dropdown::getDropdownName(
                    'glpi_taskcategories',
                    $this->fields['taskcategories_id']
                );
            }
            return $this->getTypeName(1);
        }
        return '';
    }


    public function rawSearchOptions()
    {
        $tab = [];

        $tab[] = [
            'id'                 => 'common',
            'name'               => __('Characteristics')
        ];

        $tab[] = [
            'id'                 => '8',
            'table'              => self::getTable(),
            'field'              => 'id',
            'name'               => __('ID'),
            'datatype'           => 'number',
            'massiveaction'      => false,
        ];

        $tab[] = [
            'id'                 => '1',
            'table'              => $this->getTable(),
            'field'              => 'content',
            'name'               => __('Description'),
            'datatype'           => 'text',
            'htmltext'           => true,
        ];

        $tab[] = [
            'id'                 => '2',
            'table'              => 'glpi_taskcategories',
            'field'              => 'name',
            'name'               => _n('Task category', 'Task categories', 1),
            'forcegroupby'       => true,
            'datatype'           => 'dropdown'
        ];

        $tab[] = [
            'id'                 => '3',
            'table'              => $this->getTable(),
            'field'              => 'date',
            'name'               => _n('Date', 'Dates', 1),
            'datatype'           => 'datetime'
        ];

        if ($this->maybePrivate()) {
            $tab[] = [
                'id'                 => '4',
                'table'              => $this->getTable(),
                'field'              => 'is_private',
                'name'               => __('Public followup'),
                'datatype'           => 'bool'
            ];
        }

        $tab[] = [
            'id'                 => '5',
            'table'              => 'glpi_users',
            'field'              => 'name',
            'name'               => __('Technician'),
            'datatype'           => 'dropdown',
            'right'              => 'own_ticket'
        ];

        $tab[] = [
            'id'                 => '6',
            'table'              => $this->getTable(),
            'field'              => 'actiontime',
            'name'               => __('Total duration'),
            'datatype'           => 'timestamp',
            'massiveaction'      => false
        ];

        $tab[] = [
            'id'                 => '7',
            'table'              => $this->getTable(),
            'field'              => 'state',
            'name'               => __('Status'),
            'datatype'           => 'specific'
        ];

        return $tab;
    }


    /**
     * @since 0.85
     **/
    public static function rawSearchOptionsToAdd($itemtype = null)
    {

        $task = new static();
        $tab = [];
        $name = _n('Task', 'Tasks', Session::getPluralNumber());

        $task_condition = '';
        if ($task->maybePrivate() && !Session::haveRight("task", CommonITILTask::SEEPRIVATE)) {
            $task_condition = [
                'OR' => [
                    'NEWTABLE.is_private'   => 0,
                    'NEWTABLE.users_id'     => Session::getLoginUserID()
                ]
            ];
        }

        $tab[] = [
            'id'                 => 'task',
            'name'               => $name
        ];

        $tab[] = [
            'id'                 => '26',
            'table'              => static::getTable(),
            'field'              => 'content',
            'name'               => __('Description'),
            'datatype'           => 'text',
            'forcegroupby'       => true,
            'splititems'         => true,
            'massiveaction'      => false,
            'htmltext'           => true,
            'joinparams'         => [
                'jointype'           => 'child',
                'condition'          => $task_condition,
            ]
        ];

        $tab[] = [
            'id'                 => '28',
            'table'              => static::getTable(),
            'field'              => 'id',
            'name'               => _x('quantity', 'Number of tasks'),
            'forcegroupby'       => true,
            'usehaving'          => true,
            'datatype'           => 'count',
            'massiveaction'      => false,
            'joinparams'         => [
                'jointype'           => 'child',
                'condition'          => $task_condition,
            ]
        ];

        $tab[] = [
            'id'                 => '20',
            'table'              => 'glpi_taskcategories',
            'field'              => 'name',
            'datatype'           => 'dropdown',
            'name'               => _n('Category', 'Categories', 1),
            'forcegroupby'       => true,
            'splititems'         => true,
            'massiveaction'      => false,
            'joinparams'         => [
                'beforejoin'         => [
                    'table'              => static::getTable(),
                    'joinparams'         => [
                        'jointype'           => 'child',
                        'condition'          => $task_condition,
                    ]
                ]
            ]
        ];

        if ($task->maybePrivate()) {
            $tab[] = [
                'id'                 => '92',
                'table'              => static::getTable(),
                'field'              => 'is_private',
                'name'               => __('Private task'),
                'datatype'           => 'bool',
                'forcegroupby'       => true,
                'splititems'         => true,
                'massiveaction'      => false,
                'joinparams'         => [
                    'jointype'           => 'child',
                    'condition'          => $task_condition,
                ]
            ];
        }

        $tab[] = [
            'id'                 => '94',
            'table'              => 'glpi_users',
            'field'              => 'name',
            'name'               => __('Writer'),
            'datatype'           => 'itemlink',
            'right'              => 'all',
            'forcegroupby'       => true,
            'massiveaction'      => false,
            'joinparams'         => [
                'beforejoin'         => [
                    'table'              => static::getTable(),
                    'joinparams'         => [
                        'jointype'           => 'child',
                        'condition'          => $task_condition,
                    ]
                ]
            ]
        ];

        $tab[] = [
            'id'                 => '95',
            'table'              => 'glpi_users',
            'field'              => 'name',
            'linkfield'          => 'users_id_tech',
            'name'               => __('Technician in charge'),
            'datatype'           => 'itemlink',
            'right'              => 'own_ticket',
            'forcegroupby'       => true,
            'massiveaction'      => false,
            'joinparams'         => [
                'beforejoin'         => [
                    'table'              => static::getTable(),
                    'joinparams'         => [
                        'jointype'           => 'child',
                        'condition'          => $task_condition,
                    ]
                ]
            ]
        ];

        $tab[] = [
            'id'                 => '112',
            'table'              => 'glpi_groups',
            'field'              => 'completename',
            'linkfield'          => 'groups_id_tech',
            'name'               => __('Group in charge'),
            'datatype'           => 'itemlink',
            'condition'          => ['is_task' => 1],
            'forcegroupby'       => true,
            'massiveaction'      => false,
            'joinparams'         => [
                'beforejoin'         => [
                    'table'              => static::getTable(),
                    'joinparams'         => [
                        'jointype'           => 'child',
                        'condition'          => $task_condition,
                    ]
                ]
            ]
        ];

        $tab[] = [
            'id'                 => '96',
            'table'              => static::getTable(),
            'field'              => 'actiontime',
            'name'               => __('Duration'),
            'datatype'           => 'timestamp',
            'massiveaction'      => false,
            'forcegroupby'       => true,
            'joinparams'         => [
                'jointype'           => 'child',
                'condition'          => $task_condition,
            ]
        ];

        $tab[] = [
            'id'                 => '97',
            'table'              => static::getTable(),
            'field'              => 'date',
            'name'               => _n('Date', 'Dates', 1),
            'datatype'           => 'datetime',
            'massiveaction'      => false,
            'forcegroupby'       => true,
            'joinparams'         => [
                'jointype'           => 'child',
                'condition'          => $task_condition,
            ]
        ];

        $tab[] = [
            'id'                 => '33',
            'table'              => static::getTable(),
            'field'              => 'state',
            'name'               => __('Status'),
            'datatype'           => 'specific',
            'searchtype'         => 'equals',
            'searchequalsonfield' => true,
            'massiveaction'      => false,
            'forcegroupby'       => true,
            'joinparams'         => [
                'jointype'           => 'child',
                'condition'          => $task_condition,
            ]
        ];

        $tab[] = [
            'id'                 => '173',
            'table'              => static::getTable(),
            'field'              => 'begin',
            'name'               => __('Begin date'),
            'datatype'           => 'datetime',
            'maybefuture'        => true,
            'massiveaction'      => false,
            'forcegroupby'       => true,
            'joinparams'         => [
                'jointype'           => 'child',
                'condition'          => $task_condition,
            ]
        ];

        $tab[] = [
            'id'                 => '174',
            'table'              => static::getTable(),
            'field'              => 'end',
            'name'               => __('End date'),
            'datatype'           => 'datetime',
            'maybefuture'        => true,
            'massiveaction'      => false,
            'forcegroupby'       => true,
            'joinparams'         => [
                'jointype'           => 'child',
                'condition'          => $task_condition,
            ]
        ];

        $tab[] = [
            'id'                 => '175',
            'table'              => TaskTemplate::getTable(),
            'field'              => 'name',
            'linkfield'          => 'tasktemplates_id',
            'name'               => TaskTemplate::getTypeName(1),
            'datatype'           => 'dropdown',
            'massiveaction'      => false,
            'joinparams'         => [
                'beforejoin'         => [
                    'table'              => static::getTable(),
                    'joinparams'         => [
                        'jointype'           => 'child',
                        'condition'          => $task_condition,
                    ]
                ]
            ]
        ];

        return $tab;
    }


    /**
     * Current dates are valid ? begin before end
     *
     * @param $input
     *
     *@return boolean
     **/
    public function test_valid_date($input)
    {

        return (!empty($input["begin"])
              && !empty($input["end"])
              && (strtotime($input["begin"]) < strtotime($input["end"])));
    }


    /**
     * Populate the planning with planned tasks
     *
     * @param string $itemtype itemtype
     * @param array $options   options must contains :
     *    - who                ID of the user (0 = undefined)
     *    - whogroup           ID of the group of users (0 = undefined)
     *    - begin              Date
     *    - end                Date
     *    - color
     *    - event_type_color
     *    - display_done_events (boolean)
     *
     * @return array of planning item
     **/
    public static function genericPopulatePlanning($itemtype, $options = [])
    {
        /**
         * @var array $CFG_GLPI
         * @var \DBmysql $DB
         */
        global $CFG_GLPI, $DB;

        $interv = [];

        if (
            !isset($options['begin']) || ($options['begin'] == 'NULL')
            || !isset($options['end']) || ($options['end'] == 'NULL')
        ) {
            return $interv;
        }

        if (!$item = getItemForItemtype($itemtype)) {
            return;
        }
        $parentitemtype = $item->getItilObjectItemType();
        if (!$parentitem = getItemForItemtype($parentitemtype)) {
            return;
        }

        $default_options = [
            'genical'             => false,
            'color'               => '',
            'event_type_color'    => '',
            'display_done_events' => true,
        ];
        $options = array_merge($default_options, $options);

        $who      = $options['who'];
        $whogroup = $options['whogroup']; // direct group
        $begin    = $options['begin'];
        $end      = $options['end'];

        $SELECT = [$item->getTable() . '.*'];

       // Get items to print
        if (isset($options['not_planned'])) {
           //not planned case
           // as we consider that people often create tasks after their execution
           // begin date is task date minus duration
           // and end date is task date
            $bdate = QueryFunction::dateSub(
                date: $item::getTable() . '.date',
                interval: new QueryExpression($DB::quoteName($item::getTable() . '.actiontime')),
                interval_unit: 'SECOND'
            );
            $SELECT[] = new QueryExpression($bdate, 'notp_date');
            $edate = $DB::quoteName($item::getTable() . '.date');
            $SELECT[] = new QueryExpression($edate, 'notp_edate');
            $WHERE = [
                $item->getTable() . '.end'     => null,
                $item->getTable() . '.begin'   => null,
                $item->getTable() . '.actiontime' => ['>', 0],
            //begin is replaced with creation tim minus duration
                new QueryExpression($edate . " >= '" . $begin . "'"),
                new QueryExpression($bdate . " <= '" . $end . "'")
            ];
        } else {
           //std case: get tasks for current view dates
            $WHERE = [
                $item->getTable() . '.end'     => ['>=', $begin],
                $item->getTable() . '.begin'   => ['<=', $end]
            ];
        }
        $ADDWHERE = [];

        if ($whogroup === "mine") {
            if (isset($_SESSION['glpigroups'])) {
                $whogroup = $_SESSION['glpigroups'];
            } else if ($who > 0) {
                $whogroup = array_column(Group_User::getUserGroups($who), 'id');
            }
        }

        if ($who > 0) {
            $ADDWHERE[$item->getTable() . '.users_id_tech'] = $who;
        }

       //This means we can pass 2 groups here, not sure this is expected. Not documented :/
        if ($whogroup > 0) {
            $ADDWHERE[$item->getTable() . '.groups_id_tech'] = $whogroup;
        }

        if (!count($ADDWHERE)) {
            $ADDWHERE = [
                $item->getTable() . '.users_id_tech' => new QuerySubQuery([
                    'SELECT'          => 'glpi_profiles_users.users_id',
                    'DISTINCT'        => true,
                    'FROM'            => 'glpi_profiles',
                    'LEFT JOIN'       => [
                        'glpi_profiles_users'   => [
                            'ON' => [
                                'glpi_profiles_users' => 'profiles_id',
                                'glpi_profiles'       => 'id'
                            ]
                        ]
                    ],
                    'WHERE'           => [
                        'glpi_profiles.interface'  => 'central'
                    ] + getEntitiesRestrictCriteria('glpi_profiles_users', '', $_SESSION['glpiactive_entity'], 1)
                ])
            ];
        }

        if (count($ADDWHERE) > 0) {
            $WHERE[] = ['OR' => $ADDWHERE];
        }

        if (!$options['display_done_events']) {
            $WHERE[] = ['OR' => [
                $item->getTable() . ".state"  => Planning::TODO,
                [
                    'AND' => [
                        $item->getTable() . '.state'  => Planning::INFO,
                        $item->getTable() . '.end'    => ['>', QueryFunction::now()]
                    ]
                ]
            ]
            ];
        }

        if ($parentitem->maybeDeleted()) {
            $WHERE[$parentitem->getTable() . '.is_deleted'] = 0;
        }

        if (!$options['display_done_events']) {
            $WHERE[] = ['NOT' => [
                $parentitem->getTable() . '.status' => array_merge(
                    $parentitem->getSolvedStatusArray(),
                    $parentitem->getClosedStatusArray()
                )
            ]
            ];
        }

        $iterator = $DB->request([
            'SELECT'       => $SELECT,
            'FROM'         => $item->getTable(),
            'INNER JOIN'   => [
                $parentitem->getTable() => [
                    'ON' => [
                        $parentitem->getTable() => 'id',
                        $item->getTable()       => $parentitem->getForeignKeyField()
                    ]
                ]
            ],
            'WHERE'        => $WHERE,
            'ORDERBY'      => $item->getTable() . '.begin'
        ]);

        $interv = [];

        if (count($iterator)) {
            foreach ($iterator as $data) {
                if (
                    $item->getFromDB($data["id"])
                    && $item->canViewItem()
                ) {
                    if ($parentitem->getFromDBwithData($item->fields[$parentitem->getForeignKeyField()])) {
                      //not planned
                        if (isset($data['notp_date'])) {
                              $data['begin'] = $data['notp_date'];
                              $data['end'] = $data['notp_edate'];
                        }
                        $key = $data["begin"] .
                         "$$$" . $itemtype .
                         "$$$" . $data["id"] .
                         "$$$" . $who . "$$$" . $whogroup;

                        if (isset($options['from_group_users'])) {
                             $key .= "_gu";
                        }

                        $interv[$key]['color']            = $options['color'];
                        $interv[$key]['event_type_color'] = $options['event_type_color'];
                        $interv[$key]['itemtype']         = $itemtype;
                        $url_id = $item->fields[$parentitem->getForeignKeyField()];
                        if (!$options['genical']) {
                            $interv[$key]["url"] = $parentitemtype::getFormURLWithID($url_id);
                        } else {
                            $interv[$key]["url"] = $CFG_GLPI["url_base"] .
                                            $parentitemtype::getFormURLWithID($url_id, false);
                        }
                        $interv[$key]["ajaxurl"] = $CFG_GLPI["root_doc"] . "/ajax/planning.php" .
                                             "?action=edit_event_form" .
                                             "&itemtype=" . $itemtype .
                                             "&parentitemtype=" . $parentitemtype .
                                             "&parentid=" . $item->fields[$parentitem->getForeignKeyField()] .
                                             "&id=" . $data['id'] .
                                             "&url=" . $interv[$key]["url"];

                        $interv[$key][$item->getForeignKeyField()] = $data["id"];
                        $interv[$key]["id"]                        = $data["id"];
                        if (isset($data["state"])) {
                            $interv[$key]["state"]                  = $data["state"];
                        }
                        $interv[$key][$parentitem->getForeignKeyField()]
                                                  = $item->fields[$parentitem->getForeignKeyField()];
                        $interv[$key]["users_id"]       = $data["users_id"];
                        $interv[$key]["users_id_tech"]  = $data["users_id_tech"];
                        $interv[$key]["groups_id_tech"]  = $data["groups_id_tech"];

                        if (strcmp($begin, $data["begin"]) > 0) {
                            $interv[$key]["begin"] = $begin;
                        } else {
                            $interv[$key]["begin"] = $data["begin"];
                        }

                        if (strcmp($end, $data["end"]) < 0) {
                            $interv[$key]["end"] = $end;
                        } else {
                            $interv[$key]["end"] = $data["end"];
                        }

                        $interv[$key]["name"]     = $parentitem->fields['name'];
                        $interv[$key]["content"]  = RichText::getSafeHtml($item->fields['content']);
                        $interv[$key]["status"]   = $parentitem->fields["status"];
                        $interv[$key]["priority"] = $parentitem->fields["priority"];

                        $interv[$key]["editable"] = $item->canUpdateITILItem();

                      /// Specific for tickets
                        $interv[$key]["device"] = [];
                        if (
                            $parentitem instanceof Ticket
                            && isset($parentitem->hardwaredatas)
                            && !empty($parentitem->hardwaredatas)
                        ) {
                            foreach ($parentitem->hardwaredatas as $hardwaredata) {
                                $interv[$key]["device"][$hardwaredata->fields['id']] = ($hardwaredata
                                                   ? $hardwaredata->getName() : '');
                            }
                            if (is_array($interv[$key]["device"])) {
                                $interv[$key]["device"] = implode("<br>", $interv[$key]["device"]);
                            }
                        }
                    }
                }
            }
        }
        return $interv;
    }

    /**
     * Populate the planning with not planned tasks
     *
     * @param string $itemtype itemtype
     * @param array $options   options must contains :
     *    - who                ID of the user (0 = undefined)
     *    - whogroup           ID of the group of users (0 = undefined)
     *    - begin              Date
     *    - end                Date
     *    - color
     *    - event_type_color
     *    - display_done_events (boolean)
     *
     * @return array of planning item
     **/
    public static function genericPopulateNotPlanned($itemtype, $options = [])
    {
        $options['not_planned'] = true;
        return self::genericPopulatePlanning($itemtype, $options);
    }

    /**
     * Display a Planning Item
     *
     * @param string          $itemtype  itemtype
     * @param array           $val       the item to display
     * @param integer         $who       ID of the user (0 if all)
     * @param string          $type      position of the item in the time block (in, through, begin or end)
     * @param integer|boolean $complete  complete display (more details) (default 0)
     *
     * @return string Output
     **/
    public static function genericDisplayPlanningItem($itemtype, array $val, $who, $type = "", $complete = 0)
    {
        /** @var array $CFG_GLPI */
        global $CFG_GLPI;

        $html = "";
        $rand      = mt_rand();
        $styleText = "";
        if (isset($val["state"])) {
            switch ($val["state"]) {
                case 2: // Done
                    $styleText = "color:#747474;";
                    break;
            }
        }

        $parenttype = str_replace('Task', '', $itemtype);
        if ($parent = getItemForItemtype($parenttype)) {
            $parenttype_fk = $parent->getForeignKeyField();
        } else {
            return;
        }

        $html .= "<img src='" . $CFG_GLPI["root_doc"] . "/pics/rdv_interv.png' alt='' title=\"" .
             Html::entities_deep($parent->getTypeName(1)) . "\">&nbsp;&nbsp;";
        $html .= $parent->getStatusIcon($val['status']);
        $html .= "&nbsp;<a id='content_tracking_" . $val["id"] . $rand . "'
                   href='" . $parenttype::getFormURLWithID($val[$parenttype_fk]) . "'
                   style='$styleText'>";

        if (!empty($val["device"])) {
            $html .= "<br>" . $val["device"];
        }

        if ($who <= 0) { // show tech for "show all and show group"
            $html .= "<br>";
           //TRANS: %s is user name
            $html .= sprintf(__('By %s'), getUserName($val["users_id_tech"]));
        }

        $html .= "</a>";

        $recall = '';
        if (
            isset($val[getForeignKeyFieldForItemType($itemtype)])
            && PlanningRecall::isAvailable()
        ) {
            $pr = new PlanningRecall();
            if (
                $pr->getFromDBForItemAndUser(
                    $val['itemtype'],
                    $val[getForeignKeyFieldForItemType($itemtype)],
                    Session::getLoginUserID()
                )
            ) {
                $recall = "<span class='b'>" . sprintf(
                    __('Recall on %s'),
                    Html::convDateTime($pr->fields['when'])
                ) .
                      "<span>";
            }
        }

        if (isset($val["state"])) {
            $html .= "<span>";
            $html .= Planning::getState($val["state"]);
            $html .= "</span>";
        }
        $html .= "<div>";
        $html .= sprintf(__('%1$s: %2$s'), __('Priority'), $parent->getPriorityName($val["priority"]));
        $html .= "</div>";

       // $val['content'] has already been sanitized and decoded by self::populatePlanning()
        $content = $val['content'];
        $html .= "<div class='event-description rich_text_container'>" . $content . "</div>";
        $html .= $recall;

        $parent->getFromDB($val[$parent->getForeignKeyField()]);
        $html .= $parent->getLink(['icon' => true, 'forceid' => true]) . "<br>";
        $html .= "<span>" . Entity::badgeCompletenameById($parent->getEntityID()) . "</span><br>";
        return $html;
    }


    /** form for Task
     *
     * @param $ID        Integer : Id of the task
     * @param $options   array
     *     -  parent Object : the object
     **/
    public function showForm($ID, array $options = [])
    {
        TemplateRenderer::getInstance()->display('components/itilobject/timeline/form_task.html.twig', [
            'item'               => $options['parent'],
            'subitem'            => $this,
            'has_pending_reason' => PendingReason_Item::getForItem($options['parent']) !== false,
            'params'             => $options,
        ]);

        return true;
    }


    /**
     * Form for Ticket or Problem Task on Massive action
     */
    public function showMassiveActionAddTaskForm()
    {
        $twig = TemplateRenderer::getInstance();
        $itemtype = $this->getItilObjectItemType();
        $item = new $itemtype();
        $item->getEmpty();
        $twig->display('components/massive_action/add_task.html.twig', [
            'item'                    => $item,
            'subitem'                 => $this,
        ]);
    }

    /**
     * Get tasks list
     *
     * @since 9.2
     *
     * @return DBmysqlIterator
     */
    public static function getTaskList($status, $showgrouptickets, $start = null, $limit = null)
    {
        /** @var \DBmysql $DB */
        global $DB;

        $prep_req = ['SELECT' => self::getTable() . '.id', 'FROM' => self::getTable()];

        $itemtype = str_replace('Task', '', self::getType());
        $fk_table = getTableForItemType($itemtype);
        $fk_field = Toolbox::strtolower(getPlural($itemtype)) . '_id';

        $prep_req['INNER JOIN'] = [
            $fk_table => [
                'FKEY' => [
                    self::getTable()  => $fk_field,
                    $fk_table         => 'id'
                ]
            ]
        ];

        $prep_req['WHERE'] = [$fk_table . ".status" => $itemtype::getNotSolvedStatusArray()];
        switch ($status) {
            case "todo": // we display the task with the status `todo`
                $prep_req['WHERE'][self::getTable() . '.state'] = Planning::TODO;
                break;
        }
        if ($showgrouptickets) {
            if (isset($_SESSION['glpigroups']) && count($_SESSION['glpigroups'])) {
                $prep_req['WHERE'][self::getTable() . '.groups_id_tech'] = $_SESSION['glpigroups'];
            } else {
               // Return empty iterator result
                $prep_req['WHERE'][] = 0;
            }
        } else {
            $prep_req['WHERE'][self::getTable() . '.users_id_tech'] = $_SESSION['glpiID'];
        }

        $prep_req['WHERE'] += getEntitiesRestrictCriteria($fk_table);
        $prep_req['WHERE'][$fk_table . '.is_deleted'] = 0;

        $prep_req['ORDER'] = [self::getTable() . '.date_mod DESC'];

        if ($start !== null) {
            $prep_req['START'] = $start;
        }
        if ($limit !== null) {
            $prep_req['LIMIT'] = $limit;
        }

        $req = $DB->request($prep_req);
        return $req;
    }


    /**
     * Display tasks in homepage
     *
     * @since 9.2
     *
     * @param integer $start            Start number to display
     * @param string  $status           The task status to filter
     * @param boolean $showgrouptickets As we display for group defined in task or not?
     *
     * @return void
     */
    public static function showCentralList($start, $status = 'todo', $showgrouptickets = true)
    {
<<<<<<< HEAD
=======
        /** @var \DBmysql $DB */
        global $DB;

>>>>>>> d35432b7
        $iterator = self::getTaskList($status, $showgrouptickets);

        $total_row_count = count($iterator);
        $displayed_row_count = min((int)$_SESSION['glpidisplay_count_on_home'], $total_row_count);

        if ($total_row_count > 0) {
            $itemtype = get_called_class();
            switch ($status) {
                case "todo":
                    $options  = [
                        'reset'    => 'reset',
                        'criteria' => [
                            [
                                'field'      => 12, // status
                                'searchtype' => 'equals',
                                'value'      => 'notold',
                                'link'       => 'AND',
                            ]
                        ],
                    ];
                    if ($showgrouptickets) {
                        $options['criteria'][] = [
                            'field'      => 112, // tech in charge of task
                            'searchtype' => 'equals',
                            'value'      => 'mygroups',
                            'link'       => 'AND',
                        ];
                    } else {
                        $options['criteria'][] = [
                            'field'      => 95, // tech in charge of task
                            'searchtype' => 'equals',
                            'value'      => $_SESSION['glpiID'],
                            'link'       => 'AND',
                        ];
                    }
                    $options['criteria'][] = [
                        'field'      => 33, // task status
                        'searchtype' => 'equals',
                        'value'      =>  Planning::TODO,
                        'link'       => 'AND',
                    ];

                    $title = '';
                    if ($itemtype == "TicketTask") {
                        $title = __("Ticket tasks to do");
                        $type = Ticket::getTypeName();
                        $parent_itemtype = Ticket::class;
                    } else if ($itemtype == "ProblemTask") {
                        $title = __("Problem tasks to do");
                        $type = Problem::getTypeName();
                        $parent_itemtype = Problem::class;
                    } else if ($itemtype == "ChangeTask") {
                        $title = __("Change tasks to do");
                        $type = Change::getTypeName();
                        $parent_itemtype = Change::class;
                    } else {
                        // Invalid itemtype
                        return;
                    }
                    $linked_itemtype = str_replace("Task", "", $itemtype);
                    $main_header = "<a href=\"" . $linked_itemtype::getSearchURL() . "?" .
                      Toolbox::append_params($options, '&amp;') . "\">" .
                      Html::makeTitle($title, $displayed_row_count, $total_row_count) . "</a>";
                    break;

                default:
                    // Invalid status
                    return;
            }

            $twig_params = [
                'class'        => 'table table-borderless table-striped table-hover card-table',
                'header_rows'  => [
                    [
                        [
                            'colspan'   => 3,
                            'content'   => $main_header
                        ]
                    ],
                ],
                'rows'         => []
            ];

            $i = 0;
            if ($displayed_row_count > 0) {
                $twig_params['header_rows'][] = [
                    [
                        'content'   => __('ID'),
                        'style'     => 'width: 75px'
                    ],
                    [
                        'content'   => __('Title') . " (" . strtolower($type) . ")",
                        'style'     => 'width: 20%'
                    ],
                    __('Description')
                ];
                foreach ($iterator as $data) {
                    $row = [
                        'values' => []
                    ];

                    $task = $itemtype::getById($data['id']);
                    $parent_item = $parent_itemtype::getById($task->fields[getForeignKeyFieldForItemType($parent_itemtype)]);


                    if (!$task || !$parent_item) {
                        // Invalid data; skip
                        continue;
                    }

                    // Parent item id with priority hint
                    $bgcolor = $_SESSION["glpipriority_" . $parent_item->fields["priority"]];
                    $name = sprintf(__('%1$s: %2$s'), __('ID'), $parent_item->fields["id"]);
                    $row['values'][] = [
                        'content' => "<div class='priority_block' style='border-color: $bgcolor'><span style='background: $bgcolor'></span>&nbsp;$name</div>"
                    ];

                    // Parent item name
                    $row['values'][] = [
                        'content' => $parent_item->fields['name']
                    ];

                    // Task description
                    $href = $parent_item::getFormURLWithID($parent_item->fields['id']);
                    $link_title = Html::resume_text(RichText::getTextFromHtml($task->fields['content'], false, true, true), 50);
                    $row['values'][] = [
                        'content' => "<a href='$href'>$link_title</a>"
                    ];

                    $twig_params['rows'][] = $row;

                    $i++;
                    if ($i == $displayed_row_count) {
                        break;
                    }
                }
            }
            echo TemplateRenderer::getInstance()->render('components/table.html.twig', $twig_params);
        }
    }



    /**
     * Very short table to display the task
     *
     * @since 9.2
     *
     * @param integer $ID       The ID of the task
     * @param string  $itemtype The itemtype (TicketTask, ProblemTask)
     *
     * @return void
     */
    public static function showVeryShort($ID, $itemtype)
    {
        /** @var \DBmysql $DB */
        global $DB;

        $job  = new $itemtype();
        $rand = mt_rand();
        if ($job->getFromDB($ID)) {
            if ($DB->fieldExists($job->getTable(), 'tickets_id')) {
                $item_link = new Ticket();
                $item_link->getFromDB($job->fields['tickets_id']);
                $tab_name = "Ticket";
            } else if ($DB->fieldExists($job->getTable(), 'problems_id')) {
                $item_link = new Problem();
                $item_link->getFromDB($job->fields['problems_id']);
                $tab_name = "ProblemTask";
            } else if ($DB->fieldExists($job->getTable(), 'changes_id')) {
                $item_link = new Change();
                $item_link->getFromDB($job->fields['changes_id']);
                $tab_name = "ChangeTask";
            } else {
                throw new \RuntimeException(sprintf('Unexpected `%s` itemtype.', $itemtype));
            }

            $bgcolor = $_SESSION["glpipriority_" . $item_link->fields["priority"]];
            $name    = sprintf(__('%1$s: %2$s'), __('ID'), $job->fields["id"]);
            echo "<tr class='tab_bg_2'>";
            echo "<td>
            <div class='priority_block' style='border-color: $bgcolor'>
               <span style='background: $bgcolor'></span>&nbsp;$name
            </div>
         </td>";

            echo "<td>";
            echo $item_link->fields['name'];
            echo "</td>";

            echo "<td>";
            $link = "<a id='" . strtolower($item_link->getType()) . "ticket" . $item_link->fields["id"] . $rand . "' href='" .
                   $item_link->getFormURLWithID($item_link->fields["id"]);
            $link .= "&amp;forcetab=" . $tab_name . "$1";
            $link   .= "'>";
            $link    = sprintf(__('%1$s'), $link);
            printf(
                __('%1$s %2$s'),
                $link,
                Html::resume_text(RichText::getTextFromHtml($job->fields['content'], false, true, true), 50)
            );

            echo "</a>";
            echo "</td>";

           // Finish Line
            echo "</tr>";
        } else {
            echo "<tr class='tab_bg_2'>";
            echo "<td colspan='6' ><i>" . __('No tasks do to.') . "</i></td></tr>";
        }
    }

    public static function getGroupItemsAsVCalendars($groups_id)
    {

        return self::getItemsAsVCalendars([static::getTableField('groups_id_tech') => $groups_id]);
    }

    public static function getUserItemsAsVCalendars($users_id)
    {

        return self::getItemsAsVCalendars([static::getTableField('users_id_tech') => $users_id]);
    }

    /**
     * Returns items as VCalendar objects.
     *
     * @param array $criteria
     *
     * @return \Sabre\VObject\Component\VCalendar[]
     */
    private static function getItemsAsVCalendars(array $criteria)
    {

        /** @var \DBmysql $DB */
        global $DB;

        $item = new static();
        $parent_item = getItemForItemtype($item->getItilObjectItemType());
        if (!$parent_item) {
            return;
        }

        $query = [
            'SELECT'     => [$item->getTableField('*')],
            'FROM'       => $item->getTable(),
            'INNER JOIN' => [],
            'WHERE'      => $criteria,
        ];
        if ($parent_item->maybeDeleted()) {
            $query['INNER JOIN'][$parent_item->getTable()] = [
                'ON' => [
                    $parent_item->getTable() => 'id',
                    $item->getTable()        => $parent_item->getForeignKeyField(),
                ]
            ];
            $query['WHERE'][$parent_item->getTableField('is_deleted')] = 0;
        }

        $tasks_iterator = $DB->request($query);

        $vcalendars = [];
        foreach ($tasks_iterator as $task) {
            $item->getFromResultSet($task);
            $vcalendar = $item->getAsVCalendar();
            if (null !== $vcalendar) {
                $vcalendars[] = $vcalendar;
            }
        }

        return $vcalendars;
    }

    public function getAsVCalendar()
    {

        /** @var array $CFG_GLPI */
        global $CFG_GLPI;

        if (!$this->canViewItem()) {
            return null;
        }

        $parent_item = getItemForItemtype($this->getItilObjectItemType());
        if (!$parent_item) {
            return null;
        }
        $parent_id = $this->fields[$parent_item->getForeignKeyField()];
        if (!$parent_item->getFromDB($parent_id)) {
            return null;
        }

        $is_task = true;
        $is_planned = !empty($this->fields['begin']) && !empty($this->fields['end']);
        $target_component = $this->getTargetCaldavComponent($is_planned, $is_task);
        if (null === $target_component) {
            return null;
        }

        $vcalendar = $this->getVCalendarForItem($this, $target_component);

        $parent_fields = Html::entity_decode_deep($parent_item->fields);
        $utc_tz = new \DateTimeZone('UTC');

        $vcomp = $vcalendar->getBaseComponent();
        $vcomp->SUMMARY           = $parent_fields['name'];
        $vcomp->DTSTAMP           = (new \DateTime($parent_fields['date_mod']))->setTimeZone($utc_tz);
        $vcomp->{'LAST-MODIFIED'} = (new \DateTime($parent_fields['date_mod']))->setTimeZone($utc_tz);
        $vcomp->URL               = $CFG_GLPI['url_base'] . $parent_item->getFormURLWithID($parent_id, false);

        return $vcalendar;
    }

    public function getInputFromVCalendar(VCalendar $vcalendar)
    {

        $vtodo = $vcalendar->getBaseComponent();

        if (null !== $vtodo->RRULE) {
            throw new \UnexpectedValueException('RRULE not yet implemented for ITIL tasks');
        }

        $input = $this->getCommonInputFromVcomponent($vtodo, $this->isNewItem());

        if (!$this->isNewItem()) {
           // self::prepareInputForUpdate() expect these fields to be set in input.
           // We should be able to not pass these fields in input
           // but fixing self::prepareInputForUpdate() seems complex right now.
            $itil_fkey = getForeignKeyFieldForItemType($this->getItilObjectItemType());
            $input[$itil_fkey] = $this->fields[$itil_fkey];
            $input['users_id_tech'] = $this->fields['users_id_tech'];
        }

        return $input;
    }

    final public function unplan(): bool
    {
        return $this->update([
            'id'         => $this->fields['id'],
            'begin'      => 'NULL',
            'end'        => 'NULL',
            'actiontime' => 0,
        ]);
    }
}<|MERGE_RESOLUTION|>--- conflicted
+++ resolved
@@ -1549,12 +1549,6 @@
      */
     public static function showCentralList($start, $status = 'todo', $showgrouptickets = true)
     {
-<<<<<<< HEAD
-=======
-        /** @var \DBmysql $DB */
-        global $DB;
-
->>>>>>> d35432b7
         $iterator = self::getTaskList($status, $showgrouptickets);
 
         $total_row_count = count($iterator);
