--- conflicted
+++ resolved
@@ -827,7 +827,6 @@
         $users_id   = $this->fields['users_id'];
         $planning_k = 'group_' . $groups_id . '_users';
 
-<<<<<<< HEAD
         // If user's default group is affected, remove it from user
         $user_inst = new User();
         if ($user_inst->getFromDB($users_id) && $user_inst->fields['groups_id'] == $groups_id) {
@@ -840,10 +839,7 @@
             );
         }
 
-       // find users with the current group in their plannings
-=======
         // find users with the current group in their plannings
->>>>>>> b56a78b8
         $user_inst = new User();
         $users = $user_inst->find([
             'plannings' => ['LIKE', "%$planning_k%"]
