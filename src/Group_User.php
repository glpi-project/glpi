--- conflicted
+++ resolved
@@ -411,18 +411,14 @@
         $used    = [];
         $ids     = [];
 
-        self::getDataForGroup($group, $used, $ids, $crit, $tree, false);
+        self::getDataForGroup($group, $used, $ids, $_GET['filters'] ?? [], true, false);
         $all_groups = count($used);
         $used    = [];
         $ids     = [];
 
        // Retrieve member list
        // TODO: migrate to use CommonDBRelation::getListForItem()
-<<<<<<< HEAD
-        $entityrestrict = self::getDataForGroup($group, $used, $ids, $_GET['filters'] ?? [], true, false);
-=======
-        $entityrestrict = self::getDataForGroup($group, $used, $ids, $crit, $tree, true);
->>>>>>> 5c08bc21
+        $entityrestrict = self::getDataForGroup($group, $used, $ids, $_GET['filters'] ?? [], true, true);
 
         // We will load implicits members from parents groups and display
         // them after all the "direct" members
@@ -453,7 +449,15 @@
             $start = 0;
         }
 
-<<<<<<< HEAD
+        if ($number != $all_groups) {
+            echo "<div class='alert alert-primary d-flex align-items-center mb-4' role='alert'>";
+            echo "<i class='ti ti-info-circle fa-xl'></i>";
+            echo "<span class='ms-2'>";
+            echo __s("Some users are not listed as they are not visible from your current entity.");
+            echo "</span>";
+            echo "</div>";
+        }
+
         $tmpgrp = new Group();
         $entries = [];
         $yes_icon = '<i class="ti ti-check" title="' . __s('Yes') . '"></i>';
@@ -464,67 +468,6 @@
             $group_link = '';
             if ($tmpgrp->getFromDB($data['groups_id'])) {
                 $group_link = $tmpgrp->getLink(['comments' => true]);
-=======
-        if ($number != $all_groups) {
-            echo "<tr class='tab_bg_1'>";
-            echo "<div class='alert alert-primary d-flex align-items-center mb-4' role='alert'>";
-            echo "<i class='ti ti-info-circle fa-xl'></i>";
-            echo "<span class='ms-2'>";
-            echo __("Some users are not listed as they are not visible from your current entity.");
-            echo "</span>";
-            echo "</div>";
-            echo "</tr>";
-        }
-
-
-       // Display results
-        if ($number) {
-            echo "<div class='spaced'>";
-            Html::printAjaxPager(
-                sprintf(
-                    __('%1$s (%2$s)'),
-                    User::getTypeName(Session::getPluralNumber()),
-                    __('D=Dynamic')
-                ),
-                $start,
-                $number
-            );
-
-            Session::initNavigateListItems(
-                'User',
-                //TRANS : %1$s is the itemtype name,
-                              //        %2$s is the name of the item (used for headings of a list)
-                                        sprintf(
-                                            __('%1$s = %2$s'),
-                                            Group::getTypeName(1),
-                                            $group->getName()
-                                        )
-            );
-
-            if ($canedit) {
-                Html::openMassiveActionsForm('mass' . __CLASS__ . $rand);
-                $massiveactionparams = ['num_displayed'    => min(
-                    $number - $start,
-                    $_SESSION['glpilist_limit']
-                ),
-                    'container'        => 'mass' . __CLASS__ . $rand
-                ];
-                Html::showMassiveActions($massiveactionparams);
-            }
-
-            echo "<table class='tab_cadre_fixehov'>";
-
-            $header_begin  = "<tr>";
-            $header_top    = '';
-            $header_bottom = '';
-            $header_end    = '';
-
-            if ($canedit) {
-                $header_begin  .= "<th width='10'>";
-                $header_top    .= Html::getCheckAllAsCheckbox('mass' . __CLASS__ . $rand);
-                $header_bottom .= Html::getCheckAllAsCheckbox('mass' . __CLASS__ . $rand);
-                $header_end    .= "</th>";
->>>>>>> 5c08bc21
             }
             $entries[] = [
                 'itemtype'  => self::class,
