--- conflicted
+++ resolved
@@ -91,16 +91,10 @@
     }
 
     /**
-<<<<<<< HEAD
      * @param ?CommonDBTM $item
      * @throws Exception
      */
-    public function checkItemType(CommonDBTM $item = null)
-=======
-     * @param CommonDBTM $item
-     **/
     public function checkItemType(?CommonDBTM $item = null)
->>>>>>> 137fa6f2
     {
         if (($item === null) && (count($this->itemtypes) > 0)) {
             throw new \Exception('Implementation error: header requires an item');
