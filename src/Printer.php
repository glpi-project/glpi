--- conflicted
+++ resolved
@@ -659,11 +659,9 @@
 
         $tab = array_merge($tab, Socket::rawSearchOptionsToAdd(get_class($this)));
 
-<<<<<<< HEAD
         $tab = array_merge($tab, Printer_CartridgeInfo::rawSearchOptionsToAdd());
-=======
+
         $tab = array_merge($tab, SNMPCredential::rawSearchOptionsToAdd(get_class($this)));
->>>>>>> 90841d39
 
         return $tab;
     }
