--- conflicted
+++ resolved
@@ -756,17 +756,10 @@
     /**
      * Create a new printer
      *
-<<<<<<< HEAD
-     * @param $name         the printer's name
-     * @param $manufacturer the printer's manufacturer
-     * @param $entity       the entity in which the printer must be added
-     * @param $comment      (default '')
-=======
-     * @param string  $name         the printer's name (need to be addslashes)
-     * @param string  $manufacturer the printer's manufacturer (need to be addslashes)
+     * @param string  $name         the printer's name
+     * @param string  $manufacturer the printer's manufacturer
      * @param integer $entity       the entity in which the printer must be added
      * @param string  $comment      (default '')
->>>>>>> 9b08710f
      *
      * @return integer the printer's ID
      **/
