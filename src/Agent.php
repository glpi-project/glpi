--- conflicted
+++ resolved
@@ -36,6 +36,7 @@
 
 use Glpi\Application\ErrorHandler;
 use Glpi\Application\View\TemplateRenderer;
+use Glpi\Inventory\Conf;
 use Glpi\Plugin\Hooks;
 use Glpi\Toolbox\Sanitizer;
 use GuzzleHttp\Client as Guzzle_Client;
@@ -794,80 +795,6 @@
     }
 
     /**
-     * Clean and do other defined actions on an agent or related item
-     * @param Agent $agent The agent to clean
-     * @param array $config Array containing the agent clean config
-     * @return bool True if successful
-     */
-    private static function cleanAgent(Agent $agent, array $config): bool
-    {
-        global $PLUGIN_HOOKS;
-
-        // Actions to apply to the agent or item
-        /** @phpstan-var array{item_action: bool, callback: callable(?Agent, array, ?CommonDBTM):bool}[] $actions_to_apply */
-        $actions_to_apply = [];
-        $need_item = false;
-        if (isset($config['stale_agents_status']) && (int) $config['stale_agents_status'] >= 0) {
-            // 0 = none, -1 or other negative = no change
-            $need_item = true;
-            $actions_to_apply[] = [
-                'item_action' => true,
-                'callback' => static function (?Agent $agent, array $config, ?CommonDBTM $item): bool {
-                    return $item !== null && $item->update([
-                        'id' => $item->fields['id'],
-                        'states_id' => $config['stale_agents_status']
-                    ]);
-                }
-            ];
-        }
-        $plugin_actions = $PLUGIN_HOOKS[Hooks::STALE_AGENT_CONFIG] ?? [];
-        /**
-         * @var string $plugin
-         * @phpstan-var array{label: string, item_action: boolean, render_callback: callable, action_callback: callable}[] $actions
-         */
-        foreach ($plugin_actions as $plugin => $actions) {
-            if (is_array($actions) && Plugin::isPluginActive($plugin)) {
-                foreach ($actions as $action) {
-                    if (!is_callable($action['action_callback'] ?? null)) {
-                        trigger_error(
-                            sprintf('Invalid plugin "%s" action callback for "%s" hook.', $plugin, Hooks::STALE_AGENT_CONFIG),
-                            E_USER_WARNING
-                        );
-                        continue;
-                    }
-                    // Assume plugins always need the item
-                    $need_item = true;
-                    $actions_to_apply[] = $action['action_callback'];
-                }
-            }
-        }
-        if (isset($config['stale_agents_clean']) && $config['stale_agents_clean']) {
-            $actions_to_apply[] = [
-                'item_action' => false,
-                'callback' => static function (?Agent $agent, array $config, ?CommonDBTM $item): bool {
-                    return $agent !== null && $agent->delete(['id' => $agent->fields['id']]);
-                }
-            ];
-        }
-        $item = null;
-
-        // If an action to apply needs the item
-        if ($need_item) {
-            $item = is_a($agent->fields['itemtype'], CommonDBTM::class, true) ? new $agent->fields['itemtype']() : null;
-            if ($item !== null && $item->getFromDB($agent->fields['items_id']) === false) {
-                $item = null;
-            }
-        }
-
-        // Run all actions, with the clean action running last
-        foreach ($actions_to_apply as $action) {
-            // Run the action
-            $action['callback']($agent, $config, $item);
-        }
-        return true;
-    }
-
-    /**
      * Cron task: clean and do other defined actions when agent not have been contacted
      * the server since xx days
      *
@@ -879,7 +806,7 @@
      */
     public static function cronCleanoldagents($task = null)
     {
-        global $DB;
+        global $DB, $PLUGIN_HOOKS;
 
         $config = \Config::getConfigurationValues('inventory');
 
@@ -898,63 +825,75 @@
 
         $cron_status = false;
         if (count($iterator)) {
-<<<<<<< HEAD
-            $agent = new self();
             foreach ($iterator as $data) {
+                $agent = new self();
                 $agent->getFromDB($data['id']);
-                $result = self::cleanAgent($agent, $config);
-                if ($result) {
-                    $task->addVolume(1);
-                    $cron_status = true;
-=======
-            $actions = importArrayFromDB($config['stale_agents_action']);
-            foreach ($actions as $action) {
-                switch ($action) {
-                    case Conf::STALE_AGENT_ACTION_CLEAN:
-                        //delete agents
-                        $agent = new self();
-                        foreach ($iterator as $data) {
+
+                $item = is_a($agent->fields['itemtype'], CommonDBTM::class, true) ? new $agent->fields['itemtype']() : null;
+                if (
+                    $item !== null
+                    && (
+                        $item->getFromDB($agent->fields['items_id']) === false
+                        || $item->fields['is_dynamic'] != 1
+                    )
+                ) {
+                    $item = null;
+                }
+
+                $actions = importArrayFromDB($config['stale_agents_action']);
+                foreach ($actions as $action) {
+                    switch ($action) {
+                        case Conf::STALE_AGENT_ACTION_CLEAN:
+                            //delete agents
                             $agent->delete($data);
                             $task->addVolume(1);
                             $cron_status = true;
+                            break;
+                        case Conf::STALE_AGENT_ACTION_STATUS:
+                            if (isset($config['stale_agents_status']) && $item !== null) {
+                                //change status of agents linked assets
+                                $item->update([
+                                    'id'        => $item->fields['id'],
+                                    'states_id' => $config['stale_agents_status']
+                                ]);
+                                $task->addVolume(1);
+                                $cron_status = true;
+                            }
+                            break;
+                        case Conf::STALE_AGENT_ACTION_TRASHBIN:
+                            //put linked assets in trashbin
+                            if ($item !== null) {
+                                $item->delete([
+                                    'id' => $item->fields['id'],
+                                ]);
+                                $task->addVolume(1);
+                                $cron_status = true;
+                            }
+                            break;
+                    }
+                }
+
+                $plugin_actions = $PLUGIN_HOOKS[Hooks::STALE_AGENT_CONFIG] ?? [];
+                /**
+                 * @var string $plugin
+                 * @phpstan-var array{label: string, item_action: boolean, render_callback: callable, action_callback: callable}[] $actions
+                 */
+                foreach ($plugin_actions as $plugin => $actions) {
+                    if (is_array($actions) && Plugin::isPluginActive($plugin)) {
+                        foreach ($actions as $action) {
+                            if (!is_callable($action['action_callback'] ?? null)) {
+                                trigger_error(
+                                    sprintf('Invalid plugin "%s" action callback for "%s" hook.', $plugin, Hooks::STALE_AGENT_CONFIG),
+                                    E_USER_WARNING
+                                );
+                                continue;
+                            }
+                            // Run the action
+                            $action['callback']($agent, $config, $item);
+                            $task->addVolume(1);
+                            $cron_status = true;
                         }
-                        break;
-                    case Conf::STALE_AGENT_ACTION_STATUS:
-                        if (isset($config['stale_agents_status'])) {
-                            //change status of agents linked assets
-                            foreach ($iterator as $data) {
-                                $itemtype = $data['itemtype'];
-                                if (is_subclass_of($itemtype, CommonDBTM::class)) {
-                                    $item = new $itemtype();
-                                    if ($item->getFromDB($data['items_id']) && $item->fields['is_dynamic'] == 1) {
-                                        $item->update([
-                                            'id' => $data['items_id'],
-                                            'states_id' => $config['stale_agents_status']
-                                        ]);
-                                        $task->addVolume(1);
-                                        $cron_status = true;
-                                    }
-                                }
-                            }
-                        }
-                        break;
-                    case Conf::STALE_AGENT_ACTION_TRASHBIN:
-                        //put linked assets in trashbin
-                        foreach ($iterator as $data) {
-                            $itemtype = $data['itemtype'];
-                            if (is_subclass_of($itemtype, CommonDBTM::class)) {
-                                $item = new $itemtype();
-                                if ($item->getFromDB($data['items_id']) && $item->fields['is_dynamic'] == 1) {
-                                    $item->delete([
-                                        'id' => $data['items_id']
-                                    ]);
-                                    $task->addVolume(1);
-                                    $cron_status = true;
-                                }
-                            }
-                        }
-                        break;
->>>>>>> e9e72f72
+                    }
                 }
             }
         }
