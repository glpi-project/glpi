<?php

/**
 * ---------------------------------------------------------------------
 *
 * GLPI - Gestionnaire Libre de Parc Informatique
 *
 * http://glpi-project.org
 *
 * @copyright 2015-2022 Teclib' and contributors.
 * @copyright 2003-2014 by the INDEPNET Development Team.
 * @copyright 2010-2022 by the FusionInventory Development Team.
 * @licence   https://www.gnu.org/licenses/gpl-3.0.html
 *
 * ---------------------------------------------------------------------
 *
 * LICENSE
 *
 * This file is part of GLPI.
 *
 * This program is free software: you can redistribute it and/or modify
 * it under the terms of the GNU General Public License as published by
 * the Free Software Foundation, either version 3 of the License, or
 * (at your option) any later version.
 *
 * This program is distributed in the hope that it will be useful,
 * but WITHOUT ANY WARRANTY; without even the implied warranty of
 * MERCHANTABILITY or FITNESS FOR A PARTICULAR PURPOSE.  See the
 * GNU General Public License for more details.
 *
 * You should have received a copy of the GNU General Public License
 * along with this program.  If not, see <https://www.gnu.org/licenses/>.
 *
 * ---------------------------------------------------------------------
 */

use Glpi\Application\ErrorHandler;
use Glpi\Application\View\TemplateRenderer;
use Glpi\Plugin\Hooks;
use Glpi\Toolbox\Sanitizer;
use GuzzleHttp\Client as Guzzle_Client;
use GuzzleHttp\Psr7\Response;

/**
 * @since 10.0.0
 **/
class Agent extends CommonDBTM
{
    /** @var integer */
    public const DEFAULT_PORT = 62354;

    /** @var string */
    public const ACTION_STATUS = 'status';

    /** @var string */
    public const ACTION_INVENTORY = 'inventory';


    /** @var integer */
    protected const TIMEOUT  = 5;

    /** @var boolean */
    public $dohistory = true;

    /** @var string */
    public static $rightname = 'computer';
   //static $rightname = 'inventory';

    private static $found_adress = false;

    public static function getTypeName($nb = 0)
    {
        return _n('Agent', 'Agents', $nb);
    }

    public function rawSearchOptions()
    {

        $tab = [
            [
                'id'            => 'common',
                'name'          => self::getTypeName(1)
            ], [
                'id'            => '1',
                'table'         => $this->getTable(),
                'field'         => 'name',
                'name'          => __('Name'),
                'datatype'      => 'itemlink',
            ], [
                'id'            => '2',
                'table'         => Entity::getTable(),
                'field'         => 'completename',
                'name'          => Entity::getTypeName(1),
                'datatype'      => 'dropdown',
            ], [
                'id'            => '3',
                'table'         => $this->getTable(),
                'field'         => 'is_recursive',
                'name'          => __('Child entities'),
                'datatype'      => 'bool',
            ], [
                'id'            => '4',
                'table'         => $this->getTable(),
                'field'         => 'last_contact',
                'name'          => __('Last contact'),
                'datatype'      => 'datetime',
            ], [
                'id'            => '5',
                'table'         => $this->getTable(),
                'field'         => 'locked',
                'name'          => __('Locked'),
                'datatype'      => 'bool',
            ], [
                'id'            => '6',
                'table'         => $this->getTable(),
                'field'         => 'deviceid',
                'name'          => __('Device id'),
                'datatype'      => 'text',
                'massiveaction' => false,
            ], [
                'id'            => '8',
                'table'         => $this->getTable(),
                'field'         => 'version',
                'name'          => _n('Version', 'Versions', 1),
                'datatype'      => 'text',
                'massiveaction' => false,
            ], [
                'id'            => '10',
                'table'         => $this->getTable(),
                'field'         => 'useragent',
                'name'          => __('Useragent'),
                'datatype'      => 'text',
                'massiveaction' => false,
            ], [
                'id'            => '11',
                'table'         => $this->getTable(),
                'field'         => 'tag',
                'name'          => __('Tag'),
                'datatype'      => 'text',
                'massiveaction' => false,
            ], [
                'id'            => '14',
                'table'         => $this->getTable(),
                'field'         => 'port',
                'name'          => _n('Port', 'Ports', 1),
                'datatype'      => 'integer',
            ], [
                'id'               => '15',
                'table'            => $this->getTable(),
                'field'            => 'items_id',
                'name'             =>  _n('Item', 'Items', 1),
                'nosearch'         => true,
                'massiveaction'    => false,
                'forcegroupby'     => true,
                'datatype'         => 'specific',
                'searchtype'       => 'equals',
                'additionalfields' => ['itemtype'],
                'joinparams'       => ['jointype' => 'child']
            ],

        ];

        return $tab;
    }

    public static function getSpecificValueToDisplay($field, $values, array $options = [])
    {

        if (!is_array($values)) {
            $values = [$field => $values];
        }

        switch ($field) {
            case 'items_id':
                $itemtype = $values[str_replace('items_id', 'itemtype', $field)] ?? null;
                if ($itemtype !== null && class_exists($itemtype)) {
                    if ($values[$field] > 0) {
                        $item = new $itemtype();
                        $item->getFromDB($values[$field]);
                        return "<a href='" . $item->getLinkURL() . "'>" . $item->fields['name'] . "</a>";
                    }
                } else {
                    return ' ';
                }
                break;
        }
        return parent::getSpecificValueToDisplay($field, $values, $options);
    }


    public static function rawSearchOptionsToAdd()
    {
        $tab = [];

        // separator
        $tab[] = [
            'id'   => 'agent',
            'name' => self::getTypeName(1),
        ];

        $baseopts = [
            'table'      => self::getTable(),
            'joinparams' => [
                'jointype' => 'itemtype_item',
            ],
        ];

        $tab[] = [
            'id'         => 900,
            'field'      => 'name',
            'name'       => __('Name'),
            'datatype'   => 'itemlink',
        ] + $baseopts;

        $tab[] = [
            'id'         => 901,
            'field'      => 'tag',
            'name'       => __('Tag'),
            'datatype'   => 'text',
        ] + $baseopts;

        $tab[] = [
            'id'         => 902,
            'field'      => 'last_contact',
            'name'       => __('Last contact'),
            'datatype'   => 'datetime',
        ] + $baseopts;

        $tab[] = [
            'id'         => 903,
            'field'      => 'version',
            'name'       => _n('Version', 'Versions', 1),
            'datatype'   => 'text',
        ] + $baseopts;

        $tab[] = [
            'id'         => 904,
            'field'      => 'deviceid',
            'name'       => __('Device id'),
            'datatype'   => 'text',
        ] + $baseopts;

        return $tab;
    }

    /**
     * Define tabs to display on form page
     *
     * @param array $options
     * @return array containing the tabs name
     */
    public function defineTabs($options = [])
    {

        $ong = [];
        $this->addDefaultFormTab($ong);
        $this->addStandardTab('Log', $ong, $options);

        return $ong;
    }

    /**
     * Display form for agent configuration
     *
     * @param integer $id      ID of the agent
     * @param array   $options Options
     *
     * @return boolean
     */
    public function showForm($id, array $options = [])
    {
        global $CFG_GLPI;

        if (!empty($id)) {
            $this->getFromDB($id);
        } else {
            $this->getEmpty();
        }
        $this->initForm($id, $options);

        // avoid generic form to display generic version field as we have an exploded view
        $versions = $this->fields['version'] ?? '';
        unset($this->fields['version']);

        TemplateRenderer::getInstance()->display('pages/admin/inventory/agent.html.twig', [
            'item'           => $this,
            'params'         => $options,
            'itemtypes'      => array_combine($CFG_GLPI['inventory_types'], $CFG_GLPI['inventory_types']),
            'versions_field' => $versions,
        ]);
        return true;
    }

    /**
     * Handle agent
     *
     * @param array $metadata Agents metadata from Inventory
     *
     * @return integer
     */
    public function handleAgent($metadata)
    {
        global $CFG_GLPI;

        $deviceid = $metadata['deviceid'];

        $aid = false;
        if ($this->getFromDBByCrit(['deviceid' => $deviceid])) {
            $aid = $this->fields['id'];
        }

        $atype = new AgentType();
        $atype->getFromDBByCrit(['name' => 'Core']);

        $input = [
            'deviceid'     => $deviceid,
            'name'         => $deviceid,
            'last_contact' => date('Y-m-d H:i:s'),
            'useragent'    => $_SERVER['HTTP_USER_AGENT'] ?? null,
            'agenttypes_id' => $atype->fields['id'],
            'itemtype'     => $metadata['itemtype'] ?? 'Computer'
        ];

        if (isset($metadata['provider']['version'])) {
            $input['version'] = $metadata['provider']['version'];
        }

        if (isset($metadata['tag'])) {
            $input['tag'] = $metadata['tag'];
        }

        $has_expected_agent_type = in_array($metadata['itemtype'], $CFG_GLPI['agent_types']);
        if ($deviceid === 'foo' || (!$has_expected_agent_type && !$aid)) {
            $input += [
                'items_id' => 0,
                'id' => 0
            ];
            $this->fields = $input;
            return 0;
        }

        $input = Toolbox::addslashes_deep($input);
        if ($aid) {
            $input['id'] = $aid;
            // We should not update itemtype in db if not an expected one
            if (!$has_expected_agent_type) {
                unset($input['itemtype']);
            }
            $this->update($input);
            // Don't keep linked item unless having expected agent type
            if (!$has_expected_agent_type) {
                $this->fields['items_id'] = 0;
                // But always keep itemtype for class instantiation
                $this->fields['itemtype'] = $metadata['itemtype'];
            }
        } else {
            $input['items_id'] = 0;
            $aid = $this->add($input);
        }

        return $aid;
    }

    /**
     * Prepare input for add and update
     *
     * @param array $input Input
     *
     * @return array|false
     */
    public function prepareInputs(array $input)
    {
        if ($this->isNewItem() && (!isset($input['deviceid']) || empty($input['deviceid']))) {
            Session::addMessageAfterRedirect(__('"deviceid" is mandatory!'), false, ERROR);
            return false;
        }
        return $input;
    }

    public function prepareInputForAdd($input)
    {
        global $CFG_GLPI;

        if (isset($CFG_GLPI['threads_networkdiscovery']) && !isset($input['threads_networkdiscovery'])) {
            $input['threads_networkdiscovery'] = 0;
        }
        if (isset($CFG_GLPI['threads_networkinventory']) && !isset($input['threads_networkinventory'])) {
            $input['threads_networkinventory'] = 0;
        }
        if (isset($CFG_GLPI['timeout_networkdiscovery']) && !isset($input['timeout_networkdiscovery'])) {
            $input['timeout_networkdiscovery'] = 0;
        }
        if (isset($CFG_GLPI['timeout_networkinventory']) && !isset($input['timeout_networkinventory'])) {
            $input['timeout_networkinventory'] = 0;
        }

        return $this->prepareInputs($input);
    }

    public function prepareInputForUpdate($input)
    {
        return $this->prepareInputs($input);
    }

    /**
     * Get item linked to current agent
     *
     * @return CommonDBTM
     */
    public function getLinkedItem(): CommonDBTM
    {
        $itemtype = $this->fields['itemtype'];
        $item = new $itemtype();
        $item->getFromDB($this->fields['items_id']);
        return $item;
    }

    /**
     * Guess possible adresses the agent should answer on
     *
     * @return array
     */
    public function guessAddresses(): array
    {
        global $DB;

        $adresses = [];

       //retrieve linked items
        $item = $this->getLinkedItem();
        if ((int)$item->getID() > 0) {
            $item_name = $item->getFriendlyName();
            $adresses[] = $item_name;

           //deviceid should contains machines name
            $matches = [];
            preg_match('/^(\s)+-\d{4}(-\d{2}){5}$/', $this->fields['deviceid'], $matches);
            if (isset($matches[1])) {
                if (!in_array($matches[1], $adresses)) {
                    $adresses[] = $matches[1];
                }
            }

           //append linked ips
            $ports_iterator = $DB->request([
                'SELECT' => ['ips.name', 'ips.version'],
                'FROM'   => NetworkPort::getTable() . ' AS netports',
                'WHERE'  => [
                    'netports.itemtype'  => $item->getType(),
                    'netports.items_id'  => $item->getID(),
                    'NOT'       => [
                        'OR'  => [
                            'AND' => [
                                'NOT' => [
                                    'netports.instantiation_type' => 'NULL'
                                ],
                                'netports.instantiation_type' => 'NetworkPortLocal'
                            ],
                            'ips.name'                    => ['127.0.0.1', '::1']
                        ]
                    ]
                ],
                'INNER JOIN'   => [
                    NetworkName::getTable() . ' AS netnames' => [
                        'ON'  => [
                            'netnames'  => 'items_id',
                            'netports'  => 'id', [
                                'AND' => [
                                    'netnames.itemtype'  => NetworkPort::getType()
                                ]
                            ]
                        ]
                    ],
                    IPAddress::getTable() . ' AS ips' => [
                        'ON'  => [
                            'ips'       => 'items_id',
                            'netnames'  => 'id', [
                                'AND' => [
                                    'ips.itemtype' => NetworkName::getType()
                                ]
                            ]
                        ]
                    ]
                ]
            ]);
            foreach ($ports_iterator as $row) {
                if (!in_array($row['name'], $adresses)) {
                    if ($row['version'] == 4) {
                        $adresses[] = $row['name'];
                    } else {
                        //surrounds IPV6 with '[' and ']'
                        $adresses[] = "[" . $row['name'] . "]";
                    }
                }
            }

           //append linked domains
            $iterator = $DB->request([
                'SELECT' => ['d.name'],
                'FROM'   => Domain_Item::getTable(),
                'WHERE'  => [
                    'itemtype'  => $item->getType(),
                    'items_id'  => $item->getID()
                ],
                'INNER JOIN'   => [
                    Domain::getTable() . ' AS d'  => [
                        'ON'  => [
                            Domain_Item::getTable() => Domain::getForeignKeyField(),
                            'd'                     => 'id'
                        ]
                    ]
                ]
            ]);

            foreach ($iterator as $row) {
                 $adresses[] = sprintf('%s.%s', $item_name, $row['name']);
            }
        }

        return $adresses;
    }

    /**
     * Get agent URLs
     *
     * @return array
     */
    public function getAgentURLs(): array
    {
        $adresses = $this->guessAddresses();
        $protocols = ['http', 'https'];
        $port = (int)$this->fields['port'];
        if ($port === 0) {
            $port = self::DEFAULT_PORT;
        }

        $urls = [];
        foreach ($protocols as $protocol) {
            foreach ($adresses as $address) {
                $urls[] = sprintf(
                    '%s://%s:%s',
                    $protocol,
                    $address,
                    $port
                );
            }
        }

        return $urls;
    }

    /**
     * Send agent an HTTP request
     *
     * @param string $endpoint Endpoint to reach
     *
     * @return Response
     */
    public function requestAgent($endpoint): Response
    {
        global $CFG_GLPI;

        if (self::$found_adress !== false) {
            $adresses = [self::$found_adress];
        } else {
            $adresses = $this->getAgentURLs();
        }

        $response = null;
        foreach ($adresses as $adress) {
            $options = [
                'base_uri'        => sprintf('%s/%s', $adress, $endpoint),
                'connect_timeout' => self::TIMEOUT,
            ];

           // add proxy string if configured in glpi
            if (!empty($CFG_GLPI["proxy_name"])) {
                $proxy_creds      = !empty($CFG_GLPI["proxy_user"])
                ? $CFG_GLPI["proxy_user"] . ":" . (new GLPIKey())->decrypt($CFG_GLPI["proxy_passwd"]) . "@"
                : "";
                $proxy_string     = "http://{$proxy_creds}" . $CFG_GLPI['proxy_name'] . ":" . $CFG_GLPI['proxy_port'];
                $options['proxy'] = $proxy_string;
            }

           // init guzzle client with base options
            $httpClient = new Guzzle_Client($options);
            try {
                $response = $httpClient->request('GET', $endpoint, []);
                self::$found_adress = $adress;
                break;
            } catch (Exception $e) {
                //many adresses will be incorrect
                $cs = true;
            }
        }

        if (!$response) {
            // throw last exception on no response
            throw $e;
        }

        return $response;
    }

    /**
     * Request status from agent
     *
     * @return array
     */
    public function requestStatus()
    {
       //must return json
        try {
            $response = $this->requestAgent('status');
            return $this->handleAgentResponse($response, self::ACTION_STATUS);
        } catch (\GuzzleHttp\Exception\ClientException $e) {
            ErrorHandler::getInstance()->handleException($e);
           //not authorized
            return ['answer' => __('Not allowed')];
        } catch (Exception $e) {
           //no response
            return ['answer' => __('Unknown')];
        }
    }

    /**
     * Request inventory from agent
     *
     * @return array
     */
    public function requestInventory()
    {
       //must return json
        try {
            $this->requestAgent('now');
            return $this->handleAgentResponse(new Response(), self::ACTION_INVENTORY);
        } catch (\GuzzleHttp\Exception\ClientException $e) {
            ErrorHandler::getInstance()->handleException($e);
           //not authorized
            return ['answer' => __('Not allowed')];
        } catch (Exception $e) {
           //no response
            return ['answer' => __('Unknown')];
        }
    }

    /**
     * Handle agent response and returns an array to be serialized as json
     *
     * @param Response $response Response
     * @param string   $request  Request type (either status or now)
     *
     * @return array
     */
    private function handleAgentResponse(Response $response, $request): array
    {
        $data = [];

        $raw_content = (string)$response->getBody();

        switch ($request) {
            case self::ACTION_STATUS:
                $data['answer'] = Sanitizer::encodeHtmlSpecialChars(preg_replace('/status: /', '', $raw_content));
                break;
            case self::ACTION_INVENTORY:
                $now = new DateTime();
                $data['answer'] = sprintf(
                    __('Requested at %s'),
                    $now->format(__('Y-m-d H:i:s'))
                );
                break;
            default:
                throw new \RuntimeException(sprintf('Unknown request type %s', $request));
        }

        return $data;
    }

    public static function getIcon()
    {
        return "ti ti-robot";
    }

    /**
     * Clean and do other defined actions on an agent or related item
     * @param Agent $agent The agent to clean
     * @param array $config Array containing the agent clean config
     * @return bool True if successful
     */
    private static function cleanAgent(Agent $agent, array $config): bool
    {
        global $PLUGIN_HOOKS;

        // Actions to apply to the agent or item
        /** @phpstan-var array{item_action: bool, callback: callable(?Agent, array, ?CommonDBTM):bool}[] $actions_to_apply */
        $actions_to_apply = [];
        $need_item = false;
        if (isset($config['stale_agents_status']) && (int) $config['stale_agents_status'] >= 0) {
            // 0 = none, -1 or other negative = no change
            $need_item = true;
            $actions_to_apply[] = [
                'item_action' => true,
                'callback' => static function (?Agent $agent, array $config, ?CommonDBTM $item): bool {
                    return $item !== null && $item->update([
                        'id' => $item->fields['id'],
                        'states_id' => $config['stale_agents_status']
                    ]);
                }
            ];
        }
        $plugin_actions = $PLUGIN_HOOKS[Hooks::STALE_AGENT_CONFIG] ?? [];
        /**
         * @var string $plugin
         * @phpstan-var array{label: string, item_action: boolean, render_callback: callable, action_callback: callable}[] $actions
         */
        foreach ($plugin_actions as $plugin => $actions) {
            if (is_array($actions) && Plugin::isPluginActive($plugin)) {
                foreach ($actions as $action) {
                    if (!is_callable($action['action_callback'] ?? null)) {
                        trigger_error(
                            sprintf('Invalid plugin "%s" action callback for "%s" hook.', $plugin, Hooks::STALE_AGENT_CONFIG),
                            E_USER_WARNING
                        );
                        continue;
                    }
                    // Assume plugins always need the item
                    $need_item = true;
                    $actions_to_apply[] = $action['action_callback'];
                }
            }
        }
        if (isset($config['stale_agents_clean']) && $config['stale_agents_clean']) {
            $actions_to_apply[] = [
                'item_action' => false,
                'callback' => static function (?Agent $agent, array $config, ?CommonDBTM $item): bool {
                    return $agent !== null && $agent->delete(['id' => $agent->fields['id']]);
                }
            ];
        }
        $item = null;

        // If an action to apply needs the item
        if ($need_item) {
            $item = is_a($agent->fields['itemtype'], CommonDBTM::class, true) ? new $agent->fields['itemtype']() : null;
            if ($item !== null && $item->getFromDB($agent->fields['items_id']) === false) {
                $item = null;
            }
        }

        // Run all actions, with the clean action running last
        foreach ($actions_to_apply as $action) {
            // Run the action
            $action['callback']($agent, $config, $item);
        }
        return true;
    }

    /**
     * Cron task: clean and do other defined actions when agent not have been contacted
     * the server since xx days
     *
     * @global object $DB
     * @param object $task
<<<<<<< HEAD
     * @return boolean true if at least partially successful, otherwise false
=======
     * @return boolean
>>>>>>> 90841d39
     * @copyright 2010-2022 by the FusionInventory Development Team.
     */
    public static function cronCleanoldagents($task = null)
    {
        global $DB;

        $config = \Config::getConfigurationValues('inventory');

        $retention_time = $config['stale_agents_delay'] ?? 0;
        if ($retention_time <= 0) {
            return true;
        }

        $iterator = $DB->request([
            'SELECT' => ['id'],
            'FROM' => self::getTable(),
            'WHERE' => [
                'last_contact' => ['<', new QueryExpression("date_add(now(), interval -" . $retention_time . " day)")]
            ]
        ]);

        $cron_status = false;
        if (count($iterator)) {
            $agent = new self();
            foreach ($iterator as $data) {
                $agent->getFromDB($data['id']);
                $result = self::cleanAgent($agent, $config);
                if ($result) {
                    $task->addVolume(1);
                    $cron_status = true;
                }
<<<<<<< HEAD
=======
            } elseif ($action === Conf::STALE_AGENT_ACTION_STATUS && isset($config['stale_agents_status'])) {
                //change status of agents linked assets
                foreach ($iterator as $data) {
                    $itemtype = $data['itemtype'];
                    if (is_subclass_of($itemtype, CommonDBTM::class)) {
                        $item = new $itemtype();
                        if ($item->getFromDB($data['items_id'])) {
                            $item->update([
                                'id' => $data['items_id'],
                                'states_id' => $config['stale_agents_status'],
                                'is_dynamic' => 1
                            ]);
                            $task->addVolume(1);
                            $cron_status = true;
                        }
                    }
                }
>>>>>>> 90841d39
            }
        }
        return $cron_status;
    }
}<|MERGE_RESOLUTION|>--- conflicted
+++ resolved
@@ -761,11 +761,8 @@
      *
      * @global object $DB
      * @param object $task
-<<<<<<< HEAD
-     * @return boolean true if at least partially successful, otherwise false
-=======
      * @return boolean
->>>>>>> 90841d39
+     *
      * @copyright 2010-2022 by the FusionInventory Development Team.
      */
     public static function cronCleanoldagents($task = null)
@@ -797,26 +794,6 @@
                     $task->addVolume(1);
                     $cron_status = true;
                 }
-<<<<<<< HEAD
-=======
-            } elseif ($action === Conf::STALE_AGENT_ACTION_STATUS && isset($config['stale_agents_status'])) {
-                //change status of agents linked assets
-                foreach ($iterator as $data) {
-                    $itemtype = $data['itemtype'];
-                    if (is_subclass_of($itemtype, CommonDBTM::class)) {
-                        $item = new $itemtype();
-                        if ($item->getFromDB($data['items_id'])) {
-                            $item->update([
-                                'id' => $data['items_id'],
-                                'states_id' => $config['stale_agents_status'],
-                                'is_dynamic' => 1
-                            ]);
-                            $task->addVolume(1);
-                            $cron_status = true;
-                        }
-                    }
-                }
->>>>>>> 90841d39
             }
         }
         return $cron_status;
