<?php

/**
 * ---------------------------------------------------------------------
 *
 * GLPI - Gestionnaire Libre de Parc Informatique
 *
 * http://glpi-project.org
 *
 * @copyright 2015-2025 Teclib' and contributors.
 * @copyright 2003-2014 by the INDEPNET Development Team.
 * @licence   https://www.gnu.org/licenses/gpl-3.0.html
 *
 * ---------------------------------------------------------------------
 *
 * LICENSE
 *
 * This file is part of GLPI.
 *
 * This program is free software: you can redistribute it and/or modify
 * it under the terms of the GNU General Public License as published by
 * the Free Software Foundation, either version 3 of the License, or
 * (at your option) any later version.
 *
 * This program is distributed in the hope that it will be useful,
 * but WITHOUT ANY WARRANTY; without even the implied warranty of
 * MERCHANTABILITY or FITNESS FOR A PARTICULAR PURPOSE.  See the
 * GNU General Public License for more details.
 *
 * You should have received a copy of the GNU General Public License
 * along with this program.  If not, see <https://www.gnu.org/licenses/>.
 *
 * ---------------------------------------------------------------------
 */

use Glpi\Application\View\TemplateRenderer;
use Glpi\Features\AssignableItem;

class DomainRecord extends CommonDBChild
{
    use AssignableItem {
        canUpdate as canUpdateAssignableItem;
        canUpdateItem as canUpdateItemAssignableItem;
    }

    public const DEFAULT_TTL = 3600;

    public static $rightname              = 'domain';
    // From CommonDBChild
    public static $itemtype        = 'Domain';
    public static $items_id        = 'domains_id';
    public $dohistory              = true;
    public static $mustBeAttached  = false;

    public static function getTypeName($nb = 0)
    {
        return _n('Domain record', 'Domains records', $nb);
    }

    public static function getSectorizedDetails(): array
    {
        return ['management', Domain::class, self::class];
    }

    public function getTabNameForItem(CommonGLPI $item, $withtemplate = 0)
    {
        if ($item::class === Domain::class) {
            if ($_SESSION['glpishow_count_on_tabs']) {
                return self::createTabEntry(_n('Record', 'Records', Session::getPluralNumber()), self::countForDomain($item), $item::class);
            }
            return _n('Record', 'Records', Session::getPluralNumber());
        }
        return '';
    }

    public static function countForDomain(Domain $item)
    {
        return countElementsInTable(
            self::getTable(),
            [
                "domains_id"   => $item->getID(),
            ]
        );
    }

    public static function displayTabContentForItem(CommonGLPI $item, $tabnum = 1, $withtemplate = 0)
    {
        if ($item::class === Domain::class) {
            self::showForDomain($item);
        }
        return true;
    }

    public function rawSearchOptions()
    {
        $tab = [];

        $tab = array_merge($tab, parent::rawSearchOptions());

        $tab[] = [
            'id'                 => '2',
            'table'              => 'glpi_domains',
            'field'              => 'name',
            'name'               => Domain::getTypeName(1),
            'datatype'           => 'dropdown',
        ];

        $tab[] = [
            'id'                 => '3',
            'table'              => DomainRecordType::getTable(),
            'field'              => 'name',
            'name'               => DomainRecordType::getTypeName(1),
            'datatype'           => 'dropdown',
        ];

        $tab[] = [
            'id'                 => '4',
            'table'              => static::getTable(),
            'field'              => 'ttl',
            'name'               => __('TTL'),
        ];

        $tab[] = [
            'id'                 => '11',
            'table'              => static::getTable(),
            'field'              => 'data',
            'name'               => __('Data'),
        ];

        $tab[] = [
            'id'                 => '6',
            'table'              => 'glpi_users',
            'field'              => 'name',
            'linkfield'          => 'users_id_tech',
            'name'               => __('Technician in charge'),
            'datatype'           => 'dropdown',
        ];

        $tab[] = [
            'id'                 => '7',
            'table'              => static::getTable(),
            'field'              => 'date_creation',
            'name'               => __('Creation date'),
            'datatype'           => 'date',
        ];

        $tab[] = [
            'id'                 => '8',
            'table'              => static::getTable(),
            'field'              => 'comment',
            'name'               => __('Comments'),
            'datatype'           => 'text',
        ];

        $tab[] = [
            'id'                 => '9',
            'table'              => 'glpi_groups',
            'field'              => 'name',
            'linkfield'          => 'groups_id',
            'name'               => __('Group in charge'),
            'joinparams'         => [
                'beforejoin'         => [
                    'table'              => 'glpi_groups_items',
                    'joinparams'         => [
                        'jointype'           => 'itemtype_item',
                        'condition'          => ['NEWTABLE.type' => Group_Item::GROUP_TYPE_TECH],
                    ],
                ],
            ],
            'forcegroupby'       => true,
            'massiveaction'      => false,
            'datatype'           => 'dropdown',
        ];

        $tab[] = [
            'id'                 => '10',
            'table'              => static::getTable(),
            'field'              => 'date_mod',
            'massiveaction'      => false,
            'name'               => __('Last update'),
            'datatype'           => 'datetime',
        ];

        $tab[] = [
            'id'                 => '80',
            'table'              => 'glpi_entities',
            'field'              => 'completename',
            'name'               => Entity::getTypeName(1),
            'datatype'           => 'dropdown',
        ];

        return $tab;
    }

    public static function canCreate(): bool
    {
        if (count($_SESSION['glpiactiveprofile']['managed_domainrecordtypes'])) {
            return true;
        }
        return parent::canCreate();
    }

    public static function canUpdate(): bool
    {
        if (!self::canUpdateAssignableItem()) {
            return false;
        }
        if (count($_SESSION['glpiactiveprofile']['managed_domainrecordtypes'])) {
            return true;
        }
        return parent::canUpdate();
    }

    public static function canDelete(): bool
    {
        if (count($_SESSION['glpiactiveprofile']['managed_domainrecordtypes'])) {
            return true;
        }
        return parent::canDelete();
    }

    public static function canPurge(): bool
    {
        if (count($_SESSION['glpiactiveprofile']['managed_domainrecordtypes'])) {
            return true;
        }
        return parent::canPurge();
    }

    public function canCreateItem(): bool
    {
        return count($_SESSION['glpiactiveprofile']['managed_domainrecordtypes']);
    }

    public function canUpdateItem(): bool
    {
        if (!$this->canUpdateItemAssignableItem()) {
            return false;
        }
        return parent::canUpdateItem()
         && (
             $_SESSION['glpiactiveprofile']['managed_domainrecordtypes'] === [-1]
         || in_array($this->fields['domainrecordtypes_id'], $_SESSION['glpiactiveprofile']['managed_domainrecordtypes'], true)
         );
    }

    public function canDeleteItem(): bool
    {
        return parent::canDeleteItem()
         && (
             $_SESSION['glpiactiveprofile']['managed_domainrecordtypes'] === [-1]
         || in_array($this->fields['domainrecordtypes_id'], $_SESSION['glpiactiveprofile']['managed_domainrecordtypes'], true)
         );
    }

    public function canPurgeItem(): bool
    {
        return parent::canPurgeItem()
         && (
             $_SESSION['glpiactiveprofile']['managed_domainrecordtypes'] === [-1]
         || in_array($this->fields['domainrecordtypes_id'], $_SESSION['glpiactiveprofile']['managed_domainrecordtypes'], true)
         );
    }

    public function defineTabs($options = [])
    {
        $ong = [];
        $this->addDefaultFormTab($ong);
        $this->addStandardTab(Item_Ticket::class, $ong, $options);
        $this->addStandardTab(Item_Problem::class, $ong, $options);
        $this->addStandardTab(Document_Item::class, $ong, $options);
        $this->addStandardTab(ManualLink::class, $ong, $options);
        $this->addStandardTab(Notepad::class, $ong, $options);
        $this->addStandardTab(Log::class, $ong, $options);

        return $ong;
    }

    /**
     * Prepare input for add and update
     *
     * @param array   $input Input values
     * @param boolean $add   True when we're adding a record
     *
     * @return array|false
     */
    private function prepareInput($input, $add = false)
    {
        if (($add && empty($input['domains_id'])) || (isset($input['domains_id']) && empty($input['domains_id']))) {
            Session::addMessageAfterRedirect(
                __('A domain is required'),
                true,
                ERROR
            );
            return false;
        }

        if ($add) {
            if (isset($input['date_creation']) && empty($input['date_creation'])) {
                $input['date_creation'] = 'NULL';
            }

            if (empty($input['ttl'])) {
                $input['ttl'] = self::DEFAULT_TTL;
            }
        }

        //search entity
        if ($add && !isset($input['entities_id'])) {
            $input['entities_id'] = $_SESSION['glpiactive_entity'] ?? 0;
            $input['is_recursive'] = $_SESSION['glpiactive_entity_recursive'] ?? 0;
            $domain = new Domain();
            if (isset($input['domains_id']) && $domain->getFromDB($input['domains_id'])) {
                $input['entities_id'] = $domain->fields['entities_id'];
                $input['is_recursive'] = $domain->fields['is_recursive'];
            }
        }

        if (!Session::isCron() && (isset($input['domainrecordtypes_id']) || isset($this->fields['domainrecordtypes_id']))) {
            if (!($_SESSION['glpiactiveprofile']['managed_domainrecordtypes'] === [-1])) {
                if (isset($input['domainrecordtypes_id']) && !(in_array($input['domainrecordtypes_id'], $_SESSION['glpiactiveprofile']['managed_domainrecordtypes'], true))) {
                    //no right to use selected type
                    Session::addMessageAfterRedirect(
                        __s('You are not allowed to use this type of records'),
                        true,
                        ERROR
                    );
                    return false;
                }
                if ($add === false && !(in_array($this->fields['domainrecordtypes_id'], $_SESSION['glpiactiveprofile']['managed_domainrecordtypes'], true))) {
                    //no right to change existing type
                    Session::addMessageAfterRedirect(
                        __s('You are not allowed to edit this type of records'),
                        true,
                        ERROR
                    );
                    return false;
                }
            }
        }

        return $input;
    }

    public function prepareInputForAdd($input)
    {
        $input = $this->prepareGroupFields($input);
        if ($input === false) {
            return false;
        }
        return $this->prepareInput($input, true);
    }

    public function prepareInputForUpdate($input)
    {
        $input = $this->prepareGroupFields($input);
        if ($input === false) {
            return false;
        }
        return $this->prepareInput($input);
    }

    public function pre_updateInDB()
    {

        if (
            (in_array('data', $this->updates, true) || in_array('domainrecordtypes_id', $this->updates, true))
            && !array_key_exists('data_obj', $this->input)
        ) {
            // Remove data stored as obj if "data" or "record type" changed" and "data_obj" is not part of input.
            // It ensure that updates that "data_obj" will not contains obsolete values.
            $this->fields['data_obj'] = 'NULL';
            $this->updates[]          = 'data_obj';
        }
    }

    public function showForm($ID, array $options = [])
    {
        if ($ID > 0) {
            $this->check($ID, READ);
        }
        $domain = new Domain();
        $domain->getFromDB($this->fields['domains_id']);
<<<<<<< HEAD
=======
        if ($domain->isTemplate()) {
            echo Html::input('domains_id', [
                'type'   => 'hidden',
                'value'  => $this->fields['domains_id'],
            ]);
            // TRANS: first parameter is the template name
            echo sprintf(_n('%1$s template', '%1$s templates', 1), $domain->fields['template_name']);
        } else {
            Dropdown::show(
                'Domain',
                [
                    'name'   => "domains_id",
                    'value'  => $this->fields["domains_id"],
                    'entity' => $this->fields["entities_id"],
                    'rand'   => $rand,
                    'display_emptychoice' => false,
                ]
            );
        }
        echo "</td>";

        echo "<td>" . __('Name') . "</td>";
        echo "<td>";
        echo Html::input('name', ['value' => $this->fields['name']]);
        echo "</td>";

        echo "</tr>";
        echo "<tr class='tab_bg_1'>";

        echo "<td>" . DomainRecordType::getTypeName(1) . "</td>";
        echo "<td>";
        $condition = null;
        if ($_SESSION['glpiactiveprofile']['managed_domainrecordtypes'] != [-1]) {
            if (count($_SESSION['glpiactiveprofile']['managed_domainrecordtypes'])) {
                $condition = ['id' => $_SESSION['glpiactiveprofile']['managed_domainrecordtypes']];
            } else {
                $condition = ['id' => null];
            }
        }
        Dropdown::show(
            'DomainRecordType',
            [
                'name'      => "domainrecordtypes_id",
                'value'     => $this->fields["domainrecordtypes_id"],
                'entity'    => $this->fields["entities_id"],
                'condition' => $condition,
                'rand'      => $rand,
            ]
        );
        echo "</td>";
        echo "<td>" . __('Creation date') . "</td>";
        echo "<td>";
        Html::showDateField("date_creation", ['value' => $this->fields["date_creation"]]);
        echo "</td>";
        echo "</tr>";

        echo "<tr class='tab_bg_1'>";
        echo "<td>" . __('Data') . "</td>";
        echo "<td colspan='3'>";
        echo "<input type='hidden' id='data_obj{$rand}' name='data_obj' value=\"" . Html::cleanInputText($this->fields["data_obj"]) . "\">";
        echo "<input type='text' id='data{$rand}' name='data' value=\"" . Html::cleanInputText($this->fields["data"]) . "\" style='width: 95%'>";
        echo " <a href='#' title='" . __s('Open helper form') . "'>";
        echo "<i class='far fa-edit'></i>";
        echo "<span class='sr-only'>" . __('Open helper form') . "</span>";
        echo "</a>";

        $js = <<<JAVASCRIPT
         $(
            function () {
               $('#data{$rand}, #dropdown_domainrecordtypes_id{$rand}').change(
                  function (event) {
                     $('#data_obj{$rand}').val(''); // empty "data_obj" value if "data" or "record type" changed
                  }
               );
               $('#data{$rand} + a').click(
                  function (event) {
                     event.preventDefault();

                     var select = $(this).closest('form').find('[name="domainrecordtypes_id"]');
                     var domainrecordtypes_id = select.val();
                     var title = domainrecordtypes_id > 0 ? select.find('option:selected').html() : '';

                     glpi_ajax_dialog({
                        id: 'modal_{$rand}',
                        title: title,
                        url: '{$CFG_GLPI["root_doc"]}/ajax/domainrecord_data_form.php',
                        params: {
                           domainrecordtypes_id: domainrecordtypes_id,
                           str_input_id: 'data{$rand}',
                           obj_input_id: 'data_obj{$rand}'
                        },
                        done: function() {
                           $('#modal_{$rand}').find('form').on('submit', function(event) {
                              $('#modal_{$rand} + .modal-backdrop, #modal_{$rand}').remove();
                           });
                        }
                     })
                  }
               );
            }
         );
JAVASCRIPT;
        echo Html::scriptBlock($js);
        echo "</td>";
        echo "</tr>";

        echo "<tr class='tab_bg_1'>";
        echo "<td>" . __('Technician in charge') . "</td><td>";
        User::dropdown(['name'   => "users_id_tech",
            'value'  => $this->fields["users_id_tech"],
            'entity' => $this->fields["entities_id"],
            'right'  => 'interface',
        ]);
        echo "</td>";

        echo "<td>" . __('Group in charge') . "</td>";
        echo "<td>";
        Dropdown::show('Group', ['name'      => "groups_id_tech",
            'value'     => $this->fields["groups_id_tech"],
            'entity'    => $this->fields["entities_id"],
            'condition' => ['is_assign' => 1],
        ]);
        echo "</td>";
        echo "</tr>";

        echo "<tr class='tab_bg_1'>";
        echo "<td>" . __('TTL') . "</td>";
        echo "<td>";
        echo "<input type='number' name='ttl' value='{$this->fields['ttl']}'/>";
        echo "</td>";
        echo "</tr>";

        echo "<tr class='tab_bg_1'>";
        echo "<td>";
        echo __('Comments') . "</td>";
        echo "<td colspan='3' class='center'>";
        echo "<textarea class='form-control' name='comment' >" . $this->fields["comment"] . "</textarea>";
        echo "</td>";

        echo "</tr>";

        if (isset($_REQUEST['_in_modal'])) {
            echo "<input type='hidden' name='_in_modal' value='1'>";
        }
        $this->showFormButtons($options);
>>>>>>> 944443d6

        TemplateRenderer::getInstance()->display('pages/management/domainrecord.html.twig', [
            'item' => $this,
            'domain' => $domain,
        ]);
        return true;
    }

    /**
     * Show records for a domain
     *
     * @param Domain $domain Domain object
     *
     * @return void|boolean (display) Returns false if there is a rights error.
     **/
    public static function showForDomain(Domain $domain)
    {
        /** @var \DBmysql $DB */
        global $DB;

        $instID = $domain->fields['id'];
        if (!$domain->can($instID, READ)) {
            return false;
        }
        $canedit = $domain->can($instID, UPDATE)
                 || count($_SESSION['glpiactiveprofile']['managed_domainrecordtypes']);
        $rand    = mt_rand();

        $iterator = $DB->request([
            'SELECT'    => 'record.*',
            'FROM'      => self::getTable() . ' AS record',
            'WHERE'     => ['domains_id' => $instID],
            'LEFT JOIN' => [
                DomainRecordType::getTable() . ' AS rtype'  => [
                    'ON'  => [
                        'rtype'  => 'id',
                        'record' => 'domainrecordtypes_id',
                    ],
                ],
            ],
            'ORDER'     => ['rtype.name ASC', 'record.name ASC'],
        ]);

        if ($canedit) {
            $twig_params = [
                'domains_id' => $instID,
                'domain_record' => new self(),
                'condition' => [
                    'NOT' => [
                        'domains_id'   => ['>', 0],
                        'NOT'          => ['domains_id' => null],
                    ],
                ],
                'label' => __('Link a record'),
                'add_btn_msg' => _x('button', 'Add'),
                'add_new_btn_msg' => sprintf(__("New %s for this item"), self::getTypeName(1)),
            ];
            // language=Twig
            echo TemplateRenderer::getInstance()->renderFromStringTemplate(<<<TWIG
                {% import 'components/form/fields_macros.html.twig' as fields %}
                {% import 'components/form/basic_inputs_macros.html.twig' as inputs %}
                {% set rand = random() %}
                <div class="mb-3">
                    <form name="domain_form{{ rand }}" id="domain_form{{ rand }}" method="post"
                          action="{{ 'Domain'|itemtype_form_path }}" data-submit-once>
                        {{ inputs.hidden('_glpi_csrf_token', csrf_token()) }}
                        {{ inputs.hidden('domains_id', domains_id) }}

                        <div class="d-flex">
                            {{ fields.dropdownField('DomainRecord', 'domainrecords_id', 0, label, {
                                'condition': condition
                            }) }}
                            {{ fields.htmlField('', inputs.submit('addrecord', add_btn_msg, 1), null, {
                                no_label: true,
                                mb: '',
                                wrapper_class: 'ms-2'
                            }) }}
                        </div>
                    </form>
                    <hr class="mt-2 mb-n2">
                    <div id="new_record_form" class="d-none">
                        {{ include('pages/management/domainrecord.html.twig', {
                            item: domain_record,
                            domains_id: domains_id,
                            no_header: true,
                        }, with_context = false) }}
                    </div>
                    <div class="mt-4 text-center">
                        <button type="button" class="btn btn-primary" id="add_new_record_btn{{ rand }}">
                            {{ add_new_btn_msg }}
                        </button>
                        <script>
                            $('#add_new_record_btn{{ rand }}').on('click', function() {
                                $('#new_record_form').removeClass('d-none');
                                $(this).addClass('d-none');
                            });
                        </script>
                    </div>
                </div>
TWIG, $twig_params);
        }

        $entries = [];
        foreach ($iterator as $data) {
            $name = self::getDisplayName($domain, $data['name']);
            if ($_SESSION["glpiis_ids_visible"] || $name === '') {
                $name .= " (" . $data["id"] . ")";
            }

            $entries[] = [
                'itemtype' => self::class,
                'row_class' => isset($data['is_deleted']) && $data['is_deleted'] ? 'table-danger' : '',
                'id'       => $data['id'],
                'type'     => Dropdown::getDropdownName(DomainRecordType::getTable(), $data['domainrecordtypes_id']),
                'name'     => sprintf(
                    '<a href="%s">%s</a>',
                    htmlescape(DomainRecord::getFormURLWithID($data['id'])),
                    htmlescape($name)
                ),
                'ttl'      => $data['ttl'],
                'data'     => $data['data'],
            ];
        }

        TemplateRenderer::getInstance()->display('components/datatable.html.twig', [
            'is_tab' => true,
            'nofilter' => true,
            'columns' => [
                'type' => _n('Type', 'Types', 1),
                'name' => __('Name'),
                'ttl' => __('TTL'),
                'data' => _n('Target', 'Targets', 1),
            ],
            'formatters' => [
                'name' => 'raw_html',
            ],
            'entries' => $entries,
            'total_number' => count($entries),
            'filtered_number' => count($entries),
            'showmassiveactions' => $canedit,
            'massiveactionparams' => [
                'num_displayed' => count($entries),
                'container'     => 'mass' . static::class . $rand,
            ],
        ]);
    }

    public static function getDisplayName(Domain $domain, $name)
    {
        $name_txt = rtrim(
            str_replace(
                rtrim($domain->getCanonicalName(), '.'),
                '',
                $name
            ),
            '.'
        );
        if (empty($name_txt)) {
            //dns root
            $name_txt = '@';
        }
        return $name_txt;
    }

    public static function getIcon()
    {
        return "ti ti-file-search";
    }
}<|MERGE_RESOLUTION|>--- conflicted
+++ resolved
@@ -381,154 +381,6 @@
         }
         $domain = new Domain();
         $domain->getFromDB($this->fields['domains_id']);
-<<<<<<< HEAD
-=======
-        if ($domain->isTemplate()) {
-            echo Html::input('domains_id', [
-                'type'   => 'hidden',
-                'value'  => $this->fields['domains_id'],
-            ]);
-            // TRANS: first parameter is the template name
-            echo sprintf(_n('%1$s template', '%1$s templates', 1), $domain->fields['template_name']);
-        } else {
-            Dropdown::show(
-                'Domain',
-                [
-                    'name'   => "domains_id",
-                    'value'  => $this->fields["domains_id"],
-                    'entity' => $this->fields["entities_id"],
-                    'rand'   => $rand,
-                    'display_emptychoice' => false,
-                ]
-            );
-        }
-        echo "</td>";
-
-        echo "<td>" . __('Name') . "</td>";
-        echo "<td>";
-        echo Html::input('name', ['value' => $this->fields['name']]);
-        echo "</td>";
-
-        echo "</tr>";
-        echo "<tr class='tab_bg_1'>";
-
-        echo "<td>" . DomainRecordType::getTypeName(1) . "</td>";
-        echo "<td>";
-        $condition = null;
-        if ($_SESSION['glpiactiveprofile']['managed_domainrecordtypes'] != [-1]) {
-            if (count($_SESSION['glpiactiveprofile']['managed_domainrecordtypes'])) {
-                $condition = ['id' => $_SESSION['glpiactiveprofile']['managed_domainrecordtypes']];
-            } else {
-                $condition = ['id' => null];
-            }
-        }
-        Dropdown::show(
-            'DomainRecordType',
-            [
-                'name'      => "domainrecordtypes_id",
-                'value'     => $this->fields["domainrecordtypes_id"],
-                'entity'    => $this->fields["entities_id"],
-                'condition' => $condition,
-                'rand'      => $rand,
-            ]
-        );
-        echo "</td>";
-        echo "<td>" . __('Creation date') . "</td>";
-        echo "<td>";
-        Html::showDateField("date_creation", ['value' => $this->fields["date_creation"]]);
-        echo "</td>";
-        echo "</tr>";
-
-        echo "<tr class='tab_bg_1'>";
-        echo "<td>" . __('Data') . "</td>";
-        echo "<td colspan='3'>";
-        echo "<input type='hidden' id='data_obj{$rand}' name='data_obj' value=\"" . Html::cleanInputText($this->fields["data_obj"]) . "\">";
-        echo "<input type='text' id='data{$rand}' name='data' value=\"" . Html::cleanInputText($this->fields["data"]) . "\" style='width: 95%'>";
-        echo " <a href='#' title='" . __s('Open helper form') . "'>";
-        echo "<i class='far fa-edit'></i>";
-        echo "<span class='sr-only'>" . __('Open helper form') . "</span>";
-        echo "</a>";
-
-        $js = <<<JAVASCRIPT
-         $(
-            function () {
-               $('#data{$rand}, #dropdown_domainrecordtypes_id{$rand}').change(
-                  function (event) {
-                     $('#data_obj{$rand}').val(''); // empty "data_obj" value if "data" or "record type" changed
-                  }
-               );
-               $('#data{$rand} + a').click(
-                  function (event) {
-                     event.preventDefault();
-
-                     var select = $(this).closest('form').find('[name="domainrecordtypes_id"]');
-                     var domainrecordtypes_id = select.val();
-                     var title = domainrecordtypes_id > 0 ? select.find('option:selected').html() : '';
-
-                     glpi_ajax_dialog({
-                        id: 'modal_{$rand}',
-                        title: title,
-                        url: '{$CFG_GLPI["root_doc"]}/ajax/domainrecord_data_form.php',
-                        params: {
-                           domainrecordtypes_id: domainrecordtypes_id,
-                           str_input_id: 'data{$rand}',
-                           obj_input_id: 'data_obj{$rand}'
-                        },
-                        done: function() {
-                           $('#modal_{$rand}').find('form').on('submit', function(event) {
-                              $('#modal_{$rand} + .modal-backdrop, #modal_{$rand}').remove();
-                           });
-                        }
-                     })
-                  }
-               );
-            }
-         );
-JAVASCRIPT;
-        echo Html::scriptBlock($js);
-        echo "</td>";
-        echo "</tr>";
-
-        echo "<tr class='tab_bg_1'>";
-        echo "<td>" . __('Technician in charge') . "</td><td>";
-        User::dropdown(['name'   => "users_id_tech",
-            'value'  => $this->fields["users_id_tech"],
-            'entity' => $this->fields["entities_id"],
-            'right'  => 'interface',
-        ]);
-        echo "</td>";
-
-        echo "<td>" . __('Group in charge') . "</td>";
-        echo "<td>";
-        Dropdown::show('Group', ['name'      => "groups_id_tech",
-            'value'     => $this->fields["groups_id_tech"],
-            'entity'    => $this->fields["entities_id"],
-            'condition' => ['is_assign' => 1],
-        ]);
-        echo "</td>";
-        echo "</tr>";
-
-        echo "<tr class='tab_bg_1'>";
-        echo "<td>" . __('TTL') . "</td>";
-        echo "<td>";
-        echo "<input type='number' name='ttl' value='{$this->fields['ttl']}'/>";
-        echo "</td>";
-        echo "</tr>";
-
-        echo "<tr class='tab_bg_1'>";
-        echo "<td>";
-        echo __('Comments') . "</td>";
-        echo "<td colspan='3' class='center'>";
-        echo "<textarea class='form-control' name='comment' >" . $this->fields["comment"] . "</textarea>";
-        echo "</td>";
-
-        echo "</tr>";
-
-        if (isset($_REQUEST['_in_modal'])) {
-            echo "<input type='hidden' name='_in_modal' value='1'>";
-        }
-        $this->showFormButtons($options);
->>>>>>> 944443d6
 
         TemplateRenderer::getInstance()->display('pages/management/domainrecord.html.twig', [
             'item' => $this,
