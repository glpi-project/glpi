<?php

/**
 * ---------------------------------------------------------------------
 *
 * GLPI - Gestionnaire Libre de Parc Informatique
 *
 * http://glpi-project.org
 *
 * @copyright 2015-2023 Teclib' and contributors.
 * @copyright 2003-2014 by the INDEPNET Development Team.
 * @licence   https://www.gnu.org/licenses/gpl-3.0.html
 *
 * ---------------------------------------------------------------------
 *
 * LICENSE
 *
 * This file is part of GLPI.
 *
 * This program is free software: you can redistribute it and/or modify
 * it under the terms of the GNU General Public License as published by
 * the Free Software Foundation, either version 3 of the License, or
 * (at your option) any later version.
 *
 * This program is distributed in the hope that it will be useful,
 * but WITHOUT ANY WARRANTY; without even the implied warranty of
 * MERCHANTABILITY or FITNESS FOR A PARTICULAR PURPOSE.  See the
 * GNU General Public License for more details.
 *
 * You should have received a copy of the GNU General Public License
 * along with this program.  If not, see <https://www.gnu.org/licenses/>.
 *
 * ---------------------------------------------------------------------
 */

/// Criteria Rule class
class RuleCriteria extends CommonDBChild
{
   // From CommonDBChild
    public static $itemtype        = 'Rule';
    public static $items_id        = 'rules_id';
    public $dohistory              = true;
    public $auto_message_on_action = false;



    /**
     * @since 0.84
     **/
    public function getForbiddenStandardMassiveAction()
    {

        $forbidden   = parent::getForbiddenStandardMassiveAction();
        $forbidden[] = 'update';
        return $forbidden;
    }


    /**
     * @param $rule_type (default 'Rule)
     **/
    public function __construct($rule_type = 'Rule')
    {
        static::$itemtype = $rule_type;
    }


    /**
     * @since 0.84.3
     *
     * @see CommonDBTM::post_getFromDB()
     */
    public function post_getFromDB()
    {

       // Get correct itemtype if defult one is used
        if (static::$itemtype == 'Rule') {
            $rule = new Rule();
            if ($rule->getFromDB($this->fields['rules_id'])) {
                static::$itemtype = $rule->fields['sub_type'];
            }
        }
    }


    /**
     * Get title used in rule
     *
     * @param $nb  integer  for singular or plural (default 0)
     *
     * @return Title of the rule
     **/
    public static function getTypeName($nb = 0)
    {
        return _n('Criterion', 'Criteria', $nb);
    }

    public static function getIcon()
    {
        return "ti ti-list-check";
    }

    protected function computeFriendlyName()
    {

        if ($rule = getItemForItemtype(static::$itemtype)) {
            $criteria_row = $rule->getMinimalCriteriaText($this->fields);
            $criteria_text = trim(preg_replace(['/<td[^>]*>/', '/<\/td>/'], [' ', ''], $criteria_row));
            return $criteria_text;
        }
        return '';
    }

    /**
     * @since 0.84
     *
     * @see CommonDBChild::post_addItem()
     **/
    public function post_addItem()
    {

        parent::post_addItem();
        if (
            isset($this->input['rules_id'])
            && ($realrule = Rule::getRuleObjectByID($this->input['rules_id']))
        ) {
            $realrule->update(['id'       => $this->input['rules_id'],
                'date_mod' => $_SESSION['glpi_currenttime']
            ]);
        }
    }


    /**
     * @since 0.84
     *
     * @see CommonDBTM::post_purgeItem()
     **/
    public function post_purgeItem()
    {

        parent::post_purgeItem();
        if (
            isset($this->fields['rules_id'])
            && ($realrule = Rule::getRuleObjectByID($this->fields['rules_id']))
        ) {
            $realrule->update(['id'       => $this->fields['rules_id'],
                'date_mod' => $_SESSION['glpi_currenttime']
            ]);
        }
    }


    /**
     * @since 0.84
     **/
    public function prepareInputForAdd($input)
    {

        if (!isset($input['criteria']) || empty($input['criteria'])) {
            return false;
        }
        return parent::prepareInputForAdd($input);
    }


    public function rawSearchOptions()
    {
        $tab = [];

        $tab[] = [
            'id'                 => '1',
            'table'              => $this->getTable(),
            'field'              => 'criteria',
            'name'               => __('Name'),
            'massiveaction'      => false,
            'datatype'           => 'specific',
            'additionalfields'   => ['rules_id']
        ];

        $tab[] = [
            'id'                 => '2',
            'table'              => $this->getTable(),
            'field'              => 'condition',
            'name'               => __('Condition'),
            'massiveaction'      => false,
            'datatype'           => 'specific',
            'additionalfields'   => ['rules_id', 'criteria']
        ];

        $tab[] = [
            'id'                 => '3',
            'table'              => $this->getTable(),
            'field'              => 'pattern',
            'name'               => __('Reason'),
            'massiveaction'      => false,
            'datatype'           => 'specific',
            'additionalfields'   => ['rules_id', 'criteria', 'condition'],
        ];

        return $tab;
    }


    /**
     * @since 0.84
     *
     * @param $field
     * @param $values
     * @param $options   array
     **/
    public static function getSpecificValueToDisplay($field, $values, array $options = [])
    {

        if (!is_array($values)) {
            $values = [$field => $values];
        }
        switch ($field) {
            case 'criteria':
                $generic_rule = new Rule();
                if (
                    isset($values['rules_id'])
                    && !empty($values['rules_id'])
                    && $generic_rule->getFromDB($values['rules_id'])
                ) {
                    if ($rule = getItemForItemtype($generic_rule->fields["sub_type"])) {
                        return $rule->getCriteriaName($values[$field]);
                    }
                }
                break;

            case 'condition':
                $generic_rule = new Rule();
                if (
                    isset($values['rules_id'])
                    && !empty($values['rules_id'])
                    && $generic_rule->getFromDB($values['rules_id'])
                ) {
                    $criterion = '';
                    if (isset($values['criteria']) && !empty($values['criteria'])) {
                        $criterion = $values['criteria'];
                    }
                    return self::getConditionByID($values[$field], $generic_rule->fields["sub_type"], $criterion);
                }
                break;

            case 'pattern':
                if (!isset($values["criteria"]) || !isset($values["condition"])) {
                    return NOT_AVAILABLE;
                }
                $generic_rule = new Rule();
                if (
                    isset($values['rules_id'])
                    && !empty($values['rules_id'])
                    && $generic_rule->getFromDB($values['rules_id'])
                ) {
                    if ($rule = getItemForItemtype($generic_rule->fields["sub_type"])) {
                        return $rule->getCriteriaDisplayPattern(
                            $values["criteria"],
                            $values["condition"],
                            $values[$field]
                        );
                    }
                }
                break;
        }
        return parent::getSpecificValueToDisplay($field, $values, $options);
    }


    /**
     * @since 0.84
     *
     * @param $field
     * @param $name               (default '')
     * @param $values             (default '')
     * @param $options      array
     **/
    public static function getSpecificValueToSelect($field, $name = '', $values = '', array $options = [])
    {
        if (!is_array($values)) {
            $values = [$field => $values];
        }
        $options['display'] = false;
        switch ($field) {
            case 'criteria':
                $generic_rule = new Rule();
                if (
                    isset($values['rules_id'])
                    && !empty($values['rules_id'])
                    && $generic_rule->getFromDB($values['rules_id'])
                ) {
                    if ($rule = getItemForItemtype($generic_rule->fields["sub_type"])) {
                        $options['value'] = $values[$field];
                        $options['name']  = $name;
                        return $rule->dropdownCriteria($options);
                    }
                }
                break;

            case 'condition':
                $generic_rule = new Rule();
                if (
                    isset($values['rules_id'])
                    && !empty($values['rules_id'])
                    && $generic_rule->getFromDB($values['rules_id'])
                ) {
                    if ($rule = getItemForItemtype($generic_rule->fields["sub_type"])) {
                        if (isset($values['criteria']) && !empty($values['criteria'])) {
                            $options['criterion'] = $values['criteria'];
                        }
                        $options['value'] = $values[$field];
                        $options['name']  = $name;
                        return $rule->dropdownConditions($generic_rule->fields["sub_type"], $options);
                    }
                }
                break;

            case 'pattern':
                if (!isset($values["criteria"]) || !isset($values["condition"])) {
                    return NOT_AVAILABLE;
                }
                $generic_rule = new Rule();
                if (
                    isset($values['rules_id'])
                    && !empty($values['rules_id'])
                    && $generic_rule->getFromDB($values['rules_id'])
                ) {
                    if ($rule = getItemForItemtype($generic_rule->fields["sub_type"])) {
                       /// TODO : manage display param to this function : need to send ot to all under functions
                        $rule->displayCriteriaSelectPattern(
                            $name,
                            $values["criteria"],
                            $values["condition"],
                            $values[$field]
                        );
                    }
                }
                break;
        }
        return parent::getSpecificValueToSelect($field, $name, $values, $options);
    }


    /**
     * Get all criterias for a given rule
     *
     * @param $rules_id the rule ID
     *
     * @return an array of RuleCriteria objects
     **/
    public function getRuleCriterias($rules_id)
    {
        global $DB;

        $rules_list = [];
        $params = ['FROM'  => $this->getTable(),
            'WHERE' => [static::$items_id => $rules_id],
            'ORDER' => 'id'
        ];
        foreach ($DB->request($params) as $rule) {
            $tmp          = new self();
            $tmp->fields  = $rule;
            $rules_list[] = $tmp;
        }
        return $rules_list;
    }


    /**
     * Try to match a defined rule
     *
     * @param &$criterion         RuleCriteria object
     * @param $field              the field to match
     * @param &$criterias_results
     * @param &$regex_result
     *
     * @return true if the field match the rule, false if it doesn't match
     **/
    public static function match(RuleCriteria &$criterion, $field, &$criterias_results, &$regex_result)
    {
        $field = $field ?? '';

        $condition = $criterion->fields['condition'];
        $pattern   = $criterion->fields['pattern'];
        $criteria  = $criterion->fields['criteria'];
<<<<<<< HEAD
=======

        // Permit use of `<`, `&` and `>` and prevent issues with quotes.
        $raw_pattern = $pattern;
        $pattern     = Sanitizer::unsanitize($pattern);
        $field       = Sanitizer::unsanitize($field);

>>>>>>> 605cd15b
       //If pattern is wildcard, don't check the rule and return true
       //or if the condition is "already present in GLPI" : will be processed later
        if (
            ($pattern == Rule::RULE_WILDCARD)
            || ($condition == Rule::PATTERN_FIND)
        ) {
            return true;
        }

        $pattern = trim($pattern);

        switch ($condition) {
            case Rule::PATTERN_EXISTS:
                return (!empty($field));

            case Rule::PATTERN_DOES_NOT_EXISTS:
                return (empty($field));

            case Rule::PATTERN_IS:
                if (is_array($field)) {
                   // Special case (used only by UNIQUE_PROFILE, for now)
                   // $pattern is an ID
                    if (in_array($pattern, $field)) {
                        $criterias_results[$criteria] = $raw_pattern;
                        return true;
                    }
                } else {
                   //Perform comparison with fields in lower case
                    $field                        = Toolbox::strtolower($field);
                    $pattern                      = Toolbox::strtolower($pattern);
                    if ($field == $pattern) {
                        $criterias_results[$criteria] = $raw_pattern;
                        return true;
                    }
                }
                return false;

            case Rule::PATTERN_IS_NOT:
               //Perform comparison with fields in lower case
                $field   = Toolbox::strtolower($field);
                $pattern = Toolbox::strtolower($pattern);
                if ($field != $pattern) {
                    $criterias_results[$criteria] = $raw_pattern;
                    return true;
                }
                return false;

            case Rule::PATTERN_UNDER:
                $table  = getTableNameForForeignKeyField($criteria);
                $values = Sanitizer::unsanitize(getSonsOf($table, $pattern));
                if (isset($values[$field])) {
                    return true;
                }
                return false;

            case Rule::PATTERN_NOT_UNDER:
                $table  = getTableNameForForeignKeyField($criteria);
                $values = Sanitizer::unsanitize(getSonsOf($table, $pattern));
                if (isset($values[$field])) {
                    return false;
                }
                return true;

            case Rule::PATTERN_END:
                if (empty($pattern) || empty($field)) {
                    return false;
                }

                if (str_ends_with(mb_strtolower($field), mb_strtolower($pattern))) {
                    $criterias_results[$criteria] = $raw_pattern;
                    return true;
                }
                return false;

            case Rule::PATTERN_BEGIN:
                if (empty($pattern) || empty($field)) {
                    return false;
                }
                $value = mb_stripos($field, $pattern, 0, 'UTF-8');
                if (($value !== false) && ($value == 0)) {
                    $criterias_results[$criteria] = $raw_pattern;
                    return true;
                }
                return false;

            case Rule::PATTERN_CONTAIN:
                if (empty($pattern) || empty($field)) {
                    return false;
                }
                $value = mb_stripos($field, $pattern, 0, 'UTF-8');
                if (($value !== false) && ($value >= 0)) {
                    $criterias_results[$criteria] = $raw_pattern;
                    return true;
                }
                return false;

            case Rule::PATTERN_NOT_CONTAIN:
                if (empty($pattern)) {
                    return false;
                }
                $value = mb_stripos($field ?? '', $pattern, 0, 'UTF-8');
                if ($value === false) {
                    $criterias_results[$criteria] = $raw_pattern;
                    return true;
                }
                return false;

            case Rule::REGEX_MATCH:
                $results = [];
                $match_result = @preg_match_all($pattern . "i", $field, $results);
                if ($match_result === false) {
                    trigger_error(
                        sprintf('Invalid regular expression `%s`.', $pattern),
                        E_USER_WARNING
                    );
                } elseif ($match_result > 0) {
                   // Drop $result[0] : complete match result
                    array_shift($results);
                   // And add to $regex_result array
                    $res = [];
                    foreach ($results as $data) {
                        foreach ($data as $val) {
                            $res[] = $val;
                        }
                    }
                    $regex_result[]               = $res;
                    $criterias_results[$criteria] = $raw_pattern;
                    return true;
                }
                return false;

            case Rule::REGEX_NOT_MATCH:
                $match_result = @preg_match($pattern . "i", $field);
                if ($match_result === false) {
                    trigger_error(
                        sprintf('Invalid regular expression `%s`.', $pattern),
                        E_USER_WARNING
                    );
                } elseif ($match_result === 0) {
                    $criterias_results[$criteria] = $raw_pattern;
                    return true;
                }
                return false;

            case Rule::PATTERN_FIND:
            case Rule::PATTERN_IS_EMPTY:
               // Global criteria will be evaluated later
                return true;

            case Rule::PATTERN_CIDR:
            case Rule::PATTERN_NOT_CIDR:
                $exploded = explode('/', $pattern);
                $subnet   = ip2long($exploded[0]);
                $bits     = $exploded[1] ?? null;
                $mask     = -1 << (32 - $bits);
                $subnet  &= $mask; // nb: in case the supplied subnet wasn't correctly aligned

                if (is_array($field)) {
                    foreach ($field as $ip) {
                        if (isset($ip) && $ip != '') {
                            $ip = ip2long($ip);
                            if (($ip & $mask) == $subnet) {
                                return ($condition == Rule::PATTERN_CIDR) ? true : false;
                            }
                        }
                    }
                } else {
                    if (isset($field) && $field != '') {
                        $ip = ip2long($field);
                        if (
                            $condition == Rule::PATTERN_CIDR && ($ip & $mask) == $subnet
                            || $condition == Rule::PATTERN_NOT_CIDR && ($ip & $mask) != $subnet
                        ) {
                            return true;
                        }
                    }
                }
                break;

            case Rule::PATTERN_DATE_IS_NOT_EQUAL:
            case Rule::PATTERN_DATE_IS_EQUAL:
                $target_date = Html::computeGenericDateTimeSearch($pattern);

                if (
                    $target_date != $pattern
                    && !str_contains("MINUTE", $pattern)
                    && !str_contains("HOUR", $pattern)
                ) {
                    // We are using a dynamic date with a precision of at least
                    // one day (e.g. 2 days ago).
                    // In this case we must compare using date instead of datetime
                    $field = substr($field, 0, 10);
                    $target_date = substr($target_date, 0, 10);
                }

                return $condition == Rule::PATTERN_DATE_IS_EQUAL
                    ? $field == $target_date
                    : $field != $target_date;

            case Rule::PATTERN_DATE_IS_BEFORE:
                return $field < Html::computeGenericDateTimeSearch($pattern);

            case Rule::PATTERN_DATE_IS_AFTER:
                return $field > Html::computeGenericDateTimeSearch($pattern);
        }
        return false;
    }


    /**
     * Return the condition label by giving his ID
     *
     * @param int $ID        condition's ID
     * @param string $itemtype  itemtype
     * @param string $criterion (default '')
     *
     * @return condition's label
     **/
    public static function getConditionByID($ID, $itemtype, $criterion = '')
    {

        $conditions = self::getConditions($itemtype, $criterion);
        if (isset($conditions[$ID])) {
            return $conditions[$ID];
        }
        return "";
    }


    /**
     * @param $itemtype  itemtype
     * @param $criterion (default '')
     *
     * @return array of criteria
     **/
    public static function getConditions($itemtype, $criterion = '')
    {

        $criteria =  [
            Rule::PATTERN_IS                => __('is'),
            Rule::PATTERN_IS_NOT            => __('is not'),
            Rule::PATTERN_CONTAIN           => __('contains'),
            Rule::PATTERN_NOT_CONTAIN       => __('does not contain'),
            Rule::PATTERN_BEGIN             => __('starting with'),
            Rule::PATTERN_END               => __('finished by'),
            Rule::REGEX_MATCH               => __('regular expression matches'),
            Rule::REGEX_NOT_MATCH           => __('regular expression does not match'),
            Rule::PATTERN_EXISTS            => __('exists'),
            Rule::PATTERN_DOES_NOT_EXISTS   => __('does not exist'),
            Rule::PATTERN_DATE_IS_BEFORE    => __('before'),
            Rule::PATTERN_DATE_IS_AFTER     => __('after'),
            Rule::PATTERN_DATE_IS_EQUAL     => __('is'),
            Rule::PATTERN_DATE_IS_NOT_EQUAL => __('is not'),
        ];

        if (in_array($criterion, ['ip', 'subnet'])) {
            $criteria = $criteria + [
                Rule::PATTERN_CIDR     => __('is CIDR'),
                Rule::PATTERN_NOT_CIDR => __('is not CIDR')
            ];
        }

        $extra_criteria = call_user_func([$itemtype, 'addMoreCriteria'], $criterion);

        foreach ($extra_criteria as $key => $value) {
            $criteria[$key] = $value;
        }

       /// Add Under criteria if tree dropdown table used
        if ($item = getItemForItemtype($itemtype)) {
            $crit = $item->getCriteria($criterion);

            if (isset($crit['type']) && ($crit['type'] == 'dropdown')) {
                $crititemtype = getItemTypeForTable($crit['table']);

                if (
                    ($item = getItemForItemtype($crititemtype))
                    && $item instanceof CommonTreeDropdown
                ) {
                    $criteria[Rule::PATTERN_UNDER]     = __('under');
                    $criteria[Rule::PATTERN_NOT_UNDER] = __('not under');
                }
            }
        }

        return $criteria;
    }


    /**
     * Display a dropdown with all the criterias
     *
     * @param $itemtype
     * @param $params    array
     **/
    public static function dropdownConditions($itemtype, $params = [])
    {

        $p['name']             = 'condition';
        $p['criterion']        = '';
        $p['allow_conditions'] = [];
        $p['value']            = '';
        $p['display']          = true;

        foreach ($params as $key => $value) {
            $p[$key] = $value;
        }
        $elements = [];
        foreach (self::getConditions($itemtype, $p['criterion']) as $pattern => $label) {
            if (
                empty($p['allow_conditions'])
                || (!empty($p['allow_conditions']) && in_array($pattern, $p['allow_conditions']))
            ) {
                $elements[$pattern] = $label;
            }
        }
        return Dropdown::showFromArray($p['name'], $elements, ['value' => $p['value']]);
    }


    /** form for rule criteria
     *
     * @since 0.85
     *
     * @param $ID      integer  Id of the criteria
     * @param $options array    of possible options:
     *     - rule Object : the rule
     **/
    public function showForm($ID, array $options = [])
    {
        global $CFG_GLPI;

       // Yllen: you always have parent for criteria
        $rule = $options['parent'];

        if ($ID > 0) {
            $this->check($ID, READ);
        } else {
           // Create item
            $options[static::$items_id] = $rule->getField('id');

           //force itemtype of parent
            static::$itemtype = get_class($rule);

            $this->check(-1, CREATE, $options);
        }
        $this->showFormHeader($options);

        echo "<tr class='tab_bg_1'>";
        echo "<td class='center'>" . _n('Criterion', 'Criteria', 1) . "</td><td colspan='3'>";
        echo "<input type='hidden' name='" . $rule->getRuleIdField() . "' value='" .
             $this->fields[$rule->getRuleIdField()] . "'>";

        $rand   = $rule->dropdownCriteria(['value' => $this->fields['criteria']]);
        $params = ['criteria' => '__VALUE__',
            'rand'     => $rand,
            'sub_type' => $rule->getType()
        ];

        Ajax::updateItemOnSelectEvent(
            "dropdown_criteria$rand",
            "criteria_span",
            $CFG_GLPI["root_doc"] . "/ajax/rulecriteria.php",
            $params
        );

        if (isset($this->fields['criteria']) && !empty($this->fields['criteria'])) {
            $params['criteria']  = $this->fields['criteria'];
            $params['condition'] = $this->fields['condition'];
            $params['pattern']   = $this->fields['pattern'];
            echo "<script type='text/javascript' >\n";
            echo "$(function() {";
            Ajax::updateItemJsCode(
                "criteria_span",
                $CFG_GLPI["root_doc"] . "/ajax/rulecriteria.php",
                $params
            );
            echo '});</script>';
        }

        if ($rule->specific_parameters) {
            $itemtype = get_class($rule) . 'Parameter';
            echo "<span title=\"" . __s('Add a criterion') . "\" class='fa fa-plus pointer' " .
                  " data-bs-toggle='modal' data-bs-target='#addcriterion$rand'>" .
                  "<span class='sr-only'>" . __s('Add a criterion') . "</span></span>";
            Ajax::createIframeModalWindow(
                'addcriterion' . $rand,
                $itemtype::getFormURL(),
                ['reloadonclose' => true]
            );
        }

        echo "</td></tr>";
        echo "<tr><td colspan='4'><span id='criteria_span'>\n";
        echo "</span></td></tr>\n";
        $this->showFormButtons($options);

        return true;
    }
}<|MERGE_RESOLUTION|>--- conflicted
+++ resolved
@@ -384,15 +384,6 @@
         $condition = $criterion->fields['condition'];
         $pattern   = $criterion->fields['pattern'];
         $criteria  = $criterion->fields['criteria'];
-<<<<<<< HEAD
-=======
-
-        // Permit use of `<`, `&` and `>` and prevent issues with quotes.
-        $raw_pattern = $pattern;
-        $pattern     = Sanitizer::unsanitize($pattern);
-        $field       = Sanitizer::unsanitize($field);
-
->>>>>>> 605cd15b
        //If pattern is wildcard, don't check the rule and return true
        //or if the condition is "already present in GLPI" : will be processed later
         if (
@@ -402,6 +393,7 @@
             return true;
         }
 
+        $pattern_raw = $pattern;
         $pattern = trim($pattern);
 
         switch ($condition) {
@@ -416,7 +408,7 @@
                    // Special case (used only by UNIQUE_PROFILE, for now)
                    // $pattern is an ID
                     if (in_array($pattern, $field)) {
-                        $criterias_results[$criteria] = $raw_pattern;
+                        $criterias_results[$criteria] = $pattern_raw;
                         return true;
                     }
                 } else {
@@ -424,7 +416,7 @@
                     $field                        = Toolbox::strtolower($field);
                     $pattern                      = Toolbox::strtolower($pattern);
                     if ($field == $pattern) {
-                        $criterias_results[$criteria] = $raw_pattern;
+                        $criterias_results[$criteria] = $pattern_raw;
                         return true;
                     }
                 }
@@ -435,14 +427,14 @@
                 $field   = Toolbox::strtolower($field);
                 $pattern = Toolbox::strtolower($pattern);
                 if ($field != $pattern) {
-                    $criterias_results[$criteria] = $raw_pattern;
+                    $criterias_results[$criteria] = $pattern_raw;
                     return true;
                 }
                 return false;
 
             case Rule::PATTERN_UNDER:
                 $table  = getTableNameForForeignKeyField($criteria);
-                $values = Sanitizer::unsanitize(getSonsOf($table, $pattern));
+                $values = getSonsOf($table, $pattern);
                 if (isset($values[$field])) {
                     return true;
                 }
@@ -450,7 +442,7 @@
 
             case Rule::PATTERN_NOT_UNDER:
                 $table  = getTableNameForForeignKeyField($criteria);
-                $values = Sanitizer::unsanitize(getSonsOf($table, $pattern));
+                $values = getSonsOf($table, $pattern);
                 if (isset($values[$field])) {
                     return false;
                 }
@@ -462,7 +454,7 @@
                 }
 
                 if (str_ends_with(mb_strtolower($field), mb_strtolower($pattern))) {
-                    $criterias_results[$criteria] = $raw_pattern;
+                    $criterias_results[$criteria] = $pattern_raw;
                     return true;
                 }
                 return false;
@@ -473,7 +465,7 @@
                 }
                 $value = mb_stripos($field, $pattern, 0, 'UTF-8');
                 if (($value !== false) && ($value == 0)) {
-                    $criterias_results[$criteria] = $raw_pattern;
+                    $criterias_results[$criteria] = $pattern_raw;
                     return true;
                 }
                 return false;
@@ -484,7 +476,7 @@
                 }
                 $value = mb_stripos($field, $pattern, 0, 'UTF-8');
                 if (($value !== false) && ($value >= 0)) {
-                    $criterias_results[$criteria] = $raw_pattern;
+                    $criterias_results[$criteria] = $pattern_raw;
                     return true;
                 }
                 return false;
@@ -495,7 +487,7 @@
                 }
                 $value = mb_stripos($field ?? '', $pattern, 0, 'UTF-8');
                 if ($value === false) {
-                    $criterias_results[$criteria] = $raw_pattern;
+                    $criterias_results[$criteria] = $pattern_raw;
                     return true;
                 }
                 return false;
@@ -519,7 +511,7 @@
                         }
                     }
                     $regex_result[]               = $res;
-                    $criterias_results[$criteria] = $raw_pattern;
+                    $criterias_results[$criteria] = $pattern_raw;
                     return true;
                 }
                 return false;
@@ -532,7 +524,7 @@
                         E_USER_WARNING
                     );
                 } elseif ($match_result === 0) {
-                    $criterias_results[$criteria] = $raw_pattern;
+                    $criterias_results[$criteria] = $pattern_raw;
                     return true;
                 }
                 return false;
