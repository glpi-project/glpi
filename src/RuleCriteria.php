<?php

/**
 * ---------------------------------------------------------------------
 *
 * GLPI - Gestionnaire Libre de Parc Informatique
 *
 * http://glpi-project.org
 *
 * @copyright 2015-2023 Teclib' and contributors.
 * @copyright 2003-2014 by the INDEPNET Development Team.
 * @licence   https://www.gnu.org/licenses/gpl-3.0.html
 *
 * ---------------------------------------------------------------------
 *
 * LICENSE
 *
 * This file is part of GLPI.
 *
 * This program is free software: you can redistribute it and/or modify
 * it under the terms of the GNU General Public License as published by
 * the Free Software Foundation, either version 3 of the License, or
 * (at your option) any later version.
 *
 * This program is distributed in the hope that it will be useful,
 * but WITHOUT ANY WARRANTY; without even the implied warranty of
 * MERCHANTABILITY or FITNESS FOR A PARTICULAR PURPOSE.  See the
 * GNU General Public License for more details.
 *
 * You should have received a copy of the GNU General Public License
 * along with this program.  If not, see <https://www.gnu.org/licenses/>.
 *
 * ---------------------------------------------------------------------
 */

/// Criteria Rule class
class RuleCriteria extends CommonDBChild
{
   // From CommonDBChild
    public static $itemtype        = 'Rule';
    public static $items_id        = 'rules_id';
    public $dohistory              = true;
    public $auto_message_on_action = false;



    public function getForbiddenStandardMassiveAction()
    {

        $forbidden   = parent::getForbiddenStandardMassiveAction();
        $forbidden[] = 'update';
        return $forbidden;
    }


    /**
     * @param string $rule_type (default 'Rule)
     *
     * @return void
     **/
    public function __construct($rule_type = 'Rule')
    {
        static::$itemtype = $rule_type;
    }


    public function post_getFromDB()
    {

       // Get correct itemtype if defult one is used
        if (static::$itemtype == 'Rule') {
            $rule = new Rule();
            if ($rule->getFromDB($this->fields['rules_id'])) {
                static::$itemtype = $rule->fields['sub_type'];
            }
        }
    }


    /**
     * Get title used in rule
     *
     * @param integer $nb for singular or plural (default 0)
     *
     * @return string Title of the rule
     **/
    public static function getTypeName($nb = 0)
    {
        return _n('Criterion', 'Criteria', $nb);
    }

    public static function getIcon()
    {
        return "ti ti-list-check";
    }

    protected function computeFriendlyName()
    {

        if ($rule = getItemForItemtype(static::$itemtype)) {
            $criteria_row = $rule->getMinimalCriteriaText($this->fields);
            $criteria_text = trim(preg_replace(['/<td[^>]*>/', '/<\/td>/'], [' ', ''], $criteria_row));
            return $criteria_text;
        }
        return '';
    }

    public function post_addItem()
    {

        parent::post_addItem();
        if (
            isset($this->input['rules_id'])
            && ($realrule = Rule::getRuleObjectByID($this->input['rules_id']))
        ) {
            $realrule->update(['id'       => $this->input['rules_id'],
                'date_mod' => $_SESSION['glpi_currenttime']
            ]);
        }
    }


    public function post_purgeItem()
    {

        parent::post_purgeItem();
        if (
            isset($this->fields['rules_id'])
            && ($realrule = Rule::getRuleObjectByID($this->fields['rules_id']))
        ) {
            $realrule->update(['id'       => $this->fields['rules_id'],
                'date_mod' => $_SESSION['glpi_currenttime']
            ]);
        }
    }


    public function prepareInputForAdd($input)
    {

        if (!isset($input['criteria']) || empty($input['criteria'])) {
            return false;
        }
        return parent::prepareInputForAdd($input);
    }


    public function rawSearchOptions()
    {
        $tab = [];

        $tab[] = [
            'id'                 => '1',
            'table'              => $this->getTable(),
            'field'              => 'criteria',
            'name'               => __('Name'),
            'massiveaction'      => false,
            'datatype'           => 'specific',
            'additionalfields'   => ['rules_id']
        ];

        $tab[] = [
            'id'                 => '2',
            'table'              => $this->getTable(),
            'field'              => 'condition',
            'name'               => __('Condition'),
            'massiveaction'      => false,
            'datatype'           => 'specific',
            'additionalfields'   => ['rules_id', 'criteria']
        ];

        $tab[] = [
            'id'                 => '3',
            'table'              => $this->getTable(),
            'field'              => 'pattern',
            'name'               => __('Reason'),
            'massiveaction'      => false,
            'datatype'           => 'specific',
            'additionalfields'   => ['rules_id', 'criteria', 'condition'],
        ];

        return $tab;
    }


    public static function getSpecificValueToDisplay($field, $values, array $options = [])
    {

        if (!is_array($values)) {
            $values = [$field => $values];
        }
        switch ($field) {
            case 'criteria':
                $generic_rule = new Rule();
                if (
                    isset($values['rules_id'])
                    && !empty($values['rules_id'])
                    && $generic_rule->getFromDB($values['rules_id'])
                ) {
                    if ($rule = getItemForItemtype($generic_rule->fields["sub_type"])) {
                        return $rule->getCriteriaName($values[$field]);
                    }
                }
                break;

            case 'condition':
                $generic_rule = new Rule();
                if (
                    isset($values['rules_id'])
                    && !empty($values['rules_id'])
                    && $generic_rule->getFromDB($values['rules_id'])
                ) {
                    $criterion = '';
                    if (isset($values['criteria']) && !empty($values['criteria'])) {
                        $criterion = $values['criteria'];
                    }
                    return self::getConditionByID($values[$field], $generic_rule->fields["sub_type"], $criterion);
                }
                break;

            case 'pattern':
                if (!isset($values["criteria"]) || !isset($values["condition"])) {
                    return NOT_AVAILABLE;
                }
                $generic_rule = new Rule();
                if (
                    isset($values['rules_id'])
                    && !empty($values['rules_id'])
                    && $generic_rule->getFromDB($values['rules_id'])
                ) {
                    if ($rule = getItemForItemtype($generic_rule->fields["sub_type"])) {
                        return $rule->getCriteriaDisplayPattern(
                            $values["criteria"],
                            $values["condition"],
                            $values[$field]
                        );
                    }
                }
                break;
        }
        return parent::getSpecificValueToDisplay($field, $values, $options);
    }


    public static function getSpecificValueToSelect($field, $name = '', $values = '', array $options = [])
    {
        if (!is_array($values)) {
            $values = [$field => $values];
        }
        $options['display'] = false;
        switch ($field) {
            case 'criteria':
                $generic_rule = new Rule();
                if (
                    isset($values['rules_id'])
                    && !empty($values['rules_id'])
                    && $generic_rule->getFromDB($values['rules_id'])
                ) {
                    if ($rule = getItemForItemtype($generic_rule->fields["sub_type"])) {
                        $options['value'] = $values[$field];
                        $options['name']  = $name;
                        return $rule->dropdownCriteria($options);
                    }
                }
                break;

            case 'condition':
                $generic_rule = new Rule();
                if (
                    isset($values['rules_id'])
                    && !empty($values['rules_id'])
                    && $generic_rule->getFromDB($values['rules_id'])
                ) {
                    if ($rule = getItemForItemtype($generic_rule->fields["sub_type"])) {
                        if (isset($values['criteria']) && !empty($values['criteria'])) {
                            $options['criterion'] = $values['criteria'];
                        }
                        $options['value'] = $values[$field];
                        $options['name']  = $name;
                        return $rule->dropdownConditions($generic_rule->fields["sub_type"], $options);
                    }
                }
                break;

            case 'pattern':
                if (!isset($values["criteria"]) || !isset($values["condition"])) {
                    return NOT_AVAILABLE;
                }
                $generic_rule = new Rule();
                if (
                    isset($values['rules_id'])
                    && !empty($values['rules_id'])
                    && $generic_rule->getFromDB($values['rules_id'])
                ) {
                    if ($rule = getItemForItemtype($generic_rule->fields["sub_type"])) {
                       /// TODO : manage display param to this function : need to send ot to all under functions
                        $rule->displayCriteriaSelectPattern(
                            $name,
                            $values["criteria"],
                            $values["condition"],
                            $values[$field]
                        );
                    }
                }
                break;
        }
        return parent::getSpecificValueToSelect($field, $name, $values, $options);
    }


    /**
     * Get all criteria for a given rule
     *
     * @param integer $rules_id the rule ID
     *
     * @return array of RuleCriteria objects
     **/
    public function getRuleCriterias($rules_id)
    {
        /** @var \DBmysql $DB */
        global $DB;

        $rules_list = [];
        $params = ['FROM'  => $this->getTable(),
            'WHERE' => [static::$items_id => $rules_id],
            'ORDER' => 'id'
        ];
        foreach ($DB->request($params) as $rule) {
            $tmp          = new self();
            $tmp->fields  = $rule;
            $rules_list[] = $tmp;
        }
        return $rules_list;
    }


    /**
     * Try to match a defined rule
     *
     * @param RuleCriteria &$criterion         RuleCriteria object
     * @param string       $field              the field to match
     * @param array        &$criterias_results
     * @param array        &$regex_result
     *
     * @return boolean
     **/
    public static function match(RuleCriteria &$criterion, $field, &$criterias_results, &$regex_result)
    {
        $field = $field ?? '';

        $condition = $criterion->fields['condition'];
        $pattern   = $criterion->fields['pattern'];
        $criteria  = $criterion->fields['criteria'];
       //If pattern is wildcard, don't check the rule and return true
       //or if the condition is "already present in GLPI" : will be processed later
        if (
            ($pattern == Rule::RULE_WILDCARD)
            || ($condition == Rule::PATTERN_FIND)
        ) {
            return true;
        }

        $pattern_raw = $pattern;
        $pattern = trim($pattern);

        switch ($condition) {
            case Rule::PATTERN_EXISTS:
                return (!empty($field));

            case Rule::PATTERN_DOES_NOT_EXISTS:
                return (empty($field));

            case Rule::PATTERN_IS:
                if (is_array($field)) {
                   // Special case (used only by UNIQUE_PROFILE, for now)
                   // $pattern is an ID
                    if (in_array($pattern, $field)) {
                        $criterias_results[$criteria] = $pattern_raw;
                        return true;
                    }
                } else {
                   //Perform comparison with fields in lower case
                    $field                        = Toolbox::strtolower($field);
                    $pattern                      = Toolbox::strtolower($pattern);
                    if ($field == $pattern) {
                        $criterias_results[$criteria] = $pattern_raw;
                        return true;
                    }
                }
                return false;

            case Rule::PATTERN_IS_NOT:
               //Perform comparison with fields in lower case
                $field   = Toolbox::strtolower($field);
                $pattern = Toolbox::strtolower($pattern);
                if ($field != $pattern) {
                    $criterias_results[$criteria] = $pattern_raw;
                    return true;
                }
                return false;

            case Rule::PATTERN_UNDER:
                $table  = getTableNameForForeignKeyField($criteria);
                $values = getSonsOf($table, $pattern);
                if (isset($values[$field])) {
                    return true;
                }
                return false;

            case Rule::PATTERN_NOT_UNDER:
                $table  = getTableNameForForeignKeyField($criteria);
                $values = getSonsOf($table, $pattern);
                if (isset($values[$field])) {
                    return false;
                }
                return true;

            case Rule::PATTERN_END:
                if (empty($pattern) || empty($field)) {
                    return false;
                }

                if (str_ends_with(mb_strtolower($field), mb_strtolower($pattern))) {
                    $criterias_results[$criteria] = $pattern_raw;
                    return true;
                }
                return false;

            case Rule::PATTERN_BEGIN:
                if (empty($pattern) || empty($field)) {
                    return false;
                }
                $value = mb_stripos($field, $pattern, 0, 'UTF-8');
                if (($value !== false) && ($value == 0)) {
                    $criterias_results[$criteria] = $pattern_raw;
                    return true;
                }
                return false;

            case Rule::PATTERN_CONTAIN:
                if (empty($pattern) || empty($field)) {
                    return false;
                }
                $value = mb_stripos($field, $pattern, 0, 'UTF-8');
                if (($value !== false) && ($value >= 0)) {
                    $criterias_results[$criteria] = $pattern_raw;
                    return true;
                }
                return false;

            case Rule::PATTERN_NOT_CONTAIN:
                if (empty($pattern)) {
                    return false;
                }
                $value = mb_stripos($field ?? '', $pattern, 0, 'UTF-8');
                if ($value === false) {
                    $criterias_results[$criteria] = $pattern_raw;
                    return true;
                }
                return false;

            case Rule::REGEX_MATCH:
                $results = [];
                $match_result = @preg_match_all($pattern . "si", $field, $results);
                if ($match_result === false) {
                    trigger_error(
                        sprintf('Invalid regular expression `%s`.', $pattern),
                        E_USER_WARNING
                    );
                } elseif ($match_result > 0) {
                   // Drop $result[0] : complete match result
                    array_shift($results);
                   // And add to $regex_result array
                    $res = [];
                    foreach ($results as $data) {
                        foreach ($data as $val) {
                            $res[] = $val;
                        }
                    }
                    $regex_result[]               = $res;
                    $criterias_results[$criteria] = $pattern_raw;
                    return true;
                }
                return false;

            case Rule::REGEX_NOT_MATCH:
                $match_result = @preg_match($pattern . "si", $field);
                if ($match_result === false) {
                    trigger_error(
                        sprintf('Invalid regular expression `%s`.', $pattern),
                        E_USER_WARNING
                    );
                } elseif ($match_result === 0) {
                    $criterias_results[$criteria] = $pattern_raw;
                    return true;
                }
                return false;

            case Rule::PATTERN_FIND:
            case Rule::PATTERN_IS_EMPTY:
               // Global criteria will be evaluated later
                return true;

            case Rule::PATTERN_CIDR:
            case Rule::PATTERN_NOT_CIDR:
                $exploded = explode('/', $pattern);
                $subnet   = ip2long($exploded[0]);
                $bits     = $exploded[1] ?? null;
                $mask     = -1 << (32 - $bits);
                $subnet  &= $mask; // nb: in case the supplied subnet wasn't correctly aligned

                if (is_array($field)) {
                    foreach ($field as $ip) {
                        if (isset($ip) && $ip != '') {
                            $ip = ip2long($ip);
                            if (($ip & $mask) == $subnet) {
                                return ($condition == Rule::PATTERN_CIDR) ? true : false;
                            }
                        }
                    }
                } else {
                    if (isset($field) && $field != '') {
                        $ip = ip2long($field);
                        if (
                            $condition == Rule::PATTERN_CIDR && ($ip & $mask) == $subnet
                            || $condition == Rule::PATTERN_NOT_CIDR && ($ip & $mask) != $subnet
                        ) {
                            return true;
                        }
                    }
                }
                break;

            case Rule::PATTERN_DATE_IS_NOT_EQUAL:
            case Rule::PATTERN_DATE_IS_EQUAL:
                $target_date = Html::computeGenericDateTimeSearch($pattern);

                if (
                    $target_date != $pattern
                    && !str_contains("MINUTE", $pattern)
                    && !str_contains("HOUR", $pattern)
                ) {
                    // We are using a dynamic date with a precision of at least
                    // one day (e.g. 2 days ago).
                    // In this case we must compare using date instead of datetime
                    $field = substr($field, 0, 10);
                    $target_date = substr($target_date, 0, 10);
                }

                return $condition == Rule::PATTERN_DATE_IS_EQUAL
                    ? $field == $target_date
                    : $field != $target_date;

            case Rule::PATTERN_DATE_IS_BEFORE:
                return $field < Html::computeGenericDateTimeSearch($pattern);

            case Rule::PATTERN_DATE_IS_AFTER:
                return $field > Html::computeGenericDateTimeSearch($pattern);
        }
        return false;
    }


    /**
     * Return the condition label by giving his ID
     *
<<<<<<< HEAD
     * @param int $ID        condition's ID
     * @param string $itemtype  itemtype
     * @param string $criterion (default '')
=======
     * @param integer $ID        condition's ID
     * @param string  $itemtype  itemtype
     * @param string  $criterion (default '')
>>>>>>> 9b08710f
     *
     * @return string condition's label
     **/
    public static function getConditionByID($ID, $itemtype, $criterion = '')
    {

        $conditions = self::getConditions($itemtype, $criterion);
        if (isset($conditions[$ID])) {
            return $conditions[$ID];
        }
        return "";
    }


    /**
     * @param string $itemtype  itemtype
     * @param string $criterion (default '')
     *
     * @return array of criteria
     **/
    public static function getConditions($itemtype, $criterion = '')
    {

        $criteria =  [
            Rule::PATTERN_IS                => __('is'),
            Rule::PATTERN_IS_NOT            => __('is not'),
            Rule::PATTERN_CONTAIN           => __('contains'),
            Rule::PATTERN_NOT_CONTAIN       => __('does not contain'),
            Rule::PATTERN_BEGIN             => __('starting with'),
            Rule::PATTERN_END               => __('finished by'),
            Rule::REGEX_MATCH               => __('regular expression matches'),
            Rule::REGEX_NOT_MATCH           => __('regular expression does not match'),
            Rule::PATTERN_EXISTS            => __('exists'),
            Rule::PATTERN_DOES_NOT_EXISTS   => __('does not exist'),
            Rule::PATTERN_DATE_IS_BEFORE    => __('before'),
            Rule::PATTERN_DATE_IS_AFTER     => __('after'),
            Rule::PATTERN_DATE_IS_EQUAL     => __('is'),
            Rule::PATTERN_DATE_IS_NOT_EQUAL => __('is not'),
        ];

        if (in_array($criterion, ['ip', 'subnet'])) {
            $criteria = $criteria + [
                Rule::PATTERN_CIDR     => __('is CIDR'),
                Rule::PATTERN_NOT_CIDR => __('is not CIDR')
            ];
        }

        $extra_criteria = call_user_func([$itemtype, 'addMoreCriteria'], $criterion);

        foreach ($extra_criteria as $key => $value) {
            $criteria[$key] = $value;
        }

       /// Add Under criteria if tree dropdown table used
        if ($item = getItemForItemtype($itemtype)) {
            $crit = $item->getCriteria($criterion);

            if (isset($crit['type']) && ($crit['type'] == 'dropdown')) {
                $crititemtype = getItemTypeForTable($crit['table']);

                if (
                    ($item = getItemForItemtype($crititemtype))
                    && $item instanceof CommonTreeDropdown
                ) {
                    $criteria[Rule::PATTERN_UNDER]     = __('under');
                    $criteria[Rule::PATTERN_NOT_UNDER] = __('not under');
                }
            }
        }

        return $criteria;
    }


    /**
     * Display a dropdown with all the criteria
     *
     * @param string $itemtype
     * @param array  $params
     **/
    public static function dropdownConditions($itemtype, $params = [])
    {

        $p['name']             = 'condition';
        $p['criterion']        = '';
        $p['allow_conditions'] = [];
        $p['value']            = '';
        $p['display']          = true;

        foreach ($params as $key => $value) {
            $p[$key] = $value;
        }
        $elements = [];
        foreach (self::getConditions($itemtype, $p['criterion']) as $pattern => $label) {
            if (
                empty($p['allow_conditions'])
                || (!empty($p['allow_conditions']) && in_array($pattern, $p['allow_conditions']))
            ) {
                $elements[$pattern] = $label;
            }
        }
        return Dropdown::showFromArray($p['name'], $elements, ['value' => $p['value']]);
    }


    /** form for rule criteria
     *
     * @since 0.85
     *
     * @param integer $ID      Id of the criteria
     * @param array   $options possible options:
     *     - rule Object : the rule
     *
     * @return boolean
     **/
    public function showForm($ID, array $options = [])
    {
        /** @var array $CFG_GLPI */
        global $CFG_GLPI;

       // Yllen: you always have parent for criteria
        $rule = $options['parent'];

        if ($ID > 0) {
            $this->check($ID, READ);
        } else {
           // Create item
            $options[static::$items_id] = $rule->getField('id');

           //force itemtype of parent
            static::$itemtype = get_class($rule);

            $this->check(-1, CREATE, $options);
        }
        $this->showFormHeader($options);

        echo "<tr class='tab_bg_1'>";
        echo "<td class='center'>" . _n('Criterion', 'Criteria', 1) . "</td><td colspan='3'>";
        echo "<input type='hidden' name='" . $rule->getRuleIdField() . "' value='" .
             $this->fields[$rule->getRuleIdField()] . "'>";

        $rand   = $rule->dropdownCriteria(['value' => $this->fields['criteria']]);
        $params = ['criteria' => '__VALUE__',
            'rand'     => $rand,
            'sub_type' => $rule->getType()
        ];

        Ajax::updateItemOnSelectEvent(
            "dropdown_criteria$rand",
            "criteria_span",
            $CFG_GLPI["root_doc"] . "/ajax/rulecriteria.php",
            $params
        );

        if (isset($this->fields['criteria']) && !empty($this->fields['criteria'])) {
            $params['criteria']  = $this->fields['criteria'];
            $params['condition'] = $this->fields['condition'];
            $params['pattern']   = $this->fields['pattern'];
            echo "<script type='text/javascript' >\n";
            echo "$(function() {";
            Ajax::updateItemJsCode(
                "criteria_span",
                $CFG_GLPI["root_doc"] . "/ajax/rulecriteria.php",
                $params
            );
            echo '});</script>';
        }

        if ($rule->specific_parameters) {
            $itemtype = get_class($rule) . 'Parameter';
            echo "<span title=\"" . __s('Add a criterion') . "\" class='fa fa-plus pointer' " .
                  " data-bs-toggle='modal' data-bs-target='#addcriterion$rand'>" .
                  "<span class='sr-only'>" . __s('Add a criterion') . "</span></span>";
            Ajax::createIframeModalWindow(
                'addcriterion' . $rand,
                $itemtype::getFormURL(),
                ['reloadonclose' => true]
            );
        }

        echo "</td></tr>";
        echo "<tr><td colspan='4'><span id='criteria_span'>\n";
        echo "</span></td></tr>\n";
        $this->showFormButtons($options);

        return true;
    }
}<|MERGE_RESOLUTION|>--- conflicted
+++ resolved
@@ -338,7 +338,7 @@
      * Try to match a defined rule
      *
      * @param RuleCriteria &$criterion         RuleCriteria object
-     * @param string       $field              the field to match
+     * @param ?string      $field              the field to match
      * @param array        &$criterias_results
      * @param array        &$regex_result
      *
@@ -452,7 +452,7 @@
                 if (empty($pattern)) {
                     return false;
                 }
-                $value = mb_stripos($field ?? '', $pattern, 0, 'UTF-8');
+                $value = mb_stripos($field, $pattern, 0, 'UTF-8');
                 if ($value === false) {
                     $criterias_results[$criteria] = $pattern_raw;
                     return true;
@@ -511,7 +511,7 @@
 
                 if (is_array($field)) {
                     foreach ($field as $ip) {
-                        if (isset($ip) && $ip != '') {
+                        if ($ip != '') {
                             $ip = ip2long($ip);
                             if (($ip & $mask) == $subnet) {
                                 return ($condition == Rule::PATTERN_CIDR) ? true : false;
@@ -519,7 +519,7 @@
                         }
                     }
                 } else {
-                    if (isset($field) && $field != '') {
+                    if ($field != '') {
                         $ip = ip2long($field);
                         if (
                             $condition == Rule::PATTERN_CIDR && ($ip & $mask) == $subnet
@@ -564,15 +564,9 @@
     /**
      * Return the condition label by giving his ID
      *
-<<<<<<< HEAD
-     * @param int $ID        condition's ID
-     * @param string $itemtype  itemtype
-     * @param string $criterion (default '')
-=======
      * @param integer $ID        condition's ID
      * @param string  $itemtype  itemtype
      * @param string  $criterion (default '')
->>>>>>> 9b08710f
      *
      * @return string condition's label
      **/
