<?php

/**
 * ---------------------------------------------------------------------
 *
 * GLPI - Gestionnaire Libre de Parc Informatique
 *
 * http://glpi-project.org
 *
 * @copyright 2015-2023 Teclib' and contributors.
 * @copyright 2003-2014 by the INDEPNET Development Team.
 * @licence   https://www.gnu.org/licenses/gpl-3.0.html
 *
 * ---------------------------------------------------------------------
 *
 * LICENSE
 *
 * This file is part of GLPI.
 *
 * This program is free software: you can redistribute it and/or modify
 * it under the terms of the GNU General Public License as published by
 * the Free Software Foundation, either version 3 of the License, or
 * (at your option) any later version.
 *
 * This program is distributed in the hope that it will be useful,
 * but WITHOUT ANY WARRANTY; without even the implied warranty of
 * MERCHANTABILITY or FITNESS FOR A PARTICULAR PURPOSE.  See the
 * GNU General Public License for more details.
 *
 * You should have received a copy of the GNU General Public License
 * along with this program.  If not, see <https://www.gnu.org/licenses/>.
 *
 * ---------------------------------------------------------------------
 */

use Glpi\Application\ErrorHandler;
use Glpi\Application\View\TemplateRenderer;
use Glpi\Toolbox\Sanitizer;

/**
 *  Class used to manage Auth LDAP config
 */
class AuthLDAP extends CommonDBTM
{
    const SIMPLE_INTERFACE = 'simple';
    const EXPERT_INTERFACE = 'expert';

    const ACTION_IMPORT      = 0;
    const ACTION_SYNCHRONIZE = 1;
    const ACTION_ALL         = 2;

    const USER_IMPORTED      = 0;
    const USER_SYNCHRONIZED  = 1;
    const USER_DELETED_LDAP  = 2;
    const USER_RESTORED_LDAP = 3;

   //Import user by giving his login
    const IDENTIFIER_LOGIN = 'login';

   //Import user by giving his email
    const IDENTIFIER_EMAIL = 'email';

    const GROUP_SEARCH_USER    = 0;
    const GROUP_SEARCH_GROUP   = 1;
    const GROUP_SEARCH_BOTH    = 2;

    /**
     * Deleted user strategy: preserve user.
     * @var int
     * @deprecated
     */
    public const DELETED_USER_PRESERVE = 0;

    /**
     * Deleted user strategy: put user in trashbin.
     * @var int
     * @deprecated
     */
    public const DELETED_USER_DELETE = 1;

    /**
     * Deleted user strategy: withdraw dynamic authorizations and groups.
     * @var int
     * @deprecated
     */
    public const DELETED_USER_WITHDRAWDYNINFO = 2;

    /**
     * Deleted user strategy: disable user.
     * @var int
     * @deprecated
     */
    public const DELETED_USER_DISABLE = 3;

    /**
     * Deleted user strategy: disable user and withdraw dynamic authorizations and groups.
     * @var int
     * @deprecated
     */
    public const DELETED_USER_DISABLEANDWITHDRAWDYNINFO = 4;

    /**
     * Deleted user strategy: disable user and withdraw groups.
     * @var int
     * @deprecated
     */
    public const DELETED_USER_DISABLEANDDELETEGROUPS = 5;

    // Deleted user strategies for user
    public const DELETED_USER_ACTION_USER_DO_NOTHING = 0;
    public const DELETED_USER_ACTION_USER_DISABLE = 1;
    public const DELETED_USER_ACTION_USER_MOVE_TO_TRASHBIN = 2;

    // Deleted user strategies for groups
    public const DELETED_USER_ACTION_GROUPS_DO_NOTHING = 0;
    public const DELETED_USER_ACTION_GROUPS_DELETE_DYNAMIC = 1;
    public const DELETED_USER_ACTION_GROUPS_DELETE_ALL = 2;

    // Deleted user strategies for authorizations
    public const DELETED_USER_ACTION_AUTHORIZATIONS_DO_NOTHING = 0;
    public const DELETED_USER_ACTION_AUTHORIZATIONS_DELETE_DYNAMIC = 1;
    public const DELETED_USER_ACTION_AUTHORIZATIONS_DELETE_ALL = 2;

    /**
     * Restored user strategy: Make no change to GLPI user
     * @var integer
     * @since 10.0.0
     */
    const RESTORED_USER_PRESERVE = 0;

    /**
     * Restored user strategy: Restore user from trash
     * @var integer
     * @since 10.0.0
     */
    const RESTORED_USER_RESTORE = 1;

    /**
     * Restored user strategy: Re-enable user
     * @var integer
     * @since 10.0.0
     */
    const RESTORED_USER_ENABLE  = 3;

    /**
     * List of TLS versions
     * @var array
     * @since 10.1.0
     */
    const TLS_VERSIONS = [
        '1.0' => '1.0',
        '1.1' => '1.1',
        '1.2' => '1.2',
        '1.3' => '1.3'
    ];

   // From CommonDBTM
    public $dohistory = true;

    public static $rightname = 'config';

   //connection caching stuff
    public static $conn_cache = [];

    public static $undisclosedFields = [
        'rootdn_passwd',
    ];

    public static function getTypeName($nb = 0)
    {
        return _n('LDAP directory', 'LDAP directories', $nb);
    }

    public static function canCreate()
    {
        return static::canUpdate();
    }

    public static function canPurge()
    {
        return static::canUpdate();
    }

    public function post_getEmpty()
    {

        $this->fields['port']                        = '389';
        $this->fields['condition']                   = '';
        $this->fields['login_field']                 = 'uid';
        $this->fields['sync_field']                  = null;
        $this->fields['use_tls']                     = 0;
        $this->fields['group_field']                 = '';
        $this->fields['group_condition']             = '';
        $this->fields['group_search_type']           = self::GROUP_SEARCH_USER;
        $this->fields['group_member_field']          = '';
        $this->fields['email1_field']                = 'mail';
        $this->fields['email2_field']                = '';
        $this->fields['email3_field']                = '';
        $this->fields['email4_field']                = '';
        $this->fields['realname_field']              = 'sn';
        $this->fields['firstname_field']             = 'givenname';
        $this->fields['phone_field']                 = 'telephonenumber';
        $this->fields['phone2_field']                = '';
        $this->fields['mobile_field']                = '';
        $this->fields['registration_number_field']   = '';
        $this->fields['comment_field']               = '';
        $this->fields['title_field']                 = '';
        $this->fields['use_dn']                      = 0;
        $this->fields['use_bind']                    = 1;
        $this->fields['picture_field']               = '';
        $this->fields['responsible_field']           = '';
<<<<<<< HEAD
        $this->fields['begin_date_field']            = '';
        $this->fields['end_date_field']              = '';
=======
        $this->fields['can_support_pagesize']        = 0;
        $this->fields['pagesize']                    = 0;
        $this->fields['ldap_maxlimit']               = 0;
>>>>>>> bb4e5168
    }


    /**
     * Preconfig datas for standard system
     *
     * @param string $type type of standard system : AD
     *
     * @return void
     */
    public function preconfig($type)
    {

        switch ($type) {
            case 'AD':
                $this->fields['port']                      = "389";
                $this->fields['condition']
                 = '(&(objectClass=user)(objectCategory=person)(!(userAccountControl:1.2.840.113556.1.4.803:=2)))';
                $this->fields['login_field']               = 'samaccountname';
                $this->fields['sync_field']                = 'objectguid';
                $this->fields['use_tls']                   = 0;
                $this->fields['group_field']               = 'memberof';
                $this->fields['group_condition']
                 = '(&(objectClass=user)(objectCategory=person)(!(userAccountControl:1.2.840.113556.1.4.803:=2)))';
                $this->fields['group_search_type']         = self::GROUP_SEARCH_USER;
                $this->fields['group_member_field']        = '';
                $this->fields['email1_field']              = 'mail';
                $this->fields['email2_field']              = '';
                $this->fields['email3_field']              = '';
                $this->fields['email4_field']              = '';
                $this->fields['realname_field']            = 'sn';
                $this->fields['firstname_field']           = 'givenname';
                $this->fields['phone_field']               = 'telephonenumber';
                $this->fields['phone2_field']              = 'othertelephone';
                $this->fields['mobile_field']              = 'mobile';
                $this->fields['registration_number_field'] = 'employeenumber';
                $this->fields['comment_field']             = 'info';
                $this->fields['title_field']               = 'title';
                $this->fields['entity_field']              = 'ou';
                $this->fields['entity_condition']          = '(objectclass=organizationalUnit)';
                $this->fields['use_dn']                    = 1;
                $this->fields['can_support_pagesize']      = 1;
                $this->fields['pagesize']                  = '1000';
                $this->fields['picture_field']             = '';
                $this->fields['responsible_field']         = 'manager';
                $this->fields['begin_date_field']          = 'whenCreated';
                $this->fields['end_date_field']            = 'accountExpires';
                break;
            case 'OpenLDAP':
                $this->fields['port']                      = "389";
                $this->fields['condition']                 = '(objectClass=inetOrgPerson)';
                $this->fields['login_field']               = 'uid';
                $this->fields['sync_field']                = 'entryuuid';
                $this->fields['use_tls']                   = 0;
                $this->fields['group_field']               = '';
                $this->fields['group_condition']           = '(objectClass=inetOrgPerson)';
                $this->fields['group_search_type']         = self::GROUP_SEARCH_GROUP;
                $this->fields['group_member_field']        = 'member';
                $this->fields['email1_field']              = 'mail';
                $this->fields['email2_field']              = '';
                $this->fields['email3_field']              = '';
                $this->fields['email4_field']              = '';
                $this->fields['realname_field']            = 'sn';
                $this->fields['firstname_field']           = 'givenname';
                $this->fields['phone_field']               = 'telephonenumber';
                $this->fields['phone2_field']              = 'homephone';
                $this->fields['mobile_field']              = 'mobile';
                $this->fields['registration_number_field'] = 'employeenumber';
                $this->fields['comment_field']             = 'description';
                $this->fields['title_field']               = 'title';
                $this->fields['entity_field']              = 'ou';
                $this->fields['entity_condition']          = '(objectClass=organizationalUnit)';
                $this->fields['use_dn']                    = 1;
                $this->fields['can_support_pagesize']      = 1;
                $this->fields['pagesize']                  = '1000';
                $this->fields['picture_field']             = 'jpegphoto';
                $this->fields['responsible_field']         = 'manager';
                $this->fields['category_field']            = 'businesscategory';
                $this->fields['language_field']            = 'preferredlanguage';
                $this->fields['location_field']            = 'l';
                break;

            default:
                $this->post_getEmpty();
        }
    }

    public function prepareInputForUpdate($input)
    {

        if (isset($input["rootdn_passwd"])) {
            if (empty($input["rootdn_passwd"])) {
                unset($input["rootdn_passwd"]);
            } else {
                $input["rootdn_passwd"] = (new GLPIKey())->encrypt($input["rootdn_passwd"]);
            }
        }

        if (isset($input["_blank_passwd"]) && $input["_blank_passwd"]) {
            $input['rootdn_passwd'] = '';
        }

       // Set attributes in lower case
        if (count($input)) {
            foreach ($input as $key => $val) {
                if (preg_match('/_field$/', $key)) {
                    $input[$key] = Toolbox::strtolower($val);
                }
            }
        }

       //do not permit to override sync_field
        if (
            $this->isSyncFieldEnabled()
            && isset($input['sync_field'])
            && $this->isSyncFieldUsed()
        ) {
            if ($input['sync_field'] == $this->fields['sync_field']) {
                unset($input['sync_field']);
            } else {
                Session::addMessageAfterRedirect(
                    __('Synchronization field cannot be changed once in use.'),
                    false,
                    ERROR
                );
                return false;
            };
        }

        $this->checkFilesExist($input);
        return $input;
    }

    public static function getSpecificValueToDisplay($field, $values, array $options = [])
    {

        if (!is_array($values)) {
            $values = [$field => $values];
        }
        switch ($field) {
            case 'group_search_type':
                return self::getGroupSearchTypeName($values[$field]);
        }
        return parent::getSpecificValueToDisplay($field, $values, $options);
    }

    public static function getSpecificValueToSelect($field, $name = '', $values = '', array $options = [])
    {

        if (!is_array($values)) {
            $values = [$field => $values];
        }
        $options['display'] = false;
        switch ($field) {
            case 'group_search_type':
                $options['value'] = $values[$field];
                $options['name']  = $name;
                return self::dropdownGroupSearchType($options);
        }
        return parent::getSpecificValueToSelect($field, $name, $values, $options);
    }

    public static function processMassiveActionsForOneItemtype(MassiveAction $ma, CommonDBTM $item, array $ids)
    {
        $input = $ma->getInput();

        switch ($ma->getAction()) {
            case 'import_group':
                $group = new Group();
                if (
                    !Session::haveRight("user", User::UPDATEAUTHENT)
                    || !$group->canGlobal(UPDATE)
                ) {
                    $ma->itemDone($item->getType(), $ids, MassiveAction::ACTION_NORIGHT);
                    $ma->addMessage($item->getErrorMessage(ERROR_RIGHT));
                    return;
                }
                foreach ($ids as $id) {
                    if (isset($input["dn"][$id])) {
                        $group_dn = $input["dn"][$id];
                        if (isset($input["ldap_import_entities"][$id])) {
                              $entity = $input["ldap_import_entities"][$id];
                        } else {
                             $entity = $_SESSION["glpiactive_entity"];
                        }
                      // Is recursive is in the main form and thus, don't pass through
                      // zero_on_empty mechanism inside massive action form ...
                        $is_recursive = (empty($input['ldap_import_recursive'][$id]) ? 0 : 1);
                        $options      = ['authldaps_id' => $_SESSION['ldap_server'],
                            'entities_id'  => $entity,
                            'is_recursive' => $is_recursive,
                            'type'         => $input['ldap_import_type'][$id]
                        ];
                        if (AuthLDAP::ldapImportGroup($group_dn, $options)) {
                            $ma->itemDone($item->getType(), $id, MassiveAction::ACTION_OK);
                        } else {
                            $ma->itemDone($item->getType(), $id, MassiveAction::ACTION_KO);
                            $ma->addMessage($item->getErrorMessage(ERROR_ON_ACTION, $group_dn));
                        }
                    }
                   // Clean history as id does not correspond to group
                    $_SESSION['glpimassiveactionselected'] = [];
                }
                return;

            case 'import':
            case 'sync':
                if (!Session::haveRight("user", User::IMPORTEXTAUTHUSERS)) {
                    $ma->itemDone($item->getType(), $ids, MassiveAction::ACTION_NORIGHT);
                    $ma->addMessage($item->getErrorMessage(ERROR_RIGHT));
                    return;
                }
                foreach ($ids as $id) {
                    if (
                        AuthLDAP::ldapImportUserByServerId(
                            ['method' => AuthLDAP::IDENTIFIER_LOGIN,
                                'value'  => $id
                            ],
                            $_SESSION['ldap_import']['mode'],
                            $_SESSION['ldap_import']['authldaps_id'],
                            true
                        )
                    ) {
                        $ma->itemDone($item->getType(), $id, MassiveAction::ACTION_OK);
                    } else {
                        $ma->itemDone($item->getType(), $id, MassiveAction::ACTION_KO);
                        $ma->addMessage($item->getErrorMessage(ERROR_ON_ACTION, $id));
                    }
                }
                return;
        }

        parent::processMassiveActionsForOneItemtype($ma, $item, $ids);
    }

    /**
     * Print the auth ldap form
     *
     * @param integer $ID      ID of the item
     * @param array   $options Options
     *     - target for the form
     *
     * @return void|boolean (display) Returns false if there is a rights error.
     */
    public function showForm($ID, array $options = [])
    {

        if (!Config::canUpdate()) {
            return false;
        }
        if (empty($ID)) {
            $this->getEmpty();
            if (isset($options['preconfig'])) {
                $this->preconfig($options['preconfig']);
            }
        } else {
            $this->getFromDB($ID);
        }

        if (Toolbox::canUseLdap()) {
            $this->showFormHeader($options);
            if (empty($ID)) {
                $target = $this->getFormURL();
                echo "<tr class='tab_bg_2'><td>" . __('Preconfiguration') . "</td> ";
                echo "<td colspan='3'>";
                echo "<a href='$target?preconfig=AD'>" . __('Active Directory') . "</a>";
                echo "&nbsp;&nbsp;/&nbsp;&nbsp;";
                echo "<a href='$target?preconfig=OpenLDAP'>" . __('OpenLDAP') . "</a>";
                echo "&nbsp;&nbsp;/&nbsp;&nbsp;";
                echo "<a href='$target?preconfig=default'>" . __('Default values');
                echo "</a></td></tr>";
            }
            echo "<tr class='tab_bg_1'><td><label for='name'>" . __('Name') . "</label></td>";
            echo "<td><input type='text' id='name' name='name' value='" . $this->fields["name"] . "' class='form-control'></td>";
            if ($ID > 0) {
                echo "<td>" . __('Last update') . "</td><td>" . Html::convDateTime($this->fields["date_mod"]);
            } else {
                echo "<td colspan='2'>&nbsp;";
            }
            echo "</td></tr>";

            $defaultrand = mt_rand();
            echo "<tr class='tab_bg_1'><td><label for='dropdown_is_default$defaultrand'>" . __('Default server') . "</label></td>";
            echo "<td>";
            Dropdown::showYesNo('is_default', $this->fields['is_default'], -1, ['rand' => $defaultrand]);
            echo "</td>";
            $activerand = mt_rand();
            echo "<td><label for='dropdown_is_active$activerand'>" . __('Active') . "</label></td>";
            echo "<td>";
            Dropdown::showYesNo('is_active', $this->fields['is_active'], -1, ['rand' => $activerand]);
            echo "</td></tr>";

            echo "<tr class='tab_bg_1'><td><label for='host'>" . __('Server') . "</label></td>";
            echo "<td><input type='text' id='host' name='host' value='" . $this->fields["host"] . "' class='form-control'></td>";
            echo "<td><label for='port'>" . __('Port (default=389)') . "</label></td>";
            echo "<td><input id='port' type='number' id='port' name='port' value='" . $this->fields["port"] . "' class='form-control'>";
            echo "</td></tr>";

            echo "<tr class='tab_bg_1'><td><label for='condition'>" . __('Connection filter') . "</label></td>";
            echo "<td colspan='3'>";
            echo "<textarea class='form-control' id='condition' name='condition'>" . $this->fields["condition"];
            echo "</textarea>";
            echo "</td></tr>";

            echo "<tr class='tab_bg_1'><td><label for='basedn'>" . __('BaseDN') . "</label></td>";
            echo "<td colspan='3'>";
            echo "<input type='text' id='basedn' name='basedn' size='100' value=\"" . $this->fields["basedn"] . "\" class='form-control'>";
            echo "</td></tr>";

            echo "<tr class='tab_bg_1'><td><label for='use_bind'>";
            echo __('Use Bind (for non-anonymous binds)') . "</label>&nbsp;";
            Html::showToolTip(__("Allow to use RootDN and Password for non-anonymous binds."));
            echo "</td>";
            echo "<td colspan='3'>";
            $rand_use_bind = mt_rand();
            Dropdown::showYesNo('use_bind', $this->fields["use_bind"], -1, [
                'rand' => $rand_use_bind
            ]);
            echo Html::scriptBlock("$(document).ready(function() {
                $('#dropdown_use_bind$rand_use_bind').on('select2:select', function() {
                    if ($(this).val() == 1) {
                        $('#rootdn_block, #rootdn_passwd_block')
                            .addClass('d-table-row')
                            .removeClass('d-none');
                    } else {
                        $('#rootdn_block, #rootdn_passwd_block')
                            .removeClass('d-table-row')
                            .addClass('d-none');
                    }
                });
            });");
            echo "</td></tr>";

            $rootdn_class = 'd-none';
            if ($this->fields["use_bind"]) {
                $rootdn_class = 'd-table-row';
            }
            echo "<tr class='tab_bg_1 $rootdn_class' id='rootdn_block'><td><label for='rootdn'>" . __('RootDN (for non anonymous binds)') . "</label></td>";
            echo "<td colspan='3'><input type='text' name='rootdn' id='rootdn' size='100' value=\"" .
                $this->fields["rootdn"] . "\" class='form-control'>";
            echo "</td></tr>";

            echo "<tr class='tab_bg_1 $rootdn_class' id='rootdn_passwd_block'><td><label for='rootdn_passwd'>" .
            __('Password (for non-anonymous binds)') . "</label></td>";
            echo "<td><input type='password' id='rootdn_passwd' name='rootdn_passwd' value='' autocomplete='new-password' class='form-control'>";
            if ($ID) {
                echo "<input type='checkbox' name='_blank_passwd' id='_blank_passwd'>&nbsp;"
                . "<label for='_blank_passwd'>" . __('Clear') . "</label>";
            }
            echo "</td>";
            echo "<td rowspan='3'><label for='comment'>" . __('Comments') . "</label></td>";
            echo "<td rowspan='3' class='middle'>";
            echo "<textarea class='form-control' name='comment' id='comment'>" . $this->fields["comment"] . "</textarea>";
            echo "</td></tr>";

            echo "<tr class='tab_bg_1'>";
            echo "<td><label for='login_field'>" . __('Login field') . "</label></td>";
            echo "<td><input type='text' id='login_field' name='login_field' value='" . $this->fields["login_field"] . "' class='form-control'>";
            echo "</td></tr>";

            $info_message = __s('Synchronization field cannot be changed once in use.');
            echo "<tr class='tab_bg_1'>";
            echo "<td><label for='sync_field'>" . __('Synchronization field') . "<i class='pointer fa fa-info' title='$info_message'></i></td>";
            echo "<td><input type='text' id='sync_field' name='sync_field' value='{$this->fields["sync_field"]}' title='$info_message' class='form-control'";
            if ($this->isSyncFieldEnabled() && $this->isSyncFieldUsed()) {
                echo " disabled='disabled'";
            }
            echo ">";
            echo "</td></tr>";

           //Fill fields when using preconfiguration models
            if (!$ID) {
                $hidden_fields = ['comment_field', 'email1_field', 'email2_field',
                    'email3_field', 'email4_field', 'entity_condition',
                    'entity_field', 'firstname_field', 'group_condition',
                    'group_field', 'group_member_field', 'group_search_type',
                    'mobile_field', 'phone_field', 'phone2_field',
                    'realname_field', 'registration_number_field', 'title_field',
                    'use_dn', 'use_tls', 'picture_field', 'responsible_field', 'begin_date_field', 'end_date_field',
                    'category_field', 'language_field', 'location_field',
                    'can_support_pagesize', 'pagesize',
                ];

                foreach ($hidden_fields as $hidden_field) {
                    echo "<input type='hidden' name='$hidden_field' value='" .
                      $this->fields[$hidden_field] . "'>";
                }
            }

            echo "</td></tr>";

            $this->showFormButtons($options);
        } else {
            echo "<div class='center'>&nbsp;<table class='tab_cadre_fixe'>";
            echo "<tr><th colspan='2'>" . self::getTypeName(1) . "</th></tr>";
            echo "<tr class='tab_bg_2'><td class='center'>";
            echo "<p class='red'>" . sprintf(__('%s extension is missing'), 'LDAP') . "</p>";
            echo "<p>" . __('Impossible to use LDAP as external source of connection') . "</p>" .
              "</td></tr></table>";

            echo "<p><strong>" . GLPINetwork::getSupportPromoteMessage() . "</strong></p>";
            echo "</div>";
        }
    }

    /**
     * Show advanced config form
     *
     * @return void
     */
    public function showFormAdvancedConfig()
    {

        $ID = $this->getField('id');
        $hidden = '';

        echo "<div class='center'>";
        echo "<form method='post' action='" . Toolbox::getItemTypeFormURL(__CLASS__) . "'>";
        echo "<table class='tab_cadre_fixe'>";

        echo "<tr class='tab_bg_2'><th colspan='4'>";
        echo "<input type='hidden' name='id' value='$ID'>" . __('Advanced information') . "</th></tr>";

        echo "<tr class='tab_bg_1'>";
        echo "<td>" . __('Use TLS') . "</td><td>";
        if (function_exists("ldap_start_tls")) {
            Dropdown::showYesNo('use_tls', $this->fields["use_tls"]);
        } else {
            echo "<input type='hidden' name='use_tls' value='0'>" . __('ldap_start_tls does not exist');
        }
        echo "</td>";
        echo "<td>" . __('LDAP directory time zone') . "</td><td>";
        Dropdown::showGMT("time_offset", $this->fields["time_offset"]);
        echo"</td></tr>";

        if (self::isLdapPageSizeAvailable(false, false)) {
            echo "<tr class='tab_bg_1'>";
            echo "<td>" . __('Use paged results') . "</td><td>";
            Dropdown::showYesNo('can_support_pagesize', $this->fields["can_support_pagesize"]);
            echo "</td>";
            echo "<td>" . __('Page size') . "</td><td>";
            Dropdown::showNumber("pagesize", ['value' => $this->fields['pagesize'],
                'min'   => 100,
                'max'   => 100000,
                'step'  => 100
            ]);
            echo"</td></tr>";

            echo "<tr class='tab_bg_1'>";
            echo "<td>" . __('Maximum number of results') . "</td><td>";
            Dropdown::showNumber('ldap_maxlimit', ['value' => $this->fields['ldap_maxlimit'],
                'min'   => 100,
                'max'   => 999999,
                'step'  => 100,
                'toadd' => [0 => __('Unlimited')]
            ]);
            echo "</td><td colspan='2'></td></tr>";
        } else {
            $hidden .= "<input type='hidden' name='can_support_pagesize' value='0'>";
            $hidden .= "<input type='hidden' name='pagesize' value='0'>";
            $hidden .= "<input type='hidden' name='ldap_maxlimit' value='0'>";
        }

        echo "<tr class='tab_bg_1'>";
        echo "<td>" . __('How LDAP aliases should be handled') . "</td><td colspan='4'>";
        $alias_options = [
            LDAP_DEREF_NEVER     => __('Never dereferenced (default)'),
            LDAP_DEREF_ALWAYS    => __('Always dereferenced'),
            LDAP_DEREF_SEARCHING => __('Dereferenced during the search (but not when locating)'),
            LDAP_DEREF_FINDING   => __('Dereferenced when locating (not during the search)'),
        ];
        Dropdown::showFromArray(
            "deref_option",
            $alias_options,
            ['value' => $this->fields["deref_option"]]
        );
        echo"</td></tr>";

        echo "<tr class='tab_bg_1'>";
        echo "<td>" . __('Domain name used by inventory tool for link the user') . "</td>";
        echo "<td colspan='3'>";
        echo Html::input('inventory_domain', ['value' => $this->fields['inventory_domain'], 'size' => 100]);
        echo "</td></tr>";

        echo "<tr class='tab_bg_1'>";
        echo "<td>" . __('TLS Certfile') . "</td><td>";
        echo "<input type='text' name='tls_certfile' class='form-control' id='tls_certfile' value='" . $this->fields["tls_certfile"] . "'>";
        echo "</td>";
        echo "<td>" . __('TLS Keyfile') . "</td><td>";
        echo "<input type='text' name='tls_keyfile' class='form-control' id='tls_keyfile' value='" . $this->fields["tls_keyfile"] . "'>";
        echo "</td>";
        echo "</tr>";

        echo "<tr class='tab_bg_1'>";
        echo "<td>" . __('TLS Version') . "</td><td>";
        Dropdown::showFromArray('tls_version', array_merge(['' => Dropdown::EMPTY_VALUE], self::TLS_VERSIONS), ['value' => $this->fields["tls_version"]]);
        echo "</td>";
        echo "<td><label for='timeout'>" . __('Timeout') . "</label></td>";
        echo "<td>";
        Dropdown::showNumber('timeout', ['value'  => $this->fields["timeout"],
            'min'    => 1,
            'max'    => 30,
            'step'   => 1,
            'toadd'  => [0 => __('No timeout')]
        ]);
        echo "</td></tr>";

        echo "<tr class='tab_bg_2'><td class='center' colspan='4'>";
        echo "<input type='submit' name='update' class='btn btn-primary' value=\"" . __s('Save') . "\">";
        echo $hidden;
        echo "</td></tr>";

        echo "</table>";
        Html::closeForm();
        echo "</div>";
    }

    /**
     * Show config replicates form
     *
     * @var DBmysql $DB
     *
     * @return void
     */
    public function showFormReplicatesConfig()
    {
        global $DB;

        $ID     = $this->getField('id');
        $target = $this->getFormURL();
        $rand   = mt_rand();

        AuthLdapReplicate::addNewReplicateForm($target, $ID);

        $iterator = $DB->request([
            'FROM'   => 'glpi_authldapreplicates',
            'WHERE'  => [
                'authldaps_id' => $ID
            ],
            'ORDER'  => ['name']
        ]);

        if (($nb = count($iterator)) > 0) {
            echo "<br>";

            echo "<div class='center'>";
            Html::openMassiveActionsForm('massAuthLdapReplicate' . $rand);
            $massiveactionparams = ['num_displayed' => min($_SESSION['glpilist_limit'], $nb),
                'container'     => 'massAuthLdapReplicate' . $rand
            ];
            Html::showMassiveActions($massiveactionparams);
            echo "<input type='hidden' name='id' value='$ID'>";
            echo "<table class='tab_cadre_fixehov'>";
            echo "<tr class='noHover'>" .
              "<th colspan='4'>" . __('List of LDAP directory replicates') . "</th></tr>";

            if (isset($_SESSION["LDAP_TEST_MESSAGE"])) {
                echo "<tr class='tab_bg_2'><td class='center' colspan='4'>";
                echo $_SESSION["LDAP_TEST_MESSAGE"];
                echo"</td></tr>";
                unset($_SESSION["LDAP_TEST_MESSAGE"]);
            }
            $header_begin   = "<tr>";
            $header_top     = "<th>" . Html::getCheckAllAsCheckbox('massAuthLdapReplicate' . $rand) . "</th>";
            $header_bottom  = "<th>" . Html::getCheckAllAsCheckbox('massAuthLdapReplicate' . $rand) . "</th>";
            $header_end     = "<th class='center b'>" . __('Name') . "</th>";
            $header_end    .= "<th class='center b'>" . _n('Replicate', 'Replicates', 1) . "</th>";
            $header_end    .= "<th class='center b'>" . __('Timeout') . "</th>" .
              "<th class='center'></th></tr>";
            echo $header_begin . $header_top . $header_end;

            foreach ($iterator as $ldap_replicate) {
                echo "<tr class='tab_bg_1'><td class='center' width='10'>";
                Html::showMassiveActionCheckBox('AuthLdapReplicate', $ldap_replicate["id"]);
                echo "</td>";
                echo "<td class='center'>" . $ldap_replicate["name"] . "</td>";
                echo "<td class='center'>" . sprintf(
                    __('%1$s: %2$s'),
                    $ldap_replicate["host"],
                    $ldap_replicate["port"]
                );
                echo "</td>";
                echo "<td class='center'>" . $ldap_replicate["timeout"] . "</td>";
                echo "<td class='center'>";
                Html::showSimpleForm(
                    static::getFormURL(),
                    'test_ldap_replicate',
                    _sx('button', 'Test'),
                    ['id'                => $ID,
                        'ldap_replicate_id' => $ldap_replicate["id"]
                    ]
                );
                echo "</td></tr>";
            }
            echo $header_begin . $header_bottom . $header_end;
            echo "</table>";
            $massiveactionparams['ontop'] = false;
            Html::showMassiveActions($massiveactionparams);

            Html::closeForm();
            echo "</div>";
        }
    }

    /**
     * Build a dropdown
     *
     * @since 0.84
     *
     * @param array $options Options
     *
     * @return string
     */
    public static function dropdownGroupSearchType(array $options)
    {

        $p = [
            'name'    => 'group_search_type',
            'value'   => self::GROUP_SEARCH_USER,
            'display' => true,
        ];

        if (count($options)) {
            foreach ($options as $key => $val) {
                $p[$key] = $val;
            }
        }

        $tab = self::getGroupSearchTypeName();
        return Dropdown::showFromArray($p['name'], $tab, $p);
    }

    /**
     * Get the possible value for contract alert
     *
     * @since 0.83
     *
     * @param integer $val if not set, ask for all values, else for 1 value (default NULL)
     *
     * @return array|string
     */
    public static function getGroupSearchTypeName($val = null)
    {
        $tmp = [
            self::GROUP_SEARCH_USER    => __('In users'),
            self::GROUP_SEARCH_GROUP   => __('In groups'),
            self::GROUP_SEARCH_BOTH    => __('In users and groups')
        ];

        if (is_null($val)) {
            return $tmp;
        }
        if (isset($tmp[$val])) {
            return $tmp[$val];
        }
        return NOT_AVAILABLE;
    }

    /**
     * Show group config form
     *
     * @return void
     */
    public function showFormGroupsConfig()
    {

        $ID = $this->getField('id');

        echo "<div class='center'>";
        echo "<form method='post' action='" . Toolbox::getItemTypeFormURL(__CLASS__) . "'>";
        echo "<input type='hidden' name='id' value='$ID'>";
        echo "<table class='tab_cadre_fixe'>";

        echo "<tr><th class='center' colspan='4'>" . __('Belonging to groups') . "</th></tr>";

        echo "<tr class='tab_bg_1'><td>" . __('Search type') . "</td><td>";
        self::dropdownGroupSearchType(['value' => $this->fields["group_search_type"]]);
        echo "</td>";
        echo "<td>" . __('User attribute containing its groups') . "</td>";
        echo "<td><input type='text' name='group_field' class='form-control' value='" . $this->fields["group_field"] . "'>";
        echo "</td></tr>";

        echo "<tr class='tab_bg_1'><td>" . __('Filter to search in groups') . "</td><td colspan='3'>";
        echo "<textarea class='form-control' name='group_condition'>" . $this->fields["group_condition"];
        echo "</textarea>";
        echo "</td></tr>";

        echo "<tr class='tab_bg_1'><td>" . __('Group attribute containing its users') . "</td>";
        echo "<td><input type='text' class='form-control' name='group_member_field' value='" .
                 $this->fields["group_member_field"] . "'></td>";
        echo "<td>" . __('Use DN in the search') . "</td>";
        echo "<td>";
        Dropdown::showYesNo("use_dn", $this->fields["use_dn"]);
        echo "</td></tr>";

        echo "<tr class='tab_bg_2'><td class='center' colspan='4'>";
        echo "<input type='submit' name='update' class='btn btn-primary' value=\"" . __s('Save') . "\">";
        echo "</td></tr>";
        echo "</table>";
        Html::closeForm();
        echo "</div>";
    }

    /**
     * Show ldap test form
     *
     * @return void
     */
    public function showFormTestLDAP()
    {

        $ID = $this->getField('id');

        if ($ID > 0) {
            echo "<div class='center'>";
            echo "<form method='post' action='" . Toolbox::getItemTypeFormURL(__CLASS__) . "'>";
            echo "<input type='hidden' name='id' value='$ID'>";
            echo "<table class='tab_cadre_fixe'>";
            echo "<tr><th colspan='4'>" . __('Test of connection to LDAP directory') . "</th></tr>";

            if (isset($_SESSION["LDAP_TEST_MESSAGE"])) {
                echo "<tr class='tab_bg_2'><td class='center' colspan='4'>";
                echo $_SESSION["LDAP_TEST_MESSAGE"];
                echo"</td></tr>";
                unset($_SESSION["LDAP_TEST_MESSAGE"]);
            }

            echo "<tr class='tab_bg_2'><td class='center' colspan='4'>";
            echo "<input type='submit' name='test_ldap' class='btn btn-primary' value=\"" .
                _sx('button', 'Test') . "\">";
            echo "</td></tr>";
            echo "</table>";
            Html::closeForm();
            echo "</div>";
        }
    }

    /**
     * Show user config form
     *
     * @return void
     */
    public function showFormUserConfig()
    {
        TemplateRenderer::getInstance()->display('pages/setup/ldap/user_config_form.html.twig', [
            'item' => $this,
            'params' => [
                'formfooter' => false,
                'candel' => false, // No deletion outside the main tab
            ],
            'fields' => [
                'realname_field'            => __('Surname'),
                'firstname_field'           => __('First name'),
                'comment_field'             => __('Comments'),
                'registration_number_field' => _x('user', 'Administrative number'),
                'email1_field'              => _n('Email', 'Emails', 1),
                'email2_field'              => sprintf('%1$s %2$s', _n('Email', 'Emails', 1), '2'),
                'email3_field'              => sprintf('%1$s %2$s', _n('Email', 'Emails', 1), '3'),
                'email4_field'              => sprintf('%1$s %2$s', _n('Email', 'Emails', 1), '4'),
                'phone_field'               => _x('ldap', 'Phone'),
                'phone2_field'              => __('Phone 2'),
                'mobile_field'              => __('Mobile phone'),
                'title_field'               => _x('person', 'Title'),
                'category_field'            => _n('Category', 'Categories', 1),
                'language_field'            => __('Language'),
                'picture_field'             => _n('Picture', 'Pictures', 1),
                'location_field'            => Location::getTypeName(1),
                'begin_date_field'          => __('Valid since'),
                'end_date_field'            => __('Valid until'),
                'responsible_field'         => __('Supervisor'),
            ]
        ]);
    }

    /**
     * Show entity config form
     *
     * @return void
     */
    public function showFormEntityConfig()
    {

        $ID = $this->getField('id');

        echo "<div class='center'>";
        echo "<form method='post' action='" . Toolbox::getItemTypeFormURL(__CLASS__) . "'>";
        echo "<input type='hidden' name='id' value='$ID'>";
        echo "<table class='tab_cadre_fixe'>";

        echo "<tr><th class='center' colspan='4'>" . __('Import entities from LDAP directory') .
           "</th></tr>";

        echo "<tr class='tab_bg_1'><td>" . __('Attribute representing entity') . "</td>";
        echo "<td colspan='3'>";
        echo "<input type='text' name='entity_field' value='" . $this->fields["entity_field"] . "'>";
        echo "</td></tr>";

        echo "<tr class='tab_bg_1'><td>" . __('Search filter for entities') . "</td>";
        echo "<td colspan='3'>";
        echo "<input type='text' name='entity_condition' value='" . $this->fields["entity_condition"] . "'
             size='100'></td></tr>";

        echo "<tr class='tab_bg_2'><td class='center' colspan='4'>";
        echo "<input type='submit' name='update' class='btn btn-primary' value=\"" . __s('Save') . "\">";
        echo "</td></tr>";
        echo "</table>";
        Html::closeForm();
        echo "</div>";
    }

    public function defineTabs($options = [])
    {

        $ong = [];
        $this->addDefaultFormTab($ong);
        $this->addStandardTab(__CLASS__, $ong, $options);
        $this->addImpactTab($ong, $options);
        $this->addStandardTab('Log', $ong, $options);

        return $ong;
    }

    public function rawSearchOptions()
    {
        $tab = [];

        $tab[] = [
            'id'                 => 'common',
            'name'               => $this->getTypeName(1)
        ];

        $tab[] = [
            'id'                 => '1',
            'table'              => $this->getTable(),
            'field'              => 'name',
            'name'               => __('Name'),
            'datatype'           => 'itemlink',
            'massiveaction'      => false
        ];

        $tab[] = [
            'id'                 => '2',
            'table'              => $this->getTable(),
            'field'              => 'id',
            'name'               => __('ID'),
            'datatype'           => 'number',
            'massiveaction'      => false
        ];

        $tab[] = [
            'id'                 => '3',
            'table'              => $this->getTable(),
            'field'              => 'host',
            'name'               => __('Server'),
            'datatype'           => 'string'
        ];

        $tab[] = [
            'id'                 => '4',
            'table'              => $this->getTable(),
            'field'              => 'port',
            'name'               => _n('Port', 'Ports', 1),
            'datatype'           => 'integer'
        ];

        $tab[] = [
            'id'                 => '5',
            'table'              => $this->getTable(),
            'field'              => 'basedn',
            'name'               => __('BaseDN'),
            'datatype'           => 'string'
        ];

        $tab[] = [
            'id'                 => '6',
            'table'              => $this->getTable(),
            'field'              => 'condition',
            'name'               => __('Connection filter'),
            'datatype'           => 'text'
        ];

        $tab[] = [
            'id'                 => '7',
            'table'              => $this->getTable(),
            'field'              => 'is_default',
            'name'               => __('Default server'),
            'datatype'           => 'bool',
            'massiveaction'      => false
        ];

        $tab[] = [
            'id'                 => '8',
            'table'              => $this->getTable(),
            'field'              => 'login_field',
            'name'               => __('Login field'),
            'massiveaction'      => false,
            'datatype'           => 'string'
        ];

        $tab[] = [
            'id'                 => '9',
            'table'              => $this->getTable(),
            'field'              => 'realname_field',
            'name'               => __('Surname'),
            'massiveaction'      => false,
            'datatype'           => 'string'
        ];

        $tab[] = [
            'id'                 => '10',
            'table'              => $this->getTable(),
            'field'              => 'firstname_field',
            'name'               => __('First name'),
            'massiveaction'      => false,
            'datatype'           => 'string'
        ];

        $tab[] = [
            'id'                 => '11',
            'table'              => $this->getTable(),
            'field'              => 'phone_field',
            'name'               =>  _x('ldap', 'Phone'),
            'massiveaction'      => false,
            'datatype'           => 'string'
        ];

        $tab[] = [
            'id'                 => '12',
            'table'              => $this->getTable(),
            'field'              => 'phone2_field',
            'name'               => __('Phone 2'),
            'massiveaction'      => false,
            'datatype'           => 'string'
        ];

        $tab[] = [
            'id'                 => '13',
            'table'              => $this->getTable(),
            'field'              => 'mobile_field',
            'name'               => __('Mobile phone'),
            'massiveaction'      => false,
            'datatype'           => 'string'
        ];

        $tab[] = [
            'id'                 => '14',
            'table'              => $this->getTable(),
            'field'              => 'title_field',
            'name'               => _x('person', 'Title'),
            'massiveaction'      => false,
            'datatype'           => 'string'
        ];

        $tab[] = [
            'id'                 => '15',
            'table'              => $this->getTable(),
            'field'              => 'category_field',
            'name'               => _n('Category', 'Categories', 1),
            'massiveaction'      => false,
            'datatype'           => 'string'
        ];

        $tab[] = [
            'id'                 => '16',
            'table'              => $this->getTable(),
            'field'              => 'comment',
            'name'               => __('Comments'),
            'datatype'           => 'text'
        ];

        $tab[] = [
            'id'                 => '17',
            'table'              => $this->getTable(),
            'field'              => 'email1_field',
            'name'               => _n('Email', 'Emails', 1),
            'massiveaction'      => false,
            'datatype'           => 'string'
        ];

        $tab[] = [
            'id'                 => '25',
            'table'              => $this->getTable(),
            'field'              => 'email2_field',
            'name'               => sprintf(__('%1$s %2$s'), _n('Email', 'Emails', 1), '2'),
            'massiveaction'      => false,
            'datatype'           => 'string'
        ];

        $tab[] = [
            'id'                 => '26',
            'table'              => $this->getTable(),
            'field'              => 'email3_field',
            'name'               => sprintf(__('%1$s %2$s'), _n('Email', 'Emails', 1), '3'),
            'massiveaction'      => false,
            'datatype'           => 'string'
        ];

        $tab[] = [
            'id'                 => '27',
            'table'              => $this->getTable(),
            'field'              => 'email4_field',
            'name'               => sprintf(__('%1$s %2$s'), _n('Email', 'Emails', 1), '4'),
            'massiveaction'      => false,
            'datatype'           => 'string'
        ];

        $tab[] = [
            'id'                 => '18',
            'table'              => $this->getTable(),
            'field'              => 'use_dn',
            'name'               => __('Use DN in the search'),
            'datatype'           => 'bool',
            'massiveaction'      => false
        ];

        $tab[] = [
            'id'                 => '19',
            'table'              => $this->getTable(),
            'field'              => 'date_mod',
            'name'               => __('Last update'),
            'datatype'           => 'datetime',
            'massiveaction'      => false
        ];

        $tab[] = [
            'id'                 => '121',
            'table'              => $this->getTable(),
            'field'              => 'date_creation',
            'name'               => __('Creation date'),
            'datatype'           => 'datetime',
            'massiveaction'      => false
        ];

        $tab[] = [
            'id'                 => '20',
            'table'              => $this->getTable(),
            'field'              => 'language_field',
            'name'               => __('Language'),
            'massiveaction'      => false,
            'datatype'           => 'string'
        ];

        $tab[] = [
            'id'                 => '21',
            'table'              => $this->getTable(),
            'field'              => 'group_field',
            'name'               => __('User attribute containing its groups'),
            'massiveaction'      => false,
            'datatype'           => 'string'
        ];

        $tab[] = [
            'id'                 => '22',
            'table'              => $this->getTable(),
            'field'              => 'group_condition',
            'name'               => __('Filter to search in groups'),
            'massiveaction'      => false,
            'datatype'           => 'text'
        ];

        $tab[] = [
            'id'                 => '23',
            'table'              => $this->getTable(),
            'field'              => 'group_member_field',
            'name'               => __('Group attribute containing its users'),
            'massiveaction'      => false,
            'datatype'           => 'string'
        ];

        $tab[] = [
            'id'                 => '24',
            'table'              => $this->getTable(),
            'field'              => 'group_search_type',
            'datatype'           => 'specific',
            'name'               => __('Search type'),
            'massiveaction'      => false
        ];

        $tab[] = [
            'id'                 => '30',
            'table'              => $this->getTable(),
            'field'              => 'is_active',
            'name'               => __('Active'),
            'datatype'           => 'bool'
        ];

        $tab[] = [
            'id'                 => '28',
            'table'              => $this->getTable(),
            'field'              => 'sync_field',
            'name'               => __('Synchronization field'),
            'massiveaction'      => false,
            'datatype'           => 'string'
        ];

        $tab[] = [
            'id'                 => '29',
            'table'              => $this->getTable(),
            'field'              => 'responsible_field',
            'name'               => __('Supervisor'),
            'massiveaction'      => false,
            'datatype'           => 'string'
        ];

        $tab[] = [
            'id'                 => '31',
            'table'              => $this->getTable(),
            'field'              => 'inventory_domain',
            'name'               => __('Domain name used by inventory tool'),
            'massiveaction'      => false,
            'datatype'           => 'string',
        ];

        $tab[] = [
            'id'                 => '32',
            'table'              => $this->getTable(),
            'field'              => 'timeout',
            'name'               => __('Timeout'),
            'massiveaction'      => false,
            'datatype'           => 'number',
            'unit'               => 'second',
            'toadd'              => [
                '0'                  => __('No timeout')
            ],
        ];

        $tab[] = [
            'id'                 => '33',
            'table'              => $this->getTable(),
            'field'              => 'begin_date_field',
            'name'               => __('Valid since'),
            'massiveaction'      => false,
            'datatype'           => 'string'
        ];

        $tab[] = [
            'id'                 => '34',
            'table'              => $this->getTable(),
            'field'              => 'end_date_field',
            'name'               => __('Valid until'),
            'massiveaction'      => false,
            'datatype'           => 'string'
        ];

        return $tab;
    }

    /**
     * Show system information form
     *
     * @param integer $width The number of characters at which the string will be wrapped.
     *
     * @return void
     */
    public function showSystemInformations($width)
    {

       // No need to translate, this part always display in english (for copy/paste to forum)

        $ldap_servers = self::getLdapServers();

        if (!empty($ldap_servers)) {
            echo "<tr class='tab_bg_2'><th class='section-header'>" . self::getTypeName(Session::getPluralNumber()) . "</th></tr>\n";
            echo "<tr class='tab_bg_1'><td><pre class='section-content'>\n&nbsp;\n";
            foreach ($ldap_servers as $value) {
                $fields = ['Server'            => 'host',
                    'Port'              => 'port',
                    'BaseDN'            => 'basedn',
                    'Connection filter' => 'condition',
                    'RootDN'            => 'rootdn',
                    'Use TLS'           => 'use_tls'
                ];
                $msg   = '';
                $first = true;
                foreach ($fields as $label => $field) {
                    $msg .= (!$first ? ', ' : '') .
                        $label . ': ' .
                        ($value[$field] ? '\'' . $value[$field] . '\'' : 'none');
                    $first = false;
                }
                echo wordwrap($msg . "\n", $width, "\n\t\t");
            }
            echo "\n</pre></td></tr>";
        }
    }


    /**
     * Get LDAP fields to sync to GLPI data from a glpi_authldaps array
     *
     * @param array $authtype_array Authentication method config array (from table)
     *
     * @return array of "user table field name" => "config value"
     */
    public static function getSyncFields(array $authtype_array)
    {

        $ret    = [];
        $fields = ['login_field'               => 'name',
            'email1_field'              => 'email1',
            'email2_field'              => 'email2',
            'email3_field'              => 'email3',
            'email4_field'              => 'email4',
            'realname_field'            => 'realname',
            'firstname_field'           => 'firstname',
            'phone_field'               => 'phone',
            'phone2_field'              => 'phone2',
            'mobile_field'              => 'mobile',
            'location_field'            => 'locations_id',
            'comment_field'             => 'comment',
            'title_field'               => 'usertitles_id',
            'category_field'            => 'usercategories_id',
            'language_field'            => 'language',
            'registration_number_field' => 'registration_number',
            'picture_field'             => 'picture',
            'responsible_field'         => 'users_id_supervisor',
            'sync_field'                => 'sync_field',
            'begin_date_field'          => 'begin_date',
            'end_date_field'            => 'end_date',
        ];

        foreach ($fields as $key => $val) {
            if (isset($authtype_array[$key]) && !empty($authtype_array[$key])) {
                $ret[$val] = $authtype_array[$key];
            }
        }
        return $ret;
    }


    /**
     * Display LDAP filter
     *
     * @param string  $target target for the form
     * @param boolean $users  for user? (true by default)
     *
     * @return void
     */
    public static function displayLdapFilter($target, $users = true)
    {

        $config_ldap = new self();
        if (!isset($_SESSION['ldap_server'])) {
            throw new \RuntimeException('LDAP server must be set!');
        }
        $config_ldap->getFromDB($_SESSION['ldap_server']);

        if ($users) {
            $filter_name1 = "condition";
            $filter_var   = "ldap_filter";
        } else {
            $filter_var = "ldap_group_filter";
            switch ($config_ldap->fields["group_search_type"]) {
                case self::GROUP_SEARCH_USER:
                    $filter_name1 = "condition";
                    break;

                case self::GROUP_SEARCH_GROUP:
                    $filter_name1 = "group_condition";
                    break;

                case self::GROUP_SEARCH_BOTH:
                    $filter_name1 = "group_condition";
                    $filter_name2 = "condition";
                    break;
            }
        }

        if (!isset($_SESSION[$filter_var]) || ($_SESSION[$filter_var] == '')) {
            $_SESSION[$filter_var] = Sanitizer::unsanitize($config_ldap->fields[$filter_name1]);
        }

        echo "<div class='card'>";
        echo "<form method='post' action='$target'>";
        echo "<table class='table card-table'>";
        echo "<tr><td>" . ($users ? __('Search filter for users')
                                           : __('Filter to search in groups')) . "</td>";

        echo "<td>";
        echo "<input type='text' name='ldap_filter' value='" . htmlspecialchars($_SESSION[$filter_var], ENT_QUOTES) . "' size='70'>";
       //Only display when looking for groups in users AND groups
        if (
            !$users
            && ($config_ldap->fields["group_search_type"] == self::GROUP_SEARCH_BOTH)
        ) {
            if (!isset($_SESSION["ldap_group_filter2"]) || ($_SESSION["ldap_group_filter2"] == '')) {
                $_SESSION["ldap_group_filter2"] = Sanitizer::unsanitize($config_ldap->fields[$filter_name2]);
            }
            echo "</td></tr>";

            echo "<tr><td>" . __('Search filter for users') . "</td";

            echo "<td>";
            echo "<input type='text' name='ldap_filter2' value='" . htmlspecialchars($_SESSION["ldap_group_filter2"], ENT_QUOTES) . "'
                size='70'></td></tr>";
        }

        echo "<tr class='tab_bg_2'><td class='center' colspan='2'>";
        echo "<input class=submit type='submit' name='change_ldap_filter' value=\"" .
            _sx('button', 'Search') . "\"></td></tr>";
        echo "</table>";
        Html::closeForm();
        echo "</div>";
    }


    /**
     * Converts LDAP timestamps over to Unix timestamps
     *
     * @param string  $ldapstamp        LDAP timestamp
     * @param integer $ldap_time_offset time offset (default 0)
     *
     * @return integer unix timestamp
     */
    public static function ldapStamp2UnixStamp($ldapstamp, $ldap_time_offset = 0)
    {
        global $CFG_GLPI;

       //Check if timestamp is well format, otherwise return ''
        if (!preg_match("/[\d]{14}(\.[\d]{0,4})*Z/", $ldapstamp)) {
            return '';
        }

        $year    = substr($ldapstamp, 0, 4);
        $month   = substr($ldapstamp, 4, 2);
        $day     = substr($ldapstamp, 6, 2);
        $hour    = substr($ldapstamp, 8, 2);
        $minute  = substr($ldapstamp, 10, 2);
        $seconds = substr($ldapstamp, 12, 2);
        $stamp   = gmmktime($hour, $minute, $seconds, $month, $day, $year);
        $stamp  += $CFG_GLPI["time_offset"] - $ldap_time_offset;

        return $stamp;
    }


    /**
     * Converts a Unix timestamp to an LDAP timestamps
     *
     * @param string $date datetime
     *
     * @return string ldap timestamp
     */
    public static function date2ldapTimeStamp($date)
    {
        return date("YmdHis", strtotime($date)) . '.0Z';
    }


    /**
     * Return the LDAP field to use for user synchronization
     * It may be sync_field if defined, or login_field
     * @since 9.2
     *
     * @return string the ldap field to use for user synchronization
     */
    public function getLdapIdentifierToUse()
    {
        if (!empty($this->fields['sync_field'])) {
            return $this->fields['sync_field'];
        } else {
            return $this->fields['login_field'];
        }
    }

    /**
     * Return the database field to use for user synchronization
     * @since 9.2
     *
     * @return string the database field to use for user synchronization
     */
    public function getDatabaseIdentifierToUse()
    {
        if (!empty($this->fields['sync_field'])) {
            return 'sync_field';
        } else {
            return 'name';
        }
    }

    /**
     * Indicates if there's a sync_field enabled in the LDAP configuration
     * @since 9.2
     *
     * @return boolean true if the sync_field is enabled (the field is filled)
     */
    public function isSyncFieldEnabled()
    {
        return (!empty($this->fields['sync_field']));
    }

    /**
     * Check if the sync_field is configured for an LDAP server
     *
     * @since 9.2
     * @param integer authldaps_id the LDAP server ID
     * @return boolean true if configured, false if not configured
     */
    public static function isSyncFieldConfigured($authldaps_id)
    {
        $authldap = new self();
        $authldap->getFromDB($authldaps_id);
        return ($authldap->isSyncFieldEnabled());
    }

    /**
     * Test a LDAP connection
     *
     * @param integer $auths_id     ID of the LDAP server
     * @param integer $replicate_id use a replicate if > 0 (default -1)
     *
     * @return boolean connection succeeded?
     */
    public static function testLDAPConnection($auths_id, $replicate_id = -1)
    {

        $config_ldap = new self();
        $res         = $config_ldap->getFromDB($auths_id);

       // we prevent some delay...
        if (!$res) {
            return false;
        }

       //Test connection to a replicate
        if ($replicate_id != -1) {
            $replicate = new AuthLdapReplicate();
            $replicate->getFromDB($replicate_id);
            $host = $replicate->fields["host"];
            $port = $replicate->fields["port"];
        } else {
           //Test connection to a master ldap server
            $host = $config_ldap->fields['host'];
            $port = $config_ldap->fields['port'];
        }
        $ds = self::connectToServer(
            $host,
            $port,
            $config_ldap->fields['rootdn'],
            (new GLPIKey())->decrypt($config_ldap->fields['rootdn_passwd']),
            $config_ldap->fields['use_tls'],
            $config_ldap->fields['deref_option'],
            $config_ldap->fields['tls_certfile'],
            $config_ldap->fields['tls_keyfile'],
            $config_ldap->fields['use_bind'],
            $config_ldap->fields['timeout'],
            $config_ldap->fields['tls_version']
        );
        if ($ds) {
            return true;
        }
        return false;
    }


    /**
     * Display a warnign about size limit
     *
     * @since 0.84
     *
     * @param boolean $limitexceeded (false by default)
     *
     * @return void
     */
    public static function displaySizeLimitWarning($limitexceeded = false)
    {
        global $CFG_GLPI;

        if ($limitexceeded) {
            echo "<div class='firstbloc'><table class='tab_cadre_fixe'>";
            echo "<tr><th class='red'>";
            echo "<img class='center' src='" . $CFG_GLPI["root_doc"] . "/pics/warning.png'
                alt='" . __('Warning') . "'>&nbsp;" .
             __('Warning: The request exceeds the limit of the directory. The results are only partial.');
            echo "</th></tr></table><div>";
        }
    }


    /**
     * Show LDAP users to add or synchronise
     *
     * @return void
     */
    public static function showLdapUsers()
    {

        $values = [
            'order' => 'DESC',
            'start' => 0,
        ];

        foreach ($_SESSION['ldap_import'] as $option => $value) {
            $values[$option] = $value;
        }

        $rand          = mt_rand();
        $results       = [];
        $limitexceeded = false;
        $ldap_users    = self::getUsers($values, $results, $limitexceeded);

        $config_ldap   = new AuthLDAP();
        $config_ldap->getFromDB($values['authldaps_id']);

        if (is_array($ldap_users)) {
            $numrows = count($ldap_users);

            if ($numrows > 0) {
                echo "<div class='card'>";
                self::displaySizeLimitWarning($limitexceeded);

                Html::printPager($values['start'], $numrows, $_SERVER['PHP_SELF'], '');

               // delete end
                array_splice($ldap_users, $values['start'] + $_SESSION['glpilist_limit']);
               // delete begin
                if ($values['start'] > 0) {
                    array_splice($ldap_users, 0, $values['start']);
                }

                $form_action = '';
                $textbutton  = '';
                if ($_SESSION['ldap_import']['mode']) {
                    $textbutton  = _x('button', 'Synchronize');
                    $form_action = __CLASS__ . MassiveAction::CLASS_ACTION_SEPARATOR . 'sync';
                } else {
                    $textbutton  = _x('button', 'Import');
                    $form_action = __CLASS__ . MassiveAction::CLASS_ACTION_SEPARATOR . 'import';
                }

                Html::openMassiveActionsForm('mass' . __CLASS__ . $rand);
                $massiveactionparams = [
                    'num_displayed'    => min(count($ldap_users), $_SESSION['glpilist_limit']),
                    'container'        => 'mass' . __CLASS__ . $rand,
                    'specific_actions' => [$form_action => $textbutton]
                ];
                echo "<div class='ms-2 ps-1 d-flex mb-2'>";
                Html::showMassiveActions($massiveactionparams);
                echo "</div>";

                echo "<table class='table card-table'>";
                echo "<thead>";
                echo "<tr>";
                echo "<th width='10'>";
                echo Html::getCheckAllAsCheckbox('mass' . __CLASS__ . $rand);
                echo "</th>";
                $num = 0;
                if ($config_ldap->isSyncFieldEnabled()) {
                    echo Search::showHeaderItem(
                        Search::HTML_OUTPUT,
                        __('Synchronization field'),
                        $num,
                        $_SERVER['PHP_SELF'] .
                        "?order=" . ($values['order'] == "DESC" ? "ASC" : "DESC")
                    );
                }
                echo Search::showHeaderItem(
                    Search::HTML_OUTPUT,
                    User::getTypeName(Session::getPluralNumber()),
                    $num,
                    $_SERVER['PHP_SELF'] .
                    "?order=" . ($values['order'] == "DESC" ? "ASC" : "DESC")
                );
                echo "<th>" . __('Last update in the LDAP directory') . "</th>";
                if ($_SESSION['ldap_import']['mode']) {
                     echo "<th>" . __('Last update in GLPI') . "</th>";
                }
                echo "</tr>";
                echo "</thead>";

                foreach ($ldap_users as $userinfos) {
                    echo "<tr>";
                    //Need to use " instead of ' because it doesn't work with names with ' inside !
                    echo "<td>";
                    echo Html::getMassiveActionCheckBox(__CLASS__, $userinfos['uid']);
                    echo "</td>";
                    if ($config_ldap->isSyncFieldEnabled()) {
                        echo "<td>" . $userinfos['uid'] . "</td>";
                    }
                    echo "<td>";
                    if (isset($userinfos['id']) && User::canView()) {
                        echo "<a href='" . $userinfos['link'] . "'>" . $userinfos['name'] . "</a>";
                    } else {
                        echo $userinfos['link'];
                    }
                    echo "</td>";

                    if ($userinfos['stamp'] != '') {
                         echo "<td>" . Html::convDateTime(date("Y-m-d H:i:s", $userinfos['stamp'])) . "</td>";
                    } else {
                        echo "<td>&nbsp;</td>";
                    }
                    if ($_SESSION['ldap_import']['mode']) {
                        if ($userinfos['date_sync'] != '') {
                            echo "<td>" . Html::convDateTime($userinfos['date_sync']) . "</td>";
                        }
                    }
                    echo "</tr>";
                }
                echo "<tfoot>";
                echo "<tr>";
                echo "<th width='10'>";
                echo Html::getCheckAllAsCheckbox('mass' . __CLASS__ . $rand);
                echo "</th>";
                $num = 0;

                if ($config_ldap->isSyncFieldEnabled()) {
                    echo Search::showHeaderItem(
                        Search::HTML_OUTPUT,
                        __('Synchronization field'),
                        $num,
                        $_SERVER['PHP_SELF'] .
                        "?order=" . ($values['order'] == "DESC" ? "ASC" : "DESC")
                    );
                }
                echo Search::showHeaderItem(
                    Search::HTML_OUTPUT,
                    User::getTypeName(Session::getPluralNumber()),
                    $num,
                    $_SERVER['PHP_SELF'] .
                    "?order=" . ($values['order'] == "DESC" ? "ASC" : "DESC")
                );
                echo "<th>" . __('Last update in the LDAP directory') . "</th>";
                if ($_SESSION['ldap_import']['mode']) {
                     echo "<th>" . __('Last update in GLPI') . "</th>";
                }
                echo "</tr>";
                echo "</tfoot>";
                echo "</table>";

                $massiveactionparams['ontop'] = false;
                echo "<div class='ms-2 ps-1 mt-2 d-flex'>";
                Html::showMassiveActions($massiveactionparams);
                echo "</div>";

                Html::closeForm();

                Html::printPager($values['start'], $numrows, $_SERVER['PHP_SELF'], '');

                echo "</div>";
            } else {
                echo "<div class='center b'>" .
                  ($_SESSION['ldap_import']['mode'] ? __('No user to be synchronized')
                                                   : __('No user to be imported')) . "</div>";
            }
        } else {
            echo "<div class='center b'>" .
               ($_SESSION['ldap_import']['mode'] ? __('No user to be synchronized')
                                                : __('No user to be imported')) . "</div>";
        }
    }

    /**
     * Search users
     *
     * @param resource $ds            An LDAP link identifier
     * @param array    $values        values to search
     * @param string   $filter        search filter
     * @param array    $attrs         An array of the required attributes
     * @param boolean  $limitexceeded is limit exceeded
     * @param array    $user_infos    user information
     * @param array    $ldap_users    ldap users
     * @param object   $config_ldap   ldap configuration
     *
     * @return boolean
     */
    public static function searchForUsers(
        $ds,
        $values,
        $filter,
        $attrs,
        &$limitexceeded,
        &$user_infos,
        &$ldap_users,
        $config_ldap
    ) {

       //If paged results cannot be used (PHP < 5.4)
        $cookie   = ''; //Cookie used to perform query using pages
        $count    = 0;  //Store the number of results ldap_search

        do {
            $filter = Sanitizer::unsanitize($filter);
            if (self::isLdapPageSizeAvailable($config_ldap)) {
                $controls = [
                    [
                        'oid'       => LDAP_CONTROL_PAGEDRESULTS,
                        'iscritical' => true,
                        'value'     => [
                            'size'   => $config_ldap->fields['pagesize'],
                            'cookie' => $cookie
                        ]
                    ]
                ];
                $sr = ldap_search($ds, $values['basedn'], $filter, $attrs, 0, -1, -1, LDAP_DEREF_NEVER, $controls);
                if ($sr === false) {
                    trigger_error(
                        sprintf('LDAP search failed with error (%s) %s', ldap_errno($ds), ldap_error($ds)),
                        E_USER_WARNING
                    );
                    return false;
                }
                ldap_parse_result($ds, $sr, $errcode, $matcheddn, $errmsg, $referrals, $controls);
                if (isset($controls[LDAP_CONTROL_PAGEDRESULTS]['value']['cookie'])) {
                    $cookie = $controls[LDAP_CONTROL_PAGEDRESULTS]['value']['cookie'];
                } else {
                    $cookie = '';
                }
            } else {
                $sr = ldap_search($ds, $values['basedn'], $filter, $attrs);
            }

            if ($sr) {
                if (in_array(ldap_errno($ds), [4,11])) {
                   // openldap return 4 for Size limit exceeded
                    $limitexceeded = true;
                }

                $info = self::get_entries_clean($ds, $sr);
                if (in_array(ldap_errno($ds), [4,11])) {
                   // openldap return 4 for Size limit exceeded
                    $limitexceeded = true;
                }

                $count += $info['count'];
               //If page results are enabled and the number of results is greater than the maximum allowed
               //warn user that limit is exceeded and stop search
                if (
                    self::isLdapPageSizeAvailable($config_ldap)
                    && $config_ldap->fields['ldap_maxlimit']
                    && ($count > $config_ldap->fields['ldap_maxlimit'])
                ) {
                    $limitexceeded = true;
                    break;
                }

                $field_for_sync = $config_ldap->getLdapIdentifierToUse();
                $login_field = $config_ldap->fields['login_field'];

                for ($ligne = 0; $ligne < $info["count"]; $ligne++) {
                    if (in_array($field_for_sync, $info[$ligne])) {
                        $uid = self::getFieldValue($info[$ligne], $field_for_sync);

                        if ($login_field != $field_for_sync && !isset($info[$ligne][$login_field])) {
                             trigger_error("Missing field $login_field for LDAP entry $field_for_sync $uid", E_USER_WARNING);
                             //Login field may be missing... Skip the user
                             continue;
                        }

                        if (isset($info[$ligne]['modifytimestamp'])) {
                            $user_infos[$uid]["timestamp"] = self::ldapStamp2UnixStamp(
                                $info[$ligne]['modifytimestamp'][0],
                                $config_ldap->fields['time_offset']
                            );
                        } else {
                            $user_infos[$uid]["timestamp"] = '';
                        }

                        $user_infos[$uid]["user_dn"] = $info[$ligne]['dn'];
                        $user_infos[$uid][$field_for_sync] = $uid;
                        if ($config_ldap->isSyncFieldEnabled()) {
                              $user_infos[$uid][$login_field] = $info[$ligne][$login_field][0];
                        }

                        if ($values['mode'] == self::ACTION_IMPORT) {
                             //If ldap add
                             $ldap_users[$uid] = $uid;
                        } else {
                           //If ldap synchronisation
                            if (isset($info[$ligne]['modifytimestamp'])) {
                                $ldap_users[$uid] = self::ldapStamp2UnixStamp(
                                    $info[$ligne]['modifytimestamp'][0],
                                    $config_ldap->fields['time_offset']
                                );
                            } else {
                                $ldap_users[$uid] = '';
                            }
                            $user_infos[$uid]["name"] = $info[$ligne][$login_field][0];
                        }
                    }
                }
            } else {
                return false;
            }
        } while (($cookie !== null) && ($cookie != ''));
        return true;
    }


    /**
     * Get the list of LDAP users to add/synchronize
     *
     * @param array   $options       possible options:
     *          - authldaps_id ID of the server to use
     *          - mode user to synchronise or add?
     *          - ldap_filter ldap filter to use
     *          - basedn force basedn (default authldaps_id one)
     *          - order display order
     *          - begin_date begin date to time limit
     *          - end_date end date to time limit
     *          - script true if called by an external script
     * @param array   $results       result stats
     * @param boolean $limitexceeded limit exceeded exception
     *
     * @return array of the user
     */
    public static function getAllUsers(array $options, &$results, &$limitexceeded)
    {
        global $DB;

        $config_ldap = new self();
        $res         = $config_ldap->getFromDB($options['authldaps_id']);

        $values = [
            'order'       => 'DESC',
            'mode'        => self::ACTION_SYNCHRONIZE,
            'ldap_filter' => '',
            'basedn'      => $config_ldap->fields['basedn'],
            'begin_date'  => null,
            'end_date'    => date('Y-m-d H:i:s', time() - DAY_TIMESTAMP),
            'script'      => 0, //Called by an external script or not
        ];

        foreach ($options as $option => $value) {
           // this test break mode detection - if ($value != '') {
            $values[$option] = $value;
           //}
        }

        $ldap_users    = [];
        $user_infos    = [];
        $limitexceeded = false;

       // we prevent some delay...
        if (!$res) {
            return false;
        }
        if ($values['order'] != "DESC") {
            $values['order'] = "ASC";
        }
        $ds = $config_ldap->connect();
        $field_for_sync = $config_ldap->getLdapIdentifierToUse();
        $field_for_db   = $config_ldap->getDatabaseIdentifierToUse();
        if ($ds) {
           //Search for ldap login AND modifyTimestamp,
           //which indicates the last update of the object in directory
            $attrs = [$config_ldap->fields['login_field'], "modifyTimestamp"];
            if ($field_for_sync != $config_ldap->fields['login_field']) {
                $attrs[] = $field_for_sync;
            }

           // Try a search to find the DN
            if ($values['ldap_filter'] == '') {
                $filter = "(" . $field_for_sync . "=*)";
                if (!empty($config_ldap->fields['condition'])) {
                    $filter = "(& $filter " . Sanitizer::unsanitize($config_ldap->fields['condition']) . ")";
                }
            } else {
                $filter = $values['ldap_filter'];
            }

            if ($values['script'] && !empty($values['begin_date'])) {
                $filter_timestamp = self::addTimestampRestrictions(
                    $values['begin_date'],
                    $values['end_date']
                );
                $filter           = "(&$filter $filter_timestamp)";
            }
            $result = self::searchForUsers(
                $ds,
                $values,
                $filter,
                $attrs,
                $limitexceeded,
                $user_infos,
                $ldap_users,
                $config_ldap
            );
            if (!$result) {
                return false;
            }
        } else {
            return false;
        }

        $glpi_users = [];

        $select = [
            'FROM'   => User::getTable(),
            'ORDER'  => ['name ' . $values['order']]
        ];

        if ($values['mode'] != self::ACTION_IMPORT) {
            $select['WHERE'] = [
                'authtype'  => [-1, Auth::NOT_YET_AUTHENTIFIED, Auth::LDAP, Auth::EXTERNAL, Auth::CAS],
                'auths_id'  => $options['authldaps_id']
            ];
        }

        $iterator = $DB->request($select);

        foreach ($iterator as $user) {
            $tmpuser = new User();

           //Ldap add : fill the array with the login of the user
            if ($values['mode'] == self::ACTION_IMPORT) {
                $glpi_users[$user['name']] = $user['name'];
            } else {
               //Ldap synchronisation : look if the user exists in the directory
               //and compares the modifications dates (ldap and glpi db)
                $userfound = self::dnExistsInLdap($user_infos, $user['user_dn']);
                if (!empty($ldap_users[$user[$field_for_db]]) || $userfound) {
                   // userfound seems that user dn is present in GLPI DB but do not correspond to an GLPI user
                   // -> renaming case
                    if ($userfound) {
                        //Get user in DB with this dn
                        if (!$tmpuser->getFromDBByDn(Toolbox::addslashes_deep($user['user_dn']))) {
                          //This should never happened
                          //If a user_dn is present more than one time in database
                          //Just skip user synchronization to avoid errors
                            continue;
                        }
                        $glpi_users[] = ['id'         => $user['id'],
                            'user'       => $userfound['name'],
                            $field_for_sync => (isset($userfound[$config_ldap->fields['sync_field']]) ? $userfound[$config_ldap->fields['sync_field']] : 'NULL'),
                            'timestamp'  => $user_infos[$userfound[$field_for_sync]]['timestamp'],
                            'date_sync'  => $tmpuser->fields['date_sync'],
                            'dn'         => $user['user_dn']
                        ];
                    } else if (
                        ($values['mode'] == self::ACTION_ALL)
                          || (($ldap_users[$user[$field_for_db]] - strtotime($user['date_sync'])) > 0)
                    ) {
                       //If entry was modified or if script should synchronize all the users
                        $glpi_users[] = ['id'         => $user['id'],
                            'user'       => $user['name'],
                            $field_for_sync => $user['sync_field'],
                            'timestamp'  => $user_infos[$user[$field_for_db]]['timestamp'],
                            'date_sync'  => $user['date_sync'],
                            'dn'         => $user['user_dn']
                        ];
                    }
                } else if (
                    ($values['mode'] == self::ACTION_ALL)
                        && !$limitexceeded
                ) {
                   // Only manage deleted user if ALL (because of entity visibility in delegated mode)

                    if ($user['auths_id'] == $options['authldaps_id']) {
                        if (!$user['is_deleted']) {
                             //If user is marked as coming from LDAP, but is not present in it anymore
                             User::manageDeletedUserInLdap($user['id']);
                             $results[self::USER_DELETED_LDAP]++;
                        } else {
                           // User is marked as coming from LDAP, but was previously deleted
                            User::manageRestoredUserInLdap($user['id']);
                            $results[self::USER_RESTORED_LDAP]++;
                        }
                    }
                }
            }
        }

       //If add, do the difference between ldap users and glpi users
        if ($values['mode'] == self::ACTION_IMPORT) {
            $diff    = array_diff_ukey($ldap_users, $glpi_users, 'strcasecmp');
            $list    = [];
            $tmpuser = new User();

            foreach ($diff as $user) {
               //If user dn exists in DB, it means that user login field has changed
                if (!$tmpuser->getFromDBByDn(Toolbox::addslashes_deep($user_infos[$user]["user_dn"]))) {
                    $entry  = ["user"      => $user_infos[$user][$config_ldap->fields['login_field']],
                        "timestamp" => $user_infos[$user]["timestamp"],
                        "date_sync" => Dropdown::EMPTY_VALUE
                    ];
                    if ($config_ldap->isSyncFieldEnabled()) {
                        $entry[$field_for_sync] = $user_infos[$user][$field_for_sync];
                    }
                    $list[] = $entry;
                }
            }
            if ($values['order'] == 'DESC') {
                rsort($list);
            } else {
                sort($list);
            }

            return $list;
        }
        return $glpi_users;
    }


    /**
     * Check if a user DN exists in a ldap user search result
     *
     * @since 0.84
     *
     * @param array  $ldap_infos ldap user search result
     * @param string $user_dn    user dn to look for
     *
     * @return boolean false if the user dn doesn't exist, user ldap infos otherwise
     */
    public static function dnExistsInLdap($ldap_infos, $user_dn)
    {

        $found = false;
        foreach ($ldap_infos as $ldap_info) {
            if ($ldap_info['user_dn'] == $user_dn) {
                $found = $ldap_info;
                break;
            }
        }
        return $found;
    }


    /**
     * Show LDAP groups to add or synchronize in an entity
     *
     * @param string  $target  target page for the form
     * @param integer $start   where to start the list
     * @param integer $sync    synchronize or add? (default 0)
     * @param string  $filter  ldap filter to use (default '')
     * @param string  $filter2 second ldap filter to use (which case?) (default '')
     * @param integer $entity  working entity
     * @param string  $order   display order (default DESC)
     *
     * @return void
     */
    public static function showLdapGroups(
        $target,
        $start,
        $sync = 0,
        $filter = '',
        $filter2 = '',
        $entity = 0,
        $order = 'DESC'
    ) {

        echo "<br>";
        $limitexceeded = false;
        $ldap_groups   = self::getAllGroups(
            $_SESSION["ldap_server"],
            $filter,
            $filter2,
            $entity,
            $limitexceeded,
            $order
        );

        if (is_array($ldap_groups)) {
            $numrows     = count($ldap_groups);
            $rand        = mt_rand();
            if ($numrows > 0) {
                echo "<div class='card'>";
                self::displaySizeLimitWarning($limitexceeded);
                $parameters = '';
                Html::printPager($start, $numrows, $target, $parameters);

                // delete end
                array_splice($ldap_groups, $start + $_SESSION['glpilist_limit']);
                // delete begin
                if ($start > 0) {
                    array_splice($ldap_groups, 0, $start);
                }

                Html::openMassiveActionsForm('mass' . __CLASS__ . $rand);
                $massiveactionparams  = [
                    'num_displayed' => min($_SESSION['glpilist_limit'], count($ldap_groups)),
                    'container' => 'mass' . __CLASS__ . $rand,
                    'specific_actions' => [
                        __CLASS__ . MassiveAction::CLASS_ACTION_SEPARATOR . 'import_group'
                                       => _sx('button', 'Import')
                    ],
                    'extraparams' => [
                        'massive_action_fields' => [
                            'dn',
                            'ldap_import_type',
                            'ldap_import_entities',
                            'ldap_import_recursive'
                        ]
                    ]
                ];
                echo "<div class='ms-2 ps-1 d-flex mb-2'>";
                Html::showMassiveActions($massiveactionparams);
                echo "</div>";

                echo "<table class='table table-sm card-table'>";
                echo "<thead>";
                echo "<tr>";
                echo "<th width='10'>";
                Html::showCheckbox(['criterion' => ['tag_for_massive' => 'select_item']]);
                echo "</th>";
                $header_num = 0;
                echo Search::showHeaderItem(
                    Search::HTML_OUTPUT,
                    Group::getTypeName(1),
                    $header_num,
                    $target . "?order=" . ($order == "DESC" ? "ASC" : "DESC"),
                    1,
                    $order
                );
                echo "<th>" . __('Group DN') . "</th>";
                echo "<th>" . __('Destination entity') . "</th>";
                if (Session::isMultiEntitiesMode()) {
                     echo"<th>";
                     Html::showCheckbox(['criterion' => ['tag_for_massive' => 'select_item_child_entities']]);
                     echo "&nbsp;" . __('Child entities');
                     echo "</th>";
                }
                echo "</tr>";
                echo "</thead>";

                $dn_index = 0;
                foreach ($ldap_groups as $groupinfos) {
                    $group       = $groupinfos["cn"];
                    $group_dn    = $groupinfos["dn"];
                    $search_type = $groupinfos["search_type"];

                    echo "<tr>";
                    echo "<td>";
                    echo Html::hidden("dn[$dn_index]", ['value'                 => $group_dn,
                        'data-glpicore-ma-tags' => 'common'
                    ]);
                    echo Html::hidden("ldap_import_type[$dn_index]", ['value'                 => $search_type,
                        'data-glpicore-ma-tags' => 'common'
                    ]);
                    Html::showMassiveActionCheckBox(
                        __CLASS__,
                        $dn_index,
                        ['massive_tags' => 'select_item']
                    );
                    echo "</td>";
                    echo "<td>" . $group . "</td>";
                    echo "<td>" . $group_dn . "</td>";
                    echo "<td>";
                    Entity::dropdown(['value'         => $entity,
                        'name'          => "ldap_import_entities[$dn_index]",
                        'specific_tags' => ['data-glpicore-ma-tags' => 'common']
                    ]);
                    echo "</td>";
                    if (Session::isMultiEntitiesMode()) {
                          echo "<td>";
                          Html::showMassiveActionCheckBox(
                              __CLASS__,
                              $dn_index,
                              ['massive_tags'  => 'select_item_child_entities',
                                  'name'          => "ldap_import_recursive[$dn_index]",
                                  'specific_tags' => ['data-glpicore-ma-tags' => 'common']
                              ]
                          );
                            echo "</td>";
                    } else {
                        echo Html::hidden("ldap_import_recursive[$dn_index]", ['value'                 => 0,
                            'data-glpicore-ma-tags' => 'common'
                        ]);
                    }
                    echo "</tr>";
                    $dn_index++;
                }
                echo "</table>";

                $massiveactionparams['ontop'] = false;
                echo "<div class='ms-2 ps-1 mt-2 d-flex'>";
                Html::showMassiveActions($massiveactionparams);
                echo "</div>";

                Html::closeForm();
                Html::printPager($start, $numrows, $target, $parameters);
                echo "</div>";
            } else {
                echo "<div class='center b'>" . __('No group to be imported') . "</div>";
            }
        } else {
            echo "<div class='center b'>" . __('No group to be imported') . "</div>";
        }
    }


    /**
     * Get all LDAP groups from a ldap server which are not already in an entity
     *
     * @since 0.84 new parameter $limitexceeded
     *
     * @param integer $auths_id      ID of the server to use
     * @param string  $filter        ldap filter to use
     * @param string  $filter2       second ldap filter to use if needed
     * @param string  $entity        entity to search
     * @param boolean $limitexceeded is limit exceeded
     * @param string  $order         order to use (default DESC)
     *
     * @return array of the groups
     */
    public static function getAllGroups(
        $auths_id,
        $filter,
        $filter2,
        $entity,
        &$limitexceeded,
        $order = 'DESC'
    ) {
        global $DB;

        $config_ldap = new self();
        $config_ldap->getFromDB($auths_id);
        $infos       = [];
        $groups      = [];

        $ds = $config_ldap->connect();
        if ($ds) {
            switch ($config_ldap->fields["group_search_type"]) {
                case self::GROUP_SEARCH_USER:
                    $infos = self::getGroupsFromLDAP(
                        $ds,
                        $config_ldap,
                        $filter,
                        $limitexceeded,
                        false,
                        $infos
                    );
                    break;

                case self::GROUP_SEARCH_GROUP:
                    $infos = self::getGroupsFromLDAP(
                        $ds,
                        $config_ldap,
                        $filter,
                        $limitexceeded,
                        true,
                        $infos
                    );
                    break;

                case self::GROUP_SEARCH_BOTH:
                    $infos = self::getGroupsFromLDAP(
                        $ds,
                        $config_ldap,
                        $filter,
                        $limitexceeded,
                        true,
                        $infos
                    );
                    $infos = self::getGroupsFromLDAP(
                        $ds,
                        $config_ldap,
                        $filter2,
                        $limitexceeded,
                        false,
                        $infos
                    );
                    break;
            }
            if (!empty($infos)) {
                $glpi_groups = [];

               //Get all groups from GLPI DB for the current entity and the subentities
                $iterator = $DB->request([
                    'SELECT' => ['ldap_group_dn','ldap_value'],
                    'FROM'   => 'glpi_groups',
                    'WHERE'  => getEntitiesRestrictCriteria('glpi_groups')
                ]);

               //If the group exists in DB -> unset it from the LDAP groups
                foreach ($iterator as $group) {
                      //use DN for next step
                      //depending on the type of search when groups are imported
                      //the DN may be in two separate fields
                    if (isset($group["ldap_group_dn"]) && !empty($group["ldap_group_dn"])) {
                        $glpi_groups[$group["ldap_group_dn"]] = 1;
                    } else if (isset($group["ldap_value"]) && !empty($group["ldap_value"])) {
                        $glpi_groups[$group["ldap_value"]] = 1;
                    }
                }
                $ligne = 0;

                foreach ($infos as $dn => $info) {
                    //reconcile by DN
                    if (!isset($glpi_groups[$dn])) {
                        $groups[$ligne]["dn"]          = $dn;
                        $groups[$ligne]["cn"]          = $info["cn"];
                        $groups[$ligne]["search_type"] = $info["search_type"];
                        $ligne++;
                    }
                }
            }

            usort(
                $groups,
                function ($a, $b) use ($order) {
                    return $order == 'DESC' ? strcasecmp($b['cn'], $a['cn']) : strcasecmp($a['cn'], $b['cn']);
                }
            );
        }
        return $groups;
    }


    /**
     * Get the group's cn by giving his DN
     *
     * @param resource $ldap_connection ldap connection to use
     * @param string   $group_dn        the group's dn
     *
     * @return string the group cn
     */
    public static function getGroupCNByDn($ldap_connection, $group_dn)
    {

        $sr = @ ldap_read($ldap_connection, $group_dn, "objectClass=*", ["cn"]);
        if ($sr === false) {
           //group does not exists
            return false;
        }
        $v  = self::get_entries_clean($ldap_connection, $sr);
        if (!is_array($v) || (count($v) == 0) || empty($v[0]["cn"][0])) {
            return false;
        }
        return $v[0]["cn"][0];
    }


    /**
     * Set groups from ldap
     *
     * @since 0.84 new parameter $limitexceeded
     *
     * @param resource $ldap_connection  LDAP connection
     * @param object   $config_ldap      LDAP configuration
     * @param string   $filter           Filters
     * @param boolean  $limitexceeded    Is limit exceeded
     * @param boolean  $search_in_groups Search in groups (true by default)
     * @param array    $groups           Groups to search
     *
     * @return array
     */
    public static function getGroupsFromLDAP(
        $ldap_connection,
        $config_ldap,
        $filter,
        &$limitexceeded,
        $search_in_groups = true,
        $groups = []
    ) {
        global $DB;

       //First look for groups in group objects
        $extra_attribute = ($search_in_groups ? "cn" : $config_ldap->fields["group_field"]);
        $attrs           = ["dn", $extra_attribute];

        if ($filter == '') {
            if ($search_in_groups) {
                $filter = (!empty($config_ldap->fields['group_condition'])
                       ? Sanitizer::unsanitize($config_ldap->fields['group_condition']) : "(objectclass=*)");
            } else {
                $filter = (!empty($config_ldap->fields['condition'])
                       ? Sanitizer::unsanitize($config_ldap->fields['condition']) : "(objectclass=*)");
            }
        }
        $cookie = '';
        $count  = 0;
        do {
            $filter = Sanitizer::unsanitize($filter);
            if (self::isLdapPageSizeAvailable($config_ldap)) {
                $controls = [
                    [
                        'oid'       => LDAP_CONTROL_PAGEDRESULTS,
                        'iscritical' => true,
                        'value'     => [
                            'size'   => $config_ldap->fields['pagesize'],
                            'cookie' => $cookie
                        ]
                    ]
                ];
                $sr = ldap_search($ldap_connection, $config_ldap->fields['basedn'], $filter, $attrs, 0, -1, -1, LDAP_DEREF_NEVER, $controls);
                ldap_parse_result($ldap_connection, $sr, $errcode, $matcheddn, $errmsg, $referrals, $controls);
                if (isset($controls[LDAP_CONTROL_PAGEDRESULTS]['value']['cookie'])) {
                    $cookie = $controls[LDAP_CONTROL_PAGEDRESULTS]['value']['cookie'];
                } else {
                    $cookie = '';
                }
            } else {
                $sr = ldap_search($ldap_connection, $config_ldap->fields['basedn'], $filter, $attrs);
            }

            if ($sr) {
                if (in_array(ldap_errno($ldap_connection), [4,11])) {
                   // openldap return 4 for Size limit exceeded
                    $limitexceeded = true;
                }

                $infos  = self::get_entries_clean($ldap_connection, $sr);
                if (in_array(ldap_errno($ldap_connection), [4,11])) {
                   // openldap return 4 for Size limit exceeded
                    $limitexceeded = true;
                }

                $count += $infos['count'];
               //If page results are enabled and the number of results is greater than the maximum allowed
               //warn user that limit is exceeded and stop search
                if (
                    self::isLdapPageSizeAvailable($config_ldap)
                    && $config_ldap->fields['ldap_maxlimit']
                    && ($count > $config_ldap->fields['ldap_maxlimit'])
                ) {
                    $limitexceeded = true;
                    break;
                }

                for ($ligne = 0; $ligne < $infos["count"]; $ligne++) {
                    if ($search_in_groups) {
                       // No cn : not a real object
                        if (isset($infos[$ligne]["cn"][0])) {
                             $groups[$infos[$ligne]["dn"]] = (["cn" => $infos[$ligne]["cn"][0],
                                 "search_type" => "groups"
                             ]);
                        }
                    } else {
                        if (isset($infos[$ligne][$extra_attribute])) {
                            if (
                                ($config_ldap->fields["group_field"] == 'dn')
                                || in_array('ou', $groups)
                            ) {
                                $dn = $infos[$ligne][$extra_attribute];
                                $ou = [];
                                for ($tmp = $dn; count($tmptab = explode(',', $tmp, 2)) == 2; $tmp = $tmptab[1]) {
                                    $ou[] = $tmptab[1];
                                }

                               /// Search in DB for group with ldap_group_dn
                                if (
                                    ($config_ldap->fields["group_field"] == 'dn')
                                    && (count($ou) > 0)
                                ) {
                                    $iterator = $DB->request([
                                        'SELECT' => ['ldap_value'],
                                        'FROM'   => 'glpi_groups',
                                        'WHERE'  => [
                                            'ldap_group_dn' => Toolbox::addslashes_deep($ou)
                                        ]
                                    ]);

                                    foreach ($iterator as $group) {
                                         $groups[$group['ldap_value']] = ["cn"          => $group['ldap_value'],
                                             "search_type" => "users"
                                         ];
                                    }
                                }
                            } else {
                                for (
                                    $ligne_extra = 0; $ligne_extra < $infos[$ligne][$extra_attribute]["count"];
                                    $ligne_extra++
                                ) {
                                    $groups[$infos[$ligne][$extra_attribute][$ligne_extra]]
                                    = ["cn"   => self::getGroupCNByDn(
                                        $ldap_connection,
                                        $infos[$ligne][$extra_attribute][$ligne_extra]
                                    ),
                                        "search_type"
                                             => "users"
                                    ];
                                }
                            }
                        }
                    }
                }
            }
        } while (($cookie !== null) && ($cookie != ''));

        return $groups;
    }


    /**
     * Form to choose a ldap server
     *
     * @param string $target target page for the form
     *
     * @return void
     */
    public static function ldapChooseDirectory($target)
    {
        global $DB;

        $iterator = $DB->request([
            'FROM'   => self::getTable(),
            'WHERE'  => [
                'is_active' => 1
            ],
            'ORDER'  => 'name ASC'
        ]);

        if (count($iterator) == 1) {
           //If only one server, do not show the choose ldap server window
            $ldap                    = $iterator->current();
            $_SESSION["ldap_server"] = $ldap["id"];
            Html::redirect($_SERVER['PHP_SELF']);
        }

        echo TemplateRenderer::getInstance()->render('pages/admin/ldap.choose_directory.html.twig', [
            'target'          => $target,
            'nb_ldap_servers' => count($iterator),
        ]);
    }

    /**
     * Force synchronization for one user
     *
     * @param User    $user              User to synchronize
     * @param boolean $clean_ldap_fields empty user_dn and sync_field before import user again
     * @param boolean $display           Display message information on redirect (true by default)
     *
     * @return array|boolean  with state, else false
     */
    public static function forceOneUserSynchronization(User $user, $clean_ldap_fields = false, $display = true)
    {
        $authldap = new AuthLDAP();

       //Get the LDAP server from which the user has been imported
        if ($authldap->getFromDB($user->fields['auths_id'])) {
           // clean ldap fields if asked by admin
            if ($clean_ldap_fields) {
                $user->update([
                    'id'         => $user->fields['id'],
                    'user_dn'    => '',
                    'sync_field' => '',
                ]);
            }

            $user_field = 'name';
            $id_field = $authldap->fields['login_field'];
            if ($authldap->isSyncFieldEnabled() && !empty($user->fields['sync_field'])) {
                $user_field = 'sync_field';
                $id_field   = $authldap->fields['sync_field'];
            }
            return AuthLDAP::ldapImportUserByServerId(
                [
                    'method'             => self::IDENTIFIER_LOGIN,
                    'value'              => $user->fields[$user_field],
                    'identifier_field'   => $id_field,
                    'user_field'         => $user_field
                ],
                true,
                $user->fields["auths_id"],
                $display
            );
        }
        return false;
    }

    /**
     * Import a user from a specific ldap server
     *
     * @param array   $params      of parameters: method (IDENTIFIER_LOGIN or IDENTIFIER_EMAIL) + value
     * @param boolean $action      synchoronize (true) or import (false)
     * @param integer $ldap_server ID of the LDAP server to use
     * @param boolean $display     display message information on redirect (false by default)
     *
     * @return array|boolean  with state, else false
     */
    public static function ldapImportUserByServerId(
        array $params,
        $action,
        $ldap_server,
        $display = false
    ) {
        global $DB;

        $params      = Toolbox::stripslashes_deep($params);
        $config_ldap = new self();
        $res         = $config_ldap->getFromDB($ldap_server);
        $input = [];

       // we prevent some delay...
        if (!$res) {
            return false;
        }

        if (!isset($params['identifier_field'])) {
            $params['identifier_field'] = $config_ldap->getLdapIdentifierToUse();
        }
        if (!isset($params['user_field'])) {
            $params['user_field'] = $config_ldap->getDatabaseIdentifierToUse();
        }

        $search_parameters = [];
       //Connect to the directory
        if (isset(self::$conn_cache[$ldap_server])) {
            $ds = self::$conn_cache[$ldap_server];
        } else {
            $ds = $config_ldap->connect();
        }
        if ($ds) {
            self::$conn_cache[$ldap_server] = $ds;
            $search_parameters['method']                         = $params['method'];
            $search_parameters['fields'][self::IDENTIFIER_LOGIN] = $params['identifier_field'];

            if ($params['method'] == self::IDENTIFIER_EMAIL) {
                $search_parameters['fields'][self::IDENTIFIER_EMAIL]
                                       = $config_ldap->fields['email1_field'];
            }

           //Get the user's dn & login
            $attribs = ['basedn'            => $config_ldap->fields['basedn'],
                'login_field'       => $search_parameters['fields'][$search_parameters['method']],
                'search_parameters' => $search_parameters,
                'user_params'       => $params,
                'condition'         => Sanitizer::unsanitize($config_ldap->fields['condition'])
            ];

            try {
                $infos = self::searchUserDn($ds, $attribs);

                if ($infos && $infos['dn']) {
                    $user_dn = $infos['dn'];
                    $user    = new User();

                    $login   = self::getFieldValue($infos, $search_parameters['fields'][$search_parameters['method']]);

                   //Get information from LDAP
                    if (
                        $user->getFromLDAP(
                            $ds,
                            $config_ldap->fields,
                            $user_dn,
                            addslashes($login),
                            ($action == self::ACTION_IMPORT)
                        )
                    ) {
                        //Get the ID by sync field (Used to check if restoration is needed)
                        $searched_user = new User();
                        $user_found = false;
                        if ($login === null || !($user_found = $searched_user->getFromDBbySyncField($DB->escape($login)))) {
                         //In case user id has changed : get id by dn (Used to check if restoration is needed)
                            $user_found = $searched_user->getFromDBbyDn($DB->escape($user_dn));
                        }
                        if ($user_found && $searched_user->fields['is_deleted_ldap'] && $searched_user->fields['user_dn']) {
                            User::manageRestoredUserInLdap($searched_user->fields['id']);
                            return ['action' => self::USER_RESTORED_LDAP,
                                'id' => $searched_user->fields['id']
                            ];
                        }

                      // Add the auth method
                      // Force date sync
                        $user->fields["date_sync"] = $_SESSION["glpi_currenttime"];
                        $user->fields['is_deleted_ldap'] = 0;

                      //Save information in database !
                        $input = $user->fields;

                      //clean picture from input
                      // (picture managed in User::post_addItem and prepareInputForUpdate)
                        unset($input['picture']);

                        if ($action == self::ACTION_IMPORT) {
                            $input["authtype"] = Auth::LDAP;
                            $input["auths_id"] = $ldap_server;
                            // Display message after redirect
                            if ($display) {
                                $input['add'] = 1;
                            }

                            $user->fields["id"] = $user->add($input);
                            return ['action' => self::USER_IMPORTED,
                                'id'     => $user->fields["id"]
                            ];
                        }
                      //Get the ID by user name
                        if (!($id = User::getIdByfield($params['user_field'], $login))) {
                           //In case user id as changed : get id by dn
                            $id = User::getIdByfield('user_dn', $user_dn);
                        }
                        $input['id'] = $id;

                        if ($display) {
                            $input['update'] = 1;
                        }
                        $user->update($input);
                        return ['action' => self::USER_SYNCHRONIZED,
                            'id'     => $input['id']
                        ];
                    }
                    return false;
                }
                if ($action != self::ACTION_IMPORT) {
                    $users_id = User::getIdByField($params['user_field'], $params['value']);
                    User::manageDeletedUserInLdap($users_id);
                    return ['action' => self::USER_DELETED_LDAP,
                        'id'     => $users_id
                    ];
                }
            } catch (\RuntimeException $e) {
                ErrorHandler::getInstance()->handleException($e);
                return false;
            }
        }
        return false;
    }


    /**
     * Import grousp from an LDAP directory
     *
     * @param string $group_dn dn of the group to import
     * @param array  $options  array for
     *             - authldaps_id
     *             - entities_id where group must to be imported
     *             - is_recursive
     *
     * @return integer|false
     */
    public static function ldapImportGroup($group_dn, $options = [])
    {

        $config_ldap = new self();
        $res         = $config_ldap->getFromDB($options['authldaps_id']);

       // we prevent some delay...
        if (!$res) {
            return false;
        }

       //Connect to the directory
        $ds = $config_ldap->connect();
        if ($ds) {
            $group_infos = self::getGroupByDn($ds, stripslashes($group_dn));
            $group       = new Group();
            if ($options['type'] == "groups") {
                return $group->add(["name"          => addslashes($group_infos["cn"][0]),
                    "ldap_group_dn" => addslashes($group_infos["dn"]),
                    "entities_id"   => $options['entities_id'],
                    "is_recursive"  => $options['is_recursive']
                ]);
            }
            return $group->add(["name"         => addslashes($group_infos["cn"][0]),
                "ldap_field"   => $config_ldap->fields["group_field"],
                "ldap_value"   => addslashes($group_infos["dn"]),
                "entities_id"  => $options['entities_id'],
                "is_recursive" => $options['is_recursive']
            ]);
        }
        return false;
    }


    /**
     * Open LDAP connection to current server
     *
     * @return resource|boolean
     */
    public function connect()
    {

        return $this->connectToServer(
            $this->fields['host'],
            $this->fields['port'],
            $this->fields['rootdn'],
            (new GLPIKey())->decrypt($this->fields['rootdn_passwd']),
            $this->fields['use_tls'],
            $this->fields['deref_option'],
            $this->fields['tls_certfile'],
            $this->fields['tls_keyfile'],
            $this->fields['use_bind'],
            $this->fields['timeout'],
            $this->fields['tls_version']
        );
    }


    /**
     * Connect to a LDAP server
     *
     * @param string  $host          LDAP host to connect
     * @param string  $port          port to use
     * @param string  $login         login to use (default '')
     * @param string  $password      password to use (default '')
     * @param boolean $use_tls       use a TLS connection? (false by default)
     * @param integer $deref_options deref options used
     * @param string  $tls_certfile  TLS CERT file name within config directory (default '')
     * @param string  $tls_keyfile   TLS KEY file name within config directory (default '')
     * @param boolean $use_bind      do we need to do an ldap_bind? (true by default)
     * @param string  $tls_version   TLS VERSION (default '')
     *
     * @return false|\LDAP\Connection link to the LDAP server : false if connection failed
     */
    public static function connectToServer(
        $host,
        $port,
        $login = "",
        $password = "",
        $use_tls = false,
        $deref_options = 0,
        $tls_certfile = "",
        $tls_keyfile = "",
        $use_bind = true,
        $timeout = 0,
        $tls_version = ""
    ) {

        $ds = @ldap_connect($host, intval($port));
        if ($ds) {
            @ldap_set_option($ds, LDAP_OPT_PROTOCOL_VERSION, 3);
            @ldap_set_option($ds, LDAP_OPT_REFERRALS, 0);
            @ldap_set_option($ds, LDAP_OPT_DEREF, $deref_options);
            @ldap_set_option($ds, LDAP_OPT_NETWORK_TIMEOUT, $timeout);

            if (!empty($tls_certfile) && file_exists($tls_certfile)) {
                @ldap_set_option(null, LDAP_OPT_X_TLS_CERTFILE, $tls_certfile);
            }

            if (!empty($tls_keyfile) && file_exists($tls_keyfile)) {
                @ldap_set_option(null, LDAP_OPT_X_TLS_KEYFILE, $tls_keyfile);
            }

            if (!empty($tls_version)) {
                $cipher_suite = 'NORMAL';
                foreach (self::TLS_VERSIONS as $tls_version_key => $tls_version_value) {
                    $cipher_suite .= ($tls_version_value == $tls_version ? ':+' : ':!') . 'VERS-TLS' . $tls_version_value;
                }
                @ldap_set_option(null, LDAP_OPT_X_TLS_CIPHER_SUITE, $cipher_suite);
            }

            if ($use_tls) {
                if (!@ldap_start_tls($ds)) {
                    return false;
                }
            }
           // Auth bind
            if ($use_bind) {
                if ($login != '') {
                    $b = @ldap_bind($ds, $login, $password);
                } else { // Anonymous bind
                    $b = @ldap_bind($ds);
                }
            } else {
                $b = true;
            }

            if ($b) {
                return $ds;
            }
        }
        return false;
    }


    /**
     * Try to connect to a ldap server
     *
     * @param array  $ldap_method ldap_method array to use
     * @param string $login       User Login
     * @param string $password    User Password
     *
     * @return resource|boolean link to the LDAP server : false if connection failed
     */
    public static function tryToConnectToServer($ldap_method, $login, $password)
    {
        if (!function_exists('ldap_connect')) {
            trigger_error("ldap_connect function is missing. Did you miss install php-ldap extension?", E_USER_WARNING);
            return false;
        }
        $ds = self::connectToServer(
            $ldap_method['host'],
            $ldap_method['port'],
            $ldap_method['rootdn'],
            (new GLPIKey())->decrypt($ldap_method['rootdn_passwd']),
            $ldap_method['use_tls'],
            $ldap_method['deref_option'],
            $ldap_method['tls_certfile'] ?? '',
            $ldap_method['tls_keyfile'] ?? '',
            $ldap_method['use_bind'],
            $ldap_method['timeout'],
            $ldap_method['tls_version'] ?? ''
        );

       // Test with login and password of the user if exists
        if (
            !$ds
            && !empty($login)
        ) {
            $ds = self::connectToServer(
                $ldap_method['host'],
                $ldap_method['port'],
                $login,
                $password,
                $ldap_method['use_tls'],
                $ldap_method['deref_option'],
                $ldap_method['tls_certfile'] ?? '',
                $ldap_method['tls_keyfile'] ?? '',
                $ldap_method['use_bind'],
                $ldap_method['timeout'],
                $ldap_method['tls_version'] ?? ''
            );
        }

       //If connection is not successful on this directory, try replicates (if replicates exists)
        if (
            !$ds
            && ($ldap_method['id'] > 0)
        ) {
            foreach (self::getAllReplicateForAMaster($ldap_method['id']) as $replicate) {
                $ds = self::connectToServer(
                    $replicate["host"],
                    $replicate["port"],
                    $ldap_method['rootdn'],
                    (new GLPIKey())->decrypt($ldap_method['rootdn_passwd']),
                    $ldap_method['use_tls'],
                    $ldap_method['deref_option'],
                    $ldap_method['tls_certfile'] ?? '',
                    $ldap_method['tls_keyfile'] ?? '',
                    $ldap_method['use_bind'],
                    $ldap_method['timeout'],
                    $ldap_method['tls_version'] ?? ''
                );

               // Test with login and password of the user
                if (
                    !$ds
                    && !empty($login)
                ) {
                     $ds = self::connectToServer(
                         $replicate["host"],
                         $replicate["port"],
                         $login,
                         $password,
                         $ldap_method['use_tls'],
                         $ldap_method['deref_option'],
                         $ldap_method['tls_certfile'] ?? '',
                         $ldap_method['tls_keyfile'] ?? '',
                         $ldap_method['use_bind'],
                         $ldap_method['timeout'],
                         $ldap_method['tls_version'] ?? ''
                     );
                }
                if ($ds) {
                    return $ds;
                }
            }
        }
        return $ds;
    }

    /**
     * Get LDAP servers
     *
     * @return array
     */
    public static function getLdapServers()
    {
        return getAllDataFromTable('glpi_authldaps', ['ORDER' => 'is_default DESC']);
    }


    /**
     * Is the LDAP authentication used?
     *
     * @return boolean
     */
    public static function useAuthLdap()
    {
        return (countElementsInTable('glpi_authldaps', ['is_active' => 1]) > 0);
    }


    /**
     * Import a user from ldap
     * Check all the directories. When the user is found, then import it
     *
     * @param array $options array containing condition:
     *                 array('name'=>'glpi') or array('email' => 'test at test.com')
     *
     * @return array|boolean false if fail
     */
    public static function importUserFromServers($options = [])
    {

        $auth   = new Auth();
        $params = [];
        if (isset($options['name'])) {
            $params['value']  = $options['name'];
            $params['method'] = self::IDENTIFIER_LOGIN;
        }
        if (isset($options['email'])) {
            $params['value']  = $options['email'];
            $params['method'] = self::IDENTIFIER_EMAIL;
        }

        $auth->user_present = $auth->userExists($options);

       //If the user does not exists
        if ($auth->user_present == 0) {
            $auth->getAuthMethods();
            $ldap_methods = $auth->authtypes["ldap"];

            foreach ($ldap_methods as $ldap_method) {
                if ($ldap_method['is_active']) {
                    //we're looking for a user login
                    $params['identifier_field']   = $ldap_method['login_field'];
                    $params['user_field']         = 'name';
                    $result = self::ldapImportUserByServerId($params, 0, $ldap_method["id"], true);
                    if ($result != false) {
                        return $result;
                    }
                }
            }
            Session::addMessageAfterRedirect(__('User not found or several users found'), false, ERROR);
        } else {
            Session::addMessageAfterRedirect(
                __('Unable to add. The user already exist.'),
                false,
                ERROR
            );
        }
        return false;
    }


    /**
     * Authentify a user by checking a specific directory
     *
     * @param object $auth        identification object
     * @param string $login       user login
     * @param string $password    user password
     * @param array  $ldap_method ldap_method array to use
     * @param string $user_dn     user LDAP DN if present
     *
     * @return object identification object
     */
    public static function ldapAuth($auth, $login, $password, $ldap_method, $user_dn)
    {

        $oldlevel = error_reporting(0);

        $infos  = $auth->connection_ldap($ldap_method, $login, $password);
        $user_dn = $infos['dn'];
        $user_sync = (isset($infos['sync_field']) ? $infos['sync_field'] : null);

        error_reporting($oldlevel);

        $auth->auth_succeded            = false;
        $auth->extauth                  = 1;

        if ($user_dn) {
            $auth->auth_succeded            = true;
           // try by login+auth_id and next by dn
            if (
                $auth->user->getFromDBbyNameAndAuth($login, Auth::LDAP, $ldap_method['id'])
                || $auth->user->getFromDBbyDn(Toolbox::addslashes_deep($user_dn))
            ) {
                //There's already an existing user in DB with the same DN but its login field has changed
                $auth->user->fields['name'] = $login;
                $auth->user_present         = true;
                $auth->user_dn              = $user_dn;
            } else if ($user_sync !== null && $auth->user->getFromDBbySyncField($user_sync)) {
               //user login/dn have changed
                $auth->user->fields['name']      = $login;
                $auth->user->fields['user_dn']   = $user_dn;
                $auth->user_present              = true;
                $auth->user_dn                   = $user_dn;
            } else { // The user is a new user
                $auth->user_present = false;
            }
            $auth->user->getFromLDAP(
                $auth->ldap_connection,
                $ldap_method,
                $user_dn,
                $login,
                !$auth->user_present
            );
            $auth->user->fields["authtype"] = Auth::LDAP;
            $auth->user->fields["auths_id"] = $ldap_method["id"];
        }
        return $auth;
    }


    /**
     * Try to authentify a user by checking all the directories
     *
     * @param object  $auth     identification object
     * @param string  $login    user login
     * @param string  $password user password
     * @param integer $auths_id auths_id already used for the user (default 0)
     * @param boolean $user_dn  user LDAP DN if present (false by default)
     * @param boolean $break    if user is not found in the first directory,
     *                          continue searching on the following ones (true by default)
     *
     * @return object identification object
     */
    public static function tryLdapAuth($auth, $login, $password, $auths_id = 0, $user_dn = false, $break = true)
    {
        global $DB;

       //If no specific source is given, test all ldap directories
        if ($auths_id <= 0) {
            $user_found = false;

            $ldap_methods = $auth->authtypes["ldap"];

           // Sort servers to first try on known servers for given login.
           // It is necessary to still necessary to try to connect on all servers to handle following cases:
           //  - there are multiple users having same login on different LDAP servers,
           //  - a user has been migrated from a LDAP server to another one, but GLPI is not yet aware of this.
           // Caveat: if user uses a wrong password, a login attempt will still be done on all active LDAP servers.
            $known_servers = $DB->request(
                [
                    'SELECT' => 'auths_id',
                    'FROM'   => User::getTable(),
                    'WHERE'  => ['name' => addslashes($login)],
                ]
            );
            $known_servers_id = array_column(iterator_to_array($known_servers), 'auths_id');
            usort(
                $ldap_methods,
                function (array $a, array $b) use ($known_servers_id) {
                    if (in_array($a['id'], $known_servers_id) && !in_array($b['id'], $known_servers_id)) {
                        return -1;
                    }
                    if (!in_array($a['id'], $known_servers_id) && in_array($b['id'], $known_servers_id)) {
                        return 1;
                    }
                    return $a['id'] <=> $b['id'];
                }
            );

            foreach ($ldap_methods as $ldap_method) {
                if ($ldap_method['is_active']) {
                    $auth = self::ldapAuth($auth, $login, $password, $ldap_method, $user_dn);

                    if ($auth->user_found) {
                        $user_found = true;
                    }

                    if (
                        $auth->auth_succeded
                        && $break
                    ) {
                        break;
                    }
                }
            }

            $auth->user_found = $user_found;
        } else if (array_key_exists($auths_id, $auth->authtypes["ldap"])) {
           // Check if the ldap server indicated as the last good one still exists !
           //A specific ldap directory is given, test it and only this one !
            $auth = self::ldapAuth(
                $auth,
                $login,
                $password,
                $auth->authtypes["ldap"][$auths_id],
                $user_dn
            );
        }
        return $auth;
    }


    /**
     * Get dn for a user
     *
     * @param resource $ds      LDAP link
     * @param array    $options array of possible options:
     *          - basedn : base dn used to search
     *          - login_field : attribute to store login
     *          - search_parameters array of search parameters
     *          - user_params  array of parameters : method (IDENTIFIER_LOGIN or IDENTIFIER_EMAIL) + value
     *          - condition : ldap condition used
     *
     * @return array|boolean dn of the user, else false
     * @throws \RuntimeException
     */
    public static function searchUserDn($ds, $options = [])
    {

        $values = [
            'basedn'            => '',
            'login_field'       => '',
            'search_parameters' => [],
            'user_params'       => '',
            'condition'         => '',
            'user_dn'           => false,
        ];

        foreach ($options as $key => $value) {
            $values[$key] = $value;
        }

       //By default authenticate users by login
        $login_attr      = $values['search_parameters']['fields'][self::IDENTIFIER_LOGIN];
        $sync_attr       = (isset($values['search_parameters']['fields']['sync_field'])) ?
         $values['search_parameters']['fields']['sync_field'] : null;

        $ldap_parameters = ["dn"];
        foreach ($values['search_parameters']['fields'] as $parameter) {
            $ldap_parameters[] = $parameter;
        }

       //First : if a user dn is provided, look for it in the directory
       //Before trying to find the user using his login_field
        if ($values['user_dn']) {
            $info = self::getUserByDn($ds, $values['user_dn'], $ldap_parameters);

            if ($info) {
                $ret = [
                    'dn'        => $values['user_dn'],
                    $login_attr => $info[$login_attr][0]
                ];
                if ($sync_attr !== null && isset($info[0][$sync_attr])) {
                    $ret['sync_field'] = self::getFieldValue($info[0], $sync_attr);
                }
                return $ret;
            }
        }

       // Try a search to find the DN
        $filter_value = $values['user_params']['value'];
        if ($values['login_field'] == 'objectguid' && self::isValidGuid($filter_value)) {
            $filter_value = self::guidToHex($filter_value);
        }
        $filter = "(" . $values['login_field'] . "=" . $filter_value . ")";

        if (!empty($values['condition'])) {
            $filter = "(& $filter " . Sanitizer::unsanitize($values['condition']) . ")";
        }

        if ($result = ldap_search($ds, $values['basedn'], $filter, $ldap_parameters)) {
           //search has been done, let's check for found results
            $info = self::get_entries_clean($ds, $result);

            if (is_array($info) && ($info['count'] == 1)) {
                $ret = [
                    'dn'        => $info[0]['dn'],
                    $login_attr => $info[0][$login_attr][0]
                ];
                if ($sync_attr !== null && isset($info[0][$sync_attr])) {
                    $ret['sync_field'] = self::getFieldValue($info[0], $sync_attr);
                }
                return $ret;
            }
            return false;
        }
        throw new \RuntimeException('Something went wrong searching in LDAP directory');
    }


    /**
     * Get an object from LDAP by giving his DN
     *
     * @param resource $ds        the active connection to the directory
     * @param string   $condition the LDAP filter to use for the search
     * @param string   $dn        DN of the object
     * @param array    $attrs     Array of the attributes to retrieve
     * @param boolean  $clean     (true by default)
     *
     * @return array|boolean false if failed
     */
    public static function getObjectByDn($ds, $condition, $dn, $attrs = [], $clean = true)
    {
        if ($result = @ ldap_read($ds, $dn, $condition, $attrs)) {
            if ($clean) {
                $info = self::get_entries_clean($ds, $result);
            } else {
                $info = ldap_get_entries($ds, $result);
            }
            if (is_array($info) && ($info['count'] == 1)) {
                return $info[0];
            }
        }

        return false;
    }


    /**
     * Get user by domain name
     *
     * @param resource $ds      the active connection to the directory
     * @param string   $user_dn domain name
     * @param array    $attrs   attributes
     * @param boolean  $clean   (true by default)
     *
     * @return array|boolean false if failed
     */
    public static function getUserByDn($ds, $user_dn, $attrs, $clean = true)
    {
        return self::getObjectByDn($ds, "objectClass=*", $user_dn, $attrs, $clean);
    }

    /**
     * Get infos for groups
     *
     * @param resource $ds       LDAP link
     * @param string   $group_dn dn of the group
     *
     * @return array|boolean group infos if found, else false
     */
    public static function getGroupByDn($ds, $group_dn)
    {
        return self::getObjectByDn($ds, "objectClass=*", $group_dn, ["cn"]);
    }


    /**
     * Manage values stored in session
     *
     * @param array   $options Options
     * @param boolean $delete  (false by default)
     *
     * @return void
     */
    public static function manageValuesInSession($options = [], $delete = false)
    {

        $fields = ['action', 'authldaps_id', 'basedn', 'begin_date', 'criterias',  'end_date',
            'entities_id', 'interface', 'ldap_filter', 'mode'
        ];

       //If form accessed via modal, do not show expert mode link
       // Manage new value is set : entity or mode
        if (
            isset($options['entity'])
            || isset($options['mode'])
        ) {
            if (isset($options['_in_modal']) && $options['_in_modal']) {
               //If coming form the helpdesk form : reset all criterias
                $_SESSION['ldap_import']['_in_modal']      = 1;
                $_SESSION['ldap_import']['no_expert_mode'] = 1;
                $_SESSION['ldap_import']['action']         = 'show';
                $_SESSION['ldap_import']['interface']      = self::SIMPLE_INTERFACE;
                $_SESSION['ldap_import']['mode']           = self::ACTION_IMPORT;
            } else {
                $_SESSION['ldap_import']['_in_modal']      = 0;
                $_SESSION['ldap_import']['no_expert_mode'] = 0;
            }
        }

        if (!$delete) {
            if (!isset($_SESSION['ldap_import']['entities_id'])) {
                $options['entities_id'] = $_SESSION['glpiactive_entity'];
            }

            if (isset($options['toprocess'])) {
                $_SESSION['ldap_import']['action'] = 'process';
            }

            if (isset($options['change_directory'])) {
                $options['ldap_filter'] = '';
            }

            if (!isset($_SESSION['ldap_import']['authldaps_id'])) {
                $_SESSION['ldap_import']['authldaps_id'] = NOT_AVAILABLE;
            }

            if (
                (!Config::canUpdate()
                && !Entity::canUpdate())
                || (!isset($_SESSION['ldap_import']['interface'])
                && !isset($options['interface']))
            ) {
                $options['interface'] = self::SIMPLE_INTERFACE;
            }

            foreach ($fields as $field) {
                if (isset($options[$field])) {
                    $_SESSION['ldap_import'][$field] = $options[$field];
                }
            }
            if (
                isset($_SESSION['ldap_import']['begin_date'])
                && ($_SESSION['ldap_import']['begin_date'] == 'NULL')
            ) {
                $_SESSION['ldap_import']['begin_date'] = '';
            }
            if (
                isset($_SESSION['ldap_import']['end_date'])
                && ($_SESSION['ldap_import']['end_date'] == 'NULL')
            ) {
                $_SESSION['ldap_import']['end_date'] = '';
            }
            if (!isset($_SESSION['ldap_import']['criterias'])) {
                $_SESSION['ldap_import']['criterias'] = [];
            }

            $authldap = new self();
           //Filter computation
            if ($_SESSION['ldap_import']['interface'] == self::SIMPLE_INTERFACE) {
                $entity = new Entity();

                if (
                    $entity->getFromDB($_SESSION['ldap_import']['entities_id'])
                    && ($entity->getField('authldaps_id') > 0)
                ) {
                    $authldap->getFromDB($_SESSION['ldap_import']['authldaps_id']);

                    if ($_SESSION['ldap_import']['authldaps_id'] == NOT_AVAILABLE) {
                       // authldaps_id wasn't submitted by the user -> take entity config
                        $_SESSION['ldap_import']['authldaps_id'] = $entity->getField('authldaps_id');
                    }

                    $_SESSION['ldap_import']['basedn']       = $entity->getField('ldap_dn');

                   // No dn specified in entity : use standard one
                    if (empty($_SESSION['ldap_import']['basedn'])) {
                        $_SESSION['ldap_import']['basedn'] = $authldap->getField('basedn');
                    }

                    if ($entity->getField('entity_ldapfilter') != NOT_AVAILABLE) {
                        $_SESSION['ldap_import']['entity_filter']
                        = $entity->getField('entity_ldapfilter');
                    }
                } else {
                    if (
                        $_SESSION['ldap_import']['authldaps_id'] == NOT_AVAILABLE
                        || !$_SESSION['ldap_import']['authldaps_id']
                    ) {
                        $_SESSION['ldap_import']['authldaps_id'] = self::getDefault();
                    }

                    if ($_SESSION['ldap_import']['authldaps_id'] > 0) {
                        $authldap->getFromDB($_SESSION['ldap_import']['authldaps_id']);
                        $_SESSION['ldap_import']['basedn'] = $authldap->getField('basedn');
                    }
                }

                if ($_SESSION['ldap_import']['authldaps_id'] > 0) {
                    $_SESSION['ldap_import']['ldap_filter'] = self::buildLdapFilter($authldap);
                }
            } else {
                if (
                    $_SESSION['ldap_import']['authldaps_id'] == NOT_AVAILABLE
                    || !$_SESSION['ldap_import']['authldaps_id']
                ) {
                    $_SESSION['ldap_import']['authldaps_id'] = self::getDefault();

                    if ($_SESSION['ldap_import']['authldaps_id'] > 0) {
                        $authldap->getFromDB($_SESSION['ldap_import']['authldaps_id']);
                        $_SESSION['ldap_import']['basedn'] = $authldap->getField('basedn');
                    }
                }
                if (
                    !isset($_SESSION['ldap_import']['ldap_filter'])
                    || $_SESSION['ldap_import']['ldap_filter'] == ''
                ) {
                    $authldap->getFromDB($_SESSION['ldap_import']['authldaps_id']);
                    $_SESSION['ldap_import']['basedn']      = $authldap->getField('basedn');
                    $_SESSION['ldap_import']['ldap_filter'] = self::buildLdapFilter($authldap);
                }
            }
        } else { // Unset all values in session
            unset($_SESSION['ldap_import']);
        }
    }


    /**
     * Show import user form
     *
     * @param AuthLDAP $authldap AuthLDAP object
     *
     * @return void
     */
    public static function showUserImportForm(AuthLDAP $authldap)
    {

       //Get data related to entity (directory and ldap filter)
        $authldap->getFromDB($_SESSION['ldap_import']['authldaps_id']);

        echo "<form method='post' action='" . $_SERVER['PHP_SELF'] . "'>";

        echo "<h2 class='center mb-3'>" . ($_SESSION['ldap_import']['mode'] ? __('Synchronizing already imported users')
                                                      : __('Import new users'));

       // Expert interface allow user to override configuration.
       // If not coming from the ticket form, then give expert/simple link
        if (
            (Config::canUpdate()
            || Entity::canUpdate())
            && (!isset($_SESSION['ldap_import']['no_expert_mode'])
              || $_SESSION['ldap_import']['no_expert_mode'] != 1)
        ) {
            echo "<a class='float-end btn btn-secondary' href='" . $_SERVER['PHP_SELF'] . "?action=" .
              $_SESSION['ldap_import']['action'] . "&amp;mode=" . $_SESSION['ldap_import']['mode'];

            if ($_SESSION['ldap_import']['interface'] == self::SIMPLE_INTERFACE) {
                echo "&amp;interface=" . self::EXPERT_INTERFACE . "'>" . __('Expert mode') . "</a>";
            } else {
                echo "&amp;interface=" . self::SIMPLE_INTERFACE . "'>" . __('Simple mode') . "</a>";
            }
        } else {
            $_SESSION['ldap_import']['interface'] = self::SIMPLE_INTERFACE;
        }
        echo "</h2>";

        echo "<div class='card'>";
        echo "<table class='table card-table'>";

        switch ($_SESSION['ldap_import']['interface']) {
            case self::EXPERT_INTERFACE:
               //If more than one directory configured
               //Display dropdown ldap servers
                if (
                    ($_SESSION['ldap_import']['authldaps_id'] !=  NOT_AVAILABLE)
                    && ($_SESSION['ldap_import']['authldaps_id'] > 0)
                ) {
                    if (self::getNumberOfServers() > 1) {
                        $rand = mt_rand();
                        echo "<tr><td class='text-end'><label for='dropdown_authldaps_id$rand'>" . __('LDAP directory choice') . "</label></td>";
                        echo "<td colspan='3'>";
                        self::dropdown(['name'                 => 'authldaps_id',
                            'value'                => $_SESSION['ldap_import']['authldaps_id'],
                            'condition'            => ['is_active' => 1],
                            'display_emptychoice'  => false,
                            'rand'                 => $rand
                        ]);
                        echo "&nbsp;<input class='btn btn-secondary' type='submit' name='change_directory'
                        value=\"" . _sx('button', 'Change') . "\">";
                        echo "</td></tr>";
                    }

                    echo "<tr><td style='width: 250px' class='text-end'><label for='basedn'>" . __('BaseDN') . "</label></td><td colspan='3'>";
                    echo "<input type='text' class='form-control' id='basedn' name='basedn' value=\"" . htmlspecialchars($_SESSION['ldap_import']['basedn'], ENT_QUOTES) .
                     "\" " . (!$_SESSION['ldap_import']['basedn'] ? "disabled" : "") . ">";
                    echo "</td></tr>";

                    echo "<tr><td class='text-end'><label for='ldap_filter'>" . __('Search filter for users') . "</label></td><td colspan='3'>";
                    echo "<input type='text' class='form-control' id='ldap_filter' name='ldap_filter' value=\"" .
                      htmlspecialchars($_SESSION['ldap_import']['ldap_filter'], ENT_QUOTES) . "\">";
                    echo "</td></tr>";
                }
                break;

           //case self::SIMPLE_INTERFACE :
            default:
                if (self::getNumberOfServers() > 1) {
                    $rand = mt_rand();
                    echo "<tr><td style='width: 250px' class='text-end'>
                  <label for='dropdown_authldaps_id$rand'>" . __('LDAP directory choice') . "</label>
               </td>";
                    echo "<td>";
                    self::dropdown([
                        'name'                 => 'authldaps_id',
                        'value'                => $_SESSION['ldap_import']['authldaps_id'],
                        'condition'            => ['is_active' => 1],
                        'display_emptychoice'  => false,
                        'rand'                 => $rand
                    ]);
                    echo "&nbsp;<input class='btn btn-secondary' type='submit' name='change_directory'
                     value=\"" . _sx('button', 'Change') . "\">";
                    echo "</td></tr>";
                }

               //If multi-entity mode and more than one entity visible
               //else no need to select entity
                if (
                    Session::isMultiEntitiesMode()
                    && (count($_SESSION['glpiactiveentities']) > 1)
                ) {
                    echo "<tr><td class='text-end'>" . __('Select the desired entity') . "</td>" .
                    "<td>";
                    Entity::dropdown([
                        'value'       => $_SESSION['ldap_import']['entities_id'],
                        'entity'      => $_SESSION['glpiactiveentities'],
                        'on_change'    => 'this.form.submit()'
                    ]);
                    echo "</td></tr>";
                } else {
                   //Only one entity is active, store it
                    echo "<tr><td><input type='hidden' name='entities_id' value='" .
                              $_SESSION['glpiactive_entity'] . "'></td></tr>";
                }

                if (
                    (isset($_SESSION['ldap_import']['begin_date'])
                    && !empty($_SESSION['ldap_import']['begin_date']))
                    || (isset($_SESSION['ldap_import']['end_date'])
                    && !empty($_SESSION['ldap_import']['end_date']))
                ) {
                    $enabled = 1;
                } else {
                    $enabled = 0;
                }
                Dropdown::showAdvanceDateRestrictionSwitch($enabled);

                echo "<table class='table card-table'>";

                if (
                    ($_SESSION['ldap_import']['authldaps_id'] !=  NOT_AVAILABLE)
                    && ($_SESSION['ldap_import']['authldaps_id'] > 0)
                ) {
                    $field_counter = 0;
                    $fields        = ['login_field'     => __('Login'),
                        'sync_field'      => __('Synchronization field') . ' (' . $authldap->fields['sync_field'] . ')',
                        'email1_field'    => _n('Email', 'Emails', 1),
                        'email2_field'    => sprintf(
                            __('%1$s %2$s'),
                            _n('Email', 'Emails', 1),
                            '2'
                        ),
                        'email3_field'    => sprintf(
                            __('%1$s %2$s'),
                            _n('Email', 'Emails', 1),
                            '3'
                        ),
                        'email4_field'    => sprintf(
                            __('%1$s %2$s'),
                            _n('Email', 'Emails', 1),
                            '4'
                        ),
                        'realname_field'  => __('Surname'),
                        'firstname_field' => __('First name'),
                        'phone_field'     => _x('ldap', 'Phone'),
                        'phone2_field'    => __('Phone 2'),
                        'mobile_field'    => __('Mobile phone'),
                        'title_field'     => _x('person', 'Title'),
                        'category_field'  => _n('Category', 'Categories', 1),
                        'picture_field'   => _n('Picture', 'Pictures', 1)
                    ];
                    $available_fields = [];
                    foreach ($fields as $field => $label) {
                        if (isset($authldap->fields[$field]) && ($authldap->fields[$field] != '')) {
                            $available_fields[$field] = $label;
                        }
                    }
                    echo "<tr><td colspan='4' class='border-bottom-0'><h4>" . __('Search criteria for users') . "</h4></td></tr>";
                    foreach ($available_fields as $field => $label) {
                        if ($field_counter == 0) {
                            echo "<tr>";
                        }
                        echo "<td style='width: 250px' class='text-end'><label for='criterias$field'>$label</label></td><td>";
                        $field_counter++;
                        $field_value = '';
                        if (isset($_SESSION['ldap_import']['criterias'][$field])) {
                            $field_value = Html::entities_deep(Sanitizer::unsanitize($_SESSION['ldap_import']['criterias'][$field]));
                        }
                        echo "<input type='text' class='form-control' id='criterias$field' name='criterias[$field]' value='$field_value'>";
                        echo "</td>";
                        if ($field_counter == 2) {
                            echo "</tr>";
                            $field_counter = 0;
                        }
                    }
                    if ($field_counter > 0) {
                        while ($field_counter < 2) {
                            echo "<td colspan='2'></td>";
                            $field_counter++;
                        }
                        $field_counter = 0;
                        echo "</tr>";
                    }
                }
                break;
        }

        if (
            ($_SESSION['ldap_import']['authldaps_id'] !=  NOT_AVAILABLE)
            && ($_SESSION['ldap_import']['authldaps_id'] > 0)
        ) {
            if ($_SESSION['ldap_import']['authldaps_id']) {
                echo "<tr class='tab_bg_2'><td colspan='4' class='center'>";
                echo "<input class='btn btn-primary' type='submit' name='search' value=\"" .
                   _sx('button', 'Search') . "\">";
                echo "</td></tr>";
            } else {
                echo "<tr class='tab_bg_2'><" .
                 "td colspan='4' class='center'>" . __('No directory selected') . "</td></tr>";
            }
        } else {
            echo "<tr class='tab_bg_2'><td colspan='4' class='center'>" .
                __('No directory associated to entity: impossible search') . "</td></tr>";
        }
        echo "</table>";
        echo "</div>";
        Html::closeForm();
    }

    /**
     * Get number of servers
     *
     * @var DBmysql $DB
     *
     * @return integer
     */
    public static function getNumberOfServers()
    {
        return countElementsInTable('glpi_authldaps', ['is_active' => 1]);
    }


    /**
     * Build LDAP filter
     *
     * @param AuthLDAP $authldap AuthLDAP object
     *
     * @return string
     */
    public static function buildLdapFilter(AuthLDAP $authldap)
    {
       //Build search filter
        $counter = 0;
        $filter  = '';

        if (
            !empty($_SESSION['ldap_import']['criterias'])
            && ($_SESSION['ldap_import']['interface'] == self::SIMPLE_INTERFACE)
        ) {
            foreach ($_SESSION['ldap_import']['criterias'] as $criteria => $value) {
                if ($value != '') {
                    $begin = 0;
                    $end   = 0;
                    if (($length = strlen($value)) > 0) {
                        if ($value[0] == '^') {
                             $begin = 1;
                        }
                        if ($value[$length - 1] == '$') {
                            $end = 1;
                        }
                    }
                    if ($begin || $end) {
                     // no Toolbox::substr, to be consistent with strlen result
                        $value = substr($value, $begin, $length - $end - $begin);
                    }
                    $counter++;
                    $filter .= '(' . $authldap->fields[$criteria] . '=' . ($begin ? '' : '*') . $value . ($end ? '' : '*') . ')';
                }
            }
        } else {
            $filter = "(" . $authldap->getField("login_field") . "=*)";
        }

       //If time restriction
        $begin_date = (isset($_SESSION['ldap_import']['begin_date'])
                     && !empty($_SESSION['ldap_import']['begin_date'])
                        ? $_SESSION['ldap_import']['begin_date'] : null);
        $end_date   = (isset($_SESSION['ldap_import']['end_date'])
                     && !empty($_SESSION['ldap_import']['end_date'])
                        ? $_SESSION['ldap_import']['end_date'] : null);
        $filter    .= self::addTimestampRestrictions($begin_date, $end_date);
        $ldap_condition = Sanitizer::unsanitize($authldap->getField('condition'));
       //Add entity filter and filter filled in directory's configuration form
        return  "(&" . (isset($_SESSION['ldap_import']['entity_filter'])
                    ? $_SESSION['ldap_import']['entity_filter']
                    : '') . " $filter $ldap_condition)";
    }


    /**
     * Add timestamp restriction
     *
     * @param string $begin_date datetime begin date to search (NULL if not take into account)
     * @param string $end_date   datetime end date to search (NULL if not take into account)
     *
     * @return string
     */
    public static function addTimestampRestrictions($begin_date, $end_date)
    {

        $condition = '';
       //If begin date
        if (!empty($begin_date)) {
            $stampvalue = self::date2ldapTimeStamp($begin_date);
            $condition .= "(modifyTimestamp>=" . $stampvalue . ")";
        }
       //If end date
        if (!empty($end_date)) {
            $stampvalue = self::date2ldapTimeStamp($end_date);
            $condition .= "(modifyTimestamp<=" . $stampvalue . ")";
        }
        return $condition;
    }


    /**
     * Search user
     *
     * @param AuthLDAP $authldap AuthLDAP object
     *
     * @return void
     */
    public static function searchUser(AuthLDAP $authldap)
    {

        if (
            self::connectToServer(
                $authldap->getField('host'),
                $authldap->getField('port'),
                $authldap->getField('rootdn'),
                (new GLPIKey())->decrypt($authldap->getField('rootdn_passwd')),
                $authldap->getField('use_tls'),
                $authldap->getField('deref_option'),
                $authldap->getField('tls_certfile'),
                $authldap->getField('tls_keyfile'),
                $authldap->getField('use_bind'),
                $authldap->getField('timeout'),
                $authldap->getField('tls_version')
            )
        ) {
            self::showLdapUsers();
        } else {
            echo "<div class='center b firstbloc'>" . __('Unable to connect to the LDAP directory');
        }
    }

    /**
     * Get default ldap
     *
     * @var DBmysql $DB DB instance
     *
     * @return integer
     */
    public static function getDefault()
    {
        global $DB;

        foreach ($DB->request('glpi_authldaps', ['is_default' => 1, 'is_active' => 1]) as $data) {
            return $data['id'];
        }
        return 0;
    }

    public function post_updateItem($history = 1)
    {
        global $DB;

        if (in_array('is_default', $this->updates) && $this->input["is_default"] == 1) {
            $DB->update(
                $this->getTable(),
                ['is_default' => 0],
                ['id' => ['<>', $this->input['id']]]
            );
        }
    }

    public function post_addItem()
    {
        global $DB;

        if (isset($this->fields['is_default']) && $this->fields["is_default"] == 1) {
            $DB->update(
                $this->getTable(),
                ['is_default' => 0],
                ['id' => ['<>', $this->fields['id']]]
            );
        }
    }

    public function prepareInputForAdd($input)
    {

       //If it's the first ldap directory then set it as the default directory
        if (!self::getNumberOfServers()) {
            $input['is_default'] = 1;
        }

        if (empty($input['can_support_pagesize'] ?? '')) {
            $input['can_support_pagesize'] = 0;
        }

        if (isset($input["rootdn_passwd"]) && !empty($input["rootdn_passwd"])) {
            $input["rootdn_passwd"] = (new GLPIKey())->encrypt($input["rootdn_passwd"]);
        }

        $this->checkFilesExist($input);

        return $input;
    }


    /**
     * Get LDAP deleted user action options.
     *
     * @deprecated
     * @return array
     */
    public static function getLdapDeletedUserActionOptions()
    {
        Toolbox::deprecated(
            'The "user_deleted_ldap" configuration value was removed. '
            . 'Use getLdapDeletedUserActionOptions_User(), '
            . 'getLdapDeletedUserActionOptions_Groups(), '
            . 'and getLdapDeletedUserActionOptions_Authorizations() instead.'
        );
        return [
            self::DELETED_USER_PRESERVE                  => __('Preserve'),
            self::DELETED_USER_DELETE                    => __('Put in trashbin'),
            self::DELETED_USER_WITHDRAWDYNINFO           => __('Withdraw dynamic authorizations and groups'),
            self::DELETED_USER_DISABLE                   => __('Disable'),
            self::DELETED_USER_DISABLEANDWITHDRAWDYNINFO => __('Disable') . ' + ' . __('Withdraw dynamic authorizations and groups'),
            self::DELETED_USER_DISABLEANDDELETEGROUPS    => __('Disable') . ' + ' . __('Withdraw groups'),
        ];
    }

    /**
     * Get LDAP deleted user action options regarding the deleted user
     *
     * @return array
     */
    public static function getLdapDeletedUserActionOptions_User(): array
    {
        return [
            self::DELETED_USER_ACTION_USER_DO_NOTHING       => __('Do nothing'),
            self::DELETED_USER_ACTION_USER_DISABLE          => __('Disable'),
            self::DELETED_USER_ACTION_USER_MOVE_TO_TRASHBIN => __('Move to trashbin'),
        ];
    }

    /**
     * Get LDAP deleted user action options regarding the deleted user's groups
     *
     * @return array
     */
    public static function getLdapDeletedUserActionOptions_Groups(): array
    {
        return [
            self::DELETED_USER_ACTION_GROUPS_DO_NOTHING     => __('Do nothing'),
            self::DELETED_USER_ACTION_GROUPS_DELETE_DYNAMIC => __('Delete dynamic groups'),
            self::DELETED_USER_ACTION_GROUPS_DELETE_ALL     => __('Delete all groups'),
        ];
    }

    /**
     * Get LDAP deleted user action options regarding the deleted user's authorizations
     *
     * @return array
     */
    public static function getLdapDeletedUserActionOptions_Authorizations(): array
    {
        return [
            self::DELETED_USER_ACTION_AUTHORIZATIONS_DO_NOTHING     => __('Do nothing'),
            self::DELETED_USER_ACTION_AUTHORIZATIONS_DELETE_DYNAMIC => __('Delete dynamic authorizations'),
            self::DELETED_USER_ACTION_AUTHORIZATIONS_DELETE_ALL     => __('Delete all authorizations'),
        ];
    }

    /**
     * Get LDAP restored user action options.
     *
     * @since 10.0.0
     * @return array
     */
    public static function getLdapRestoredUserActionOptions()
    {
        return [
            self::RESTORED_USER_PRESERVE  => __('Do nothing'),
            self::RESTORED_USER_RESTORE   => __('Restore (move out of trashbin)'),
            self::RESTORED_USER_ENABLE    => __('Enable'),
        ];
    }

    /**
     * Builds deleted actions dropdown
     *
     * @deprecated
     *
     * @param integer $value (default 0)
     *
     * @return string
     */
    public static function dropdownUserDeletedActions($value = 0)
    {
        Toolbox::deprecated('The "user_deleted_ldap" configuration value was removed.');
        $options = self::getLdapDeletedUserActionOptions();
        asort($options);
        return Dropdown::showFromArray('user_deleted_ldap', $options, ['value' => $value]);
    }

    /**
     * Builds restored actions dropdown
     *
     * @param integer $value (default 0)
     *
     * @since 10.0.0
     * @return string
     */
    public static function dropdownUserRestoredActions($value = 0)
    {

        $options = self::getLdapRestoredUserActionOptions();
        asort($options);
        return Dropdown::showFromArray('user_restored_ldap', $options, ['value' => $value]);
    }

    /**
     * Return all the ldap servers where email field is configured
     *
     * @return array of LDAP server's ID
     */
    public static function getServersWithImportByEmailActive()
    {
        global $DB;

        $ldaps = [];
       // Always get default first

        $iterator = $DB->request([
            'SELECT' => ['id'],
            'FROM'  => 'glpi_authldaps',
            'WHERE' => [
                'is_active' => 1,
                'OR'        => [
                    'email1_field' => ['<>', ''],
                    'email2_field' => ['<>', ''],
                    'email3_field' => ['<>', ''],
                    'email4_field' => ['<>', '']
                ]
            ],
            'ORDER'  => ['is_default DESC']
        ]);
        foreach ($iterator as $data) {
            $ldaps[] = $data['id'];
        }
        return $ldaps;
    }


    /**
     * Show date restriction form
     *
     * @param array $options Options
     *
     * @return void
     */
    public static function showDateRestrictionForm($options = [])
    {

        echo "<table class='table'>";
        echo "<tr>";

        $enabled = (isset($options['enabled']) ? $options['enabled'] : false);
        if (!$enabled) {
            echo "<td colspan='4'>";
            echo "<a href='#' class='btn btn-outline-secondary' onClick='activateRestriction()'>
            <i class='fas fa-toggle-off me-1'></i>
            " . __('Enable filtering by date') . "
         </a>";
            echo "</td></tr>";
        }
        if ($enabled) {
            echo "<td style='width: 250px' class='text-end border-bottom-0'>" . __('View updated users') . "</td>";
            echo "<td class='border-bottom-0'>" . __('from') . "";
            $begin_date = (isset($_SESSION['ldap_import']['begin_date'])
                           ? $_SESSION['ldap_import']['begin_date'] : '');
            Html::showDateTimeField("begin_date", ['value'    => $begin_date]);
            echo "</td>";
            echo "<td class='border-bottom-0'>" . __('to') . "";
            $end_date = (isset($_SESSION['ldap_import']['end_date'])
                        ? $_SESSION['ldap_import']['end_date']
                        : date('Y-m-d H:i:s', time() - DAY_TIMESTAMP));
            Html::showDateTimeField("end_date", ['value'    => $end_date]);
            echo "</td></tr>";
            echo "<tr><td colspan='4'>";
            echo "<a href='#' class='btn btn-outline-secondary' onClick='deactivateRestriction()'>
            <i class='fas fa-toggle-on me-1'></i>
            " . __('Disable filtering by date') . "
         </a>";
            echo "</td></tr>";
        }
        echo "</table>";
    }

    public function cleanDBonPurge()
    {
        Rule::cleanForItemCriteria($this, 'LDAP_SERVER');
    }

    public function getTabNameForItem(CommonGLPI $item, $withtemplate = 0)
    {

        if (
            !$withtemplate
            && $item->can($item->getField('id'), READ)
        ) {
            $ong     = [];
            $ong[1]  = self::createTabEntry(_sx('button', 'Test'));                     // test connexion
            $ong[2]  = self::createTabEntry(User::getTypeName(Session::getPluralNumber()), 0, $item::getType(), User::getIcon());
            $ong[3]  = self::createTabEntry(Group::getTypeName(Session::getPluralNumber()), 0, $item::getType(), User::getIcon());
           // TODO clean fields entity_XXX if not used
           // $ong[4]  = Entity::getTypeName(1);                  // params for entity config
            $ong[5]  = self::createTabEntry(__('Advanced information'));   // params for entity advanced config
            $ong[6]  = self::createTabEntry(_n('Replicate', 'Replicates', Session::getPluralNumber()));

            return $ong;
        }
        return '';
    }

    /**
     * Choose wich form to show
     *
     * @param CommonGLPI $item         Item instance
     * @param integer    $tabnum       Tab number
     * @param integer    $withtemplate Unused
     *
     * @return boolean (TRUE)
     */
    public static function displayTabContentForItem(CommonGLPI $item, $tabnum = 1, $withtemplate = 0)
    {

        switch ($tabnum) {
            case 1:
                $item->showFormTestLDAP();
                break;

            case 2:
                $item->showFormUserConfig();
                break;

            case 3:
                $item->showFormGroupsConfig();
                break;

            case 4:
                $item->showFormEntityConfig();
                break;

            case 5:
                $item->showFormAdvancedConfig();
                break;

            case 6:
                $item->showFormReplicatesConfig();
                break;
        }
        return true;
    }


    /**
     * Get ldap query results and clean them at the same time
     *
     * @param resource $link   link to the directory connection
     * @param array    $result the query results
     *
     * @return array which contains ldap query results
     */
    public static function get_entries_clean($link, $result)
    {
        return ldap_get_entries($link, $result);
    }


    /**
     * Get all replicate servers for a master one
     *
     * @param integer $master_id master ldap server ID
     *
     * @return array of the replicate servers
     */
    public static function getAllReplicateForAMaster($master_id)
    {
        global $DB;

        $replicates = [];
        $criteria = ['FIELDS' => ['id', 'host', 'port'],
            'FROM'   => 'glpi_authldapreplicates',
            'WHERE'  => ['authldaps_id' => $master_id]
        ];
        foreach ($DB->request($criteria) as $replicate) {
            $replicates[] = ["id"   => $replicate["id"],
                "host" => $replicate["host"],
                "port" => $replicate["port"]
            ];
        }
        return $replicates;
    }

    /**
     * Check if ldap results can be paged or not
     * This functionality is available for PHP 5.4 and higher
     *
     * @since 0.84
     *
     * @param object   $config_ldap        LDAP configuration
     * @param boolean  $check_config_value Whether to check config values
     *
     * @return boolean true if maxPageSize can be used, false otherwise
     */
    public static function isLdapPageSizeAvailable($config_ldap, $check_config_value = true)
    {
        return (extension_loaded('ldap') && (!$check_config_value
         || ($check_config_value && $config_ldap->fields['can_support_pagesize'])));
    }

    /**
     * Does LDAP user already exists in the database?
     *
     * @param string  $name          User login/name
     * @param integer $authldaps_id  LDAP authentication server ID
     * @param ?string $sync          Sync field
     *
     * @return false|User
     */
    public function getLdapExistingUser($name, $authldaps_id, $sync = null)
    {
        global $DB;
        $user = new User();

        if ($sync !== null && $user->getFromDBbySyncField($sync)) {
            return $user;
        }

        if ($user->getFromDBbyNameAndAuth($DB->escape($name), Auth::LDAP, $authldaps_id)) {
            return $user;
        }

        return false;
    }

    /**
     * Is synchronisation field used for current server
     *
     * @return boolean
     */
    public function isSyncFieldUsed()
    {
        if ($this->getID() <= 0) {
            return false;
        }
        $count = countElementsInTable(
            'glpi_users',
            [
                'auths_id'  => $this->getID(),
                'NOT'       => ['sync_field' => null]
            ]
        );
        return $count > 0;
    }

    /**
     * Get a LDAP field value
     *
     * @param array  $infos LDAP entry infos
     * @param string $field Field name to retrieve
     *
     * @return string
     */
    public static function getFieldValue($infos, $field)
    {
        $value = null;
        if (array_key_exists($field, $infos)) {
            if (is_array($infos[$field])) {
                $value = $infos[$field][0];
            } else {
                $value = $infos[$field];
            }
        }
        if ($field != 'objectguid') {
            return $value;
        }

       //handle special objectguid from AD directories
        try {
           //prevent double encoding
            if (!self::isValidGuid($value)) {
                $value = self::guidToString($value);
                if (!self::isValidGuid($value)) {
                    throw new \RuntimeException('Not an objectguid!');
                }
            }
        } catch (\Exception $e) {
           //well... this is not an objectguid apparently
            $value = $infos[$field];
        }

        return $value;
    }

    /**
     * Converts a string representation of an objectguid to hexadecimal
     * Used to build filters
     *
     * @param string $guid_str String representation
     *
     * @return string
     */
    public static function guidToHex($guid_str)
    {
        $str_g = explode('-', $guid_str);

        $str_g[0] = strrev($str_g[0]);
        $str_g[1] = strrev($str_g[1]);
        $str_g[2] = strrev($str_g[2]);

        $guid_hex = '\\';
        $strrev = 0;
        foreach ($str_g as $str) {
            for ($i = 0; $i < strlen($str) + 2; $i++) {
                if ($strrev < 3) {
                    $guid_hex .= strrev(substr($str, 0, 2)) . '\\';
                } else {
                    $guid_hex .= substr($str, 0, 2) . '\\';
                }
                $str = substr($str, 2);
            }
            if ($strrev < 3) {
                $guid_hex .= strrev($str);
            } else {
                $guid_hex .= $str;
            }
            $strrev++;
        }
        return $guid_hex;
    }

    /**
     * Converts binary objectguid to string representation
     *
     * @param mixed $guid_bin Binary objectguid from AD
     *
     * @return string
     */
    public static function guidToString($guid_bin)
    {
        $guid_hex = unpack("H*hex", $guid_bin);
        $hex = $guid_hex["hex"];

        $hex1 = substr($hex, -26, 2) . substr($hex, -28, 2) . substr($hex, -30, 2) . substr($hex, -32, 2);
        $hex2 = substr($hex, -22, 2) . substr($hex, -24, 2);
        $hex3 = substr($hex, -18, 2) . substr($hex, -20, 2);
        $hex4 = substr($hex, -16, 4);
        $hex5 = substr($hex, -12, 12);

        $guid_str = $hex1 . "-" . $hex2 . "-" . $hex3 . "-" . $hex4 . "-" . $hex5;
        return $guid_str;
    }

    /**
     * Check if text representation of an objectguid is valid
     *
     * @param string $guid_str String representation
     *
     * @return boolean
     */
    public static function isValidGuid($guid_str)
    {
        return (bool) preg_match('/^([0-9a-fA-F]){8}(-([0-9a-fA-F]){4}){3}-([0-9a-fA-F]){12}$/', $guid_str);
    }

    /**
     * Get the list of LDAP users to add/synchronize
     * When importing, already existing users will be filtered
     *
     * @param array   $values        possible options:
     *          - authldaps_id ID of the server to use
     *          - mode user to synchronise or add?
     *          - ldap_filter ldap filter to use
     *          - basedn force basedn (default authldaps_id one)
     *          - order display order
     *          - begin_date begin date to time limit
     *          - end_date end date to time limit
     *          - script true if called by an external script
     * @param array   $results       result stats
     * @param boolean $limitexceeded limit exceeded exception
     *
     * @return array
     */
    public static function getUsers($values, &$results, &$limitexceeded)
    {
        $users = [];
        $ldap_users    = self::getAllUsers($values, $results, $limitexceeded);

        $config_ldap   = new AuthLDAP();
        $config_ldap->getFromDB($values['authldaps_id']);

        if (!is_array($ldap_users) || count($ldap_users) == 0) {
            return $users;
        }

        foreach ($ldap_users as $userinfos) {
            $user_to_add = [];
            $user = new User();

            $user_sync_field = null;
            if ($config_ldap->isSyncFieldEnabled()) {
                $sync_field = $config_ldap->fields['sync_field'];
                if (isset($userinfos[$sync_field])) {
                    $user_sync_field = self::getFieldValue($userinfos, $sync_field);
                }
            }

            $user = $config_ldap->getLdapExistingUser(
                $userinfos['user'],
                $values['authldaps_id'],
                $user_sync_field
            );
            if (isset($_SESSION['ldap_import']) && !$_SESSION['ldap_import']['mode'] && $user) {
                continue;
            }
            $user_to_add['link'] = $userinfos["user"];
            if (isset($userinfos['id']) && User::canView()) {
                $user_to_add['id']   = $userinfos['id'];
                $user_to_add['name'] = $user->fields['name'];
                $user_to_add['link'] = Toolbox::getItemTypeFormURL('User') . '?id=' . $userinfos['id'];
            }

            $user_to_add['stamp']      = (isset($userinfos["timestamp"])) ? $userinfos["timestamp"] : '';
            $user_to_add['date_sync']  = (isset($userinfos["date_sync"])) ? $userinfos["date_sync"] : '';

            $user_to_add['uid'] = $userinfos['user'];
            if ($config_ldap->isSyncFieldEnabled()) {
                if (isset($userinfos[$sync_field])) {
                    $user_to_add['uid'] = self::getFieldValue($userinfos, $sync_field);
                }

                $field_for_sync = $config_ldap->getLdapIdentifierToUse();
                if (isset($userinfos[$field_for_sync])) {
                    $user_to_add['sync_field'] = $userinfos[$field_for_sync];
                }
            }

            $users[] = $user_to_add;
        }

        return $users;
    }

    public function checkFilesExist(&$input)
    {

        if (isset($input['tls_certfile'])) {
            $file = realpath($input['tls_certfile']);
            if (!file_exists($file)) {
                Session::addMessageAfterRedirect(
                    __('TLS certificate path is incorrect'),
                    false,
                    ERROR
                );
                return false;
            }
        }

        if (isset($input['tls_keyfile'])) {
            $file = realpath($input['tls_keyfile']);
            if (!file_exists($file)) {
                Session::addMessageAfterRedirect(
                    __('TLS key file path is incorrect'),
                    false,
                    ERROR
                );
                return false;
            }
        }
    }


    public static function getIcon()
    {
        return "far fa-address-book";
    }

    /**
     * Get date (Y-m-d H:i:s) from ldap value
     *
     * @param string $data Value found in LDAP
     *
     * @return string
     */
    public static function getLdapDateValue(string $date): string
    {
        // See https://www.epochconverter.com/ldap

        if (strlen($date) == 18 && intval($date) > 0) {
            // 18-digit LDAP/FILETIME timestamps
            // $date is the number of "100-nanoseconds-intervals" since 01/01/1601
            // Divide by 10M to convert to seconds (10M nano seconds = 0.01 seconds = 1 "100-nanoseconds-intervals")
            // Then substract 11644473600  (number of seconds between 01/01/1601
            // and 01/01/1970) to get an unix timestamp
            // See https://learn.microsoft.com/en-us/windows/win32/sysinfo/converting-a-time-t-value-to-a-file-time?redirectedfrom=MSDN
            $time = intval($date) / (10000000) - 11644473600;
            return $time > 0 ? date('Y-m-d H:i:s', $time) : '';
        } elseif (preg_match('/^(\d{14})\.0Z$/', $date, $matches)) {
            // Ymdhis.0Z LDAP timestamps
            $date = DateTime::createFromFormat('YmdHis', $matches[1]);
            return $date ? $date->format('Y-m-d H:i:s') : '';
        } else {
            return '';
        }
    }
}<|MERGE_RESOLUTION|>--- conflicted
+++ resolved
@@ -209,14 +209,11 @@
         $this->fields['use_bind']                    = 1;
         $this->fields['picture_field']               = '';
         $this->fields['responsible_field']           = '';
-<<<<<<< HEAD
-        $this->fields['begin_date_field']            = '';
-        $this->fields['end_date_field']              = '';
-=======
         $this->fields['can_support_pagesize']        = 0;
         $this->fields['pagesize']                    = 0;
         $this->fields['ldap_maxlimit']               = 0;
->>>>>>> bb4e5168
+        $this->fields['begin_date_field']            = '';
+        $this->fields['end_date_field']              = '';
     }
 
 
