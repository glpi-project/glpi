<?php

/**
 * ---------------------------------------------------------------------
 *
 * GLPI - Gestionnaire Libre de Parc Informatique
 *
 * http://glpi-project.org
 *
 * @copyright 2015-2023 Teclib' and contributors.
 * @copyright 2003-2014 by the INDEPNET Development Team.
 * @licence   https://www.gnu.org/licenses/gpl-3.0.html
 *
 * ---------------------------------------------------------------------
 *
 * LICENSE
 *
 * This file is part of GLPI.
 *
 * This program is free software: you can redistribute it and/or modify
 * it under the terms of the GNU General Public License as published by
 * the Free Software Foundation, either version 3 of the License, or
 * (at your option) any later version.
 *
 * This program is distributed in the hope that it will be useful,
 * but WITHOUT ANY WARRANTY; without even the implied warranty of
 * MERCHANTABILITY or FITNESS FOR A PARTICULAR PURPOSE.  See the
 * GNU General Public License for more details.
 *
 * You should have received a copy of the GNU General Public License
 * along with this program.  If not, see <https://www.gnu.org/licenses/>.
 *
 * ---------------------------------------------------------------------
 */

use Glpi\Application\ErrorHandler;
use Glpi\Application\View\TemplateRenderer;

/**
 *  Class used to manage Auth LDAP config
 */
class AuthLDAP extends CommonDBTM
{
    const SIMPLE_INTERFACE = 'simple';
    const EXPERT_INTERFACE = 'expert';

    const ACTION_IMPORT      = 0;
    const ACTION_SYNCHRONIZE = 1;
    const ACTION_ALL         = 2;

    const USER_IMPORTED      = 0;
    const USER_SYNCHRONIZED  = 1;
    const USER_DELETED_LDAP  = 2;
    const USER_RESTORED_LDAP = 3;

   //Import user by giving his login
    const IDENTIFIER_LOGIN = 'login';

   //Import user by giving his email
    const IDENTIFIER_EMAIL = 'email';

    const GROUP_SEARCH_USER    = 0;
    const GROUP_SEARCH_GROUP   = 1;
    const GROUP_SEARCH_BOTH    = 2;

    /**
     * Deleted user strategy: preserve user.
     * @var int
     * @deprecated
     */
    public const DELETED_USER_PRESERVE = 0;

    /**
     * Deleted user strategy: put user in trashbin.
     * @var int
     * @deprecated
     */
    public const DELETED_USER_DELETE = 1;

    /**
     * Deleted user strategy: withdraw dynamic authorizations and groups.
     * @var int
     * @deprecated
     */
    public const DELETED_USER_WITHDRAWDYNINFO = 2;

    /**
     * Deleted user strategy: disable user.
     * @var int
     * @deprecated
     */
    public const DELETED_USER_DISABLE = 3;

    /**
     * Deleted user strategy: disable user and withdraw dynamic authorizations and groups.
     * @var int
     * @deprecated
     */
    public const DELETED_USER_DISABLEANDWITHDRAWDYNINFO = 4;

    /**
     * Deleted user strategy: disable user and withdraw groups.
     * @var int
     * @deprecated
     */
    public const DELETED_USER_DISABLEANDDELETEGROUPS = 5;

    // Deleted user strategies for user
    public const DELETED_USER_ACTION_USER_DO_NOTHING = 0;
    public const DELETED_USER_ACTION_USER_DISABLE = 1;
    public const DELETED_USER_ACTION_USER_MOVE_TO_TRASHBIN = 2;

    // Deleted user strategies for groups
    public const DELETED_USER_ACTION_GROUPS_DO_NOTHING = 0;
    public const DELETED_USER_ACTION_GROUPS_DELETE_DYNAMIC = 1;
    public const DELETED_USER_ACTION_GROUPS_DELETE_ALL = 2;

    // Deleted user strategies for authorizations
    public const DELETED_USER_ACTION_AUTHORIZATIONS_DO_NOTHING = 0;
    public const DELETED_USER_ACTION_AUTHORIZATIONS_DELETE_DYNAMIC = 1;
    public const DELETED_USER_ACTION_AUTHORIZATIONS_DELETE_ALL = 2;

    /**
     * Restored user strategy: Make no change to GLPI user
     * @var integer
     * @since 10.0.0
     */
    const RESTORED_USER_PRESERVE = 0;

    /**
     * Restored user strategy: Restore user from trash
     * @var integer
     * @since 10.0.0
     */
    const RESTORED_USER_RESTORE = 1;

    /**
     * Restored user strategy: Re-enable user
     * @var integer
     * @since 10.0.0
     */
    const RESTORED_USER_ENABLE  = 3;

    /**
     * List of TLS versions
     * @var array
     * @since 10.1.0
     */
    const TLS_VERSIONS = [
        '1.0' => '1.0',
        '1.1' => '1.1',
        '1.2' => '1.2',
        '1.3' => '1.3'
    ];

   // From CommonDBTM
    public $dohistory = true;

    public static $rightname = 'config';

   //connection caching stuff
    public static $conn_cache = [];

    public static $undisclosedFields = [
        'rootdn_passwd',
    ];

    public static function getTypeName($nb = 0)
    {
        return _n('LDAP directory', 'LDAP directories', $nb);
    }

    public static function canCreate()
    {
        return static::canUpdate();
    }

    public static function canPurge()
    {
        return static::canUpdate();
    }

    public function post_getEmpty()
    {

        $this->fields['port']                        = '389';
        $this->fields['condition']                   = '';
        $this->fields['login_field']                 = 'uid';
        $this->fields['sync_field']                  = null;
        $this->fields['use_tls']                     = 0;
        $this->fields['group_field']                 = '';
        $this->fields['group_condition']             = '';
        $this->fields['group_search_type']           = self::GROUP_SEARCH_USER;
        $this->fields['group_member_field']          = '';
        $this->fields['email1_field']                = 'mail';
        $this->fields['email2_field']                = '';
        $this->fields['email3_field']                = '';
        $this->fields['email4_field']                = '';
        $this->fields['realname_field']              = 'sn';
        $this->fields['firstname_field']             = 'givenname';
        $this->fields['phone_field']                 = 'telephonenumber';
        $this->fields['phone2_field']                = '';
        $this->fields['mobile_field']                = '';
        $this->fields['registration_number_field']   = '';
        $this->fields['comment_field']               = '';
        $this->fields['title_field']                 = '';
        $this->fields['use_dn']                      = 0;
        $this->fields['use_bind']                    = 1;
        $this->fields['picture_field']               = '';
        $this->fields['responsible_field']           = '';
        $this->fields['can_support_pagesize']        = 0;
        $this->fields['pagesize']                    = 0;
        $this->fields['ldap_maxlimit']               = 0;
        $this->fields['begin_date_field']            = '';
        $this->fields['end_date_field']              = '';
    }


    /**
     * Preconfig datas for standard system
     *
     * @param string $type type of standard system : AD
     *
     * @return void
     */
    public function preconfig($type)
    {

        switch ($type) {
            case 'AD':
                $this->fields['port']                      = "389";
                $this->fields['condition']
                 = '(&(objectClass=user)(objectCategory=person)(!(userAccountControl:1.2.840.113556.1.4.803:=2)))';
                $this->fields['login_field']               = 'samaccountname';
                $this->fields['sync_field']                = 'objectguid';
                $this->fields['use_tls']                   = 0;
                $this->fields['group_field']               = 'memberof';
                $this->fields['group_condition']
                 = '(&(objectClass=user)(objectCategory=person)(!(userAccountControl:1.2.840.113556.1.4.803:=2)))';
                $this->fields['group_search_type']         = self::GROUP_SEARCH_USER;
                $this->fields['group_member_field']        = '';
                $this->fields['email1_field']              = 'mail';
                $this->fields['email2_field']              = '';
                $this->fields['email3_field']              = '';
                $this->fields['email4_field']              = '';
                $this->fields['realname_field']            = 'sn';
                $this->fields['firstname_field']           = 'givenname';
                $this->fields['phone_field']               = 'telephonenumber';
                $this->fields['phone2_field']              = 'othertelephone';
                $this->fields['mobile_field']              = 'mobile';
                $this->fields['registration_number_field'] = 'employeenumber';
                $this->fields['comment_field']             = 'info';
                $this->fields['title_field']               = 'title';
                $this->fields['use_dn']                    = 1;
                $this->fields['can_support_pagesize']      = 1;
                $this->fields['pagesize']                  = '1000';
                $this->fields['picture_field']             = '';
                $this->fields['responsible_field']         = 'manager';
                $this->fields['begin_date_field']          = 'whenCreated';
                $this->fields['end_date_field']            = 'accountExpires';
                break;
            case 'OpenLDAP':
                $this->fields['port']                      = "389";
                $this->fields['condition']                 = '(objectClass=inetOrgPerson)';
                $this->fields['login_field']               = 'uid';
                $this->fields['sync_field']                = 'entryuuid';
                $this->fields['use_tls']                   = 0;
                $this->fields['group_field']               = '';
                $this->fields['group_condition']           = '(objectClass=inetOrgPerson)';
                $this->fields['group_search_type']         = self::GROUP_SEARCH_GROUP;
                $this->fields['group_member_field']        = 'member';
                $this->fields['email1_field']              = 'mail';
                $this->fields['email2_field']              = '';
                $this->fields['email3_field']              = '';
                $this->fields['email4_field']              = '';
                $this->fields['realname_field']            = 'sn';
                $this->fields['firstname_field']           = 'givenname';
                $this->fields['phone_field']               = 'telephonenumber';
                $this->fields['phone2_field']              = 'homephone';
                $this->fields['mobile_field']              = 'mobile';
                $this->fields['registration_number_field'] = 'employeenumber';
                $this->fields['comment_field']             = 'description';
                $this->fields['title_field']               = 'title';
                $this->fields['use_dn']                    = 1;
                $this->fields['can_support_pagesize']      = 1;
                $this->fields['pagesize']                  = '1000';
                $this->fields['picture_field']             = 'jpegphoto';
                $this->fields['responsible_field']         = 'manager';
                $this->fields['category_field']            = 'businesscategory';
                $this->fields['language_field']            = 'preferredlanguage';
                $this->fields['location_field']            = 'l';
                break;

            default:
                $this->post_getEmpty();
        }
    }

    public function prepareInputForUpdate($input)
    {

        if (isset($input["rootdn_passwd"])) {
            if (empty($input["rootdn_passwd"])) {
                unset($input["rootdn_passwd"]);
            } else {
                $input["rootdn_passwd"] = (new GLPIKey())->encrypt($input["rootdn_passwd"]);
            }
        }

        if (isset($input["_blank_passwd"]) && $input["_blank_passwd"]) {
            $input['rootdn_passwd'] = '';
        }

       // Set attributes in lower case
        if (count($input)) {
            foreach ($input as $key => $val) {
                if (preg_match('/_field$/', $key)) {
                    $input[$key] = Toolbox::strtolower($val);
                }
            }
        }

       //do not permit to override sync_field
        if (
            $this->isSyncFieldEnabled()
            && isset($input['sync_field'])
            && $this->isSyncFieldUsed()
        ) {
            if ($input['sync_field'] == $this->fields['sync_field']) {
                unset($input['sync_field']);
            } else {
                Session::addMessageAfterRedirect(
                    __('Synchronization field cannot be changed once in use.'),
                    false,
                    ERROR
                );
                return false;
            };
        }

        $this->checkFilesExist($input);
        return $input;
    }

    public static function getSpecificValueToDisplay($field, $values, array $options = [])
    {

        if (!is_array($values)) {
            $values = [$field => $values];
        }
        switch ($field) {
            case 'group_search_type':
                return self::getGroupSearchTypeName($values[$field]);
        }
        return parent::getSpecificValueToDisplay($field, $values, $options);
    }

    public static function getSpecificValueToSelect($field, $name = '', $values = '', array $options = [])
    {

        if (!is_array($values)) {
            $values = [$field => $values];
        }
        $options['display'] = false;
        switch ($field) {
            case 'group_search_type':
                $options['value'] = $values[$field];
                $options['name']  = $name;
                return self::dropdownGroupSearchType($options);
        }
        return parent::getSpecificValueToSelect($field, $name, $values, $options);
    }

    public static function processMassiveActionsForOneItemtype(MassiveAction $ma, CommonDBTM $item, array $ids)
    {
        $input = $ma->getInput();

        switch ($ma->getAction()) {
            case 'import_group':
                $group = new Group();
                if (
                    !Session::haveRight("user", User::UPDATEAUTHENT)
                    || !$group->canGlobal(UPDATE)
                ) {
                    $ma->itemDone($item->getType(), $ids, MassiveAction::ACTION_NORIGHT);
                    $ma->addMessage($item->getErrorMessage(ERROR_RIGHT));
                    return;
                }
                foreach ($ids as $id) {
                    if (isset($input["dn"][$id])) {
                        $group_dn = $input["dn"][$id];
                        if (isset($input["ldap_import_entities"][$id])) {
                              $entity = $input["ldap_import_entities"][$id];
                        } else {
                             $entity = $_SESSION["glpiactive_entity"];
                        }
                      // Is recursive is in the main form and thus, don't pass through
                      // zero_on_empty mechanism inside massive action form ...
                        $is_recursive = (empty($input['ldap_import_recursive'][$id]) ? 0 : 1);
                        $options      = ['authldaps_id' => $_SESSION['ldap_server'],
                            'entities_id'  => $entity,
                            'is_recursive' => $is_recursive,
                            'type'         => $input['ldap_import_type'][$id]
                        ];
                        if (AuthLDAP::ldapImportGroup($group_dn, $options)) {
                            $ma->itemDone($item->getType(), $id, MassiveAction::ACTION_OK);
                        } else {
                            $ma->itemDone($item->getType(), $id, MassiveAction::ACTION_KO);
                            $ma->addMessage($item->getErrorMessage(ERROR_ON_ACTION, $group_dn));
                        }
                    }
                   // Clean history as id does not correspond to group
                    $_SESSION['glpimassiveactionselected'] = [];
                }
                return;

            case 'import':
            case 'sync':
                if (!Session::haveRight("user", User::IMPORTEXTAUTHUSERS)) {
                    $ma->itemDone($item->getType(), $ids, MassiveAction::ACTION_NORIGHT);
                    $ma->addMessage($item->getErrorMessage(ERROR_RIGHT));
                    return;
                }
                foreach ($ids as $id) {
                    if (
                        AuthLDAP::ldapImportUserByServerId(
                            ['method' => AuthLDAP::IDENTIFIER_LOGIN,
                                'value'  => $id
                            ],
                            $_SESSION['ldap_import']['mode'],
                            $_SESSION['ldap_import']['authldaps_id'],
                            true
                        )
                    ) {
                        $ma->itemDone($item->getType(), $id, MassiveAction::ACTION_OK);
                    } else {
                        $ma->itemDone($item->getType(), $id, MassiveAction::ACTION_KO);
                        $ma->addMessage($item->getErrorMessage(ERROR_ON_ACTION, $id));
                    }
                }
                return;
        }

        parent::processMassiveActionsForOneItemtype($ma, $item, $ids);
    }

    /**
     * Print the auth ldap form
     *
     * @param integer $ID      ID of the item
     * @param array   $options Options
     *     - target for the form
     *
     * @return void|boolean (display) Returns false if there is a rights error.
     */
    public function showForm($ID, array $options = [])
    {

        if (!Config::canUpdate()) {
            return false;
        }
        if (empty($ID)) {
            $this->getEmpty();
            if (isset($options['preconfig'])) {
                $this->preconfig($options['preconfig']);
            }
        } else {
            $this->getFromDB($ID);
        }

        if (Toolbox::canUseLdap()) {
            $this->showFormHeader($options);
            if (empty($ID)) {
                $target = $this->getFormURL();
                echo "<tr class='tab_bg_2'><td>" . __('Preconfiguration') . "</td> ";
                echo "<td colspan='3'>";
                echo "<a href='$target?preconfig=AD'>" . __('Active Directory') . "</a>";
                echo "&nbsp;&nbsp;/&nbsp;&nbsp;";
                echo "<a href='$target?preconfig=OpenLDAP'>" . __('OpenLDAP') . "</a>";
                echo "&nbsp;&nbsp;/&nbsp;&nbsp;";
                echo "<a href='$target?preconfig=default'>" . __('Default values');
                echo "</a></td></tr>";
            }
            echo "<tr class='tab_bg_1'><td><label for='name'>" . __('Name') . "</label></td>";
            echo "<td><input type='text' id='name' name='name' value='" . Html::cleanInputText($this->fields["name"]) . "' class='form-control'></td>";
            if ($ID > 0) {
                echo "<td>" . __('Last update') . "</td><td>" . Html::convDateTime($this->fields["date_mod"]);
            } else {
                echo "<td colspan='2'>&nbsp;";
            }
            echo "</td></tr>";

            $defaultrand = mt_rand();
            echo "<tr class='tab_bg_1'><td><label for='dropdown_is_default$defaultrand'>" . __('Default server') . "</label></td>";
            echo "<td>";
            Dropdown::showYesNo('is_default', $this->fields['is_default'], -1, ['rand' => $defaultrand]);
            echo "</td>";
            $activerand = mt_rand();
            echo "<td><label for='dropdown_is_active$activerand'>" . __('Active') . "</label></td>";
            echo "<td>";
            Dropdown::showYesNo('is_active', $this->fields['is_active'], -1, ['rand' => $activerand]);
            echo "</td></tr>";

            echo "<tr class='tab_bg_1'><td><label for='host'>" . __('Server') . "</label></td>";
            echo "<td><input type='text' id='host' name='host' value='" . Html::cleanInputText($this->fields["host"]) . "' class='form-control'></td>";
            echo "<td><label for='port'>" . __('Port (default=389)') . "</label></td>";
            echo "<td><input id='port' type='number' id='port' name='port' value='" . Html::cleanInputText($this->fields["port"]) . "' class='form-control'>";
            echo "</td></tr>";

            echo "<tr class='tab_bg_1'><td><label for='condition'>" . __('Connection filter') . "</label></td>";
            echo "<td colspan='3'>";
            echo "<textarea class='form-control' id='condition' name='condition'>" . $this->fields["condition"];
            echo "</textarea>";
            echo "</td></tr>";

            echo "<tr class='tab_bg_1'><td><label for='basedn'>" . __('BaseDN') . "</label></td>";
            echo "<td colspan='3'>";
            echo "<input type='text' id='basedn' name='basedn' size='100' value=\"" . Html::cleanInputText($this->fields["basedn"]) . "\" class='form-control'>";
            echo "</td></tr>";

            echo "<tr class='tab_bg_1'><td><label for='use_bind'>";
            echo __('Use Bind (for non-anonymous binds)') . "</label>&nbsp;";
            Html::showToolTip(__("Allow to use RootDN and Password for non-anonymous binds."));
            echo "</td>";
            echo "<td colspan='3'>";
            $rand_use_bind = mt_rand();
            Dropdown::showYesNo('use_bind', $this->fields["use_bind"], -1, [
                'rand' => $rand_use_bind
            ]);
            echo Html::scriptBlock("$(document).ready(function() {
                $('#dropdown_use_bind$rand_use_bind').on('select2:select', function() {
                    if ($(this).val() == 1) {
                        $('#rootdn_block, #rootdn_passwd_block')
                            .addClass('d-table-row')
                            .removeClass('d-none');
                    } else {
                        $('#rootdn_block, #rootdn_passwd_block')
                            .removeClass('d-table-row')
                            .addClass('d-none');
                    }
                });
            });");
            echo "</td></tr>";

            $rootdn_class = 'd-none';
            if ($this->fields["use_bind"]) {
                $rootdn_class = 'd-table-row';
            }
            echo "<tr class='tab_bg_1 $rootdn_class' id='rootdn_block'><td><label for='rootdn'>" . __('RootDN (for non anonymous binds)') . "</label></td>";
            echo "<td colspan='3'><input type='text' name='rootdn' id='rootdn' size='100' value=\"" .
                Html::cleanInputText($this->fields["rootdn"]) . "\" class='form-control'>";
            echo "</td></tr>";

            echo "<tr class='tab_bg_1 $rootdn_class' id='rootdn_passwd_block'><td><label for='rootdn_passwd'>" .
            __('Password (for non-anonymous binds)') . "</label></td>";
            echo "<td><input type='password' id='rootdn_passwd' name='rootdn_passwd' value='' autocomplete='new-password' class='form-control'>";
            if ($ID) {
                echo "<input type='checkbox' name='_blank_passwd' id='_blank_passwd'>&nbsp;"
                . "<label for='_blank_passwd'>" . __('Clear') . "</label>";
            }
            echo "</td>";
            echo "<td rowspan='3'><label for='comment'>" . __('Comments') . "</label></td>";
            echo "<td rowspan='3' class='middle'>";
            echo "<textarea class='form-control' name='comment' id='comment'>" . $this->fields["comment"] . "</textarea>";
            echo "</td></tr>";

            echo "<tr class='tab_bg_1'>";
            echo "<td><label for='login_field'>" . __('Login field') . "</label></td>";
            echo "<td><input type='text' id='login_field' name='login_field' value='" . Html::cleanInputText($this->fields["login_field"]) . "' class='form-control'>";
            echo "</td></tr>";

            $info_message = __s('Synchronization field cannot be changed once in use.');
            echo "<tr class='tab_bg_1'>";
            echo "<td><label for='sync_field'>" . __('Synchronization field') . "<i class='pointer fa fa-info' title='$info_message'></i></td>";
            echo "<td><input type='text' id='sync_field' name='sync_field' value='" . Html::cleanInputText($this->fields["sync_field"]) . "' title='$info_message' class='form-control'";
            if ($this->isSyncFieldEnabled() && $this->isSyncFieldUsed()) {
                echo " disabled='disabled'";
            }
            echo ">";
            echo "</td></tr>";

           //Fill fields when using preconfiguration models
            if (!$ID) {
                $hidden_fields = ['comment_field', 'email1_field', 'email2_field',
                    'email3_field', 'email4_field',
                    'firstname_field', 'group_condition',
                    'group_field', 'group_member_field', 'group_search_type',
                    'mobile_field', 'phone_field', 'phone2_field',
                    'realname_field', 'registration_number_field', 'title_field',
                    'use_dn', 'use_tls', 'picture_field', 'responsible_field', 'begin_date_field', 'end_date_field',
                    'category_field', 'language_field', 'location_field',
                    'can_support_pagesize', 'pagesize',
                ];

                foreach ($hidden_fields as $hidden_field) {
                    echo "<input type='hidden' name='$hidden_field' value='" .
                      Html::cleanInputText($this->fields[$hidden_field]) . "'>";
                }
            }

            echo "</td></tr>";

            $this->showFormButtons($options);
        } else {
            echo "<div class='center'>&nbsp;<table class='tab_cadre_fixe'>";
            echo "<tr><th colspan='2'>" . self::getTypeName(1) . "</th></tr>";
            echo "<tr class='tab_bg_2'><td class='center'>";
            echo "<p class='red'>" . sprintf(__('%s extension is missing'), 'LDAP') . "</p>";
            echo "<p>" . __('Impossible to use LDAP as external source of connection') . "</p>" .
              "</td></tr></table>";

            echo "<p><strong>" . GLPINetwork::getSupportPromoteMessage() . "</strong></p>";
            echo "</div>";
        }
    }

    /**
     * Show advanced config form
     *
     * @return void
     */
    public function showFormAdvancedConfig()
    {

        $ID = $this->getField('id');
        $hidden = '';

        echo "<div class='center'>";
        echo "<form method='post' action='" . Toolbox::getItemTypeFormURL(__CLASS__) . "'>";
        echo "<table class='tab_cadre_fixe'>";

        echo "<tr class='tab_bg_2'><th colspan='4'>";
        echo "<input type='hidden' name='id' value='$ID'>" . __('Advanced information') . "</th></tr>";

        echo "<tr class='tab_bg_1'>";
        echo "<td>" . __('Use TLS') . "</td><td>";
        if (function_exists("ldap_start_tls")) {
            Dropdown::showYesNo('use_tls', $this->fields["use_tls"]);
        } else {
            echo "<input type='hidden' name='use_tls' value='0'>" . __('ldap_start_tls does not exist');
        }
        echo "</td>";
        echo "<td>" . __('LDAP directory time zone') . "</td><td>";
        Dropdown::showGMT("time_offset", $this->fields["time_offset"]);
        echo"</td></tr>";

        if (self::isLdapPageSizeAvailable(false, false)) {
            echo "<tr class='tab_bg_1'>";
            echo "<td>" . __('Use paged results') . "</td><td>";
            Dropdown::showYesNo('can_support_pagesize', $this->fields["can_support_pagesize"]);
            echo "</td>";
            echo "<td>" . __('Page size') . "</td><td>";
            Dropdown::showNumber("pagesize", ['value' => $this->fields['pagesize'],
                'min'   => 100,
                'max'   => 100000,
                'step'  => 100
            ]);
            echo"</td></tr>";

            echo "<tr class='tab_bg_1'>";
            echo "<td>" . __('Maximum number of results') . "</td><td>";
            Dropdown::showNumber('ldap_maxlimit', ['value' => $this->fields['ldap_maxlimit'],
                'min'   => 100,
                'max'   => 999999,
                'step'  => 100,
                'toadd' => [0 => __('Unlimited')]
            ]);
            echo "</td><td colspan='2'></td></tr>";
        } else {
            $hidden .= "<input type='hidden' name='can_support_pagesize' value='0'>";
            $hidden .= "<input type='hidden' name='pagesize' value='0'>";
            $hidden .= "<input type='hidden' name='ldap_maxlimit' value='0'>";
        }

        echo "<tr class='tab_bg_1'>";
        echo "<td>" . __('How LDAP aliases should be handled') . "</td><td colspan='4'>";
        $alias_options = [
            LDAP_DEREF_NEVER     => __('Never dereferenced (default)'),
            LDAP_DEREF_ALWAYS    => __('Always dereferenced'),
            LDAP_DEREF_SEARCHING => __('Dereferenced during the search (but not when locating)'),
            LDAP_DEREF_FINDING   => __('Dereferenced when locating (not during the search)'),
        ];
        Dropdown::showFromArray(
            "deref_option",
            $alias_options,
            ['value' => $this->fields["deref_option"]]
        );
        echo"</td></tr>";

        echo "<tr class='tab_bg_1'>";
        echo "<td>" . __('Domain name used by inventory tool for link the user') . "</td>";
        echo "<td colspan='3'>";
        echo Html::input('inventory_domain', ['value' => $this->fields['inventory_domain'], 'size' => 100]);
        echo "</td></tr>";

        echo "<tr class='tab_bg_1'>";
        echo "<td>" . __('TLS Certfile') . "</td><td>";
        echo "<input type='text' name='tls_certfile' class='form-control' id='tls_certfile' value='" . $this->fields["tls_certfile"] . "'>";
        echo "</td>";
        echo "<td>" . __('TLS Keyfile') . "</td><td>";
        echo "<input type='text' name='tls_keyfile' class='form-control' id='tls_keyfile' value='" . $this->fields["tls_keyfile"] . "'>";
        echo "</td>";
        echo "</tr>";

        echo "<tr class='tab_bg_1'>";
        echo "<td>" . __('TLS Version') . "</td><td>";
        Dropdown::showFromArray('tls_version', array_merge(['' => Dropdown::EMPTY_VALUE], self::TLS_VERSIONS), ['value' => $this->fields["tls_version"]]);
        echo "</td>";
        echo "<td><label for='timeout'>" . __('Timeout') . "</label></td>";
        echo "<td>";
        Dropdown::showNumber('timeout', ['value'  => $this->fields["timeout"],
            'min'    => 1,
            'max'    => 30,
            'step'   => 1,
            'toadd'  => [0 => __('No timeout')]
        ]);
        echo "</td></tr>";

        echo "<tr class='tab_bg_2'><td class='center' colspan='4'>";
        echo "<input type='submit' name='update' class='btn btn-primary' value=\"" . __s('Save') . "\">";
        echo $hidden;
        echo "</td></tr>";

        echo "</table>";
        Html::closeForm();
        echo "</div>";
    }

    /**
     * Show config replicates form
     *
     * @var DBmysql $DB
     *
     * @return void
     */
    public function showFormReplicatesConfig()
    {
        global $DB;

        $ID     = $this->getField('id');
        $target = $this->getFormURL();
        $rand   = mt_rand();

        AuthLdapReplicate::addNewReplicateForm($target, $ID);

        $iterator = $DB->request([
            'FROM'   => 'glpi_authldapreplicates',
            'WHERE'  => [
                'authldaps_id' => $ID
            ],
            'ORDER'  => ['name']
        ]);

        if (($nb = count($iterator)) > 0) {
            echo "<br>";

            echo "<div class='center'>";
            Html::openMassiveActionsForm('massAuthLdapReplicate' . $rand);
            $massiveactionparams = ['num_displayed' => min($_SESSION['glpilist_limit'], $nb),
                'container'     => 'massAuthLdapReplicate' . $rand
            ];
            Html::showMassiveActions($massiveactionparams);
            echo "<input type='hidden' name='id' value='$ID'>";
            echo "<table class='tab_cadre_fixehov'>";
            echo "<tr class='noHover'>" .
              "<th colspan='4'>" . __('List of LDAP directory replicates') . "</th></tr>";

            if (isset($_SESSION["LDAP_TEST_MESSAGE"])) {
                echo "<tr class='tab_bg_2'><td class='center' colspan='4'>";
                echo $_SESSION["LDAP_TEST_MESSAGE"];
                echo"</td></tr>";
                unset($_SESSION["LDAP_TEST_MESSAGE"]);
            }
            $header_begin   = "<tr>";
            $header_top     = "<th>" . Html::getCheckAllAsCheckbox('massAuthLdapReplicate' . $rand) . "</th>";
            $header_bottom  = "<th>" . Html::getCheckAllAsCheckbox('massAuthLdapReplicate' . $rand) . "</th>";
            $header_end     = "<th class='center b'>" . __('Name') . "</th>";
            $header_end    .= "<th class='center b'>" . _n('Replicate', 'Replicates', 1) . "</th>";
            $header_end    .= "<th class='center b'>" . __('Timeout') . "</th>" .
              "<th class='center'></th></tr>";
            echo $header_begin . $header_top . $header_end;

            foreach ($iterator as $ldap_replicate) {
                echo "<tr class='tab_bg_1'><td class='center' width='10'>";
                Html::showMassiveActionCheckBox('AuthLdapReplicate', $ldap_replicate["id"]);
                echo "</td>";
                echo "<td class='center'>" . $ldap_replicate["name"] . "</td>";
                echo "<td class='center'>" . sprintf(
                    __('%1$s: %2$s'),
                    $ldap_replicate["host"],
                    $ldap_replicate["port"]
                );
                echo "</td>";
                echo "<td class='center'>" . $ldap_replicate["timeout"] . "</td>";
                echo "<td class='center'>";
                Html::showSimpleForm(
                    static::getFormURL(),
                    'test_ldap_replicate',
                    _sx('button', 'Test'),
                    ['id'                => $ID,
                        'ldap_replicate_id' => $ldap_replicate["id"]
                    ]
                );
                echo "</td></tr>";
            }
            echo $header_begin . $header_bottom . $header_end;
            echo "</table>";
            $massiveactionparams['ontop'] = false;
            Html::showMassiveActions($massiveactionparams);

            Html::closeForm();
            echo "</div>";
        }
    }

    /**
     * Build a dropdown
     *
     * @since 0.84
     *
     * @param array $options Options
     *
     * @return string
     */
    public static function dropdownGroupSearchType(array $options)
    {

        $p = [
            'name'    => 'group_search_type',
            'value'   => self::GROUP_SEARCH_USER,
            'display' => true,
        ];

        if (count($options)) {
            foreach ($options as $key => $val) {
                $p[$key] = $val;
            }
        }

        $tab = self::getGroupSearchTypeName();
        return Dropdown::showFromArray($p['name'], $tab, $p);
    }

    /**
     * Get the possible value for contract alert
     *
     * @since 0.83
     *
     * @param integer $val if not set, ask for all values, else for 1 value (default NULL)
     *
     * @return array|string
     */
    public static function getGroupSearchTypeName($val = null)
    {
        $tmp = [
            self::GROUP_SEARCH_USER    => __('In users'),
            self::GROUP_SEARCH_GROUP   => __('In groups'),
            self::GROUP_SEARCH_BOTH    => __('In users and groups')
        ];

        if (is_null($val)) {
            return $tmp;
        }
        if (isset($tmp[$val])) {
            return $tmp[$val];
        }
        return NOT_AVAILABLE;
    }

    /**
     * Show group config form
     *
     * @return void
     */
    public function showFormGroupsConfig()
    {

        $ID = $this->getField('id');

        echo "<div class='center'>";
        echo "<form method='post' action='" . Toolbox::getItemTypeFormURL(__CLASS__) . "'>";
        echo "<input type='hidden' name='id' value='$ID'>";
        echo "<table class='tab_cadre_fixe'>";

        echo "<tr><th class='center' colspan='4'>" . __('Belonging to groups') . "</th></tr>";

        echo "<tr class='tab_bg_1'><td>" . __('Search type') . "</td><td>";
        self::dropdownGroupSearchType(['value' => $this->fields["group_search_type"]]);
        echo "</td>";
        echo "<td>" . __('User attribute containing its groups') . "</td>";
        echo "<td><input type='text' name='group_field' class='form-control' value='" . $this->fields["group_field"] . "'>";
        echo "</td></tr>";

        echo "<tr class='tab_bg_1'><td>" . __('Filter to search in groups') . "</td><td colspan='3'>";
        echo "<textarea class='form-control' name='group_condition'>" . $this->fields["group_condition"];
        echo "</textarea>";
        echo "</td></tr>";

        echo "<tr class='tab_bg_1'><td>" . __('Group attribute containing its users') . "</td>";
        echo "<td><input type='text' class='form-control' name='group_member_field' value='" .
                 $this->fields["group_member_field"] . "'></td>";
        echo "<td>" . __('Use DN in the search') . "</td>";
        echo "<td>";
        Dropdown::showYesNo("use_dn", $this->fields["use_dn"]);
        echo "</td></tr>";

        echo "<tr class='tab_bg_2'><td class='center' colspan='4'>";
        echo "<input type='submit' name='update' class='btn btn-primary' value=\"" . __s('Save') . "\">";
        echo "</td></tr>";
        echo "</table>";
        Html::closeForm();
        echo "</div>";
    }

    /**
     * Show ldap test form
     *
     * @return void
     */
    public function showFormTestLDAP()
    {

        $ID = $this->getField('id');

        if ($ID > 0) {
            echo "<div class='center'>";
            echo "<form method='post' action='" . Toolbox::getItemTypeFormURL(__CLASS__) . "'>";
            echo "<input type='hidden' name='id' value='$ID'>";
            echo "<table class='tab_cadre_fixe'>";
            echo "<tr><th colspan='4'>" . __('Test of connection to LDAP directory') . "</th></tr>";

            if (isset($_SESSION["LDAP_TEST_MESSAGE"])) {
                echo "<tr class='tab_bg_2'><td class='center' colspan='4'>";
                echo $_SESSION["LDAP_TEST_MESSAGE"];
                echo"</td></tr>";
                unset($_SESSION["LDAP_TEST_MESSAGE"]);
            }

            echo "<tr class='tab_bg_2'><td class='center' colspan='4'>";
            echo "<input type='submit' name='test_ldap' class='btn btn-primary' value=\"" .
                _sx('button', 'Test') . "\">";
            echo "</td></tr>";
            echo "</table>";
            Html::closeForm();
            echo "</div>";
        }
    }

    /**
     * Show user config form
     *
     * @return void
     */
    public function showFormUserConfig()
    {
        TemplateRenderer::getInstance()->display('pages/setup/ldap/user_config_form.html.twig', [
            'item' => $this,
            'params' => [
                'formfooter' => false,
                'candel' => false, // No deletion outside the main tab
            ],
            'fields' => [
                'realname_field'            => __('Surname'),
                'firstname_field'           => __('First name'),
                'comment_field'             => __('Comments'),
                'registration_number_field' => _x('user', 'Administrative number'),
                'email1_field'              => _n('Email', 'Emails', 1),
                'email2_field'              => sprintf('%1$s %2$s', _n('Email', 'Emails', 1), '2'),
                'email3_field'              => sprintf('%1$s %2$s', _n('Email', 'Emails', 1), '3'),
                'email4_field'              => sprintf('%1$s %2$s', _n('Email', 'Emails', 1), '4'),
                'phone_field'               => _x('ldap', 'Phone'),
                'phone2_field'              => __('Phone 2'),
                'mobile_field'              => __('Mobile phone'),
                'title_field'               => _x('person', 'Title'),
                'category_field'            => _n('Category', 'Categories', 1),
                'language_field'            => __('Language'),
                'picture_field'             => _n('Picture', 'Pictures', 1),
                'location_field'            => Location::getTypeName(1),
                'begin_date_field'          => __('Valid since'),
                'end_date_field'            => __('Valid until'),
                'responsible_field'         => __('Supervisor'),
            ]
        ]);
    }

    public function defineTabs($options = [])
    {

        $ong = [];
        $this->addDefaultFormTab($ong);
        $this->addStandardTab(__CLASS__, $ong, $options);
        $this->addImpactTab($ong, $options);
        $this->addStandardTab('Log', $ong, $options);

        return $ong;
    }

    public function rawSearchOptions()
    {
        $tab = [];

        $tab[] = [
            'id'                 => 'common',
            'name'               => $this->getTypeName(1)
        ];

        $tab[] = [
            'id'                 => '1',
            'table'              => $this->getTable(),
            'field'              => 'name',
            'name'               => __('Name'),
            'datatype'           => 'itemlink',
            'massiveaction'      => false
        ];

        $tab[] = [
            'id'                 => '2',
            'table'              => $this->getTable(),
            'field'              => 'id',
            'name'               => __('ID'),
            'datatype'           => 'number',
            'massiveaction'      => false
        ];

        $tab[] = [
            'id'                 => '3',
            'table'              => $this->getTable(),
            'field'              => 'host',
            'name'               => __('Server'),
            'datatype'           => 'string'
        ];

        $tab[] = [
            'id'                 => '4',
            'table'              => $this->getTable(),
            'field'              => 'port',
            'name'               => _n('Port', 'Ports', 1),
            'datatype'           => 'integer'
        ];

        $tab[] = [
            'id'                 => '5',
            'table'              => $this->getTable(),
            'field'              => 'basedn',
            'name'               => __('BaseDN'),
            'datatype'           => 'string'
        ];

        $tab[] = [
            'id'                 => '6',
            'table'              => $this->getTable(),
            'field'              => 'condition',
            'name'               => __('Connection filter'),
            'datatype'           => 'text'
        ];

        $tab[] = [
            'id'                 => '7',
            'table'              => $this->getTable(),
            'field'              => 'is_default',
            'name'               => __('Default server'),
            'datatype'           => 'bool',
            'massiveaction'      => false
        ];

        $tab[] = [
            'id'                 => '8',
            'table'              => $this->getTable(),
            'field'              => 'login_field',
            'name'               => __('Login field'),
            'massiveaction'      => false,
            'datatype'           => 'string'
        ];

        $tab[] = [
            'id'                 => '9',
            'table'              => $this->getTable(),
            'field'              => 'realname_field',
            'name'               => __('Surname'),
            'massiveaction'      => false,
            'datatype'           => 'string'
        ];

        $tab[] = [
            'id'                 => '10',
            'table'              => $this->getTable(),
            'field'              => 'firstname_field',
            'name'               => __('First name'),
            'massiveaction'      => false,
            'datatype'           => 'string'
        ];

        $tab[] = [
            'id'                 => '11',
            'table'              => $this->getTable(),
            'field'              => 'phone_field',
            'name'               =>  _x('ldap', 'Phone'),
            'massiveaction'      => false,
            'datatype'           => 'string'
        ];

        $tab[] = [
            'id'                 => '12',
            'table'              => $this->getTable(),
            'field'              => 'phone2_field',
            'name'               => __('Phone 2'),
            'massiveaction'      => false,
            'datatype'           => 'string'
        ];

        $tab[] = [
            'id'                 => '13',
            'table'              => $this->getTable(),
            'field'              => 'mobile_field',
            'name'               => __('Mobile phone'),
            'massiveaction'      => false,
            'datatype'           => 'string'
        ];

        $tab[] = [
            'id'                 => '14',
            'table'              => $this->getTable(),
            'field'              => 'title_field',
            'name'               => _x('person', 'Title'),
            'massiveaction'      => false,
            'datatype'           => 'string'
        ];

        $tab[] = [
            'id'                 => '15',
            'table'              => $this->getTable(),
            'field'              => 'category_field',
            'name'               => _n('Category', 'Categories', 1),
            'massiveaction'      => false,
            'datatype'           => 'string'
        ];

        $tab[] = [
            'id'                 => '16',
            'table'              => $this->getTable(),
            'field'              => 'comment',
            'name'               => __('Comments'),
            'datatype'           => 'text'
        ];

        $tab[] = [
            'id'                 => '17',
            'table'              => $this->getTable(),
            'field'              => 'email1_field',
            'name'               => _n('Email', 'Emails', 1),
            'massiveaction'      => false,
            'datatype'           => 'string'
        ];

        $tab[] = [
            'id'                 => '25',
            'table'              => $this->getTable(),
            'field'              => 'email2_field',
            'name'               => sprintf(__('%1$s %2$s'), _n('Email', 'Emails', 1), '2'),
            'massiveaction'      => false,
            'datatype'           => 'string'
        ];

        $tab[] = [
            'id'                 => '26',
            'table'              => $this->getTable(),
            'field'              => 'email3_field',
            'name'               => sprintf(__('%1$s %2$s'), _n('Email', 'Emails', 1), '3'),
            'massiveaction'      => false,
            'datatype'           => 'string'
        ];

        $tab[] = [
            'id'                 => '27',
            'table'              => $this->getTable(),
            'field'              => 'email4_field',
            'name'               => sprintf(__('%1$s %2$s'), _n('Email', 'Emails', 1), '4'),
            'massiveaction'      => false,
            'datatype'           => 'string'
        ];

        $tab[] = [
            'id'                 => '18',
            'table'              => $this->getTable(),
            'field'              => 'use_dn',
            'name'               => __('Use DN in the search'),
            'datatype'           => 'bool',
            'massiveaction'      => false
        ];

        $tab[] = [
            'id'                 => '19',
            'table'              => $this->getTable(),
            'field'              => 'date_mod',
            'name'               => __('Last update'),
            'datatype'           => 'datetime',
            'massiveaction'      => false
        ];

        $tab[] = [
            'id'                 => '121',
            'table'              => $this->getTable(),
            'field'              => 'date_creation',
            'name'               => __('Creation date'),
            'datatype'           => 'datetime',
            'massiveaction'      => false
        ];

        $tab[] = [
            'id'                 => '20',
            'table'              => $this->getTable(),
            'field'              => 'language_field',
            'name'               => __('Language'),
            'massiveaction'      => false,
            'datatype'           => 'string'
        ];

        $tab[] = [
            'id'                 => '21',
            'table'              => $this->getTable(),
            'field'              => 'group_field',
            'name'               => __('User attribute containing its groups'),
            'massiveaction'      => false,
            'datatype'           => 'string'
        ];

        $tab[] = [
            'id'                 => '22',
            'table'              => $this->getTable(),
            'field'              => 'group_condition',
            'name'               => __('Filter to search in groups'),
            'massiveaction'      => false,
            'datatype'           => 'text'
        ];

        $tab[] = [
            'id'                 => '23',
            'table'              => $this->getTable(),
            'field'              => 'group_member_field',
            'name'               => __('Group attribute containing its users'),
            'massiveaction'      => false,
            'datatype'           => 'string'
        ];

        $tab[] = [
            'id'                 => '24',
            'table'              => $this->getTable(),
            'field'              => 'group_search_type',
            'datatype'           => 'specific',
            'name'               => __('Search type'),
            'massiveaction'      => false
        ];

        $tab[] = [
            'id'                 => '30',
            'table'              => $this->getTable(),
            'field'              => 'is_active',
            'name'               => __('Active'),
            'datatype'           => 'bool'
        ];

        $tab[] = [
            'id'                 => '28',
            'table'              => $this->getTable(),
            'field'              => 'sync_field',
            'name'               => __('Synchronization field'),
            'massiveaction'      => false,
            'datatype'           => 'string'
        ];

        $tab[] = [
            'id'                 => '29',
            'table'              => $this->getTable(),
            'field'              => 'responsible_field',
            'name'               => __('Supervisor'),
            'massiveaction'      => false,
            'datatype'           => 'string'
        ];

        $tab[] = [
            'id'                 => '31',
            'table'              => $this->getTable(),
            'field'              => 'inventory_domain',
            'name'               => __('Domain name used by inventory tool'),
            'massiveaction'      => false,
            'datatype'           => 'string',
        ];

        $tab[] = [
            'id'                 => '32',
            'table'              => $this->getTable(),
            'field'              => 'timeout',
            'name'               => __('Timeout'),
            'massiveaction'      => false,
            'datatype'           => 'number',
            'unit'               => 'second',
            'toadd'              => [
                '0'                  => __('No timeout')
            ],
        ];

        $tab[] = [
            'id'                 => '33',
            'table'              => $this->getTable(),
            'field'              => 'begin_date_field',
            'name'               => __('Valid since'),
            'massiveaction'      => false,
            'datatype'           => 'string'
        ];

        $tab[] = [
            'id'                 => '34',
            'table'              => $this->getTable(),
            'field'              => 'end_date_field',
            'name'               => __('Valid until'),
            'massiveaction'      => false,
            'datatype'           => 'string'
        ];

        return $tab;
    }

    /**
     * Show system information form
     *
     * @param integer $width The number of characters at which the string will be wrapped.
     *
     * @return void
     */
    public function showSystemInformations($width)
    {

       // No need to translate, this part always display in english (for copy/paste to forum)

        $ldap_servers = self::getLdapServers();

        if (!empty($ldap_servers)) {
            echo "<tr class='tab_bg_2'><th class='section-header'>" . self::getTypeName(Session::getPluralNumber()) . "</th></tr>\n";
            echo "<tr class='tab_bg_1'><td><pre class='section-content'>\n&nbsp;\n";
            foreach ($ldap_servers as $value) {
                $fields = ['Server'            => 'host',
                    'Port'              => 'port',
                    'BaseDN'            => 'basedn',
                    'Connection filter' => 'condition',
                    'RootDN'            => 'rootdn',
                    'Use TLS'           => 'use_tls'
                ];
                $msg   = '';
                $first = true;
                foreach ($fields as $label => $field) {
                    $msg .= (!$first ? ', ' : '') .
                        $label . ': ' .
                        ($value[$field] ? '\'' . $value[$field] . '\'' : 'none');
                    $first = false;
                }
                echo wordwrap($msg . "\n", $width, "\n\t\t");
            }
            echo "\n</pre></td></tr>";
        }
    }


    /**
     * Get LDAP fields to sync to GLPI data from a glpi_authldaps array
     *
     * @param array $authtype_array Authentication method config array (from table)
     *
     * @return array of "user table field name" => "config value"
     */
    public static function getSyncFields(array $authtype_array)
    {

        $ret    = [];
        $fields = ['login_field'               => 'name',
            'email1_field'              => 'email1',
            'email2_field'              => 'email2',
            'email3_field'              => 'email3',
            'email4_field'              => 'email4',
            'realname_field'            => 'realname',
            'firstname_field'           => 'firstname',
            'phone_field'               => 'phone',
            'phone2_field'              => 'phone2',
            'mobile_field'              => 'mobile',
            'location_field'            => 'locations_id',
            'comment_field'             => 'comment',
            'title_field'               => 'usertitles_id',
            'category_field'            => 'usercategories_id',
            'language_field'            => 'language',
            'registration_number_field' => 'registration_number',
            'picture_field'             => 'picture',
            'responsible_field'         => 'users_id_supervisor',
            'sync_field'                => 'sync_field',
            'begin_date_field'          => 'begin_date',
            'end_date_field'            => 'end_date',
        ];

        foreach ($fields as $key => $val) {
            if (isset($authtype_array[$key]) && !empty($authtype_array[$key])) {
                $ret[$val] = $authtype_array[$key];
            }
        }
        return $ret;
    }


    /**
     * Display LDAP filter
     *
     * @param string  $target target for the form
     * @param boolean $users  for user? (true by default)
     *
     * @return void
     */
    public static function displayLdapFilter($target, $users = true)
    {

        $config_ldap = new self();
        if (!isset($_SESSION['ldap_server'])) {
            throw new \RuntimeException('LDAP server must be set!');
        }
        $config_ldap->getFromDB($_SESSION['ldap_server']);

        if ($users) {
            $filter_name1 = "condition";
            $filter_var   = "ldap_filter";
        } else {
            $filter_var = "ldap_group_filter";
            switch ($config_ldap->fields["group_search_type"]) {
                case self::GROUP_SEARCH_USER:
                    $filter_name1 = "condition";
                    break;

                case self::GROUP_SEARCH_GROUP:
                    $filter_name1 = "group_condition";
                    break;

                case self::GROUP_SEARCH_BOTH:
                    $filter_name1 = "group_condition";
                    $filter_name2 = "condition";
                    break;
            }
        }

        if (!isset($_SESSION[$filter_var]) || ($_SESSION[$filter_var] == '')) {
            $_SESSION[$filter_var] = $config_ldap->fields[$filter_name1];
        }

        echo "<div class='card'>";
        echo "<form method='post' action='$target'>";
        echo "<table class='table card-table'>";
        echo "<tr><td>" . ($users ? __('Search filter for users')
                                           : __('Filter to search in groups')) . "</td>";

        echo "<td>";
        echo "<input type='text' name='ldap_filter' value='" . htmlspecialchars($_SESSION[$filter_var], ENT_QUOTES) . "' size='70'>";
       //Only display when looking for groups in users AND groups
        if (
            !$users
            && ($config_ldap->fields["group_search_type"] == self::GROUP_SEARCH_BOTH)
        ) {
            if (!isset($_SESSION["ldap_group_filter2"]) || ($_SESSION["ldap_group_filter2"] == '')) {
                $_SESSION["ldap_group_filter2"] = $config_ldap->fields[$filter_name2];
            }
            echo "</td></tr>";

            echo "<tr><td>" . __('Search filter for users') . "</td";

            echo "<td>";
            echo "<input type='text' name='ldap_filter2' value='" . htmlspecialchars($_SESSION["ldap_group_filter2"], ENT_QUOTES) . "'
                size='70'></td></tr>";
        }

        echo "<tr class='tab_bg_2'><td class='center' colspan='2'>";
        echo "<input class=submit type='submit' name='change_ldap_filter' value=\"" .
            _sx('button', 'Search') . "\"></td></tr>";
        echo "</table>";
        Html::closeForm();
        echo "</div>";
    }


    /**
     * Converts LDAP timestamps over to Unix timestamps
     *
     * @param string  $ldapstamp        LDAP timestamp
     * @param integer $ldap_time_offset time offset (default 0)
     *
     * @return integer unix timestamp
     */
    public static function ldapStamp2UnixStamp($ldapstamp, $ldap_time_offset = 0)
    {
        global $CFG_GLPI;

       //Check if timestamp is well format, otherwise return ''
        if (!preg_match("/[\d]{14}(\.[\d]{0,4})*Z/", $ldapstamp)) {
            return '';
        }

        $year    = substr($ldapstamp, 0, 4);
        $month   = substr($ldapstamp, 4, 2);
        $day     = substr($ldapstamp, 6, 2);
        $hour    = substr($ldapstamp, 8, 2);
        $minute  = substr($ldapstamp, 10, 2);
        $seconds = substr($ldapstamp, 12, 2);
        $stamp   = gmmktime($hour, $minute, $seconds, $month, $day, $year);
        $stamp  += $CFG_GLPI["time_offset"] - $ldap_time_offset;

        return $stamp;
    }


    /**
     * Converts a Unix timestamp to an LDAP timestamps
     *
     * @param string $date datetime
     *
     * @return string ldap timestamp
     */
    public static function date2ldapTimeStamp($date)
    {
        return date("YmdHis", strtotime($date)) . '.0Z';
    }


    /**
     * Return the LDAP field to use for user synchronization
     * It may be sync_field if defined, or login_field
     * @since 9.2
     *
     * @return string the ldap field to use for user synchronization
     */
    public function getLdapIdentifierToUse()
    {
        if (!empty($this->fields['sync_field'])) {
            return $this->fields['sync_field'];
        } else {
            return $this->fields['login_field'];
        }
    }

    /**
     * Return the database field to use for user synchronization
     * @since 9.2
     *
     * @return string the database field to use for user synchronization
     */
    public function getDatabaseIdentifierToUse()
    {
        if (!empty($this->fields['sync_field'])) {
            return 'sync_field';
        } else {
            return 'name';
        }
    }

    /**
     * Indicates if there's a sync_field enabled in the LDAP configuration
     * @since 9.2
     *
     * @return boolean true if the sync_field is enabled (the field is filled)
     */
    public function isSyncFieldEnabled()
    {
        return (!empty($this->fields['sync_field']));
    }

    /**
     * Check if the sync_field is configured for an LDAP server
     *
     * @since 9.2
     * @param integer authldaps_id the LDAP server ID
     * @return boolean true if configured, false if not configured
     */
    public static function isSyncFieldConfigured($authldaps_id)
    {
        $authldap = new self();
        $authldap->getFromDB($authldaps_id);
        return ($authldap->isSyncFieldEnabled());
    }

    /**
     * Test a LDAP connection
     *
     * @param integer $auths_id     ID of the LDAP server
     * @param integer $replicate_id use a replicate if > 0 (default -1)
     *
     * @return boolean connection succeeded?
     */
    public static function testLDAPConnection($auths_id, $replicate_id = -1)
    {

        $config_ldap = new self();
        $res         = $config_ldap->getFromDB($auths_id);

       // we prevent some delay...
        if (!$res) {
            return false;
        }

       //Test connection to a replicate
        if ($replicate_id != -1) {
            $replicate = new AuthLdapReplicate();
            $replicate->getFromDB($replicate_id);
            $host = $replicate->fields["host"];
            $port = $replicate->fields["port"];
        } else {
           //Test connection to a master ldap server
            $host = $config_ldap->fields['host'];
            $port = $config_ldap->fields['port'];
        }
        $ds = self::connectToServer(
            $host,
            $port,
            $config_ldap->fields['rootdn'],
            (new GLPIKey())->decrypt($config_ldap->fields['rootdn_passwd']),
            $config_ldap->fields['use_tls'],
            $config_ldap->fields['deref_option'],
            $config_ldap->fields['tls_certfile'],
            $config_ldap->fields['tls_keyfile'],
            $config_ldap->fields['use_bind'],
            $config_ldap->fields['timeout'],
            $config_ldap->fields['tls_version']
        );
        if ($ds) {
            return true;
        }
        return false;
    }


    /**
     * Display a warnign about size limit
     *
     * @since 0.84
     *
     * @param boolean $limitexceeded (false by default)
     *
     * @return void
     */
    public static function displaySizeLimitWarning($limitexceeded = false)
    {
        global $CFG_GLPI;

        if ($limitexceeded) {
            echo "<div class='firstbloc'><table class='tab_cadre_fixe'>";
            echo "<tr><th class='red'>";
            echo "<img class='center' src='" . $CFG_GLPI["root_doc"] . "/pics/warning.png'
                alt='" . __('Warning') . "'>&nbsp;" .
             __('Warning: The request exceeds the limit of the directory. The results are only partial.');
            echo "</th></tr></table><div>";
        }
    }


    /**
     * Show LDAP users to add or synchronise
     *
     * @return void
     */
    public static function showLdapUsers()
    {

        $values = [
            'order' => 'DESC',
            'start' => 0,
        ];

        foreach ($_SESSION['ldap_import'] as $option => $value) {
            $values[$option] = $value;
        }

        $rand          = mt_rand();
        $results       = [];
        $limitexceeded = false;
        $ldap_users    = self::getUsers($values, $results, $limitexceeded);

        $config_ldap   = new AuthLDAP();
        $config_ldap->getFromDB($values['authldaps_id']);

        if (is_array($ldap_users)) {
            $numrows = count($ldap_users);

            if ($numrows > 0) {
                echo "<div class='card'>";
                self::displaySizeLimitWarning($limitexceeded);

                Html::printPager($values['start'], $numrows, $_SERVER['PHP_SELF'], '');

               // delete end
                array_splice($ldap_users, $values['start'] + $_SESSION['glpilist_limit']);
               // delete begin
                if ($values['start'] > 0) {
                    array_splice($ldap_users, 0, $values['start']);
                }

                $form_action = '';
                $textbutton  = '';
                if ($_SESSION['ldap_import']['mode']) {
                    $textbutton  = _x('button', 'Synchronize');
                    $form_action = __CLASS__ . MassiveAction::CLASS_ACTION_SEPARATOR . 'sync';
                } else {
                    $textbutton  = _x('button', 'Import');
                    $form_action = __CLASS__ . MassiveAction::CLASS_ACTION_SEPARATOR . 'import';
                }

                Html::openMassiveActionsForm('mass' . __CLASS__ . $rand);
                $massiveactionparams = [
                    'num_displayed'    => min(count($ldap_users), $_SESSION['glpilist_limit']),
                    'container'        => 'mass' . __CLASS__ . $rand,
                    'specific_actions' => [$form_action => $textbutton]
                ];
                echo "<div class='ms-2 ps-1 d-flex mb-2'>";
                Html::showMassiveActions($massiveactionparams);
                echo "</div>";

                echo "<table class='table card-table'>";
                echo "<thead>";
                echo "<tr>";
                echo "<th width='10'>";
                echo Html::getCheckAllAsCheckbox('mass' . __CLASS__ . $rand);
                echo "</th>";
                $num = 0;
                if ($config_ldap->isSyncFieldEnabled()) {
                    echo Search::showHeaderItem(
                        Search::HTML_OUTPUT,
                        __('Synchronization field'),
                        $num,
                        $_SERVER['PHP_SELF'] .
                        "?order=" . ($values['order'] == "DESC" ? "ASC" : "DESC")
                    );
                }
                echo Search::showHeaderItem(
                    Search::HTML_OUTPUT,
                    User::getTypeName(Session::getPluralNumber()),
                    $num,
                    $_SERVER['PHP_SELF'] .
                    "?order=" . ($values['order'] == "DESC" ? "ASC" : "DESC")
                );
                echo "<th>" . __('Last update in the LDAP directory') . "</th>";
                if ($_SESSION['ldap_import']['mode']) {
                     echo "<th>" . __('Last update in GLPI') . "</th>";
                }
                echo "</tr>";
                echo "</thead>";

                foreach ($ldap_users as $userinfos) {
                    echo "<tr>";
                    //Need to use " instead of ' because it doesn't work with names with ' inside !
                    echo "<td>";
                    echo Html::getMassiveActionCheckBox(__CLASS__, $userinfos['uid']);
                    echo "</td>";
                    if ($config_ldap->isSyncFieldEnabled()) {
                        echo "<td>" . $userinfos['uid'] . "</td>";
                    }
                    echo "<td>";
                    if (isset($userinfos['id']) && User::canView()) {
                        echo "<a href='" . $userinfos['link'] . "'>" . $userinfos['name'] . "</a>";
                    } else {
                        echo $userinfos['link'];
                    }
                    echo "</td>";

                    if ($userinfos['stamp'] != '') {
                         echo "<td>" . Html::convDateTime(date("Y-m-d H:i:s", $userinfos['stamp'])) . "</td>";
                    } else {
                        echo "<td>&nbsp;</td>";
                    }
                    if ($_SESSION['ldap_import']['mode']) {
                        if ($userinfos['date_sync'] != '') {
                            echo "<td>" . Html::convDateTime($userinfos['date_sync']) . "</td>";
                        }
                    }
                    echo "</tr>";
                }
                echo "<tfoot>";
                echo "<tr>";
                echo "<th width='10'>";
                echo Html::getCheckAllAsCheckbox('mass' . __CLASS__ . $rand);
                echo "</th>";
                $num = 0;

                if ($config_ldap->isSyncFieldEnabled()) {
                    echo Search::showHeaderItem(
                        Search::HTML_OUTPUT,
                        __('Synchronization field'),
                        $num,
                        $_SERVER['PHP_SELF'] .
                        "?order=" . ($values['order'] == "DESC" ? "ASC" : "DESC")
                    );
                }
                echo Search::showHeaderItem(
                    Search::HTML_OUTPUT,
                    User::getTypeName(Session::getPluralNumber()),
                    $num,
                    $_SERVER['PHP_SELF'] .
                    "?order=" . ($values['order'] == "DESC" ? "ASC" : "DESC")
                );
                echo "<th>" . __('Last update in the LDAP directory') . "</th>";
                if ($_SESSION['ldap_import']['mode']) {
                     echo "<th>" . __('Last update in GLPI') . "</th>";
                }
                echo "</tr>";
                echo "</tfoot>";
                echo "</table>";

                $massiveactionparams['ontop'] = false;
                echo "<div class='ms-2 ps-1 mt-2 d-flex'>";
                Html::showMassiveActions($massiveactionparams);
                echo "</div>";

                Html::closeForm();

                Html::printPager($values['start'], $numrows, $_SERVER['PHP_SELF'], '');

                echo "</div>";
            } else {
                echo "<div class='center b'>" .
                  ($_SESSION['ldap_import']['mode'] ? __('No user to be synchronized')
                                                   : __('No user to be imported')) . "</div>";
            }
        } else {
            echo "<div class='center b'>" .
               ($_SESSION['ldap_import']['mode'] ? __('No user to be synchronized')
                                                : __('No user to be imported')) . "</div>";
        }
    }

    /**
     * Search users
     *
     * @param resource $ds            An LDAP link identifier
     * @param array    $values        values to search
     * @param string   $filter        search filter
     * @param array    $attrs         An array of the required attributes
     * @param boolean  $limitexceeded is limit exceeded
     * @param array    $user_infos    user information
     * @param array    $ldap_users    ldap users
     * @param object   $config_ldap   ldap configuration
     *
     * @return boolean
     */
    public static function searchForUsers(
        $ds,
        $values,
        $filter,
        $attrs,
        &$limitexceeded,
        &$user_infos,
        &$ldap_users,
        $config_ldap
    ) {

       //If paged results cannot be used (PHP < 5.4)
        $cookie   = ''; //Cookie used to perform query using pages
        $count    = 0;  //Store the number of results ldap_search

        do {
            if (self::isLdapPageSizeAvailable($config_ldap)) {
                $controls = [
                    [
                        'oid'       => LDAP_CONTROL_PAGEDRESULTS,
                        'iscritical' => true,
                        'value'     => [
                            'size'   => $config_ldap->fields['pagesize'],
                            'cookie' => $cookie
                        ]
                    ]
                ];
                $sr = @ldap_search($ds, $values['basedn'], $filter, $attrs, 0, -1, -1, LDAP_DEREF_NEVER, $controls);
                if (
                    $sr === false
                    || @ldap_parse_result($ds, $sr, $errcode, $matcheddn, $errmsg, $referrals, $controls) === false
                ) {
                    // 32 = LDAP_NO_SUCH_OBJECT => This error can be silented as it just means that search produces no result.
                    if (ldap_errno($ds) !== 32) {
                        trigger_error(
                            static::buildError(
                                $ds,
                                'LDAP search failed'
                            ),
                            E_USER_WARNING
                        );
                    }
                    return false;
                }
                if (isset($controls[LDAP_CONTROL_PAGEDRESULTS]['value']['cookie'])) {
                    $cookie = $controls[LDAP_CONTROL_PAGEDRESULTS]['value']['cookie'];
                } else {
                    $cookie = '';
                }
            } else {
                $sr = @ldap_search($ds, $values['basedn'], $filter, $attrs);
                if ($sr === false) {
                    // 32 = LDAP_NO_SUCH_OBJECT => This error can be silented as it just means that search produces no result.
                    if (ldap_errno($ds) !== 32) {
                        trigger_error(
                            static::buildError(
                                $ds,
                                'LDAP search failed'
                            ),
                            E_USER_WARNING
                        );
                    }
                    return false;
                }
            }

            if (in_array(ldap_errno($ds), [4,11])) {
               // openldap return 4 for Size limit exceeded
                $limitexceeded = true;
            }

            $info = self::get_entries_clean($ds, $sr);
            if (in_array(ldap_errno($ds), [4,11])) {
               // openldap return 4 for Size limit exceeded
                $limitexceeded = true;
            }

            $count += $info['count'];
           //If page results are enabled and the number of results is greater than the maximum allowed
           //warn user that limit is exceeded and stop search
            if (
                self::isLdapPageSizeAvailable($config_ldap)
                && $config_ldap->fields['ldap_maxlimit']
                && ($count > $config_ldap->fields['ldap_maxlimit'])
            ) {
                $limitexceeded = true;
                break;
            }

            $field_for_sync = $config_ldap->getLdapIdentifierToUse();
            $login_field = $config_ldap->fields['login_field'];

            for ($ligne = 0; $ligne < $info["count"]; $ligne++) {
                if (in_array($field_for_sync, $info[$ligne])) {
                    $uid = self::getFieldValue($info[$ligne], $field_for_sync);

                    if ($login_field != $field_for_sync && !isset($info[$ligne][$login_field])) {
                         trigger_error("Missing field $login_field for LDAP entry $field_for_sync $uid", E_USER_WARNING);
                         //Login field may be missing... Skip the user
                         continue;
                    }

                    if (isset($info[$ligne]['modifytimestamp'])) {
                        $user_infos[$uid]["timestamp"] = self::ldapStamp2UnixStamp(
                            $info[$ligne]['modifytimestamp'][0],
                            $config_ldap->fields['time_offset']
                        );
                    } else {
                        $user_infos[$uid]["timestamp"] = '';
                    }

                    $user_infos[$uid]["user_dn"] = $info[$ligne]['dn'];
                    $user_infos[$uid][$field_for_sync] = $uid;
                    if ($config_ldap->isSyncFieldEnabled()) {
                          $user_infos[$uid][$login_field] = $info[$ligne][$login_field][0];
                    }

                    if ($values['mode'] == self::ACTION_IMPORT) {
                         //If ldap add
                         $ldap_users[$uid] = $uid;
                    } else {
                       //If ldap synchronisation
                        if (isset($info[$ligne]['modifytimestamp'])) {
                            $ldap_users[$uid] = self::ldapStamp2UnixStamp(
                                $info[$ligne]['modifytimestamp'][0],
                                $config_ldap->fields['time_offset']
                            );
                        } else {
                            $ldap_users[$uid] = '';
                        }
                        $user_infos[$uid]["name"] = $info[$ligne][$login_field][0];
                    }
                }
            }
        } while (($cookie !== null) && ($cookie != ''));

        return true;
    }


    /**
     * Get the list of LDAP users to add/synchronize
     *
     * @param array   $options       possible options:
     *          - authldaps_id ID of the server to use
     *          - mode user to synchronise or add?
     *          - ldap_filter ldap filter to use
     *          - basedn force basedn (default authldaps_id one)
     *          - order display order
     *          - begin_date begin date to time limit
     *          - end_date end date to time limit
     *          - script true if called by an external script
     * @param array   $results       result stats
     * @param boolean $limitexceeded limit exceeded exception
     *
     * @return array of the user
     */
    public static function getAllUsers(array $options, &$results, &$limitexceeded)
    {
        global $DB;

        $config_ldap = new self();
        $res         = $config_ldap->getFromDB($options['authldaps_id']);

        $values = [
            'order'       => 'DESC',
            'mode'        => self::ACTION_SYNCHRONIZE,
            'ldap_filter' => '',
            'basedn'      => $config_ldap->fields['basedn'],
            'begin_date'  => null,
            'end_date'    => date('Y-m-d H:i:s', time() - DAY_TIMESTAMP),
            'script'      => 0, //Called by an external script or not
        ];

        foreach ($options as $option => $value) {
           // this test break mode detection - if ($value != '') {
            $values[$option] = $value;
           //}
        }

        $ldap_users    = [];
        $user_infos    = [];
        $limitexceeded = false;

       // we prevent some delay...
        if (!$res) {
            return false;
        }
        if ($values['order'] != "DESC") {
            $values['order'] = "ASC";
        }
        $ds = $config_ldap->connect();
        $field_for_sync = $config_ldap->getLdapIdentifierToUse();
        $field_for_db   = $config_ldap->getDatabaseIdentifierToUse();
        if ($ds) {
           //Search for ldap login AND modifyTimestamp,
           //which indicates the last update of the object in directory
            $attrs = [$config_ldap->fields['login_field'], "modifyTimestamp"];
            if ($field_for_sync != $config_ldap->fields['login_field']) {
                $attrs[] = $field_for_sync;
            }

           // Try a search to find the DN
            if ($values['ldap_filter'] == '') {
                $filter = "(" . $field_for_sync . "=*)";
                if (!empty($config_ldap->fields['condition'])) {
                    $filter = "(& $filter " . $config_ldap->fields['condition'] . ")";
                }
            } else {
                $filter = $values['ldap_filter'];
            }

            if ($values['script'] && !empty($values['begin_date'])) {
                $filter_timestamp = self::addTimestampRestrictions(
                    $values['begin_date'],
                    $values['end_date']
                );
                $filter           = "(&$filter $filter_timestamp)";
            }
            $result = self::searchForUsers(
                $ds,
                $values,
                $filter,
                $attrs,
                $limitexceeded,
                $user_infos,
                $ldap_users,
                $config_ldap
            );
            if (!$result) {
                return false;
            }
        } else {
            return false;
        }

        $glpi_users = [];

        $select = [
            'FROM'   => User::getTable(),
            'ORDER'  => ['name ' . $values['order']]
        ];

        if ($values['mode'] != self::ACTION_IMPORT) {
            $select['WHERE'] = [
                'authtype'  => [-1, Auth::NOT_YET_AUTHENTIFIED, Auth::LDAP, Auth::EXTERNAL, Auth::CAS],
                'auths_id'  => $options['authldaps_id']
            ];
        }

        $iterator = $DB->request($select);

        foreach ($iterator as $user) {
            $tmpuser = new User();

           //Ldap add : fill the array with the login of the user
            if ($values['mode'] == self::ACTION_IMPORT) {
                $glpi_users[$user['name']] = $user['name'];
            } else {
               //Ldap synchronisation : look if the user exists in the directory
               //and compares the modifications dates (ldap and glpi db)
                $userfound = self::dnExistsInLdap($user_infos, $user['user_dn']);
                if (!empty($ldap_users[$user[$field_for_db]]) || $userfound) {
                   // userfound seems that user dn is present in GLPI DB but do not correspond to an GLPI user
                   // -> renaming case
                    if ($userfound) {
                        //Get user in DB with this dn
                        if (!$tmpuser->getFromDBByDn($user['user_dn'])) {
                          //This should never happened
                          //If a user_dn is present more than one time in database
                          //Just skip user synchronization to avoid errors
                            continue;
                        }
                        $glpi_users[] = ['id'         => $user['id'],
                            'user'       => $userfound['name'],
                            $field_for_sync => (isset($userfound[$config_ldap->fields['sync_field']]) ? $userfound[$config_ldap->fields['sync_field']] : 'NULL'),
                            'timestamp'  => $user_infos[$userfound[$field_for_sync]]['timestamp'],
                            'date_sync'  => $tmpuser->fields['date_sync'],
                            'dn'         => $user['user_dn']
                        ];
                    } else if (
                        ($values['mode'] == self::ACTION_ALL)
                          || (($ldap_users[$user[$field_for_db]] - strtotime($user['date_sync'])) > 0)
                    ) {
                       //If entry was modified or if script should synchronize all the users
                        $glpi_users[] = ['id'         => $user['id'],
                            'user'       => $user['name'],
                            $field_for_sync => $user['sync_field'],
                            'timestamp'  => $user_infos[$user[$field_for_db]]['timestamp'],
                            'date_sync'  => $user['date_sync'],
                            'dn'         => $user['user_dn']
                        ];
                    }
                } else if (
                    ($values['mode'] == self::ACTION_ALL)
                        && !$limitexceeded
                ) {
                   // Only manage deleted user if ALL (because of entity visibility in delegated mode)

                    if ($user['auths_id'] == $options['authldaps_id']) {
                        if (!$user['is_deleted']) {
                             //If user is marked as coming from LDAP, but is not present in it anymore
                             User::manageDeletedUserInLdap($user['id']);
                             $results[self::USER_DELETED_LDAP]++;
                        } else {
                           // User is marked as coming from LDAP, but was previously deleted
                            User::manageRestoredUserInLdap($user['id']);
                            $results[self::USER_RESTORED_LDAP]++;
                        }
                    }
                }
            }
        }

       //If add, do the difference between ldap users and glpi users
        if ($values['mode'] == self::ACTION_IMPORT) {
            $diff    = array_diff_ukey($ldap_users, $glpi_users, 'strcasecmp');
            $list    = [];
            $tmpuser = new User();

            foreach ($diff as $user) {
               //If user dn exists in DB, it means that user login field has changed
                if (!$tmpuser->getFromDBByDn($user_infos[$user]["user_dn"])) {
                    $entry  = ["user"      => $user_infos[$user][$config_ldap->fields['login_field']],
                        "timestamp" => $user_infos[$user]["timestamp"],
                        "date_sync" => Dropdown::EMPTY_VALUE
                    ];
                    if ($config_ldap->isSyncFieldEnabled()) {
                        $entry[$field_for_sync] = $user_infos[$user][$field_for_sync];
                    }
                    $list[] = $entry;
                }
            }
            if ($values['order'] == 'DESC') {
                rsort($list);
            } else {
                sort($list);
            }

            return $list;
        }
        return $glpi_users;
    }


    /**
     * Check if a user DN exists in a ldap user search result
     *
     * @since 0.84
     *
     * @param array  $ldap_infos ldap user search result
     * @param string $user_dn    user dn to look for
     *
     * @return boolean false if the user dn doesn't exist, user ldap infos otherwise
     */
    public static function dnExistsInLdap($ldap_infos, $user_dn)
    {

        $found = false;
        foreach ($ldap_infos as $ldap_info) {
            if ($ldap_info['user_dn'] == $user_dn) {
                $found = $ldap_info;
                break;
            }
        }
        return $found;
    }


    /**
     * Show LDAP groups to add or synchronize in an entity
     *
     * @param string  $target  target page for the form
     * @param integer $start   where to start the list
     * @param integer $sync    synchronize or add? (default 0)
     * @param string  $filter  ldap filter to use (default '')
     * @param string  $filter2 second ldap filter to use (which case?) (default '')
     * @param integer $entity  working entity
     * @param string  $order   display order (default DESC)
     *
     * @return void
     */
    public static function showLdapGroups(
        $target,
        $start,
        $sync = 0,
        $filter = '',
        $filter2 = '',
        $entity = 0,
        $order = 'DESC'
    ) {

        echo "<br>";
        $limitexceeded = false;
        $ldap_groups   = self::getAllGroups(
            $_SESSION["ldap_server"],
            $filter,
            $filter2,
            $entity,
            $limitexceeded,
            $order
        );

        if (is_array($ldap_groups)) {
            $numrows     = count($ldap_groups);
            $rand        = mt_rand();
            if ($numrows > 0) {
                echo "<div class='card'>";
                self::displaySizeLimitWarning($limitexceeded);
                $parameters = '';
                Html::printPager($start, $numrows, $target, $parameters);

                // delete end
                array_splice($ldap_groups, $start + $_SESSION['glpilist_limit']);
                // delete begin
                if ($start > 0) {
                    array_splice($ldap_groups, 0, $start);
                }

                Html::openMassiveActionsForm('mass' . __CLASS__ . $rand);
                $massiveactionparams  = [
                    'num_displayed' => min($_SESSION['glpilist_limit'], count($ldap_groups)),
                    'container' => 'mass' . __CLASS__ . $rand,
                    'specific_actions' => [
                        __CLASS__ . MassiveAction::CLASS_ACTION_SEPARATOR . 'import_group'
                                       => _sx('button', 'Import')
                    ],
                    'extraparams' => [
                        'massive_action_fields' => [
                            'dn',
                            'ldap_import_type',
                            'ldap_import_entities',
                            'ldap_import_recursive'
                        ]
                    ]
                ];
                echo "<div class='ms-2 ps-1 d-flex mb-2'>";
                Html::showMassiveActions($massiveactionparams);
                echo "</div>";

                echo "<table class='table table-sm card-table'>";
                echo "<thead>";
                echo "<tr>";
                echo "<th width='10'>";
                Html::showCheckbox(['criterion' => ['tag_for_massive' => 'select_item']]);
                echo "</th>";
                $header_num = 0;
                echo Search::showHeaderItem(
                    Search::HTML_OUTPUT,
                    Group::getTypeName(1),
                    $header_num,
                    $target . "?order=" . ($order == "DESC" ? "ASC" : "DESC"),
                    1,
                    $order
                );
                echo "<th>" . __('Group DN') . "</th>";
                echo "<th>" . __('Destination entity') . "</th>";
                if (Session::isMultiEntitiesMode()) {
                     echo"<th>";
                     Html::showCheckbox(['criterion' => ['tag_for_massive' => 'select_item_child_entities']]);
                     echo "&nbsp;" . __('Child entities');
                     echo "</th>";
                }
                echo "</tr>";
                echo "</thead>";

                $dn_index = 0;
                foreach ($ldap_groups as $groupinfos) {
                    $group       = $groupinfos["cn"];
                    $group_dn    = $groupinfos["dn"];
                    $search_type = $groupinfos["search_type"];

                    echo "<tr>";
                    echo "<td>";
                    echo Html::hidden("dn[$dn_index]", ['value'                 => $group_dn,
                        'data-glpicore-ma-tags' => 'common'
                    ]);
                    echo Html::hidden("ldap_import_type[$dn_index]", ['value'                 => $search_type,
                        'data-glpicore-ma-tags' => 'common'
                    ]);
                    Html::showMassiveActionCheckBox(
                        __CLASS__,
                        $dn_index,
                        ['massive_tags' => 'select_item']
                    );
                    echo "</td>";
                    echo "<td>" . $group . "</td>";
                    echo "<td>" . $group_dn . "</td>";
                    echo "<td>";
                    Entity::dropdown(['value'         => $entity,
                        'name'          => "ldap_import_entities[$dn_index]",
                        'specific_tags' => ['data-glpicore-ma-tags' => 'common']
                    ]);
                    echo "</td>";
                    if (Session::isMultiEntitiesMode()) {
                          echo "<td>";
                          Html::showMassiveActionCheckBox(
                              __CLASS__,
                              $dn_index,
                              ['massive_tags'  => 'select_item_child_entities',
                                  'name'          => "ldap_import_recursive[$dn_index]",
                                  'specific_tags' => ['data-glpicore-ma-tags' => 'common']
                              ]
                          );
                            echo "</td>";
                    } else {
                        echo Html::hidden("ldap_import_recursive[$dn_index]", ['value'                 => 0,
                            'data-glpicore-ma-tags' => 'common'
                        ]);
                    }
                    echo "</tr>";
                    $dn_index++;
                }
                echo "</table>";

                $massiveactionparams['ontop'] = false;
                echo "<div class='ms-2 ps-1 mt-2 d-flex'>";
                Html::showMassiveActions($massiveactionparams);
                echo "</div>";

                Html::closeForm();
                Html::printPager($start, $numrows, $target, $parameters);
                echo "</div>";
            } else {
                echo "<div class='center b'>" . __('No group to be imported') . "</div>";
            }
        } else {
            echo "<div class='center b'>" . __('No group to be imported') . "</div>";
        }
    }


    /**
     * Get all LDAP groups from a ldap server which are not already in an entity
     *
     * @since 0.84 new parameter $limitexceeded
     *
     * @param integer $auths_id      ID of the server to use
     * @param string  $filter        ldap filter to use
     * @param string  $filter2       second ldap filter to use if needed
     * @param string  $entity        entity to search
     * @param boolean $limitexceeded is limit exceeded
     * @param string  $order         order to use (default DESC)
     *
     * @return array of the groups
     */
    public static function getAllGroups(
        $auths_id,
        $filter,
        $filter2,
        $entity,
        &$limitexceeded,
        $order = 'DESC'
    ) {
        global $DB;

        $config_ldap = new self();
        $config_ldap->getFromDB($auths_id);
        $infos       = [];
        $groups      = [];

        $ds = $config_ldap->connect();
        if ($ds) {
            switch ($config_ldap->fields["group_search_type"]) {
                case self::GROUP_SEARCH_USER:
                    $infos = self::getGroupsFromLDAP(
                        $ds,
                        $config_ldap,
                        $filter,
                        $limitexceeded,
                        false,
                        $infos
                    );
                    break;

                case self::GROUP_SEARCH_GROUP:
                    $infos = self::getGroupsFromLDAP(
                        $ds,
                        $config_ldap,
                        $filter,
                        $limitexceeded,
                        true,
                        $infos
                    );
                    break;

                case self::GROUP_SEARCH_BOTH:
                    $infos = self::getGroupsFromLDAP(
                        $ds,
                        $config_ldap,
                        $filter,
                        $limitexceeded,
                        true,
                        $infos
                    );
                    $infos = self::getGroupsFromLDAP(
                        $ds,
                        $config_ldap,
                        $filter2,
                        $limitexceeded,
                        false,
                        $infos
                    );
                    break;
            }
            if (!empty($infos)) {
                $glpi_groups = [];

               //Get all groups from GLPI DB for the current entity and the subentities
                $iterator = $DB->request([
                    'SELECT' => ['ldap_group_dn','ldap_value'],
                    'FROM'   => 'glpi_groups',
                    'WHERE'  => getEntitiesRestrictCriteria('glpi_groups')
                ]);

               //If the group exists in DB -> unset it from the LDAP groups
                foreach ($iterator as $group) {
                      //use DN for next step
                      //depending on the type of search when groups are imported
                      //the DN may be in two separate fields
                    if (isset($group["ldap_group_dn"]) && !empty($group["ldap_group_dn"])) {
                        $glpi_groups[$group["ldap_group_dn"]] = 1;
                    } else if (isset($group["ldap_value"]) && !empty($group["ldap_value"])) {
                        $glpi_groups[$group["ldap_value"]] = 1;
                    }
                }
                $ligne = 0;

                foreach ($infos as $dn => $info) {
                    //reconcile by DN
                    if (!isset($glpi_groups[$dn])) {
                        $groups[$ligne]["dn"]          = $dn;
                        $groups[$ligne]["cn"]          = $info["cn"];
                        $groups[$ligne]["search_type"] = $info["search_type"];
                        $ligne++;
                    }
                }
            }

            usort(
                $groups,
                function ($a, $b) use ($order) {
                    return $order == 'DESC' ? strcasecmp($b['cn'], $a['cn']) : strcasecmp($a['cn'], $b['cn']);
                }
            );
        }
        return $groups;
    }


    /**
     * Get the group's cn by giving his DN
     *
     * @param resource $ldap_connection ldap connection to use
     * @param string   $group_dn        the group's dn
     *
     * @return string the group cn
     */
    public static function getGroupCNByDn($ldap_connection, $group_dn)
    {

        $sr = @ldap_read($ldap_connection, $group_dn, "objectClass=*", ["cn"]);
        if ($sr === false) {
            // 32 = LDAP_NO_SUCH_OBJECT => This error can be silented as it just means that search produces no result.
            if (ldap_errno($ldap_connection) !== 32) {
                trigger_error(
                    static::buildError(
                        $ldap_connection,
                        sprintf(
                            "Unable to get Group from DN `%s`",
                            $group_dn
                        )
                    ),
                    E_USER_WARNING
                );
            }
            return false;
        }
        $v  = self::get_entries_clean($ldap_connection, $sr);
        if (!is_array($v) || (count($v) == 0) || empty($v[0]["cn"][0])) {
            return false;
        }
        return $v[0]["cn"][0];
    }


    /**
     * Set groups from ldap
     *
     * @since 0.84 new parameter $limitexceeded
     *
     * @param resource $ldap_connection  LDAP connection
     * @param object   $config_ldap      LDAP configuration
     * @param string   $filter           Filters
     * @param boolean  $limitexceeded    Is limit exceeded
     * @param boolean  $search_in_groups Search in groups (true by default)
     * @param array    $groups           Groups to search
     *
     * @return array
     */
    public static function getGroupsFromLDAP(
        $ldap_connection,
        $config_ldap,
        $filter,
        &$limitexceeded,
        $search_in_groups = true,
        $groups = []
    ) {
        global $DB;

       //First look for groups in group objects
        $extra_attribute = ($search_in_groups ? "cn" : $config_ldap->fields["group_field"]);
        $attrs           = ["dn", $extra_attribute];

        if ($filter == '') {
            if ($search_in_groups) {
                $filter = (!empty($config_ldap->fields['group_condition'])
                       ? $config_ldap->fields['group_condition'] : "(objectclass=*)");
            } else {
                $filter = (!empty($config_ldap->fields['condition'])
                       ? $config_ldap->fields['condition'] : "(objectclass=*)");
            }
        }
        $cookie = '';
        $count  = 0;
        do {
            if (self::isLdapPageSizeAvailable($config_ldap)) {
                $controls = [
                    [
                        'oid'       => LDAP_CONTROL_PAGEDRESULTS,
                        'iscritical' => true,
                        'value'     => [
                            'size'   => $config_ldap->fields['pagesize'],
                            'cookie' => $cookie
                        ]
                    ]
                ];
                $sr = @ldap_search($ldap_connection, $config_ldap->fields['basedn'], $filter, $attrs, 0, -1, -1, LDAP_DEREF_NEVER, $controls);
                if (
                    $sr === false
                    || @ldap_parse_result($ldap_connection, $sr, $errcode, $matcheddn, $errmsg, $referrals, $controls) === false
                ) {
                    // 32 = LDAP_NO_SUCH_OBJECT => This error can be silented as it just means that search produces no result.
                    if (ldap_errno($ldap_connection) !== 32) {
                        trigger_error(
                            static::buildError(
                                $ldap_connection,
                                'LDAP search failed'
                            ),
                            E_USER_WARNING
                        );
                    }
                    return $groups;
                }
                if (isset($controls[LDAP_CONTROL_PAGEDRESULTS]['value']['cookie'])) {
                    $cookie = $controls[LDAP_CONTROL_PAGEDRESULTS]['value']['cookie'];
                } else {
                    $cookie = '';
                }
            } else {
                $sr = @ldap_search($ldap_connection, $config_ldap->fields['basedn'], $filter, $attrs);
                if ($sr === false) {
                    // 32 = LDAP_NO_SUCH_OBJECT => This error can be silented as it just means that search produces no result.
                    if (ldap_errno($ldap_connection) !== 32) {
                        trigger_error(
                            static::buildError(
                                $ldap_connection,
                                'LDAP search failed'
                            ),
                            E_USER_WARNING
                        );
                    }
                    return $groups;
                }
            }

            if (in_array(ldap_errno($ldap_connection), [4,11])) {
               // openldap return 4 for Size limit exceeded
                $limitexceeded = true;
            }

            $infos  = self::get_entries_clean($ldap_connection, $sr);
            if (in_array(ldap_errno($ldap_connection), [4,11])) {
               // openldap return 4 for Size limit exceeded
                $limitexceeded = true;
            }

            $count += $infos['count'];
           //If page results are enabled and the number of results is greater than the maximum allowed
           //warn user that limit is exceeded and stop search
            if (
                self::isLdapPageSizeAvailable($config_ldap)
                && $config_ldap->fields['ldap_maxlimit']
                && ($count > $config_ldap->fields['ldap_maxlimit'])
            ) {
                $limitexceeded = true;
                break;
            }

            for ($ligne = 0; $ligne < $infos["count"]; $ligne++) {
                if ($search_in_groups) {
                   // No cn : not a real object
                    if (isset($infos[$ligne]["cn"][0])) {
                         $groups[$infos[$ligne]["dn"]] = (["cn" => $infos[$ligne]["cn"][0],
                             "search_type" => "groups"
                         ]);
                    }
                } else {
                    if (isset($infos[$ligne][$extra_attribute])) {
                        if (
                            ($config_ldap->fields["group_field"] == 'dn')
                            || in_array('ou', $groups)
                        ) {
                            $dn = $infos[$ligne][$extra_attribute];
                            $ou = [];
                            for ($tmp = $dn; count($tmptab = explode(',', $tmp, 2)) == 2; $tmp = $tmptab[1]) {
                                $ou[] = $tmptab[1];
                            }

                           /// Search in DB for group with ldap_group_dn
                            if (
                                ($config_ldap->fields["group_field"] == 'dn')
                                && (count($ou) > 0)
                            ) {
<<<<<<< HEAD
                                $dn = $infos[$ligne][$extra_attribute];
                                $ou = [];
                                for ($tmp = $dn; count($tmptab = explode(',', $tmp, 2)) == 2; $tmp = $tmptab[1]) {
                                    $ou[] = $tmptab[1];
                                }

                               /// Search in DB for group with ldap_group_dn
                                if (
                                    ($config_ldap->fields["group_field"] == 'dn')
                                    && (count($ou) > 0)
                                ) {
                                    $iterator = $DB->request([
                                        'SELECT' => ['ldap_value'],
                                        'FROM'   => 'glpi_groups',
                                        'WHERE'  => [
                                            'ldap_group_dn' => $ou
                                        ]
                                    ]);

                                    foreach ($iterator as $group) {
                                         $groups[$group['ldap_value']] = ["cn"          => $group['ldap_value'],
                                             "search_type" => "users"
                                         ];
                                    }
                                }
                            } else {
                                for (
                                    $ligne_extra = 0; $ligne_extra < $infos[$ligne][$extra_attribute]["count"];
                                    $ligne_extra++
                                ) {
                                    $groups[$infos[$ligne][$extra_attribute][$ligne_extra]]
                                    = ["cn"   => self::getGroupCNByDn(
                                        $ldap_connection,
                                        $infos[$ligne][$extra_attribute][$ligne_extra]
                                    ),
                                        "search_type"
                                             => "users"
                                    ];
=======
                                $iterator = $DB->request([
                                    'SELECT' => ['ldap_value'],
                                    'FROM'   => 'glpi_groups',
                                    'WHERE'  => [
                                        'ldap_group_dn' => Toolbox::addslashes_deep($ou)
                                    ]
                                ]);

                                foreach ($iterator as $group) {
                                     $groups[$group['ldap_value']] = ["cn"          => $group['ldap_value'],
                                         "search_type" => "users"
                                     ];
>>>>>>> 77961489
                                }
                            }
                        } else {
                            for (
                                $ligne_extra = 0; $ligne_extra < $infos[$ligne][$extra_attribute]["count"];
                                $ligne_extra++
                            ) {
                                $groups[$infos[$ligne][$extra_attribute][$ligne_extra]]
                                = ["cn"   => self::getGroupCNByDn(
                                    $ldap_connection,
                                    $infos[$ligne][$extra_attribute][$ligne_extra]
                                ),
                                    "search_type"
                                         => "users"
                                ];
                            }
                        }
                    }
                }
            }
        } while (($cookie !== null) && ($cookie != ''));

        return $groups;
    }


    /**
     * Form to choose a ldap server
     *
     * @param string $target target page for the form
     *
     * @return void
     */
    public static function ldapChooseDirectory($target)
    {
        global $DB;

        $iterator = $DB->request([
            'FROM'   => self::getTable(),
            'WHERE'  => [
                'is_active' => 1
            ],
            'ORDER'  => 'name ASC'
        ]);

        if (count($iterator) == 1) {
           //If only one server, do not show the choose ldap server window
            $ldap                    = $iterator->current();
            $_SESSION["ldap_server"] = $ldap["id"];
            Html::redirect($_SERVER['PHP_SELF']);
        }

        echo TemplateRenderer::getInstance()->render('pages/admin/ldap.choose_directory.html.twig', [
            'target'          => $target,
            'nb_ldap_servers' => count($iterator),
        ]);
    }

    /**
     * Force synchronization for one user
     *
     * @param User    $user              User to synchronize
     * @param boolean $clean_ldap_fields empty user_dn and sync_field before import user again
     * @param boolean $display           Display message information on redirect (true by default)
     *
     * @return array|boolean  with state, else false
     */
    public static function forceOneUserSynchronization(User $user, $clean_ldap_fields = false, $display = true)
    {
        $authldap = new AuthLDAP();

       //Get the LDAP server from which the user has been imported
        if ($authldap->getFromDB($user->fields['auths_id'])) {
           // clean ldap fields if asked by admin
            if ($clean_ldap_fields) {
                $user->update([
                    'id'         => $user->fields['id'],
                    'user_dn'    => '',
                    'sync_field' => '',
                ]);
            }

            $user_field = 'name';
            $id_field = $authldap->fields['login_field'];
            if ($authldap->isSyncFieldEnabled() && !empty($user->fields['sync_field'])) {
                $user_field = 'sync_field';
                $id_field   = $authldap->fields['sync_field'];
            }
            return AuthLDAP::ldapImportUserByServerId(
                [
                    'method'             => self::IDENTIFIER_LOGIN,
                    'value'              => $user->fields[$user_field],
                    'identifier_field'   => $id_field,
                    'user_field'         => $user_field
                ],
                true,
                $user->fields["auths_id"],
                $display
            );
        }
        return false;
    }

    /**
     * Import a user from a specific ldap server
     *
     * @param array   $params      of parameters: method (IDENTIFIER_LOGIN or IDENTIFIER_EMAIL) + value
     * @param boolean $action      synchoronize (true) or import (false)
     * @param integer $ldap_server ID of the LDAP server to use
     * @param boolean $display     display message information on redirect (false by default)
     *
     * @return array|boolean  with state, else false
     */
    public static function ldapImportUserByServerId(
        array $params,
        $action,
        $ldap_server,
        $display = false
    ) {
        global $DB;

        $config_ldap = new self();
        $res         = $config_ldap->getFromDB($ldap_server);
        $input = [];

       // we prevent some delay...
        if (!$res) {
            return false;
        }

        if (!isset($params['identifier_field'])) {
            $params['identifier_field'] = $config_ldap->getLdapIdentifierToUse();
        }
        if (!isset($params['user_field'])) {
            $params['user_field'] = $config_ldap->getDatabaseIdentifierToUse();
        }

        $search_parameters = [];
       //Connect to the directory
        if (isset(self::$conn_cache[$ldap_server])) {
            $ds = self::$conn_cache[$ldap_server];
        } else {
            $ds = $config_ldap->connect();
        }
        if ($ds) {
            self::$conn_cache[$ldap_server] = $ds;
            $search_parameters['method']                         = $params['method'];
            $search_parameters['fields'][self::IDENTIFIER_LOGIN] = $params['identifier_field'];

            if ($params['method'] == self::IDENTIFIER_EMAIL) {
                $search_parameters['fields'][self::IDENTIFIER_EMAIL]
                                       = $config_ldap->fields['email1_field'];
            }

           //Get the user's dn & login
            $attribs = ['basedn'            => $config_ldap->fields['basedn'],
                'login_field'       => $search_parameters['fields'][$search_parameters['method']],
                'search_parameters' => $search_parameters,
                'user_params'       => $params,
                'condition'         => $config_ldap->fields['condition'],
            ];

            try {
                $infos = self::searchUserDn($ds, $attribs);

                if ($infos && $infos['dn']) {
                    $user_dn = $infos['dn'];
                    $user    = new User();

                    $login   = self::getFieldValue($infos, $search_parameters['fields'][$search_parameters['method']]);

                   //Get information from LDAP
                    if (
                        $user->getFromLDAP(
                            $ds,
                            $config_ldap->fields,
                            $user_dn,
                            $login,
                            ($action == self::ACTION_IMPORT)
                        )
                    ) {
                        //Get the ID by sync field (Used to check if restoration is needed)
                        $searched_user = new User();
                        $user_found = false;
                        if ($login === null || !($user_found = $searched_user->getFromDBbySyncField($login))) {
                         //In case user id has changed : get id by dn (Used to check if restoration is needed)
                            $user_found = $searched_user->getFromDBbyDn($user_dn);
                        }
                        if ($user_found && $searched_user->fields['is_deleted_ldap'] && $searched_user->fields['user_dn']) {
                            User::manageRestoredUserInLdap($searched_user->fields['id']);
                            return ['action' => self::USER_RESTORED_LDAP,
                                'id' => $searched_user->fields['id']
                            ];
                        }

                      // Add the auth method
                      // Force date sync
                        $user->fields["date_sync"] = $_SESSION["glpi_currenttime"];
                        $user->fields['is_deleted_ldap'] = 0;

                      //Save information in database !
                        $input = $user->fields;

                      //clean picture from input
                      // (picture managed in User::post_addItem and prepareInputForUpdate)
                        unset($input['picture']);

                        if ($action == self::ACTION_IMPORT) {
                            $input["authtype"] = Auth::LDAP;
                            $input["auths_id"] = $ldap_server;
                            // Display message after redirect
                            if ($display) {
                                $input['add'] = 1;
                            }

                            $user->fields["id"] = $user->add($input);
                            return ['action' => self::USER_IMPORTED,
                                'id'     => $user->fields["id"]
                            ];
                        }
                      //Get the ID by user name
                        if (!($id = User::getIdByfield($params['user_field'], $login))) {
                           //In case user id as changed : get id by dn
                            $id = User::getIdByfield('user_dn', $user_dn);
                        }
                        $input['id'] = $id;

                        if ($display) {
                            $input['update'] = 1;
                        }
                        $user->update($input);
                        return ['action' => self::USER_SYNCHRONIZED,
                            'id'     => $input['id']
                        ];
                    }
                    return false;
                }
                if ($action != self::ACTION_IMPORT) {
                    $users_id = User::getIdByField($params['user_field'], $params['value']);
                    User::manageDeletedUserInLdap($users_id);
                    return ['action' => self::USER_DELETED_LDAP,
                        'id'     => $users_id
                    ];
                }
            } catch (\RuntimeException $e) {
                ErrorHandler::getInstance()->handleException($e);
                return false;
            }
        }
        return false;
    }


    /**
     * Import grousp from an LDAP directory
     *
     * @param string $group_dn dn of the group to import
     * @param array  $options  array for
     *             - authldaps_id
     *             - entities_id where group must to be imported
     *             - is_recursive
     *
     * @return integer|false
     */
    public static function ldapImportGroup($group_dn, $options = [])
    {

        $config_ldap = new self();
        $res         = $config_ldap->getFromDB($options['authldaps_id']);

       // we prevent some delay...
        if (!$res) {
            return false;
        }

       //Connect to the directory
        $ds = $config_ldap->connect();
        if ($ds) {
            $group_infos = self::getGroupByDn($ds, $group_dn);
            $group       = new Group();
            if ($options['type'] == "groups") {
                return $group->add(["name"          => $group_infos["cn"][0],
                    "ldap_group_dn" => $group_infos["dn"],
                    "entities_id"   => $options['entities_id'],
                    "is_recursive"  => $options['is_recursive']
                ]);
            }
            return $group->add(["name"         => $group_infos["cn"][0],
                "ldap_field"   => $config_ldap->fields["group_field"],
                "ldap_value"   => $group_infos["dn"],
                "entities_id"  => $options['entities_id'],
                "is_recursive" => $options['is_recursive']
            ]);
        }
        return false;
    }


    /**
     * Open LDAP connection to current server
     *
     * @return resource|boolean
     */
    public function connect()
    {

        return $this->connectToServer(
            $this->fields['host'],
            $this->fields['port'],
            $this->fields['rootdn'],
            (new GLPIKey())->decrypt($this->fields['rootdn_passwd']),
            $this->fields['use_tls'],
            $this->fields['deref_option'],
            $this->fields['tls_certfile'],
            $this->fields['tls_keyfile'],
            $this->fields['use_bind'],
            $this->fields['timeout'],
            $this->fields['tls_version']
        );
    }


    /**
     * Connect to a LDAP server
     *
     * @param string  $host          LDAP host to connect
     * @param string  $port          port to use
     * @param string  $login         login to use (default '')
     * @param string  $password      password to use (default '')
     * @param boolean $use_tls       use a TLS connection? (false by default)
     * @param integer $deref_options deref options used
     * @param string  $tls_certfile  TLS CERT file name within config directory (default '')
     * @param string  $tls_keyfile   TLS KEY file name within config directory (default '')
     * @param boolean $use_bind      do we need to do an ldap_bind? (true by default)
     * @param string  $tls_version   TLS VERSION (default '')
     *
     * @return false|\LDAP\Connection link to the LDAP server : false if connection failed
     */
    public static function connectToServer(
        $host,
        $port,
        $login = "",
        $password = "",
        $use_tls = false,
        $deref_options = 0,
        $tls_certfile = "",
        $tls_keyfile = "",
        $use_bind = true,
        $timeout = 0,
        $tls_version = ""
    ) {

        $ds = @ldap_connect($host, intval($port));

        if ($ds === false) {
            trigger_error(
                sprintf(
                    "Unable to connect to LDAP server %s:%s",
                    $host,
                    $port
                )
            );
            return false;
        }

        $ldap_options = [
            LDAP_OPT_PROTOCOL_VERSION => 3,
            LDAP_OPT_REFERRALS        => 0,
            LDAP_OPT_DEREF            => $deref_options,
            LDAP_OPT_NETWORK_TIMEOUT  => $timeout
        ];
        if (!empty($tls_certfile) && file_exists($tls_certfile)) {
            $ldap_options[LDAP_OPT_X_TLS_CERTFILE] = $tls_certfile;
        }
        if (!empty($tls_keyfile) && file_exists($tls_keyfile)) {
            $ldap_options[LDAP_OPT_X_TLS_KEYFILE] = $tls_keyfile;
        }

<<<<<<< HEAD
            if (!empty($tls_version)) {
                $cipher_suite = 'NORMAL';
                foreach (self::TLS_VERSIONS as $tls_version_key => $tls_version_value) {
                    $cipher_suite .= ($tls_version_value == $tls_version ? ':+' : ':!') . 'VERS-TLS' . $tls_version_value;
                }
                @ldap_set_option(null, LDAP_OPT_X_TLS_CIPHER_SUITE, $cipher_suite);
            }

            if ($use_tls) {
                if (!@ldap_start_tls($ds)) {
                    return false;
                }
            }
           // Auth bind
            if ($use_bind) {
                if ($login != '') {
                    $b = @ldap_bind($ds, $login, $password);
                } else { // Anonymous bind
                    $b = @ldap_bind($ds);
                }
            } else {
                $b = true;
=======
        foreach ($ldap_options as $option => $value) {
            if (!@ldap_set_option($ds, $option, $value)) {
                trigger_error(
                    static::buildError(
                        $ds,
                        sprintf(
                            "Unable to set LDAP option `%s` to `%s`",
                            $option,
                            $value
                        )
                    ),
                    E_USER_WARNING
                );
>>>>>>> 77961489
            }
        }

        if ($use_tls) {
            if (!@ldap_start_tls($ds)) {
                trigger_error(
                    static::buildError(
                        $ds,
                        sprintf(
                            "Unable to start TLS connection to LDAP server %s:%s",
                            $host,
                            $port
                        )
                    ),
                    E_USER_WARNING
                );
                return false;
            }
        }

        if (!$use_bind) {
            return true;
        }

        // Auth bind
        if ($login != '') {
            $b = @ldap_bind($ds, $login, $password);
        } else { // Anonymous bind
            $b = @ldap_bind($ds);
        }
        if ($b === false) {
            trigger_error(
                static::buildError(
                    $ds,
                    sprintf(
                        "Unable to bind%s",
                        ($login != '' ? " with login `$login`" : ' anonymously')
                    )
                ),
                E_USER_WARNING
            );
            return false;
        }

        return $ds;
    }


    /**
     * Try to connect to a ldap server
     *
     * @param array  $ldap_method ldap_method array to use
     * @param string $login       User Login
     * @param string $password    User Password
     *
     * @return resource|boolean link to the LDAP server : false if connection failed
     */
    public static function tryToConnectToServer($ldap_method, $login, $password)
    {
        if (!function_exists('ldap_connect')) {
            trigger_error("ldap_connect function is missing. Did you miss install php-ldap extension?", E_USER_WARNING);
            return false;
        }
        $ds = self::connectToServer(
            $ldap_method['host'],
            $ldap_method['port'],
            $ldap_method['rootdn'],
            (new GLPIKey())->decrypt($ldap_method['rootdn_passwd']),
            $ldap_method['use_tls'],
            $ldap_method['deref_option'],
            $ldap_method['tls_certfile'] ?? '',
            $ldap_method['tls_keyfile'] ?? '',
            $ldap_method['use_bind'],
            $ldap_method['timeout'],
            $ldap_method['tls_version'] ?? ''
        );

       // Test with login and password of the user if exists
        if (
            !$ds
            && !empty($login)
        ) {
            $ds = self::connectToServer(
                $ldap_method['host'],
                $ldap_method['port'],
                $login,
                $password,
                $ldap_method['use_tls'],
                $ldap_method['deref_option'],
                $ldap_method['tls_certfile'] ?? '',
                $ldap_method['tls_keyfile'] ?? '',
                $ldap_method['use_bind'],
                $ldap_method['timeout'],
                $ldap_method['tls_version'] ?? ''
            );
        }

       //If connection is not successful on this directory, try replicates (if replicates exists)
        if (
            !$ds
            && ($ldap_method['id'] > 0)
        ) {
            foreach (self::getAllReplicateForAMaster($ldap_method['id']) as $replicate) {
                $ds = self::connectToServer(
                    $replicate["host"],
                    $replicate["port"],
                    $ldap_method['rootdn'],
                    (new GLPIKey())->decrypt($ldap_method['rootdn_passwd']),
                    $ldap_method['use_tls'],
                    $ldap_method['deref_option'],
                    $ldap_method['tls_certfile'] ?? '',
                    $ldap_method['tls_keyfile'] ?? '',
                    $ldap_method['use_bind'],
                    $ldap_method['timeout'],
                    $ldap_method['tls_version'] ?? ''
                );

               // Test with login and password of the user
                if (
                    !$ds
                    && !empty($login)
                ) {
                     $ds = self::connectToServer(
                         $replicate["host"],
                         $replicate["port"],
                         $login,
                         $password,
                         $ldap_method['use_tls'],
                         $ldap_method['deref_option'],
                         $ldap_method['tls_certfile'] ?? '',
                         $ldap_method['tls_keyfile'] ?? '',
                         $ldap_method['use_bind'],
                         $ldap_method['timeout'],
                         $ldap_method['tls_version'] ?? ''
                     );
                }
                if ($ds) {
                    return $ds;
                }
            }
        }
        return $ds;
    }

    /**
     * Get LDAP servers
     *
     * @return array
     */
    public static function getLdapServers()
    {
        return getAllDataFromTable('glpi_authldaps', ['ORDER' => 'is_default DESC']);
    }


    /**
     * Is the LDAP authentication used?
     *
     * @return boolean
     */
    public static function useAuthLdap()
    {
        return (countElementsInTable('glpi_authldaps', ['is_active' => 1]) > 0);
    }


    /**
     * Import a user from ldap
     * Check all the directories. When the user is found, then import it
     *
     * @param array $options array containing condition:
     *                 array('name'=>'glpi') or array('email' => 'test at test.com')
     *
     * @return array|boolean false if fail
     */
    public static function importUserFromServers($options = [])
    {

        $auth   = new Auth();
        $params = [];
        if (isset($options['name'])) {
            $params['value']  = $options['name'];
            $params['method'] = self::IDENTIFIER_LOGIN;
        }
        if (isset($options['email'])) {
            $params['value']  = $options['email'];
            $params['method'] = self::IDENTIFIER_EMAIL;
        }

        $auth->user_present = $auth->userExists($options);

       //If the user does not exists
        if ($auth->user_present == 0) {
            $auth->getAuthMethods();
            $ldap_methods = $auth->authtypes["ldap"];

            foreach ($ldap_methods as $ldap_method) {
                if ($ldap_method['is_active']) {
                    //we're looking for a user login
                    $params['identifier_field']   = $ldap_method['login_field'];
                    $params['user_field']         = 'name';
                    $result = self::ldapImportUserByServerId($params, 0, $ldap_method["id"], true);
                    if ($result != false) {
                        return $result;
                    }
                }
            }
            Session::addMessageAfterRedirect(__('User not found or several users found'), false, ERROR);
        } else {
            Session::addMessageAfterRedirect(
                __('Unable to add. The user already exist.'),
                false,
                ERROR
            );
        }
        return false;
    }


    /**
     * Authentify a user by checking a specific directory
     *
     * @param object $auth        identification object
     * @param string $login       user login
     * @param string $password    user password
     * @param array  $ldap_method ldap_method array to use
     * @param string $user_dn     user LDAP DN if present
     *
     * @return object identification object
     */
    public static function ldapAuth($auth, $login, $password, $ldap_method, $user_dn)
    {

        $oldlevel = error_reporting(0);

        $infos  = $auth->connection_ldap($ldap_method, $login, $password);
        $user_dn = $infos['dn'];
        $user_sync = (isset($infos['sync_field']) ? $infos['sync_field'] : null);

        error_reporting($oldlevel);

        $auth->auth_succeded            = false;
        $auth->extauth                  = 1;

        if ($user_dn) {
            $auth->auth_succeded            = true;
           // try by login+auth_id and next by dn
            if (
                $auth->user->getFromDBbyNameAndAuth($login, Auth::LDAP, $ldap_method['id'])
                || $auth->user->getFromDBbyDn($user_dn)
            ) {
                //There's already an existing user in DB with the same DN but its login field has changed
                $auth->user->fields['name'] = $login;
                $auth->user_present         = true;
                $auth->user_dn              = $user_dn;
            } else if ($user_sync !== null && $auth->user->getFromDBbySyncField($user_sync)) {
               //user login/dn have changed
                $auth->user->fields['name']      = $login;
                $auth->user->fields['user_dn']   = $user_dn;
                $auth->user_present              = true;
                $auth->user_dn                   = $user_dn;
            } else { // The user is a new user
                $auth->user_present = false;
            }
            $auth->user->getFromLDAP(
                $auth->ldap_connection,
                $ldap_method,
                $user_dn,
                $login,
                !$auth->user_present
            );
            $auth->user->fields["authtype"] = Auth::LDAP;
            $auth->user->fields["auths_id"] = $ldap_method["id"];
        }
        return $auth;
    }


    /**
     * Try to authentify a user by checking all the directories
     *
     * @param object  $auth     identification object
     * @param string  $login    user login
     * @param string  $password user password
     * @param integer $auths_id auths_id already used for the user (default 0)
     * @param boolean $user_dn  user LDAP DN if present (false by default)
     * @param boolean $break    if user is not found in the first directory,
     *                          continue searching on the following ones (true by default)
     *
     * @return object identification object
     */
    public static function tryLdapAuth($auth, $login, $password, $auths_id = 0, $user_dn = false, $break = true)
    {
        global $DB;

       //If no specific source is given, test all ldap directories
        if ($auths_id <= 0) {
            $user_found = false;

            $ldap_methods = $auth->authtypes["ldap"];

           // Sort servers to first try on known servers for given login.
           // It is necessary to still necessary to try to connect on all servers to handle following cases:
           //  - there are multiple users having same login on different LDAP servers,
           //  - a user has been migrated from a LDAP server to another one, but GLPI is not yet aware of this.
           // Caveat: if user uses a wrong password, a login attempt will still be done on all active LDAP servers.
            $known_servers = $DB->request(
                [
                    'SELECT' => 'auths_id',
                    'FROM'   => User::getTable(),
                    'WHERE'  => ['name' => $login],
                ]
            );
            $known_servers_id = array_column(iterator_to_array($known_servers), 'auths_id');
            usort(
                $ldap_methods,
                function (array $a, array $b) use ($known_servers_id) {
                    if (in_array($a['id'], $known_servers_id) && !in_array($b['id'], $known_servers_id)) {
                        return -1;
                    }
                    if (!in_array($a['id'], $known_servers_id) && in_array($b['id'], $known_servers_id)) {
                        return 1;
                    }
                    return $a['id'] <=> $b['id'];
                }
            );

            foreach ($ldap_methods as $ldap_method) {
                if ($ldap_method['is_active']) {
                    $auth = self::ldapAuth($auth, $login, $password, $ldap_method, $user_dn);

                    if ($auth->user_found) {
                        $user_found = true;
                    }

                    if (
                        $auth->auth_succeded
                        && $break
                    ) {
                        break;
                    }
                }
            }

            $auth->user_found = $user_found;
        } else if (array_key_exists($auths_id, $auth->authtypes["ldap"])) {
           // Check if the ldap server indicated as the last good one still exists !
           //A specific ldap directory is given, test it and only this one !
            $auth = self::ldapAuth(
                $auth,
                $login,
                $password,
                $auth->authtypes["ldap"][$auths_id],
                $user_dn
            );
        }
        return $auth;
    }


    /**
     * Get dn for a user
     *
     * @param resource $ds      LDAP link
     * @param array    $options array of possible options:
     *          - basedn : base dn used to search
     *          - login_field : attribute to store login
     *          - search_parameters array of search parameters
     *          - user_params  array of parameters : method (IDENTIFIER_LOGIN or IDENTIFIER_EMAIL) + value
     *          - condition : ldap condition used
     *
     * @return array|boolean dn of the user, else false
     * @throws \RuntimeException
     */
    public static function searchUserDn($ds, $options = [])
    {

        $values = [
            'basedn'            => '',
            'login_field'       => '',
            'search_parameters' => [],
            'user_params'       => '',
            'condition'         => '',
            'user_dn'           => false,
        ];

        foreach ($options as $key => $value) {
            $values[$key] = $value;
        }

       //By default authenticate users by login
        $login_attr      = $values['search_parameters']['fields'][self::IDENTIFIER_LOGIN];
        $sync_attr       = (isset($values['search_parameters']['fields']['sync_field'])) ?
         $values['search_parameters']['fields']['sync_field'] : null;

        $ldap_parameters = ["dn"];
        foreach ($values['search_parameters']['fields'] as $parameter) {
            $ldap_parameters[] = $parameter;
        }

       //First : if a user dn is provided, look for it in the directory
       //Before trying to find the user using his login_field
        if ($values['user_dn']) {
            $info = self::getUserByDn($ds, $values['user_dn'], $ldap_parameters);

            if ($info) {
                $ret = [
                    'dn'        => $values['user_dn'],
                    $login_attr => $info[$login_attr][0]
                ];
                if ($sync_attr !== null && isset($info[0][$sync_attr])) {
                    $ret['sync_field'] = self::getFieldValue($info[0], $sync_attr);
                }
                return $ret;
            }
        }

       // Try a search to find the DN
        $filter_value = $values['user_params']['value'];
        if ($values['login_field'] == 'objectguid' && self::isValidGuid($filter_value)) {
            $filter_value = self::guidToHex($filter_value);
        }
        $filter = "(" . $values['login_field'] . "=" . $filter_value . ")";

        if (!empty($values['condition'])) {
            $filter = "(& $filter " . $values['condition'] . ")";
        }

        $result = @ldap_search($ds, $values['basedn'], $filter, $ldap_parameters);
        if ($result === false) {
            // 32 = LDAP_NO_SUCH_OBJECT => This error can be silented as it just means that search produces no result.
            if (ldap_errno($ds) !== 32) {
                trigger_error(
                    static::buildError(
                        $ds,
                        'LDAP search failed'
                    ),
                    E_USER_WARNING
                );
            }
            return false;
        }

        //search has been done, let's check for found results
        $info = self::get_entries_clean($ds, $result);

        if (is_array($info) && ($info['count'] == 1)) {
            $ret = [
                'dn'        => $info[0]['dn'],
                $login_attr => $info[0][$login_attr][0]
            ];
            if ($sync_attr !== null && isset($info[0][$sync_attr])) {
                $ret['sync_field'] = self::getFieldValue($info[0], $sync_attr);
            }
            return $ret;
        }
        return false;
    }


    /**
     * Get an object from LDAP by giving his DN
     *
     * @param resource $ds        the active connection to the directory
     * @param string   $condition the LDAP filter to use for the search
     * @param string   $dn        DN of the object
     * @param array    $attrs     Array of the attributes to retrieve
     * @param boolean  $clean     (true by default)
     *
     * @return array|boolean false if failed
     */
    public static function getObjectByDn($ds, $condition, $dn, $attrs = [], $clean = true)
    {
        if (!$clean) {
            Toolbox::deprecated('Use of $clean = false is deprecated');
        }

        $result = @ldap_read($ds, $dn, $condition, $attrs);
        if ($result === false) {
            // 32 = LDAP_NO_SUCH_OBJECT => This error can be silented as it just means that search produces no result.
            if (ldap_errno($ds) !== 32) {
                trigger_error(
                    static::buildError(
                        $ds,
                        sprintf(
                            'Error reading LDAP directory for DN %s',
                            $dn
                        )
                    )
                );
            }
            return false;
        }

        $info = self::get_entries_clean($ds, $result);
        if (is_array($info) && ($info['count'] == 1)) {
            return $info[0];
        }

        return false;
    }


    /**
     * Get user by domain name
     *
     * @param resource $ds      the active connection to the directory
     * @param string   $user_dn domain name
     * @param array    $attrs   attributes
     * @param boolean  $clean   (true by default)
     *
     * @return array|boolean false if failed
     */
    public static function getUserByDn($ds, $user_dn, $attrs, $clean = true)
    {
        if (!$clean) {
            Toolbox::deprecated('Use of $clean = false is deprecated');
        }

        return self::getObjectByDn($ds, "objectClass=*", $user_dn, $attrs);
    }

    /**
     * Get infos for groups
     *
     * @param resource $ds       LDAP link
     * @param string   $group_dn dn of the group
     *
     * @return array|boolean group infos if found, else false
     */
    public static function getGroupByDn($ds, $group_dn)
    {
        return self::getObjectByDn($ds, "objectClass=*", $group_dn, ["cn"]);
    }


    /**
     * Manage values stored in session
     *
     * @param array   $options Options
     * @param boolean $delete  (false by default)
     *
     * @return void
     */
    public static function manageValuesInSession($options = [], $delete = false)
    {

        $fields = ['action', 'authldaps_id', 'basedn', 'begin_date', 'criterias',  'end_date',
            'entities_id', 'interface', 'ldap_filter', 'mode'
        ];

       //If form accessed via modal, do not show expert mode link
       // Manage new value is set : entity or mode
        if (
            isset($options['entity'])
            || isset($options['mode'])
        ) {
            if (isset($options['_in_modal']) && $options['_in_modal']) {
               //If coming form the helpdesk form : reset all criterias
                $_SESSION['ldap_import']['_in_modal']      = 1;
                $_SESSION['ldap_import']['no_expert_mode'] = 1;
                $_SESSION['ldap_import']['action']         = 'show';
                $_SESSION['ldap_import']['interface']      = self::SIMPLE_INTERFACE;
                $_SESSION['ldap_import']['mode']           = self::ACTION_IMPORT;
            } else {
                $_SESSION['ldap_import']['_in_modal']      = 0;
                $_SESSION['ldap_import']['no_expert_mode'] = 0;
            }
        }

        if (!$delete) {
            if (!isset($_SESSION['ldap_import']['entities_id'])) {
                $options['entities_id'] = $_SESSION['glpiactive_entity'];
            }

            if (isset($options['toprocess'])) {
                $_SESSION['ldap_import']['action'] = 'process';
            }

            if (isset($options['change_directory'])) {
                $options['ldap_filter'] = '';
            }

            if (!isset($_SESSION['ldap_import']['authldaps_id'])) {
                $_SESSION['ldap_import']['authldaps_id'] = NOT_AVAILABLE;
            }

            if (
                (!Config::canUpdate()
                && !Entity::canUpdate())
                || (!isset($_SESSION['ldap_import']['interface'])
                && !isset($options['interface']))
            ) {
                $options['interface'] = self::SIMPLE_INTERFACE;
            }

            foreach ($fields as $field) {
                if (isset($options[$field])) {
                    $_SESSION['ldap_import'][$field] = $options[$field];
                }
            }
            if (
                isset($_SESSION['ldap_import']['begin_date'])
                && ($_SESSION['ldap_import']['begin_date'] == 'NULL')
            ) {
                $_SESSION['ldap_import']['begin_date'] = '';
            }
            if (
                isset($_SESSION['ldap_import']['end_date'])
                && ($_SESSION['ldap_import']['end_date'] == 'NULL')
            ) {
                $_SESSION['ldap_import']['end_date'] = '';
            }
            if (!isset($_SESSION['ldap_import']['criterias'])) {
                $_SESSION['ldap_import']['criterias'] = [];
            }

            $authldap = new self();
           //Filter computation
            if ($_SESSION['ldap_import']['interface'] == self::SIMPLE_INTERFACE) {
                $entity = new Entity();

                if (
                    $entity->getFromDB($_SESSION['ldap_import']['entities_id'])
                    && ($entity->getField('authldaps_id') > 0)
                ) {
                    $authldap->getFromDB($_SESSION['ldap_import']['authldaps_id']);

                    if ($_SESSION['ldap_import']['authldaps_id'] == NOT_AVAILABLE) {
                       // authldaps_id wasn't submitted by the user -> take entity config
                        $_SESSION['ldap_import']['authldaps_id'] = $entity->getField('authldaps_id');
                    }

                    $_SESSION['ldap_import']['basedn']       = $entity->getField('ldap_dn');

                   // No dn specified in entity : use standard one
                    if (empty($_SESSION['ldap_import']['basedn'])) {
                        $_SESSION['ldap_import']['basedn'] = $authldap->getField('basedn');
                    }

                    if ($entity->getField('entity_ldapfilter') != NOT_AVAILABLE) {
                        $_SESSION['ldap_import']['entity_filter']
                        = $entity->getField('entity_ldapfilter');
                    }
                } else {
                    if (
                        $_SESSION['ldap_import']['authldaps_id'] == NOT_AVAILABLE
                        || !$_SESSION['ldap_import']['authldaps_id']
                    ) {
                        $_SESSION['ldap_import']['authldaps_id'] = self::getDefault();
                    }

                    if ($_SESSION['ldap_import']['authldaps_id'] > 0) {
                        $authldap->getFromDB($_SESSION['ldap_import']['authldaps_id']);
                        $_SESSION['ldap_import']['basedn'] = $authldap->getField('basedn');
                    }
                }

                if ($_SESSION['ldap_import']['authldaps_id'] > 0) {
                    $_SESSION['ldap_import']['ldap_filter'] = self::buildLdapFilter($authldap);
                }
            } else {
                if (
                    $_SESSION['ldap_import']['authldaps_id'] == NOT_AVAILABLE
                    || !$_SESSION['ldap_import']['authldaps_id']
                ) {
                    $_SESSION['ldap_import']['authldaps_id'] = self::getDefault();

                    if ($_SESSION['ldap_import']['authldaps_id'] > 0) {
                        $authldap->getFromDB($_SESSION['ldap_import']['authldaps_id']);
                        $_SESSION['ldap_import']['basedn'] = $authldap->getField('basedn');
                    }
                }
                if (
                    !isset($_SESSION['ldap_import']['ldap_filter'])
                    || $_SESSION['ldap_import']['ldap_filter'] == ''
                ) {
                    $authldap->getFromDB($_SESSION['ldap_import']['authldaps_id']);
                    $_SESSION['ldap_import']['basedn']      = $authldap->getField('basedn');
                    $_SESSION['ldap_import']['ldap_filter'] = self::buildLdapFilter($authldap);
                }
            }
        } else { // Unset all values in session
            unset($_SESSION['ldap_import']);
        }
    }


    /**
     * Show import user form
     *
     * @param AuthLDAP $authldap AuthLDAP object
     *
     * @return void
     */
    public static function showUserImportForm(AuthLDAP $authldap)
    {

       //Get data related to entity (directory and ldap filter)
        $authldap->getFromDB($_SESSION['ldap_import']['authldaps_id']);

        echo "<form method='post' action='" . $_SERVER['PHP_SELF'] . "'>";

        echo "<h2 class='center mb-3'>" . ($_SESSION['ldap_import']['mode'] ? __('Synchronizing already imported users')
                                                      : __('Import new users'));

       // Expert interface allow user to override configuration.
       // If not coming from the ticket form, then give expert/simple link
        if (
            (Config::canUpdate()
            || Entity::canUpdate())
            && (!isset($_SESSION['ldap_import']['no_expert_mode'])
              || $_SESSION['ldap_import']['no_expert_mode'] != 1)
        ) {
            echo "<a class='float-end btn btn-secondary' href='" . $_SERVER['PHP_SELF'] . "?action=" .
              $_SESSION['ldap_import']['action'] . "&amp;mode=" . $_SESSION['ldap_import']['mode'];

            if ($_SESSION['ldap_import']['interface'] == self::SIMPLE_INTERFACE) {
                echo "&amp;interface=" . self::EXPERT_INTERFACE . "'>" . __('Expert mode') . "</a>";
            } else {
                echo "&amp;interface=" . self::SIMPLE_INTERFACE . "'>" . __('Simple mode') . "</a>";
            }
        } else {
            $_SESSION['ldap_import']['interface'] = self::SIMPLE_INTERFACE;
        }
        echo "</h2>";

        echo "<div class='card'>";
        echo "<table class='table card-table'>";

        switch ($_SESSION['ldap_import']['interface']) {
            case self::EXPERT_INTERFACE:
               //If more than one directory configured
               //Display dropdown ldap servers
                if (
                    ($_SESSION['ldap_import']['authldaps_id'] !=  NOT_AVAILABLE)
                    && ($_SESSION['ldap_import']['authldaps_id'] > 0)
                ) {
                    if (self::getNumberOfServers() > 1) {
                        $rand = mt_rand();
                        echo "<tr><td class='text-end'><label for='dropdown_authldaps_id$rand'>" . __('LDAP directory choice') . "</label></td>";
                        echo "<td colspan='3'>";
                        self::dropdown(['name'                 => 'authldaps_id',
                            'value'                => $_SESSION['ldap_import']['authldaps_id'],
                            'condition'            => ['is_active' => 1],
                            'display_emptychoice'  => false,
                            'rand'                 => $rand
                        ]);
                        echo "&nbsp;<input class='btn btn-secondary' type='submit' name='change_directory'
                        value=\"" . _sx('button', 'Change') . "\">";
                        echo "</td></tr>";
                    }

                    echo "<tr><td style='width: 250px' class='text-end'><label for='basedn'>" . __('BaseDN') . "</label></td><td colspan='3'>";
                    echo "<input type='text' class='form-control' id='basedn' name='basedn' value=\"" . htmlspecialchars($_SESSION['ldap_import']['basedn'], ENT_QUOTES) .
                     "\" " . (!$_SESSION['ldap_import']['basedn'] ? "disabled" : "") . ">";
                    echo "</td></tr>";

                    echo "<tr><td class='text-end'><label for='ldap_filter'>" . __('Search filter for users') . "</label></td><td colspan='3'>";
                    echo "<input type='text' class='form-control' id='ldap_filter' name='ldap_filter' value=\"" .
                      htmlspecialchars($_SESSION['ldap_import']['ldap_filter'], ENT_QUOTES) . "\">";
                    echo "</td></tr>";
                }
                break;

           //case self::SIMPLE_INTERFACE :
            default:
                if (self::getNumberOfServers() > 1) {
                    $rand = mt_rand();
                    echo "<tr><td style='width: 250px' class='text-end'>
                  <label for='dropdown_authldaps_id$rand'>" . __('LDAP directory choice') . "</label>
               </td>";
                    echo "<td>";
                    self::dropdown([
                        'name'                 => 'authldaps_id',
                        'value'                => $_SESSION['ldap_import']['authldaps_id'],
                        'condition'            => ['is_active' => 1],
                        'display_emptychoice'  => false,
                        'rand'                 => $rand
                    ]);
                    echo "&nbsp;<input class='btn btn-secondary' type='submit' name='change_directory'
                     value=\"" . _sx('button', 'Change') . "\">";
                    echo "</td></tr>";
                }

               //If multi-entity mode and more than one entity visible
               //else no need to select entity
                if (
                    Session::isMultiEntitiesMode()
                    && (count($_SESSION['glpiactiveentities']) > 1)
                ) {
                    echo "<tr><td class='text-end'>" . __('Select the desired entity') . "</td>" .
                    "<td>";
                    Entity::dropdown([
                        'value'       => $_SESSION['ldap_import']['entities_id'],
                        'entity'      => $_SESSION['glpiactiveentities'],
                        'on_change'    => 'this.form.submit()'
                    ]);
                    echo "</td></tr>";
                } else {
                   //Only one entity is active, store it
                    echo "<tr><td><input type='hidden' name='entities_id' value='" .
                              $_SESSION['glpiactive_entity'] . "'></td></tr>";
                }

                if (
                    (isset($_SESSION['ldap_import']['begin_date'])
                    && !empty($_SESSION['ldap_import']['begin_date']))
                    || (isset($_SESSION['ldap_import']['end_date'])
                    && !empty($_SESSION['ldap_import']['end_date']))
                ) {
                    $enabled = 1;
                } else {
                    $enabled = 0;
                }
                Dropdown::showAdvanceDateRestrictionSwitch($enabled);

                echo "<table class='table card-table'>";

                if (
                    ($_SESSION['ldap_import']['authldaps_id'] !=  NOT_AVAILABLE)
                    && ($_SESSION['ldap_import']['authldaps_id'] > 0)
                ) {
                    $field_counter = 0;
                    $fields        = ['login_field'     => __('Login'),
                        'sync_field'      => __('Synchronization field') . ' (' . $authldap->fields['sync_field'] . ')',
                        'email1_field'    => _n('Email', 'Emails', 1),
                        'email2_field'    => sprintf(
                            __('%1$s %2$s'),
                            _n('Email', 'Emails', 1),
                            '2'
                        ),
                        'email3_field'    => sprintf(
                            __('%1$s %2$s'),
                            _n('Email', 'Emails', 1),
                            '3'
                        ),
                        'email4_field'    => sprintf(
                            __('%1$s %2$s'),
                            _n('Email', 'Emails', 1),
                            '4'
                        ),
                        'realname_field'  => __('Surname'),
                        'firstname_field' => __('First name'),
                        'phone_field'     => _x('ldap', 'Phone'),
                        'phone2_field'    => __('Phone 2'),
                        'mobile_field'    => __('Mobile phone'),
                        'title_field'     => _x('person', 'Title'),
                        'category_field'  => _n('Category', 'Categories', 1),
                        'picture_field'   => _n('Picture', 'Pictures', 1)
                    ];
                    $available_fields = [];
                    foreach ($fields as $field => $label) {
                        if (isset($authldap->fields[$field]) && ($authldap->fields[$field] != '')) {
                            $available_fields[$field] = $label;
                        }
                    }
                    echo "<tr><td colspan='4' class='border-bottom-0'><h4>" . __('Search criteria for users') . "</h4></td></tr>";
                    foreach ($available_fields as $field => $label) {
                        if ($field_counter == 0) {
                            echo "<tr>";
                        }
                        echo "<td style='width: 250px' class='text-end'><label for='criterias$field'>$label</label></td><td>";
                        $field_counter++;
                        $field_value = '';
                        if (isset($_SESSION['ldap_import']['criterias'][$field])) {
                            $field_value = htmlspecialchars($_SESSION['ldap_import']['criterias'][$field]);
                        }
                        echo "<input type='text' class='form-control' id='criterias$field' name='criterias[$field]' value='$field_value'>";
                        echo "</td>";
                        if ($field_counter == 2) {
                            echo "</tr>";
                            $field_counter = 0;
                        }
                    }
                    if ($field_counter > 0) {
                        while ($field_counter < 2) {
                            echo "<td colspan='2'></td>";
                            $field_counter++;
                        }
                        $field_counter = 0;
                        echo "</tr>";
                    }
                }
                break;
        }

        if (
            ($_SESSION['ldap_import']['authldaps_id'] !=  NOT_AVAILABLE)
            && ($_SESSION['ldap_import']['authldaps_id'] > 0)
        ) {
            if ($_SESSION['ldap_import']['authldaps_id']) {
                echo "<tr class='tab_bg_2'><td colspan='4' class='center'>";
                echo "<input class='btn btn-primary' type='submit' name='search' value=\"" .
                   _sx('button', 'Search') . "\">";
                echo "</td></tr>";
            } else {
                echo "<tr class='tab_bg_2'><" .
                 "td colspan='4' class='center'>" . __('No directory selected') . "</td></tr>";
            }
        } else {
            echo "<tr class='tab_bg_2'><td colspan='4' class='center'>" .
                __('No directory associated to entity: impossible search') . "</td></tr>";
        }
        echo "</table>";
        echo "</div>";
        Html::closeForm();
    }

    /**
     * Get number of servers
     *
     * @var DBmysql $DB
     *
     * @return integer
     */
    public static function getNumberOfServers()
    {
        return countElementsInTable('glpi_authldaps', ['is_active' => 1]);
    }


    /**
     * Build LDAP filter
     *
     * @param AuthLDAP $authldap AuthLDAP object
     *
     * @return string
     */
    public static function buildLdapFilter(AuthLDAP $authldap)
    {
       //Build search filter
        $counter = 0;
        $filter  = '';

        if (
            !empty($_SESSION['ldap_import']['criterias'])
            && ($_SESSION['ldap_import']['interface'] == self::SIMPLE_INTERFACE)
        ) {
            foreach ($_SESSION['ldap_import']['criterias'] as $criteria => $value) {
                if ($value != '') {
                    $begin = 0;
                    $end   = 0;
                    if (($length = strlen($value)) > 0) {
                        if ($value[0] == '^') {
                             $begin = 1;
                        }
                        if ($value[$length - 1] == '$') {
                            $end = 1;
                        }
                    }
                    if ($begin || $end) {
                     // no Toolbox::substr, to be consistent with strlen result
                        $value = substr($value, $begin, $length - $end - $begin);
                    }
                    $counter++;
                    $filter .= '(' . $authldap->fields[$criteria] . '=' . ($begin ? '' : '*') . $value . ($end ? '' : '*') . ')';
                }
            }
        } else {
            $filter = "(" . $authldap->getField("login_field") . "=*)";
        }

       //If time restriction
        $begin_date = (isset($_SESSION['ldap_import']['begin_date'])
                     && !empty($_SESSION['ldap_import']['begin_date'])
                        ? $_SESSION['ldap_import']['begin_date'] : null);
        $end_date   = (isset($_SESSION['ldap_import']['end_date'])
                     && !empty($_SESSION['ldap_import']['end_date'])
                        ? $_SESSION['ldap_import']['end_date'] : null);
        $filter    .= self::addTimestampRestrictions($begin_date, $end_date);
        $ldap_condition = $authldap->getField('condition');
       //Add entity filter and filter filled in directory's configuration form
        return  "(&" . (isset($_SESSION['ldap_import']['entity_filter'])
                    ? $_SESSION['ldap_import']['entity_filter']
                    : '') . " $filter $ldap_condition)";
    }


    /**
     * Add timestamp restriction
     *
     * @param string $begin_date datetime begin date to search (NULL if not take into account)
     * @param string $end_date   datetime end date to search (NULL if not take into account)
     *
     * @return string
     */
    public static function addTimestampRestrictions($begin_date, $end_date)
    {

        $condition = '';
       //If begin date
        if (!empty($begin_date)) {
            $stampvalue = self::date2ldapTimeStamp($begin_date);
            $condition .= "(modifyTimestamp>=" . $stampvalue . ")";
        }
       //If end date
        if (!empty($end_date)) {
            $stampvalue = self::date2ldapTimeStamp($end_date);
            $condition .= "(modifyTimestamp<=" . $stampvalue . ")";
        }
        return $condition;
    }


    /**
     * Search user
     *
     * @param AuthLDAP $authldap AuthLDAP object
     *
     * @return void
     */
    public static function searchUser(AuthLDAP $authldap)
    {

        if (
            self::connectToServer(
                $authldap->getField('host'),
                $authldap->getField('port'),
                $authldap->getField('rootdn'),
                (new GLPIKey())->decrypt($authldap->getField('rootdn_passwd')),
                $authldap->getField('use_tls'),
                $authldap->getField('deref_option'),
                $authldap->getField('tls_certfile'),
                $authldap->getField('tls_keyfile'),
                $authldap->getField('use_bind'),
                $authldap->getField('timeout'),
                $authldap->getField('tls_version')
            )
        ) {
            self::showLdapUsers();
        } else {
            echo "<div class='center b firstbloc'>" . __('Unable to connect to the LDAP directory');
        }
    }

    /**
     * Get default ldap
     *
     * @var DBmysql $DB DB instance
     *
     * @return integer
     */
    public static function getDefault()
    {
        global $DB;

        foreach ($DB->request('glpi_authldaps', ['is_default' => 1, 'is_active' => 1]) as $data) {
            return $data['id'];
        }
        return 0;
    }

    public function post_updateItem($history = 1)
    {
        global $DB;

        if (in_array('is_default', $this->updates) && $this->input["is_default"] == 1) {
            $DB->update(
                $this->getTable(),
                ['is_default' => 0],
                ['id' => ['<>', $this->input['id']]]
            );
        }
    }

    public function post_addItem()
    {
        global $DB;

        if (isset($this->fields['is_default']) && $this->fields["is_default"] == 1) {
            $DB->update(
                $this->getTable(),
                ['is_default' => 0],
                ['id' => ['<>', $this->fields['id']]]
            );
        }
    }

    public function prepareInputForAdd($input)
    {

       //If it's the first ldap directory then set it as the default directory
        if (!self::getNumberOfServers()) {
            $input['is_default'] = 1;
        }

        if (empty($input['can_support_pagesize'] ?? '')) {
            $input['can_support_pagesize'] = 0;
        }

        if (isset($input["rootdn_passwd"]) && !empty($input["rootdn_passwd"])) {
            $input["rootdn_passwd"] = (new GLPIKey())->encrypt($input["rootdn_passwd"]);
        }

        $this->checkFilesExist($input);

        return $input;
    }


    /**
     * Get LDAP deleted user action options.
     *
     * @deprecated
     * @return array
     */
    public static function getLdapDeletedUserActionOptions()
    {
        Toolbox::deprecated(
            'The "user_deleted_ldap" configuration value was removed. '
            . 'Use getLdapDeletedUserActionOptions_User(), '
            . 'getLdapDeletedUserActionOptions_Groups(), '
            . 'and getLdapDeletedUserActionOptions_Authorizations() instead.'
        );
        return [
            self::DELETED_USER_PRESERVE                  => __('Preserve'),
            self::DELETED_USER_DELETE                    => __('Put in trashbin'),
            self::DELETED_USER_WITHDRAWDYNINFO           => __('Withdraw dynamic authorizations and groups'),
            self::DELETED_USER_DISABLE                   => __('Disable'),
            self::DELETED_USER_DISABLEANDWITHDRAWDYNINFO => __('Disable') . ' + ' . __('Withdraw dynamic authorizations and groups'),
            self::DELETED_USER_DISABLEANDDELETEGROUPS    => __('Disable') . ' + ' . __('Withdraw groups'),
        ];
    }

    /**
     * Get LDAP deleted user action options regarding the deleted user
     *
     * @return array
     */
    public static function getLdapDeletedUserActionOptions_User(): array
    {
        return [
            self::DELETED_USER_ACTION_USER_DO_NOTHING       => __('Do nothing'),
            self::DELETED_USER_ACTION_USER_DISABLE          => __('Disable'),
            self::DELETED_USER_ACTION_USER_MOVE_TO_TRASHBIN => __('Move to trashbin'),
        ];
    }

    /**
     * Get LDAP deleted user action options regarding the deleted user's groups
     *
     * @return array
     */
    public static function getLdapDeletedUserActionOptions_Groups(): array
    {
        return [
            self::DELETED_USER_ACTION_GROUPS_DO_NOTHING     => __('Do nothing'),
            self::DELETED_USER_ACTION_GROUPS_DELETE_DYNAMIC => __('Delete dynamic groups'),
            self::DELETED_USER_ACTION_GROUPS_DELETE_ALL     => __('Delete all groups'),
        ];
    }

    /**
     * Get LDAP deleted user action options regarding the deleted user's authorizations
     *
     * @return array
     */
    public static function getLdapDeletedUserActionOptions_Authorizations(): array
    {
        return [
            self::DELETED_USER_ACTION_AUTHORIZATIONS_DO_NOTHING     => __('Do nothing'),
            self::DELETED_USER_ACTION_AUTHORIZATIONS_DELETE_DYNAMIC => __('Delete dynamic authorizations'),
            self::DELETED_USER_ACTION_AUTHORIZATIONS_DELETE_ALL     => __('Delete all authorizations'),
        ];
    }

    /**
     * Get LDAP restored user action options.
     *
     * @since 10.0.0
     * @return array
     */
    public static function getLdapRestoredUserActionOptions()
    {
        return [
            self::RESTORED_USER_PRESERVE  => __('Do nothing'),
            self::RESTORED_USER_RESTORE   => __('Restore (move out of trashbin)'),
            self::RESTORED_USER_ENABLE    => __('Enable'),
        ];
    }

    /**
     * Builds deleted actions dropdown
     *
     * @deprecated
     *
     * @param integer $value (default 0)
     *
     * @return string
     */
    public static function dropdownUserDeletedActions($value = 0)
    {
        Toolbox::deprecated('The "user_deleted_ldap" configuration value was removed.');
        $options = self::getLdapDeletedUserActionOptions();
        asort($options);
        return Dropdown::showFromArray('user_deleted_ldap', $options, ['value' => $value]);
    }

    /**
     * Builds restored actions dropdown
     *
     * @param integer $value (default 0)
     *
     * @since 10.0.0
     * @return string
     */
    public static function dropdownUserRestoredActions($value = 0)
    {

        $options = self::getLdapRestoredUserActionOptions();
        asort($options);
        return Dropdown::showFromArray('user_restored_ldap', $options, ['value' => $value]);
    }

    /**
     * Return all the ldap servers where email field is configured
     *
     * @return array of LDAP server's ID
     */
    public static function getServersWithImportByEmailActive()
    {
        global $DB;

        $ldaps = [];
       // Always get default first

        $iterator = $DB->request([
            'SELECT' => ['id'],
            'FROM'  => 'glpi_authldaps',
            'WHERE' => [
                'is_active' => 1,
                'OR'        => [
                    'email1_field' => ['<>', ''],
                    'email2_field' => ['<>', ''],
                    'email3_field' => ['<>', ''],
                    'email4_field' => ['<>', '']
                ]
            ],
            'ORDER'  => ['is_default DESC']
        ]);
        foreach ($iterator as $data) {
            $ldaps[] = $data['id'];
        }
        return $ldaps;
    }


    /**
     * Show date restriction form
     *
     * @param array $options Options
     *
     * @return void
     */
    public static function showDateRestrictionForm($options = [])
    {

        echo "<table class='table'>";
        echo "<tr>";

        $enabled = (isset($options['enabled']) ? $options['enabled'] : false);
        if (!$enabled) {
            echo "<td colspan='4'>";
            echo "<a href='#' class='btn btn-outline-secondary' onClick='activateRestriction()'>
            <i class='fas fa-toggle-off me-1'></i>
            " . __('Enable filtering by date') . "
         </a>";
            echo "</td></tr>";
        }
        if ($enabled) {
            echo "<td style='width: 250px' class='text-end border-bottom-0'>" . __('View updated users') . "</td>";
            echo "<td class='border-bottom-0'>" . __('from') . "";
            $begin_date = (isset($_SESSION['ldap_import']['begin_date'])
                           ? $_SESSION['ldap_import']['begin_date'] : '');
            Html::showDateTimeField("begin_date", ['value'    => $begin_date]);
            echo "</td>";
            echo "<td class='border-bottom-0'>" . __('to') . "";
            $end_date = (isset($_SESSION['ldap_import']['end_date'])
                        ? $_SESSION['ldap_import']['end_date']
                        : date('Y-m-d H:i:s', time() - DAY_TIMESTAMP));
            Html::showDateTimeField("end_date", ['value'    => $end_date]);
            echo "</td></tr>";
            echo "<tr><td colspan='4'>";
            echo "<a href='#' class='btn btn-outline-secondary' onClick='deactivateRestriction()'>
            <i class='fas fa-toggle-on me-1'></i>
            " . __('Disable filtering by date') . "
         </a>";
            echo "</td></tr>";
        }
        echo "</table>";
    }

    public function cleanDBonPurge()
    {
        Rule::cleanForItemCriteria($this, 'LDAP_SERVER');
    }

    public function getTabNameForItem(CommonGLPI $item, $withtemplate = 0)
    {

        if (
            !$withtemplate
            && $item->can($item->getField('id'), READ)
        ) {
            $ong     = [];
            $ong[1]  = self::createTabEntry(_sx('button', 'Test'));                     // test connexion
            $ong[2]  = self::createTabEntry(User::getTypeName(Session::getPluralNumber()), 0, $item::getType(), User::getIcon());
            $ong[3]  = self::createTabEntry(Group::getTypeName(Session::getPluralNumber()), 0, $item::getType(), User::getIcon());
            $ong[5]  = self::createTabEntry(__('Advanced information'));   // params for entity advanced config
            $ong[6]  = self::createTabEntry(_n('Replicate', 'Replicates', Session::getPluralNumber()));

            return $ong;
        }
        return '';
    }

    /**
     * Choose wich form to show
     *
     * @param CommonGLPI $item         Item instance
     * @param integer    $tabnum       Tab number
     * @param integer    $withtemplate Unused
     *
     * @return boolean (TRUE)
     */
    public static function displayTabContentForItem(CommonGLPI $item, $tabnum = 1, $withtemplate = 0)
    {

        switch ($tabnum) {
            case 1:
                $item->showFormTestLDAP();
                break;

            case 2:
                $item->showFormUserConfig();
                break;

            case 3:
                $item->showFormGroupsConfig();
                break;

            case 5:
                $item->showFormAdvancedConfig();
                break;

            case 6:
                $item->showFormReplicatesConfig();
                break;
        }
        return true;
    }


    /**
     * Get ldap query results and clean them at the same time
     *
     * @param resource $link   link to the directory connection
     * @param array    $result the query results
     *
     * @return array which contains ldap query results
     */
    public static function get_entries_clean($link, $result)
    {
        $entries = @ldap_get_entries($link, $result);
        if ($entries === false) {
            trigger_error(
                static::buildError(
                    $link,
                    'Error while getting LDAP entries'
                ),
                E_USER_WARNING
            );
        }
        return $entries;
    }


    /**
     * Get all replicate servers for a master one
     *
     * @param integer $master_id master ldap server ID
     *
     * @return array of the replicate servers
     */
    public static function getAllReplicateForAMaster($master_id)
    {
        global $DB;

        $replicates = [];
        $criteria = ['FIELDS' => ['id', 'host', 'port'],
            'FROM'   => 'glpi_authldapreplicates',
            'WHERE'  => ['authldaps_id' => $master_id]
        ];
        foreach ($DB->request($criteria) as $replicate) {
            $replicates[] = ["id"   => $replicate["id"],
                "host" => $replicate["host"],
                "port" => $replicate["port"]
            ];
        }
        return $replicates;
    }

    /**
     * Check if ldap results can be paged or not
     * This functionality is available for PHP 5.4 and higher
     *
     * @since 0.84
     *
     * @param object   $config_ldap        LDAP configuration
     * @param boolean  $check_config_value Whether to check config values
     *
     * @return boolean true if maxPageSize can be used, false otherwise
     */
    public static function isLdapPageSizeAvailable($config_ldap, $check_config_value = true)
    {
        return (extension_loaded('ldap') && (!$check_config_value
         || ($check_config_value && $config_ldap->fields['can_support_pagesize'])));
    }

    /**
     * Does LDAP user already exists in the database?
     *
     * @param string  $name          User login/name
     * @param integer $authldaps_id  LDAP authentication server ID
     * @param ?string $sync          Sync field
     *
     * @return false|User
     */
    public function getLdapExistingUser($name, $authldaps_id, $sync = null)
    {
        global $DB;
        $user = new User();

        if ($sync !== null && $user->getFromDBbySyncField($DB->escape($sync))) {
            return $user;
        }

        if ($user->getFromDBbyNameAndAuth($name, Auth::LDAP, $authldaps_id)) {
            return $user;
        }

        return false;
    }

    /**
     * Is synchronisation field used for current server
     *
     * @return boolean
     */
    public function isSyncFieldUsed()
    {
        if ($this->getID() <= 0) {
            return false;
        }
        $count = countElementsInTable(
            'glpi_users',
            [
                'auths_id'  => $this->getID(),
                'NOT'       => ['sync_field' => null]
            ]
        );
        return $count > 0;
    }

    /**
     * Get a LDAP field value
     *
     * @param array  $infos LDAP entry infos
     * @param string $field Field name to retrieve
     *
     * @return string
     */
    public static function getFieldValue($infos, $field)
    {
        $value = null;
        if (array_key_exists($field, $infos)) {
            if (is_array($infos[$field])) {
                $value = $infos[$field][0];
            } else {
                $value = $infos[$field];
            }
        }
        if ($field != 'objectguid') {
            return $value;
        }

       //handle special objectguid from AD directories
        try {
           //prevent double encoding
            if (!self::isValidGuid($value)) {
                $value = self::guidToString($value);
                if (!self::isValidGuid($value)) {
                    throw new \RuntimeException('Not an objectguid!');
                }
            }
        } catch (\Throwable $e) {
           //well... this is not an objectguid apparently
            $value = $infos[$field];
        }

        return $value;
    }

    /**
     * Converts a string representation of an objectguid to hexadecimal
     * Used to build filters
     *
     * @param string $guid_str String representation
     *
     * @return string
     */
    public static function guidToHex($guid_str)
    {
        $str_g = explode('-', $guid_str);

        $str_g[0] = strrev($str_g[0]);
        $str_g[1] = strrev($str_g[1]);
        $str_g[2] = strrev($str_g[2]);

        $guid_hex = '\\';
        $strrev = 0;
        foreach ($str_g as $str) {
            for ($i = 0; $i < strlen($str) + 2; $i++) {
                if ($strrev < 3) {
                    $guid_hex .= strrev(substr($str, 0, 2)) . '\\';
                } else {
                    $guid_hex .= substr($str, 0, 2) . '\\';
                }
                $str = substr($str, 2);
            }
            if ($strrev < 3) {
                $guid_hex .= strrev($str);
            } else {
                $guid_hex .= $str;
            }
            $strrev++;
        }
        return $guid_hex;
    }

    /**
     * Converts binary objectguid to string representation
     *
     * @param mixed $guid_bin Binary objectguid from AD
     *
     * @return string
     */
    public static function guidToString($guid_bin)
    {
        $guid_hex = unpack("H*hex", $guid_bin);
        $hex = $guid_hex["hex"];

        $hex1 = substr($hex, -26, 2) . substr($hex, -28, 2) . substr($hex, -30, 2) . substr($hex, -32, 2);
        $hex2 = substr($hex, -22, 2) . substr($hex, -24, 2);
        $hex3 = substr($hex, -18, 2) . substr($hex, -20, 2);
        $hex4 = substr($hex, -16, 4);
        $hex5 = substr($hex, -12, 12);

        $guid_str = $hex1 . "-" . $hex2 . "-" . $hex3 . "-" . $hex4 . "-" . $hex5;
        return $guid_str;
    }

    /**
     * Check if text representation of an objectguid is valid
     *
     * @param string $guid_str String representation
     *
     * @return boolean
     */
    public static function isValidGuid($guid_str)
    {
        return (bool) preg_match('/^([0-9a-fA-F]){8}(-([0-9a-fA-F]){4}){3}-([0-9a-fA-F]){12}$/', $guid_str);
    }

    /**
     * Get the list of LDAP users to add/synchronize
     * When importing, already existing users will be filtered
     *
     * @param array   $values        possible options:
     *          - authldaps_id ID of the server to use
     *          - mode user to synchronise or add?
     *          - ldap_filter ldap filter to use
     *          - basedn force basedn (default authldaps_id one)
     *          - order display order
     *          - begin_date begin date to time limit
     *          - end_date end date to time limit
     *          - script true if called by an external script
     * @param array   $results       result stats
     * @param boolean $limitexceeded limit exceeded exception
     *
     * @return array
     */
    public static function getUsers($values, &$results, &$limitexceeded)
    {
        $users = [];
        $ldap_users    = self::getAllUsers($values, $results, $limitexceeded);

        $config_ldap   = new AuthLDAP();
        $config_ldap->getFromDB($values['authldaps_id']);

        if (!is_array($ldap_users) || count($ldap_users) == 0) {
            return $users;
        }

        foreach ($ldap_users as $userinfos) {
            $user_to_add = [];
            $user = new User();

            $user_sync_field = null;
            if ($config_ldap->isSyncFieldEnabled()) {
                $sync_field = $config_ldap->fields['sync_field'];
                if (isset($userinfos[$sync_field])) {
                    $user_sync_field = self::getFieldValue($userinfos, $sync_field);
                }
            }

            $user = $config_ldap->getLdapExistingUser(
                $userinfos['user'],
                $values['authldaps_id'],
                $user_sync_field
            );
            if (isset($_SESSION['ldap_import']) && !$_SESSION['ldap_import']['mode'] && $user) {
                continue;
            }
            $user_to_add['link'] = $userinfos["user"];
            if (isset($userinfos['id']) && User::canView()) {
                $user_to_add['id']   = $userinfos['id'];
                $user_to_add['name'] = $user->fields['name'];
                $user_to_add['link'] = Toolbox::getItemTypeFormURL('User') . '?id=' . $userinfos['id'];
            }

            $user_to_add['stamp']      = (isset($userinfos["timestamp"])) ? $userinfos["timestamp"] : '';
            $user_to_add['date_sync']  = (isset($userinfos["date_sync"])) ? $userinfos["date_sync"] : '';

            $user_to_add['uid'] = $userinfos['user'];
            if ($config_ldap->isSyncFieldEnabled()) {
                if (isset($userinfos[$sync_field])) {
                    $user_to_add['uid'] = self::getFieldValue($userinfos, $sync_field);
                }

                $field_for_sync = $config_ldap->getLdapIdentifierToUse();
                if (isset($userinfos[$field_for_sync])) {
                    $user_to_add['sync_field'] = $userinfos[$field_for_sync];
                }
            }

            $users[] = $user_to_add;
        }

        return $users;
    }

    public function checkFilesExist(&$input)
    {

        if (isset($input['tls_certfile'])) {
            $file = realpath($input['tls_certfile']);
            if (!file_exists($file)) {
                Session::addMessageAfterRedirect(
                    __('TLS certificate path is incorrect'),
                    false,
                    ERROR
                );
                return false;
            }
        }

        if (isset($input['tls_keyfile'])) {
            $file = realpath($input['tls_keyfile']);
            if (!file_exists($file)) {
                Session::addMessageAfterRedirect(
                    __('TLS key file path is incorrect'),
                    false,
                    ERROR
                );
                return false;
            }
        }
    }


    public static function getIcon()
    {
        return "far fa-address-book";
    }

<<<<<<< HEAD
    /**
     * Get date (Y-m-d H:i:s) from ldap value
     *
     * @param string $data Value found in LDAP
     *
     * @return string
     */
    public static function getLdapDateValue(string $date): string
    {
        // See https://www.epochconverter.com/ldap

        if (strlen($date) == 18 && intval($date) > 0) {
            // 18-digit LDAP/FILETIME timestamps
            // $date is the number of "100-nanoseconds-intervals" since 01/01/1601
            // Divide by 10M to convert to seconds (10M nano seconds = 0.01 seconds = 1 "100-nanoseconds-intervals")
            // Then substract 11644473600  (number of seconds between 01/01/1601
            // and 01/01/1970) to get an unix timestamp
            // See https://learn.microsoft.com/en-us/windows/win32/sysinfo/converting-a-time-t-value-to-a-file-time?redirectedfrom=MSDN
            $time = intval($date) / (10000000) - 11644473600;
            return $time > 0 ? date('Y-m-d H:i:s', $time) : '';
        } elseif (preg_match('/^(\d{14})\.0Z$/', $date, $matches)) {
            // Ymdhis.0Z LDAP timestamps
            $date = DateTime::createFromFormat('YmdHis', $matches[1]);
            return $date ? $date->format('Y-m-d H:i:s') : '';
        } else {
            return '';
        }
=======
    final public static function buildError($ds, string $message): string
    {
        $diag_message = '';
        $err_message  = '';
        $message = sprintf(
            "%s\nerror: %s (%s)%s%s",
            $message,
            ldap_error($ds),
            ldap_errno($ds),
            (ldap_get_option($ds, LDAP_OPT_DIAGNOSTIC_MESSAGE, $diag_message) ? "\nextended error: " . $diag_message : ''),
            (ldap_get_option($ds, LDAP_OPT_ERROR_STRING, $err_message) ? "\nerr string: " . $err_message : '')
        );
        return $message;
>>>>>>> 77961489
    }
}<|MERGE_RESOLUTION|>--- conflicted
+++ resolved
@@ -482,7 +482,7 @@
                 echo "</a></td></tr>";
             }
             echo "<tr class='tab_bg_1'><td><label for='name'>" . __('Name') . "</label></td>";
-            echo "<td><input type='text' id='name' name='name' value='" . Html::cleanInputText($this->fields["name"]) . "' class='form-control'></td>";
+            echo "<td><input type='text' id='name' name='name' value='" . htmlspecialchars($this->fields["name"]) . "' class='form-control'></td>";
             if ($ID > 0) {
                 echo "<td>" . __('Last update') . "</td><td>" . Html::convDateTime($this->fields["date_mod"]);
             } else {
@@ -502,9 +502,9 @@
             echo "</td></tr>";
 
             echo "<tr class='tab_bg_1'><td><label for='host'>" . __('Server') . "</label></td>";
-            echo "<td><input type='text' id='host' name='host' value='" . Html::cleanInputText($this->fields["host"]) . "' class='form-control'></td>";
+            echo "<td><input type='text' id='host' name='host' value='" . htmlspecialchars($this->fields["host"]) . "' class='form-control'></td>";
             echo "<td><label for='port'>" . __('Port (default=389)') . "</label></td>";
-            echo "<td><input id='port' type='number' id='port' name='port' value='" . Html::cleanInputText($this->fields["port"]) . "' class='form-control'>";
+            echo "<td><input id='port' type='number' id='port' name='port' value='" . htmlspecialchars($this->fields["port"]) . "' class='form-control'>";
             echo "</td></tr>";
 
             echo "<tr class='tab_bg_1'><td><label for='condition'>" . __('Connection filter') . "</label></td>";
@@ -515,7 +515,7 @@
 
             echo "<tr class='tab_bg_1'><td><label for='basedn'>" . __('BaseDN') . "</label></td>";
             echo "<td colspan='3'>";
-            echo "<input type='text' id='basedn' name='basedn' size='100' value=\"" . Html::cleanInputText($this->fields["basedn"]) . "\" class='form-control'>";
+            echo "<input type='text' id='basedn' name='basedn' size='100' value=\"" . htmlspecialchars($this->fields["basedn"]) . "\" class='form-control'>";
             echo "</td></tr>";
 
             echo "<tr class='tab_bg_1'><td><label for='use_bind'>";
@@ -548,7 +548,7 @@
             }
             echo "<tr class='tab_bg_1 $rootdn_class' id='rootdn_block'><td><label for='rootdn'>" . __('RootDN (for non anonymous binds)') . "</label></td>";
             echo "<td colspan='3'><input type='text' name='rootdn' id='rootdn' size='100' value=\"" .
-                Html::cleanInputText($this->fields["rootdn"]) . "\" class='form-control'>";
+                htmlspecialchars($this->fields["rootdn"]) . "\" class='form-control'>";
             echo "</td></tr>";
 
             echo "<tr class='tab_bg_1 $rootdn_class' id='rootdn_passwd_block'><td><label for='rootdn_passwd'>" .
@@ -566,13 +566,13 @@
 
             echo "<tr class='tab_bg_1'>";
             echo "<td><label for='login_field'>" . __('Login field') . "</label></td>";
-            echo "<td><input type='text' id='login_field' name='login_field' value='" . Html::cleanInputText($this->fields["login_field"]) . "' class='form-control'>";
+            echo "<td><input type='text' id='login_field' name='login_field' value='" . htmlspecialchars($this->fields["login_field"]) . "' class='form-control'>";
             echo "</td></tr>";
 
             $info_message = __s('Synchronization field cannot be changed once in use.');
             echo "<tr class='tab_bg_1'>";
             echo "<td><label for='sync_field'>" . __('Synchronization field') . "<i class='pointer fa fa-info' title='$info_message'></i></td>";
-            echo "<td><input type='text' id='sync_field' name='sync_field' value='" . Html::cleanInputText($this->fields["sync_field"]) . "' title='$info_message' class='form-control'";
+            echo "<td><input type='text' id='sync_field' name='sync_field' value='" . htmlspecialchars($this->fields["sync_field"]) . "' title='$info_message' class='form-control'";
             if ($this->isSyncFieldEnabled() && $this->isSyncFieldUsed()) {
                 echo " disabled='disabled'";
             }
@@ -594,7 +594,7 @@
 
                 foreach ($hidden_fields as $hidden_field) {
                     echo "<input type='hidden' name='$hidden_field' value='" .
-                      Html::cleanInputText($this->fields[$hidden_field]) . "'>";
+                      htmlspecialchars($this->fields[$hidden_field]) . "'>";
                 }
             }
 
@@ -2663,59 +2663,17 @@
                                 ($config_ldap->fields["group_field"] == 'dn')
                                 && (count($ou) > 0)
                             ) {
-<<<<<<< HEAD
-                                $dn = $infos[$ligne][$extra_attribute];
-                                $ou = [];
-                                for ($tmp = $dn; count($tmptab = explode(',', $tmp, 2)) == 2; $tmp = $tmptab[1]) {
-                                    $ou[] = $tmptab[1];
-                                }
-
-                               /// Search in DB for group with ldap_group_dn
-                                if (
-                                    ($config_ldap->fields["group_field"] == 'dn')
-                                    && (count($ou) > 0)
-                                ) {
-                                    $iterator = $DB->request([
-                                        'SELECT' => ['ldap_value'],
-                                        'FROM'   => 'glpi_groups',
-                                        'WHERE'  => [
-                                            'ldap_group_dn' => $ou
-                                        ]
-                                    ]);
-
-                                    foreach ($iterator as $group) {
-                                         $groups[$group['ldap_value']] = ["cn"          => $group['ldap_value'],
-                                             "search_type" => "users"
-                                         ];
-                                    }
-                                }
-                            } else {
-                                for (
-                                    $ligne_extra = 0; $ligne_extra < $infos[$ligne][$extra_attribute]["count"];
-                                    $ligne_extra++
-                                ) {
-                                    $groups[$infos[$ligne][$extra_attribute][$ligne_extra]]
-                                    = ["cn"   => self::getGroupCNByDn(
-                                        $ldap_connection,
-                                        $infos[$ligne][$extra_attribute][$ligne_extra]
-                                    ),
-                                        "search_type"
-                                             => "users"
-                                    ];
-=======
                                 $iterator = $DB->request([
                                     'SELECT' => ['ldap_value'],
                                     'FROM'   => 'glpi_groups',
                                     'WHERE'  => [
-                                        'ldap_group_dn' => Toolbox::addslashes_deep($ou)
+                                        'ldap_group_dn' => $ou
                                     ]
                                 ]);
-
                                 foreach ($iterator as $group) {
                                      $groups[$group['ldap_value']] = ["cn"          => $group['ldap_value'],
                                          "search_type" => "users"
                                      ];
->>>>>>> 77961489
                                 }
                             }
                         } else {
@@ -3093,31 +3051,14 @@
         if (!empty($tls_keyfile) && file_exists($tls_keyfile)) {
             $ldap_options[LDAP_OPT_X_TLS_KEYFILE] = $tls_keyfile;
         }
-
-<<<<<<< HEAD
-            if (!empty($tls_version)) {
-                $cipher_suite = 'NORMAL';
-                foreach (self::TLS_VERSIONS as $tls_version_key => $tls_version_value) {
-                    $cipher_suite .= ($tls_version_value == $tls_version ? ':+' : ':!') . 'VERS-TLS' . $tls_version_value;
-                }
-                @ldap_set_option(null, LDAP_OPT_X_TLS_CIPHER_SUITE, $cipher_suite);
-            }
-
-            if ($use_tls) {
-                if (!@ldap_start_tls($ds)) {
-                    return false;
-                }
-            }
-           // Auth bind
-            if ($use_bind) {
-                if ($login != '') {
-                    $b = @ldap_bind($ds, $login, $password);
-                } else { // Anonymous bind
-                    $b = @ldap_bind($ds);
-                }
-            } else {
-                $b = true;
-=======
+        if (!empty($tls_version)) {
+            $cipher_suite = 'NORMAL';
+            foreach (self::TLS_VERSIONS as $tls_version_key => $tls_version_value) {
+                $cipher_suite .= ($tls_version_value == $tls_version ? ':+' : ':!') . 'VERS-TLS' . $tls_version_value;
+            }
+            $ldap_options[LDAP_OPT_X_TLS_CIPHER_SUITE] = $cipher_suite;
+        }
+
         foreach ($ldap_options as $option => $value) {
             if (!@ldap_set_option($ds, $option, $value)) {
                 trigger_error(
@@ -3131,7 +3072,6 @@
                     ),
                     E_USER_WARNING
                 );
->>>>>>> 77961489
             }
         }
 
@@ -4819,7 +4759,6 @@
         return "far fa-address-book";
     }
 
-<<<<<<< HEAD
     /**
      * Get date (Y-m-d H:i:s) from ldap value
      *
@@ -4847,7 +4786,8 @@
         } else {
             return '';
         }
-=======
+    }
+
     final public static function buildError($ds, string $message): string
     {
         $diag_message = '';
@@ -4861,6 +4801,5 @@
             (ldap_get_option($ds, LDAP_OPT_ERROR_STRING, $err_message) ? "\nerr string: " . $err_message : '')
         );
         return $message;
->>>>>>> 77961489
     }
 }