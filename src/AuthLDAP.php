--- conflicted
+++ resolved
@@ -4162,19 +4162,12 @@
         /** @var \DBmysql $DB */
         global $DB;
 
-<<<<<<< HEAD
         $it = $DB->request([
-            'FROM' => 'glpi_authldaps',
+            'FROM' => self::getTable(),
             'WHERE' => ['is_default' => 1, 'is_active' => 1],
             'LIMIT' => 1,
         ]);
         return count($it) ? $it->current()['id'] : 0;
-=======
-        foreach ($DB->request(self::getTable(), ['is_default' => 1, 'is_active' => 1]) as $data) {
-            return $data['id'];
-        }
-        return 0;
->>>>>>> 137fa6f2
     }
 
     public function post_updateItem($history = true)
