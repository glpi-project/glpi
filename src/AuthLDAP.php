--- conflicted
+++ resolved
@@ -2797,10 +2797,6 @@
     ) {
         global $DB;
 
-<<<<<<< HEAD
-=======
-        $params      = Sanitizer::unsanitize($params);
->>>>>>> 605cd15b
         $config_ldap = new self();
         $res         = $config_ldap->getFromDB($ldap_server);
         $input = [];
@@ -2857,26 +2853,16 @@
                             $ds,
                             $config_ldap->fields,
                             $user_dn,
-<<<<<<< HEAD
                             $login,
-=======
-                            Sanitizer::sanitize($login),
->>>>>>> 605cd15b
                             ($action == self::ACTION_IMPORT)
                         )
                     ) {
                         //Get the ID by sync field (Used to check if restoration is needed)
                         $searched_user = new User();
                         $user_found = false;
-<<<<<<< HEAD
                         if ($login === null || !($user_found = $searched_user->getFromDBbySyncField($login))) {
                          //In case user id has changed : get id by dn (Used to check if restoration is needed)
                             $user_found = $searched_user->getFromDBbyDn($user_dn);
-=======
-                        if ($login === null || !($user_found = $searched_user->getFromDBbySyncField(Sanitizer::sanitize($login)))) {
-                         //In case user id has changed : get id by dn (Used to check if restoration is needed)
-                            $user_found = $searched_user->getFromDBbyDn(Sanitizer::sanitize($user_dn));
->>>>>>> 605cd15b
                         }
                         if ($user_found && $searched_user->fields['is_deleted_ldap'] && $searched_user->fields['user_dn']) {
                             User::manageRestoredUserInLdap($searched_user->fields['id']);
@@ -3064,22 +3050,6 @@
             LDAP_OPT_DEREF            => $deref_options,
             LDAP_OPT_NETWORK_TIMEOUT  => $timeout
         ];
-<<<<<<< HEAD
-        if (!empty($tls_certfile) && file_exists($tls_certfile)) {
-            $ldap_options[LDAP_OPT_X_TLS_CERTFILE] = $tls_certfile;
-        }
-        if (!empty($tls_keyfile) && file_exists($tls_keyfile)) {
-            $ldap_options[LDAP_OPT_X_TLS_KEYFILE] = $tls_keyfile;
-        }
-        if (!empty($tls_version)) {
-            $cipher_suite = 'NORMAL';
-            foreach (self::TLS_VERSIONS as $tls_version_key => $tls_version_value) {
-                $cipher_suite .= ($tls_version_value == $tls_version ? ':+' : ':!') . 'VERS-TLS' . $tls_version_value;
-            }
-            $ldap_options[LDAP_OPT_X_TLS_CIPHER_SUITE] = $cipher_suite;
-        }
-=======
->>>>>>> 605cd15b
 
         foreach ($ldap_options as $option => $value) {
             if (!@ldap_set_option($ds, $option, $value)) {
@@ -3109,6 +3079,15 @@
             && !@ldap_set_option(null, LDAP_OPT_X_TLS_KEYFILE, $tls_keyfile)
         ) {
             trigger_error("Unable to set LDAP option `LDAP_OPT_X_TLS_KEYFILE`", E_USER_WARNING);
+        }
+        if (!empty($tls_version)) {
+            $cipher_suite = 'NORMAL';
+            foreach (self::TLS_VERSIONS as $tls_version_value) {
+                $cipher_suite .= ($tls_version_value == $tls_version ? ':+' : ':!') . 'VERS-TLS' . $tls_version_value;
+            }
+            if (!@ldap_set_option(null, LDAP_OPT_X_TLS_CIPHER_SUITE, $cipher_suite)) {
+                trigger_error("Unable to set LDAP option `LDAP_OPT_X_TLS_CIPHER_SUITE`", E_USER_WARNING);
+            }
         }
 
         if ($use_tls) {
@@ -3603,7 +3582,7 @@
             Toolbox::deprecated('Use of $clean = false is deprecated');
         }
 
-        $result = @ldap_read($ds, Sanitizer::unsanitize($dn), $condition, $attrs);
+        $result = @ldap_read($ds, $dn, $condition, $attrs);
         if ($result === false) {
             // 32 = LDAP_NO_SUCH_OBJECT => This error can be silented as it just means that search produces no result.
             if (ldap_errno($ds) !== 32) {
