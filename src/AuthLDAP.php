--- conflicted
+++ resolved
@@ -1443,13 +1443,8 @@
             }
         }
 
-<<<<<<< HEAD
-        if (!isset($_SESSION[$filter_var]) || ($_SESSION[$filter_var] == '')) {
+        if ($filter_name1 !== null && (!isset($_SESSION[$filter_var]) || $_SESSION[$filter_var] == '')) {
             $_SESSION[$filter_var] = $config_ldap->fields[$filter_name1];
-=======
-        if ($filter_name1 !== null && (!isset($_SESSION[$filter_var]) || $_SESSION[$filter_var] == '')) {
-            $_SESSION[$filter_var] = Sanitizer::unsanitize($config_ldap->fields[$filter_name1]);
->>>>>>> b7387016
         }
 
         echo "<div class='card'>";
@@ -1465,13 +1460,8 @@
             !$users
             && ($config_ldap->fields["group_search_type"] == self::GROUP_SEARCH_BOTH)
         ) {
-<<<<<<< HEAD
-            if (!isset($_SESSION["ldap_group_filter2"]) || ($_SESSION["ldap_group_filter2"] == '')) {
+            if ($filter_name2 !== null && (!isset($_SESSION["ldap_group_filter2"]) || $_SESSION["ldap_group_filter2"] == '')) {
                 $_SESSION["ldap_group_filter2"] = $config_ldap->fields[$filter_name2];
-=======
-            if ($filter_name2 !== null && (!isset($_SESSION["ldap_group_filter2"]) || $_SESSION["ldap_group_filter2"] == '')) {
-                $_SESSION["ldap_group_filter2"] = Sanitizer::unsanitize($config_ldap->fields[$filter_name2]);
->>>>>>> b7387016
             }
             echo "</td></tr>";
 
