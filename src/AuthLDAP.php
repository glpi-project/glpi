--- conflicted
+++ resolved
@@ -2863,11 +2863,10 @@
         $tls_version = "",
         bool $silent_bind_errors = false
     ) {
-<<<<<<< HEAD
         self::$last_errno = null;
         self::$last_error = null;
 
-        if (!is_string($host) || empty($host) || $host === NOT_AVAILABLE) {
+        if (!is_string($host) || empty($host)) {
             throw new RuntimeException(
                 'No host provided for connection!'
             );
@@ -2878,16 +2877,7 @@
             );
         }
 
-        //Use an LDAP connection string
-        $ldapuri = sprintf(
-            '%s://%s:%s',
-            parse_url($host, PHP_URL_SCHEME) ?: 'ldap',
-            preg_replace('@^ldaps?://@', '', $host),
-            (int) $port
-        );
-=======
         $ldapuri = self::buildUri($host, (int) $port);
->>>>>>> 7316d88e
         $ds = @ldap_connect($ldapuri);
 
         if ($ds === false) {
@@ -4432,7 +4422,24 @@
     }
 
     /**
-<<<<<<< HEAD
+     * Use an LDAP connection string
+     *
+     * @param string $host
+     * @param int $port
+     *
+     * @return string
+     */
+    final public static function buildUri(string $host, int $port): string
+    {
+        return sprintf(
+            '%s://%s:%s',
+            strtolower(parse_url($host, PHP_URL_SCHEME) ?: 'ldap'),
+            preg_replace('@^ldaps?://@i', '', $host),
+            $port
+        );
+    }
+
+    /**
      * Remove the `is_default` flag from authentication methods that does not match the current item.
      */
     private function removeDefaultFromOtherItems(): void
@@ -4458,22 +4465,5 @@
                 ]);
             }
         }
-=======
-     * Use an LDAP connection string
-     *
-     * @param string $host
-     * @param int $port
-     *
-     * @return string
-     */
-    final public static function buildUri(string $host, int $port): string
-    {
-        return sprintf(
-            '%s://%s:%s',
-            strtolower(parse_url($host, PHP_URL_SCHEME) ?: 'ldap'),
-            preg_replace('@^ldaps?://@i', '', $host),
-            $port
-        );
->>>>>>> 7316d88e
     }
 }