<?php

/**
 * ---------------------------------------------------------------------
 *
 * GLPI - Gestionnaire Libre de Parc Informatique
 *
 * http://glpi-project.org
 *
 * @copyright 2015-2022 Teclib' and contributors.
 * @copyright 2003-2014 by the INDEPNET Development Team.
 * @licence   https://www.gnu.org/licenses/gpl-3.0.html
 *
 * ---------------------------------------------------------------------
 *
 * LICENSE
 *
 * This file is part of GLPI.
 *
 * This program is free software: you can redistribute it and/or modify
 * it under the terms of the GNU General Public License as published by
 * the Free Software Foundation, either version 3 of the License, or
 * (at your option) any later version.
 *
 * This program is distributed in the hope that it will be useful,
 * but WITHOUT ANY WARRANTY; without even the implied warranty of
 * MERCHANTABILITY or FITNESS FOR A PARTICULAR PURPOSE.  See the
 * GNU General Public License for more details.
 *
 * You should have received a copy of the GNU General Public License
 * along with this program.  If not, see <https://www.gnu.org/licenses/>.
 *
 * ---------------------------------------------------------------------
 */

use Glpi\Application\View\TemplateRenderer;
use Glpi\Plugin\Hooks;
use Glpi\RichText\RichText;
use Glpi\Team\Team;
use Glpi\Toolbox\Sanitizer;

/**
 * Project Class
 *
 * @since 0.85
 **/
class Project extends CommonDBTM implements ExtraVisibilityCriteria
{
    use Glpi\Features\Kanban;
    use Glpi\Features\Clonable;
    use Glpi\Features\Teamwork;

   // From CommonDBTM
    public $dohistory                   = true;
    protected static $forward_entity_to = ['ProjectCost', 'ProjectTask'];
    public static $rightname                   = 'project';
    protected $usenotepad               = true;

    const READMY                        = 1;
    const READALL                       = 1024;

    protected $team                     = [];

    public function getCloneRelations(): array
    {
        return [
            ProjectCost::class,
            ProjectTask::class,
            Document_Item::class,
            ProjectTeam::class,
            Itil_Project::class,
            Contract_Item::class,
            Notepad::class,
            KnowbaseItem_Item::class
        ];
    }

    /**
     * Name of the type
     *
     * @param $nb : number of item in the type (default 0)
     **/
    public static function getTypeName($nb = 0)
    {
        return _n('Project', 'Projects', $nb);
    }


    public static function canView()
    {
        return Session::haveRightsOr(self::$rightname, [self::READALL, self::READMY]);
    }


    /**
     * Is the current user have right to show the current project ?
     *
     * @return boolean
     **/
    public function canViewItem()
    {

        if (!parent::canViewItem()) {
            return false;
        }
        return (Session::haveRight(self::$rightname, self::READALL)
              || (Session::haveRight(self::$rightname, self::READMY)
                  && (($this->fields["users_id"] === Session::getLoginUserID())
                      || $this->isInTheManagerGroup()
                      || $this->isInTheTeam()
                  ))
              );
    }


    /**
     * Is the current user have right to create the current change ?
     *
     * @return boolean
     **/
    public function canCreateItem()
    {

        if (!Session::haveAccessToEntity($this->getEntityID())) {
            return false;
        }
        return Session::haveRight(self::$rightname, CREATE);
    }


    /**
     * @since 0.85
     *
     * @see commonDBTM::getRights()
     **/
    public function getRights($interface = 'central')
    {

        $values = parent::getRights();
        unset($values[READ]);

        $values[self::READALL] = __('See all');
        $values[self::READMY]  = __('See (actor)');

        return $values;
    }


    public function getTabNameForItem(CommonGLPI $item, $withtemplate = 0)
    {

        if (static::canView() && !$withtemplate) {
            $nb = 0;
            switch ($item->getType()) {
                case __CLASS__:
                    $ong    = [];
                    if ($_SESSION['glpishow_count_on_tabs']) {
                        $nb = countElementsInTable(
                            $this->getTable(),
                            [
                                $this->getForeignKeyField() => $item->getID(),
                                'is_deleted'                => 0
                            ]
                        );
                    }
                    $ong[1] = self::createTabEntry($this->getTypeName(Session::getPluralNumber()), $nb);
                    $ong[3] = __('Kanban');
                    return $ong;
            }
        }

        return '';
    }


    public static function displayTabContentForItem(CommonGLPI $item, $tabnum = 1, $withtemplate = 0)
    {

        switch ($item->getType()) {
            case __CLASS__:
                switch ($tabnum) {
                    case 1:
                        $item->showChildren();
                        break;

                    case 3:
                        $item->showKanban($item->getID());
                        break;
                }
                break;
        }
        return true;
    }


    public function defineTabs($options = [])
    {

        $ong = [];
        $this->addDefaultFormTab($ong);
        $this->addImpactTab($ong, $options);
        $this->addStandardTab('ProjectTask', $ong, $options);
        $this->addStandardTab('ProjectTeam', $ong, $options);
        $this->addStandardTab(__CLASS__, $ong, $options);
        $this->addStandardTab('ProjectCost', $ong, $options);
        $this->addStandardTab('Itil_Project', $ong, $options);
        $this->addStandardTab('Item_Project', $ong, $options);
        $this->addStandardTab('Document_Item', $ong, $options);
        $this->addStandardTab('Contract_Item', $ong, $options);
        $this->addStandardTab('Notepad', $ong, $options);
        $this->addStandardTab('KnowbaseItem_Item', $ong, $options);
        $this->addStandardTab('Log', $ong, $options);

        return $ong;
    }


    public static function getAdditionalMenuContent()
    {

       // No view to project by right on tasks add it
        if (
            !static::canView()
            && Session::haveRight('projecttask', ProjectTask::READMY)
        ) {
            $menu['project']['title'] = Project::getTypeName(Session::getPluralNumber());
            $menu['project']['page']  = ProjectTask::getSearchURL(false);

            return $menu;
        }
        return false;
    }


    public static function getAdditionalMenuOptions()
    {
        return [
            'task' => [
                'title' => __('My tasks'),
                'page'  => ProjectTask::getSearchURL(false),
                'links' => [
                    'search' => ProjectTask::getSearchURL(false),
                ]
            ]
        ];
        return false;
    }


    /**
     * @see CommonGLPI::getAdditionalMenuLinks()
     **/
    public static function getAdditionalMenuLinks()
    {
        global $CFG_GLPI;

        $links = [];
        if (
            static::canView()
            || Session::haveRight('projecttask', ProjectTask::READMY)
        ) {
            $pic_validate = '
            <i class="ti ti-eye-check" title="' . __('My tasks') . '"></i>
            <span class="d-none d-xxl-block">
               ' . __('My tasks') . '
            </span>
         ';

            $links[$pic_validate] = ProjectTask::getSearchURL(false);

            $links['summary_kanban'] = Project::getFormURL(false) . '?showglobalkanban=1';
        }
        if (count($links)) {
            return $links;
        }
        return false;
    }


    public function post_updateItem($history = 1)
    {
        global $CFG_GLPI;

        $this->input = $this->addFiles($this->input, [
            'force_update'  => true,
            'name'          => 'content',
        ]);

        if (in_array('auto_percent_done', $this->updates) && $this->input['auto_percent_done'] == 1) {
           // Auto-calculate was toggled. Force recalculation of this and parents
            self::recalculatePercentDone($this->getID());
        } else {
            if ($this->fields['projects_id'] > 0) {
               // Update parent percent_done
                self::recalculatePercentDone($this->fields['projects_id']);
            }
        }

        if (isset($this->input['_old_projects_id'])) {
           // Recalculate previous parent percent done
            self::recalculatePercentDone($this->input['_old_projects_id']);
        }

        if (!isset($this->input['_disablenotif']) && $CFG_GLPI["use_notifications"]) {
           // Read again project to be sure that all data are up to date
            $this->getFromDB($this->fields['id']);
            NotificationEvent::raiseEvent("update", $this);
        }
    }


    public function post_addItem()
    {
        global $CFG_GLPI;

        $this->input = $this->addFiles($this->input, [
            'force_update'  => true,
            'name'          => 'content',
        ]);

       // Update parent percent_done
        if (isset($this->fields['projects_id']) && $this->fields['projects_id'] > 0) {
            self::recalculatePercentDone($this->fields['projects_id']);
        }

        if (!isset($this->input['_disablenotif']) && $CFG_GLPI["use_notifications"]) {
           // Clean reload of the project
            $this->getFromDB($this->fields['id']);

            NotificationEvent::raiseEvent('new', $this);
        }
    }


    public function post_deleteItem()
    {
       // Update parent percent_done
        if ($this->fields['projects_id'] > 0) {
            self::recalculatePercentDone($this->fields['projects_id']);
        }
    }


    public function post_restoreItem()
    {
       // Update parent percent_done
        if ($this->fields['projects_id'] > 0) {
            self::recalculatePercentDone($this->fields['projects_id']);
        }
    }


    public function post_getEmpty()
    {

        $this->fields['priority']     = 3;
        $this->fields['percent_done'] = 0;

       // Set as manager to be able to see it after creation
        if (!Session::haveRight(self::$rightname, self::READALL)) {
            $this->fields['users_id'] = Session::getLoginUserID();
        }
    }


    public function post_getFromDB()
    {
       // Team
        $this->team    = ProjectTeam::getTeamFor($this->fields['id']);
    }


    public function pre_deleteItem()
    {
        global $CFG_GLPI;

        if (!isset($this->input['_disablenotif']) && $CFG_GLPI['use_notifications']) {
            NotificationEvent::raiseEvent('delete', $this);
        }
        return true;
    }


    public function cleanDBonPurge()
    {

        $this->deleteChildrenAndRelationsFromDb(
            [
                Item_Project::class,
                Itil_Project::class,
                ProjectCost::class,
                ProjectTask::class,
                ProjectTeam::class,
            ]
        );

        parent::cleanDBonPurge();
    }


    /**
     * Return visibility joins to add to DBIterator parameters
     *
     * @since 9.4
     *
     * @param boolean $forceall force all joins (false by default)
     *
     * @return array
     */
    public static function getVisibilityCriteria(bool $forceall = false): array
    {
        if (Session::haveRight('project', self::READALL)) {
            return [
                'LEFT JOIN' => [],
                'WHERE' => [],
            ];
        }

        $join = [];
        $where = [];

        $join['glpi_projectteams'] = [
            'ON' => [
                'glpi_projectteams'  => 'projects_id',
                'glpi_projects'      => 'id'
            ]
        ];

        $teamtable = 'glpi_projectteams';
        $ors = [
            'glpi_projects.users_id'   => Session::getLoginUserID(),
            [
                "$teamtable.itemtype"   => 'User',
                "$teamtable.items_id"   => Session::getLoginUserID()
            ]
        ];
        if (count($_SESSION['glpigroups'])) {
            $ors['glpi_projects.groups_id'] = $_SESSION['glpigroups'];
            $ors[] = [
                "$teamtable.itemtype"   => 'Group',
                "$teamtable.items_id"   => $_SESSION['glpigroups']
            ];
        }

        $where[] = [
            'OR' => $ors,
        ];

        $criteria = [
            'LEFT JOIN' => $join,
            'WHERE'     => $where
        ];

        return $criteria;
    }
    /**
     * Is the current user in the team?
     *
     * @return boolean
     **/
    public function isInTheTeam()
    {

        if (isset($this->team['User']) && count($this->team['User'])) {
            foreach ($this->team['User'] as $data) {
                if ($data['items_id'] == Session::getLoginUserID()) {
                    return true;
                }
            }
        }

        if (
            isset($_SESSION['glpigroups']) && count($_SESSION['glpigroups'])
            && isset($this->team['Group']) && count($this->team['Group'])
        ) {
            foreach ($_SESSION['glpigroups'] as $groups_id) {
                foreach ($this->team['Group'] as $data) {
                    if ($data['items_id'] == $groups_id) {
                        return true;
                    }
                }
            }
        }
        return false;
    }


    /**
     * Is the current user in manager group?
     *
     * @return boolean
     **/
    public function isInTheManagerGroup()
    {

        if (
            isset($_SESSION['glpigroups']) && count($_SESSION['glpigroups'])
            && $this->fields['groups_id']
        ) {
            foreach ($_SESSION['glpigroups'] as $groups_id) {
                if ($this->fields['groups_id'] == $groups_id) {
                    return true;
                }
            }
        }
        return false;
    }


    /**
     * Get team member count
     *
     * @return number
     **/
    public function getTeamCount()
    {

        $nb = 0;
        if (is_array($this->team) && count($this->team)) {
            foreach ($this->team as $val) {
                $nb +=  count($val);
            }
        }
        return $nb;
    }


    public function rawSearchOptions()
    {
        global $DB;

        $tab = [];

        $tab[] = [
            'id'                 => 'common',
            'name'               => __('Characteristics')
        ];

        $tab[] = [
            'id'                 => '1',
            'table'              => $this->getTable(),
            'field'              => 'name',
            'name'               => __('Name'),
            'datatype'           => 'itemlink',
            'massiveaction'      => false,
            'forcegroupby'       => true,
        ];

        $tab[] = [
            'id'                 => '2',
            'table'              => $this->getTable(),
            'field'              => 'id',
            'name'               => __('ID'),
            'massiveaction'      => false,
            'datatype'           => 'number'
        ];

        $tab[] = [
            'id'                 => '4',
            'table'              => $this->getTable(),
            'field'              => 'code',
            'name'               => __('Code'),
            'massiveaction'      => false,
            'datatype'           => 'string',
        ];

        $tab[] = [
            'id'                 => '13',
            'table'              => $this->getTable(),
            'field'              => 'name',
            'name'               => __('Father'),
            'datatype'           => 'itemlink',
            'massiveaction'      => false,
            'joinparams'         => [
                'condition'       => [new QueryExpression('1=1')]
            ]
        ];

        $tab[] = [
            'id'                 => '21',
            'table'              => $this->getTable(),
            'field'              => 'content',
            'name'               => __('Description'),
            'massiveaction'      => false,
            'datatype'           => 'text',
            'htmltext'           => true
        ];

        $tab[] = [
            'id'                 => '3',
            'table'              => $this->getTable(),
            'field'              => 'priority',
            'name'               => __('Priority'),
            'searchtype'         => 'equals',
            'datatype'           => 'specific'
        ];

        $tab[] = [
            'id'                 => '14',
            'table'              => 'glpi_projecttypes',
            'field'              => 'name',
            'name'               => _n('Type', 'Types', 1),
            'datatype'           => 'dropdown'
        ];

        $tab[] = [
            'id'                 => '12',
            'table'              => 'glpi_projectstates',
            'field'              => 'name',
            'name'               => _n('State', 'States', 1),
            'datatype'           => 'dropdown',
            'additionalfields'   => ['color'],
        ];

        $tab[] = [
            'id'                 => '15',
            'table'              => $this->getTable(),
            'field'              => 'date',
            'name'               => __('Creation date'),
            'datatype'           => 'datetime',
            'massiveaction'      => false
        ];

        $tab[] = [
            'id'                 => '5',
            'table'              => $this->getTable(),
            'field'              => 'percent_done',
            'name'               => __('Percent done'),
            'datatype'           => 'number',
            'unit'               => '%',
            'min'                => 0,
            'max'                => 100,
            'step'               => 5
        ];

        $plugin = new Plugin();
        if ($plugin->isActivated('gantt')) {
            $tab[] = [
                'id'                 => '6',
                'table'              => $this->getTable(),
                'field'              => 'show_on_global_gantt',
                'name'               => __('Show on global Gantt'),
                'datatype'           => 'bool'
            ];
        }

        $tab[] = [
            'id'                 => '24',
            'table'              => 'glpi_users',
            'field'              => 'name',
            'linkfield'          => 'users_id',
            'name'               => _n('Manager', 'Managers', 1),
            'datatype'           => 'dropdown',
            'right'              => 'see_project'
        ];

        $tab[] = [
            'id'                 => '49',
            'table'              => 'glpi_groups',
            'field'              => 'completename',
            'linkfield'          => 'groups_id',
            'name'               => __('Manager group'),
            'condition'          => ['is_manager' => 1],
            'datatype'           => 'dropdown'
        ];

        $tab[] = [
            'id'                 => '7',
            'table'              => $this->getTable(),
            'field'              => 'plan_start_date',
            'name'               => __('Planned start date'),
            'datatype'           => 'datetime'
        ];

        $tab[] = [
            'id'                 => '8',
            'table'              => $this->getTable(),
            'field'              => 'plan_end_date',
            'name'               => __('Planned end date'),
            'datatype'           => 'datetime'
        ];

        $tab[] = [
            'id'                 => '17',
            'table'              => $this->getTable(),
            'field'              => '_virtual_planned_duration',
            'name'               => __('Planned duration'),
            'datatype'           => 'specific',
            'nosearch'           => true,
            'massiveaction'      => false,
            'nosort'             => true
        ];

        $tab[] = [
            'id'                 => '9',
            'table'              => $this->getTable(),
            'field'              => 'real_start_date',
            'name'               => __('Real start date'),
            'datatype'           => 'datetime'
        ];

        $tab[] = [
            'id'                 => '10',
            'table'              => $this->getTable(),
            'field'              => 'real_end_date',
            'name'               => __('Real end date'),
            'datatype'           => 'datetime'
        ];

        $tab[] = [
            'id'                 => '18',
            'table'              => $this->getTable(),
            'field'              => '_virtual_effective_duration',
            'name'               => __('Effective duration'),
            'datatype'           => 'specific',
            'nosearch'           => true,
            'massiveaction'      => false,
            'nosort'             => true
        ];

        $tab[] = [
            'id'                 => '16',
            'table'              => $this->getTable(),
            'field'              => 'comment',
            'name'               => __('Comments'),
            'datatype'           => 'text'
        ];

        $tab[] = [
            'id'                 => '19',
            'table'              => $this->getTable(),
            'field'              => 'date_mod',
            'name'               => __('Last update'),
            'datatype'           => 'datetime',
            'massiveaction'      => false
        ];

        $tab[] = [
            'id'                 => '50',
            'table'              => $this->getTable(),
            'field'              => 'template_name',
            'name'               => __('Template name'),
            'datatype'           => 'text',
            'massiveaction'      => false,
            'nosearch'           => true,
            'nodisplay'          => true,
        ];

        $tab[] = [
            'id'                 => '121',
            'table'              => $this->getTable(),
            'field'              => 'date_creation',
            'name'               => __('Creation date'),
            'datatype'           => 'datetime',
            'massiveaction'      => false
        ];

        $tab[] = [
            'id'                 => '80',
            'table'              => 'glpi_entities',
            'field'              => 'completename',
            'name'               => Entity::getTypeName(1),
            'datatype'           => 'dropdown'
        ];

        $tab[] = [
            'id'                 => '86',
            'table'              => $this->getTable(),
            'field'              => 'is_recursive',
            'name'               => __('Child entities'),
            'datatype'           => 'bool'
        ];

        $tab[] = [
            'id'                 => '91',
            'table'              => ProjectCost::getTable(),
            'field'              => 'totalcost',
            'name'               => __('Total cost'),
            'datatype'           => 'decimal',
            'forcegroupby'       => true,
            'usehaving'          => true,
            'massiveaction'      => false,
            'joinparams'         => [
                'jointype'           => 'child',
                'specific_itemtype'  => 'ProjectCost',
                'condition'          => ['NEWTABLE.projects_id' => new QueryExpression($DB->quoteName('REFTABLE.id'))],
                'beforejoin'         => [
                    'table'        => $this->getTable(),
                    'joinparams'   => [
                        'jointype'  => 'child'
                    ],
                ],
            ],
            'computation'        => '(SUM(' . $DB->quoteName('TABLE.cost') . '))',
            'nometa'             => true, // cannot GROUP_CONCAT a SUM
        ];

        $itil_count_types = [
            'Change'  => _x('quantity', 'Number of changes'),
            'Problem' => _x('quantity', 'Number of problems'),
            'Ticket'  => _x('quantity', 'Number of tickets'),
        ];
        $index = 92;
        foreach ($itil_count_types as $itil_type => $label) {
            $tab[] = [
                'id'                 => $index,
                'table'              => Itil_Project::getTable(),
                'field'              => 'id',
                'name'               => $label,
                'datatype'           => 'count',
                'forcegroupby'       => true,
                'usehaving'          => true,
                'massiveaction'      => false,
                'joinparams'         => [
                    'jointype'           => 'child',
                    'condition'          => "AND NEWTABLE.`itemtype` = '$itil_type'"
                ]
            ];
            $index++;
        }

        $tab[] = [
            'id'                 => 'project_team',
            'name'               => ProjectTeam::getTypeName(),
        ];

        $tab[] = [
            'id'                 => '87',
            'table'              => User::getTable(),
            'field'              => 'name',
            'name'               => User::getTypeName(2),
            'forcegroupby'       => true,
            'datatype'           => 'dropdown',
            'joinparams'         => [
                'jointype'          => 'itemtype_item_revert',
                'specific_itemtype' => 'User',
                'beforejoin'        => [
                    'table'      => ProjectTeam::getTable(),
                    'joinparams' => [
                        'jointype' => 'child',
                    ]
                ]
            ]
        ];

        $tab[] = [
            'id'                 => '88',
            'table'              => Group::getTable(),
            'field'              => 'completename',
            'name'               => Group::getTypeName(2),
            'forcegroupby'       => true,
            'datatype'           => 'dropdown',
            'joinparams'         => [
                'jointype'          => 'itemtype_item_revert',
                'specific_itemtype' => 'Group',
                'beforejoin'        => [
                    'table'      => ProjectTeam::getTable(),
                    'joinparams' => [
                        'jointype' => 'child',
                    ]
                ]
            ]
        ];

        $tab[] = [
            'id'                 => '89',
            'table'              => Supplier::getTable(),
            'field'              => 'name',
            'name'               => Supplier::getTypeName(2),
            'forcegroupby'       => true,
            'datatype'           => 'dropdown',
            'joinparams'         => [
                'jointype'          => 'itemtype_item_revert',
                'specific_itemtype' => 'Supplier',
                'beforejoin'        => [
                    'table'      => ProjectTeam::getTable(),
                    'joinparams' => [
                        'jointype' => 'child',
                    ]
                ]
            ]
        ];

        $tab[] = [
            'id'                 => '90',
            'table'              => Contact::getTable(),
            'field'              => 'name',
            'name'               => Contact::getTypeName(2),
            'forcegroupby'       => true,
            'datatype'           => 'dropdown',
            'joinparams'         => [
                'jointype'          => 'itemtype_item_revert',
                'specific_itemtype' => 'Contact',
                'beforejoin'        => [
                    'table'      => ProjectTeam::getTable(),
                    'joinparams' => [
                        'jointype' => 'child',
                    ]
                ]
            ]
        ];

        $tab[] = [
            'id'                 => 'project_task',
            'name'               => ProjectTask::getTypeName(),
        ];

        $tab[] = [
            'id'                 => '111',
            'table'              => ProjectTask::getTable(),
            'field'              => 'name',
            'name'               => __('Name'),
            'datatype'           => 'string',
            'massiveaction'      => false,
            'forcegroupby'       => true,
            'splititems'         => true,
            'joinparams'         => [
                'jointype'  => 'child'
            ]
        ];

        $tab[] = [
            'id'                 => '112',
            'table'              => ProjectTask::getTable(),
            'field'              => 'content',
            'name'               => __('Description'),
            'datatype'           => 'text',
            'massiveaction'      => false,
            'forcegroupby'       => true,
            'splititems'         => true,
            'joinparams'         => [
                'jointype'  => 'child'
            ]
        ];

        $tab[] = [
            'id'                 => '113',
            'table'              => ProjectState::getTable(),
            'field'              => 'name',
            'name'               => _x('item', 'State'),
            'datatype'           => 'dropdown',
            'massiveaction'      => false,
            'forcegroupby'       => true,
            'splititems'         => true,
            'joinparams'         => [
                'jointype'          => 'item_revert',
                'specific_itemtype' => 'ProjectState',
                'beforejoin'        => [
                    'table'      => ProjectTask::getTable(),
                    'joinparams' => [
                        'jointype' => 'child',
                    ]
                ]
            ]
        ];

        $tab[] = [
            'id'                 => '114',
            'table'              => ProjectTaskType::getTable(),
            'field'              => 'name',
            'name'               => _n('Type', 'Types', 1),
            'datatype'           => 'dropdown',
            'massiveaction'      => false,
            'forcegroupby'       => true,
            'splititems'         => true,
            'joinparams'         => [
                'jointype'          => 'item_revert',
                'specific_itemtype' => 'ProjectTaskType',
                'beforejoin'        => [
                    'table'      => ProjectTask::getTable(),
                    'joinparams' => [
                        'jointype' => 'child',
                    ]
                ]
            ]
        ];

        $tab[] = [
            'id'                 => '115',
            'table'              => ProjectTask::getTable(),
            'field'              => 'date_creation',
            'name'               => __('Creation date'),
            'datatype'           => 'datetime',
            'massiveaction'      => false,
            'forcegroupby'       => true,
            'splititems'         => true,
            'joinparams'         => [
                'jointype'  => 'child'
            ]
        ];

        $tab[] = [
            'id'                 => '116',
            'table'              => ProjectTask::getTable(),
            'field'              => 'date_mod',
            'name'               => __('Last update'),
            'datatype'           => 'datetime',
            'massiveaction'      => false,
            'forcegroupby'       => true,
            'splititems'         => true,
            'joinparams'         => [
                'jointype'  => 'child'
            ]
        ];

        $tab[] = [
            'id'                 => '117',
            'table'              => ProjectTask::getTable(),
            'field'              => 'percent_done',
            'name'               => __('Percent done'),
            'datatype'           => 'number',
            'unit'               => '%',
            'min'                => 0,
            'max'                => 100,
            'step'               => 5,
            'massiveaction'      => false,
            'forcegroupby'       => true,
            'splititems'         => true,
            'joinparams'         => [
                'jointype'  => 'child'
            ]
        ];

        $tab[] = [
            'id'                 => '118',
            'table'              => ProjectTask::getTable(),
            'field'              => 'plan_start_date',
            'name'               => __('Planned start date'),
            'datatype'           => 'datetime',
            'massiveaction'      => false,
            'forcegroupby'       => true,
            'splititems'         => true,
            'joinparams'         => [
                'jointype'  => 'child'
            ]
        ];

        $tab[] = [
            'id'                 => '119',
            'table'              => ProjectTask::getTable(),
            'field'              => 'plan_end_date',
            'name'               => __('Planned end date'),
            'datatype'           => 'datetime',
            'massiveaction'      => false,
            'forcegroupby'       => true,
            'splititems'         => true,
            'joinparams'         => [
                'jointype'  => 'child'
            ]
        ];

        $tab[] = [
            'id'                 => '120',
            'table'              => ProjectTask::getTable(),
            'field'              => 'real_start_date',
            'name'               => __('Real start date'),
            'datatype'           => 'datetime',
            'massiveaction'      => false,
            'forcegroupby'       => true,
            'splititems'         => true,
            'joinparams'         => [
                'jointype'  => 'child'
            ]
        ];

        $tab[] = [
            'id'                 => '122',
            'table'              => ProjectTask::getTable(),
            'field'              => 'real_end_date',
            'name'               => __('Real end date'),
            'datatype'           => 'datetime',
            'massiveaction'      => false,
            'joinparams'         => [
                'jointype'  => 'child'
            ]
        ];

        $tab[] = [
            'id'                 => '123',
            'table'              => ProjectTask::getTable(),
            'field'              => 'planned_duration',
            'name'               => __('Planned Duration'),
            'datatype'           => 'timestamp',
            'min'                => 0,
            'max'                => 100 * HOUR_TIMESTAMP,
            'step'               => HOUR_TIMESTAMP,
            'addfirstminutes'    => true,
            'inhours'            => true,
            'massiveaction'      => false,
            'forcegroupby'       => true,
            'splititems'         => true,
            'joinparams'         => [
                'jointype'  => 'child'
            ]
        ];

        $tab[] = [
            'id'                 => '124',
            'table'              => ProjectTask::getTable(),
            'field'              => 'effective_duration',
            'name'               => __('Effective duration'),
            'datatype'           => 'timestamp',
            'min'                => 0,
            'max'                => 100 * HOUR_TIMESTAMP,
            'step'               => HOUR_TIMESTAMP,
            'addfirstminutes'    => true,
            'inhours'            => true,
            'massiveaction'      => false,
            'forcegroupby'       => true,
            'splititems'         => true,
            'joinparams'         => [
                'jointype'  => 'child'
            ]
        ];

        $tab[] = [
            'id'                 => '125',
            'table'              => ProjectTask::getTable(),
            'field'              => 'comment',
            'name'               => __('Comments'),
            'datatype'           => 'text',
            'massiveaction'      => false,
            'forcegroupby'       => true,
            'splititems'         => true,
            'joinparams'         => [
                'jointype'  => 'child'
            ]
        ];

        $tab[] = [
            'id'                 => '126',
            'table'              => ProjectTask::getTable(),
            'field'              => 'is_milestone',
            'name'               => __('Milestone'),
            'datatype'           => 'bool',
            'massiveaction'      => false,
            'forcegroupby'       => true,
            'splititems'         => true,
            'joinparams'         => [
                'jointype'  => 'child'
            ]
        ];

       // add objectlock search options
        $tab = array_merge($tab, ObjectLock::rawSearchOptionsToAdd(get_class($this)));

        $tab = array_merge($tab, Notepad::rawSearchOptionsToAdd());

        return $tab;
    }


    /**
     * @param $output_type     (default 'Search::HTML_OUTPUT')
     * @param $mass_id         id of the form to check all (default '')
     */
    public static function commonListHeader($output_type = Search::HTML_OUTPUT, $mass_id = '')
    {

       // New Line for Header Items Line
        echo Search::showNewLine($output_type);
       // $show_sort if
        $header_num                      = 1;

        $items                           = [];
        $items[(empty($mass_id) ? '&nbsp' : Html::getCheckAllAsCheckbox($mass_id))] = '';
        $items[__('ID')]                 = "id";
        $items[__('Status')]             = "glpi_projectstates.name";
        $items[_n('Date', 'Dates', 1)]               = "date";
        $items[__('Last update')]        = "date_mod";

        if (count($_SESSION["glpiactiveentities"]) > 1) {
            $items[Entity::getTypeName(Session::getPluralNumber())] = "glpi_entities.completename";
        }

        $items[__('Priority')]         = "priority";
        $items[_n('Manager', 'Managers', 1)] = "users_id";
        $items[__('Manager group')]    = "groups_id";
        $items[__('Name')]             = "name";

        foreach ($items as $key => $val) {
            $link   = "";
            echo Search::showHeaderItem($output_type, $key, $header_num, $link);
        }

       // End Line for column headers
        echo Search::showEndLine($output_type);
    }


    /**
     * Display a line for an object
     *
     * @since 0.85 (befor in each object with differents parameters)
     *
     * @param $id                 Integer  ID of the object
     * @param $options            array    of options
     *      output_type            : Default output type (see Search class / default Search::HTML_OUTPUT)
     *      row_num                : row num used for display
     *      type_for_massiveaction : itemtype for massive action
     *      id_for_massaction      : default 0 means no massive action
     *      followups              : only for Tickets : show followup columns
     */
    public static function showShort($id, $options = [])
    {
        global $DB;

        $p['output_type']            = Search::HTML_OUTPUT;
        $p['row_num']                = 0;
        $p['type_for_massiveaction'] = 0;
        $p['id_for_massiveaction']   = 0;

        if (count($options)) {
            foreach ($options as $key => $val) {
                $p[$key] = $val;
            }
        }

        $rand = mt_rand();

       // Prints a job in short form
       // Should be called in a <table>-segment
       // Print links or not in case of user view
       // Make new job object and fill it from database, if success, print it
        $item        = new static();

        $candelete   = static::canDelete();
        $canupdate   = Session::haveRight(static::$rightname, UPDATE);
        $align       = "class='center";
        $align_desc  = "class='left";

        $align      .= "'";
        $align_desc .= "'";

        if ($item->getFromDB($id)) {
            $item_num = 1;
            $bgcolor  = $_SESSION["glpipriority_" . $item->fields["priority"]];

            echo Search::showNewLine($p['output_type'], $p['row_num'] % 2);

            $check_col = '';
            if (
                ($candelete || $canupdate)
                && ($p['output_type'] == Search::HTML_OUTPUT)
                && $p['id_for_massiveaction']
            ) {
                $check_col = Html::getMassiveActionCheckBox(
                    $p['type_for_massiveaction'],
                    $p['id_for_massiveaction']
                );
            }
            echo Search::showItem($p['output_type'], $check_col, $item_num, $p['row_num'], $align);

            $id_col = $item->fields["id"];
            echo Search::showItem($p['output_type'], $id_col, $item_num, $p['row_num'], $align);
           // First column
            $first_col = '';
            $color     = '';
            if ($item->fields["projectstates_id"]) {
                $iterator = $DB->request([
                    'SELECT' => 'color',
                    'FROM'   => 'glpi_projectstates',
                    'WHERE'  => ['id' => $item->fields['projectstates_id']]
                ]);
                foreach ($iterator as $colorrow) {
                     $color = $colorrow['color'];
                }
                $first_col = Dropdown::getDropdownName('glpi_projectstates', $item->fields["projectstates_id"]);
            }
            echo Search::showItem(
                $p['output_type'],
                $first_col,
                $item_num,
                $p['row_num'],
                "$align bgcolor='$color'"
            );

           // Second column
            $second_col = sprintf(
                __('Opened on %s'),
                ($p['output_type'] == Search::HTML_OUTPUT ? '<br>' : '') .
                Html::convDateTime($item->fields['date'])
            );

            echo Search::showItem(
                $p['output_type'],
                $second_col,
                $item_num,
                $p['row_num'],
                $align . " width=130"
            );

           // Second BIS column
            $second_col = Html::convDateTime($item->fields["date_mod"]);
            echo Search::showItem(
                $p['output_type'],
                $second_col,
                $item_num,
                $p['row_num'],
                $align . " width=90"
            );

           // Second TER column
            if (count($_SESSION["glpiactiveentities"]) > 1) {
                $second_col = Dropdown::getDropdownName('glpi_entities', $item->fields['entities_id']);
                echo Search::showItem(
                    $p['output_type'],
                    $second_col,
                    $item_num,
                    $p['row_num'],
                    $align . " width=100"
                );
            }

           // Third Column
            echo Search::showItem(
                $p['output_type'],
                "<span class='b'>" .
                                 CommonITILObject::getPriorityName($item->fields["priority"]) .
                                 "</span>",
                $item_num,
                $p['row_num'],
                "$align bgcolor='$bgcolor'"
            );

           // Fourth Column
            $fourth_col = "";

            if ($item->fields["users_id"]) {
                $userdata    = getUserName($item->fields["users_id"], 2);
                $fourth_col .= sprintf(
                    __('%1$s %2$s'),
                    "<span class='b'>" . $userdata['name'] . "</span>",
                    Html::showToolTip(
                        $userdata["comment"],
                        ['link'    => $userdata["link"],
                            'display' => false
                        ]
                    )
                );
            }

            echo Search::showItem($p['output_type'], $fourth_col, $item_num, $p['row_num'], $align);

           // Fifth column
            $fifth_col = "";

            if ($item->fields["groups_id"]) {
                $fifth_col .= Dropdown::getDropdownName("glpi_groups", $item->fields["groups_id"]);
                $fifth_col .= "<br>";
            }

            echo Search::showItem($p['output_type'], $fifth_col, $item_num, $p['row_num'], $align);

           // Eigth column
            $eigth_column = "<span class='b'>" . $item->fields["name"] . "</span>&nbsp;";

           // Add link
            if ($item->canViewItem()) {
                $eigth_column = "<a id='" . $item->getType() . $item->fields["id"] . "$rand' href=\"" .
                              $item->getLinkURL() . "&amp;forcetab=Project$\">$eigth_column</a>";
            }

            if ($p['output_type'] == Search::HTML_OUTPUT) {
                $eigth_column = sprintf(
                    __('%1$s %2$s'),
                    $eigth_column,
                    Html::showToolTip(
                        $item->fields['content'],
                        ['display' => false,
                            'applyto' => $item->getType() .
                                                                           $item->fields["id"] .
                        $rand
                        ]
                    )
                );
            }

            echo Search::showItem(
                $p['output_type'],
                $eigth_column,
                $item_num,
                $p['row_num'],
                $align_desc . "width='200'"
            );

           // Finish Line
            echo Search::showEndLine($p['output_type']);
        } else {
            echo "<tr class='tab_bg_2'>";
            echo "<td colspan='6' ><i>" . __('No item in progress.') . "</i></td></tr>";
        }
    }

    public function prepareInputForAdd($input)
    {

        if (isset($input["id"]) && ($input["id"] > 0)) {
            $input["_oldID"] = $input["id"];
        }
        if (isset($input['withtemplate']) && (int) $input['withtemplate'] == 2) {
            // Remove dates for template from input. Keep date_creation because it can be overridden
            unset($input['date'], $input['date_mod']);
        }
        unset($input['id']);
        unset($input['withtemplate']);

        return $input;
    }


    public function prepareInputForUpdate($input)
    {
        if (isset($input['auto_percent_done']) && $input['auto_percent_done']) {
            unset($input['percent_done']);
        }
        if (isset($input['projects_id']) && $input['projects_id'] > 0) {
            if (self::checkCircularRelation($input['id'], $input['projects_id'])) {
                Session::addMessageAfterRedirect(
                    __('Circular relation found. Parent not updated.'),
                    false,
                    ERROR
                );
                unset($input['projects_id']);
            }
        }
        if (
            $this->fields['projects_id'] > 0 && isset($input['projects_id'])
            && ($input['projects_id'] != $this->fields['projects_id'])
        ) {
            $input['_old_projects_id'] = $this->fields['projects_id'];
        }
        return self::checkPlanAndRealDates($input);
    }


    public static function checkPlanAndRealDates($input)
    {

        if (
            isset($input['plan_start_date']) && !empty($input['plan_start_date'])
            && isset($input['plan_end_date']) && !empty($input['plan_end_date'])
            && (($input['plan_end_date'] < $input['plan_start_date'])
              || empty($input['plan_start_date']))
        ) {
            Session::addMessageAfterRedirect(
                __('Invalid planned dates. Dates not updated.'),
                false,
                ERROR
            );
            unset($input['plan_start_date']);
            unset($input['plan_end_date']);
        }
        if (
            isset($input['real_start_date']) && !empty($input['real_start_date'])
            && isset($input['real_end_date']) && !empty($input['real_end_date'])
            && (($input['real_end_date'] < $input['real_start_date'])
              || empty($input['real_start_date']))
        ) {
            Session::addMessageAfterRedirect(
                __('Invalid real dates. Dates not updated.'),
                false,
                ERROR
            );
            unset($input['real_start_date']);
            unset($input['real_end_date']);
        }
        return $input;
    }


    /**
     * Print the HTML array children of a TreeDropdown
     *
     * @return void
     **/
    public function showChildren()
    {
        global $DB;

        $ID   = $this->getID();
        $this->check($ID, READ);
        $rand = mt_rand();

        $iterator = $DB->request([
            'FROM'   => $this->getTable(),
            'WHERE'  => [
                $this->getForeignKeyField()   => $ID,
                'is_deleted'                  => 0
            ]
        ]);
        $numrows = count($iterator);

        if ($this->can($ID, UPDATE)) {
            echo "<div class='firstbloc'>";
            echo "<form name='project_form$rand' id='project_form$rand' method='post'
         action='" . Toolbox::getItemTypeFormURL(__CLASS__) . "'>";

            echo "<a href='" . Toolbox::getItemTypeFormURL('Project') . "?projects_id=$ID'>";
            echo __('Create a sub project from this project');
            echo "</a>";
            Html::closeForm();
            echo "</div>";
        }

        echo "<div class='spaced'>";
        echo "<table class='tab_cadre_fixehov'>";
        echo "<tr class='noHover'><th colspan='12'>" . Project::getTypeName($numrows) . "</th></tr>";
        if ($numrows) {
            Project::commonListHeader();
            Session::initNavigateListItems(
                'Project',
                //TRANS : %1$s is the itemtype name,
                                 //        %2$s is the name of the item (used for headings of a list)
                                         sprintf(
                                             __('%1$s = %2$s'),
                                             Project::getTypeName(1),
                                             $this->fields["name"]
                                         )
            );

            $i = 0;
            foreach ($iterator as $data) {
                 Session::addToNavigateListItems('Project', $data["id"]);
                 Project::showShort($data['id'], ['row_num' => $i]);
                 $i++;
            }
            Project::commonListHeader();
        }
        echo "</table>";
        echo "</div>\n";
    }


    /**
     * Print the computer form
     *
     * @param $ID        integer ID of the item
     * @param $options   array
     *     - target for the Form
     *     - withtemplate template or basic computer
     *
     *@return void
     **/
    public function showForm($ID, array $options = [])
    {
        $this->initForm($ID, $options);
        $this->showFormHeader($options);

        $is_template = isset($options['withtemplate']) && (int) $options['withtemplate'] === 1;
        $from_template = isset($options['withtemplate']) && (int) $options['withtemplate'] === 2;

        if (!$is_template) {
            echo "<tr class='tab_bg_1'>";
            echo "<td>" . __('Creation date') . "</td>";
            echo "<td>";

            $date = $this->fields["date"];
            if (!$ID || $from_template) {
                $date = $_SESSION['glpi_currenttime'];
            }
            Html::showDateTimeField("date", ['value' => $date,
                'maybeempty' => false
            ]);
            echo "</td>";
            if ($ID && !$from_template) {
                echo "<td>" . __('Last update') . "</td>";
                echo "<td >" . Html::convDateTime($this->fields["date_mod"]) . "</td>";
            } else {
                echo "<td colspan='2'>&nbsp;</td>";
            }
            echo "</tr>";
        }

        echo "<tr class='tab_bg_1'>";
        $tplmark = $this->getAutofillMark('name', $options);
        echo "<td>" . __('Name') . $tplmark . "</td>";
        echo "<td>";
        echo Html::input(
            'name',
            [
                'value' => autoName(
                    Sanitizer::decodeHtmlSpecialChars($this->fields['name']),
                    'name',
                    $from_template,
                    $this->getType(),
                    $this->fields['entities_id']
                )
            ]
        );
        echo "</td>";
        echo "<td>" . __('Code') . "</td>";
        echo "<td>";
        echo Html::input('code', ['value' => $this->fields['code']]);
        echo "</td>";
        echo "</tr>";

        echo "<tr class='tab_bg_1'>";
        echo "<td>" . __('Priority') . "</td>";
        echo "<td>";
        CommonITILObject::dropdownPriority(['value' => $this->fields['priority'],
            'withmajor' => 1
        ]);
        echo "</td>";
        echo "<td>" . __('As child of') . "</td>";
        echo "<td>";
        $this->dropdown(['entity'   => $this->fields['entities_id'],
            'value'    => $this->fields['projects_id'],
            'used'     => [$this->fields['id']]
        ]);
        echo "</td>";
        echo "</tr>";

        echo "<tr class='tab_bg_1'>";
        echo "<td>" . _x('item', 'State') . "</td>";
        echo "<td>";
        ProjectState::dropdown(['value' => $this->fields["projectstates_id"]]);
        echo "</td>";
        echo "<td>" . __('Percent done') . "</td>";
        echo "<td>";
        $percent_done_params = [
            'value' => $this->fields['percent_done'],
            'min'   => 0,
            'max'   => 100,
            'step'  => 5,
            'unit'  => '%'
        ];
        if ($this->fields['auto_percent_done']) {
            $percent_done_params['specific_tags'] = ['disabled' => 'disabled'];
        }
        Dropdown::showNumber("percent_done", $percent_done_params);
        $auto_percent_done_params = [
            'type'      => 'checkbox',
            'name'      => 'auto_percent_done',
            'title'     => __('Automatically calculate'),
            'onclick'   => "$(\"select[name='percent_done']\").prop('disabled', !$(\"input[name='auto_percent_done']\").prop('checked'));"
        ];
        if ($this->fields['auto_percent_done']) {
            $auto_percent_done_params['checked'] = 'checked';
        }
        Html::showCheckbox($auto_percent_done_params);
        echo "<span class='ms-3'>";
        Html::showToolTip(__('When automatic computation is active, percentage is computed based on the average of all child project and task percent done.'));
        echo "</span></td>";
        echo "</tr>";

        echo "<tr class='tab_bg_1'>";
        echo "<td>" . _n('Type', 'Types', 1) . "</td>";
        echo "<td>";
        ProjectType::dropdown(['value' => $this->fields["projecttypes_id"]]);
        echo "</td>";
        $plugin = new Plugin();
        if ($plugin->isActivated('gantt')) {
            echo "<td>" . __('Show on global Gantt') . "</td>";
            echo "<td>";
            Dropdown::showYesNo("show_on_global_gantt", $this->fields["show_on_global_gantt"]);
            echo "</td>";
        }
        echo "</tr>";

        echo "<tr><td colspan='4' class='subheader'>" . _n('Manager', 'Managers', 1) . "</td></tr>";

        echo "<tr class='tab_bg_1'>";
        echo "<td>" . User::getTypeName(1) . "</td>";
        echo "<td>";
        User::dropdown(['name'   => 'users_id',
            'value'  => $ID ? $this->fields["users_id"] : Session::getLoginUserID(),
            'right'  => 'see_project',
            'entity' => $this->fields["entities_id"]
        ]);
        echo "</td>";
        echo "<td>" . Group::getTypeName(1) . "</td>";
        echo "<td>";
        Group::dropdown([
            'name'      => 'groups_id',
            'value'     => $this->fields['groups_id'],
            'entity'    => $this->fields['entities_id'],
            'condition' => ['is_manager' => 1]
        ]);
        echo "</td></tr>\n";

        echo "<tr><td colspan='4' class='subheader'>" . __('Planning') . "</td></tr>";

        echo "<tr class='tab_bg_1'>";
        echo "<td>" . __('Planned start date') . "</td>";
        echo "<td>";
        Html::showDateTimeField("plan_start_date", ['value' => $this->fields['plan_start_date']]);
        echo "</td>";
        echo "<td>" . __('Real start date') . "</td>";
        echo "<td>";
        Html::showDateTimeField("real_start_date", ['value' => $this->fields['real_start_date']]);
        echo "</td></tr>\n";

        echo "<tr class='tab_bg_1'>";
        echo "<td>" . __('Planned end date') . "</td>";
        echo "<td>";
        Html::showDateTimeField("plan_end_date", ['value' => $this->fields['plan_end_date']]);
        echo "</td>";
        echo "<td>" . __('Real end date') . "</td>";
        echo "<td>";
        Html::showDateTimeField("real_end_date", ['value' => $this->fields['real_end_date']]);
        echo "</td></tr>\n";

        echo "<tr class='tab_bg_1'>";
        echo "<td>" . __('Planned duration');
        echo Html::showTooltip(__('Sum of planned durations of tasks'));
        echo "</td>";
        echo "<td>";
        echo Html::timestampToString(
            ProjectTask::getTotalPlannedDurationForProject($this->fields['id']),
            false
        );
        echo "</td>";
        echo "<td>" . __('Effective duration');
        echo Html::showTooltip(__('Sum of total effective durations of tasks'));
        echo "</td>";
        echo "<td>";
        echo Html::timestampToString(
            ProjectTask::getTotalEffectiveDurationForProject($this->fields['id']),
            false
        );
        echo "</td></tr>\n";

        $rand = mt_rand();

        echo "<tr class='tab_bg_1'>";
        echo "<td>" . __('Description') . "</td>";
        echo "<td colspan='3'>";
        Html::textarea([
            'name' => 'content',
            'value' => RichText::getSafeHtml($this->fields['content'], true),
            'rows' => 6,
            'cols' => 90,
            'editor_id' => 'content' . $rand,
            'enable_richtext' => true,
            'enable_fileupload' => false
        ]);
        echo "</td>";
        echo "</tr>\n";

        echo "<tr class='tab_bg_1'>";
        echo "<td>" . __('Comments') . "</td>";
        echo "<td colspan='3'>";
        echo "<textarea id='comment' name='comment' cols='90' rows='6'>" . $this->fields["comment"] .
           "</textarea>";
        echo "</td>";
        echo "</tr>\n";

        $this->showFormButtons($options);

        return true;
    }


    public static function getSpecificValueToDisplay($field, $values, array $options = [])
    {

        if (!is_array($values)) {
            $values = [$field => $values];
        }
        switch ($field) {
            case 'priority':
                return CommonITILObject::getPriorityName($values[$field]);
        }
        return parent::getSpecificValueToDisplay($field, $values, $options);
    }


    /**
     * @since 0.85
     *
     * @param $field
     * @param $name            (default '')
     * @param $values          (default '')
     * @param $options   array
     **/
    public static function getSpecificValueToSelect($field, $name = '', $values = '', array $options = [])
    {

        if (!is_array($values)) {
            $values = [$field => $values];
        }
        $options['display'] = false;

        switch ($field) {
            case 'priority':
                $options['name']      = $name;
                $options['value']     = $values[$field];
                $options['withmajor'] = 1;
                return CommonITILObject::dropdownPriority($options);
        }
        return parent::getSpecificValueToSelect($field, $name, $values, $options);
    }


    /**
     * Show team for a project
     **/
    public function showTeam(Project $project)
    {
        $ID      = $project->fields['id'];
        $canedit = $project->can($ID, UPDATE);

        echo "<div class='center'>";

        $rand = mt_rand();
        $nb   = 0;
        $nb   = $project->getTeamCount();

        if ($canedit) {
            echo "<div class='firstbloc'>";
            echo "<form name='projectteam_form$rand' id='projectteam_form$rand' ";
            echo " method='post' action='" . Toolbox::getItemTypeFormURL('ProjectTeam') . "'>";
            echo "<input type='hidden' name='projects_id' value='$ID'>";
            echo "<table class='tab_cadre_fixe'>";
            echo "<tr class='tab_bg_1'><th colspan='2'>" . __('Add a team member') . "</tr>";
            echo "<tr class='tab_bg_2'><td>";

            $params = ['itemtypes'       => ProjectTeam::$available_types,
                'entity_restrict' => ($project->fields['is_recursive']
                                               ? getSonsOf(
                                                   'glpi_entities',
                                                   $project->fields['entities_id']
                                               )
                                               : $project->fields['entities_id']),
            ];
            Dropdown::showSelectItemFromItemtypes($params);

            echo "</td>";
            echo "<td width='20%'>";
            echo "<input type='submit' name='add' value=\"" . _sx('button', 'Add') . "\"
               class='btn btn-primary'>";
            echo "</td>";
            echo "</tr>";
            echo "</table>";
            Html::closeForm();
            echo "</div>";
        }
        echo "<div class='spaced'>";
        if ($canedit && $nb) {
            Html::openMassiveActionsForm('mass' . __CLASS__ . $rand);
            $massiveactionparams = ['num_displayed' => min($_SESSION['glpilist_limit'], $nb),
                'container'     => 'mass' . __CLASS__ . $rand
            ];
            Html::showMassiveActions($massiveactionparams);
        }
        echo "<table class='tab_cadre_fixehov'>";
        $header_begin  = "<tr>";
        $header_top    = '';
        $header_bottom = '';
        $header_end    = '';
        if ($canedit && $nb) {
            $header_begin    .= "<th width='10'>";
            $header_top    .= Html::getCheckAllAsCheckbox('mass' . __CLASS__ . $rand);
            $header_bottom .= Html::getCheckAllAsCheckbox('mass' . __CLASS__ . $rand);
            $header_end    .= "</th>";
        }
        $header_end .= "<th>" . _n('Type', 'Types', 1) . "</th>";
        $header_end .= "<th>" . _n('Member', 'Members', Session::getPluralNumber()) . "</th>";
        $header_end .= "</tr>";
        echo $header_begin . $header_top . $header_end;

        foreach (ProjectTeam::$available_types as $type) {
            if (isset($project->team[$type]) && count($project->team[$type])) {
                if ($item = getItemForItemtype($type)) {
                    foreach ($project->team[$type] as $data) {
                        $item->getFromDB($data['items_id']);
                        echo "<tr class='tab_bg_2'>";
                        if ($canedit) {
                             echo "<td>";
                             Html::showMassiveActionCheckBox('ProjectTeam', $data["id"]);
                             echo "</td>";
                        }
                        echo "<td>" . $item->getTypeName(1) . "</td>";
                        echo "<td>" . $item->getLink() . "</td>";
                        echo "</tr>";
                    }
                }
            }
        }
        if ($nb) {
            echo $header_begin . $header_bottom . $header_end;
        }

        echo "</table>";
        if ($canedit && $nb) {
            $massiveactionparams['ontop'] = false;
            Html::showMassiveActions($massiveactionparams);
            Html::closeForm();
        }

        echo "</div>";
       // Add items

        return true;
    }

    public static function getAllForKanban($active = true, $current_id = -1)
    {
        global $DB;

        $items = [
            -1 => __('Global')
        ];
        $criteria = [
            'is_template' => 0,
        ];
        $joins = [];
        if ($active) {
            $criteria += [
                'is_deleted'   => 0,
                [
                    'OR' => [
                        ['is_finished' => 0],
                        ['is_finished' => 'null'],
                    ]
                ]
            ];
            $joins = [
                'glpi_projectstates' => [
                    'FKEY' => [
                        'glpi_projectstates' => 'id',
                        'glpi_projects'      => 'projectstates_id'
                    ]
                ]
            ];
        }
        $criteria += getEntitiesRestrictCriteria(self::getTable(), '', '', 'auto');
        $iterator = $DB->request(array_merge_recursive([
            'SELECT'   => [
                'glpi_projects.id',
                'glpi_projects.name',
                'glpi_projects.is_deleted',
                'glpi_projectstates.is_finished'
            ],
            'DISTINCT' => true,
            'FROM'     => 'glpi_projects',
            'LEFT JOIN' => $joins,
            'WHERE'     => $criteria
        ], self::getVisibilityCriteria()));
        foreach ($iterator as $data) {
            $items[$data['id']] = $data['name'];
        }

        if ($current_id > -1 && !isset($items[$current_id])) {
           // Current Kanban is not in the list yet
            $iterator = $DB->request([
                'SELECT'   => [
                    'glpi_projects.id',
                    'glpi_projects.name',
                ],
                'FROM'     => 'glpi_projects',
                'WHERE'     => ['id' => $current_id]
            ]);
            if ($iterator->count()) {
                $data = $iterator->current();
                $items[$data['id']] = $data['name'];
            }
        }
        return $items;
    }

    public static function getAllKanbanColumns($column_field = null, $column_ids = [], $get_default = false)
    {
        if ($column_field === null || $column_field == 'projectstates_id') {
            $columns = ['projectstates_id' => []];
            $projectstate = new ProjectState();
            $restrict = [];
            if (!empty($column_ids) && !$get_default) {
                $restrict = ['id' => $column_ids];
            }
            $allstates = $projectstate->find($restrict, ['is_finished ASC', 'id']);
            foreach ($allstates as $state) {
                $columns['projectstates_id'][$state['id']] = [
                    'name'            => $state['name'],
                    'header_color'    => $state['color'],
                    'header_fg_color' => Toolbox::getFgColor($state['color'], 50),
                ];
            }
            return $columns['projectstates_id'];
        } else {
            return [];
        }
    }

    public static function getDataToDisplayOnKanban($ID, $criteria = [])
    {
        global $DB, $CFG_GLPI;

        $items      = [];

       // Get sub-projects
        $projectteam = new ProjectTeam();
        $project = new Project();
        $project_visibility = self::getVisibilityCriteria();
        $project_visibility['WHERE'] += getEntitiesRestrictCriteria(self::getTable(), '', '', 'auto');

        $required_project_fields = [
            'id', 'name', 'content', 'plan_start_date', 'plan_end_date', 'real_start_date',
            'real_end_date', 'percent_done', 'projects_id', 'projectstates_id',
        ];
        $request = [
            'SELECT' => [
                'glpi_projectstates.is_finished'
            ],
            'FROM'   => 'glpi_projects',
            'LEFT JOIN' => [
                'glpi_projectstates' => [
                    'FKEY' => [
                        'glpi_projects'   => 'projectstates_id',
                        'glpi_projectstates' => 'id'
                    ]
                ]
            ] + $project_visibility['LEFT JOIN'],
            'WHERE'     => $project_visibility['WHERE'] + [
                'is_template' => 0
            ],
        ];
        foreach ($required_project_fields as $field) {
            $request['SELECT'][] = 'glpi_projects.' . $field;
        }
        if ($ID > 0) {
            $request['WHERE']['glpi_projects.projects_id'] = $ID;
            $request['WHERE'] += $criteria;
        }

        $iterator = $DB->request($request);
        $projects = [];
        foreach ($iterator as $data) {
            $projects[$data['id']] = $data;
        }
        $project_ids = array_map(static function ($e) {
            return $e['id'];
        }, array_filter($projects, static function ($e) use ($ID) {
          // Filter tasks of closed projects in Global view
            return ($ID > 0 || !$e['is_finished']);
        }));
        $projectteams = count($project_ids) ? $projectteam->find(['projects_id' => $project_ids]) : [];

       // Get sub-tasks
        $projecttask = new ProjectTask();
        $projecttaskteam = new ProjectTaskTeam();
        $project_task_criteria = [
            'is_template' => 0,
            'projects_id' => ($ID <= 0 && count($project_ids)) ? $project_ids : $ID,
        ];
        $projecttasks = $projecttask->find($project_task_criteria + $criteria);
        $projecttask_ids = array_map(static function ($e) {
            return $e['id'];
        }, $projecttasks);
        $projecttaskteams = count($projecttask_ids) ? $projecttaskteam->find(['projecttasks_id' => $projecttask_ids]) : [];

       // Build team member data
        $supported_teamtypes = [
            'User' => ['id', 'firstname', 'realname'],
            'Group' => ['id', 'name'],
            'Supplier' => ['id', 'name'],
            'Contact' => ['id', 'name', 'firstname']
        ];
        $all_members = [];
        foreach ($supported_teamtypes as $itemtype => $fields) {
            $all_ids = array_map(static function ($e) {
                return $e['items_id'];
            }, array_filter(array_merge($projectteams, $projecttaskteams), static function ($e) use ($itemtype) {
                return ($e['itemtype'] === $itemtype);
            }));
            if (count($all_ids)) {
                $itemtable = $itemtype::getTable();
                $all_items = $DB->request([
                    'SELECT'    => $fields,
                    'FROM'      => $itemtable,
                    'WHERE'     => [
                        "{$itemtable}.id"   => $all_ids
                    ]
                ]);
                 $all_members[$itemtype] = [];
                foreach ($all_items as $data) {
                     $all_members[$itemtype][] = $data;
                }
            } else {
                $all_members[$itemtype] = [];
            }
        }

        foreach ($projects as $subproject) {
            $item = array_merge($subproject, [
                '_itemtype' => 'Project',
                '_team'     => [],
                '_steps'    => ProjectTask::getAllForProject($subproject['id'])
            ]);
            if ($ID <= 0 && $subproject['projects_id'] > 0) {
                if (isset($projects[$subproject['projects_id']])) {
                    $item['_parents_id'] = $projects[$subproject['projects_id']]['id'];
                    $item['_parent_itemtype'] = 'Project';
                    $item['_parent_name'] = $projects[$subproject['projects_id']]['name'];
                }
            }

            $project->fields = $subproject;
            $item['_readonly'] = !Project::canUpdate() || !$project->canUpdateItem();

            $subproject_teams = array_filter($projectteams, static function ($e) use ($subproject) {
                return $e['projects_id'] == $subproject['id'];
            });
            foreach ($subproject_teams as $teammember) {
                switch ($teammember['itemtype']) {
                    case 'Group':
                    case 'Supplier':
                        $matches = array_filter($all_members[$teammember['itemtype']], static function ($e) use ($teammember) {
                            return ($e['id'] == $teammember['items_id']);
                        });
                        if (count($matches)) {
                             $item['_team'][] = array_merge($teammember, reset($matches));
                        }
                        break;
                    case 'User':
                    case 'Contact':
                        $contact_matches = array_filter($all_members[$teammember['itemtype']], static function ($e) use ($teammember) {
                            return ($e['id'] == $teammember['items_id']);
                        });
                        if (count($contact_matches)) {
                              $match = reset($contact_matches);
                              // contact -> name, user -> realname
                              $realname = $match['name'] ?? $match['realname'] ?? "";
                              $match['name'] = formatUserName($match['id'], '', $realname, $match['firstname']);
                              $item['_team'][] = array_merge($teammember, $match);
                        }
                        break;
                }
            }
            $items[] = $item;
        }

        foreach ($projecttasks as $subtask) {
            $item = array_merge($subtask, [
                '_itemtype' => 'ProjectTask',
                '_team' => [],
                '_steps' => ProjectTask::getAllForProjectTask($subtask['id']),
                'type' => $subtask['projecttasktypes_id']
            ]);
            if ($ID <= 0) {
                $item['_parents_id'] = $projects[$subtask['projects_id']]['id'];
                $item['_parent_itemtype'] = 'Project';
                $item['_parent_name'] = $projects[$subtask['projects_id']]['name'];
            }

            $projecttask->fields = $subtask;
            $item['_readonly'] = !ProjectTask::canUpdate() || !$projecttask->canUpdateItem();

            $subtask_teams = array_filter($projecttaskteams, static function ($e) use ($subtask) {
                return $e['projecttasks_id'] == $subtask['id'];
            });
            foreach ($subtask_teams as $teammember) {
                switch ($teammember['itemtype']) {
                    case 'Group':
                    case 'Supplier':
                        $matches = array_filter($all_members[$teammember['itemtype']], static function ($e) use ($teammember) {
                            return ($e['id'] == $teammember['items_id']);
                        });
                        if (count($matches)) {
                             $item['_team'][] = array_merge($teammember, reset($matches));
                        }
                        break;
                    case 'User':
                    case 'Contact':
                        $contact_matches = array_filter($all_members[$teammember['itemtype']], static function ($e) use ($teammember) {
                            return ($e['id'] == $teammember['items_id']);
                        });
                        if (count($contact_matches)) {
                              $match = reset($contact_matches);
                            if ($teammember['itemtype'] === 'User') {
                                $match['name'] = formatUserName($match['id'], '', $match['realname'], $match['firstname']);
                            } else {
                                $match['name'] = formatUserName($match['id'], '', $match['name'], $match['firstname']);
                            }
                             $item['_team'][] = array_merge($teammember, $match);
                        }
                        break;
                }
            }
            $items[] = $item;
        }

        return $items;
    }

    public static function getKanbanColumns($ID, $column_field = null, $column_ids = [], $get_default = false)
    {

        if ($column_field !== 'projectstates_id') {
            return [];
        }

        $columns = [];
        if (empty($column_ids) || $get_default || in_array(0, $column_ids)) {
            $columns[0] = [
                'name'         => __('No status'),
                '_protected'   => true
            ];
        }
        $criteria = [];
        if (!empty($column_ids)) {
            $criteria = [
                'projectstates_id'   => $column_ids
            ];
        }
        $items      = self::getDataToDisplayOnKanban($ID, $criteria);

        $projecttasktype = new ProjectTaskType();
        $alltypes = $projecttasktype->find();

        $extracolumns = self::getAllKanbanColumns('projectstates_id', $column_ids, $get_default);
        foreach ($extracolumns as $column_id => $column) {
            $columns[$column_id] = $column;
        }

        foreach ($items as $item) {
            if (!in_array($item['projectstates_id'], array_keys($columns))) {
                continue;
            }
            $itemtype = $item['_itemtype'];
            $card = [
                'id'              => "{$itemtype}-{$item['id']}",
                'title'           => '<span class="pointer">' . $item['name'] . '</span>',
                'title_tooltip'   => Html::resume_text(RichText::getTextFromHtml($item['content'] ?? "", false, true), 100),
                'is_deleted'      => $item['is_deleted'] ?? false,
            ];

            $content = "<div class='kanban-plugin-content'>";
            $plugin_content_pre = Plugin::doHookFunction(Hooks::PRE_KANBAN_CONTENT, [
                'itemtype' => $itemtype,
                'items_id' => $item['id'],
            ]);
            if (!empty($plugin_content_pre['content'])) {
                $content .= $plugin_content_pre['content'];
            }
            $content .= "</div>";
           // Core content
            $content .= "<div class='kanban-core-content'>";
            if (isset($item['_parents_id'])) {
                $childref = $itemtype === 'Project' ? __('Subproject') : __('Subtask');
                $parentname = $item['_parent_name'] ?? $item['_parents_id'];

                $content .= "<div>";
                $content .= Html::link(sprintf(__('%s of %s'), $childref, $parentname), Project::getFormURLWithID($item['_parents_id']));
                $content .= "</div>";
            }
            $content .= "<div class='flex-break'></div>";
            if ($itemtype === 'ProjectTask' && $item['projecttasktypes_id'] !== 0) {
                $typematches = array_filter($alltypes, function ($t) use ($item) {
                    return $t['id'] === $item['projecttasktypes_id'];
                });
                $content .= reset($typematches)['name'] . '&nbsp;';
            }
            if (array_key_exists('is_milestone', $item) && $item['is_milestone']) {
                $content .= "&nbsp;<i class='fas fa-map-signs' title='" . __('Milestone') . "'></i>&nbsp;";
            }
            if (isset($item['_steps']) && count($item['_steps'])) {
                $done = count(array_filter($item['_steps'], function ($step) {
                    return $step['percent_done'] == 100;
                }));
                $total = count($item['_steps']);
                $content .= "<div class='flex-break'></div>";
                $content .= sprintf(__('%s / %s tasks complete'), $done, $total);
            }
           // Percent Done
            $content .= "<div class='flex-break'></div>";
            $content .= Html::progress(100, $item['percent_done']);

            $content .= "</div>";
            $content .= "<div class='kanban-plugin-content'>";
            $plugin_content_post = Plugin::doHookFunction(Hooks::POST_KANBAN_CONTENT, [
                'itemtype' => $itemtype,
                'items_id' => $item['id'],
            ]);
            if (!empty($plugin_content_post['content'])) {
                $content .= $plugin_content_post['content'];
            }
            $content .= "</div>";

            $card['content'] = $content;
            $card['_team'] = $item['_team'];
            $card['_readonly'] = $item['_readonly'];
            $card['_form_link'] = $itemtype::getFormUrlWithID($item['id']);
            $card['_metadata'] = [];
            $metadata_values = ['name', 'content', 'is_milestone', 'plan_start_date', 'plan_end_date', 'real_start_date', 'real_end_date',
                'planned_duration', 'effective_duration', 'percent_done'
            ];
            foreach ($metadata_values as $metadata_value) {
                if (isset($item[$metadata_value])) {
                    $card['_metadata'][$metadata_value] = $item[$metadata_value];
                }
            }
            if (isset($card['_metadata']['content']) && is_string($card['_metadata']['content'])) {
                $card['_metadata']['content'] = Glpi\RichText\RichText::getTextFromHtml($card['_metadata']['content'], false, true);
            } else {
                $card['_metadata']['content'] = '';
            }
            $card['_metadata'] = Plugin::doHookFunction(Hooks::KANBAN_ITEM_METADATA, [
                'itemtype' => $itemtype,
                'items_id' => $item['id'],
                'metadata' => $card['_metadata']
            ])['metadata'];
            $columns[$item['projectstates_id']]['items'][] = $card;
        }

       // If no specific columns were asked for, drop empty columns.
       // If specific columns were asked for, such as when loading a user's Kanban view, we must preserve them.
       // We always preserve the 'No Status' column.
        foreach ($columns as $column_id => $column) {
            if (
                $column_id !== 0 && !in_array($column_id, $column_ids) &&
                (!isset($column['items']) || !count($column['items']))
            ) {
                unset($columns[$column_id]);
            }
        }
        return $columns;
    }

    public function canModifyGlobalState()
    {
       // Only project manager (or managing group) may change the Kanban's state
        return $this->fields["users_id"] === Session::getLoginUserID() || $this->isInTheManagerGroup();
    }

    public function forceGlobalState()
    {
       // All users must be using the global state unless viewing the global Kanban
        return $this->getID() > 0;
    }

    /**
     * Show Kanban view.
     * @param int $ID ID of the parent Project or -1 for a global view.
     * @return bool|void False if the Kanban cannot be shown.
     */
    public static function showKanban($ID)
    {
        $project = new Project();
        if (
            ($ID <= 0 && !Project::canView()) ||
            ($ID > 0 && (!$project->getFromDB($ID) || !$project->canView()))
        ) {
            return false;
        }

        $supported_itemtypes = [];
        $team_role_ids = static::getTeamRoles();
        $team_roles = [];

        foreach ($team_role_ids as $role_id) {
            $team_roles[$role_id] = static::getTeamRoleName($role_id);
        }
        // Owner cannot be set from the Kanban view yet because it is a special case (One owner user and one owner group)
        unset($team_roles[Team::ROLE_OWNER]);

        $supported_itemtypes['Project'] = [
            'name'   => Project::getTypeName(1),
            'icon'   => Project::getIcon(),
            'fields' => [
                'projects_id'  => [
                    'type'   => 'hidden',
                    'value'  => $ID
                ],
                'name'   => [
                    'placeholder'  => __('Name')
                ],
                'content'   => [
                    'placeholder'  => __('Content'),
                    'type'         => 'textarea'
                ],
                'users_id'  => [
                    'type'         => 'hidden',
                    'value'        => $_SESSION['glpiID']
                ],
                'entities_id' => [
                    'type'   => 'hidden',
                    'value'  => $ID > 0 ? $project->fields["entities_id"] : $_SESSION['glpiactive_entity'],
                ],
                'is_recursive' => [
                    'type'   => 'hidden',
                    'value'  => 0
                ]
            ],
            'team_itemtypes'  => Project::getTeamItemtypes(),
            'team_roles'      => $team_roles,
            'allow_create'    => Project::canCreate()
        ];

        $team_role_ids = static::getTeamRoles();
        $team_roles = [];

        foreach ($team_role_ids as $role_id) {
            $team_roles[$role_id] = static::getTeamRoleName($role_id);
        }
        // Owner cannot be set from the Kanban view yet because it is a special case (One owner user and one owner group)
        unset($team_roles[Team::ROLE_OWNER]);

        $supported_itemtypes['ProjectTask'] = [
            'name'   => ProjectTask::getTypeName(1),
            'icon'   => ProjectTask::getIcon(),
            'fields' => [
                'projects_id'  => [
                    'type'   => 'hidden',
                    'value'  => $ID
                ],
                'name'   => [
                    'placeholder'  => __('Name')
                ],
                'content'   => [
                    'placeholder'  => __('Content'),
                    'type'         => 'textarea'
                ],
                'projecttasktemplates_id' => [
                    'type'   => 'hidden',
                    'value'  => 0
                ],
                'projecttasks_id' => [
                    'type'   => 'hidden',
                    'value'  => 0
                ],
                'entities_id' => [
                    'type'   => 'hidden',
                    'value'  => $ID > 0 ? $project->fields["entities_id"] : $_SESSION['glpiactive_entity'],
                ],
                'is_recursive' => [
                    'type'   => 'hidden',
                    'value'  => 0
                ]
            ],
            'team_itemtypes'  => ProjectTask::getTeamItemtypes(),
            'team_roles'      => $team_roles,
            'allow_create'    => ProjectTask::canCreate()
        ];
        if ($ID <= 0) {
            $supported_itemtypes['ProjectTask']['fields']['projects_id'] = [
                'type'   => 'raw',
                'value'  => Project::dropdown(['display' => false, 'width' => '90%'])
            ];
<<<<<<< HEAD
            if ($ID <= 0) {
                $supported_itemtypes['ProjectTask']['fields']['projects_id'] = [
                    'type'   => 'raw',
                    'value'  => Project::dropdown([
                        'display' => false,
                        'width' => '90%',
                        'condition' => [
                            'LEFT JOIN' => [
                                ProjectState::getTable() => [
                                    'ON' => [
                                        ProjectState::getTable() => 'id',
                                        self::getTable() => 'projectstates_id'
                                    ]
                                ]
                            ],
                            'WHERE' => [
                                'is_finished'   => false
                            ]
                        ]
                    ])
                ];
            }
=======
>>>>>>> 9a28f746
        }
        $column_field = [
            'id' => 'projectstates_id',
            'extra_fields' => [
                'color'  => [
                    'type'   => 'color'
                ]
            ]
        ];

        $canmodify_view = ($ID == 0 || $project->canModifyGlobalState());
        $rights = [
            'create_item'                    => self::canCreate() || ProjectTask::canCreate(),
            'delete_item'                    => self::canDelete() || ProjectTask::canDelete(),
            'create_column'                  => (bool)ProjectState::canCreate(),
            'modify_view'                    => $ID == 0 || $project->canModifyGlobalState(),
            'order_card'                     => (bool)$project->canOrderKanbanCard($ID),
            'create_card_limited_columns'    => $canmodify_view ? [] : [0]
        ];

        TemplateRenderer::getInstance()->display('components/kanban/kanban.html.twig', [
            'kanban_id'                   => 'kanban',
            'rights'                      => $rights,
            'supported_itemtypes'         => $supported_itemtypes,
            'max_team_images'             => 3,
            'column_field'                => $column_field,
            'item'                        => [
                'itemtype'  => 'Project',
                'items_id'  => $ID
            ],
            'supported_filters'           => [
                'title' => [
                    'description' => _x('filters', 'The title of the item'),
                    'supported_prefixes' => ['!', '#'] // Support exclusions and regex
                ],
                'type' => [
                    'description' => _x('filters', 'The type of the item'),
                    'supported_prefixes' => ['!'] // Support exclusions only
                ],
                'milestone' => [
                    'description' => _x('filters', 'If the item represents a milestone or not'),
                    'supported_prefixes' => ['!']
                ],
                'content' => [
                    'description' => _x('filters', 'The content of the item'),
                    'supported_prefixes' => ['!', '#']
                ],
                'team' => [
                    'description' => _x('filters', 'A team member for the item'),
                    'supported_prefixes' => ['!']
                ],
                'user' => [
                    'description' => _x('filters', 'A user in the team of the item'),
                    'supported_prefixes' => ['!']
                ],
                'group' => [
                    'description' => _x('filters', 'A group in the team of the item'),
                    'supported_prefixes' => ['!']
                ],
                'supplier' => [
                    'description' => _x('filters', 'A supplier in the team of the item'),
                    'supported_prefixes' => ['!']
                ],
                'contact' => [
                    'description' => _x('filters', 'A contact in the team of the item'),
                    'supported_prefixes' => ['!']
                ],
            ] + self::getKanbanPluginFilters(static::getType())
        ]);
    }

    public function canOrderKanbanCard($ID)
    {
        if ($ID > 0) {
            $this->getFromDB($ID);
        }
        return ($ID <= 0 || $this->canModifyGlobalState());
    }

    public static function getTeamRoles(): array
    {
        return [
            Team::ROLE_OWNER,
            Team::ROLE_MEMBER
        ];
    }

    public static function getTeamRoleName(int $role, int $nb = 1): string
    {
        switch ($role) {
            case Team::ROLE_OWNER:
                return _n('Manager', 'Managers', $nb);
            case Team::ROLE_MEMBER:
                return _n('Member', 'Members', $nb);
        }
        return '';
    }

    public static function getTeamItemtypes(): array
    {
        return ProjectTeam::$available_types;
    }

    public function addTeamMember(string $itemtype, int $items_id, array $params = []): bool
    {
        $project_team = new ProjectTeam();
        $result = $project_team->add([
            'projects_id'  => $this->getID(),
            'itemtype'     => $itemtype,
            'items_id'     => $items_id
        ]);
        return (bool) $result;
    }

    public function deleteTeamMember(string $itemtype, int $items_id, array $params = []): bool
    {
        $project_team = new ProjectTeam();
        $result = $project_team->deleteByCriteria([
            'projects_id'  => $this->getID(),
            'itemtype'     => $itemtype,
            'items_id'     => $items_id
        ]);
        return (bool) $result;
    }

    public function getTeam(): array
    {
        $team = ProjectTeam::getTeamFor($this->getID(), true);
       // Flatten the array
        $result = [];
        foreach ($team as $itemtype_members) {
            foreach ($itemtype_members as $member) {
                $result[] = $member;
            }
        }
        return $result;
    }

    /**
     * Display debug information for current object
     **/
    public function showDebug()
    {
        NotificationEvent::debugEvent($this);
    }

    /**
     * Update the specified project's percent_done based on the percent_done of subprojects and tasks.
     * This function indirectly updates the percent done for all parents if they are set to automatically update.
     * @since 9.5.0
     * @return boolean False if the specified project is not set to automatically update the percent done.
     */
    public static function recalculatePercentDone($ID)
    {
        global $DB;

        $project = new self();
        $project->getFromDB($ID);
        if (!$project->fields['auto_percent_done']) {
            return false;
        }

        $query1 = new \QuerySubQuery([
            'SELECT' => [
                'percent_done'
            ],
            'FROM'   => self::getTable(),
            'WHERE'  => [
                'projects_id'  => $ID,
                'is_deleted'   => 0
            ]
        ]);
        $query2 = new \QuerySubQuery([
            'SELECT' => [
                'percent_done'
            ],
            'FROM'   => ProjectTask::getTable(),
            'WHERE'  => [
                'projects_id' => $ID
            ]
        ]);
        $union = new QueryUnion([$query1, $query2], false, 'all_items');
        $iterator = $DB->request([
            'SELECT' => [
                new QueryExpression('CAST(AVG(' . $DB->quoteName('percent_done') . ') AS UNSIGNED) AS percent_done')
            ],
            'FROM'   => $union
        ]);

        if ($iterator->count()) {
            $avg = $iterator->current()['percent_done'];
            $percent_done = is_null($avg) ? 0 : $avg;
        } else {
            $percent_done = 0;
        }

        $project->update([
            'id'           => $ID,
            'percent_done' => $percent_done
        ]);
        return true;
    }


    public static function getIcon()
    {
        return "ti ti-layout-kanban";
    }
}<|MERGE_RESOLUTION|>--- conflicted
+++ resolved
@@ -2436,33 +2436,24 @@
         if ($ID <= 0) {
             $supported_itemtypes['ProjectTask']['fields']['projects_id'] = [
                 'type'   => 'raw',
-                'value'  => Project::dropdown(['display' => false, 'width' => '90%'])
+                'value'  => Project::dropdown([
+                    'display' => false,
+                    'width' => '90%',
+                    'condition' => [
+                        'LEFT JOIN' => [
+                            ProjectState::getTable() => [
+                                'ON' => [
+                                    ProjectState::getTable() => 'id',
+                                    self::getTable() => 'projectstates_id'
+                                ]
+                            ]
+                        ],
+                        'WHERE' => [
+                            'is_finished'   => false
+                        ]
+                    ]
+                ])
             ];
-<<<<<<< HEAD
-            if ($ID <= 0) {
-                $supported_itemtypes['ProjectTask']['fields']['projects_id'] = [
-                    'type'   => 'raw',
-                    'value'  => Project::dropdown([
-                        'display' => false,
-                        'width' => '90%',
-                        'condition' => [
-                            'LEFT JOIN' => [
-                                ProjectState::getTable() => [
-                                    'ON' => [
-                                        ProjectState::getTable() => 'id',
-                                        self::getTable() => 'projectstates_id'
-                                    ]
-                                ]
-                            ],
-                            'WHERE' => [
-                                'is_finished'   => false
-                            ]
-                        ]
-                    ])
-                ];
-            }
-=======
->>>>>>> 9a28f746
         }
         $column_field = [
             'id' => 'projectstates_id',
