--- conflicted
+++ resolved
@@ -386,16 +386,11 @@
 
         if (!$withtemplate) {
             $nb = 0;
-<<<<<<< HEAD
             switch ($item::class) {
                 case self::class:
                     return self::createTabEntry(__('Preview'), 0, $item::class, 'ti ti-template');
                     break;
-                case 'NotificationTemplate':
-=======
-            switch (get_class($item)) {
                 case NotificationTemplate::class:
->>>>>>> 137fa6f2
                     if ($_SESSION['glpishow_count_on_tabs']) {
                         $nb = countElementsInTable(
                             static::getTable(),
@@ -410,7 +405,6 @@
 
     public static function displayTabContentForItem(CommonGLPI $item, $tabnum = 1, $withtemplate = 0)
     {
-<<<<<<< HEAD
         switch ($item::class) {
             case self::class:
                 $item->showPreview();
@@ -419,12 +413,6 @@
                 $temp = new self();
                 $temp->showSummary($item);
                 break;
-=======
-
-        if (get_class($item) == NotificationTemplate::class) {
-            $temp = new self();
-            $temp->showSummary($item);
->>>>>>> 137fa6f2
         }
         return true;
     }
