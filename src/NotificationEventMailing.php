--- conflicted
+++ resolved
@@ -510,16 +510,6 @@
      */
     private static function attachDocuments(Email $mail, array $documents_ids)
     {
-<<<<<<< HEAD
-=======
-        /** @var array $CFG_GLPI */
-        global $CFG_GLPI;
-
-        if (!$CFG_GLPI['attach_ticket_documents_to_mail']) {
-            return;
-        }
-
->>>>>>> d35432b7
         $document = new Document();
         foreach ($documents_ids as $document_id) {
             if ($document->getFromDB($document_id) === false) {
