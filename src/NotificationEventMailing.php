<?php

/**
 * ---------------------------------------------------------------------
 *
 * GLPI - Gestionnaire Libre de Parc Informatique
 *
 * http://glpi-project.org
 *
 * @copyright 2015-2023 Teclib' and contributors.
 * @copyright 2003-2014 by the INDEPNET Development Team.
 * @licence   https://www.gnu.org/licenses/gpl-3.0.html
 *
 * ---------------------------------------------------------------------
 *
 * LICENSE
 *
 * This file is part of GLPI.
 *
 * This program is free software: you can redistribute it and/or modify
 * it under the terms of the GNU General Public License as published by
 * the Free Software Foundation, either version 3 of the License, or
 * (at your option) any later version.
 *
 * This program is distributed in the hope that it will be useful,
 * but WITHOUT ANY WARRANTY; without even the implied warranty of
 * MERCHANTABILITY or FITNESS FOR A PARTICULAR PURPOSE.  See the
 * GNU General Public License for more details.
 *
 * You should have received a copy of the GNU General Public License
 * along with this program.  If not, see <https://www.gnu.org/licenses/>.
 *
 * ---------------------------------------------------------------------
 */

use Symfony\Component\Mime\Address;
use Symfony\Component\Mime\Email;

class NotificationEventMailing extends NotificationEventAbstract
{
    public static function getTargetFieldName()
    {
        return 'email';
    }


    public static function getTargetField(&$data)
    {
        $field = self::getTargetFieldName();

        if (
            !isset($data[$field])
            && isset($data['users_id'])
        ) {
           // No email set : get default for user
            $data[$field] = UserEmail::getDefaultForUser($data['users_id']);
        }

        if (empty($data[$field]) or !NotificationMailing::isUserAddressValid($data[$field])) {
            $data[$field] = null;
        } else {
            $data[$field] = trim(Toolbox::strtolower($data[$field]));
        }

        return $field;
    }


    public static function canCron()
    {
        return true;
    }


    public static function getAdminData()
    {
        global $CFG_GLPI;

        $admin = Config::getAdminEmailSender();
        if ($admin['email'] !== null) {
            $admin['language'] = $CFG_GLPI['language'];

            $user = new User();
            if ($user->getFromDBbyEmail($admin['email'])) {
                $admin['users_id'] = $user->getID();
            }

            return $admin;
        }

        return false;
    }


    public static function getEntityAdminsData($entity)
    {
        global $CFG_GLPI;

        $admin = Config::getAdminEmailSender($entity);
        if ($admin['email'] !== null) {
            $admin['language'] = $CFG_GLPI['language'];

            $user = new User();
            if ($user->getFromDBbyEmail($admin['email'])) {
                $admin['users_id'] = $user->getID();
            }

            return [$admin];
        }

        return false;
    }

    public static function send(array $data)
    {
        global $CFG_GLPI, $DB;

        $processed = [];

        foreach ($data as $row) {
            //make sure mailer is reset on each mail
            $mmail = new GLPIMailer();
            $mail = $mmail->getEmail();
            $current = new QueuedNotification();
            $current->getFromResultSet($row);

<<<<<<< HEAD
            $headers = importArrayFromDB($current->fields['headers']);
            if (is_array($headers) && count($headers)) {
                foreach ($headers as $key => $val) {
                    $mail->getHeaders()->addTextHeader($key, $val);
=======
            try {
                $headers = importArrayFromDB($current->fields['headers']);
                if (is_array($headers) && count($headers)) {
                    foreach ($headers as $key => $val) {
                        $mmail->AddCustomHeader("$key: $val");
                    }
>>>>>>> 75120ade
                }

<<<<<<< HEAD
            // Add custom header for mail grouping in reader
            $mail->getHeaders()->addTextHeader(
                'In-Reply-To',
                str_replace(
                    [
                        '%uuid',
                        '%itemtype',
                        '%items_id'
                    ],
                    [
                        Config::getUuid('notification'),
                        $current->fields['itemtype'],
                        $current->fields['items_id']
                    ],
                    "<GLPI-%uuid-%itemtype-%items_id>"
                )
            );

            $mail->from(new Address($current->fields['sender'], $current->fields['sendername']));

            if ($current->fields['replyto']) {
                $mail->replyTo(new Address($current->fields['replyto'], $current->fields['replytoname']));
            }
            $mail->subject($current->fields['name']);

            $is_html = !empty($current->fields['body_html']);

            $documents_ids = [];
            $documents_to_attach = [];
            if ($is_html || $CFG_GLPI['attach_ticket_documents_to_mail']) {
                // Retieve document list if mail is in HTML format (for inline images)
                // or if documents are attached to mail.
                $item = getItemForItemtype($current->fields['itemtype']);
                if (
                    $item !== false
                    && (
                        $current->fields['items_id'] > 0
                        || ($current->fields['itemtype'] == Entity::class && $current->fields['items_id'] == 0)
                    )
                    && $item->getFromDB($current->fields['items_id'])
                ) {
                    $doc_crit = [
                        'items_id' => $current->fields['items_id'],
                        'itemtype' => $current->fields['itemtype'],
                    ];
                    if ($item instanceof CommonITILObject) {
                        $doc_crit = $item->getAssociatedDocumentsCriteria(true);
                        if ($is_html) {
                            // Remove documents having "NO_TIMELINE" position if mail is HTML, as
                            // these documents corresponds to inlined images.
                            // If notification is in plain text, they should be kepts as they cannot be rendered in text.
                            $doc_crit[] = [
                                'timeline_position'  => ['>', CommonITILObject::NO_TIMELINE]
                            ];
                        }
                    }
                    $doc_items_iterator = $DB->request(
                        [
                            'SELECT' => ['documents_id'],
                            'FROM'   => Document_Item::getTable(),
                            'WHERE'  => $doc_crit,
                        ]
                    );
                    foreach ($doc_items_iterator as $doc_item) {
                         $documents_ids[] = $doc_item['documents_id'];
                    }
=======
                // Add custom header for mail grouping in reader
                $mmail->AddCustomHeader(
                    str_replace(
                        [
                            '%uuid',
                            '%itemtype',
                            '%items_id'
                        ],
                        [
                            Config::getUuid('notification'),
                            $current->fields['itemtype'],
                            $current->fields['items_id']
                        ],
                        "In-Reply-To: <GLPI-%uuid-%itemtype-%items_id>"
                    )
                );

                $mmail->SetFrom($current->fields['sender'], $current->fields['sendername']);

                if ($current->fields['replyto']) {
                    $mmail->AddReplyTo($current->fields['replyto'], $current->fields['replytoname']);
>>>>>>> 75120ade
                }
                $mmail->Subject = $current->fields['name'];

<<<<<<< HEAD
            if (!$is_html) {
                $mail->text($current->fields['body_text']);
                $documents_to_attach = $documents_ids; // Attach all documents
            } else {
                $inline_docs = [];
                $doc = new Document();
                foreach ($documents_ids as $document_id) {
                    $doc->getFromDB($document_id);
                    // Add embedded image if tag present in ticket content
=======
                $is_html = !empty($current->fields['body_html']);

                $documents_ids = [];
                $documents_to_attach = [];
                if ($is_html || $CFG_GLPI['attach_ticket_documents_to_mail']) {
                    // Retieve document list if mail is in HTML format (for inline images)
                    // or if documents are attached to mail.
                    $item = getItemForItemtype($current->fields['itemtype']);
>>>>>>> 75120ade
                    if (
                        $item !== false
                        && (
                            $current->fields['items_id'] > 0
                            || ($current->fields['itemtype'] == Entity::class && $current->fields['items_id'] == 0)
                        )
                        && $item->getFromDB($current->fields['items_id'])
                    ) {
                        $doc_crit = [
                            'items_id' => $current->fields['items_id'],
                            'itemtype' => $current->fields['itemtype'],
                        ];
                        if ($item instanceof CommonITILObject) {
                            $doc_crit = $item->getAssociatedDocumentsCriteria(true);
                            if ($is_html) {
                                // Remove documents having "NO_TIMELINE" position if mail is HTML, as
                                // these documents corresponds to inlined images.
                                // If notification is in plain text, they should be kepts as they cannot be rendered in text.
                                $doc_crit[] = [
                                    'timeline_position' => ['>', CommonITILObject::NO_TIMELINE]
                                ];
                            }
                        }
                        $doc_items_iterator = $DB->request(
                            [
                                'SELECT' => ['documents_id'],
                                'FROM' => Document_Item::getTable(),
                                'WHERE' => $doc_crit,
                            ]
                        );
<<<<<<< HEAD
                        $mail->embedFromPath($image_path, $doc->fields['filename']);
                        $inline_docs[$document_id] = $doc->fields['filename'];
                    } else {
                        // Attach only documents that are not inlined images
                        $documents_to_attach[] = $document_id;
=======
                        foreach ($doc_items_iterator as $doc_item) {
                            $documents_ids[] = $doc_item['documents_id'];
                        }
                    }
                }

                $mmail->isHTML($is_html);
                if (!$is_html) {
                    $mmail->Body = GLPIMailer::normalizeBreaks($current->fields['body_text']);
                    $documents_to_attach = $documents_ids; // Attach all documents
                } else {
                    $mmail->Body = '';
                    $inline_docs = [];
                    $doc = new Document();
                    foreach ($documents_ids as $document_id) {
                        $doc->getFromDB($document_id);
                        // Add embeded image if tag present in ticket content
                        if (
                            preg_match_all(
                                '/' . preg_quote($doc->fields['tag']) . '/',
                                $current->fields['body_html'],
                                $matches,
                                PREG_PATTERN_ORDER
                            )
                        ) {
                            // Make sure file still exists
                            if (!file_exists(GLPI_DOC_DIR . "/" . $doc->fields['filepath'])) {
                                trigger_error('Failed to add document ' . $doc->fields['filepath'] . ' to mail: file not found', E_USER_WARNING);
                                continue;
                            }
                            $image_path = Document::getImage(
                                GLPI_DOC_DIR . "/" . $doc->fields['filepath'],
                                'mail'
                            );
                            if (
                                $mmail->AddEmbeddedImage(
                                    $image_path,
                                    $doc->fields['tag'],
                                    $doc->fields['filename'],
                                    'base64',
                                    $doc->fields['mime']
                                )
                            ) {
                                $inline_docs[$document_id] = $doc->fields['tag'];
                            }
                        } else {
                            // Attach only documents that are not inlined images
                            $documents_to_attach[] = $document_id;
                        }
>>>>>>> 75120ade
                    }

<<<<<<< HEAD
                // manage inline images (and not added as documents in object)
                $matches = [];
                if (
                    preg_match_all(
                        "/<img[^>]*src=(\"|')[^\"']*document\.send\.php\?docid=([0-9]+)[^\"']*(\"|')[^<]*>/",
                        $current->fields['body_html'],
                        $matches
                    )
                ) {
                    if (isset($matches[2])) {
                        foreach ($matches[2] as $pos => $docID) {
                            if (!in_array($docID, $inline_docs)) {
                                $doc->getFromDB($docID);

                                //find width
                                $custom_width = null;
                                if (preg_match("/width=[\"|'](\d+)(\.\d+)?[\"|']/", $matches[0][$pos], $wmatches)) {
                                    $custom_width = intval($wmatches[1]);
                                }
                                $custom_height = null;
                                if (preg_match("/height=[\"|'](\d+)(\.\d+)?[\"|']/", $matches[0][$pos], $hmatches)) {
                                    $custom_height = intval($hmatches[1]);
                                }

                                $img_infos  = getimagesize(GLPI_DOC_DIR . "/" . $doc->fields['filepath']);
                                $initial_width = $img_infos[0];
                                $initial_height = $img_infos[1];

                                if ($custom_width !== null && $custom_height === null) {
                                    //compute height if needed
                                    $custom_height = $initial_height * $custom_width / $initial_width;
                                } elseif ($custom_height !== null && $custom_width === null) {
                                    //compute width if needed
                                    $custom_width = $initial_width * $custom_height / $initial_height;
                                } elseif ($custom_height === null && $custom_width === null) {
                                    //if both are null keep initial size
                                    $custom_width = $initial_width;
                                    $custom_height = $initial_height;
                                }

                                $image_path = Document::getImage(
                                    GLPI_DOC_DIR . "/" . $doc->fields['filepath'],
                                    'mail',
                                    $custom_width,
                                    $custom_height
                                );
                                $mail->embedFromPath($image_path, $doc->fields['filename']);
                                $inline_docs[$docID] = $doc->fields['filename'];
=======
                    // manage inline images (and not added as documents in object)
                    $matches = [];
                    if (
                        preg_match_all(
                            "/<img[^>]*src=(\"|')[^\"']*document\.send\.php\?docid=([0-9]+)[^\"']*(\"|')[^<]*>/",
                            $current->fields['body_html'],
                            $matches
                        )
                    ) {
                        if (isset($matches[2])) {
                            foreach ($matches[2] as $pos => $docID) {
                                if (!in_array($docID, $inline_docs)) {
                                    $doc->getFromDB($docID);

                                    //find width
                                    $custom_width = null;
                                    if (preg_match("/width=[\"|'](\d+)(\.\d+)?[\"|']/", $matches[0][$pos], $wmatches)) {
                                        $custom_width = intval($wmatches[1]);
                                    }
                                    $custom_height = null;
                                    if (preg_match("/height=[\"|'](\d+)(\.\d+)?[\"|']/", $matches[0][$pos], $hmatches)) {
                                        $custom_height = intval($hmatches[1]);
                                    }

                                    // Make sure file still exists
                                    if (!file_exists(GLPI_DOC_DIR . "/" . $doc->fields['filepath'])) {
                                        trigger_error('Failed to add document ' . $doc->fields['filepath'] . ' to mail: file not found', E_USER_WARNING);
                                        continue;
                                    }

                                    $img_infos = getimagesize(GLPI_DOC_DIR . "/" . $doc->fields['filepath']);
                                    $initial_width = $img_infos[0];
                                    $initial_height = $img_infos[1];

                                    if ($custom_width !== null && $custom_height === null) {
                                        //compute height if needed
                                        $custom_height = $initial_height * $custom_width / $initial_width;
                                    } elseif ($custom_height !== null && $custom_width === null) {
                                        //compute width if needed
                                        $custom_width = $initial_width * $custom_height / $initial_height;
                                    } elseif ($custom_height === null && $custom_width === null) {
                                        //if both are null keep initial size
                                        $custom_width = $initial_width;
                                        $custom_height = $initial_height;
                                    }

                                    $image_path = Document::getImage(
                                        GLPI_DOC_DIR . "/" . $doc->fields['filepath'],
                                        'mail',
                                        $custom_width,
                                        $custom_height
                                    );
                                    if (
                                        $mmail->AddEmbeddedImage(
                                            $image_path,
                                            $doc->fields['tag'],
                                            $doc->fields['filename'],
                                            'base64',
                                            $doc->fields['mime']
                                        )
                                    ) {
                                        $inline_docs[$docID] = $doc->fields['tag'];
                                    }
                                }
>>>>>>> 75120ade
                            }
                        }
                    }

<<<<<<< HEAD
                // replace img[src] by cid:tag in html content
                // replace a[href] by absolute URL
                foreach ($inline_docs as $docID => $filename) {
                    $current->fields['body_html'] = preg_replace(
                        [
                            '/src=["\'][^"\']*document\.send\.php\?docid=' . $docID . '(&[^"\']+)?["\']/',
                            '/href=["\'][^"\']*document\.send\.php\?docid=' . $docID . '(&[^"\']+)?["\']/',
                        ],
                        [
                            // 'cid' must be identical as second arg used in `embedFromPath` method
                            // Symfony/Mime will then replace it by an auto-generated value
                            // see Symfony\Mime\Email::prepareParts()
                            'src="cid:' . $filename . '"',
                            'href="' . $CFG_GLPI['url_base'] . '/front/document.send.php?docid=' . $docID . '$1"',
                        ],
                        $current->fields['body_html']
                    );
                }

                $mail->text($current->fields['body_text']);
                if ($is_html) {
                    $mail->html($current->fields['body_html']);
                }
            }

            self::attachDocuments($mail, $documents_to_attach);

            $recipient = $current->getField('recipient');
            if (defined('GLPI_FORCE_MAIL')) {
                //force recipient to configured email address
                $recipient = GLPI_FORCE_MAIL;
                //add original email address to message body
                $text = sprintf(__('Original email address was %1$s'), $current->getField('recipient'));
                $mail->text($mail->getTextBody() . "\n" . $text);
                if ($is_html) {
                    $mail->html($mail->getHtmlBody() . "<br/>" . $text);
                }
            }

            $mail->to(new Address($recipient, $current->fields['recipientname']));

            if (!empty($current->fields['messageid'])) {
                $mail->getHeaders()->addHeader('Message-Id', $current->fields['messageid']);
            }

            $mmail->setDebugHeaderLine(
                sprintf(
                    __('Sending email for notification %d (%s)...'),
                    $current->fields['id'],
                    $CFG_GLPI['url_base'] . $current->getFormURLWithID($current->fields['id'], false)
                )
            );

            if (!$mmail->send()) {
                $messageerror = __('Error in sending the email');
                Session::addMessageAfterRedirect($messageerror . "<br/>" . $mmail->getError(), true, ERROR);

                $retries = $CFG_GLPI['smtp_max_retries'] - $current->fields['sent_try'];
                Toolbox::logInFile(
                    "mail-error",
                    sprintf(
                        __('%1$s. Message: %2$s, Error: %3$s') . "\n",
                        sprintf(
                            __('Warning: an email was undeliverable to %s with %d retries remaining'),
                            $current->fields['recipient'],
                            $retries
                        ),
                        $current->fields['name'],
                        $mmail->getError()
                    )
                );

                if ($retries <= 0) {
                     Toolbox::logInFile(
                         "mail-error",
                         sprintf(
                             __('%1$s: %2$s'),
                             sprintf(
                                 __('Fatal error: giving up delivery of email to %s'),
                                 $current->fields['recipient']
                             ),
                             $current->fields['name'] . "\n"
                         )
                     );
                     $current->delete(['id' => $current->fields['id']]);
                }

                $input = [
                    'id'        => $current->fields['id'],
                    'sent_try'  => $current->fields['sent_try'] + 1
                ];

                if ($CFG_GLPI["smtp_retry_time"] > 0) {
                    $input['send_time'] = date("Y-m-d H:i:s", strtotime('+' . $CFG_GLPI["smtp_retry_time"] . ' minutes')); //Delay X minutes to try again
                }
                $current->update($input);
=======
                    // replace img[src] by cid:tag in html content
                    // replace a[href] by absolute URL
                    foreach ($inline_docs as $docID => $tag) {
                        $current->fields['body_html'] = preg_replace(
                            [
                                '/src=["\'][^"\']*document\.send\.php\?docid=' . $docID . '(&[^"\']+)?["\']/',
                                '/href=["\'][^"\']*document\.send\.php\?docid=' . $docID . '(&[^"\']+)?["\']/',
                            ],
                            [
                                'src="cid:' . $tag . '"',
                                'href="' . $CFG_GLPI['url_base'] . '/front/document.send.php?docid=' . $docID . '$1"',
                            ],
                            $current->fields['body_html']
                        );
                    }

                    $mmail->Body = GLPIMailer::normalizeBreaks($current->fields['body_html']);
                    $mmail->AltBody = GLPIMailer::normalizeBreaks($current->fields['body_text']);
                }

                self::attachDocuments($mmail, $documents_to_attach);

                $recipient = $current->getField('recipient');
                if (defined('GLPI_FORCE_MAIL')) {
                    //force recipient to configured email address
                    $recipient = GLPI_FORCE_MAIL;
                    //add original email addess to message body
                    $text = sprintf(__('Original email address was %1$s'), $current->getField('recipient'));
                    $mmail->Body .= "<br/>$text";
                    $mmail->AltBody .= $text;
                }

                $mmail->AddAddress($recipient, $current->fields['recipientname']);

                if (!empty($current->fields['messageid'])) {
                    $mmail->MessageID = "<" . $current->fields['messageid'] . ">";
                }
            } catch (\Exception $e) {
                self::handleFailedSend($current, $e->getMessage());
            }

            if (!$mmail->Send()) {
                self::handleFailedSend($current, $mmail->ErrorInfo);
>>>>>>> 75120ade
            } else {
                //TRANS to be written in logs %1$s is the to email / %2$s is the subject of the mail
                Toolbox::logInFile(
                    "mail",
                    sprintf(
                        __('%1$s: %2$s'),
                        sprintf(
                            __('An email was sent to %s'),
                            $current->fields['recipient']
                        ),
                        $current->fields['name'] . "\n"
                    )
                );
                $processed[] = $current->getID();
                $current->update(['id'        => $current->fields['id'],
                    'sent_time' => $_SESSION['glpi_currenttime']
                ]);
                $current->delete(['id'        => $current->fields['id']]);
            }
        }

        return count($processed);
    }

    /**
     * Handle a failure when trying to send an email
     * @param QueuedNotification $notification The notification that failed
     * @param string $error The error message to log
     * @return void
     */
    private static function handleFailedSend(QueuedNotification $notification, string $error): void
    {
        global $CFG_GLPI;

        $messageerror = __('Error in sending the email');
        Session::addMessageAfterRedirect($messageerror . "<br/>" . $error, true, ERROR);

        $retries = $CFG_GLPI['smtp_max_retries'] - $notification->fields['sent_try'];
        Toolbox::logInFile(
            "mail-error",
            sprintf(
                __('%1$s. Message: %2$s, Error: %3$s'),
                sprintf(
                    __('Warning: an email was undeliverable to %s with %d retries remaining'),
                    $notification->fields['recipient'],
                    $retries
                ),
                $notification->fields['name'],
                $error . "\n"
            )
        );

        if ($retries <= 0) {
            Toolbox::logInFile(
                "mail-error",
                sprintf(
                    __('%1$s: %2$s'),
                    sprintf(
                        __('Fatal error: giving up delivery of email to %s'),
                        $notification->fields['recipient']
                    ),
                    $notification->fields['name'] . "\n"
                )
            );
            $notification->delete(['id' => $notification->fields['id']]);
        }

        $input = [
            'id'        => $notification->fields['id'],
            'sent_try'  => $notification->fields['sent_try'] + 1
        ];

        if ($CFG_GLPI["smtp_retry_time"] > 0) {
            $input['send_time'] = date("Y-m-d H:i:s", strtotime('+' . $CFG_GLPI["smtp_retry_time"] . ' minutes')); //Delay X minutes to try again
        }
        $notification->update($input);
    }

    /**
     * Attach documents to message.
     * Documents will not be attached if configuration says they should not be.
     *
     * @param Email $mail
     * @param array $documents_ids
     *
     * @return void
     */
    private static function attachDocuments(Email $mail, array $documents_ids)
    {
        global $CFG_GLPI;

        if (!$CFG_GLPI['attach_ticket_documents_to_mail']) {
            return;
        }

        $document = new Document();
        foreach ($documents_ids as $document_id) {
            $document->getFromDB($document_id);
            $path = GLPI_DOC_DIR . "/" . $document->fields['filepath'];
            if (Document::isImage($path)) {
                $path = Document::getImage(
                    $path,
                    'mail'
                );
            }

            $mail->attachFromPath($path, $document->fields['filename']);
        }
    }

    protected static function extraRaise($params)
    {
       //Set notification's signature (the one which corresponds to the entity)
        $entity = $params['notificationtarget']->getEntity();
        $params['template']->setSignature(Notification::getMailingSignature($entity));
    }
}<|MERGE_RESOLUTION|>--- conflicted
+++ resolved
@@ -124,91 +124,17 @@
             $current = new QueuedNotification();
             $current->getFromResultSet($row);
 
-<<<<<<< HEAD
-            $headers = importArrayFromDB($current->fields['headers']);
-            if (is_array($headers) && count($headers)) {
-                foreach ($headers as $key => $val) {
-                    $mail->getHeaders()->addTextHeader($key, $val);
-=======
             try {
                 $headers = importArrayFromDB($current->fields['headers']);
                 if (is_array($headers) && count($headers)) {
                     foreach ($headers as $key => $val) {
-                        $mmail->AddCustomHeader("$key: $val");
-                    }
->>>>>>> 75120ade
-                }
-
-<<<<<<< HEAD
-            // Add custom header for mail grouping in reader
-            $mail->getHeaders()->addTextHeader(
-                'In-Reply-To',
-                str_replace(
-                    [
-                        '%uuid',
-                        '%itemtype',
-                        '%items_id'
-                    ],
-                    [
-                        Config::getUuid('notification'),
-                        $current->fields['itemtype'],
-                        $current->fields['items_id']
-                    ],
-                    "<GLPI-%uuid-%itemtype-%items_id>"
-                )
-            );
-
-            $mail->from(new Address($current->fields['sender'], $current->fields['sendername']));
-
-            if ($current->fields['replyto']) {
-                $mail->replyTo(new Address($current->fields['replyto'], $current->fields['replytoname']));
-            }
-            $mail->subject($current->fields['name']);
-
-            $is_html = !empty($current->fields['body_html']);
-
-            $documents_ids = [];
-            $documents_to_attach = [];
-            if ($is_html || $CFG_GLPI['attach_ticket_documents_to_mail']) {
-                // Retieve document list if mail is in HTML format (for inline images)
-                // or if documents are attached to mail.
-                $item = getItemForItemtype($current->fields['itemtype']);
-                if (
-                    $item !== false
-                    && (
-                        $current->fields['items_id'] > 0
-                        || ($current->fields['itemtype'] == Entity::class && $current->fields['items_id'] == 0)
-                    )
-                    && $item->getFromDB($current->fields['items_id'])
-                ) {
-                    $doc_crit = [
-                        'items_id' => $current->fields['items_id'],
-                        'itemtype' => $current->fields['itemtype'],
-                    ];
-                    if ($item instanceof CommonITILObject) {
-                        $doc_crit = $item->getAssociatedDocumentsCriteria(true);
-                        if ($is_html) {
-                            // Remove documents having "NO_TIMELINE" position if mail is HTML, as
-                            // these documents corresponds to inlined images.
-                            // If notification is in plain text, they should be kepts as they cannot be rendered in text.
-                            $doc_crit[] = [
-                                'timeline_position'  => ['>', CommonITILObject::NO_TIMELINE]
-                            ];
-                        }
-                    }
-                    $doc_items_iterator = $DB->request(
-                        [
-                            'SELECT' => ['documents_id'],
-                            'FROM'   => Document_Item::getTable(),
-                            'WHERE'  => $doc_crit,
-                        ]
-                    );
-                    foreach ($doc_items_iterator as $doc_item) {
-                         $documents_ids[] = $doc_item['documents_id'];
-                    }
-=======
+                        $mail->getHeaders()->addTextHeader($key, $val);
+                    }
+                }
+
                 // Add custom header for mail grouping in reader
-                $mmail->AddCustomHeader(
+                $mail->getHeaders()->addTextHeader(
+                    'In-Reply-To',
                     str_replace(
                         [
                             '%uuid',
@@ -220,29 +146,17 @@
                             $current->fields['itemtype'],
                             $current->fields['items_id']
                         ],
-                        "In-Reply-To: <GLPI-%uuid-%itemtype-%items_id>"
+                        "<GLPI-%uuid-%itemtype-%items_id>"
                     )
                 );
 
-                $mmail->SetFrom($current->fields['sender'], $current->fields['sendername']);
+                $mail->from(new Address($current->fields['sender'], $current->fields['sendername']));
 
                 if ($current->fields['replyto']) {
-                    $mmail->AddReplyTo($current->fields['replyto'], $current->fields['replytoname']);
->>>>>>> 75120ade
-                }
-                $mmail->Subject = $current->fields['name'];
-
-<<<<<<< HEAD
-            if (!$is_html) {
-                $mail->text($current->fields['body_text']);
-                $documents_to_attach = $documents_ids; // Attach all documents
-            } else {
-                $inline_docs = [];
-                $doc = new Document();
-                foreach ($documents_ids as $document_id) {
-                    $doc->getFromDB($document_id);
-                    // Add embedded image if tag present in ticket content
-=======
+                    $mail->replyTo(new Address($current->fields['replyto'], $current->fields['replytoname']));
+                }
+                $mail->subject($current->fields['name']);
+
                 $is_html = !empty($current->fields['body_html']);
 
                 $documents_ids = [];
@@ -251,7 +165,6 @@
                     // Retieve document list if mail is in HTML format (for inline images)
                     // or if documents are attached to mail.
                     $item = getItemForItemtype($current->fields['itemtype']);
->>>>>>> 75120ade
                     if (
                         $item !== false
                         && (
@@ -271,41 +184,32 @@
                                 // these documents corresponds to inlined images.
                                 // If notification is in plain text, they should be kepts as they cannot be rendered in text.
                                 $doc_crit[] = [
-                                    'timeline_position' => ['>', CommonITILObject::NO_TIMELINE]
+                                    'timeline_position'  => ['>', CommonITILObject::NO_TIMELINE]
                                 ];
                             }
                         }
                         $doc_items_iterator = $DB->request(
                             [
                                 'SELECT' => ['documents_id'],
-                                'FROM' => Document_Item::getTable(),
-                                'WHERE' => $doc_crit,
+                                'FROM'   => Document_Item::getTable(),
+                                'WHERE'  => $doc_crit,
                             ]
                         );
-<<<<<<< HEAD
-                        $mail->embedFromPath($image_path, $doc->fields['filename']);
-                        $inline_docs[$document_id] = $doc->fields['filename'];
-                    } else {
-                        // Attach only documents that are not inlined images
-                        $documents_to_attach[] = $document_id;
-=======
                         foreach ($doc_items_iterator as $doc_item) {
-                            $documents_ids[] = $doc_item['documents_id'];
+                             $documents_ids[] = $doc_item['documents_id'];
                         }
                     }
                 }
 
-                $mmail->isHTML($is_html);
                 if (!$is_html) {
-                    $mmail->Body = GLPIMailer::normalizeBreaks($current->fields['body_text']);
+                    $mail->text($current->fields['body_text']);
                     $documents_to_attach = $documents_ids; // Attach all documents
                 } else {
-                    $mmail->Body = '';
                     $inline_docs = [];
                     $doc = new Document();
                     foreach ($documents_ids as $document_id) {
                         $doc->getFromDB($document_id);
-                        // Add embeded image if tag present in ticket content
+                        // Add embedded image if tag present in ticket content
                         if (
                             preg_match_all(
                                 '/' . preg_quote($doc->fields['tag']) . '/',
@@ -323,74 +227,14 @@
                                 GLPI_DOC_DIR . "/" . $doc->fields['filepath'],
                                 'mail'
                             );
-                            if (
-                                $mmail->AddEmbeddedImage(
-                                    $image_path,
-                                    $doc->fields['tag'],
-                                    $doc->fields['filename'],
-                                    'base64',
-                                    $doc->fields['mime']
-                                )
-                            ) {
-                                $inline_docs[$document_id] = $doc->fields['tag'];
-                            }
+                            $mail->embedFromPath($image_path, $doc->fields['filename']);
+                            $inline_docs[$document_id] = $doc->fields['filename'];
                         } else {
                             // Attach only documents that are not inlined images
                             $documents_to_attach[] = $document_id;
                         }
->>>>>>> 75120ade
-                    }
-
-<<<<<<< HEAD
-                // manage inline images (and not added as documents in object)
-                $matches = [];
-                if (
-                    preg_match_all(
-                        "/<img[^>]*src=(\"|')[^\"']*document\.send\.php\?docid=([0-9]+)[^\"']*(\"|')[^<]*>/",
-                        $current->fields['body_html'],
-                        $matches
-                    )
-                ) {
-                    if (isset($matches[2])) {
-                        foreach ($matches[2] as $pos => $docID) {
-                            if (!in_array($docID, $inline_docs)) {
-                                $doc->getFromDB($docID);
-
-                                //find width
-                                $custom_width = null;
-                                if (preg_match("/width=[\"|'](\d+)(\.\d+)?[\"|']/", $matches[0][$pos], $wmatches)) {
-                                    $custom_width = intval($wmatches[1]);
-                                }
-                                $custom_height = null;
-                                if (preg_match("/height=[\"|'](\d+)(\.\d+)?[\"|']/", $matches[0][$pos], $hmatches)) {
-                                    $custom_height = intval($hmatches[1]);
-                                }
-
-                                $img_infos  = getimagesize(GLPI_DOC_DIR . "/" . $doc->fields['filepath']);
-                                $initial_width = $img_infos[0];
-                                $initial_height = $img_infos[1];
-
-                                if ($custom_width !== null && $custom_height === null) {
-                                    //compute height if needed
-                                    $custom_height = $initial_height * $custom_width / $initial_width;
-                                } elseif ($custom_height !== null && $custom_width === null) {
-                                    //compute width if needed
-                                    $custom_width = $initial_width * $custom_height / $initial_height;
-                                } elseif ($custom_height === null && $custom_width === null) {
-                                    //if both are null keep initial size
-                                    $custom_width = $initial_width;
-                                    $custom_height = $initial_height;
-                                }
-
-                                $image_path = Document::getImage(
-                                    GLPI_DOC_DIR . "/" . $doc->fields['filepath'],
-                                    'mail',
-                                    $custom_width,
-                                    $custom_height
-                                );
-                                $mail->embedFromPath($image_path, $doc->fields['filename']);
-                                $inline_docs[$docID] = $doc->fields['filename'];
-=======
+                    }
+
                     // manage inline images (and not added as documents in object)
                     $matches = [];
                     if (
@@ -405,6 +249,12 @@
                                 if (!in_array($docID, $inline_docs)) {
                                     $doc->getFromDB($docID);
 
+                                    // Make sure file still exists
+                                    if (!file_exists(GLPI_DOC_DIR . "/" . $doc->fields['filepath'])) {
+                                        trigger_error('Failed to add document ' . $doc->fields['filepath'] . ' to mail: file not found', E_USER_WARNING);
+                                        continue;
+                                    }
+
                                     //find width
                                     $custom_width = null;
                                     if (preg_match("/width=[\"|'](\d+)(\.\d+)?[\"|']/", $matches[0][$pos], $wmatches)) {
@@ -415,13 +265,7 @@
                                         $custom_height = intval($hmatches[1]);
                                     }
 
-                                    // Make sure file still exists
-                                    if (!file_exists(GLPI_DOC_DIR . "/" . $doc->fields['filepath'])) {
-                                        trigger_error('Failed to add document ' . $doc->fields['filepath'] . ' to mail: file not found', E_USER_WARNING);
-                                        continue;
-                                    }
-
-                                    $img_infos = getimagesize(GLPI_DOC_DIR . "/" . $doc->fields['filepath']);
+                                    $img_infos  = getimagesize(GLPI_DOC_DIR . "/" . $doc->fields['filepath']);
                                     $initial_width = $img_infos[0];
                                     $initial_height = $img_infos[1];
 
@@ -443,165 +287,71 @@
                                         $custom_width,
                                         $custom_height
                                     );
-                                    if (
-                                        $mmail->AddEmbeddedImage(
-                                            $image_path,
-                                            $doc->fields['tag'],
-                                            $doc->fields['filename'],
-                                            'base64',
-                                            $doc->fields['mime']
-                                        )
-                                    ) {
-                                        $inline_docs[$docID] = $doc->fields['tag'];
-                                    }
+                                    $mail->embedFromPath($image_path, $doc->fields['filename']);
+                                    $inline_docs[$docID] = $doc->fields['filename'];
                                 }
->>>>>>> 75120ade
                             }
                         }
                     }
 
-<<<<<<< HEAD
-                // replace img[src] by cid:tag in html content
-                // replace a[href] by absolute URL
-                foreach ($inline_docs as $docID => $filename) {
-                    $current->fields['body_html'] = preg_replace(
-                        [
-                            '/src=["\'][^"\']*document\.send\.php\?docid=' . $docID . '(&[^"\']+)?["\']/',
-                            '/href=["\'][^"\']*document\.send\.php\?docid=' . $docID . '(&[^"\']+)?["\']/',
-                        ],
-                        [
-                            // 'cid' must be identical as second arg used in `embedFromPath` method
-                            // Symfony/Mime will then replace it by an auto-generated value
-                            // see Symfony\Mime\Email::prepareParts()
-                            'src="cid:' . $filename . '"',
-                            'href="' . $CFG_GLPI['url_base'] . '/front/document.send.php?docid=' . $docID . '$1"',
-                        ],
-                        $current->fields['body_html']
-                    );
-                }
-
-                $mail->text($current->fields['body_text']);
-                if ($is_html) {
-                    $mail->html($current->fields['body_html']);
-                }
-            }
-
-            self::attachDocuments($mail, $documents_to_attach);
-
-            $recipient = $current->getField('recipient');
-            if (defined('GLPI_FORCE_MAIL')) {
-                //force recipient to configured email address
-                $recipient = GLPI_FORCE_MAIL;
-                //add original email address to message body
-                $text = sprintf(__('Original email address was %1$s'), $current->getField('recipient'));
-                $mail->text($mail->getTextBody() . "\n" . $text);
-                if ($is_html) {
-                    $mail->html($mail->getHtmlBody() . "<br/>" . $text);
-                }
-            }
-
-            $mail->to(new Address($recipient, $current->fields['recipientname']));
-
-            if (!empty($current->fields['messageid'])) {
-                $mail->getHeaders()->addHeader('Message-Id', $current->fields['messageid']);
-            }
-
-            $mmail->setDebugHeaderLine(
-                sprintf(
-                    __('Sending email for notification %d (%s)...'),
-                    $current->fields['id'],
-                    $CFG_GLPI['url_base'] . $current->getFormURLWithID($current->fields['id'], false)
-                )
-            );
-
-            if (!$mmail->send()) {
-                $messageerror = __('Error in sending the email');
-                Session::addMessageAfterRedirect($messageerror . "<br/>" . $mmail->getError(), true, ERROR);
-
-                $retries = $CFG_GLPI['smtp_max_retries'] - $current->fields['sent_try'];
-                Toolbox::logInFile(
-                    "mail-error",
-                    sprintf(
-                        __('%1$s. Message: %2$s, Error: %3$s') . "\n",
-                        sprintf(
-                            __('Warning: an email was undeliverable to %s with %d retries remaining'),
-                            $current->fields['recipient'],
-                            $retries
-                        ),
-                        $current->fields['name'],
-                        $mmail->getError()
-                    )
-                );
-
-                if ($retries <= 0) {
-                     Toolbox::logInFile(
-                         "mail-error",
-                         sprintf(
-                             __('%1$s: %2$s'),
-                             sprintf(
-                                 __('Fatal error: giving up delivery of email to %s'),
-                                 $current->fields['recipient']
-                             ),
-                             $current->fields['name'] . "\n"
-                         )
-                     );
-                     $current->delete(['id' => $current->fields['id']]);
-                }
-
-                $input = [
-                    'id'        => $current->fields['id'],
-                    'sent_try'  => $current->fields['sent_try'] + 1
-                ];
-
-                if ($CFG_GLPI["smtp_retry_time"] > 0) {
-                    $input['send_time'] = date("Y-m-d H:i:s", strtotime('+' . $CFG_GLPI["smtp_retry_time"] . ' minutes')); //Delay X minutes to try again
-                }
-                $current->update($input);
-=======
                     // replace img[src] by cid:tag in html content
                     // replace a[href] by absolute URL
-                    foreach ($inline_docs as $docID => $tag) {
+                    foreach ($inline_docs as $docID => $filename) {
                         $current->fields['body_html'] = preg_replace(
                             [
                                 '/src=["\'][^"\']*document\.send\.php\?docid=' . $docID . '(&[^"\']+)?["\']/',
                                 '/href=["\'][^"\']*document\.send\.php\?docid=' . $docID . '(&[^"\']+)?["\']/',
                             ],
                             [
-                                'src="cid:' . $tag . '"',
+                                // 'cid' must be identical as second arg used in `embedFromPath` method
+                                // Symfony/Mime will then replace it by an auto-generated value
+                                // see Symfony\Mime\Email::prepareParts()
+                                'src="cid:' . $filename . '"',
                                 'href="' . $CFG_GLPI['url_base'] . '/front/document.send.php?docid=' . $docID . '$1"',
                             ],
                             $current->fields['body_html']
                         );
                     }
 
-                    $mmail->Body = GLPIMailer::normalizeBreaks($current->fields['body_html']);
-                    $mmail->AltBody = GLPIMailer::normalizeBreaks($current->fields['body_text']);
-                }
-
-                self::attachDocuments($mmail, $documents_to_attach);
+                    $mail->text($current->fields['body_text']);
+                    if ($is_html) {
+                        $mail->html($current->fields['body_html']);
+                    }
+                }
+
+                self::attachDocuments($mail, $documents_to_attach);
 
                 $recipient = $current->getField('recipient');
                 if (defined('GLPI_FORCE_MAIL')) {
                     //force recipient to configured email address
                     $recipient = GLPI_FORCE_MAIL;
-                    //add original email addess to message body
+                    //add original email address to message body
                     $text = sprintf(__('Original email address was %1$s'), $current->getField('recipient'));
-                    $mmail->Body .= "<br/>$text";
-                    $mmail->AltBody .= $text;
-                }
-
-                $mmail->AddAddress($recipient, $current->fields['recipientname']);
+                    $mail->text($mail->getTextBody() . "\n" . $text);
+                    if ($is_html) {
+                        $mail->html($mail->getHtmlBody() . "<br/>" . $text);
+                    }
+                }
+
+                $mail->to(new Address($recipient, $current->fields['recipientname']));
 
                 if (!empty($current->fields['messageid'])) {
-                    $mmail->MessageID = "<" . $current->fields['messageid'] . ">";
-                }
+                    $mail->getHeaders()->addHeader('Message-Id', $current->fields['messageid']);
+                }
+
+                $mmail->setDebugHeaderLine(
+                    sprintf(
+                        __('Sending email for notification %d (%s)...'),
+                        $current->fields['id'],
+                        $CFG_GLPI['url_base'] . $current->getFormURLWithID($current->fields['id'], false)
+                    )
+                );
             } catch (\Exception $e) {
                 self::handleFailedSend($current, $e->getMessage());
             }
 
-            if (!$mmail->Send()) {
-                self::handleFailedSend($current, $mmail->ErrorInfo);
->>>>>>> 75120ade
+            if (!$mmail->send()) {
+                self::handleFailedSend($current, $mmail->getError());
             } else {
                 //TRANS to be written in logs %1$s is the to email / %2$s is the subject of the mail
                 Toolbox::logInFile(
@@ -643,30 +393,30 @@
         Toolbox::logInFile(
             "mail-error",
             sprintf(
-                __('%1$s. Message: %2$s, Error: %3$s'),
+                __('%1$s. Message: %2$s, Error: %3$s') . "\n",
                 sprintf(
                     __('Warning: an email was undeliverable to %s with %d retries remaining'),
                     $notification->fields['recipient'],
                     $retries
                 ),
                 $notification->fields['name'],
-                $error . "\n"
+                $error
             )
         );
 
         if ($retries <= 0) {
-            Toolbox::logInFile(
-                "mail-error",
-                sprintf(
-                    __('%1$s: %2$s'),
-                    sprintf(
-                        __('Fatal error: giving up delivery of email to %s'),
-                        $notification->fields['recipient']
-                    ),
-                    $notification->fields['name'] . "\n"
-                )
-            );
-            $notification->delete(['id' => $notification->fields['id']]);
+             Toolbox::logInFile(
+                 "mail-error",
+                 sprintf(
+                     __('%1$s: %2$s'),
+                     sprintf(
+                         __('Fatal error: giving up delivery of email to %s'),
+                         $notification->fields['recipient']
+                     ),
+                     $notification->fields['name'] . "\n"
+                 )
+             );
+             $notification->delete(['id' => $notification->fields['id']]);
         }
 
         $input = [
