--- conflicted
+++ resolved
@@ -33,14 +33,9 @@
  * ---------------------------------------------------------------------
  */
 
-<<<<<<< HEAD
 use Symfony\Component\Mailer\Transport;
 use Symfony\Component\Mime\Address;
 use Symfony\Component\Mime\Email;
-=======
-use Glpi\Toolbox\Sanitizer;
-use PHPMailer\PHPMailer\PHPMailer;
->>>>>>> 9b08710f
 
 class NotificationEventMailing extends NotificationEventAbstract
 {
@@ -189,17 +184,10 @@
                     }
                 }
 
-<<<<<<< HEAD
                 $mail->from(new Address($current->fields['sender'], $current->fields['sendername']));
 
                 if ($current->fields['replyto']) {
                     $mail->replyTo(new Address($current->fields['replyto'], $current->fields['replytoname']));
-=======
-                $mmail->SetFrom($current->fields['sender'], Sanitizer::decodeHtmlSpecialChars($current->fields['sendername']));
-
-                if ($current->fields['replyto']) {
-                    $mmail->AddReplyTo($current->fields['replyto'], Sanitizer::decodeHtmlSpecialChars($current->fields['replytoname']));
->>>>>>> 9b08710f
                 }
                 $mail->subject($current->fields['name']);
 
@@ -421,11 +409,7 @@
                     }
                 }
 
-<<<<<<< HEAD
                 $mail->to(new Address($recipient, $current->fields['recipientname']));
-=======
-                $mmail->AddAddress($recipient, Sanitizer::decodeHtmlSpecialChars($current->fields['recipientname']));
->>>>>>> 9b08710f
 
                 if (!empty($current->fields['messageid'])) {
                     $mail->getHeaders()->addHeader('Message-Id', $current->fields['messageid']);
