--- conflicted
+++ resolved
@@ -132,25 +132,6 @@
                     }
                 }
 
-<<<<<<< HEAD
-                // Add custom header for mail grouping in reader
-                $mail->getHeaders()->addTextHeader(
-                    'In-Reply-To',
-                    str_replace(
-                        [
-                            '%uuid',
-                            '%itemtype',
-                            '%items_id'
-                        ],
-                        [
-                            Config::getUuid('notification'),
-                            $current->fields['itemtype'],
-                            $current->fields['items_id']
-                        ],
-                        "<GLPI-%uuid-%itemtype-%items_id>"
-                    )
-                );
-=======
                 if (is_a($current->fields['itemtype'], CommonDBTM::class, true)) {
                     $reference_event = $current->fields['itemtype']::getMessageReferenceEvent($current->fields['event']);
                     if ($reference_event !== null && $reference_event !== $current->fields['event']) {
@@ -163,11 +144,12 @@
                             $current->fields['items_id'],
                             $reference_event
                         );
-                        $mmail->AddCustomHeader("In-Reply-To: <{$email_ref}>");
+                        $mail->getHeaders()->addTextHeader('In-Reply-To', "<{$email_ref}>");
+                        $mail->getHeaders()->addTextHeader('References', "<{$email_ref}>");
+                        $mmail->AddCustomHeader("<{$email_ref}>");
                         $mmail->AddCustomHeader("References: <{$email_ref}>");
                     }
                 }
->>>>>>> 8cf535cb
 
                 $mail->from(new Address($current->fields['sender'], $current->fields['sendername']));
 
