<?php

/**
 * ---------------------------------------------------------------------
 *
 * GLPI - Gestionnaire Libre de Parc Informatique
 *
 * http://glpi-project.org
 *
 * @copyright 2015-2023 Teclib' and contributors.
 * @copyright 2003-2014 by the INDEPNET Development Team.
 * @licence   https://www.gnu.org/licenses/gpl-3.0.html
 *
 * ---------------------------------------------------------------------
 *
 * LICENSE
 *
 * This file is part of GLPI.
 *
 * This program is free software: you can redistribute it and/or modify
 * it under the terms of the GNU General Public License as published by
 * the Free Software Foundation, either version 3 of the License, or
 * (at your option) any later version.
 *
 * This program is distributed in the hope that it will be useful,
 * but WITHOUT ANY WARRANTY; without even the implied warranty of
 * MERCHANTABILITY or FITNESS FOR A PARTICULAR PURPOSE.  See the
 * GNU General Public License for more details.
 *
 * You should have received a copy of the GNU General Public License
 * along with this program.  If not, see <https://www.gnu.org/licenses/>.
 *
 * ---------------------------------------------------------------------
 */

use Symfony\Component\Mailer\Transport;
use Symfony\Component\Mime\Address;
use Symfony\Component\Mime\Email;

class NotificationEventMailing extends NotificationEventAbstract
{
    public static function getTargetFieldName()
    {
        return 'email';
    }


    public static function getTargetField(&$data)
    {
        $field = self::getTargetFieldName();

        if (
            !isset($data[$field])
            && isset($data['users_id'])
        ) {
           // No email set : get default for user
            $data[$field] = UserEmail::getDefaultForUser($data['users_id']);
        }

        if (empty($data[$field]) or !NotificationMailing::isUserAddressValid($data[$field])) {
            $data[$field] = null;
        } else {
            $data[$field] = trim(Toolbox::strtolower($data[$field]));
        }

        return $field;
    }


    public static function canCron()
    {
        return true;
    }


    public static function getAdminData()
    {
        global $CFG_GLPI;

        $admin = Config::getAdminEmailSender();
        if ($admin['email'] !== null) {
            $admin['language'] = $CFG_GLPI['language'];

            $user = new User();
            if ($user->getFromDBbyEmail($admin['email'])) {
                $admin['users_id'] = $user->getID();
            }

            return $admin;
        }

        return false;
    }


    public static function getEntityAdminsData($entity)
    {
        global $CFG_GLPI;

        $admin = Config::getAdminEmailSender($entity);
        if ($admin['email'] !== null) {
            $admin['language'] = $CFG_GLPI['language'];

            $user = new User();
            if ($user->getFromDBbyEmail($admin['email'])) {
                $admin['users_id'] = $user->getID();
            }

            return [$admin];
        }

        return false;
    }

    public static function send(array $data)
    {
        global $CFG_GLPI, $DB;

        $processed = [];

        // Init transport once to avoid login in to the smtp server for every mail
        $transport = Transport::fromDsn(GLPIMailer::buildDsn(true));

        foreach ($data as $row) {
            //make sure mailer is reset on each mail
            $mmail = new GLPIMailer($transport);
            $mail = $mmail->getEmail();
            $current = new QueuedNotification();
            $current->getFromResultSet($row);

            try {
                $headers = importArrayFromDB($current->fields['headers']);
                if (is_array($headers) && count($headers)) {
                    foreach ($headers as $key => $val) {
                        $mail->getHeaders()->addTextHeader($key, $val);
                    }
                }

                if ($current->fields['event'] === null) {
                    // Notifications that were pushed in queue before upgrade to GLPI 10.0.8+ have a `null` value in `event` field.
                    // Build the `In-Reply-To` header as it was done before GLPI 10.0.8.
                    $mmail->AddCustomHeader(
                        str_replace(
                            [
                                '%uuid',
                                '%itemtype',
                                '%items_id'
                            ],
                            [
                                Config::getUuid('notification'),
                                $current->fields['items_id']
                            ],
                            "In-Reply-To: <GLPI-%uuid-%itemtype-%items_id>"
                        )
                    );
                } elseif (is_a($current->fields['itemtype'], CommonDBTM::class, true)) {
                    $reference_event = $current->fields['itemtype']::getMessageReferenceEvent($current->fields['event']);
                    if ($reference_event !== null && $reference_event !== $current->fields['event']) {
                        // Add `In-Reply-To` and `References` for mail grouping in reader when:
                        // - there is a reference event (i.e. we want to add current notification to a thread)
                        // - event is not the reference event (i.e. the thread has already be initiated).
                        // see https://datatracker.ietf.org/doc/html/rfc2822#section-3.6.4
                        $email_ref = NotificationTarget::getMessageIdForEvent(
                            $current->fields['itemtype'],
                            $current->fields['items_id'],
                            $reference_event
                        );
                        $mail->getHeaders()->addTextHeader('In-Reply-To', "<{$email_ref}>");
                        $mail->getHeaders()->addTextHeader("References", "<{$email_ref}>");
                    }
                }

                $mail->from(new Address($current->fields['sender'], $current->fields['sendername']));

                if ($current->fields['replyto']) {
                    $mail->replyTo(new Address($current->fields['replyto'], $current->fields['replytoname']));
                }
                $mail->subject($current->fields['name']);

                $is_html = !empty($current->fields['body_html']);

                $documents_ids = [];
                $documents_to_attach = [];
                if ($is_html || $CFG_GLPI['attach_ticket_documents_to_mail']) {
                    // Retieve document list if mail is in HTML format (for inline images)
                    // or if documents are attached to mail.
                    $item = getItemForItemtype($current->fields['itemtype']);
                    if (
                        $item !== false
                        && (
                            $current->fields['items_id'] > 0
                            || ($current->fields['itemtype'] == Entity::class && $current->fields['items_id'] == 0)
                        )
                        && $item->getFromDB($current->fields['items_id'])
                    ) {
                        $doc_crit = [
                            'items_id' => $current->fields['items_id'],
                            'itemtype' => $current->fields['itemtype'],
                        ];
                        if ($item instanceof CommonITILObject) {
                            $doc_crit = $item->getAssociatedDocumentsCriteria(true);
                            if ($is_html) {
                                // Remove documents having "NO_TIMELINE" position if mail is HTML, as
                                // these documents corresponds to inlined images.
                                // If notification is in plain text, they should be kepts as they cannot be rendered in text.
                                $doc_crit[] = [
                                    'timeline_position'  => ['>', CommonITILObject::NO_TIMELINE]
                                ];
                            }
                        }
                        $doc_items_iterator = $DB->request(
                            [
                                'SELECT' => ['documents_id'],
                                'FROM'   => Document_Item::getTable(),
                                'WHERE'  => $doc_crit,
                            ]
                        );
                        foreach ($doc_items_iterator as $doc_item) {
                             $documents_ids[] = $doc_item['documents_id'];
                        }
                    }
                }

                if (!$is_html) {
                    $mail->text($current->fields['body_text']);
                    $documents_to_attach = $documents_ids; // Attach all documents
                } else {
                    $inline_docs = [];
                    $doc = new Document();
                    foreach ($documents_ids as $document_id) {
                        $doc->getFromDB($document_id);
                        // Add embedded image if tag present in ticket content
                        if (
                            preg_match_all(
                                '/' . preg_quote($doc->fields['tag']) . '/',
                                $current->fields['body_html'],
                                $matches,
                                PREG_PATTERN_ORDER
                            )
                        ) {
                            // Make sure file still exists
                            if (!file_exists(GLPI_DOC_DIR . "/" . $doc->fields['filepath'])) {
                                trigger_error('Failed to add document ' . $doc->fields['filepath'] . ' to mail: file not found', E_USER_WARNING);
                                continue;
                            }
                            $image_path = Document::getImage(
                                GLPI_DOC_DIR . "/" . $doc->fields['filepath'],
                                'mail'
                            );
                            $mail->embedFromPath($image_path, $doc->fields['filename']);
                            $inline_docs[$document_id] = $doc->fields['filename'];
                        } else {
                            // Attach only documents that are not inlined images
                            $documents_to_attach[] = $document_id;
                        }
                    }

                    // manage inline images (and not added as documents in object)
                    $matches = [];
                    if (
                        preg_match_all(
                            "/<img[^>]*src=(\"|')[^\"']*document\.send\.php\?docid=([0-9]+)[^\"']*(\"|')[^<]*>/",
                            $current->fields['body_html'],
                            $matches
                        )
                    ) {
                        if (isset($matches[2])) {
                            foreach ($matches[2] as $pos => $docID) {
                                if (!in_array($docID, $inline_docs)) {
                                    $doc->getFromDB($docID);

                                    // Make sure file still exists
                                    if (!file_exists(GLPI_DOC_DIR . "/" . $doc->fields['filepath'])) {
                                        trigger_error('Failed to add document ' . $doc->fields['filepath'] . ' to mail: file not found', E_USER_WARNING);
                                        continue;
                                    }

                                    //find width
                                    $custom_width = null;
                                    if (preg_match("/width=[\"|'](\d+)(\.\d+)?[\"|']/", $matches[0][$pos], $wmatches)) {
                                        $custom_width = intval($wmatches[1]);
                                    }
                                    $custom_height = null;
                                    if (preg_match("/height=[\"|'](\d+)(\.\d+)?[\"|']/", $matches[0][$pos], $hmatches)) {
                                        $custom_height = intval($hmatches[1]);
                                    }

<<<<<<< HEAD
                                    $img_infos  = getimagesize(GLPI_DOC_DIR . "/" . $doc->fields['filepath']);
=======
                                    // Make sure file still exists
                                    if (!file_exists(GLPI_DOC_DIR . "/" . $doc->fields['filepath'])) {
                                        trigger_error('Failed to add document ' . $doc->fields['filepath'] . ' to mail: file not found', E_USER_WARNING);
                                        continue;
                                    }

                                    $img_infos = getimagesize(GLPI_DOC_DIR . "/" . $doc->fields['filepath']);

                                    if (!$img_infos) {
                                        // Failure to read image size, skip to avoid a divide by zero exception
                                        continue;
                                    }

>>>>>>> 77961489
                                    $initial_width = $img_infos[0];
                                    $initial_height = $img_infos[1];

                                    if ($custom_width !== null && $custom_height === null) {
                                        //compute height if needed
                                        $custom_height = $initial_height * $custom_width / $initial_width;
                                    } elseif ($custom_height !== null && $custom_width === null) {
                                        //compute width if needed
                                        $custom_width = $initial_width * $custom_height / $initial_height;
                                    } elseif ($custom_height === null && $custom_width === null) {
                                        //if both are null keep initial size
                                        $custom_width = $initial_width;
                                        $custom_height = $initial_height;
                                    }

                                    $image_path = Document::getImage(
                                        GLPI_DOC_DIR . "/" . $doc->fields['filepath'],
                                        'mail',
                                        $custom_width,
                                        $custom_height
                                    );
                                    $mail->embedFromPath($image_path, $doc->fields['filename']);
                                    $inline_docs[$docID] = $doc->fields['filename'];
                                }
                            }
                        }
                    }

                    // replace img[src] by cid:tag in html content
                    // replace a[href] by absolute URL
                    foreach ($inline_docs as $docID => $filename) {
                        $current->fields['body_html'] = preg_replace(
                            [
                                '/src=["\'][^"\']*document\.send\.php\?docid=' . $docID . '(&[^"\']+)?["\']/',
                                '/href=["\'][^"\']*document\.send\.php\?docid=' . $docID . '(&[^"\']+)?["\']/',
                            ],
                            [
                                // 'cid' must be identical as second arg used in `embedFromPath` method
                                // Symfony/Mime will then replace it by an auto-generated value
                                // see Symfony\Mime\Email::prepareParts()
                                'src="cid:' . $filename . '"',
                                'href="' . $CFG_GLPI['url_base'] . '/front/document.send.php?docid=' . $docID . '$1"',
                            ],
                            $current->fields['body_html']
                        );
                    }

                    $mail->text($current->fields['body_text']);
                    if ($is_html) {
                        $mail->html($current->fields['body_html']);
                    }
                }

                self::attachDocuments($mail, $documents_to_attach);

                $recipient = $current->getField('recipient');
                if (defined('GLPI_FORCE_MAIL')) {
                    //force recipient to configured email address
                    $recipient = GLPI_FORCE_MAIL;
                    //add original email address to message body
                    $text = sprintf(__('Original email address was %1$s'), $current->getField('recipient'));
                    $mail->text($mail->getTextBody() . "\n" . $text);
                    if ($is_html) {
                        $mail->html($mail->getHtmlBody() . "<br/>" . $text);
                    }
                }

                $mail->to(new Address($recipient, $current->fields['recipientname']));

                if (!empty($current->fields['messageid'])) {
                    $mail->getHeaders()->addHeader('Message-Id', $current->fields['messageid']);
                }
<<<<<<< HEAD

                $mmail->setDebugHeaderLine(
                    sprintf(
                        __('Sending email for notification %d (%s)...'),
                        $current->fields['id'],
                        $CFG_GLPI['url_base'] . $current->getFormURLWithID($current->fields['id'], false)
                    )
                );
            } catch (\Exception $e) {
=======
            } catch (\Throwable $e) {
>>>>>>> 77961489
                self::handleFailedSend($current, $e->getMessage());
            }

            if (!$mmail->send()) {
                self::handleFailedSend($current, $mmail->getError());
            } else {
                //TRANS to be written in logs %1$s is the to email / %2$s is the subject of the mail
                Toolbox::logInFile(
                    "mail",
                    sprintf(
                        __('%1$s: %2$s'),
                        sprintf(
                            __('An email was sent to %s'),
                            $current->fields['recipient']
                        ),
                        $current->fields['name'] . "\n"
                    )
                );
                $processed[] = $current->getID();
                $current->update(['id'        => $current->fields['id'],
                    'sent_time' => $_SESSION['glpi_currenttime']
                ]);
                $current->delete(['id'        => $current->fields['id']]);
            }
        }

        return count($processed);
    }

    /**
     * Handle a failure when trying to send an email
     * @param QueuedNotification $notification The notification that failed
     * @param string $error The error message to log
     * @return void
     */
    private static function handleFailedSend(QueuedNotification $notification, string $error): void
    {
        global $CFG_GLPI;

        $messageerror = __('Error in sending the email');
        Session::addMessageAfterRedirect($messageerror . "<br/>" . $error, true, ERROR);

        $retries = $CFG_GLPI['smtp_max_retries'] - $notification->fields['sent_try'];
        Toolbox::logInFile(
            "mail-error",
            sprintf(
                __('%1$s. Message: %2$s, Error: %3$s') . "\n",
                sprintf(
                    __('Warning: an email was undeliverable to %s with %d retries remaining'),
                    $notification->fields['recipient'],
                    $retries
                ),
                $notification->fields['name'],
                $error
            )
        );

        if ($retries <= 0) {
             Toolbox::logInFile(
                 "mail-error",
                 sprintf(
                     __('%1$s: %2$s'),
                     sprintf(
                         __('Fatal error: giving up delivery of email to %s'),
                         $notification->fields['recipient']
                     ),
                     $notification->fields['name'] . "\n"
                 )
             );
             $notification->delete(['id' => $notification->fields['id']]);
        }

        $input = [
            'id'        => $notification->fields['id'],
            'sent_try'  => $notification->fields['sent_try'] + 1
        ];

        if ($CFG_GLPI["smtp_retry_time"] > 0) {
            $input['send_time'] = date("Y-m-d H:i:s", strtotime('+' . $CFG_GLPI["smtp_retry_time"] . ' minutes')); //Delay X minutes to try again
        }
        $notification->update($input);
    }

    /**
     * Attach documents to message.
     * Documents will not be attached if configuration says they should not be.
     *
     * @param Email $mail
     * @param array $documents_ids
     *
     * @return void
     */
    private static function attachDocuments(Email $mail, array $documents_ids)
    {
        global $CFG_GLPI;

        if (!$CFG_GLPI['attach_ticket_documents_to_mail']) {
            return;
        }

        $document = new Document();
        foreach ($documents_ids as $document_id) {
            $document->getFromDB($document_id);
            $path = GLPI_DOC_DIR . "/" . $document->fields['filepath'];
            if (Document::isImage($path)) {
                $path = Document::getImage(
                    $path,
                    'mail'
                );
            }

            $mail->attachFromPath($path, $document->fields['filename']);
        }
    }

    protected static function extraRaise($params)
    {
       //Set notification's signature (the one which corresponds to the entity)
        $entity = $params['notificationtarget']->getEntity();
        $params['template']->setSignature(Notification::getMailingSignature($entity));
    }
}<|MERGE_RESOLUTION|>--- conflicted
+++ resolved
@@ -139,7 +139,8 @@
                 if ($current->fields['event'] === null) {
                     // Notifications that were pushed in queue before upgrade to GLPI 10.0.8+ have a `null` value in `event` field.
                     // Build the `In-Reply-To` header as it was done before GLPI 10.0.8.
-                    $mmail->AddCustomHeader(
+                    $mail->getHeaders()->addTextHeader(
+                        'In-Reply-To',
                         str_replace(
                             [
                                 '%uuid',
@@ -150,7 +151,7 @@
                                 Config::getUuid('notification'),
                                 $current->fields['items_id']
                             ],
-                            "In-Reply-To: <GLPI-%uuid-%itemtype-%items_id>"
+                            '<GLPI-%uuid-%itemtype-%items_id>'
                         )
                     );
                 } elseif (is_a($current->fields['itemtype'], CommonDBTM::class, true)) {
@@ -285,15 +286,6 @@
                                         $custom_height = intval($hmatches[1]);
                                     }
 
-<<<<<<< HEAD
-                                    $img_infos  = getimagesize(GLPI_DOC_DIR . "/" . $doc->fields['filepath']);
-=======
-                                    // Make sure file still exists
-                                    if (!file_exists(GLPI_DOC_DIR . "/" . $doc->fields['filepath'])) {
-                                        trigger_error('Failed to add document ' . $doc->fields['filepath'] . ' to mail: file not found', E_USER_WARNING);
-                                        continue;
-                                    }
-
                                     $img_infos = getimagesize(GLPI_DOC_DIR . "/" . $doc->fields['filepath']);
 
                                     if (!$img_infos) {
@@ -301,7 +293,6 @@
                                         continue;
                                     }
 
->>>>>>> 77961489
                                     $initial_width = $img_infos[0];
                                     $initial_height = $img_infos[1];
 
@@ -374,7 +365,6 @@
                 if (!empty($current->fields['messageid'])) {
                     $mail->getHeaders()->addHeader('Message-Id', $current->fields['messageid']);
                 }
-<<<<<<< HEAD
 
                 $mmail->setDebugHeaderLine(
                     sprintf(
@@ -383,10 +373,7 @@
                         $CFG_GLPI['url_base'] . $current->getFormURLWithID($current->fields['id'], false)
                     )
                 );
-            } catch (\Exception $e) {
-=======
             } catch (\Throwable $e) {
->>>>>>> 77961489
                 self::handleFailedSend($current, $e->getMessage());
             }
 
