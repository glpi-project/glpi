<?php

/**
 * ---------------------------------------------------------------------
 *
 * GLPI - Gestionnaire Libre de Parc Informatique
 *
 * http://glpi-project.org
 *
 * @copyright 2015-2024 Teclib' and contributors.
 * @copyright 2003-2014 by the INDEPNET Development Team.
 * @licence   https://www.gnu.org/licenses/gpl-3.0.html
 *
 * ---------------------------------------------------------------------
 *
 * LICENSE
 *
 * This file is part of GLPI.
 *
 * This program is free software: you can redistribute it and/or modify
 * it under the terms of the GNU General Public License as published by
 * the Free Software Foundation, either version 3 of the License, or
 * (at your option) any later version.
 *
 * This program is distributed in the hope that it will be useful,
 * but WITHOUT ANY WARRANTY; without even the implied warranty of
 * MERCHANTABILITY or FITNESS FOR A PARTICULAR PURPOSE.  See the
 * GNU General Public License for more details.
 *
 * You should have received a copy of the GNU General Public License
 * along with this program.  If not, see <https://www.gnu.org/licenses/>.
 *
 * ---------------------------------------------------------------------
 */

use Glpi\Application\View\TemplateRenderer;
use Glpi\DBAL\QueryExpression;
use Glpi\DBAL\QueryFunction;

/**
 * Disk Class
 **/
class Item_Disk extends CommonDBChild
{
    // From CommonDBChild
    public static $itemtype = 'itemtype';
    public static $items_id = 'items_id';
    public $dohistory       = true;

    // Encryption status
    const ENCRYPTION_STATUS_NO = 0;
    const ENCRYPTION_STATUS_YES = 1;
    const ENCRYPTION_STATUS_PARTIALLY = 2;

    public static function getTypeName($nb = 0)
    {
        return _n('Volume', 'Volumes', $nb);
    }

    public static function getIcon()
    {
        return 'far fa-hdd';
    }

    public function post_getEmpty()
    {
        $this->fields["totalsize"] = '0';
        $this->fields["freesize"]  = '0';
    }

    public function useDeletedToLockIfDynamic()
    {
        return false;
    }

    public function getTabNameForItem(CommonGLPI $item, $withtemplate = 0)
    {
<<<<<<< HEAD
        // can exists for template
        if ($item::canView()) {
=======

        // can exists for template
        if (
            ($item instanceof CommonDBTM)
            && $item::canView()
        ) {
>>>>>>> e0b9650b
            $nb = 0;
            if ($_SESSION['glpishow_count_on_tabs']) {
                $nb = countElementsInTable(
                    self::getTable(),
                    [
                        'items_id'     => $item->getID(),
                        'itemtype'     => $item->getType(),
                        'is_deleted'   => 0
                    ]
                );
            }
            return self::createTabEntry(self::getTypeName(Session::getPluralNumber()), $nb, $item::getType());
        }
        return '';
    }

    /**
     * @param CommonGLPI $item object
     * @param $tabnum          (default 1)
     * @param $withtemplate    (default 0)
     */
    public static function displayTabContentForItem(CommonGLPI $item, $tabnum = 1, $withtemplate = 0)
    {
        self::showForItem($item, $withtemplate);
        return true;
    }

    public function defineTabs($options = [])
    {
        $ong = [];
        $this->addDefaultFormTab($ong);
        $this->addStandardTab('Lock', $ong, $options);
        $this->addStandardTab('Log', $ong, $options);

        return $ong;
    }

    /**
     * Print the version form
     *
     * @param integer $ID ID of the item
     * @param array $options
     *     - target for the Form
     *     - itemtype type of the item for add process
     *     - items_id ID of the item for add process
     *
     * @return boolean true if displayed  false if item not found or not right to display
     **/
    public function showForm($ID, array $options = [])
    {
        $itemtype = null;
        if (isset($options['itemtype']) && !empty($options['itemtype'])) {
            $itemtype = $options['itemtype'];
        } else if (isset($this->fields['itemtype']) && !empty($this->fields['itemtype'])) {
            $itemtype = $this->fields['itemtype'];
        } else {
            throw new \RuntimeException('Unable to retrieve itemtype');
        }

        if (!Session::haveRight($itemtype::$rightname, READ)) {
            return false;
        }

        $asset_item = new $itemtype();
        if ($ID > 0) {
            $this->check($ID, READ);
            $asset_item->getFromDB($this->fields['items_id']);
        } else {
            $this->check(-1, CREATE, $options);
            $asset_item->getFromDB($options['items_id']);
        }

        $itemtype = $this->fields['itemtype'];
        $options['canedit'] = Session::haveRight($itemtype::$rightname, UPDATE);

        $this->initForm($ID, $options);
        TemplateRenderer::getInstance()->display('components/form/item_disk.html.twig', [
            'item'                      => $this,
            'asset_item'                => $asset_item,
            'encryption_status_list'    => self::getAllEncryptionStatus(),
            'params'                    => $options,
        ]);

        return true;
    }

    /**
     * Get disks related to a given item
     *
     * @param CommonDBTM $item  Item instance
     * @param string     $sort  Field to sort on
     * @param string     $order Sort order
     *
     * @return DBmysqlIterator
     */
    public static function getFromItem(CommonDBTM $item, $sort = null, $order = null): DBmysqlIterator
    {
        /** @var \DBmysql $DB */
        global $DB;

        $iterator = $DB->request([
            'SELECT'    => [
                Filesystem::getTable() . '.name AS fsname',
                self::getTable() . '.*'
            ],
            'FROM'      => self::getTable(),
            'LEFT JOIN' => [
                Filesystem::getTable() => [
                    'FKEY' => [
                        self::getTable()        => 'filesystems_id',
                        Filesystem::getTable()  => 'id'
                    ]
                ]
            ],
            'WHERE'     => [
                'itemtype'     => $item->getType(),
                'items_id'     => $item->fields['id']
            ]
        ]);
        return $iterator;
    }

    /**
     * Print the disks
     *
     * @param CommonDBTM $item          Item object
     * @param integer    $withtemplate  Template or basic item (default 0)
     *
     * @return void
     **/
    public static function showForItem(CommonDBTM $item, $withtemplate = 0)
    {
        $ID = $item->fields['id'];
        $itemtype = $item->getType();
        $rand = mt_rand();

        if (
            !$item->getFromDB($ID)
            || !$item->can($ID, READ)
        ) {
            return false;
        }
        $canedit = $item->canEdit($ID);

        if (
            $canedit
            && !(!empty($withtemplate) && ($withtemplate == 2))
        ) {
            echo "<div class='mt-1 mb-3 text-center'>" .
               "<a class='btn btn-primary' href='" . self::getFormURL() . "?itemtype=$itemtype&items_id=$ID&amp;withtemplate=" .
                  $withtemplate . "'>";
            echo __('Add a volume');
            echo "</a></div>\n";
        }

        $iterator = self::getFromItem($item);

        $disk = new self();
        $entries = [];
        foreach ($iterator as $data) {
            $disk->getFromResultSet($data);
            $used = $data['totalsize'] - $data['freesize'];
            $usedpercent = 0;
            if ($data['totalsize'] > 0) {
                $usedpercent = round(100 * $used / $data['totalsize']);
            }

            $encryption_label = '';
            if ($data['encryption_status'] !== self::ENCRYPTION_STATUS_NO) {
                $twig_params = [
                    'encryption_status' => Dropdown::getYesNo($data['encryption_status'] === self::ENCRYPTION_STATUS_YES),
                    'encryption_tool' => $data['encryption_tool'],
                    'encryption_algorithm' => $data['encryption_algorithm'],
                    'encryption_type' => $data['encryption_type'],
                ];
                $encryptionTooltip = TemplateRenderer::getInstance()->renderFromStringTemplate(<<<TWIG
                    <strong>{{ __('Partial encryption') }}</strong> : {{ encryption_status }}<br/>
                    <strong>{{ __('Encryption tool') }}</strong> : {{ encryption_tool }}</br>
                    <strong>{{ __('Encryption algorithm') }}</strong> : {{ encryption_algorithm }}</br>
                    <strong>{{ __('Encryption type') }}</strong> : {{ encryption_type }}
TWIG, $twig_params);

                $encryption_label = Html::showTooltip($encryptionTooltip, [
                    'awesome-class' => "fas fa-lock",
                    'display' => false
                ]);
            }
            $entries[] = [
                'itemtype' => self::class,
                'id' => $data['id'],
                'name' => $disk->getLink(),
                'is_dynamic' => Dropdown::getYesNo($data['is_dynamic']),
                'device' => $data['device'],
                'mountpoint' => $data['mountpoint'],
                'fsname' => $data['fsname'],
                'totalsize' => $data['totalsize'],
                'freesize' => $data['freesize'],
                'usedpercent' => $usedpercent,
                'encryption_status' => $encryption_label,
            ];
        }

        TemplateRenderer::getInstance()->display('components/datatable.html.twig', [
            'is_tab' => true,
            'nofilter' => true,
            'columns' => [
                'name' => __('Name'),
                'is_dynamic' => __('Automatic inventory'),
                'device' => __('Partition'),
                'mountpoint' => __('Mount point'),
                'fsname' => Filesystem::getTypeName(1),
                'totalsize' => __('Global size'),
                'freesize' => __('Free size'),
                'usedpercent' => __('Used percentage'),
                'encryption_status' => __('Encryption'),
            ],
            'formatters' => [
                'name' => 'raw_html',
                'totalsize' => 'bytesize',
                'freesize' => 'bytesize',
                'usedpercent' => 'progress',
                'encryption_status' => 'raw_html',
            ],
            'entries' => $entries,
            'total_number' => count($entries),
            'filtered_number' => count($entries),
            'showmassiveactions' => $canedit,
            'massiveactionparams' => [
                'num_displayed' => min($_SESSION['glpilist_limit'], count($entries)),
                'container'     => 'mass' . static::class . $rand
            ],
        ]);
    }

    public function rawSearchOptions()
    {

        $tab = [];

        $tab[] = [
            'id'                 => 'common',
            'name'               => __('Characteristics')
        ];

        $tab[] = [
            'id'                 => '1',
            'table'              => $this->getTable(),
            'field'              => 'name',
            'name'               => __('Name'),
            'datatype'           => 'itemlink',
            'massiveaction'      => false,
        ];

        $tab[] = [
            'id'                 => '2',
            'table'              => $this->getTable(),
            'field'              => 'device',
            'name'               => __('Partition'),
            'datatype'           => 'string',
            'massiveaction'      => false,
        ];

        $tab[] = [
            'id'                 => '3',
            'table'              => $this->getTable(),
            'field'              => 'mountpoint',
            'name'               => __('Mount point'),
            'datatype'           => 'string',
            'massiveaction'      => false,
        ];

        $tab[] = [
            'id'                 => '4',
            'table'              => $this->getTable(),
            'field'              => 'totalsize',
            'unit'               => 'auto',
            'name'               => __('Global size'),
            'datatype'           => 'number',
            'width'              => 1000,
            'massiveaction'      => false,
        ];

        $tab[] = [
            'id'                 => '5',
            'table'              => $this->getTable(),
            'field'              => 'freesize',
            'unit'               => 'auto',
            'name'               => __('Free size'),
            'datatype'           => 'number',
            'width'              => 1000,
            'massiveaction'      => false,
        ];

        return $tab;
    }

    public static function rawSearchOptionsToAdd($itemtype)
    {
        /** @var \DBmysql $DB */
        global $DB;
        $tab = [];

        $name = _n('Volume', 'Volumes', Session::getPluralNumber());
        $tab[] = [
            'id'                 => 'disk',
            'name'               => $name
        ];

        $tab[] = [
            'id'                 => '156',
            'table'              => self::getTable(),
            'field'              => 'name',
            'name'               => __('Name'),
            'forcegroupby'       => true,
            'massiveaction'      => false,
            'datatype'           => 'dropdown',
            'joinparams'         => [
                'jointype'           => 'itemtype_item'
            ]
        ];

        $tab[] = [
            'id'                 => '150',
            'table'              => self::getTable(),
            'field'              => 'totalsize',
            'unit'               => 'auto',
            'name'               => __('Global size'),
            'forcegroupby'       => true,
            'usehaving'          => true,
            'datatype'           => 'number',
            'width'              => 1000,
            'massiveaction'      => false,
            'joinparams'         => [
                'jointype'           => 'itemtype_item'
            ]
        ];

        $tab[] = [
            'id'                 => '151',
            'table'              => self::getTable(),
            'field'              => 'freesize',
            'unit'               => 'auto',
            'name'               => __('Free size'),
            'forcegroupby'       => true,
            'datatype'           => 'number',
            'width'              => 1000,
            'massiveaction'      => false,
            'joinparams'         => [
                'jointype'           => 'itemtype_item'
            ]
        ];

        $tab[] = [
            'id'                 => '152',
            'table'              => self::getTable(),
            'field'              => 'freepercent',
            'name'               => __('Free percentage'),
            'forcegroupby'       => true,
            'datatype'           => 'progressbar',
            'width'              => 2,
         // NULLIF -> avoid divizion by zero by replacing it by null (division by null return null without warning)
            'computation'        => QueryFunction::lpad(
                expression: QueryFunction::round(new QueryExpression('100*TABLE.freesize/' . QueryFunction::nullif('TABLE.totalsize', new QueryExpression('0')))),
                length: 3,
                pad_string: '0'
            ),
            'computationgroupby' => true,
            'unit'               => '%',
            'massiveaction'      => false,
            'joinparams'         => [
                'jointype'           => 'itemtype_item'
            ]
        ];

        $tab[] = [
            'id'                 => '153',
            'table'              => self::getTable(),
            'field'              => 'mountpoint',
            'name'               => __('Mount point'),
            'forcegroupby'       => true,
            'massiveaction'      => false,
            'datatype'           => 'string',
            'joinparams'         => [
                'jointype'           => 'itemtype_item'
            ]
        ];

        $tab[] = [
            'id'                 => '154',
            'table'              => self::getTable(),
            'field'              => 'device',
            'name'               => __('Partition'),
            'forcegroupby'       => true,
            'massiveaction'      => false,
            'datatype'           => 'string',
            'joinparams'         => [
                'jointype'           => 'itemtype_item'
            ]
        ];

        $tab[] = [
            'id'                 => '155',
            'table'              => 'glpi_filesystems',
            'field'              => 'name',
            'name'               => Filesystem::getTypeName(1),
            'forcegroupby'       => true,
            'massiveaction'      => false,
            'datatype'           => 'dropdown',
            'joinparams'         => [
                'beforejoin'         => [
                    'table'              => self::getTable(),
                    'joinparams'         => [
                        'jointype'           => 'itemtype_item'
                    ]
                ]
            ]
        ];

        $tab[] = [
            'id'                 => '174',
            'table'              => self::getTable(),
            'field'              => 'encryption_status',
            'name'               => __('Encryption status'),
            'searchtype'         => 'equals',
            'forcegroupby'       => true,
            'massiveaction'      => false,
            'searchequalsonfield' => true,
            'datatype'           => 'specific',
            'joinparams'         => [
                'jointype'           => 'itemtype_item'
            ]
        ];

        $tab[] = [
            'id'                 => '175',
            'table'              => self::getTable(),
            'field'              => 'encryption_tool',
            'name'               => __('Encryption tool'),
            'forcegroupby'       => true,
            'massiveaction'      => false,
            'datatype'           => 'string',
            'joinparams'         => [
                'jointype'           => 'itemtype_item'
            ]
        ];

        $tab[] = [
            'id'                 => '176',
            'table'              => self::getTable(),
            'field'              => 'encryption_algorithm',
            'name'               => __('Encryption algorithm'),
            'forcegroupby'       => true,
            'massiveaction'      => false,
            'datatype'           => 'string',
            'joinparams'         => [
                'jointype'           => 'itemtype_item'
            ]
        ];

        $tab[] = [
            'id'                 => '177',
            'table'              => self::getTable(),
            'field'              => 'encryption_type',
            'name'               => __('Encryption type'),
            'forcegroupby'       => true,
            'massiveaction'      => false,
            'datatype'           => 'string',
            'joinparams'         => [
                'jointype'           => 'itemtype_item'
            ]
        ];

        return $tab;
    }

    /**
     * Get all the possible value for the "encryption_status" field
     *
     * @return array The list of possible values
     */
    public static function getAllEncryptionStatus()
    {
        return [
            self::ENCRYPTION_STATUS_NO          => __('Not encrypted'),
            self::ENCRYPTION_STATUS_PARTIALLY   => __('Partially encrypted'),
            self::ENCRYPTION_STATUS_YES         => __('Encrypted'),
        ];
    }

    /**
     * Get the correct label for each encryption status
     *
     * @param integer $status The status
     * @phpstan-param self::ENCRYPTION_STATUS_* $status
     * @return string The appropriate label
     */
    public static function getEncryptionStatus($status)
    {
        if ($status === "") {
            return NOT_AVAILABLE;
        }

        $all = self::getAllEncryptionStatus();
        if (!isset($all[$status])) {
            trigger_error(
                sprintf(
                    'Encryption status %1$s does not exists!',
                    $status
                ),
                E_USER_WARNING
            );
            return NOT_AVAILABLE;
        }
        return $all[$status];
    }

    /**
     * Print the encryption status dropdown
     *
     * @param integer $value   Current value (defaut self::ENCRYPTION_STATUS_NO)
     * @param array   $options Array of possible options:
     *    - name : name of the dropdown (default encryption_status)
     *
     * @return string the string to display
     */
    public static function getEncryptionStatusDropdown($value = self::ENCRYPTION_STATUS_NO, $options = [])
    {
        $name = $options['name'] ?? 'encryption_status';
        $values = self::getAllEncryptionStatus();

        return Dropdown::showFromArray(
            $name,
            $values,
            [
                'value'   => $value,
                'display' => false
            ]
        );
    }

    /**
     * List specifics value for selection
     *
     * @param string       $field   Name of the field
     * @param string       $name    Name of the select (if empty use linkfield) (default '')
     * @param string|array $values  Value(s) to select (default '')
     * @param array        $options Array of options
     *
     * @return string the string to display
     */
    public static function getSpecificValueToSelect($field, $name = '', $values = '', array $options = [])
    {
        if (!is_array($values)) {
            $values = [$field => $values];
        }
        $options['display'] = false;

        switch ($field) {
            case 'encryption_status':
                return self::getEncryptionStatusDropdown($values[$field], [
                    'name'  => $name,
                ]);
        }
        return parent::getSpecificValueToSelect($field, $name, $values, $options);
    }

    /**
     * Display a specific field value
     *
     * @param string       $field   Name of the field
     * @param string|array $values  Value(s) to display
     * @param array        $options Array of options
     *
     * @return string the string to display
     **/
    public static function getSpecificValueToDisplay($field, $values, array $options = [])
    {
        if (!is_array($values)) {
            $values = [$field => $values];
        }

        switch ($field) {
            case 'encryption_status':
                return self::getEncryptionStatus($values[$field]);
        }

        return parent::getSpecificValueToDisplay($field, $values, $options);
    }

    public function getNonLoggedFields(): array
    {
        // we don't want to log at all changes of available space for a drive
        // as it's likely to change every time
        $exclude = [
            'freesize',
        ];

        // logging total size of zfs mount points make no sense as it's equal to the used space of the point + available space for the pool
        // it's likely to have this key changing on each automatic inventory
        // so we don't want to pollute logs with these frequent changes.
        // to note, `$this->input['filesystem']` will only be present on inventory request
        if (in_array(($this->input['filesystem'] ?? ""), ['zfs', 'fuse.zfs'])) {
            $exclude[] = 'totalsize';
        }

        return $exclude;
    }
}<|MERGE_RESOLUTION|>--- conflicted
+++ resolved
@@ -75,17 +75,11 @@
 
     public function getTabNameForItem(CommonGLPI $item, $withtemplate = 0)
     {
-<<<<<<< HEAD
-        // can exists for template
-        if ($item::canView()) {
-=======
-
         // can exists for template
         if (
             ($item instanceof CommonDBTM)
             && $item::canView()
         ) {
->>>>>>> e0b9650b
             $nb = 0;
             if ($_SESSION['glpishow_count_on_tabs']) {
                 $nb = countElementsInTable(
