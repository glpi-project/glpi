<?php

/**
 * ---------------------------------------------------------------------
 *
 * GLPI - Gestionnaire Libre de Parc Informatique
 *
 * http://glpi-project.org
 *
 * @copyright 2015-2023 Teclib' and contributors.
 * @copyright 2003-2014 by the INDEPNET Development Team.
 * @licence   https://www.gnu.org/licenses/gpl-3.0.html
 *
 * ---------------------------------------------------------------------
 *
 * LICENSE
 *
 * This file is part of GLPI.
 *
 * This program is free software: you can redistribute it and/or modify
 * it under the terms of the GNU General Public License as published by
 * the Free Software Foundation, either version 3 of the License, or
 * (at your option) any later version.
 *
 * This program is distributed in the hope that it will be useful,
 * but WITHOUT ANY WARRANTY; without even the implied warranty of
 * MERCHANTABILITY or FITNESS FOR A PARTICULAR PURPOSE.  See the
 * GNU General Public License for more details.
 *
 * You should have received a copy of the GNU General Public License
 * along with this program.  If not, see <https://www.gnu.org/licenses/>.
 *
 * ---------------------------------------------------------------------
 */

use Glpi\Search\SearchOption;
use Glpi\RichText\RichText;

/**
 * DropdownTranslation Class
 *
 *@since 0.85
 **/
class DropdownTranslation extends CommonDBChild
{
    public static $itemtype = 'itemtype';
    public static $items_id = 'items_id';
    public $dohistory       = true;
    public static $rightname       = 'dropdown';


    public static function getTypeName($nb = 0)
    {
        return _n('Translation', 'Translations', $nb);
    }

    public static function getIcon()
    {
        return 'ti ti-language';
    }

    /**
     * Forbidden massives actions
     **/
    public function getForbiddenStandardMassiveAction()
    {

        $forbidden   = parent::getForbiddenStandardMassiveAction();
        $forbidden[] = 'update';
        return $forbidden;
    }


    public function getTabNameForItem(CommonGLPI $item, $withtemplate = 0)
    {

        if (self::canBeTranslated($item)) {
            $nb = 0;
            if ($_SESSION['glpishow_count_on_tabs']) {
                $nb = self::getNumberOfTranslationsForItem($item);
            }
            return self::createTabEntry(self::getTypeName(Session::getPluralNumber()), $nb, $item::getType());
        }
        return '';
    }


    /**
     * @param $item            CommonGLPI object
     * @param $tabnum          (default 1)
     * @param $withtemplate    (default 0)
     **/
    public static function displayTabContentForItem(CommonGLPI $item, $tabnum = 1, $withtemplate = 0)
    {

        if (DropdownTranslation::canBeTranslated($item)) {
            DropdownTranslation::showTranslations($item);
        }
        return true;
    }


    public function prepareInputForAdd($input)
    {

        if ($this->checkBeforeAddorUpdate($input, true)) {
            return $input;
        }
        Session::addMessageAfterRedirect(
            __("There's already a translation for this field in this language"),
            true,
            ERROR
        );
        return false;
    }


    public function prepareInputForUpdate($input)
    {

        if ($this->checkBeforeAddorUpdate($input, false)) {
            return $input;
        }
        Session::addMessageAfterRedirect(
            __("There's already a translation for this field in this language"),
            true,
            ERROR
        );
        return false;
    }


    public function post_purgeItem()
    {
        if ($this->fields['field'] == 'name') {
            $translation = new self();
           //If last translated field is deleted, then delete also completename record
            if (
                $this->getNumberOfTranslations(
                    $this->fields['itemtype'],
                    $this->fields['items_id'],
                    $this->fields['field'],
                    $this->fields['language']
                ) == 0
            ) {
                if (
                    $completenames_id = self::getTranslationID(
                        $this->fields['items_id'],
                        $this->fields['itemtype'],
                        'completename',
                        $this->fields['language']
                    )
                ) {
                    $translation->delete(['id' => $completenames_id]);
                }
            }
           // If only completename for sons : drop
           // foreach (getSonsOf(getTableForItemType($this->fields['itemtype']),
           //                                        $this->fields['items_id']) as $son) {

           //    if ($this->getNumberOfTranslations($this->fields['itemtype'], $son,
           //                                      'name', $this->fields['language']) == 0) {

           //       $completenames_id = self::getTranslationID($son, $this->fields['itemtype'],
           //                                                      'completename',
           //                                                      $this->fields['language']);
           //       if ($completenames_id) {
           //          $translation = new self();
           //          $translation->delete(array('id' => $completenames_id));
           //       }
           //    }
           // }
           // Then update all sons records
            if (!isset($this->input['_no_completename'])) {
                $translation->generateCompletename($this->fields, false);
            }
        }
        return true;
    }


    public function post_updateItem($history = true)
    {

        if (!isset($this->input['_no_completename'])) {
            $translation = new self();
            $translation->generateCompletename($this->fields, false);
        }
    }


    public function post_addItem()
    {

       // Add to session
        $_SESSION['glpi_dropdowntranslations'][$this->fields['itemtype']][$this->fields['field']]
            = $this->fields['field'];

        if (!isset($this->input['_no_completename'])) {
            $translation = new self();
            $translation->generateCompletename($this->fields, true);
        }
    }


    /**
     * Return the number of translations for a field in a language
     *
     * @param itemtype
     * @param items_id
     * @param field
     * @param language
     *
     * @return integer the number of translations for this field
     **/
    public static function getNumberOfTranslations($itemtype, $items_id, $field, $language)
    {

        return countElementsInTable(
            getTableForItemType(__CLASS__),
            ['itemtype' => $itemtype,
                'items_id' => $items_id,
                'field'    => $field,
                'language' => $language
            ]
        );
    }


    /**
     * Return the number of translations for an item
     *
     * @param item
     *
     * @return integer the number of translations for this item
     **/
    public static function getNumberOfTranslationsForItem($item)
    {
        /** @var \DBmysql $DB */
        global $DB;

        return countElementsInTable(
            getTableForItemType(__CLASS__),
            ['itemtype' => $item->getType(),
                'items_id' => $item->getID(),
                'NOT'      => ['field' => 'completename' ]
            ]
        );
    }


    /**
     * Check if a field's translation can be added or updated
     *
     * @param $input          translation's fields
     * @param $add    boolean true if a transaltion must be added, false if updated (true by default)
     *
     * @return true if translation can be added/update, false otherwise
     **/
    public function checkBeforeAddorUpdate($input, $add = true)
    {
        $number = $this->getNumberOfTranslations(
            $input['itemtype'],
            $input['items_id'],
            $input['field'],
            $input['language']
        );
        if ($add) {
            return ($number == 0);
        }
        return ($number > 0);
    }


    /**
     * Generate completename associated with a tree dropdown
     *
     * @param $input array    of user values
     * @param $add   boolean  true if translation is added, false if update (tgrue by default)
     *
     * @return void
     **/
    public function generateCompletename($input, $add = true)
    {
        /** @var \DBmysql $DB */
        global $DB;

        if (!is_a($input['itemtype'], CommonTreeDropdown::class, true)) {
            return; // `completename` is used only for tree dropdowns
        }
        $itemtype = $input['itemtype'];

        //If there's already a completename for this language, get it's ID, otherwise 0
        $completenames_id = self::getTranslationID(
            $input['items_id'],
            $itemtype,
            'completename',
            $input['language']
        );
        $item = new $itemtype();
        $item->getFromDB($input['items_id']);
        $foreignKey = $item->getForeignKeyField();

        $completename_parts  = [];
        $completename = "";

        if ($item->fields[$foreignKey] != 0) {
            // Get translated complename of parent item
            $tranlated_parent_completename = self::getTranslatedValue(
                $item->fields[$foreignKey],
                $itemtype,
                'completename',
                $input['language']
            );
            if ($tranlated_parent_completename !== '') {
                $completename_parts[] = $tranlated_parent_completename;
            } elseif ($parent = $itemtype::getById($item->fields[$foreignKey])) {
                // Fallback to untranslated completename of parent item
                $completename_parts[] = $parent->fields['completename'];
            }
        }

<<<<<<< HEAD
           //Add or update completename for this language
            $translation              = new self();
            $tmp                      = [];
            $tmp['items_id']          = $input['items_id'];
            $tmp['itemtype']          = $input['itemtype'];
            $tmp['field']             = 'completename';
            $tmp['value']             = $completename;
            $tmp['language']          = $input['language'];
            $tmp['_no_completename']  = true;
            if ($completenames_id) {
                $tmp['id']    = $completenames_id;
                if ($completename === $item->fields['completename']) {
                    $translation->delete(['id' => $completenames_id]);
                } else {
                    $translation->update($tmp);
                }
=======
        // Append translated name of item
        $tranlated_name = self::getTranslatedValue(
            $item->getID(),
            $itemtype,
            'name',
            $input['language']
        );
        if ($tranlated_name !== '') {
            $completename_parts[] = $tranlated_name;
        } else {
            $completename_parts[] = $item->fields['name'];
        }

        $completename = implode(' > ', $completename_parts);

        // Add or update completename for this language
        $translation              = new self();
        $tmp                      = [];
        $tmp['items_id']          = $input['items_id'];
        $tmp['itemtype']          = $input['itemtype'];
        $tmp['field']             = 'completename';
        $tmp['value']             = addslashes($completename);
        $tmp['language']          = $input['language'];
        $tmp['_no_completename']  = true;
        if ($completenames_id) {
            $tmp['id']    = $completenames_id;
            if ($completename === $item->fields['completename']) {
                $translation->delete(['id' => $completenames_id]);
>>>>>>> 9b08710f
            } else {
                $translation->update($tmp);
            }
        } else {
            if ($completename != $item->fields['completename']) {
                 $translation->add($tmp);
            }
        }

        $iterator = $DB->request([
            'SELECT' => ['id'],
            'FROM'   => $item->getTable(),
            'WHERE'  => [
                $foreignKey => $item->getID()
            ]
        ]);

        foreach ($iterator as $tmp) {
            $input2 = $input;
            $input2['items_id'] = $tmp['id'];
            $this->generateCompletename($input2, $add);
        }
    }


    /**
     * Display all translated field for a dropdown
     *
     * @param CommonDropdown $item  A Dropdown item
     *
     * @return true;
     **/
    public static function showTranslations(CommonDropdown $item)
    {
        /**
         * @var array $CFG_GLPI
         * @var \DBmysql $DB
         */
        global $CFG_GLPI, $DB;

        $rand    = mt_rand();
        $canedit = $item->can($item->getID(), UPDATE);

       //Remove namespace separators
        $normalized_itemtype = Toolbox::getNormalizedItemtype($item->getType());
        if ($canedit) {
            echo "<div id='viewtranslation" . $normalized_itemtype . $item->getID() . "$rand'></div>\n";

            echo "<script type='text/javascript' >\n";
            echo "function addTranslation" . $normalized_itemtype . $item->getID() . "$rand() {\n";
            $params = ['type'                       => __CLASS__,
                'parenttype'                 => get_class($item),
                $item->getForeignKeyField()  => $item->getID(),
                'id'                         => -1
            ];
            Ajax::updateItemJsCode(
                "viewtranslation" . $normalized_itemtype . $item->getID() . "$rand",
                $CFG_GLPI["root_doc"] . "/ajax/viewsubitem.php",
                $params
            );
            echo "};";
            echo "</script>\n";
            echo "<div class='center'>" .
              "<a class='btn btn-primary' href='javascript:addTranslation" .
              $normalized_itemtype . $item->getID() . "$rand();'>" . __('Add a new translation') .
              "</a></div><br>";
        }

        $iterator = $DB->request([
            'FROM'   => getTableForItemType(__CLASS__),
            'WHERE'  => [
                'itemtype'  => $item->getType(),
                'items_id'  => $item->getID(),
                'field'     => ['<>', 'completename']
            ],
            'ORDER'  => ['language ASC']
        ]);
        if (count($iterator)) {
            if ($canedit) {
                Html::openMassiveActionsForm('mass' . __CLASS__ . $rand);
                $massiveactionparams = ['container' => 'mass' . __CLASS__ . $rand];
                Html::showMassiveActions($massiveactionparams);
            }
            echo "<div class='center'>";
            echo "<table class='tab_cadre_fixehov'><tr class='tab_bg_2'>";
            echo "<th colspan='4'>" . __("List of translations") . "</th></tr><tr>";
            if ($canedit) {
                echo "<th width='10'>";
                echo Html::getCheckAllAsCheckbox('mass' . __CLASS__ . $rand);
                echo "</th>";
            }
            echo "<th>" . __("Language") . "</th>";
            echo "<th>" . _n('Field', 'Fields', 1) . "</th>";
            echo "<th>" . __("Value") . "</th></tr>";
            foreach ($iterator as $data) {
                $onhover = '';
                if ($canedit) {
                    $onhover = "style='cursor:pointer'
                           onClick=\"viewEditTranslation" . $normalized_itemtype . $data['id'] . "$rand();\"";
                }
                echo "<tr class='tab_bg_1'>";
                if ($canedit) {
                    echo "<td class='center'>";
                    Html::showMassiveActionCheckBox(__CLASS__, $data["id"]);
                    echo "</td>";
                }

                echo "<td $onhover>";
                if ($canedit) {
                    echo "\n<script type='text/javascript' >\n";
                    echo "function viewEditTranslation" . $normalized_itemtype . $data['id'] . "$rand() {\n";
                    $params = ['type'                     => __CLASS__,
                        'parenttype'                => get_class($item),
                        $item->getForeignKeyField() => $item->getID(),
                        'id'                        => $data["id"]
                    ];
                    Ajax::updateItemJsCode(
                        "viewtranslation" . $normalized_itemtype . $item->getID() . "$rand",
                        $CFG_GLPI["root_doc"] . "/ajax/viewsubitem.php",
                        $params
                    );
                    echo "};";
                    echo "</script>\n";
                }
                echo Dropdown::getLanguageName($data['language']);
                echo "</td><td $onhover>";
                $searchOption = $item->getSearchOptionByField('field', $data['field']);
                echo $searchOption['name'] . "</td>";
                echo "<td $onhover>";
                $matching_field = $item->getAdditionalField($data['field']);
                if (($matching_field['type'] ?? null) === 'tinymce') {
                    echo '<div class="rich_text_container">' . RichText::getSafeHtml($data['value']) . '</div>';
                } else {
                    echo $data['value'];
                }
                echo "</td>";
                echo "</tr>";
            }
            echo "</table>";
            if ($canedit) {
                $massiveactionparams['ontop'] = false;
                Html::showMassiveActions($massiveactionparams);
                Html::closeForm();
            }
        } else {
            echo "<table class='tab_cadre_fixe'><tr class='tab_bg_2'>";
            echo "<th class='b'>" . __("No translation found") . "</th></tr></table>";
        }
        return true;
    }


    /**
     * Display translation form
     *
     * @param integer $ID       field (default -1)
     * @param array   $options
     */
    public function showForm($ID = -1, array $options = [])
    {
        if (!isset($options['parent']) || !($options['parent'] instanceof CommonDBTM)) {
            // parent is mandatory
            trigger_error('Parent item must be defined in `$options["parent"]`.', E_USER_WARNING);
            return false;
        }

        /** @var array $CFG_GLPI */
        global $CFG_GLPI;

        $item = $options['parent'];

        if ($ID > 0) {
            $this->check($ID, READ);
        } else {
            $options['itemtype'] = get_class($item);
            $options['items_id'] = $item->getID();

           // Create item
            $this->check(-1, CREATE, $options);
        }
        $rand = mt_rand();
        $this->showFormHeader($options);
        echo "<tr class='tab_bg_1'>";
        echo "<td>" . __('Language') . "</td>";
        echo "<td>";
        echo "<input type='hidden' name='items_id' value='" . $item->getID() . "'>";
        echo "<input type='hidden' name='itemtype' value='" . get_class($item) . "'>";
        if ($ID > 0) {
            echo "<input type='hidden' name='language' value='" . $this->fields['language'] . "'>";
            echo Dropdown::getLanguageName($this->fields['language']);
        } else {
            $rand   = Dropdown::showLanguages(
                "language",
                ['display_none' => false,
                    'value'        => $_SESSION['glpilanguage']
                ]
            );
            $params = ['language' => '__VALUE__',
                'itemtype' => get_class($item),
                'items_id' => $item->getID()
            ];
            Ajax::updateItemOnSelectEvent(
                "dropdown_language$rand",
                "span_fields",
                $CFG_GLPI["root_doc"] . "/ajax/updateTranslationFields.php",
                $params
            );
        }
        echo "</td><td colspan='2'>&nbsp;</td></tr>";

        echo "<tr class='tab_bg_1'><td>" . _n('Field', 'Fields', 1) . "</td>";
        echo "<td>";
        if ($ID > 0) {
            echo "<input type='hidden' name='field' value='" . $this->fields['field'] . "'>";
            $searchOption = $item->getSearchOptionByField('field', $this->fields['field']);
            echo $searchOption['name'];
        } else {
            echo "<span id='span_fields' name='span_fields'>";
            $rand = self::dropdownFields($item, $_SESSION['glpilanguage']);
            echo "</span>";
            $params = [
                'field'    => '__VALUE__',
                'itemtype' => get_class($item),
                'items_id' => $item->getID(),
            ];
            Ajax::updateItemOnSelectEvent(
                "dropdown_field$rand",
                "span_value",
                $CFG_GLPI["root_doc"] . "/ajax/updateTranslationValue.php",
                $params
            );
            echo Html::scriptBlock(<<<JAVASCRIPT
                $(
                    function() {
                        $("#dropdown_field$rand").trigger("change");
                    }
                );
JAVASCRIPT
            );
        }
        echo "</td>";
        echo "<td>" . __('Value') . "</td>";
        echo "<td>";
        echo "<span id='span_value'>";
        if ($ID > 0) {
            $matching_field = $item->getAdditionalField($this->fields['field']);
            if (($matching_field['type'] ?? null) === 'tinymce') {
                Html::textarea([
                    'name'              => 'value',
                    'value'             => RichText::getSafeHtml($this->fields["value"], true),
                    'enable_richtext'   => true,
                    'enable_images'     => false,
                    'enable_fileupload' => false,
                ]);
            } else {
                echo "<input type='text' name='value' value=\"" . $this->fields['value'] . "\" size='50'>";
            }
        }
        echo "</span>";
        echo "</td>";
        echo "</tr>\n";
        $this->showFormButtons($options);
        return true;
    }


    /**
     * Display a dropdown with fields that can be translated for an itemtype
     *
     * @param CommonDBTM $item      a Dropdown item
     * @param string     $language  language to look for translations (default '')
     * @param string     $value     field which must be selected by default (default '')
     *
     * @return integer the dropdown's random identifier
     **/
    public static function dropdownFields(CommonDBTM $item, $language = '', $value = '')
    {
        /** @var \DBmysql $DB */
        global $DB;

        $options = [];
        $opts = SearchOption::getOptionsForItemtype(get_class($item));
        foreach ($opts as $id => $field) {
           //Can only translate name, and fields whose datatype is text or string
            if (
                isset($field['field'])
                && ($field['field'] == 'name')
                && ($field['table'] == getTableForItemType(get_class($item)))
                || (isset($field['datatype'])
                 && in_array($field['datatype'], ['text', 'string']))
            ) {
                $options[$field['field']] = $field['name'];
            }
        }

        $used = [];
        if (!empty($options)) {
            $iterator = $DB->request([
                'SELECT' => 'field',
                'FROM'   => self::getTable(),
                'WHERE'  => [
                    'itemtype'  => $item->getType(),
                    'items_id'  => $item->getID(),
                    'language'  => $language
                ]
            ]);
            if (count($iterator) > 0) {
                foreach ($iterator as $data) {
                    $used[$data['field']] = $data['field'];
                }
            }
        }
       //$used = array();
        return Dropdown::showFromArray('field', $options, ['value' => $value,
            'used'  => $used
        ]);
    }


    /**
     * Get translated value for a field in a particular language
     *
     * @param integer $ID        dropdown item's id
     * @param string  $itemtype  dropdown itemtype
     * @param string  $field     the field to look for (default 'name')
     * @param string  $language  get translation for this language
     * @param string  $value     default value for the field (default '')
     *
     * @return string the translated value of the value in the default language
     **/
    public static function getTranslatedValue($ID, $itemtype, $field = 'name', $language = '', $value = '')
    {
        /** @var \DBmysql $DB */
        global $DB;

        if ($language == '') {
            $language = $_SESSION['glpilanguage'];
        }

        $translated_fields = $language === $_SESSION['glpilanguage'] && isset($_SESSION['glpi_dropdowntranslations'])
            ? $_SESSION['glpi_dropdowntranslations']
            : DropdownTranslation::getAvailableTranslations($language);

       //If dropdown translation is globally off, or if this itemtype cannot be translated,
       //then original value should be returned
        if (
            !$ID
            || !isset($translated_fields[$itemtype][$field])
        ) {
            return $value;
        }
       //ID > 0 : dropdown item might be translated !
        if ($ID > 0) {
           //There's at least one translation for this itemtype
            if (self::hasItemtypeATranslation($itemtype)) {
                $iterator = $DB->request([
                    'SELECT' => ['value'],
                    'FROM'   => self::getTable(),
                    'WHERE'  => [
                        'itemtype'  => $itemtype,
                        'items_id'  => $ID,
                        'field'     => $field,
                        'language'  => $language
                    ]
                ]);
               //The field is already translated in this language
                if (count($iterator)) {
                     $current = $iterator->current();
                     return $current['value'];
                }
            }
           //Get the value coming from the dropdown table
            $iterator = $DB->request([
                'SELECT' => $field,
                'FROM'   => getTableForItemType($itemtype),
                'WHERE'  => ['id' => $ID]
            ]);
            if (count($iterator)) {
                $current = $iterator->current();
                return $current[$field];
            }
        }

        return "";
    }


    /**
     * Get the id of a translated string
     *
     * @param integer $ID          item id
     * @param string  $itemtype    item type
     * @param string  $field       the field for which the translation is needed
     * @param string  $language    the target language
     *
     * @return integer the row id or 0 if not translation found
     **/
    public static function getTranslationID($ID, $itemtype, $field, $language)
    {
        /** @var \DBmysql $DB */
        global $DB;

        $iterator = $DB->request([
            'SELECT' => ['id'],
            'FROM'   => self::getTable(),
            'WHERE'  => [
                'itemtype'  => $itemtype,
                'items_id'  => $ID,
                'language'  => $language,
                'field'     => $field
            ]
        ]);
        if (count($iterator)) {
            $current = $iterator->current();
            return $current['id'];
        }
        return 0;
    }


    /**
     * Check if an item can be translated
     * It be translated if translation if globally on and item is an instance of CommonDropdown
     * or CommonTreeDropdown and if translation is enabled for this class
     *
     * @param CommonGLPI $item the item to check
     *
     * @return boolean true if item can be translated, false otherwise
     **/
    public static function canBeTranslated(CommonGLPI $item)
    {

        return (self::isDropdownTranslationActive()
              && (($item instanceof CommonDropdown)
                  && $item->maybeTranslated()));
    }


    /**
     * Is dropdown item translation functionality active
     *
     * @return true if active, false if not
     **/
    public static function isDropdownTranslationActive()
    {
        /** @var array $CFG_GLPI */
        global $CFG_GLPI;

        return $CFG_GLPI['translate_dropdowns'];
    }


    /**
     * Get a translation for a value
     *
     * @param string $itemtype  itemtype
     * @param string $field     field to query
     * @param string $value     value to translate
     *
     * @return string the value translated if a translation is available, or the same value if not
     **/
    public static function getTranslationByName($itemtype, $field, $value)
    {
        /** @var \DBmysql $DB */
        global $DB;

        $iterator = $DB->request([
            'SELECT' => ['id'],
            'FROM'   => getTableForItemType($itemtype),
            'WHERE'  => [
                $field   => $value
            ]
        ]);
        if (count($iterator) > 0) {
            $current = $iterator->current();
            return self::getTranslatedValue(
                $current['id'],
                $itemtype,
                $field,
                $_SESSION['glpilanguage'],
                $value
            );
        }
        return $value;
    }

    /**
     * Get translations for an item
     *
     * @param string  $itemtype  itemtype
     * @param integer $items_id  item ID
     * @param string  $field     the field for which the translation is needed
     *
     * @return string the value translated if a translation is available, or the same value if not
     **/
    public static function getTranslationsForAnItem($itemtype, $items_id, $field)
    {
        /** @var \DBmysql $DB */
        global $DB;

        $iterator = $DB->request([
            'FROM'   => self::getTable(),
            'WHERE'  => [
                'itemtype'  => $itemtype,
                'items_id'  => $items_id,
                'field'     => $field
            ]
        ]);
        $data = [];
        foreach ($iterator as $tmp) {
            $data[$tmp['id']] = $tmp;
        }

        return $data;
    }
    /**
     * Regenerate all completename translations for an item
     *
     * @param string  $itemtype    itemtype
     * @param integer $items_id    item ID
     *
     * @return void
     **/
    public static function regenerateAllCompletenameTranslationsFor($itemtype, $items_id)
    {
        foreach (self::getTranslationsForAnItem($itemtype, $items_id, 'completename') as $data) {
            $dt = new DropdownTranslation();
            $dt->generateCompletename($data, false);
        }
    }

    /**
     * Check if there's at least one translation for this itemtype
     *
     * @param string $itemtype itemtype to check
     *
     * @return boolean true if there's at least one translation, otherwise false
     **/
    public static function hasItemtypeATranslation($itemtype)
    {
        return countElementsInTable(self::getTable(), ['itemtype' => $itemtype ]);
    }


    /**
     * Get available translations for a language
     *
     * @param string $language language
     *
     * @return array of table / field translated item
     **/
    public static function getAvailableTranslations($language)
    {
        /** @var \DBmysql $DB */
        global $DB;

        $tab = [];
        if (self::isDropdownTranslationActive()) {
            $iterator = $DB->request([
                'SELECT'          => [
                    'itemtype',
                    'field'
                ],
                'DISTINCT'        => true,
                'FROM'            => self::getTable(),
                'WHERE'           => ['language' => $language]
            ]);
            foreach ($iterator as $data) {
                 $tab[$data['itemtype']][$data['field']] = $data['field'];
            }
        }
        return $tab;
    }
}<|MERGE_RESOLUTION|>--- conflicted
+++ resolved
@@ -320,24 +320,6 @@
             }
         }
 
-<<<<<<< HEAD
-           //Add or update completename for this language
-            $translation              = new self();
-            $tmp                      = [];
-            $tmp['items_id']          = $input['items_id'];
-            $tmp['itemtype']          = $input['itemtype'];
-            $tmp['field']             = 'completename';
-            $tmp['value']             = $completename;
-            $tmp['language']          = $input['language'];
-            $tmp['_no_completename']  = true;
-            if ($completenames_id) {
-                $tmp['id']    = $completenames_id;
-                if ($completename === $item->fields['completename']) {
-                    $translation->delete(['id' => $completenames_id]);
-                } else {
-                    $translation->update($tmp);
-                }
-=======
         // Append translated name of item
         $tranlated_name = self::getTranslatedValue(
             $item->getID(),
@@ -359,14 +341,13 @@
         $tmp['items_id']          = $input['items_id'];
         $tmp['itemtype']          = $input['itemtype'];
         $tmp['field']             = 'completename';
-        $tmp['value']             = addslashes($completename);
+        $tmp['value']             = $completename;
         $tmp['language']          = $input['language'];
         $tmp['_no_completename']  = true;
         if ($completenames_id) {
             $tmp['id']    = $completenames_id;
             if ($completename === $item->fields['completename']) {
                 $translation->delete(['id' => $completenames_id]);
->>>>>>> 9b08710f
             } else {
                 $translation->update($tmp);
             }
