<?php

/**
 * ---------------------------------------------------------------------
 *
 * GLPI - Gestionnaire Libre de Parc Informatique
 *
 * http://glpi-project.org
 *
 * @copyright 2015-2025 Teclib' and contributors.
 * @copyright 2003-2014 by the INDEPNET Development Team.
 * @licence   https://www.gnu.org/licenses/gpl-3.0.html
 *
 * ---------------------------------------------------------------------
 *
 * LICENSE
 *
 * This file is part of GLPI.
 *
 * This program is free software: you can redistribute it and/or modify
 * it under the terms of the GNU General Public License as published by
 * the Free Software Foundation, either version 3 of the License, or
 * (at your option) any later version.
 *
 * This program is distributed in the hope that it will be useful,
 * but WITHOUT ANY WARRANTY; without even the implied warranty of
 * MERCHANTABILITY or FITNESS FOR A PARTICULAR PURPOSE.  See the
 * GNU General Public License for more details.
 *
 * You should have received a copy of the GNU General Public License
 * along with this program.  If not, see <https://www.gnu.org/licenses/>.
 *
 * ---------------------------------------------------------------------
 */

use Glpi\Application\View\TemplateRenderer;
use Glpi\Search\SearchOption;
use Glpi\RichText\RichText;

/**
 * DropdownTranslation Class
 *
 *@since 0.85
 **/
class DropdownTranslation extends CommonDBChild
{
    public static $itemtype = 'itemtype';
    public static $items_id = 'items_id';
    public $dohistory       = true;
    public static $rightname       = 'dropdown';


    public static function getTypeName($nb = 0)
    {
        return _n('Translation', 'Translations', $nb);
    }

    public static function getIcon()
    {
        return 'ti ti-language';
    }

    /**
     * Forbidden massives actions
     **/
    public function getForbiddenStandardMassiveAction()
    {
        $forbidden   = parent::getForbiddenStandardMassiveAction();
        $forbidden[] = 'update';
        return $forbidden;
    }

    public function getTabNameForItem(CommonGLPI $item, $withtemplate = 0)
    {
        if ($item instanceof CommonDropdown && $item->maybeTranslated()) {
            $nb = 0;
            if ($_SESSION['glpishow_count_on_tabs']) {
                $nb = self::getNumberOfTranslationsForItem($item);
            }
            return self::createTabEntry(self::getTypeName(Session::getPluralNumber()), $nb, $item::class);
        }
        return '';
    }

    /**
     * @param CommonGLPI $item            CommonGLPI object
     * @param integer $tabnum          (default 1)
     * @param integer $withtemplate    (default 0)
     **/
    public static function displayTabContentForItem(CommonGLPI $item, $tabnum = 1, $withtemplate = 0)
    {
        if ($item instanceof CommonDropdown && $item->maybeTranslated()) {
            self::showTranslations($item);
        }
        return true;
    }

    public function prepareInputForAdd($input)
    {
        if ($this->checkBeforeAddorUpdate($input, true)) {
            return $input;
        }
        Session::addMessageAfterRedirect(
            __s("There's already a translation for this field in this language"),
            true,
            ERROR
        );
        return false;
    }

    public function prepareInputForUpdate($input)
    {
        if ($this->checkBeforeAddorUpdate($input, false)) {
            return $input;
        }
        Session::addMessageAfterRedirect(
            __s("There's already a translation for this field in this language"),
            true,
            ERROR
        );
        return false;
    }

    public function post_purgeItem()
    {
        if ($this->fields['field'] === 'name') {
            $translation = new self();
            // If last translated field is deleted, then delete also completename record
            if (
                self::getNumberOfTranslations(
                    $this->fields['itemtype'],
                    $this->fields['items_id'],
                    $this->fields['field'],
                    $this->fields['language']
                ) === 0
            ) {
                if (
                    $completenames_id = self::getTranslationID(
                        $this->fields['items_id'],
                        $this->fields['itemtype'],
                        'completename',
                        $this->fields['language']
                    )
                ) {
                    $translation->delete(['id' => $completenames_id]);
                }
            }

            if (!isset($this->input['_no_completename'])) {
                $translation->generateCompletename($this->fields, false);
            }
        }
        return true;
    }

    public function post_updateItem($history = true)
    {
        if (!isset($this->input['_no_completename'])) {
            $translation = new self();
            $translation->generateCompletename($this->fields, false);
        }
    }

    public function post_addItem()
    {
        // Add to session
        $_SESSION['glpi_dropdowntranslations'][$this->fields['itemtype']][$this->fields['field']]
            = $this->fields['field'];

        if (!isset($this->input['_no_completename'])) {
            $translation = new self();
            $translation->generateCompletename($this->fields, true);
        }
    }

    /**
     * Return the number of translations for a field in a language
     *
     * @param string $itemtype
     * @param integer $items_id
     * @param string $field
     * @param string $language
     *
     * @return integer the number of translations for this field
     **/
    public static function getNumberOfTranslations($itemtype, $items_id, $field, $language): int
    {
        return countElementsInTable(
            getTableForItemType(__CLASS__),
            [
                'itemtype' => $itemtype,
                'items_id' => $items_id,
                'field'    => $field,
                'language' => $language
            ]
        );
    }

    /**
     * Return the number of translations for an item
     *
     * @param CommonDBTM $item
     *
     * @return integer the number of translations for this item
     **/
    public static function getNumberOfTranslationsForItem($item)
    {
        return countElementsInTable(
            getTableForItemType(__CLASS__),
            [
                'itemtype' => $item->getType(),
                'items_id' => $item->getID(),
                'NOT'      => ['field' => 'completename' ]
            ]
        );
    }

    /**
     * Check if a field's translation can be added or updated
     *
     * @param array $input          translation's fields
     * @param boolean $add true if a transaltion must be added, false if updated (true by default)
     *
     * @return boolean true if translation can be added/update, false otherwise
     **/
    public function checkBeforeAddorUpdate($input, $add = true)
    {
        $number = self::getNumberOfTranslations(
            $input['itemtype'],
            $input['items_id'],
            $input['field'],
            $input['language']
        );
        if ($add) {
            return ($number === 0);
        }
        return ($number > 0);
    }

    /**
     * Generate completename associated with a tree dropdown
     *
     * @param array $input Array of user values
     * @param boolean $add True if translation is added, false if update (tgrue by default)
     *
     * @return void
     **/
    public function generateCompletename($input, $add = true)
    {
        /** @var \DBmysql $DB */
        global $DB;

        if (!is_a($input['itemtype'], CommonTreeDropdown::class, true)) {
            return; // `completename` is used only for tree dropdowns
        }
        /** @var class-string<CommonTreeDropdown> $itemtype */
        $itemtype = $input['itemtype'];

        //If there's already a completename for this language, get it's ID, otherwise 0
        $completenames_id = self::getTranslationID(
            $input['items_id'],
            $itemtype,
            'completename',
            $input['language']
        );
        $item = new $itemtype();
        $item->getFromDB($input['items_id']);
        $foreignKey = $item::getForeignKeyField();

        $completename_parts  = [];
        $completename = "";

        if ((int) $item->fields[$foreignKey] !== 0) {
            // Get translated complename of parent item
            $tranlated_parent_completename = self::getTranslatedValue(
                $item->fields[$foreignKey],
                $itemtype,
                'completename',
                $input['language']
            );
            if ($tranlated_parent_completename !== '') {
                $completename_parts[] = $tranlated_parent_completename;
            } elseif ($parent = $itemtype::getById($item->fields[$foreignKey])) {
                // Fallback to untranslated completename of parent item
                $completename_parts[] = $parent->fields['completename'];
            }
        }

        // Append translated name of item
        $tranlated_name = self::getTranslatedValue(
            $item->getID(),
            $itemtype,
            'name',
            $input['language']
        );
        if ($tranlated_name !== '') {
            $completename_parts[] = $tranlated_name;
        } else {
            $completename_parts[] = $item->fields['name'];
        }

        $completename = implode(' > ', $completename_parts);

        // Add or update completename for this language
        $translation              = new self();
        $tmp                      = [];
        $tmp['items_id']          = $input['items_id'];
        $tmp['itemtype']          = $input['itemtype'];
        $tmp['field']             = 'completename';
        $tmp['value']             = $completename;
        $tmp['language']          = $input['language'];
        $tmp['_no_completename']  = true;
        if ($completenames_id) {
            $tmp['id']    = $completenames_id;
            if ($completename === $item->fields['completename']) {
                $translation->delete(['id' => $completenames_id]);
            } else {
                $translation->update($tmp);
            }
        } else {
            if ($completename !== $item->fields['completename']) {
                 $translation->add($tmp);
            }
        }

        $iterator = $DB->request([
            'SELECT' => ['id'],
            'FROM'   => $item::getTable(),
            'WHERE'  => [
                $foreignKey => $item->getID()
            ]
        ]);

        foreach ($iterator as $tmp) {
            $input2 = $input;
            $input2['items_id'] = $tmp['id'];
            $this->generateCompletename($input2, $add);
        }
    }

    /**
     * Display all translated field for a dropdown
     *
     * @param CommonDropdown $item  A Dropdown item
     **/
    public static function showTranslations(CommonDropdown $item)
    {
        /**
         * @var \DBmysql $DB
         */
        global $DB;

        $rand    = mt_rand();
        $canedit = $item->can($item->getID(), UPDATE);

        if ($canedit) {
            $twig_params = [
                'itemtype' => $item::class,
                'items_id' => $item->getID(),
                'item_fk' => $item->getForeignKeyField(),
                'rand' => $rand,
                'btn_msg' => __('Add a new translation')
            ];
            // language=twig
            echo TemplateRenderer::getInstance()->renderFromStringTemplate(<<<TWIG
                <div id="viewtranslation{{ rand }}"></div>
                <script>
                    function viewEditTranslation{{ rand }}(translations_id = -1) {
                        $('button[name="new_translation"]').toggleClass('d-none', translations_id <= 0);
                        $('#viewtranslation{{ rand }}').load(
                            CFG_GLPI['root_doc'] + '/ajax/viewsubitem.php',
                            {
                                type: 'DropdownTranslation',
                                parenttype: '{{ itemtype|e('js') }}',
                                {{ item_fk }}: {{ items_id }},
                                id: translations_id
                            }
                        );
                    }
                    $(() => {
                        $('#datatable_translations{{ rand }}').on('click', 'tr.cursor-pointer', function() {
                            viewEditTranslation{{ rand }}($(this).data('id'));
                        });
                    });
                </script>
                <div class="text-center mb-3">
                    <button name="new_translation" class="btn btn-primary" type="button" onclick="viewEditTranslation{{ rand }}()">
                        {{ btn_msg }}
                    </button>
                </div>
TWIG, $twig_params);
        }

        $iterator = $DB->request([
            'FROM'   => getTableForItemType(__CLASS__),
            'WHERE'  => [
                'itemtype'  => $item->getType(),
                'items_id'  => $item->getID(),
                'field'     => ['<>', 'completename']
            ],
            'ORDER'  => ['language ASC']
        ]);

        $entries = [];
        foreach ($iterator as $data) {
            $searchOption = $item->getSearchOptionByField('field', $data['field']);
            $matching_field = $item->getAdditionalField($data['field']);
            $entry = [
                'itemtype' => self::class,
                'id'       => $data['id'],
                'row_class' => $canedit ? 'cursor-pointer' : '',
                'language' => Dropdown::getLanguageName($data['language']),
                'field'    => $searchOption['name']
            ];
            if (($matching_field['type'] ?? null) === 'tinymce') {
                $entry['value'] = '<div class="rich_text_container">' . RichText::getSafeHtml($data['value']) . '</div>';
            } else {
                $entry['value'] = htmlescape($data['value']);
            }
            $entries[] = $entry;
        }

        TemplateRenderer::getInstance()->display('components/datatable.html.twig', [
            'datatable_id' => 'datatable_translations' . $rand,
            'is_tab' => true,
            'nopager' => true,
            'nofilter' => true,
            'columns' => [
                'language' => __('Language'),
                'field'    => _n('Field', 'Fields', 1),
                'value'    => __('Value')
            ],
            'formatters' => [
                'value' => 'raw_html'
            ],
            'entries' => $entries,
            'total_number' => count($entries),
            'filtered_number' => count($entries),
            'showmassiveactions' => $canedit,
            'massiveactionparams' => [
                'num_displayed' => count($entries),
                'container'     => 'mass' . static::class . $rand
            ],
        ]);
    }

    /**
     * Display translation form
     *
     * @param integer $ID       field (default -1)
     * @param array   $options
     */
    public function showForm($ID = -1, array $options = [])
    {
        if (!isset($options['parent']) || !($options['parent'] instanceof CommonDBTM)) {
            // parent is mandatory
            trigger_error('Parent item must be defined in `$options["parent"]`.', E_USER_WARNING);
            return false;
        }
        $item = $options['parent'];

        if ($ID > 0) {
            $this->check($ID, READ);
        } else {
            $options['itemtype'] = get_class($item);
            $options['items_id'] = $item->getID();

            $this->check(-1, CREATE, $options);
        }

        TemplateRenderer::getInstance()->display('pages/setup/dropdowntranslation.html.twig', [
            'parent_item' => $item,
            'item' => $this,
            'search_option' => !$item->isNewItem() ? $item->getSearchOptionByField('field', $this->fields['field']) : [],
            'matching_field' => $item->getAdditionalField($this->fields['field']),
            'no_header' => true
        ]);
        return true;
    }

    /**
     * Display a dropdown with fields that can be translated for an itemtype
     *
     * @param CommonDBTM $item      a Dropdown item
     * @param string     $language  language to look for translations (default '')
     * @param string     $value     field which must be selected by default (default '')
     *
     * @return integer the dropdown's random identifier
     **/
    public static function dropdownFields(CommonDBTM $item, $language = '', $value = '')
    {
        /** @var \DBmysql $DB */
        global $DB;

        $options = [];
<<<<<<< HEAD
        $opts = SearchOption::getOptionsForItemtype(get_class($item));
        foreach ($opts as $id => $field) {
            // Can only translate name, and fields whose datatype is text or string
            $is_name_field = isset($field['field'])
                && ($field['field'] === 'name')
                && ($field['table'] === getTableForItemType(get_class($item)));
            if ($is_name_field || (isset($field['datatype']) && in_array($field['datatype'], ['text', 'string']))) {
                $options[$field['field']] = $field['name'];
=======
        foreach (Search::getOptions(get_class($item)) as $id => $opt) {
           //Can only translate name, and fields whose datatype is text or string and only fields directly for this itemtype
            $field = $opt['field'] ?? null;
            $type  = $opt['datatype'] ?? '';
            if (
                $field !== null
                && ($field === 'name' || in_array($type, ['text', 'string']))
                && $opt['table'] === getTableForItemType(get_class($item))
            ) {
                $options[$field] = $opt['name'];
>>>>>>> c017f5b0
            }
        }

        $used = [];
        if (!empty($options)) {
            $iterator = $DB->request([
                'SELECT' => ['field'],
                'FROM'   => self::getTable(),
                'WHERE'  => [
                    'itemtype'  => $item::class,
                    'items_id'  => $item->getID(),
                    'language'  => $language
                ]
            ]);
            foreach ($iterator as $data) {
                $used[$data['field']] = $data['field'];
            }
        }
        return Dropdown::showFromArray('field', $options, ['value' => $value,
            'used'  => $used
        ]);
    }

    /**
     * Get translated value for a field in a particular language
     *
     * @param integer $ID        dropdown item's id
     * @param string  $itemtype  dropdown itemtype
     * @param string  $field     the field to look for (default 'name')
     * @param string  $language  get translation for this language
     * @param string  $value     default value for the field (default '')
     *
     * @return string the translated value of the value in the default language
     **/
    public static function getTranslatedValue($ID, $itemtype, $field = 'name', $language = '', $value = '')
    {
        /** @var \DBmysql $DB */
        global $DB;

        if (!is_a($itemtype, CommonDropdown::class, true)) {
            return $value;
        }

        if ($language === '') {
            $language = $_SESSION['glpilanguage'];
        }

        $translated_fields = $language === $_SESSION['glpilanguage'] && isset($_SESSION['glpi_dropdowntranslations'])
            ? $_SESSION['glpi_dropdowntranslations']
            : self::getAvailableTranslations($language);

        // If dropdown translation is globally off, or if this itemtype cannot be translated,
        // then original value should be returned
        if (
            !$ID
            || !isset($translated_fields[$itemtype][$field])
        ) {
            return $value;
        }
        // ID > 0 : dropdown item might be translated !
        if ($ID > 0) {
            $item = new $itemtype();
            $item->getFromDB($ID);
            if (!$item->maybeTranslated()) {
                return $value;
            }

            // There's at least one translation for this itemtype
            if (self::hasItemtypeATranslation($itemtype)) {
                $iterator = $DB->request([
                    'SELECT' => ['value'],
                    'FROM'   => self::getTable(),
                    'WHERE'  => [
                        'itemtype'  => $itemtype,
                        'items_id'  => $ID,
                        'field'     => $field,
                        'language'  => $language
                    ]
                ]);
                // The field is already translated in this language
                if (count($iterator)) {
                     $current = $iterator->current();
                     return $current['value'];
                }
            }
            // Get the value coming from the dropdown table
            $iterator = $DB->request([
                'SELECT' => [$field],
                'FROM'   => getTableForItemType($itemtype),
                'WHERE'  => ['id' => $ID]
            ]);
            if (count($iterator)) {
                $current = $iterator->current();
                return $current[$field];
            }
        }

        return "";
    }

    /**
     * Get the id of a translated string
     *
     * @param integer $ID          item id
     * @param string  $itemtype    item type
     * @param string  $field       the field for which the translation is needed
     * @param string  $language    the target language
     *
     * @return integer the row id or 0 if not translation found
     **/
    public static function getTranslationID($ID, $itemtype, $field, $language)
    {
        /** @var \DBmysql $DB */
        global $DB;

        $iterator = $DB->request([
            'SELECT' => ['id'],
            'FROM'   => self::getTable(),
            'WHERE'  => [
                'itemtype'  => $itemtype,
                'items_id'  => $ID,
                'language'  => $language,
                'field'     => $field
            ],
            'LIMIT'  => 1
        ]);
        return count($iterator) ? $iterator->current()['id'] : 0;
    }

    /**
     * Get translations for an item
     *
     * @param string  $itemtype  itemtype
     * @param integer $items_id  item ID
     * @param string  $field     the field for which the translation is needed
     *
     * @return array
     **/
    public static function getTranslationsForAnItem($itemtype, $items_id, $field)
    {
        /** @var \DBmysql $DB */
        global $DB;

        $iterator = $DB->request([
            'FROM'   => self::getTable(),
            'WHERE'  => [
                'itemtype'  => $itemtype,
                'items_id'  => $items_id,
                'field'     => $field
            ]
        ]);
        $data = [];
        foreach ($iterator as $tmp) {
            $data[$tmp['id']] = $tmp;
        }

        return $data;
    }

    /**
     * Regenerate all completename translations for an item
     *
     * @param string  $itemtype    itemtype
     * @param integer $items_id    item ID
     *
     * @return void
     **/
    public static function regenerateAllCompletenameTranslationsFor($itemtype, $items_id)
    {
        foreach (self::getTranslationsForAnItem($itemtype, $items_id, 'completename') as $data) {
            $dt = new DropdownTranslation();
            $dt->generateCompletename($data, false);
        }
    }

    /**
     * Check if there's at least one translation for this itemtype
     *
     * @param string $itemtype itemtype to check
     *
     * @return boolean true if there's at least one translation, otherwise false
     **/
    public static function hasItemtypeATranslation($itemtype)
    {
        return countElementsInTable(self::getTable(), ['itemtype' => $itemtype ]) > 0;
    }

    /**
     * Get available translations for a language
     *
     * @param string $language language
     *
     * @return array Array of table / field translated items
     **/
    public static function getAvailableTranslations($language)
    {
        /** @var \DBmysql $DB */
        global $DB;

        $tab = [];
        $iterator = $DB->request([
            'SELECT'          => [
                'itemtype',
                'field'
            ],
            'DISTINCT'        => true,
            'FROM'            => self::getTable(),
            'WHERE'           => ['language' => $language]
        ]);
        foreach ($iterator as $data) {
            $tab[$data['itemtype']][$data['field']] = $data['field'];
        }
        return $tab;
    }
}<|MERGE_RESOLUTION|>--- conflicted
+++ resolved
@@ -493,18 +493,8 @@
         global $DB;
 
         $options = [];
-<<<<<<< HEAD
-        $opts = SearchOption::getOptionsForItemtype(get_class($item));
-        foreach ($opts as $id => $field) {
-            // Can only translate name, and fields whose datatype is text or string
-            $is_name_field = isset($field['field'])
-                && ($field['field'] === 'name')
-                && ($field['table'] === getTableForItemType(get_class($item)));
-            if ($is_name_field || (isset($field['datatype']) && in_array($field['datatype'], ['text', 'string']))) {
-                $options[$field['field']] = $field['name'];
-=======
         foreach (Search::getOptions(get_class($item)) as $id => $opt) {
-           //Can only translate name, and fields whose datatype is text or string and only fields directly for this itemtype
+            //Can only translate name, and fields whose datatype is text or string and only fields directly for this itemtype
             $field = $opt['field'] ?? null;
             $type  = $opt['datatype'] ?? '';
             if (
@@ -513,7 +503,6 @@
                 && $opt['table'] === getTableForItemType(get_class($item))
             ) {
                 $options[$field] = $opt['name'];
->>>>>>> c017f5b0
             }
         }
 
