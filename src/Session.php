<?php

/**
 * ---------------------------------------------------------------------
 *
 * GLPI - Gestionnaire Libre de Parc Informatique
 *
 * http://glpi-project.org
 *
 * @copyright 2015-2022 Teclib' and contributors.
 * @copyright 2003-2014 by the INDEPNET Development Team.
 * @licence   https://www.gnu.org/licenses/gpl-3.0.html
 *
 * ---------------------------------------------------------------------
 *
 * LICENSE
 *
 * This file is part of GLPI.
 *
 * This program is free software: you can redistribute it and/or modify
 * it under the terms of the GNU General Public License as published by
 * the Free Software Foundation, either version 3 of the License, or
 * (at your option) any later version.
 *
 * This program is distributed in the hope that it will be useful,
 * but WITHOUT ANY WARRANTY; without even the implied warranty of
 * MERCHANTABILITY or FITNESS FOR A PARTICULAR PURPOSE.  See the
 * GNU General Public License for more details.
 *
 * You should have received a copy of the GNU General Public License
 * along with this program.  If not, see <https://www.gnu.org/licenses/>.
 *
 * ---------------------------------------------------------------------
 */

use Glpi\Cache\CacheManager;
use Glpi\Cache\I18nCache;
use Glpi\Event;
use Glpi\Plugin\Hooks;
use Glpi\Toolbox\Sanitizer;

/**
 * Session Class
 **/
class Session
{
   // GLPI MODE
    const NORMAL_MODE       = 0;
    const TRANSLATION_MODE  = 1; // no more used
    const DEBUG_MODE        = 2;


    /**
     * Destroy the current session
     *
     * @return void
     **/
    public static function destroy()
    {

        self::start();
       // Unset all of the session variables.
        session_unset();
       // destroy may cause problems (no login / back to login page)
        $_SESSION = [];
       // write_close may cause troubles (no login / back to login page)
    }



    /**
     * Init session for the user is defined
     *
     * @param Auth $auth Auth object to init session
     *
     * @return void
     **/
    public static function init(Auth $auth)
    {
        global $CFG_GLPI;

        if ($auth->auth_succeded) {
           // Restart GLPI session : complete destroy to prevent lost datas
            $tosave = ['glpi_plugins', 'glpicookietest', 'phpCAS', 'glpicsrftokens',
                'glpiskipMaintenance'
            ];
            $save   = [];
            foreach ($tosave as $t) {
                if (isset($_SESSION[$t])) {
                    $save[$t] = $_SESSION[$t];
                }
            }
            self::destroy();
            session_regenerate_id();
            self::start();
            $_SESSION = $save;
            $_SESSION['valid_id'] = session_id();
           // Define default time :
            $_SESSION["glpi_currenttime"] = date("Y-m-d H:i:s");

           // Normal mode for this request
            $_SESSION["glpi_use_mode"] = self::NORMAL_MODE;
           // Check ID exists and load complete user from DB (plugins...)
            if (
                isset($auth->user->fields['id'])
                && $auth->user->getFromDB($auth->user->fields['id'])
            ) {
                if (
                    !$auth->user->fields['is_deleted']
                    && ($auth->user->fields['is_active']
                    && (($auth->user->fields['begin_date'] < $_SESSION["glpi_currenttime"])
                        || is_null($auth->user->fields['begin_date']))
                    && (($auth->user->fields['end_date'] > $_SESSION["glpi_currenttime"])
                        || is_null($auth->user->fields['end_date'])))
                ) {
                    $_SESSION["glpiID"]              = $auth->user->fields['id'];
                    $_SESSION["glpifriendlyname"]    = $auth->user->getFriendlyName();
                    $_SESSION["glpiname"]            = $auth->user->fields['name'];
                    $_SESSION["glpirealname"]        = $auth->user->fields['realname'];
                    $_SESSION["glpifirstname"]       = $auth->user->fields['firstname'];
                    $_SESSION["glpidefault_entity"]  = $auth->user->fields['entities_id'];
                    $_SESSION["glpiextauth"]         = $auth->extauth;
                    if (isset($_SESSION['phpCAS']['user'])) {
                        $_SESSION["glpiauthtype"]     = Auth::CAS;
                        $_SESSION["glpiextauth"]      = 0;
                    } else {
                        $_SESSION["glpiauthtype"]     = $auth->user->fields['authtype'];
                    }
                    $_SESSION["glpiroot"]            = $CFG_GLPI["root_doc"];
                    $_SESSION["glpi_use_mode"]       = $auth->user->fields['use_mode'];
                    $_SESSION["glpi_plannings"]      = importArrayFromDB($auth->user->fields['plannings']);
                    $_SESSION["glpicrontimer"]       = time();
                   // Default tab
                   // $_SESSION['glpi_tab']=1;
                    $_SESSION['glpi_tabs']           = [];

                    $auth->user->computePreferences();
                    foreach ($CFG_GLPI['user_pref_field'] as $field) {
                        if ($field == 'language' && isset($_POST['language']) && $_POST['language'] != '') {
                            $_SESSION["glpi$field"] = $_POST[$field];
                        } else if (isset($auth->user->fields[$field])) {
                            $_SESSION["glpi$field"] = $auth->user->fields[$field];
                        }
                    }

                    if (isset($_SESSION['glpidefault_central_tab']) && $_SESSION['glpidefault_central_tab']) {
                        Session::setActiveTab("central", "Central$" . $_SESSION['glpidefault_central_tab']);
                    }
                   // Do it here : do not reset on each page, cause export issue
                    if ($_SESSION["glpilist_limit"] > $CFG_GLPI['list_limit_max']) {
                        $_SESSION["glpilist_limit"] = $CFG_GLPI['list_limit_max'];
                    }
                   // Init not set value for language
                    if (empty($_SESSION["glpilanguage"])) {
                        $_SESSION["glpilanguage"] = self::getPreferredLanguage();
                    }
                    $_SESSION['glpi_dropdowntranslations'] = DropdownTranslation::getAvailableTranslations($_SESSION["glpilanguage"]);

                    self::loadLanguage();

                    if ($auth->password_expired) {
                        $_SESSION['glpi_password_expired'] = 1;
                       // Do not init profiles, as user has to update its password to be able to use GLPI
                        return;
                    }

                  // glpiprofiles -> other available profile with link to the associated entities
                    Plugin::doHook(Hooks::INIT_SESSION);

                    self::initEntityProfiles(self::getLoginUserID());

                  // Use default profile if exist
                    if (isset($_SESSION['glpiprofiles'][$auth->user->fields['profiles_id']])) {
                        self::changeProfile($auth->user->fields['profiles_id']);
                    } else { // Else use first
                        self::changeProfile(key($_SESSION['glpiprofiles']));
                    }

                    if (!Session::getCurrentInterface()) {
                        $auth->auth_succeded = false;
                        $auth->addToError(__("You don't have right to connect"));
                    }
                } else {
                    $auth->auth_succeded = false;
                    $auth->addToError(__("You don't have access to this application because your account was deactivated or removed"));
                }
            } else {
                $auth->auth_succeded = false;
                $auth->addToError(__("You don't have right to connect"));
            }
        }
    }


    /**
     * Set the directory where are store the session file
     *
     * @return void
     **/
    public static function setPath()
    {

        if (
            ini_get("session.save_handler") == "files"
            && session_status() !== PHP_SESSION_ACTIVE
        ) {
            session_save_path(GLPI_SESSION_DIR);
        }
    }


    /**
     * Start the GLPI php session
     *
     * @return void
     **/
    public static function start()
    {

        if (session_status() === PHP_SESSION_NONE) {
           // Force session to use cookies and prevent JS scripts to access to them
            ini_set('session.cookie_httponly', '1');
            ini_set('session.use_only_cookies', '1');

            session_name("glpi_" . md5(realpath(GLPI_ROOT)));

            @session_start();
        }
       // Define current time for sync of action timing
        $_SESSION["glpi_currenttime"] = date("Y-m-d H:i:s");
    }


    /**
     * Get root entity name
     *
     * @since 0.84
     *
     * @return string
     **/
    public function getRootEntityName()
    {

        if (isset($_SESSION['glpirootentityname'])) {
            return $_SESSION['glpirootentityname'];
        }

        $entity = new Entity();
        if ($entity->getFromDB(0)) {
            $_SESSION['glpirootentityname'] = $entity->fields['name'];
        } else {
            $_SESSION['glpirootentityname'] = 'No root entity / DB troubles';
        }
        return $_SESSION['glpirootentityname'];
    }


    /**
     * Is GLPI used in multi-entities mode?
     *
     * @return boolean
     **/
    public static function isMultiEntitiesMode()
    {

        if (!isset($_SESSION['glpi_multientitiesmode'])) {
            if (countElementsInTable("glpi_entities") > 1) {
                $_SESSION['glpi_multientitiesmode'] = 1;
            } else {
                $_SESSION['glpi_multientitiesmode'] = 0;
            }
        }

        return $_SESSION['glpi_multientitiesmode'];
    }


    /**
     * Does user have right to see all entities?
     *
     * @since 9.3.2
     *
     * @return boolean
     **/
    public static function canViewAllEntities()
    {
       // Command line can see all entities
        return (isCommandLine()
              || ((countElementsInTable("glpi_entities")) == count($_SESSION["glpiactiveentities"] ?? [])));
    }


    /** Add an item to the navigate through search results list
     *
     * @param string  $itemtype Device type
     * @param integer $ID       ID of the item
     **/
    public static function addToNavigateListItems($itemtype, $ID)
    {
        $_SESSION['glpilistitems'][$itemtype][] = $ID;
    }


    /** Initialise a list of items to use navigate through search results
     *
     * @param string $itemtype Device type
     * @param string $title    List title (default '')
     **/
    public static function initNavigateListItems($itemtype, $title = "")
    {
        global $AJAX_INCLUDE;

        if (isset($AJAX_INCLUDE)) {
            return;
        }
        if (empty($title)) {
            $title = __('List');
        }
        $url = '';

        if (
            !isset($_SERVER['REQUEST_URI'])
            || (strpos($_SERVER['REQUEST_URI'], "tabs") > 0)
            || (preg_match('/\/ajax\/\w+.php/', $_SERVER['REQUEST_URI']))
        ) {
            if (isset($_SERVER['HTTP_REFERER'])) {
                $url = $_SERVER['HTTP_REFERER'];
            }
        } else {
            $url = $_SERVER['REQUEST_URI'];
        }

        $_SESSION['glpilisttitle'][$itemtype] = $title;
        $_SESSION['glpilistitems'][$itemtype] = [];
        $_SESSION['glpilisturl'][$itemtype]   = $url;
    }


    /**
     * Change active entity to the $ID one. Update glpiactiveentities session variable.
     * Reload groups related to this entity.
     *
     * @param integer|'All' $ID           ID of the new active entity ("all"=>load all possible entities)
     *                                    (default 'all')
     * @param boolean       $is_recursive Also display sub entities of the active entity? (false by default)
     *
     * @return boolean true on success, false on failure
     **/
    public static function changeActiveEntities($ID = "all", $is_recursive = false)
    {

        $newentities = [];
        if (isset($_SESSION['glpiactiveprofile'])) {
            if ($ID === "all") {
                $ancestors = [];
                foreach ($_SESSION['glpiactiveprofile']['entities'] as $val) {
                    $ancestors               = array_unique(array_merge(
                        getAncestorsOf(
                            "glpi_entities",
                            $val['id']
                        ),
                        $ancestors
                    ));
                    $newentities[$val['id']] = $val['id'];

                    if ($val['is_recursive']) {
                          $entities = getSonsOf("glpi_entities", $val['id']);
                        if (count($entities)) {
                            foreach ($entities as $key2 => $val2) {
                                  $newentities[$key2] = $key2;
                            }
                        }
                    }
                }
            } else {
               /// Check entity validity
                $ancestors = getAncestorsOf("glpi_entities", $ID);
                $ok        = false;
                foreach ($_SESSION['glpiactiveprofile']['entities'] as $val) {
                    if (($val['id'] == $ID) || in_array($val['id'], $ancestors)) {
                       // Not recursive or recursive and root entity is recursive
                        if (!$is_recursive || $val['is_recursive']) {
                            $ok = true;
                        }
                    }
                }
                if (!$ok) {
                    return false;
                }

                $newentities[$ID] = $ID;
                if ($is_recursive) {
                    $entities = getSonsOf("glpi_entities", $ID);
                    if (count($entities)) {
                        foreach ($entities as $key2 => $val2) {
                             $newentities[$key2] = $key2;
                        }
                    }
                }
            }
        }

        if (count($newentities) > 0) {
            $_SESSION['glpiactiveentities']           = $newentities;
            $_SESSION['glpiactiveentities_string']    = "'" . implode("', '", $newentities) . "'";
            $active                                   = reset($newentities);
            $_SESSION['glpiparententities']           = $ancestors;
            $_SESSION['glpiparententities_string']    = implode("', '", $ancestors);
            if (!empty($_SESSION['glpiparententities_string'])) {
                $_SESSION['glpiparententities_string'] = "'" . $_SESSION['glpiparententities_string'] . "'";
            }
           // Active entity loading
            $_SESSION["glpiactive_entity"]           = $active;
            $_SESSION["glpiactive_entity_recursive"] = $is_recursive;
            $_SESSION["glpiactive_entity_name"]      = Dropdown::getDropdownName(
                "glpi_entities",
                $active
            );
            $_SESSION["glpiactive_entity_shortname"] = getTreeLeafValueName("glpi_entities", $active);
            if ($is_recursive || $ID == "all") {
                //TRANS: %s is the entity name
                $_SESSION["glpiactive_entity_name"]      = sprintf(
                    __('%1$s (%2$s)'),
                    $_SESSION["glpiactive_entity_name"],
                    __('tree structure')
                );
                 $_SESSION["glpiactive_entity_shortname"] = sprintf(
                     __('%1$s (%2$s)'),
                     $_SESSION["glpiactive_entity_shortname"],
                     __('tree structure')
                 );
            }

            if (countElementsInTable('glpi_entities') <= count($_SESSION['glpiactiveentities'])) {
                $_SESSION['glpishowallentities'] = 1;
            } else {
                $_SESSION['glpishowallentities'] = 0;
            }
           // Clean session variable to search system
            if (isset($_SESSION['glpisearch']) && count($_SESSION['glpisearch'])) {
                foreach ($_SESSION['glpisearch'] as $itemtype => $tab) {
                    if (isset($tab['start']) && ($tab['start'] > 0)) {
                        $_SESSION['glpisearch'][$itemtype]['start'] = 0;
                    }
                }
            }
            self::loadGroups();
            Plugin::doHook(Hooks::CHANGE_ENTITY);
            return true;
        }
        return false;
    }


    /**
     * Change active profile to the $ID one. Update glpiactiveprofile session variable.
     *
     * @param integer $ID ID of the new profile
     *
     * @return void
     **/
    public static function changeProfile($ID)
    {

        if (
            isset($_SESSION['glpiprofiles'][$ID])
            && count($_SESSION['glpiprofiles'][$ID]['entities'])
        ) {
            $profile = new Profile();
            if ($profile->getFromDB($ID)) {
                $profile->cleanProfile();
                $data             = $profile->fields;
                $data['entities'] = $_SESSION['glpiprofiles'][$ID]['entities'];

                $_SESSION['glpiactiveprofile']  = $data;
                $_SESSION['glpiactiveentities'] = [];

                Search::resetSaveSearch();
                $active_entity_done = false;

               // Try to load default entity if it is a root entity
                foreach ($data['entities'] as $val) {
                    if ($val['id'] == $_SESSION["glpidefault_entity"]) {
                        if (self::changeActiveEntities($val['id'], $val['is_recursive'])) {
                             $active_entity_done = true;
                        }
                    }
                }
                if (!$active_entity_done) {
                   // Try to load default entity
                    if (!self::changeActiveEntities($_SESSION["glpidefault_entity"], true)) {
                        // Load all entities
                        self::changeActiveEntities("all");
                    }
                }
                Plugin::doHook(Hooks::CHANGE_PROFILE);
            }
        }
       // Clean specific datas
        if (isset($_SESSION['glpimenu'])) {
            unset($_SESSION['glpimenu']);
        }
    }


    /**
     * Set the entities session variable. Load all entities from DB
     *
     * @param integer $userID ID of the user
     *
     * @return void
     **/
    public static function initEntityProfiles($userID)
    {
        global $DB;

        $_SESSION['glpiprofiles'] = [];

        if (!$DB->tableExists('glpi_profiles_users')) {
           //table does not exists in old GLPI versions
            return;
        }

        $iterator = $DB->request([
            'SELECT'          => [
                'glpi_profiles.id',
                'glpi_profiles.name'
            ],
            'DISTINCT'        => true,
            'FROM'            => 'glpi_profiles_users',
            'INNER JOIN'      => [
                'glpi_profiles'   => [
                    'ON' => [
                        'glpi_profiles_users'   => 'profiles_id',
                        'glpi_profiles'         => 'id'
                    ]
                ]
            ],
            'WHERE'           => [
                'glpi_profiles_users.users_id'   => $userID
            ],
            'ORDERBY'         => 'glpi_profiles.name'
        ]);

        if (count($iterator)) {
            foreach ($iterator as $data) {
                $key = $data['id'];
                $_SESSION['glpiprofiles'][$key]['name'] = $data['name'];
                $entities_iterator = $DB->request([
                    'SELECT'    => [
                        'glpi_profiles_users.entities_id AS eID',
                        'glpi_profiles_users.id AS kID',
                        'glpi_profiles_users.is_recursive',
                        'glpi_entities.*'
                    ],
                    'FROM'      => 'glpi_profiles_users',
                    'LEFT JOIN' => [
                        'glpi_entities'   => [
                            'ON' => [
                                'glpi_profiles_users'   => 'entities_id',
                                'glpi_entities'         => 'id'
                            ]
                        ]
                    ],
                    'WHERE'     => [
                        'glpi_profiles_users.profiles_id'   => $key,
                        'glpi_profiles_users.users_id'      => $userID
                    ],
                    'ORDERBY'   => 'glpi_entities.completename'
                ]);

                foreach ($entities_iterator as $data) {
                     // Do not override existing entity if define as recursive
                    if (
                        !isset($_SESSION['glpiprofiles'][$key]['entities'][$data['eID']])
                         || $data['is_recursive']
                    ) {
                        $_SESSION['glpiprofiles'][$key]['entities'][$data['eID']] = [
                            'id'           => $data['eID'],
                            'name'         => $data['name'],
                            'is_recursive' => $data['is_recursive']
                        ];
                    }
                }
            }
        }
    }


    /**
     * Load current user's group on active entity
     *
     * @return void
     **/
    public static function loadGroups()
    {
        global $DB;

        $_SESSION["glpigroups"] = [];

        $iterator = $DB->request([
            'SELECT'    => Group_User::getTable() . '.groups_id',
            'FROM'      => Group_User::getTable(),
            'LEFT JOIN' => [
                Group::getTable() => [
                    'ON' => [
                        Group::getTable()       => 'id',
                        Group_User::getTable()  => 'groups_id'
                    ]
                ]
            ],
            'WHERE'     => [
                Group_User::getTable() . '.users_id' => self::getLoginUserID()
            ] + getEntitiesRestrictCriteria(
                Group::getTable(),
                'entities_id',
                $_SESSION['glpiactiveentities'],
                true
            )
        ]);

        foreach ($iterator as $data) {
            $_SESSION["glpigroups"][] = $data["groups_id"];
        }
    }


    /**
     * Include the good language dict.
     *
     * Get the default language from current user in $_SESSION["glpilanguage"].
     * And load the dict that correspond.
     *
     * @param string  $forcelang     Force to load a specific lang
     * @param boolean $with_plugins  Whether to load plugin languages or not
     *
     * @return void
     **/
    public static function loadLanguage($forcelang = '', $with_plugins = true)
    {
        global $CFG_GLPI, $TRANSLATE;

        if (!isset($_SESSION["glpilanguage"])) {
            $_SESSION["glpilanguage"] = self::getPreferredLanguage();
        }

        $trytoload = $_SESSION["glpilanguage"];
       // Force to load a specific lang
        if (!empty($forcelang)) {
            $trytoload = $forcelang;
        }

       // If not set try default lang file
        if (empty($trytoload)) {
            $trytoload = $CFG_GLPI["language"];
        }

        if (isset($CFG_GLPI["languages"][$trytoload])) {
            $newfile = "/" . $CFG_GLPI["languages"][$trytoload][1];
        }

        if (empty($newfile) || !is_file(GLPI_I18N_DIR . $newfile)) {
            $newfile = "/en_GB.mo";
        }

        if (isset($CFG_GLPI["languages"][$trytoload][5])) {
            $_SESSION['glpipluralnumber'] = $CFG_GLPI["languages"][$trytoload][5];
        }

       // Redefine Translator caching logic to be able to drop laminas/laminas-cache dependency.
        $i18n_cache = !defined('TU_USER') ? new I18nCache((new CacheManager())->getTranslationsCacheInstance()) : null;
        $TRANSLATE = new class ($i18n_cache) extends Laminas\I18n\Translator\Translator {
            public function __construct(?I18nCache $cache)
            {
                  $this->cache = $cache;
            }
        };

        $TRANSLATE->setLocale($trytoload);

        if (class_exists('Locale')) {
           // Locale class may be missing if intl extension is not installed.
           // In this case, we may still want to be able to load translations (for instance for requirements checks).
            \Locale::setDefault($trytoload);
        } else {
            trigger_error('Missing required intl PHP extension', E_USER_WARNING);
        }

        $TRANSLATE->addTranslationFile('gettext', GLPI_I18N_DIR . $newfile, 'glpi', $trytoload);

        $core_folders = is_dir(GLPI_LOCAL_I18N_DIR) ? scandir(GLPI_LOCAL_I18N_DIR) : [];
        $core_folders = array_filter($core_folders, function ($dir) {
            if (!is_dir(GLPI_LOCAL_I18N_DIR . "/$dir")) {
                  return false;
            }

            if ($dir == 'core') {
                 return true;
            }

            return str_starts_with($dir, 'core_');
        });

        foreach ($core_folders as $core_folder) {
            $mofile = GLPI_LOCAL_I18N_DIR . "/$core_folder/" . $newfile;
            $phpfile = str_replace('.mo', '.php', $mofile);

           // Load local PHP file if it exists
            if (file_exists($phpfile)) {
                $TRANSLATE->addTranslationFile('phparray', $phpfile, 'glpi', $trytoload);
            }

           // Load local MO file if it exists -- keep last so it gets precedence
            if (file_exists($mofile)) {
                $TRANSLATE->addTranslationFile('gettext', $mofile, 'glpi', $trytoload);
            }
        }

       // Load plugin dicts
        if ($with_plugins) {
            foreach (Plugin::getPlugins() as $plug) {
                Plugin::loadLang($plug, $forcelang, $trytoload);
            }
        }

        return $trytoload;
    }

    /**
     * Return preffered language (from HTTP headers, fallback to default GLPI lang).
     *
     * @return string
     */
    public static function getPreferredLanguage(): string
    {
        global $CFG_GLPI;

       // Extract accepted languages from headers
       // Accept-Language: fr-FR, fr;q=0.9, en;q=0.8, de;q=0.7, *;q=0.5
        $accepted_languages = [];
        $values = explode(',', $_SERVER['HTTP_ACCEPT_LANGUAGE'] ?? '');
        foreach ($values as $value) {
            $parts = explode(';q=', trim($value));
            $language = str_replace('-', '_', $parts[0]);
            $qfactor  = $parts[1] ?? 1; //q-factor defaults to 1
            $accepted_languages[$language] = $qfactor;
        }
        arsort($accepted_languages); // sort by qfactor

        foreach (array_keys($accepted_languages) as $language) {
            if (array_key_exists($language, $CFG_GLPI['languages'])) {
                return $language;
            }
        }

        if (isset($CFG_GLPI['language'])) {
           // Default config in GLPI >= 0.72
            return $CFG_GLPI['language'];
        } else if (isset($CFG_GLPI['default_language'])) {
           // Default config in GLPI < 0.72 : keep it for upgrade process
            return $CFG_GLPI['default_language'];
        }

        return 'en_GB';
    }

    /**
     * Get plural form number
     *
     * @return integer
     */
    public static function getPluralNumber()
    {
        global $DEFAULT_PLURAL_NUMBER;

        if (isset($_SESSION['glpipluralnumber'])) {
            return $_SESSION['glpipluralnumber'];
        } else {
            return $DEFAULT_PLURAL_NUMBER;
        }
    }

    /**
     * Detect cron mode or interactive
     *
     * @since 0.84
     *
     * @return boolean
     **/
    public static function isCron()
    {

        return (self::isInventory() || isset($_SESSION["glpicronuserrunning"])
              && (isCommandLine()
                  || strpos($_SERVER['PHP_SELF'], '/cron.php')));
    }

    /**
     * Detect inventory mode
     *
     * @return boolean
     **/
    public static function isInventory(): bool
    {

        return (isset($_SESSION["glpiinventoryuserrunning"])
              && (
                  strpos($_SERVER['PHP_SELF'], '/inventory.php')
                  || strpos($_SERVER['PHP_SELF'], '/index.php')
                  || defined('TU_USER')
              )
        );
    }

    /**
     * Get the Login User ID or return cron user ID for cron jobs
     *
     * @param boolean $force_human Force human / do not return cron user (true by default)
     *
     * @return false|int|string false if user is not logged in
     *                          int for user id, string for cron jobs
     **/
    public static function getLoginUserID($force_human = true)
    {
        if (self::isInventory()) { // Check inventory
            return $_SESSION["glpiinventoryuserrunning"];
        }

        if (
            !$force_human
            && self::isCron()
        ) { // Check cron jobs
            return $_SESSION["glpicronuserrunning"] ?? $_SESSION['glpiinventoryuserrunning'];
        }

        if (isset($_SESSION["glpiID"])) {
            return $_SESSION["glpiID"];
        }
        return false;
    }


    /**
     * Redirect User to login if not logged in
     *
     * @since 0.85
     *
     * @return void
     **/
    public static function redirectIfNotLoggedIn()
    {

        if (!self::getLoginUserID()) {
            Html::redirectToLogin();
        }
    }


    /**
     * Global check of session to prevent PHP vulnerability
     *
     * @since 0.85
     *
     * @see https://wiki.php.net/rfc/strict_sessions
     *
     * @return void|true
     **/
    public static function checkValidSessionId()
    {

        if (
            !isset($_SESSION['valid_id'])
            || ($_SESSION['valid_id'] !== session_id())
        ) {
            Html::redirectToLogin('error=3');
        }
        return true;
    }


    /**
     * Check if I have access to the central interface
     *
     * @return void
     **/
    public static function checkCentralAccess()
    {
        self::checkValidSessionId();
        if (Session::getCurrentInterface() != "central") {
           // Gestion timeout session
            self::redirectIfNotLoggedIn();
            Html::displayRightError();
        }
    }


    /**
     * Check if I have the right to access to the FAQ (profile or anonymous FAQ)
     *
     * @return void
     **/
    public static function checkFaqAccess()
    {
        global $CFG_GLPI;

        if (!$CFG_GLPI["use_public_faq"]) {
            self::checkValidSessionId();
            if (!self::haveRight('knowbase', KnowbaseItem::READFAQ)) {
                Html::displayRightError();
            }
        }
    }


    /**
     * Check if I have access to the helpdesk interface
     *
     * @return void
     **/
    public static function checkHelpdeskAccess()
    {
        self::checkValidSessionId();
        if (Session::getCurrentInterface() != "helpdesk") {
           // Gestion timeout session
            self::redirectIfNotLoggedIn();
            Html::displayRightError();
        }
    }

    /**
     * Check if I am logged in
     *
     * @return void
     **/
    public static function checkLoginUser()
    {
        self::checkValidSessionId();
        if (!isset($_SESSION["glpiname"])) {
           // Gestion timeout session
            self::redirectIfNotLoggedIn();
            Html::displayRightError();
        }
    }


    /**
     * Check if I have the right $right to module $module (conpare to session variable)
     *
     * @param string  $module Module to check
     * @param integer $right  Right to check
     *
     * @return void
     **/
    public static function checkRight($module, $right)
    {
        self::checkValidSessionId();
        if (!self::haveRight($module, $right)) {
           // Gestion timeout session
            self::redirectIfNotLoggedIn();
            Html::displayRightError();
        }
    }

    /**
     * Check if I one right of array $rights to module $module (conpare to session variable)
     *
     * @param string $module Module to check
     * @param array  $rights Rights to check
     *
     * @return void
     **/
    public static function checkRightsOr($module, $rights = [])
    {
        self::checkValidSessionId();
        if (!self::haveRightsOr($module, $rights)) {
            self::redirectIfNotLoggedIn();
            Html::displayRightError();
        }
    }


    /**
     * Check if I have one of the right specified
     *
     * You can't use this function if several rights for same module name
     *
     * @param array $modules Array of modules where keys are modules and value are right
     *
     * @return void
     **/
    public static function checkSeveralRightsOr($modules)
    {
        self::checkValidSessionId();

        $valid = false;
        if (count($modules)) {
            foreach ($modules as $mod => $right) {
                // Itemtype
                if (preg_match('/[A-Z]/', $mod[0])) {
                    if ($item = getItemForItemtype($mod)) {
                        if ($item->canGlobal($right)) {
                            $valid = true;
                        }
                    }
                } else if (self::haveRight($mod, $right)) {
                    $valid = true;
                }
            }
        }

        if (!$valid) {
           // Gestion timeout session
            self::redirectIfNotLoggedIn();
            Html::displayRightError();
        }
    }


    /**
     * Check if you could access to ALL the entities of an list
     *
     * @param array $tab List ID of entities
     *
     * @return boolean
     **/
    public static function haveAccessToAllOfEntities($tab)
    {

        if (is_array($tab) && count($tab)) {
            foreach ($tab as $val) {
                if (!self::haveAccessToEntity($val)) {
                    return false;
                }
            }
        }
        return true;
    }


    /**
     * Check if you could access (read) to the entity of id = $ID
     *
     * @param integer $ID           ID of the entity
     * @param boolean $is_recursive if recursive item (default 0)
     *
     * @return boolean
     **/
    public static function haveAccessToEntity($ID, $is_recursive = 0)
    {

       // Quick response when passing wrong ID : default value of getEntityID is -1
        if ($ID < 0) {
            return false;
        }

        if (!isset($_SESSION['glpiactiveentities'])) {
            return false;
        }

        if (in_array($ID, $_SESSION['glpiactiveentities'])) {
            return true;
        }

        if (!$is_recursive) {
            return false;
        }

       /// Recursive object
        return in_array($ID, getAncestorsOf("glpi_entities", $_SESSION['glpiactiveentities']));
    }


    /**
     * Check if you could access to one entity of an list
     *
     * @param array   $tab          list ID of entities
     * @param boolean $is_recursive if recursive item (default 0)
     *
     * @return boolean
     **/
    public static function haveAccessToOneOfEntities($tab, $is_recursive = 0)
    {

        if (is_array($tab) && count($tab)) {
            foreach ($tab as $val) {
                if (self::haveAccessToEntity($val, $is_recursive)) {
                    return true;
                }
            }
        }
        return false;
    }


    /**
     * Check if you could create recursive object in the entity of id = $ID
     *
     * @param integer $ID ID of the entity
     *
     * @return boolean
     **/
    public static function haveRecursiveAccessToEntity($ID)
    {

       // Right by profile
        foreach ($_SESSION['glpiactiveprofile']['entities'] as $val) {
            if ($val['id'] == $ID) {
                return $val['is_recursive'];
            }
        }
       // Right is from a recursive profile
        if (isset($_SESSION['glpiactiveentities'])) {
            return in_array($ID, $_SESSION['glpiactiveentities']);
        }
        return false;
    }


    /**
     * Have I the right $right to module $module (conpare to session variable)
     *
     * @param string  $module Module to check
     * @param integer $right  Right to check
     *
     * @return boolean
     **/
    public static function haveRight($module, $right)
    {
        global $DB;

        if (Session::isInventory()) {
            return true;
        }

        //If GLPI is using the slave DB -> read only mode
        if (
            $DB->isSlave()
            && ($right & (CREATE | UPDATE | DELETE | PURGE))
        ) {
            return false;
        }

        if (isset($_SESSION["glpiactiveprofile"][$module])) {
            return intval($_SESSION["glpiactiveprofile"][$module]) & $right;
        }

        return false;
    }


    /**
     * Have I all rights of array $rights to module $module (conpare to session variable)
     *
     * @param string    $module Module to check
     * @param integer[] $rights Rights to check
     *
     * @return boolean
     **/
    public static function haveRightsAnd($module, $rights = [])
    {

        foreach ($rights as $right) {
            if (!Session::haveRight($module, $right)) {
                return false;
            }
        }
        return true;
    }


    /**
     * Have I one right of array $rights to module $module (conpare to session variable)
     *
     * @param string    $module Module to check
     * @param integer[] $rights Rights to check
     *
     * @return boolean
     **/
    public static function haveRightsOr($module, $rights = [])
    {

        foreach ($rights as $right) {
            if (Session::haveRight($module, $right)) {
                return true;
            }
        }
        return false;
    }


    /**
     *  Get active Tab for an itemtype
     *
     * @param string $itemtype item type
     *
     * @return string
     **/
    public static function getActiveTab($itemtype)
    {

        if (isset($_SESSION['glpi_tabs'][strtolower($itemtype)])) {
            return $_SESSION['glpi_tabs'][strtolower($itemtype)];
        }
        return "";
    }


    /**
     * Add a message to be displayed after redirect
     *
     * @param string  $msg          Message to add
     * @param boolean $check_once   Check if the message is not already added (false by default)
     * @param integer $message_type Message type (INFO, WARNING, ERROR) (default INFO)
     * @param boolean $reset        Clear previous added message (false by default)
     *
     * @return void
     **/
    public static function addMessageAfterRedirect(
        $msg,
        $check_once = false,
        $message_type = INFO,
        $reset = false
    ) {

        if (!empty($msg)) {
            if (self::isCron()) {
                // We are in cron mode
                // Do not display message in user interface, but record error
                if ($message_type == ERROR) {
                    Toolbox::logInFile('cron', $msg . "\n");
                }
            } else {
                $array = &$_SESSION['MESSAGE_AFTER_REDIRECT'];

                if ($reset) {
                    $array = [];
                }

                if (!isset($array[$message_type])) {
                    $array[$message_type] = [];
                }

                if (
                    !$check_once
                    || !isset($array[$message_type])
                    || in_array($msg, $array[$message_type]) === false
                ) {
                    $array[$message_type][] = $msg;
                }
            }
        }
    }


    /**
     *  Force active Tab for an itemtype
     *
     * @param string  $itemtype item type
     * @param integer $tab      ID of the tab
     *
     * @return void
     **/
    public static function setActiveTab($itemtype, $tab)
    {
        $_SESSION['glpi_tabs'][strtolower($itemtype)] = $tab;
    }


    /**
     * Get a saved option from request or session
     * if get from request, save it
     *
     * @since 0.83
     *
     * @param string $itemtype  name of itemtype
     * @param string $name      name of the option
     * @param mixed  $defvalue  mixed default value for option
     *
     * @return mixed
     **/
    public static function getSavedOption($itemtype, $name, $defvalue)
    {

        if (isset($_REQUEST[$name])) {
            return $_SESSION['glpi_saved'][$itemtype][$name] = $_REQUEST[$name];
        }

        if (isset($_SESSION['glpi_saved'][$itemtype][$name])) {
            return $_SESSION['glpi_saved'][$itemtype][$name];
        }
        return $defvalue;
    }


    /**
     * Is the current account read-only
     *
     * @since 0.83
     *
     * @return boolean
     **/
    public static function isReadOnlyAccount()
    {

        foreach ($_SESSION['glpiactiveprofile'] as $name => $val) {
            if (
                is_numeric($val)
                && ($name != 'search_config')
                && ($val & ~READ)
            ) {
                return false;
            }
        }
        return true;
    }



    /**
     * Get new CSRF token
     *
     * @param bool $standalone
     *    Generates a standalone token that will not be shared with other component of current request.
     *
     * @since 0.83.3
     *
     * @return string
     **/
    public static function getNewCSRFToken(bool $standalone = false)
    {
        global $CURRENTCSRFTOKEN;

        $token = $standalone ? '' : $CURRENTCSRFTOKEN;

        if (empty($token)) {
            do {
                $token = bin2hex(random_bytes(32));
            } while ($token == '');
        }

        if (!isset($_SESSION['glpicsrftokens'])) {
            $_SESSION['glpicsrftokens'] = [];
        }
        $_SESSION['glpicsrftokens'][$token] = time() + GLPI_CSRF_EXPIRES;

        if (!$standalone) {
            $CURRENTCSRFTOKEN = $token;
        }

        return $token;
    }


    /**
     * Clean expired CSRF tokens
     *
     * @since 0.83.3
     *
     * @return void
     **/
    public static function cleanCSRFTokens()
    {

        $now = time();
        if (isset($_SESSION['glpicsrftokens']) && is_array($_SESSION['glpicsrftokens'])) {
            if (count($_SESSION['glpicsrftokens'])) {
                foreach ($_SESSION['glpicsrftokens'] as $token => $expires) {
                    if ($expires < $now) {
                        unset($_SESSION['glpicsrftokens'][$token]);
                    }
                }
                $overflow = count($_SESSION['glpicsrftokens']) - GLPI_CSRF_MAX_TOKENS;
                if ($overflow > 0) {
                    $_SESSION['glpicsrftokens'] = array_slice(
                        $_SESSION['glpicsrftokens'],
                        $overflow + 1,
                        null,
                        true
                    );
                }
            }
        }
    }


    /**
     * Validate that the page has a CSRF token in the POST data
     * and that the token is legit/not expired.  If the token is valid
     * it will be removed from the list of valid tokens.
     *
     * @since 0.83.3
     *
     * @param array $data $_POST data
     *
     * @return boolean
     **/
    public static function validateCSRF($data)
    {

        if (!isset($data['_glpi_csrf_token'])) {
            Session::cleanCSRFTokens();
            return false;
        }
        $requestToken = $data['_glpi_csrf_token'];
        if (
            isset($_SESSION['glpicsrftokens'][$requestToken])
            && ($_SESSION['glpicsrftokens'][$requestToken] >= time())
        ) {
            if (!defined('GLPI_KEEP_CSRF_TOKEN')) { /* When post open a new windows */
                unset($_SESSION['glpicsrftokens'][$requestToken]);
            }
            Session::cleanCSRFTokens();
            return true;
        }
        Session::cleanCSRFTokens();
        return false;
    }


    /**
     * Check CSRF data
     *
     * @since 0.84.2
     *
     * @param array $data $_POST data
     *
     * @return void
     **/
    public static function checkCSRF($data)
    {

        if (
            GLPI_USE_CSRF_CHECK
            && (!Session::validateCSRF($data))
        ) {
           // Output JSON if requested by client
            if (strpos($_SERVER['HTTP_ACCEPT'] ?? '', 'application/json') !== false) {
                http_response_code(403);
                die(json_encode(["message" => __("The action you have requested is not allowed.")]));
            }

            Html::displayErrorAndDie(__("The action you have requested is not allowed."), true);
        }
    }


    /**
     * Get new IDOR token
     * This token validates the itemtype used by an ajax request is the one asked by a dropdown.
     * So, we avoid IDOR request where an attacker asks for an another itemtype
     * than the originaly indtended
     *
     * @since 9.5.3
     *
     * @param string $itemtype
     * @param array  $add_params more criteria to check validy of idor tokens
     *
     * @return string
     **/
    public static function getNewIDORToken(string $itemtype = "", array $add_params = []): string
    {
        $token = "";
        do {
            $token = bin2hex(random_bytes(32));
        } while ($token == '');

        if (!isset($_SESSION['glpiidortokens'])) {
            $_SESSION['glpiidortokens'] = [];
        }

        $_SESSION['glpiidortokens'][$token] = [
            'expires'  => time() + GLPI_IDOR_EXPIRES
        ] + ($itemtype !== "" ? ['itemtype' => $itemtype] : [])
        + $add_params;

        return $token;
    }


    /**
     * Validate that the page has a IDOR token in the POST data
     * and that the token is legit/not expired.
     * Tokens are kept in session until their time is expired (by default 2h)
     * to permits multiple ajax calls for a dropdown
     *
     * @since 9.5.3
     *
     * @param array $data $_POST data
     *
     * @return boolean
     **/
    public static function validateIDOR(array $data = []): bool
    {
        self::cleanIDORTokens();

        if (!isset($data['_idor_token'])) {
            return false;
        }

        $token = $data['_idor_token'];

        if (
            isset($_SESSION['glpiidortokens'][$token])
            && $_SESSION['glpiidortokens'][$token]['expires'] >= time()
        ) {
            $idor_data =  $_SESSION['glpiidortokens'][$token];
            unset($idor_data['expires']);

           // check all stored data for the idor token are present (and identifical) in the posted data
            $match_expected = function ($expected, $given) use (&$match_expected) {
                if (is_array($expected)) {
                    if (!is_array($given)) {
                        return false;
                    }
                    foreach ($expected as $key => $value) {
                        if (!array_key_exists($key, $given) || !$match_expected($value, $given[$key])) {
                            return false;
                        }
                    }
                    return true;
                } else {
                    return $expected == $given;
                }
            };

            // Check also unsanitized data, as sanitizing process may alter expected data.
            $unsanitized_data = Sanitizer::unsanitize($data);

            return $match_expected($idor_data, $data) || $match_expected($idor_data, $unsanitized_data);
        }

        return false;
    }

    /**
     * Clean expired IDOR tokens
     *
     * @since 9.5.3
     *
     * @return void
     **/
    public static function cleanIDORTokens()
    {
        $now = time();
        if (isset($_SESSION['glpiidortokens']) && is_array($_SESSION['glpiidortokens'])) {
            foreach ($_SESSION['glpiidortokens'] as $footprint => $token) {
                if ($token['expires'] < $now) {
                    unset($_SESSION['glpiidortokens'][$footprint]);
                }
            }
        }
    }


    /**
     * Is field having translations ?
     *
     * @since 0.85
     *
     * @param string $itemtype itemtype
     * @param string $field    field
     *
     * @return boolean
     **/
    public static function haveTranslations($itemtype, $field)
    {

        return (isset($_SESSION['glpi_dropdowntranslations'][$itemtype])
              && isset($_SESSION['glpi_dropdowntranslations'][$itemtype][$field]));
    }

    /**
     * Get current interface name extracted from session var (if exists)
     *
     * @since  9.2.2
     *
     * @return string|false Returns "helpdesk" or "central" if there is a session and the interface property is set.
     *                      Returns false if there is no session or the interface property is not set.
     */
    public static function getCurrentInterface()
    {
        return $_SESSION['glpiactiveprofile']['interface'] ?? false;
    }

    /**
     * Check if current user can impersonate another user having given id.
     *
     * @param integer $user_id
     *
     * @return boolean
     */
    public static function canImpersonate($user_id)
    {
        global $DB;

        if (
            $user_id <= 0 || self::getLoginUserID() == $user_id
            || (self::isImpersonateActive() && self::getImpersonatorId() == $user_id)
        ) {
            return false; // Cannot impersonate invalid user, self, or already impersonated user
        }

<<<<<<< HEAD
        if (self::haveRight(Config::$rightname, UPDATE)) {
            return true; // User can impersonate anyone
        }

        // Check if user can impersonate lower-privileged users (or same level)
        $can_impersonate = self::haveRight('user', User::IMPERSONATE);
        if ($can_impersonate) {
            $other_user_profiles = array_keys(Profile_User::getUserProfiles($user_id));
            // Get all less-privileged (or equivalent) profiles than current one
            $criteria = Profile::getUnderActiveProfileRestrictCriteria();
            $iterator = $DB->request([
                'SELECT' => ['id'],
                'FROM'   => Profile::getTable(),
                'WHERE'  => $criteria
            ]);
            $profiles = [];
            foreach ($iterator as $data) {
                $profiles[] = $data['id'];
            }
            // Check if all profiles of the user are less-privileged than current one
            if (count($other_user_profiles) === count(array_intersect($profiles, $other_user_profiles))) {
                return true;
            }
        }

        return false;
=======
        // Cannot impersonate if we don't have config right
        if (!self::haveRight(Config::$rightname, UPDATE)) {
            return false;
        }

        // Cannot impersonate inactive user
        $user = new User();
        if (!$user->getFromDB($user_id) || !$user->getField('is_active')) {
            return false;
        }

        // Cannot impersonate user with no profile
        if (Profile_User::getUserProfiles($user_id, true) == []) {
            return false;
        }

        return true;
>>>>>>> 590636e4
    }

    /**
     * Impersonate user having given id.
     *
     * @param integer $user_id
     *
     * @return boolean
     */
    public static function startImpersonating($user_id)
    {

        if (!self::canImpersonate($user_id)) {
            return false;
        }

        $user = new User();
        if (!$user->getFromDB($user_id)) {
            return false;
        }

       //store user who impersonated another user
        $impersonator = $_SESSION['glpiname'];

       // Store current user values
        $impersonator_id  = self::isImpersonateActive()
         ? $_SESSION['impersonator_id']
         : self::getLoginUserID();
        $lang             = $_SESSION['glpilanguage'];
        $session_use_mode = $_SESSION['glpi_use_mode'];

        $auth = new Auth();
        $auth->auth_succeded = true;
        $auth->user = $user;
        Session::init($auth);

       // Force usage of current user lang and session mode
        $_SESSION['glpilanguage'] = $lang;
        $_SESSION['glpi_use_mode'] = $session_use_mode;
        Session::loadLanguage();

        $_SESSION['impersonator_id'] = $impersonator_id;

        Event::log(0, "system", 3, "Impersonate", sprintf(
            __('%1$s starts impersonating user %2$s'),
            $impersonator,
            $user->fields['name']
        ));

        return true;
    }

    /**
     * Stop impersonating any user.
     *
     * @return boolean
     */
    public static function stopImpersonating()
    {

        if (!self::isImpersonateActive()) {
            return true; // Nothing to do
        }

        $user = new User();
        if (!$user->getFromDB($_SESSION['impersonator_id'])) {
            return false;
        }

       //store user which was impersonated by another user
        $impersonate_user = $_SESSION['glpiname'];

        $auth = new Auth();
        $auth->auth_succeded = true;
        $auth->user = $user;
        Session::init($auth);

        Event::log(0, "system", 3, "Impersonate", sprintf(
            __('%1$s stops impersonating user %2$s'),
            $user->fields['name'],
            $impersonate_user
        ));

        return true;
    }

    /**
     * Check if impersonate feature is currently used.
     *
     * @return boolean
     */
    public static function isImpersonateActive()
    {

        return array_key_exists('impersonator_id', $_SESSION);
    }

    /**
     * Return impersonator user id.
     *
     * @return string|null
     */
    public static function getImpersonatorId()
    {

        return self::isImpersonateActive() ? $_SESSION['impersonator_id'] : null;
    }

    /**
     * Check if current connected user password has expired.
     *
     * @return boolean
     */
    public static function mustChangePassword()
    {
        return array_key_exists('glpi_password_expired', $_SESSION);
    }

    /**
     * Get active entity id.
     *
     * @since 9.5
     *
     * @return int
     */
    public static function getActiveEntity()
    {
        return $_SESSION['glpiactive_entity'] ?? 0;
    }

    /**
     * Get recursive state of active entity selection.
     *
     * @since 9.5.5
     *
     * @return bool
     */
    public static function getIsActiveEntityRecursive(): bool
    {
        return $_SESSION['glpiactive_entity_recursive'] ?? false;
    }

    /**
     * Start session for a given user
     *
     * @param int $users_id ID of the user
     *
     * @return User|bool
     */
    public static function authWithToken(
        string $token,
        string $token_type,
        ?int $entities_id,
        ?bool $is_recursive
    ) {
        $user = new User();

       // Try to load from token
        if (!$user->getFromDBByToken($token, $token_type)) {
            return false;
        }

        $auth = new Auth();
        $auth->auth_succeded = true;
        $auth->user = $user;
        Session::init($auth);

        if (!is_null($entities_id) && !is_null($is_recursive)) {
            self::loadEntity($entities_id, $is_recursive);
        }

        return $user;
    }

    /**
     * Load given entity.
     *
     * @param integer $entities_id  Entity to use
     * @param boolean $is_recursive Whether to load entities recursivly or not
     *
     * @return void
     */
    public static function loadEntity($entities_id, $is_recursive): void
    {
        $_SESSION["glpiactive_entity"]           = $entities_id;
        $_SESSION["glpiactive_entity_recursive"] = $is_recursive;
        if ($is_recursive) {
            $entities = getSonsOf("glpi_entities", $entities_id);
        } else {
            $entities = [$entities_id];
        }
        $_SESSION['glpiactiveentities']        = $entities;
        $_SESSION['glpiactiveentities_string'] = "'" . implode("', '", $entities) . "'";
    }
}<|MERGE_RESOLUTION|>--- conflicted
+++ resolved
@@ -1600,15 +1600,24 @@
             return false; // Cannot impersonate invalid user, self, or already impersonated user
         }
 
-<<<<<<< HEAD
+        // Cannot impersonate inactive user
+        $user = new User();
+        if (!$user->getFromDB($user_id) || !$user->getField('is_active')) {
+            return false;
+        }
+
+        // Cannot impersonate user with no profile
+        $other_user_profiles = Profile_User::getUserProfiles($user_id);
+        if (count($other_user_profiles) === 0) {
+            return false;
+        }
+
         if (self::haveRight(Config::$rightname, UPDATE)) {
             return true; // User can impersonate anyone
         }
 
         // Check if user can impersonate lower-privileged users (or same level)
-        $can_impersonate = self::haveRight('user', User::IMPERSONATE);
-        if ($can_impersonate) {
-            $other_user_profiles = array_keys(Profile_User::getUserProfiles($user_id));
+        if (self::haveRight('user', User::IMPERSONATE)) {
             // Get all less-privileged (or equivalent) profiles than current one
             $criteria = Profile::getUnderActiveProfileRestrictCriteria();
             $iterator = $DB->request([
@@ -1621,31 +1630,12 @@
                 $profiles[] = $data['id'];
             }
             // Check if all profiles of the user are less-privileged than current one
-            if (count($other_user_profiles) === count(array_intersect($profiles, $other_user_profiles))) {
+            if (count($other_user_profiles) === count(array_intersect($profiles, array_keys($other_user_profiles)))) {
                 return true;
             }
         }
 
         return false;
-=======
-        // Cannot impersonate if we don't have config right
-        if (!self::haveRight(Config::$rightname, UPDATE)) {
-            return false;
-        }
-
-        // Cannot impersonate inactive user
-        $user = new User();
-        if (!$user->getFromDB($user_id) || !$user->getField('is_active')) {
-            return false;
-        }
-
-        // Cannot impersonate user with no profile
-        if (Profile_User::getUserProfiles($user_id, true) == []) {
-            return false;
-        }
-
-        return true;
->>>>>>> 590636e4
     }
 
     /**
