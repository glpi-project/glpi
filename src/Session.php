<?php

/**
 * ---------------------------------------------------------------------
 *
 * GLPI - Gestionnaire Libre de Parc Informatique
 *
 * http://glpi-project.org
 *
 * @copyright 2015-2025 Teclib' and contributors.
 * @copyright 2003-2014 by the INDEPNET Development Team.
 * @licence   https://www.gnu.org/licenses/gpl-3.0.html
 *
 * ---------------------------------------------------------------------
 *
 * LICENSE
 *
 * This file is part of GLPI.
 *
 * This program is free software: you can redistribute it and/or modify
 * it under the terms of the GNU General Public License as published by
 * the Free Software Foundation, either version 3 of the License, or
 * (at your option) any later version.
 *
 * This program is distributed in the hope that it will be useful,
 * but WITHOUT ANY WARRANTY; without even the implied warranty of
 * MERCHANTABILITY or FITNESS FOR A PARTICULAR PURPOSE.  See the
 * GNU General Public License for more details.
 *
 * You should have received a copy of the GNU General Public License
 * along with this program.  If not, see <https://www.gnu.org/licenses/>.
 *
 * ---------------------------------------------------------------------
 */
use Glpi\Cache\CacheManager;
use Glpi\Cache\I18nCache;
use Glpi\Controller\InventoryController;
use Glpi\Event;
use Glpi\Exception\Http\AccessDeniedHttpException;
use Glpi\Exception\SessionExpiredException;
use Glpi\Plugin\Hooks;
use Glpi\Session\SessionInfo;
use Laminas\I18n\Translator\Translator;
use Safe\Exceptions\InfoException;
use Safe\Exceptions\SessionException;
use Symfony\Component\HttpFoundation\Request;

use function Safe\ini_get;
use function Safe\preg_match;
use function Safe\scandir;
use function Safe\session_id;
use function Safe\session_regenerate_id;
use function Safe\session_save_path;
use function Safe\session_start;
use function Safe\session_unset;
use function Safe\session_write_close;
use function Safe\strtotime;

/**
 * Session Class
 * @phpstan-import-type RightDefinition from Profile
 **/
class Session
{
    // GLPI MODE
    public const NORMAL_MODE       = 0;
    public const TRANSLATION_MODE  = 1; // no more used
    public const DEBUG_MODE        = 2;

    /**
     * Max count of CSRF tokens to keep in session.
     * Prevents intensive use of forms from resulting in an excessively cumbersome session.
     */
    private const CSRF_MAX_TOKENS = 500;

    /**
     * Max count of IDOR tokens to keep in session.
     * Prevents intensive use of dropdowns from resulting in an excessively cumbersome session.
     */
    private const IDOR_MAX_TOKENS = 2500;

    /**
     * @var bool $bypass_right_checks
     * @internal
     */
    private static bool $bypass_right_checks = false;

    /**
     * Destroy the current session
     *
     * @return void
     **/
    public static function destroy()
    {

        self::start();
        // Unset all of the session variables.
        session_unset();
        // destroy may cause problems (no login / back to login page)
        $_SESSION = [];
        // write_close may cause troubles (no login / back to login page)
    }

    /**
     * Write and close session, but only if not in debug mode (allows proper use of the debug bar for AJAX calls).
     * @return void
     */
    public static function writeClose()
    {
        if ($_SESSION['glpi_use_mode'] !== self::DEBUG_MODE) {
            session_write_close();
        }
    }

    /**
     * Init session for the user is defined
     *
     * @param Auth $auth Auth object to init session
     *
     * @return void
     **/
    public static function init(Auth $auth)
    {
        global $CFG_GLPI;

        if ($auth->auth_succeded) {
            // Restart GLPI session : complete destroy to prevent lost datas
            $tosave = ['glpi_plugins', 'glpicookietest', 'phpCAS', 'glpicsrftokens',
                'glpiskipMaintenance',
            ];
            $save   = [];
            foreach ($tosave as $t) {
                if (isset($_SESSION[$t])) {
                    $save[$t] = $_SESSION[$t];
                }
            }
            self::destroy();
            if (!defined('TU_USER')) { //FIXME: no idea why this fails with phpunit... :(
                session_regenerate_id();
            }
            self::start();
            $_SESSION = $save;
            $_SESSION['valid_id'] = session_id();
            // Define default time :
            $_SESSION["glpi_currenttime"] = date("Y-m-d H:i:s");

            // Normal mode for this request
            $_SESSION["glpi_use_mode"] = self::NORMAL_MODE;
            // Check ID exists and load complete user from DB (plugins...)
            if (
                isset($auth->user->fields['id'])
                && $auth->user->getFromDB($auth->user->fields['id'])
            ) {
                if (
                    !$auth->user->fields['is_deleted']
                    && ($auth->user->fields['is_active']
                    && (($auth->user->fields['begin_date'] < $_SESSION["glpi_currenttime"])
                        || is_null($auth->user->fields['begin_date']))
                    && (($auth->user->fields['end_date'] > $_SESSION["glpi_currenttime"])
                        || is_null($auth->user->fields['end_date'])))
                ) {
                    $_SESSION["glpiID"]              = $auth->user->fields['id'];
                    $_SESSION["glpifriendlyname"]    = $auth->user->getFriendlyName();
                    $_SESSION["glpiname"]            = $auth->user->fields['name'];
                    $_SESSION["glpirealname"]        = $auth->user->fields['realname'];
                    $_SESSION["glpifirstname"]       = $auth->user->fields['firstname'];
                    $_SESSION["glpidefault_entity"]  = $auth->user->fields['entities_id'];
                    $_SESSION["glpiextauth"]         = $auth->extauth;
                    if (isset($_SESSION['phpCAS']['user'])) {
                        $_SESSION["glpiauthtype"]     = Auth::CAS;
                        $_SESSION["glpiextauth"]      = 0;
                    } else {
                        $_SESSION["glpiauthtype"]     = $auth->user->fields['authtype'];
                    }
                    $_SESSION["glpi_use_mode"]       = $auth->user->fields['use_mode'];
                    $_SESSION["glpi_plannings"]      = importArrayFromDB($auth->user->fields['plannings']);
                    $_SESSION["glpicrontimer"]       = time();
                    // Default tab
                    // $_SESSION['glpi_tab']=1;
                    $_SESSION['glpi_tabs']           = [];

                    $auth->user->computePreferences();
                    foreach ($CFG_GLPI['user_pref_field'] as $field) {
                        if (isset($auth->user->fields[$field])) {
                            $_SESSION["glpi$field"] = $auth->user->fields[$field];
                        }
                    }

                    if (isset($_SESSION['glpidefault_central_tab']) && $_SESSION['glpidefault_central_tab']) {
                        Session::setActiveTab("central", "Central$" . $_SESSION['glpidefault_central_tab']);
                    }
                    // Do it here : do not reset on each page, cause export issue
                    if ($_SESSION["glpilist_limit"] > $CFG_GLPI['list_limit_max']) {
                        $_SESSION["glpilist_limit"] = $CFG_GLPI['list_limit_max'];
                    }
                    // Init not set value for language
                    if (empty($_SESSION["glpilanguage"])) {
                        $_SESSION["glpilanguage"] = self::getPreferredLanguage();
                    }
                    $_SESSION['glpi_dropdowntranslations'] = DropdownTranslation::getAvailableTranslations($_SESSION["glpilanguage"]);

                    self::loadLanguage();

                    if ($auth->password_expired) {
                        // Make sure we are not in debug mode, as it could trigger some ajax request that would
                        // fail the session check (as we use a special partial session here without profiles) and thus
                        // destroy the session (which would make the "password expired" form impossible to submit as the
                        // csrf check would fail as the session data would be empty).
                        $_SESSION["glpi_use_mode"] = self::NORMAL_MODE;
                        $_SESSION['glpi_password_expired'] = 1;
                        // Do not init profiles, as user has to update its password to be able to use GLPI
                        return;
                    }

                    // glpiprofiles -> other available profile with link to the associated entities
                    Plugin::doHook(Hooks::INIT_SESSION);

                    self::initEntityProfiles(self::getLoginUserID());

                    // Use default profile if exist
                    if (isset($_SESSION['glpiprofiles'][$auth->user->fields['profiles_id']])) {
                        self::changeProfile($auth->user->fields['profiles_id']);
                    } else { // Else use first
                        self::changeProfile(key($_SESSION['glpiprofiles']));
                    }

                    if (!Session::getCurrentInterface()) {
                        $auth->auth_succeded = false;
                        $auth->addToError(__("You don't have right to connect"));
                    }
                } else {
                    $auth->auth_succeded = false;
                    $auth->addToError(__("You don't have access to this application because your account was deactivated or removed"));
                }
            } else {
                $auth->auth_succeded = false;
                $auth->addToError(__("You don't have right to connect"));
            }
        }
    }


    /**
     * Set the directory where are store the session file
     *
     * @return void
     **/
    public static function setPath()
    {

        if (
            ini_get("session.save_handler") == "files"
            && session_status() !== PHP_SESSION_ACTIVE
        ) {
            session_save_path(GLPI_SESSION_DIR);
        }
    }


    /**
     * Start the GLPI php session
     *
     * @return void
     **/
    public static function start()
    {
        if (session_status() === PHP_SESSION_NONE) {
            session_start();
        }

        self::initVars();
    }

    /**
     * Initialize session variables.
     */
    public static function initVars(): void
    {
        // Define current time for sync of action timing
        $_SESSION["glpi_currenttime"] = date("Y-m-d H:i:s");

        // Define session default mode
        if (!isset($_SESSION['glpi_use_mode'])) {
            $_SESSION['glpi_use_mode'] = Session::NORMAL_MODE;
        }

        // Define default language
        if (!isset($_SESSION['glpilanguage'])) {
            $_SESSION['glpilanguage'] = Session::getPreferredLanguage();
        }

        // Init messages array
        if (!isset($_SESSION["MESSAGE_AFTER_REDIRECT"])) {
            $_SESSION["MESSAGE_AFTER_REDIRECT"] = [];
        }
    }


    /**
     * Get root entity name
     *
     * @since 0.84
     *
     * @return string
     **/
    public function getRootEntityName()
    {

        if (isset($_SESSION['glpirootentityname'])) {
            return $_SESSION['glpirootentityname'];
        }

        $entity = new Entity();
        if ($entity->getFromDB(0)) {
            $_SESSION['glpirootentityname'] = $entity->fields['name'];
        } else {
            $_SESSION['glpirootentityname'] = 'No root entity / DB troubles';
        }
        return $_SESSION['glpirootentityname'];
    }


    /**
     * Is GLPI used in multi-entities mode?
     *
     * @return bool
     **/
    public static function isMultiEntitiesMode()
    {

        if (!isset($_SESSION['glpi_multientitiesmode'])) {
            if (countElementsInTable("glpi_entities") > 1) {
                $_SESSION['glpi_multientitiesmode'] = 1;
            } else {
                $_SESSION['glpi_multientitiesmode'] = 0;
            }
        }

        return $_SESSION['glpi_multientitiesmode'];
    }


    /**
     * Does user have right to see all entities?
     *
     * @since 9.3.2
     *
     * @return bool
     **/
    public static function canViewAllEntities()
    {
        // Command line can see all entities
        return (isCommandLine()
              || ((countElementsInTable("glpi_entities")) == count($_SESSION["glpiactiveentities"] ?? [])));
    }


    /** Add an item to the navigate through search results list
     *
     * @param string  $itemtype Device type
     * @param int $ID       ID of the item
     *
     * @return void
     */
    public static function addToNavigateListItems($itemtype, $ID)
    {
        $_SESSION['glpilistitems'][$itemtype][] = $ID;
    }


    /** Initialise a list of items to use navigate through search results
     *
     * @param string  $itemtype Device type
     * @param string  $title    List title (default '')
     * @param ?string $url
     *
     * @return void
     */
    public static function initNavigateListItems($itemtype, $title = "", $url = null)
    {
        if (Request::createFromGlobals()->isXmlHttpRequest() && $url === null) {
            return;
        }

        if (empty($title)) {
            $title = __('List');
        }
        if ($url === null) {
            $url = '';

            if (!isset($_SERVER['REQUEST_URI']) || (strpos($_SERVER['REQUEST_URI'], "tabs") > 0)) {
                $url = Html::getRefererUrl();
            } else {
                $url = $_SERVER['REQUEST_URI'];
            }
        }

        $_SESSION['glpilisttitle'][$itemtype] = $title;
        $_SESSION['glpilistitems'][$itemtype] = [];
        $_SESSION['glpilisturl'][$itemtype]   = $url;
    }


    /**
     * Check if active entities should be reloaded.
     *
     * @return bool true if active entities should be reloaded, false otherwise
     */
    public static function shouldReloadActiveEntities(): bool
    {
        if (!array_key_exists('glpiactive_entity', $_SESSION)) {
            return false;
        }
        $glpiactiveentities = $_SESSION['glpiactiveentities'] ?? [];
        if (count($glpiactiveentities)) {
            $glpiactive_entity = $_SESSION['glpiactive_entity'];
            $glpiactive_entity_recursive = $_SESSION['glpiactive_entity_recursive'] ?? false;
            $entities = [$glpiactive_entity => $glpiactive_entity];
            if (
                ($_SESSION["glpientity_fullstructure"] ?? false)
                && isset($_SESSION['glpiactiveprofile']['entities'])
            ) {
                foreach ($_SESSION['glpiactiveprofile']['entities'] as $val) {
                    $entities[$val['id']] = $val['id'];
                    if ($val['is_recursive']) {
                        $sons = getSonsOf("glpi_entities", $val['id']);
                        foreach ($sons as $key2 => $val2) {
                            $entities[$key2] = $key2;
                        }
                    }
                }
            } elseif ($glpiactive_entity_recursive) {
                $entities = getSonsOf("glpi_entities", $glpiactive_entity);
            }

            return count($entities) !== count($glpiactiveentities)
                || array_diff($entities, $glpiactiveentities) !== []
                || array_diff($glpiactiveentities, $entities) !== [];
        }
        return false;
    }


    /**
     * Change active entity to the $ID one. Update glpiactiveentities session variable.
     * Reload groups related to this entity.
     *
     * @param int|string $ID           ID of the new active entity ("all"=>load all possible entities)
     *                                     (default 'all')
     * @param bool         $is_recursive Also display sub entities of the active entity? (false by default)
     *
     * @return bool true on success, false on failure
     **/
    public static function changeActiveEntities($ID = "all", $is_recursive = false)
    {

        $newentities = [];
        $ancestors = [];

        $_SESSION["glpientity_fullstructure"] = ($ID === 'all');

        if (isset($_SESSION['glpiactiveprofile'])) {
            if ($ID === "all") {
                foreach ($_SESSION['glpiactiveprofile']['entities'] as $val) {
                    $ancestors               = array_unique(array_merge(
                        getAncestorsOf(
                            "glpi_entities",
                            $val['id']
                        ),
                        $ancestors
                    ));
                    $newentities[$val['id']] = $val['id'];

                    if ($val['is_recursive']) {
                        $entities = getSonsOf("glpi_entities", $val['id']);
                        if (count($entities)) {
                            foreach (array_keys($entities) as $key2) {
                                $newentities[$key2] = $key2;
                            }
                        }
                    }
                }
                $is_recursive = true;
            } else {
                $ID = (int) $ID;

                /// Check entity validity
                $ancestors = getAncestorsOf("glpi_entities", $ID);
                $ok        = false;
                foreach ($_SESSION['glpiactiveprofile']['entities'] as $val) {
                    if (($val['id'] == $ID) || in_array($val['id'], $ancestors)) {
                        // Not recursive or recursive and root entity is recursive
                        if (!$is_recursive || $val['is_recursive']) {
                            $ok = true;
                        }
                    }
                }
                if (!$ok) {
                    return false;
                }

                $newentities[$ID] = $ID;
                if ($is_recursive) {
                    $entities = getSonsOf("glpi_entities", $ID);
                    if (count($entities)) {
                        foreach (array_keys($entities) as $key2) {
                            $newentities[$key2] = $key2;
                        }
                    }
                }
            }
        }

        if (count($newentities) > 0) {
            $_SESSION['glpiactiveentities']           = $newentities;
            $_SESSION['glpiactiveentities_string']    = "'" . implode("', '", $newentities) . "'";
            $active                                   = reset($newentities);
            $_SESSION['glpiparententities']           = $ancestors;
            $_SESSION['glpiparententities_string']    = implode("', '", $ancestors);
            if (!empty($_SESSION['glpiparententities_string'])) {
                $_SESSION['glpiparententities_string'] = "'" . $_SESSION['glpiparententities_string'] . "'";
            }
            // Active entity loading
            $_SESSION["glpiactive_entity"]           = $active;
            $_SESSION["glpiactive_entity_recursive"] = $is_recursive;
            $_SESSION["glpiactive_entity_name"]      = Dropdown::getDropdownName(
                "glpi_entities",
                $active
            );
            $_SESSION["glpiactive_entity_shortname"] = getTreeLeafValueName("glpi_entities", $active);
            if ($ID == "all") {
                //TRANS: %s is the entity name
                $_SESSION["glpiactive_entity_name"]      = sprintf(
                    __('%1$s (%2$s)'),
                    $_SESSION["glpiactive_entity_name"],
                    __('full structure')
                );
                $_SESSION["glpiactive_entity_shortname"] = sprintf(
                    __('%1$s (%2$s)'),
                    $_SESSION["glpiactive_entity_shortname"],
                    __('full structure')
                );
            } elseif ($is_recursive) {
                //TRANS: %s is the entity name
                $_SESSION["glpiactive_entity_name"]      = sprintf(
                    __('%1$s (%2$s)'),
                    $_SESSION["glpiactive_entity_name"],
                    __('tree structure')
                );
                $_SESSION["glpiactive_entity_shortname"] = sprintf(
                    __('%1$s (%2$s)'),
                    $_SESSION["glpiactive_entity_shortname"],
                    __('tree structure')
                );
            }

            if (countElementsInTable('glpi_entities') <= count($_SESSION['glpiactiveentities'])) {
                $_SESSION['glpishowallentities'] = 1;
            } else {
                $_SESSION['glpishowallentities'] = 0;
            }
            // Clean session variable to search system
            if (isset($_SESSION['glpisearch']) && count($_SESSION['glpisearch'])) {
                foreach ($_SESSION['glpisearch'] as $itemtype => $tab) {
                    if (isset($tab['start']) && ($tab['start'] > 0)) {
                        $_SESSION['glpisearch'][$itemtype]['start'] = 0;
                    }
                }
            }
            self::loadGroups();
            Plugin::doHook(Hooks::CHANGE_ENTITY);
            return true;
        }
        return false;
    }


    /**
     * Change active profile to the $ID one. Update glpiactiveprofile session variable.
     *
     * @param int $ID ID of the new profile
     *
     * @return void
     **/
    public static function changeProfile($ID)
    {

        if (
            isset($_SESSION['glpiprofiles'][$ID])
            && count($_SESSION['glpiprofiles'][$ID]['entities'])
        ) {
            $profile = new Profile();
            if ($profile->getFromDB($ID)) {
                $profile->cleanProfile();
                $data             = $profile->fields;
                $data['entities'] = $_SESSION['glpiprofiles'][$ID]['entities'];

                $_SESSION['glpiactiveprofile']  = $data;
                $_SESSION['glpiactiveentities'] = [];

                Search::resetSaveSearch();
                $active_entity_done = false;

                // Try to load default entity if it is a root entity
                foreach ($data['entities'] as $val) {
                    if ($val['id'] === $_SESSION["glpidefault_entity"]) {
                        if (self::changeActiveEntities($val['id'], $val['is_recursive'])) {
                            $active_entity_done = true;
                        }
                    }
                }
                if (!$active_entity_done) {
                    // Try to load default entity
                    if (
                        $_SESSION["glpidefault_entity"] === null
                        || !self::changeActiveEntities($_SESSION["glpidefault_entity"], true)
                    ) {
                        // Load all entities
                        self::changeActiveEntities("all");
                    }
                }
                Plugin::doHook(Hooks::CHANGE_PROFILE);
            }
        }
        // Clean specific datas
        if (isset($_SESSION['glpimenu'])) {
            unset($_SESSION['glpimenu']);
        }
    }


    /**
     * Set the entities session variable. Load all entities from DB
     *
     * @param int $userID ID of the user
     *
     * @return void
     **/
    public static function initEntityProfiles($userID)
    {
        global $DB;

        $_SESSION['glpiprofiles'] = [];

        if (!$DB->tableExists('glpi_profiles_users')) {
            //table does not exists in old GLPI versions
            return;
        }

        $iterator = $DB->request([
            'SELECT'          => [
                'glpi_profiles.id',
                'glpi_profiles.name',
            ],
            'DISTINCT'        => true,
            'FROM'            => 'glpi_profiles_users',
            'INNER JOIN'      => [
                'glpi_profiles'   => [
                    'ON' => [
                        'glpi_profiles_users'   => 'profiles_id',
                        'glpi_profiles'         => 'id',
                    ],
                ],
            ],
            'WHERE'           => [
                'glpi_profiles_users.users_id'   => $userID,
            ],
            'ORDERBY'         => 'glpi_profiles.name',
        ]);

        if (count($iterator)) {
            foreach ($iterator as $data) {
                $key = $data['id'];
                $_SESSION['glpiprofiles'][$key]['name'] = $data['name'];
                $entities_iterator = $DB->request([
                    'SELECT'    => [
                        'glpi_profiles_users.entities_id AS eID',
                        'glpi_profiles_users.id AS kID',
                        'glpi_profiles_users.is_recursive',
                        'glpi_entities.*',
                    ],
                    'FROM'      => 'glpi_profiles_users',
                    'LEFT JOIN' => [
                        'glpi_entities'   => [
                            'ON' => [
                                'glpi_profiles_users'   => 'entities_id',
                                'glpi_entities'         => 'id',
                            ],
                        ],
                    ],
                    'WHERE'     => [
                        'glpi_profiles_users.profiles_id'   => $key,
                        'glpi_profiles_users.users_id'      => $userID,
                    ],
                    'ORDERBY'   => 'glpi_entities.completename',
                ]);

                foreach ($entities_iterator as $data) {
                    // Do not override existing entity if define as recursive
                    if (
                        !isset($_SESSION['glpiprofiles'][$key]['entities'][$data['eID']])
                         || $data['is_recursive']
                    ) {
                        $_SESSION['glpiprofiles'][$key]['entities'][$data['eID']] = [
                            'id'           => $data['eID'],
                            'name'         => $data['name'],
                            'is_recursive' => $data['is_recursive'],
                        ];
                    }
                }
            }
        }
    }


    /**
     * Load current user's group on active entity
     *
     * @return void
     **/
    public static function loadGroups()
    {
        global $DB;

        $_SESSION["glpigroups"] = [];

        $entity_restriction = getEntitiesRestrictCriteria(
            Group::getTable(),
            'entities_id',
            $_SESSION['glpiactiveentities'],
            true
        );

        // Build select depending on whether or not the recursive_membership
        // column exist.
        // Needed because this code will be executed during the upgrade processs
        // BEFORE the recursive_membership column is added
        $SELECT = [Group_User::getTableField('groups_id')];
        if ($DB->fieldExists(Group::getTable(), 'recursive_membership')) {
            $SELECT[] = Group::getTableField('recursive_membership');
        }
        $iterator = $DB->request([
            'SELECT'    => $SELECT,
            'FROM'      => Group_User::getTable(),
            'LEFT JOIN' => [
                Group::getTable() => [
                    'ON' => [
                        Group::getTable()       => 'id',
                        Group_User::getTable()  => 'groups_id',
                    ],
                ],
            ],
            'WHERE'     => [
                Group_User::getTable() . '.users_id' => self::getLoginUserID(),
            ] + $entity_restriction,
        ]);

        foreach ($iterator as $data) {
            $_SESSION["glpigroups"][] = $data["groups_id"];

            // Add children groups
            if ($data['recursive_membership']) {
                // Stack of children to load
                $children_to_load = [$data["groups_id"]];

                while ($children_to_load !== []) {
                    $next_child_to_load = array_pop($children_to_load);

                    // Note: we can't use getSonsOf here because some groups in the
                    // hierarchy might disable recursive membership for their own
                    // children
                    $children_data = $DB->request([
                        'SELECT' => ['id', 'recursive_membership'],
                        'FROM'   => Group::getTable(),
                        'WHERE'  => ['groups_id' => $next_child_to_load] + $entity_restriction,
                    ]);

                    // Iterate on the children
                    foreach ($children_data as $data) {
                        // Add the child to the user's groups
                        $_SESSION["glpigroups"][] = $data['id'];

                        // If the child support recursive membership, load its
                        // children too
                        if ($data['recursive_membership']) {
                            $children_to_load[] = $data['id'];
                        }
                    }
                }
            }
        }

        // Clear duplicates
        $_SESSION["glpigroups"] = array_unique($_SESSION["glpigroups"]);

        // Set new valid cache date
        $_SESSION['glpigroups_cache_date'] = $_SESSION["glpi_currenttime"];
    }


    /**
     * Include the good language dict.
     *
     * Get the default language from current user in $_SESSION["glpilanguage"].
     * And load the dict that correspond.
     *
     * @param string  $forcelang     Force to load a specific lang
     * @param bool $with_plugins  Whether to load plugin languages or not
     *
     * @return string
     **/
    public static function loadLanguage($forcelang = '', $with_plugins = true)
    {
        global $CFG_GLPI, $TRANSLATE;

        if (!isset($_SESSION["glpilanguage"])) {
            $_SESSION["glpilanguage"] = self::getPreferredLanguage();
        }

        $trytoload = $_SESSION["glpilanguage"];
        // Force to load a specific lang
        if (!empty($forcelang)) {
            $trytoload = $forcelang;
        }

        // If not set try default lang file
        if (empty($trytoload)) {
            $trytoload = $CFG_GLPI["language"];
        }

        if (isset($CFG_GLPI["languages"][$trytoload])) {
            $newfile = "/" . $CFG_GLPI["languages"][$trytoload][1];
        }

        if (empty($newfile) || !is_file(GLPI_I18N_DIR . $newfile)) {
            $newfile = "/en_GB.mo";
        }

        if (isset($CFG_GLPI["languages"][$trytoload][5])) {
            $_SESSION['glpipluralnumber'] = $CFG_GLPI["languages"][$trytoload][5];
        }

        $_SESSION['glpiisrtl'] = self::isRTL($trytoload);

        // Redefine Translator caching logic to be able to drop laminas/laminas-cache dependency.
        $i18n_cache = !defined('TU_USER') ? new I18nCache((new CacheManager())->getTranslationsCacheInstance()) : null;
        $TRANSLATE = new class ($i18n_cache) extends Translator { // @phpstan-ignore class.extendsFinalByPhpDoc
            public function __construct(?I18nCache $cache)
            {
                $this->cache = $cache; // @phpstan-ignore assign.propertyType (laminas...)
            }

            public function removeCoreTranslationsForLanguage(string $language): void
            {
                $this->messages['glpi'][$language] = [];
            }
        };

        $TRANSLATE->setLocale($trytoload);

        if (class_exists('Locale')) {
            // Locale class may be missing if intl extension is not installed.
            // In this case, we may still want to be able to load translations (for instance for requirements checks).
            Locale::setDefault($trytoload);
        } else {
            trigger_error('Missing required intl PHP extension', E_USER_WARNING);
        }

        $TRANSLATE->addTranslationFile('gettext', GLPI_I18N_DIR . $newfile, 'glpi', $trytoload);

        $core_folders = is_dir(GLPI_LOCAL_I18N_DIR) ? scandir(GLPI_LOCAL_I18N_DIR) : [];
        $core_folders = array_filter($core_folders, function ($dir) {
            if (!is_dir(GLPI_LOCAL_I18N_DIR . "/$dir")) {
                return false;
            }

            if ($dir == 'core') {
                return true;
            }

            return str_starts_with($dir, 'core_');
        });

        foreach ($core_folders as $core_folder) {
            $mofile = GLPI_LOCAL_I18N_DIR . "/$core_folder/" . $newfile;
            $phpfile = str_replace('.mo', '.php', $mofile);

            // Load local PHP file if it exists
            if (file_exists($phpfile)) {
                $TRANSLATE->addTranslationFile('phparray', $phpfile, 'glpi', $trytoload);
            }

            // Load local MO file if it exists -- keep last so it gets precedence
            if (file_exists($mofile)) {
                $TRANSLATE->addTranslationFile('gettext', $mofile, 'glpi', $trytoload);
            }
        }

        // Load plugin dicts
        if ($with_plugins) {
            foreach (Plugin::getPlugins() as $plug) {
                Plugin::loadLang($plug, $forcelang, $trytoload);
            }
        }

        return $trytoload;
    }

    /**
     * Loads all locales from the core for the translation system.
     * Should only be used during the install or update process to allow initialization of text in multiple languages.
     *
     * Note: be careful as this method may lead to a big chunk of the available
     * memory being used to store all translations.
     * A given language translation will be added to memory the first time
     * a translation is requested for this language (so note that the memory
     * usage is a bit delayed and won't be visible right after this method end).
     *
     * @return void
     */
    public static function loadAllCoreLocales(): void
    {
        global $CFG_GLPI, $TRANSLATE;

        $core_folders = is_dir(GLPI_LOCAL_I18N_DIR) ? scandir(GLPI_LOCAL_I18N_DIR) : [];
        $core_folders = array_filter($core_folders, static function ($dir) {
            if (!is_dir(GLPI_LOCAL_I18N_DIR . "/$dir")) {
                return false;
            }

            if ($dir === 'core') {
                return true;
            }

            return str_starts_with($dir, 'core_');
        });
        $core_folders = array_map(static fn($dir) => GLPI_LOCAL_I18N_DIR . "/$dir", $core_folders);
        $core_folders = [GLPI_I18N_DIR, ...$core_folders];

        foreach ($core_folders as $core_folder) {
            foreach ($CFG_GLPI['languages'] as $lang => $data) {
                $mofile = "$core_folder/" . $data['1'];
                $phpfile = str_replace('.mo', '.php', $mofile);

                // Load local PHP file if it exists
                if (file_exists($phpfile)) {
                    $TRANSLATE->addTranslationFile('phparray', $phpfile, 'glpi', $lang);
                }

                // Load local MO file if it exists -- keep last so it gets precedence
                if (file_exists($mofile)) {
                    $TRANSLATE->addTranslationFile('gettext', $mofile, 'glpi', $lang);
                }
            }
        }
    }

    /**
     * Return preffered language (from HTTP headers, fallback to default GLPI lang).
     *
     * @return string
     */
    public static function getPreferredLanguage(): string
    {
        global $CFG_GLPI;

        // Extract accepted languages from headers
        // Accept-Language: fr-FR, fr;q=0.9, en;q=0.8, de;q=0.7, *;q=0.5
        $accepted_languages = [];
        $values = explode(',', $_SERVER['HTTP_ACCEPT_LANGUAGE'] ?? '');
        foreach ($values as $value) {
            $parts = explode(';q=', trim($value));
            $language = str_replace('-', '_', $parts[0]);
            $qfactor  = $parts[1] ?? 1; //q-factor defaults to 1
            $accepted_languages[$language] = $qfactor;
        }
        arsort($accepted_languages); // sort by qfactor

        foreach (array_keys($accepted_languages) as $language) {
            if (array_key_exists($language, $CFG_GLPI['languages'])) {
                return $language;
            }
        }

        if (isset($CFG_GLPI['language'])) {
            // Default config in GLPI >= 0.72
            return $CFG_GLPI['language'];
        } elseif (isset($CFG_GLPI['default_language'])) {
            // Default config in GLPI < 0.72 : keep it for upgrade process
            return $CFG_GLPI['default_language'];
        }

        return 'en_GB';
    }

    /**
     * Get plural form number
     *
     * @return int
     */
    public static function getPluralNumber()
    {
        /** @var int $DEFAULT_PLURAL_NUMBER */
        global $DEFAULT_PLURAL_NUMBER;

        if (isset($_SESSION['glpipluralnumber'])) {
            return $_SESSION['glpipluralnumber'];
        } else {
            return $DEFAULT_PLURAL_NUMBER;
        }
    }

    /**
     * Detect cron mode or interactive
     *
     * @since 0.84
     *
     * @return bool
     **/
    public static function isCron()
    {
        return (self::isInventory() || isset($_SESSION["glpicronuserrunning"]))
            && (
                isCommandLine()
                || str_starts_with(Request::createFromGlobals()->getPathInfo(), '/front/cron.php')
            );
    }

    /**
     * Detect inventory mode
     *
     * @return bool
     **/
    public static function isInventory(): bool
    {

        return (isset($_SESSION["glpiinventoryuserrunning"])
              && (
                  InventoryController::$is_running === true
                  || defined('TU_USER')
              )
        );
    }

    /**
     * Get the Login User ID or return cron user ID for cron jobs
     *
     * @param bool $force_human Force human / do not return cron user (true by default)
     *
     * @return false|int|string false if user is not logged in
     *                          int for user id, string for cron jobs
     **/
    public static function getLoginUserID($force_human = true)
    {
        if (self::isInventory()) { // Check inventory
            return $_SESSION["glpiinventoryuserrunning"];
        }

        if (
            !$force_human
            && self::isCron()
        ) { // Check cron jobs
            return $_SESSION["glpicronuserrunning"] ?? $_SESSION['glpiinventoryuserrunning'];
        }
        return $_SESSION["glpiID"] ?? false;
    }

    /**
     * Global check of session to prevent PHP vulnerability
     *
     * @since 0.85
     *
     * @see https://wiki.php.net/rfc/strict_sessions
     *
     * @return void|true
     **/
    public static function checkValidSessionId()
    {
        global $DB;

        if (
            !isset($_SESSION['valid_id'])
            || ($_SESSION['valid_id'] !== session_id())
        ) {
            throw new SessionExpiredException();
        }

        $user_id    = self::getLoginUserID();
        $profile_id = $_SESSION['glpiactiveprofile']['id'] ?? null;
        $entity_id  = $_SESSION['glpiactive_entity'] ?? null;

        if (!is_numeric($user_id) || $profile_id === null || $entity_id === null) {
            throw new SessionExpiredException();
        }

        $user_table = User::getTable();
        $pu_table   = Profile_User::getTable();
        $profile_table = Profile::getTable();
        $result = $DB->request(
            [
                'COUNT'     => 'count',
                'SELECT'    => [$profile_table . '.last_rights_update'],
                'FROM'      => $user_table,
                'LEFT JOIN' => [
                    $pu_table => [
                        'FKEY'  => [
                            Profile_User::getTable() => 'users_id',
                            $user_table         => 'id',
                        ],
                    ],
                    $profile_table => [
                        'FKEY'  => [
                            $pu_table => 'profiles_id',
                            $profile_table => 'id',
                        ],
                    ],
                ],
                'WHERE'     => [
                    $user_table . '.id'         => $user_id,
                    $user_table . '.is_active'  => 1,
                    $user_table . '.is_deleted' => 0,
                    $pu_table . '.profiles_id'  => $profile_id,
                ] + getEntitiesRestrictCriteria($pu_table, 'entities_id', $entity_id, true),
                'GROUPBY'   => [$profile_table . '.id'],
            ]
        );

        $row = $result->current();

        if ($row === null || $row['count'] === 0) {
            // The current profile cannot be found for the current user in the database.
            // The session information are stale, therefore the session should be considered as expired.
            throw new SessionExpiredException();
        }

        if (
            $row['last_rights_update'] !== null
            && $row['last_rights_update'] > ($_SESSION['glpiactiveprofile']['last_rights_update'] ?? 0)
        ) {
            Session::reloadCurrentProfile();
            $_SESSION['glpiactiveprofile']['last_rights_update'] = $row['last_rights_update'];
        }

        return true;
    }

    /**
     * Check if I have access to the central interface
     *
     * @return void
     **/
    public static function checkCentralAccess()
    {
        self::checkValidSessionId();
        if (Session::getCurrentInterface() != "central") {
            throw new AccessDeniedHttpException("The current profile does not use the standard interface");
        }
    }


    /**
     * Check if I have the right to access to the FAQ (profile or anonymous FAQ)
     *
     * @return void
     **/
    public static function checkFaqAccess()
    {
        global $CFG_GLPI;

        if (!$CFG_GLPI["use_public_faq"]) {
            self::checkValidSessionId();
            if (!Session::haveRightsOr('knowbase', [KnowbaseItem::READFAQ, READ])) {
                throw new AccessDeniedHttpException("Missing FAQ right");
            }
        }
    }


    /**
     * Check if I have access to the helpdesk interface
     *
     * @return void
     **/
    public static function checkHelpdeskAccess()
    {
        self::checkValidSessionId();
        if (Session::getCurrentInterface() != "helpdesk") {
            throw new AccessDeniedHttpException("The current profile does not use the simplified interface");
        }
    }

    /**
     * Check if I am logged in
     *
     * @return void
     **/
    public static function checkLoginUser()
    {
        self::checkValidSessionId();
        if (!isset($_SESSION["glpiname"])) {
            throw new AccessDeniedHttpException("User has no valid session but seems to be logged in");
        }
    }

    /**
     * Get the name of the right.
     * This should only be used when it is expected that the request going to be terminated.
     * The session will be closed by this method.
     *
     * @param string $module The module
     * @param int $right The right
     * @return string The right name
     * @internal No backwards compatibility promise. Use in core only.
     */
    public static function getRightNameForError(string $module, int $right): string
    {
        // Well known rights
        $rights = [
            READ => 'READ',
            UPDATE => 'UPDATE',
            CREATE => 'CREATE',
            DELETE => 'DELETE',
            PURGE => 'PURGE',
            ALLSTANDARDRIGHT => 'ALLSTANDARDRIGHT',
            READNOTE => 'READNOTE',
            UPDATENOTE => 'UPDATENOTE',
            UNLOCK => 'UNLOCK',
        ];
        // Close session and force the default language so the logged right name is standardized
        try {
            session_write_close();
        } catch (SessionException $e) {
            //empty catch; session may already be closed
        }
        $current_lang = $_SESSION['glpilanguage'];
        self::loadLanguage('en_GB');

        $all_specific_rights = Profile::getRightsForForm(self::getCurrentInterface());
        $specific_rights = [];
        foreach ($all_specific_rights as $forms) {
            foreach ($forms as $group_rights) {
                foreach ($group_rights as $right_definition) {
                    if ($right_definition['field'] === $module) {
                        $rights_arr = $right_definition['rights'];
                        foreach ($rights_arr as $right_val => $right_label) {
                            $label = $right_label;
                            if (is_array($label) && isset($label['short'])) {
                                $label = $label['short'];
                            }
                            if (!is_array($label)) {
                                $specific_rights[$right_val] = $label;
                            }
                        }
                    }
                }
            }
        }

        // Restore language so the error displayed is in the user language
        self::loadLanguage($current_lang);

        return $specific_rights[$right] ?? $rights[$right] ?? 'unknown right name';
    }

    /**
     * Check if I have the right $right to module $module (compare to session variable)
     *
     * @param string  $module Module to check
     * @param int $right  Right to check
     *
     * @return void
     **/
    public static function checkRight($module, $right)
    {
        self::checkValidSessionId();
        if (!self::haveRight($module, $right)) {
            $right_name = self::getRightNameForError($module, $right);
            throw new AccessDeniedHttpException("User is missing the $right ($right_name) right for $module");
        }
    }

    /**
     * Check if I one right of array $rights to module $module (compare to session variable)
     *
     * @param string $module Module to check
     * @param array  $rights Rights to check
     *
     * @return void
     **/
    public static function checkRightsOr($module, $rights = [])
    {
        self::checkValidSessionId();
        if (!self::haveRightsOr($module, $rights)) {
            $info = "User is missing all of the following rights: ";
            foreach ($rights as $right) {
                $right_name = self::getRightNameForError($module, $right);
                $info .= $right . " ($right_name), ";
            }
            $info = substr($info, 0, -2);
            $info .= " for $module";
            throw new AccessDeniedHttpException($info);
        }
    }


    /**
     * Check if I have one of the right specified
     *
     * You can't use this function if several rights for same module name
     *
     * @param array $modules Array of modules where keys are modules and value are right
     *
     * @return void
     **/
    public static function checkSeveralRightsOr($modules)
    {
        self::checkValidSessionId();

        $valid = false;
        if (count($modules)) {
            foreach ($modules as $mod => $right) {
                // Itemtype
                if (preg_match('/[A-Z]/', $mod[0])) {
                    if ($item = getItemForItemtype($mod)) {
                        if ($item->canGlobal($right)) {
                            $valid = true;
                        }
                    }
                } elseif (self::haveRight($mod, $right)) {
                    $valid = true;
                }
            }
        }

        if (!$valid) {
            $info = "User is missing all of the following rights: ";
            foreach ($modules as $mod => $right) {
                $right_name = self::getRightNameForError($mod, $right);
                $info .= $right . " ($right_name) for module $mod, ";
            }
            $info = substr($info, 0, -2);
            throw new AccessDeniedHttpException($info);
        }
    }


    /**
     * Check if you could access to ALL the entities of an list
     *
     * @param array $tab List ID of entities
     *
     * @return bool
     **/
    public static function haveAccessToAllOfEntities($tab)
    {

        if (is_array($tab) && count($tab)) {
            foreach ($tab as $val) {
                if (!self::haveAccessToEntity($val)) {
                    return false;
                }
            }
        }
        return true;
    }


    /**
     * Check if you could access (read) to the entity of id = $ID
     *
     * @param int $ID           ID of the entity
     * @param bool $is_recursive if recursive item (default false)
     *
     * @return bool
     **/
    public static function haveAccessToEntity($ID, $is_recursive = false)
    {

        // Quick response when passing wrong ID : default value of getEntityID is -1
        if ($ID < 0) {
            return false;
        }

        if (!isset($_SESSION['glpiactiveentities'])) {
            return false;
        }

        if (in_array($ID, $_SESSION['glpiactiveentities'])) {
            return true;
        }

        if (!$is_recursive) {
            return false;
        }

        /// Recursive object
        return in_array($ID, getAncestorsOf("glpi_entities", $_SESSION['glpiactiveentities']));
    }


    /**
     * Check if you could access to one entity of a list
     *
     * @param array   $tab          list ID of entities
     * @param bool $is_recursive if recursive item (default false)
     *
     * @return bool
     **/
    public static function haveAccessToOneOfEntities($tab, $is_recursive = false)
    {

        if (is_array($tab) && count($tab)) {
            foreach ($tab as $val) {
                if (self::haveAccessToEntity($val, $is_recursive)) {
                    return true;
                }
            }
        }
        return false;
    }


    /**
     * Check if you could create recursive object in the entity of id = $ID
     *
     * @param int $ID ID of the entity
     *
     * @return bool
     **/
    public static function haveRecursiveAccessToEntity($ID)
    {

        // Right by profile
        foreach ($_SESSION['glpiactiveprofile']['entities'] as $val) {
            if ($val['id'] == $ID) {
                return $val['is_recursive'];
            }
        }
        // Right is from a recursive profile
        if (isset($_SESSION['glpiactiveentities'])) {
            return in_array($ID, $_SESSION['glpiactiveentities']);
        }
        return false;
    }


    /**
     * Have I the right $right to module $module (compare to session variable)
     *
     * @param string  $module Module to check
     * @param int $right  Right to check
     *
<<<<<<< HEAD
     * @return bool
=======
     * @return bool|int
>>>>>>> a1648a3d
     **/
    public static function haveRight(string $module, int $right): bool
    {
        global $DB;

        if (self::isRightChecksDisabled() || Session::isInventory() || Session::isCron()) {
            return true;
        }

        //If GLPI is using the slave DB -> read only mode
        if (
            $DB->isSlave()
            && ($right & (CREATE | UPDATE | DELETE | PURGE))
        ) {
            return false;
        }

        if (isset($_SESSION["glpiactiveprofile"][$module])) {
            return (bool) ((int) $_SESSION["glpiactiveprofile"][$module] & $right);
        }

        return false;
    }


    /**
     * Have I all rights of array $rights to module $module (compare to session variable)
     *
     * @param string    $module Module to check
     * @param int[] $rights Rights to check
     *
     * @return bool
     **/
    public static function haveRightsAnd($module, $rights = [])
    {

        foreach ($rights as $right) {
            if (!Session::haveRight($module, $right)) {
                return false;
            }
        }
        return true;
    }


    /**
     * Have I one right of array $rights to module $module (compare to session variable)
     *
     * @param string    $module Module to check
     * @param int[] $rights Rights to check
     *
     * @return bool
     **/
    public static function haveRightsOr($module, $rights = [])
    {

        foreach ($rights as $right) {
            if (Session::haveRight($module, $right)) {
                return true;
            }
        }
        return false;
    }


    /**
     *  Get active Tab for an itemtype
     *
     * @param string $itemtype item type
     *
     * @return string
     **/
    public static function getActiveTab($itemtype)
    {

        return $_SESSION['glpi_tabs'][strtolower($itemtype)] ?? "";
    }

    /**
     * Add multiple messages to be displayed after redirect
     *
     * @param array $messages     Messages to add
     * @param bool  $check_once   Check if the message is not already added (false by default)
     * @param int   $message_type Message type (INFO, WARNING, ERROR) (default INFO)
     *
     * @return void
     **/
    public static function addMessagesAfterRedirect(
        $messages,
        $check_once = false,
        $message_type = INFO
    ) {
        foreach ($messages as $message) {
            self::addMessageAfterRedirect(
                $message,
                $check_once,
                $message_type,
                false // Does not make sense for multiple messages, must always be false
            );
        }
    }

    /**
     * Add a message to be displayed after redirect
     *
     * @param string  $msg          Message to add
     * @param bool $check_once   Check if the message is not already added (false by default)
     * @param int $message_type Message type (INFO, WARNING, ERROR) (default INFO)
     * @param bool $reset        Clear previous added message (false by default)
     *
     * @return void
     *
     * @psalm-taint-specialize (to report each unsafe usage as a distinct error)
     * @psalm-taint-sink html $msg (message will be sent to output without being escaped)
     */
    public static function addMessageAfterRedirect(
        $msg,
        $check_once = false,
        $message_type = INFO,
        $reset = false
    ) {
        if (!empty($msg)) {
            if (self::isCron()) {
                // We are in cron mode
                // Do not display message in user interface, but record error
                if ($message_type == ERROR) {
                    Toolbox::logInFile('cron', $msg . "\n");
                }
            } else {
                $array = &$_SESSION['MESSAGE_AFTER_REDIRECT'];

                if ($reset) {
                    $array = [];
                }

                if (!isset($array[$message_type])) {
                    $array[$message_type] = [];
                }

                if (
                    !$check_once
                    || !isset($array[$message_type])
                    || in_array($msg, $array[$message_type]) === false
                ) {
                    $array[$message_type][] = $msg;
                }
            }
        }
    }

    /**
     * Delete a session message
     *
     * @param string  $msg          Message to delete
     * @param int $message_type Message type (INFO, WARNING, ERROR) (default INFO)
     *
     * @return void
     */
    public static function deleteMessageAfterRedirect(
        string $msg,
        int $message_type = INFO
    ): void {
        if (!empty($msg)) {
            $array = &$_SESSION['MESSAGE_AFTER_REDIRECT'];

            if (isset($array[$message_type])) {
                $key = array_search($msg, $array[$message_type]);
                if ($key !== false) {
                    unset($array[$message_type][$key]);
                }
            }

            // Reorder keys
            $array[$message_type] = array_values($array[$message_type]);
        }
    }

    /**
     *  Force active Tab for an itemtype
     *
     * @param string  $itemtype item type
     * @param mixed $tab      ID of the tab
     *
     * @return void
     **/
    public static function setActiveTab($itemtype, $tab)
    {
        $_SESSION['glpi_tabs'][strtolower($itemtype)] = $tab;
    }


    /**
     * Get a saved option from request or session
     * if get from request, save it
     *
     * @since 0.83
     *
     * @param string $itemtype  name of itemtype
     * @param string $name      name of the option
     * @param mixed  $defvalue  mixed default value for option
     *
     * @return mixed
     **/
    public static function getSavedOption($itemtype, $name, $defvalue)
    {

        if (isset($_REQUEST[$name])) {
            return $_SESSION['glpi_saved'][$itemtype][$name] = $_REQUEST[$name];
        }
        return $_SESSION['glpi_saved'][$itemtype][$name] ?? $defvalue;
    }


    /**
     * Is the current account read-only
     *
     * @since 0.83
     *
     * @return bool
     **/
    public static function isReadOnlyAccount()
    {

        foreach ($_SESSION['glpiactiveprofile'] as $name => $val) {
            if (
                is_numeric($val)
                && ($name != 'search_config')
                && ($val & ~READ)
            ) {
                return false;
            }
        }
        return true;
    }



    /**
     * Get new CSRF token
     *
     * @param bool $standalone
     *    Generates a standalone token that will not be shared with other component of current request.
     *
     * @since 0.83.3
     *
     * @return string
     **/
    public static function getNewCSRFToken(bool $standalone = false)
    {
        /** @var string $CURRENTCSRFTOKEN */
        global $CURRENTCSRFTOKEN;

        $token = $standalone ? '' : $CURRENTCSRFTOKEN;

        if (empty($token)) {
            do {
                $token = bin2hex(random_bytes(32));
            } while ($token == '');
        }

        if (!isset($_SESSION['glpicsrftokens'])) {
            $_SESSION['glpicsrftokens'] = [];
        }
        $_SESSION['glpicsrftokens'][$token] = 1;

        if (!$standalone) {
            $CURRENTCSRFTOKEN = $token;
        }

        return $token;
    }


    /**
     * Clean expired CSRF tokens
     *
     * @since 0.83.3
     *
     * @return void
     **/
    public static function cleanCSRFTokens()
    {
        if (
            isset($_SESSION['glpicsrftokens'])
            && is_array($_SESSION['glpicsrftokens'])
            && count($_SESSION['glpicsrftokens']) > self::CSRF_MAX_TOKENS
        ) {
            $overflow = count($_SESSION['glpicsrftokens']) - self::CSRF_MAX_TOKENS;
            $_SESSION['glpicsrftokens'] = array_slice(
                $_SESSION['glpicsrftokens'],
                $overflow,
                null,
                true
            );
        }
    }


    /**
     * Validate that the page has a CSRF token in the POST data
     * and that the token is legit/not expired.  If the token is valid
     * it will be removed from the list of valid tokens.
     *
     * @since 0.83.3
     *
     * @param array $data           $_POST data
     * @param bool  $preserve_token Whether to preserve token after it has been validated.
     *
     * @return bool
     **/
    public static function validateCSRF($data, bool $preserve_token = false)
    {
        Session::cleanCSRFTokens();

        if (!isset($data['_glpi_csrf_token'])) {
            return false;
        }
        $requestToken = $data['_glpi_csrf_token'];
        if (isset($_SESSION['glpicsrftokens'][$requestToken])) {
            if (!$preserve_token) {
                unset($_SESSION['glpicsrftokens'][$requestToken]);
            }
            return true;
        }

        return false;
    }


    /**
     * Check CSRF data
     *
     * @since 0.84.2
     *
     * @param array $data           $_POST data
     * @param bool  $preserve_token Whether to preserve token after it has been validated.
     *
     * @return void
     **/
    public static function checkCSRF($data, bool $preserve_token = false)
    {
        if (!Session::validateCSRF($data, $preserve_token)) {
            $requested_url = ($_SERVER['REQUEST_URI'] ?? 'Unknown');
            $user_id = self::getLoginUserID() ?? 'Anonymous';
            Toolbox::logInFile('access-errors', "CSRF check failed for User ID: $user_id at $requested_url\n");

            $exception = new AccessDeniedHttpException();
            $exception->setMessageToDisplay(__('The action you have requested is not allowed.'));
            throw $exception;
        }
    }


    /**
     * Get new IDOR token
     * This token validates the itemtype used by an ajax request is the one asked by a dropdown.
     * So, we avoid IDOR request where an attacker asks for another itemtype
     * than the originally intended
     *
     * @since 9.5.3
     *
     * @param string $itemtype
     * @param array  $add_params more criteria to check validity of IDOR tokens
     *
     * @return string
     **/
    public static function getNewIDORToken(string $itemtype = "", array $add_params = []): string
    {
        if ($itemtype === '' && count($add_params) === 0) {
            trigger_error('IDOR token cannot be generated with empty criteria.', E_USER_WARNING);
            return '';
        }

        $token = "";
        do {
            $token = bin2hex(random_bytes(32));
        } while ($token == '');

        if (!isset($_SESSION['glpiidortokens'])) {
            $_SESSION['glpiidortokens'] = [];
        }

        $_SESSION['glpiidortokens'][$token] = ($itemtype !== "" ? ['itemtype' => $itemtype] : []) + $add_params;

        return $token;
    }


    /**
     * Validate that the page has a IDOR token in the POST data
     * and that the token is legit/not expired.
     * Tokens are kept in session until their time is expired (by default 2h)
     * to permits multiple ajax calls for a dropdown
     *
     * @since 9.5.3
     *
     * @param array $data $_POST data
     *
     * @return bool
     **/
    public static function validateIDOR(array $data = []): bool
    {
        self::cleanIDORTokens();

        if (!isset($data['_idor_token'])) {
            return false;
        }

        $token = $data['_idor_token'];

        if (isset($_SESSION['glpiidortokens'][$token])) {
            $idor_data =  $_SESSION['glpiidortokens'][$token];

            // Ensure that `displaywith` and `condition` is checked if passed in data
            $mandatory_properties = [
                'displaywith' => [],
                'condition'   => [],
            ];
            foreach ($mandatory_properties as $property_name => $default_value) {
                if (!array_key_exists($property_name, $data)) {
                    $data[$property_name] = $default_value;
                }
                if (!array_key_exists($property_name, $idor_data)) {
                    $idor_data[$property_name] = $default_value;
                }
            }

            // check all stored data for the IDOR token are present (and identical) in the posted data
            $match_expected = function ($expected, $given) use (&$match_expected) {
                if (is_array($expected)) {
                    if (!is_array($given)) {
                        return false;
                    }
                    foreach ($expected as $key => $value) {
                        if (!array_key_exists($key, $given) || !$match_expected($value, $given[$key])) {
                            return false;
                        }
                    }
                    return true;
                } else {
                    return $expected == $given;
                }
            };

            return $match_expected($idor_data, $data);
        }

        return false;
    }

    /**
     * Clean expired IDOR tokens
     *
     * @since 9.5.3
     *
     * @return void
     **/
    public static function cleanIDORTokens()
    {
        if (
            isset($_SESSION['glpiidortokens'])
            && is_array($_SESSION['glpiidortokens'])
            && count($_SESSION['glpiidortokens']) > self::IDOR_MAX_TOKENS
        ) {
            $overflow = count($_SESSION['glpiidortokens']) - self::IDOR_MAX_TOKENS;
            $_SESSION['glpiidortokens'] = array_slice(
                $_SESSION['glpiidortokens'],
                $overflow,
                null,
                true
            );
        }
    }


    /**
     * Is field having translations ?
     *
     * @since 0.85
     *
     * @param string $itemtype itemtype
     * @param string $field    field
     *
     * @return bool
     **/
    public static function haveTranslations($itemtype, $field)
    {
        if (!is_a($itemtype, CommonDropdown::class, true)) {
            return false;
        }

        return (isset($_SESSION['glpi_dropdowntranslations'][$itemtype])
              && isset($_SESSION['glpi_dropdowntranslations'][$itemtype][$field]));
    }

    /**
     * Get current interface name extracted from session var (if exists)
     *
     * @since  9.2.2
     *
     * @return string|false Returns "helpdesk" or "central" if there is a session and the interface property is set.
     *                      Returns false if there is no session or the interface property is not set.
     */
    public static function getCurrentInterface()
    {
        return $_SESSION['glpiactiveprofile']['interface'] ?? false;
    }

    /**
     * Check if current user can impersonate another user having given id.
     *
     * @param int $user_id
     *
     * @return bool
     */
    public static function canImpersonate($user_id, ?string &$message = null)
    {
        global $DB;

        // Stop here if the user can't impersonate (doesn't have the right + isn't admin)
        if (!self::haveRight('user', User::IMPERSONATE)) {
            return false;
        }

        if (
            $user_id <= 0 || self::getLoginUserID() == $user_id
            || (self::isImpersonateActive() && self::getImpersonatorId() == $user_id)
        ) {
            $message = __("You can't impersonate yourself.");
            return false; // Cannot impersonate invalid user, self, or already impersonated user
        }

        // Cannot impersonate inactive user
        $user = new User();
        if (!$user->getFromDB($user_id) || !$user->getField('is_active')) {
            $message = __("The user is not active.");
            return false;
        }

        // Cannot impersonate user with no profile
        $other_user_profiles = Profile_User::getUserProfiles($user_id);
        if (count($other_user_profiles) === 0) {
            $message = __("The user doesn't have any profile.");
            return false;
        }

        // Check if user can impersonate lower-privileged users (or same level)
        // Get all less-privileged (or equivalent) profiles than current one
        $criteria = Profile::getUnderActiveProfileRestrictCriteria();
        $iterator = $DB->request([
            'SELECT' => ['id'],
            'FROM'   => Profile::getTable(),
            'WHERE'  => $criteria,
        ]);
        $profiles = [];
        foreach ($iterator as $data) {
            $profiles[] = $data['id'];
        }
        // Check if all profiles of the user are less-privileged than current one
        if (count($other_user_profiles) !== count(array_intersect($profiles, array_keys($other_user_profiles)))) {
            $message = __("User has more rights than you. You can't impersonate him.");
            return false;
        }

        return true;
    }

    /**
     * Impersonate user having given id.
     *
     * @param int $user_id
     *
     * @return bool
     */
    public static function startImpersonating($user_id)
    {

        if (!self::canImpersonate($user_id)) {
            return false;
        }

        $user = new User();
        if (!$user->getFromDB($user_id)) {
            return false;
        }

        //store user who impersonated another user
        $impersonator = $_SESSION['glpiname'];

        // Store current user values
        $impersonator_id  = self::isImpersonateActive()
         ? $_SESSION['impersonator_id']
         : self::getLoginUserID();
        $lang             = $_SESSION['glpilanguage'];
        $session_use_mode = $_SESSION['glpi_use_mode'];

        $impersonator_info = [
            'id'                            => $impersonator_id,
            'glpiname'                      => $impersonator,
            'glpilanguage'                  => $lang,
            'glpi_use_mode'                 => $session_use_mode,
            'glpiactive_entity'             => $_SESSION['glpiactive_entity'],
            'glpiactive_entity_recursive'   => $_SESSION['glpiactive_entity_recursive'],
            'profiles_id'                   => $_SESSION['glpiactiveprofile']['id'],
        ];

        $auth = new Auth();
        $auth->auth_succeded = true;
        $auth->user = $user;
        Session::init($auth);

        // Force usage of current user lang and session mode
        $_SESSION['glpilanguage'] = $lang;
        $_SESSION['glpi_use_mode'] = $session_use_mode;
        Session::loadLanguage();

        $_SESSION['impersonator_id'] = $impersonator_id;
        $_SESSION['impersonator_info'] = $impersonator_info;

        Event::log(0, "system", 3, "Impersonate", sprintf(
            __('%1$s starts impersonating user %2$s'),
            $impersonator,
            $user->fields['name']
        ));

        return true;
    }

    /**
     * Stop impersonating any user.
     *
     * @return bool
     */
    public static function stopImpersonating()
    {

        if (!self::isImpersonateActive()) {
            return true; // Nothing to do
        }

        $user = new User();
        if (!$user->getFromDB($_SESSION['impersonator_id'])) {
            return false;
        }

        //store user which was impersonated by another user
        $impersonate_user = $_SESSION['glpiname'];
        $impersonator_info = $_SESSION['impersonator_info'] ?? [];

        $auth = new Auth();
        $auth->auth_succeded = true;
        $auth->user = $user;
        Session::init($auth);

        // Restore previous user values
        if (!empty($impersonator_info)) {
            // Basic values
            $_SESSION['glpilanguage'] = $impersonator_info['glpilanguage'];
            $_SESSION['glpi_use_mode'] = $impersonator_info['glpi_use_mode'];
            // Restore profile/entity
            self::changeProfile($impersonator_info['profiles_id']);
            self::changeActiveEntities($impersonator_info['glpiactive_entity'], $impersonator_info['glpiactive_entity_recursive']);
        }

        Event::log(0, "system", 3, "Impersonate", sprintf(
            __('%1$s stops impersonating user %2$s'),
            $user->fields['name'],
            $impersonate_user
        ));

        return true;
    }

    /**
     * Check if impersonate feature is currently used.
     *
     * @return bool
     */
    public static function isImpersonateActive()
    {

        return array_key_exists('impersonator_id', $_SESSION);
    }

    /**
     * Return impersonator user id.
     *
     * @return int|null
     */
    public static function getImpersonatorId()
    {
        return self::isImpersonateActive() ? (int) $_SESSION['impersonator_id'] : null;
    }

    /**
     * Check if current connected user password has expired.
     *
     * @return bool
     */
    public static function mustChangePassword()
    {
        return array_key_exists('glpi_password_expired', $_SESSION);
    }

    /**
     * Get active entity id.
     *
     * @since 9.5
     *
     * @return int
     */
    public static function getActiveEntity()
    {
        return $_SESSION['glpiactive_entity'] ?? 0;
    }

    /**
     * Get actives entities id.
     *
     * @return array<int>
     */
    public static function getActiveEntities(): array
    {
        return $_SESSION['glpiactiveentities'] ?? [];
    }

    /**
     * Filter given entities ID list to return only these tht are matching current active entities in session.
     *
     * @since 10.0.13
     *
     * @param int|int[] $entities_ids
     *
     * @return int|int[]
     */
    public static function getMatchingActiveEntities(/*int|array*/ $entities_ids)/*: int|array*/
    {
        if (
            (int) $entities_ids === -1
            || (is_array($entities_ids) && count($entities_ids) === 1 && (int) reset($entities_ids) === -1)
        ) {
            // Special value that is generally used to fallback to all active entities.
            return $entities_ids;
        }

        if (
            !is_array($entities_ids)
            && !is_int($entities_ids)
            && (!is_string($entities_ids) || !ctype_digit($entities_ids))
        ) {
            // Unexpected value type.
            return [];
        }

        $active_entities_ids = [];
        foreach ($_SESSION['glpiactiveentities'] ?? [] as $active_entity_id) {
            if (
                !is_int($active_entity_id)
                && (!is_string($active_entity_id) || !ctype_digit($active_entity_id))
            ) {
                // Ensure no unexpected value converted to int
                // as it would be converted to `0` and would permit access to root entity
                trigger_error(
                    sprintf('Unexpected value `%s` found in `$_SESSION[\'glpiactiveentities\']`.', $active_entity_id ?? 'null'),
                    E_USER_WARNING
                );
                continue;
            }
            $active_entities_ids[] = (int) $active_entity_id;
        }

        if (!is_array($entities_ids) && in_array((int) $entities_ids, $active_entities_ids, true)) {
            return (int) $entities_ids;
        }

        $filtered = [];
        foreach ((array) $entities_ids as $entity_id) {
            if (
                (is_int($entity_id) || (is_string($entity_id) && ctype_digit($entity_id)))
                && in_array((int) $entity_id, $active_entities_ids, true)
            ) {
                $filtered[] = (int) $entity_id;
            }
        }
        return $filtered;
    }

    /**
     * Get recursive state of active entity selection.
     *
     * @since 9.5.5
     *
     * @return bool
     */
    public static function getIsActiveEntityRecursive(): bool
    {
        return $_SESSION['glpiactive_entity_recursive'] ?? false;
    }

    /**
     * Start session for a given user
     *
     * @param string    $token
     * @param string    $token_type
     * @param int|null  $entities_id
     * @param bool|null $is_recursive
     *
     * @return User|false
     */
    public static function authWithToken(
        string $token,
        string $token_type,
        ?int $entities_id,
        ?bool $is_recursive
    ) {
        $user = new User();

        // Try to load from token
        if (!$user->getFromDBByToken($token, $token_type)) {
            return false;
        }

        $auth = new Auth();
        $auth->auth_succeded = true;
        $auth->user = $user;
        Session::init($auth);

        if (!is_null($entities_id) && !is_null($is_recursive)) {
            self::loadEntity($entities_id, $is_recursive);
        }

        return $user;
    }

    /**
     * Load given entity.
     *
     * @param int $entities_id  Entity to use
     * @param bool $is_recursive Whether to load entities recursively or not
     *
     * @return void
     */
    public static function loadEntity($entities_id, $is_recursive): void
    {
        $_SESSION["glpiactive_entity"]           = $entities_id;
        $_SESSION["glpiactive_entity_recursive"] = $is_recursive;
        if ($is_recursive) {
            $entities = getSonsOf("glpi_entities", $entities_id);
        } else {
            $entities = [$entities_id];
        }
        $_SESSION['glpiactiveentities']        = $entities;
        $_SESSION['glpiactiveentities_string'] = "'" . implode("', '", $entities) . "'";
    }

    /**
    * clean what needs to be cleaned on logout
    *
    * @since 10.0.4
    *
    * @return void
    */
    public static function cleanOnLogout()
    {
        Session::destroy();
        //Remove cookie to allow new login
        Auth::setRememberMeCookie('');
    }

    /**
     * Get the current language
     *
     * @return null|string language corresponding to a key of `$CFG_GLPI['languages']` or null if not set
     */
    public static function getLanguage(): ?string
    {
        return $_SESSION['glpilanguage'] ?? null;
    }

    /**
     * Helper function to get the date + time stored in $_SESSION['glpi_currenttime']
     *
     * @return null|string timestamp formated as 'Y-m-d H:i:s' or null if not set
     */
    public static function getCurrentTime(): ?string
    {
        // TODO replace references to $_SESSION['glpi_currenttime'] by a call to this function
        return $_SESSION['glpi_currenttime'] ?? null;
    }

    /**
     * Helper function to get the date stored in $_SESSION['glpi_currenttime']
     *
     * @return null|string
     */
    public static function getCurrentDate(): ?string
    {
        return date('Y-m-d', strtotime(self::getCurrentTime()));
    }

    /**
     * Checks if the GLPI sessions directory can be written to if the PHP session save handler is set to "files".
     * @return bool True if the directory is writable, or if the session save handler is not set to "files".
     */
    public static function canWriteSessionFiles(): bool
    {
        try {
            $session_handler = ini_get('session.save_handler');
        } catch (InfoException $e) {
            $session_handler = false;
        }
        return $session_handler !== false
            && (strtolower($session_handler) !== 'files' || is_writable(GLPI_SESSION_DIR));
    }

    /**
     * Reload the current profile from the database
     * Update the session variable accordingly
     *
     * @return void
     */
    public static function reloadCurrentProfile(): void
    {
        $current_profile_id = $_SESSION['glpiactiveprofile']['id'];

        $profile = new Profile();
        if ($profile->getFromDB($current_profile_id)) {
            $profile->cleanProfile();
            $_SESSION['glpiactiveprofile'] = array_merge(
                $_SESSION['glpiactiveprofile'],
                $profile->fields
            );
        }
    }

    public static function isAuthenticated(): bool
    {
        return self::getLoginUserID() !== false;
    }

    /**
     * Get a SessionInfo object with the current session information.
     *
     * @return ?SessionInfo
     */
    public static function getCurrentSessionInfo(): ?SessionInfo
    {
        if (!self::isAuthenticated()) {
            return null;
        }

        return new SessionInfo(
            user_id   : self::getLoginUserID(),
            group_ids : $_SESSION['glpigroups'] ?? [],
            profile_id: $_SESSION['glpiactiveprofile']['id'],
            active_entities_ids: $_SESSION['glpiactiveentities'],
            current_entity_id: self::getActiveEntity(),
        );
    }

    public static function getCurrentProfile(): Profile
    {
        $profile_id = $_SESSION['glpiactiveprofile']['id'] ?? null;
        if ($profile_id === null) {
            throw new RuntimeException("No active session");
        }

        $profile = Profile::getById($profile_id);
        if (!$profile instanceof Profile) {
            throw new RuntimeException("Failed to load profile: $profile_id");
        }

        return $profile;
    }

    /**
     * Runs a callable with the right checks disabled.
     * @return mixed|void The return value of the callable.
     * @throws Throwable Any throwable that was caught from the callable if any.
     */
    public static function callAsSystem(callable $fn)
    {
        $caught_throwable = null;
        try {
            self::$bypass_right_checks = true;
            return $fn();
        } catch (Throwable $e) {
            $caught_throwable = $e;
        } finally {
            self::$bypass_right_checks = false;
        }
        throw $caught_throwable;
    }

    /**
     * @return bool Whether the right checks are disabled.
     * @internal No backwards compatibility promise.
     */
    public static function isRightChecksDisabled(): bool
    {
        return self::$bypass_right_checks;
    }

    /**
     * Is locale RTL
     * See native PHP 8.5 function locale_is_right_to_left
     *
     * @param string $locale
     *
     * @return bool
     */
    public static function isRTL($locale): bool
    {
        if (function_exists('locale_is_right_to_left')) {
            return locale_is_right_to_left($locale);
        }

        return (bool) preg_match('/^(?:ar|he|fa|ur|ps|sd|ug|ckb|yi|dv|ku_arab|ku-arab)(?:[_-].*)?$/i', $locale);
    }
}<|MERGE_RESOLUTION|>--- conflicted
+++ resolved
@@ -1450,11 +1450,7 @@
      * @param string  $module Module to check
      * @param int $right  Right to check
      *
-<<<<<<< HEAD
      * @return bool
-=======
-     * @return bool|int
->>>>>>> a1648a3d
      **/
     public static function haveRight(string $module, int $right): bool
     {
