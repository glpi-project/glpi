--- conflicted
+++ resolved
@@ -1746,16 +1746,10 @@
                 // for fullcalendar, we need to pass start in the rrule key
                 unset($new_event['start'], $new_event['end']);
 
-<<<<<<< HEAD
                 // For list view, only display only the next occurence
                 // to avoid issues performances (range in list view can be 10 years long)
                 if ($param['view_name'] === "listFull") {
-=======
-               // For list view, only display only the next occurence
-               // to avoid issues performances (range in list view can be 10 years long)
-                if ($param['view_name'] == "listFull") {
                     /** @var DateTime $next_date */
->>>>>>> e0b9650b
                     $next_date = $rset->getNthOccurrenceAfter(new DateTime(), 1);
                     if ($next_date) {
                         $new_event = array_merge($new_event, [
