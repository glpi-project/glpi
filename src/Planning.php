<?php

/**
 * ---------------------------------------------------------------------
 *
 * GLPI - Gestionnaire Libre de Parc Informatique
 *
 * http://glpi-project.org
 *
 * @copyright 2015-2024 Teclib' and contributors.
 * @copyright 2003-2014 by the INDEPNET Development Team.
 * @licence   https://www.gnu.org/licenses/gpl-3.0.html
 *
 * ---------------------------------------------------------------------
 *
 * LICENSE
 *
 * This file is part of GLPI.
 *
 * This program is free software: you can redistribute it and/or modify
 * it under the terms of the GNU General Public License as published by
 * the Free Software Foundation, either version 3 of the License, or
 * (at your option) any later version.
 *
 * This program is distributed in the hope that it will be useful,
 * but WITHOUT ANY WARRANTY; without even the implied warranty of
 * MERCHANTABILITY or FITNESS FOR A PARTICULAR PURPOSE.  See the
 * GNU General Public License for more details.
 *
 * You should have received a copy of the GNU General Public License
 * along with this program.  If not, see <https://www.gnu.org/licenses/>.
 *
 * ---------------------------------------------------------------------
 */

use Glpi\Application\View\TemplateRenderer;
use Glpi\DBAL\QueryExpression;
use Glpi\Application\ErrorHandler;
use Glpi\DBAL\QueryFunction;
use Glpi\RichText\RichText;
use RRule\RRule;
use Sabre\VObject\Component\VCalendar;
use Sabre\VObject\Component\VEvent;
use Sabre\VObject\Component\VTodo;
use Sabre\VObject\Property\FlatText;
use Sabre\VObject\Property\ICalendar\Recur;
use Sabre\VObject\Reader;

/**
 * Planning Class
 **/
class Planning extends CommonGLPI
{
    public static $rightname = 'planning';

    public static $palette_bg = ['#FFEEC4', '#D4EDFB', '#E1D0E1', '#CDD7A9', '#F8C8D2',
        '#D6CACA', '#D3D6ED', '#C8E5E3', '#FBD5BF', '#E9EBA2',
        '#E8E5E5', '#DBECDF', '#FCE7F2', '#E9D3D3', '#D2DBDC'
    ];

    public static $palette_fg = ['#57544D', '#59707E', '#5B3B5B', '#3A431A', '#58242F',
        '#3B2727', '#272D59', '#2E4645', '#6F4831', '#46481B',
        '#4E4E4E', '#274C30', '#6A535F', '#473232', '#454545',
    ];

    public static $palette_ev = ['#E94A31', '#5174F2', '#51C9F2', '#FFCC29', '#20C646',
        '#364959', '#8C5344', '#FF8100', '#F600C4', '#0017FF',
        '#000000', '#FFFFFF', '#005800', '#925EFF'
    ];

    public static $directgroup_itemtype = ['PlanningExternalEvent', 'ProjectTask', 'TicketTask', 'ProblemTask', 'ChangeTask'];

    public const READMY    =    1;
    public const READGROUP = 1024;
    public const READALL   = 2048;

    public const INFO = 0;
    public const TODO = 1;
    public const DONE = 2;

    public static function getTypeName($nb = 0)
    {
        return __('Planning');
    }

    public static function getMenuContent()
    {
        $menu = [];

        if (self::canView()) {
            $menu = [
                'title'    => static::getMenuName(),
                'shortcut' => static::getMenuShorcut(),
                'page'     => static::getSearchURL(false),
                'icon'     => static::getIcon(),
            ];

            if ($data = static::getAdditionalMenuLinks()) {
                $menu['links'] = $data;
            }

            if ($options = static::getAdditionalMenuOptions()) {
                $menu['options'] = $options;
            }
        }

        return $menu;
    }

    public static function getAdditionalMenuLinks()
    {
        $links = [];

        if (self::canView()) {
            $title     = htmlspecialchars(self::getTypeName(Session::getPluralNumber()));
            $planning  = "<i class='fa far fa-calendar-alt pointer' title='$title'>
                        <span class='sr-only'>$title</span>
                       </i>";

            $links[$planning] = self::getSearchURL(false);
        }

        if (PlanningExternalEvent::canView()) {
            $ext_title = htmlspecialchars(PlanningExternalEvent::getTypeName(Session::getPluralNumber()));
            $external  = "<i class='fa fas fa-calendar-week pointer' title='$ext_title'>
                        <span class='sr-only'>$ext_title</span>
                       </i>";

            $links[$external] = PlanningExternalEvent::getSearchURL(false);
        }

        if ($_SESSION['glpi_use_mode'] === Session::DEBUG_MODE) {
            $caldav_title = __s('CalDAV browser interface');
            $caldav  = "<i class='fa fas fa-sync pointer' title='$caldav_title'>
                        <span class='sr-only'>$caldav_title</span>
                       </i>";

            $links[$caldav] = '/caldav.php';
        }

        return $links;
    }

    public static function getAdditionalMenuOptions()
    {
        if (PlanningExternalEvent::canView()) {
            return [
                'external' => [
                    'title' => PlanningExternalEvent::getTypeName(Session::getPluralNumber()),
                    'page'  => PlanningExternalEvent::getSearchURL(false),
                    'links' => [
                        'add'    => '/front/planningexternalevent.form.php',
                        'search' => '/front/planningexternalevent.php',
                    ] + static::getAdditionalMenuLinks()
                ]
            ];
        }
        return false;
    }

    public static function getMenuShorcut()
    {
        return 'p';
    }

    public static function canView(): bool
    {
        return Session::haveRightsOr(self::$rightname, [self::READMY, self::READGROUP,
            self::READALL
        ]);
    }

    public function defineTabs($options = [])
    {
        $ong               = [];
        $ong['no_all_tab'] = true;

        $this->addStandardTab(__CLASS__, $ong, $options);

        return $ong;
    }

    public function getTabNameForItem(CommonGLPI $item, $withtemplate = 0)
    {
        if ($item::class === self::class) {
            $tabs[1] = self::getTypeName();

            return $tabs;
        }
        return '';
    }

    public static function displayTabContentForItem(CommonGLPI $item, $tabnum = 1, $withtemplate = 0)
    {
        if ($item::class === self::class) {
            switch ($tabnum) {
                case 1: // all
                    self::showPlanning($_SESSION['glpiID']);
                    break;
            }
        }
        return true;
    }

    /**
     * Get planning state name
     *
     * @param int $value status ID
     **/
    public static function getState($value)
    {
        return match ($value) {
            static::INFO => _n('Information', 'Information', 1),
            static::TODO => __('To do'),
            static::DONE => __('Done'),
            default      => '',
        };
    }

    /**
     * Get status icon
     *
     * @param int $status status ID
     * @return string
     * @since 10.0.9
     */
    public static function getStatusIcon($status): string
    {
        $label = htmlspecialchars(self::getState($status), ENT_QUOTES);
        if (empty($label)) {
            return '';
        }
        $class = self::getStatusClass($status);
        $color = self::getStatusColor($status);
        return "<i class='itilstatus $class $color me-1' title='$label' data-bs-toggle='tooltip'></i><span>" . $label . "</span>";
    }

    /**
     * Get status class
     *
     * @param int $status status ID
     * @return string
     * @since 10.0.9
     */
    public static function getStatusClass($status): string
    {
        return match ($status) {
            static::INFO => 'ti ti-info-square-filled',
            static::TODO => 'ti ti-alert-square-filled',
            static::DONE => 'ti ti-square-check-filled',
            default      => '',
        };
    }

    /**
     * Get status color
     *
     * @param int $status status ID
     * @return string
     * @since 10.0.9
     */
    public static function getStatusColor($status): string
    {
        return match ($status) {
            static::INFO => 'text-info',
            static::TODO => 'text-warning',
            static::DONE => 'text-success',
            default      => '',
        };
    }

    /**
     * Dropdown of planning state
     *
     * @param string $name   Select name
     * @param string $value  Default value (default '')
     * @param boolean $display  Display of send string ? (true by default)
     * @param array $options
     **/
    public static function dropdownState($name, $value = '', $display = true, $options = [])
    {
        $js = <<<JAVASCRIPT
        templateTaskStatus = function(option) {
            if (option === false) {
                // Option is false when element does not match searched terms
                return null;
            }
            var status = option.id;
            var classes = "";
            switch (parseInt(status)) {
                case 0 :
                    classes = 'planned ti ti-info-square-filled';
                    break;
                case 1 :
                    classes = 'waiting ti ti-alert-square-filled';
                    break;
                case 2 :
                    classes = 'new ti ti-square-check-filled';
                    break;

            }
            return $('<span><i class="itilstatus ' + classes + '"></i> ' + option.text + '</span>');
        }
JAVASCRIPT;

        $p = [
            'value'             => $value,
            'showtype'          => 'normal',
            'display'           => $display,
            'templateResult'    => $js,
            'templateSelection' => $js,
        ];

        $values = [
            static::INFO => _n('Information', 'Information', 1),
            static::TODO => __('To do'),
            static::DONE => __('Done')
        ];

        return Dropdown::showFromArray($name, $values, array_merge($p, $options));
    }

    /**
     * Check already planned user for a period
     *
     * @param integer $users_id user id
     * @param string  $begin    begin date
     * @param string  $end      end date
     * @param array   $except   items which not be into account ['Reminder' => [1, 2, id_of_items]]
     **/
    public static function checkAlreadyPlanned($users_id, $begin, $end, $except = [])
    {
        /** @var array $CFG_GLPI */
        global $CFG_GLPI;

        $planned = false;
        $message = '';

        foreach ($CFG_GLPI['planning_types'] as $itemtype) {
            $item = new $itemtype();
            $data = $item->populatePlanning([
                'who'           => $users_id,
                'whogroup'      => 0,
                'begin'         => $begin,
                'end'           => $end,
                'check_planned' => true
            ]);
            if (isPluginItemType($itemtype)) {
                $data = $data['items'] ?? [];
            }

            if (
                count($data)
                && method_exists($itemtype, 'getAlreadyPlannedInformation')
            ) {
                foreach ($data as $val) {
                    if (
                        !isset($except[$itemtype])
                        || (is_array($except[$itemtype]) && !in_array($val['id'], $except[$itemtype]))
                    ) {
                         $planned  = true;
                         $message .= '- ' . $item->getAlreadyPlannedInformation($val);
                         $message .= '<br/>';
                    }
                }
            }
        }
        if ($planned) {
            $user = new User();
            $user->getFromDB($users_id);
            Session::addMessageAfterRedirect(
                sprintf(
                    __s('The user %1$s is busy at the selected timeframe.'),
                    '<a href="' . htmlspecialchars($user::getFormURLWithID($users_id)) . '">' . htmlspecialchars($user->getName()) . '</a>'
                ) . '<br/>' . $message,
                false,
                WARNING
            );
        }
        return $planned;
    }

    /**
     * Show the availability of a user
     *
     * @since 0.83
     *
     * @param array $params   array of params
     *    must contain :
     *          - begin: begin date to check (default '')
     *          - end: end date to check (default '')
     *          - itemtype : User or Object type (Ticket...)
     *          - foreign key field of the itemtype to define which item to used
     *    optional :
     *          - limitto : limit display to a specific user
     *
     * @return void
     **/
    public static function checkAvailability($params = [])
    {
        /** @var array $CFG_GLPI */
        global $CFG_GLPI;

        if (!isset($params['itemtype'])) {
            return;
        }
        if (!($item = getItemForItemtype($params['itemtype']))) {
            return;
        }
        if (
            !isset($params[$item::getForeignKeyField()])
            || !$item->getFromDB($params[$item::getForeignKeyField()])
        ) {
            return;
        }
        // No limit by default
        $params['limitto'] = $params['limitto'] ?? 0;
        $begin = $params['begin'] ?? date('Y-m-d');
        $end  = max($params['end'] ?? date('Y-m-d'), $begin);

        $users = [];

        switch ($item::class) {
            case User::class:
                $users[$item->getID()] = $item->getName();
                break;

            default:
                if (is_a($item, 'CommonITILObject', true)) {
                    foreach ($item->getUsers(CommonITILActor::ASSIGN) as $data) {
                        $users[$data['users_id']] = getUserName($data['users_id']);
                    }
                    foreach ($item->getGroups(CommonITILActor::ASSIGN) as $data) {
                        foreach (Group_User::getGroupUsers($data['groups_id']) as $data2) {
                            $users[$data2['id']] = formatUserName(
                                $data2["id"],
                                $data2["name"],
                                $data2["realname"],
                                $data2["firstname"]
                            );
                        }
                    }
                }
                $task = new ($item::getTaskClass());
                if ($task->getFromDBByCrit(['tickets_id' => $item->fields['id']])) {
                    $users[$task->fields['users_id_tech']] = getUserName($task->fields['users_id_tech']);
                    $group_id = $task->fields['groups_id_tech'];
                    if ($group_id) {
                        foreach (Group_User::getGroupUsers($group_id) as $data2) {
                             $users[$data2['id']] = formatUserName(
                                 $data2["id"],
                                 $data2["name"],
                                 $data2["realname"],
                                 $data2["firstname"]
                             );
                        }
                    }
                }
                break;
        }
        asort($users);

        if (($params['limitto'] > 0) && isset($users[$params['limitto']])) {
            $displayuser[$params['limitto']] = $users[$params['limitto']];
        } else {
            $displayuser = $users;
        }

<<<<<<< HEAD
        TemplateRenderer::getInstance()->display('pages/assistance/planning/availability.html.twig', [
            'begin' => $begin,
            'end'   => $end,
            'item'  => $item,
            'users' => $users,
            'displayed_users' => $displayuser,
            'params' => $params
        ]);
=======
        if (count($displayuser)) {
            foreach ($displayuser as $who => $whoname) {
                $params = [
                    'who'       => $who,
                    'whogroup'  => 0,
                    'begin'     => $realbegin,
                    'end'       => $realend
                ];

                $interv = [];
                foreach ($CFG_GLPI['planning_types'] as $itemtype) {
                    $interv = array_merge($interv, $itemtype::populatePlanning($params));
                    if (method_exists($itemtype, 'populateNotPlanned')) {
                        /** @var class-string $itemtype */
                        $interv = array_merge($interv, $itemtype::populateNotPlanned($params));
                    }
                }

               // Print Headers
                echo "<br><div class='center'><table class='tab_cadre_fixe'>";
                $colnumber  = 1;
                $plan_begin = explode(":", $CFG_GLPI["planning_begin"]);
                $plan_end   = explode(":", $CFG_GLPI["planning_end"]);
                $begin_hour = intval($plan_begin[0]);
                $end_hour   = intval($plan_end[0]);
                if ($plan_end[1] != 0) {
                    $end_hour++;
                }
                $colsize    = floor((100 - 15) / ($end_hour - $begin_hour));
                $timeheader = '';
                for ($i = $begin_hour; $i < $end_hour; $i++) {
                    $from       = ($i < 10 ? '0' : '') . $i;
                    $timeheader .= "<th width='$colsize%' colspan='4'>" . $from . ":00</th>";
                    $colnumber += 4;
                }

               // Print Headers
                echo "<tr class='tab_bg_1'><th colspan='$colnumber'>";
                echo $whoname;
                echo "</th></tr>";
                echo "<tr class='tab_bg_1'><th width='15%'>&nbsp;</th>";
                echo $timeheader;
                echo "</tr>";

                $day_begin = strtotime($realbegin);
                $day_end   = strtotime($realend);

                for ($time = $day_begin; $time < $day_end; $time += DAY_TIMESTAMP) {
                    $current_day   = date('Y-m-d', $time);
                    echo "<tr><th>" . Html::convDate($current_day) . "</th>";
                    $begin_quarter = $begin_hour * 4;
                    $end_quarter   = $end_hour * 4;
                    for ($i = $begin_quarter; $i < $end_quarter; $i++) {
                        $begin_time = date("Y-m-d H:i:s", strtotime($current_day) + ($i) * HOUR_TIMESTAMP / 4);
                        $end_time   = date("Y-m-d H:i:s", strtotime($current_day) + ($i + 1) * HOUR_TIMESTAMP / 4);
                       // Init activity interval
                        $begin_act  = $end_time;
                        $end_act    = $begin_time;

                        reset($interv);
                        while ($data = current($interv)) {
                            if (
                                ($data["begin"] >= $begin_time)
                                && ($data["end"] <= $end_time)
                            ) {
                             // In
                                if ($begin_act > $data["begin"]) {
                                    $begin_act = $data["begin"];
                                }
                                if ($end_act < $data["end"]) {
                                    $end_act = $data["end"];
                                }
                                unset($interv[key($interv)]);
                            } else if (
                                ($data["begin"] < $begin_time)
                                 && ($data["end"] > $end_time)
                            ) {
                            // Through
                                $begin_act = $begin_time;
                                $end_act   = $end_time;
                                next($interv);
                            } else if (
                                ($data["begin"] >= $begin_time)
                                 && ($data["begin"] < $end_time)
                            ) {
                            // Begin
                                if ($begin_act > $data["begin"]) {
                                    $begin_act = $data["begin"];
                                }
                                $end_act = $end_time;
                                next($interv);
                            } else if (
                                ($data["end"] > $begin_time)
                                 && ($data["end"] <= $end_time)
                            ) {
                            //End
                                $begin_act = $begin_time;
                                if ($end_act < $data["end"]) {
                                    $end_act = $data["end"];
                                }
                                unset($interv[key($interv)]);
                            } else { // Defautl case
                                next($interv);
                            }
                        }
                        if ($begin_act < $end_act) {
                            if (
                                ($begin_act <= $begin_time)
                                && ($end_act >= $end_time)
                            ) {
                               // Activity in quarter
                                echo "<td class='notavailable'>&nbsp;</td>";
                            } else {
                             // Not all the quarter
                                if ($begin_act <= $begin_time) {
                                    echo "<td class='partialavailableend'>&nbsp;</td>";
                                } else {
                                    echo "<td class='partialavailablebegin'>&nbsp;</td>";
                                }
                            }
                        } else {
                           // No activity
                            echo "<td class='available'>&nbsp;</td>";
                        }
                    }
                    echo "</tr>";
                }
                echo "<tr class='tab_bg_1'><td colspan='$colnumber'>&nbsp;</td></tr>";
                echo "</table></div>";
            }
        }
        echo "<div><table class='tab_cadre'>";
        echo "<tr class='tab_bg_1'>";
        echo "<th>" . __('Caption') . "</th>";
        echo "<td class='available' colspan=8>" . __('Available') . "</td>";
        echo "<td class='notavailable' colspan=8>" . __('Unavailable') . "</td>";
        echo "</tr>";
        echo "</table></div>";
>>>>>>> 137fa6f2
    }

    /**
     * Show the planning
     *
     * Function name change since version 0.84 show() => showPlanning
     * Function prototype changes in 9.1 (no more parameters)
     *
     * @return void
     **/
    public static function showPlanning($fullview = true)
    {
        if (!static::canView()) {
            return;
        }

        self::initSessionForCurrentUser();

        // define options for current page
        if ($fullview) {
            $options = [
                'full_view'    => true,
                'default_view' => $_SESSION['glpi_plannings']['lastview'] ?? 'timeGridWeek',
                'resources'    => self::getTimelineResources(),
                'now'          => date("Y-m-d H:i:s"),
                'can_create'   => PlanningExternalEvent::canCreate(),
                'can_delete'   => PlanningExternalEvent::canPurge(),
                'rand'         => mt_rand(),
            ];
        } else {
            // short view (on Central page)
            $options = [
                'full_view'    => false,
                'default_view' => 'listFull',
                'header'       => false,
                'height'       => 'auto',
                'rand'         => mt_rand(),
                'now'          => date("Y-m-d H:i:s"),
            ];
        }

        // language=Twig
        echo TemplateRenderer::getInstance()->renderFromStringTemplate(<<<TWIG
            <div {% if  options.full_view %} id="planning_container" {% endif %} class="d-flex flex-wrap flex-sm-nowrap">
                {% if options.full_view %}
                    {{ include('pages/assistance/planning/filters.html.twig') }}
                {% endif %}
                <div id="planning{{ options.rand }}" class="flex-fill"></div>
            </div>
            <script>
                $(() => {
                    GLPIPlanning.display({{ options|json_encode|raw }});
                    GLPIPlanning.planningFilters();
                });
            </script>
TWIG, ['options' => $options]);
    }

    public static function getTimelineResources()
    {
        $resources = [];
        foreach ($_SESSION['glpi_plannings']['plannings'] as $planning_id => $planning) {
            if ($planning['type'] === 'external') {
                $resources[] = [
                    'id'         => $planning_id,
                    'title'      => $planning['name'],
                    'group_id'   => false,
                    'is_visible' => $planning['display'],
                    'itemtype'   => null,
                    'items_id'   => null
                ];
                continue; // Ignore external calendars
            }

            $exploded = explode('_', $planning_id);
            if ($planning['type'] === 'group_users') {
                $group_exploded = explode('_', $planning_id);
                $group_id = (int) $group_exploded[1];
                $group = new Group();
                $group->getFromDB($group_id);
                $resources[] = [
                    'id'         => $planning_id,
                    'title'      => $group->getName(),
                    'eventAllow' => false,
                    'is_visible' => $planning['display'],
                    'itemtype'   => 'Group_User',
                    'items_id'   => $group_id
                ];
                foreach (array_keys($planning['users']) as $planning_id_user) {
                    $child_exploded = explode('_', $planning_id_user);
                    $user = new User();
                    $users_id = (int) $child_exploded[1];
                    $user->getFromDB($users_id);
                    $planning_id_user = "gu_" . $planning_id_user;
                    $resources[] = [
                        'id'         => $planning_id_user,
                        'title'      => $user->getName(),
                        'is_visible' => $planning['display'],
                        'itemtype'   => 'User',
                        'items_id'   => $users_id,
                        'parentId'   => $planning_id,
                    ];
                }
            } else {
                $itemtype   = $exploded[0];
                $object = new $itemtype();
                $users_id = (int) $exploded[1];
                $object->getFromDB($users_id);

                $resources[] = [
                    'id'         => $planning_id,
                    'title'      => $object->getName(),
                    'group_id'   => false,
                    'is_visible' => $planning['display'],
                    'itemtype'   => $itemtype,
                    'items_id'   => $users_id
                ];
            }
        }

        return $resources;
    }

    /**
     * Return a palette array (for example self::$palette_bg)
     * @param  string $palette_name  the short name for palette (bg, fg, ev)
     * @return mixed                 the palette array or false
     *
     * @since  9.1.1
     */
    public static function getPalette($palette_name = 'bg')
    {
        if (in_array($palette_name, ['bg', 'fg', 'ev'])) {
            return self::${"palette_$palette_name"};
        }

        return false;
    }

    /**
     * Return an hexa color from a palette
     * @param  string  $palette_name the short name for palette (bg, fg, ev)
     * @param  integer $color_index  The color index in this palette
     * @return mixed                 the color in hexa (ex: #FFFFFF) or false
     *
     * @since  9.1.1
     */
    public static function getPaletteColor($palette_name = 'bg', $color_index = 0)
    {
        if ($palette = self::getPalette($palette_name)) {
            if ($color_index >= count($palette)) {
                $color_index = $color_index % count($palette);
            }

            return $palette[$color_index];
        }

        return false;
    }

    public static function getPlanningTypes()
    {
        /** @var array $CFG_GLPI */
        global $CFG_GLPI;

        return array_merge(
            $CFG_GLPI['planning_types'],
            ['NotPlanned', 'OnlyBgEvents']
        );
    }

    /**
     * Init $_SESSION['glpi_plannings'] var with thses keys :
     *  - 'filters' : type of planning available (ChangeTask, Reminder, etc)
     *  - 'plannings' : all plannings definided for current user.
     *
     * If currently logged user, has no plannings or filter, this function wiil init them
     *
     * Also manage color index in $_SESSION['glpi_plannings_color_index']
     *
     * @return void
     */
    public static function initSessionForCurrentUser()
    {
       // new user in planning, init session
        if (!isset($_SESSION['glpi_plannings']['filters'])) {
            $_SESSION['glpi_plannings']['filters']   = [];
            $_SESSION['glpi_plannings']['plannings'] = ['user_' . $_SESSION['glpiID'] => [
                'color'   => self::getPaletteColor('bg', 0),
                'display' => true,
                'type'    => 'user'
            ]
            ];
        }

       // complete missing filters
        $filters = &$_SESSION['glpi_plannings']['filters'];
        $index_color = 0;
        foreach (self::getPlanningTypes() as $planning_type) {
            if (in_array($planning_type, ['NotPlanned', 'OnlyBgEvents']) || $planning_type::canView()) {
                if (!isset($filters[$planning_type])) {
                    $filters[$planning_type] = [
                        'color'   => self::getPaletteColor('ev', $index_color),
                        'display' => !in_array($planning_type, ['NotPlanned', 'OnlyBgEvents']),
                        'type'    => 'event_filter'
                    ];
                }
                $index_color++;
            }
        }

       // compute color index for plannings
        $_SESSION['glpi_plannings_color_index'] = 0;
        foreach ($_SESSION['glpi_plannings']['plannings'] as $planning) {
            if ($planning['type'] === 'group_users') {
                $_SESSION['glpi_plannings_color_index'] += count($planning['users']);
            } else {
                $_SESSION['glpi_plannings_color_index']++;
            }
        }
    }

    /**
     * Display left part of planning who contains filters and planning with delete/toggle buttons
     * and color choosing.
     * Call self::showSingleLinePlanningFilter for each filters and plannings
     *
     * @return void
     */
    public static function showPlanningFilter()
    {
        TemplateRenderer::getInstance()->display('pages/assistance/planning/filters.html.twig');
    }

    /**
     * Display a single line of planning filter.
     * See self::showPlanningFilter function
     *
     * @param $filter_key  : identify curent line of filter
     * @param $filter_data : array of filter date, must contains :
     *   * 'show_delete' (boolean): show delete button
     *   * 'filter_color_index' (integer): index of the color to use in self::$palette_bg
     * @param $options
     *
     * @return void
     * @used-by templates/pages/assistance/planning/filters.html.twig
     * @used-by templates/pages/assistance/planning/single_filter.html.twig
     */
    public static function showSingleLinePlanningFilter($filter_key, $filter_data, $options = [])
    {
        /** @var array $CFG_GLPI */
        global $CFG_GLPI;

        // Invalid data, skip
        if (!isset($filter_data['type'])) {
            return;
        }

        $params['show_delete']        = true;
        $params['filter_color_index'] = 0;
        if (is_array($options) && count($options)) {
            foreach ($options as $key => $val) {
                $params[$key] = $val;
            }
        }

        $actor = explode('_', $filter_key);
        $uID = 0;
        $gID = 0;
        $expanded = '';
        $title = '';
        $caldav_item_url = null;
        if ($filter_data['type'] === 'user') {
            $uID = $actor[1];
            $user = new User();
            $user_exists = $user->getFromDB($actor[1]);
            $title = $user->getName(); // Will return N/A if it doesn't exist anymore
            if ($user_exists) {
                $caldav_item_url = self::getCaldavBaseCalendarUrl($user);
            }
        } else if ($filter_data['type'] === 'group_users') {
            $group = new Group();
            $group_exists = $group->getFromDB($actor[1]);
            $title = $group->getName(); // Will return N/A if it doesn't exist anymore
            if ($group_exists) {
                $caldav_item_url = self::getCaldavBaseCalendarUrl($group);
            }
            $enabled = $disabled = 0;
            foreach ($filter_data['users'] as $user) {
                if ($user['display']) {
                    $enabled++;
                } else {
                    $disabled++;
                    $filter_data['display'] = false;
                }
            }
            if ($enabled > 0 && $disabled > 0) {
                $expanded = ' expanded';
            }
        } else if ($filter_data['type'] === 'group') {
            $gID = $actor[1];
            $group = new Group();
            $group_exists = $group->getFromDB($actor[1]);
            $title = $group->getName(); // Will return N/A if it doesn't exist anymore
            if ($group_exists) {
                $caldav_item_url = self::getCaldavBaseCalendarUrl($group);
            }
        } else if ($filter_data['type'] === 'external') {
            $title = $filter_data['name'];
        } else if ($filter_data['type'] === 'event_filter') {
            if ($filter_key === 'NotPlanned') {
                $title = __('Not planned tasks');
            } else if ($filter_key === 'OnlyBgEvents') {
                $title = __('Only background events');
            } else {
                if (!getItemForItemtype($filter_key)) {
                    return;
                } else if (!$filter_key::canView()) {
                    return;
                }
                $title = $filter_key::getTypeName();
            }
        }


        if (!empty($filter_data['color'])) {
            $color = $filter_data['color'];
        } else {
            $params['filter_color_index']++;
            $color = self::getPaletteColor('bg', $params['filter_color_index']);
        }

        if ($filter_data['type'] !== 'event_filter') {
            if ($caldav_item_url !== '' && $filter_data['type'] !== 'group_users' && $filter_data['type'] !== 'external') {
                $url = parse_url($CFG_GLPI["url_base"]);
                $url_port = 80;
                if (isset($url['port'])) {
                    $url_port = $url['port'];
                } else if (isset($url['scheme']) && ($url["scheme"] === 'https')) {
                    $url_port = 443;
                }

                $loginUser = new User();
                $loginUser->getFromDB(Session::getLoginUserID(true));
            }
        }

        TemplateRenderer::getInstance()->display('pages/assistance/planning/single_filter.html.twig', [
            'filter_key'    => $filter_key,
            'filter_data'   => $filter_data,
            'expanded'      => $expanded,
            'title'         => $title,
            'params'        => $params,
            'color'         => $color,
            'uID'           => $uID,
            'gID'           => $gID,
            'login_user'    => $loginUser ?? null,
            'url'           => $url ?? null,
            'url_port'      => $url_port ?? null,
            'caldav_url'    => $caldav_item_url !== null ? $CFG_GLPI['url_base'] . '/caldav.php/' . $caldav_item_url : null,
        ]);
    }

    /**
     * Display ajax form to add actor on planning
     *
     * @return void
     */
    public static function showAddPlanningForm()
    {
        $planning_types = ['user' => User::getTypeName(1)];
        if (Session::haveRightsOr('planning', [self::READGROUP, self::READALL])) {
            $planning_types['group_users'] = __('All users of a group');
            $planning_types['group']       = Group::getTypeName(1);
        }
        $planning_types['external'] = __('External calendar');


        $twig_params = [
            'planning_types' => $planning_types,
            'rand'           => mt_rand(),
            'label'          => __('Actor'),
        ];
        // language=Twig
        echo TemplateRenderer::getInstance()->renderFromStringTemplate(<<<TWIG
            {% import 'components/form/fields_macros.html.twig' as fields %}
            <form action="{{ 'Planning'|itemtype_form_path }}">
                {{ fields.dropdownArrayField('planning_type', 0, planning_types, label, {
                    display_emptychoice: true,
                    rand: rand
                }) }}
                <input type="hidden" name="_glpi_csrf_token" value="{{ csrf_token() }}">
                <script>
                    $(() => {
                        $('#dropdown_planning_type{{ rand }}').on('change', function() {
                            const planning_type = $(this).val();
                            $('#add_planning_subform{{ rand }}').load('{{ path('ajax/planning.php') }}', {
                                action: 'add_' + planning_type + '_form'
                            });
                        });
                    });
                </script>
                <br><br>
                <div id="add_planning_subform{{ rand }}"></div>
            </form>
TWIG, $twig_params);
    }

    /**
     * Display 'User' part of self::showAddPlanningForm spcified by planning type dropdown.
     * Actually called by ajax/planning.php
     *
     * @return void
     */
    public static function showAddUserForm()
    {
        $used = [];
        foreach (array_keys($_SESSION['glpi_plannings']) as $actor) {
            $actor = explode("_", $actor);
            if ($actor[0] === "user") {
                $used[] = $actor[1];
            }
        }

        // show only users with right to add planning events
        $rights = ['change', 'problem', 'reminder', 'task', 'projecttask'];
        // Can we see only personnal planning ?
        if (!Session::haveRightsOr('planning', [self::READALL, self::READGROUP])) {
            $rights = 'id';
        }
        // Can we see user of my groups ?
        if (
            Session::haveRight('planning', self::READGROUP)
            && !Session::haveRight('planning', self::READALL)
        ) {
            $rights = 'groups';
        }

        $twig_params = [
            'add_msg' => _x('button', 'Add'),
            'rights'  => $rights,
            'used'    => $used,
        ];
        // language=Twig
        echo TemplateRenderer::getInstance()->renderFromStringTemplate(<<<TWIG
            {% import 'components/form/fields_macros.html.twig' as fields %}
            {% import 'components/form/basic_inputs_macros.html.twig' as inputs %}
            {{ fields.dropdownField('User', 'users_id', 0, 'User'|itemtype_name, {
                entity: session('glpiactive_entity'),
                entity_sons: session('glpiactive_entity_recursive'),
                right: rights,
                used: used
            }) }}
            <input type="hidden" name="action" value="send_add_user_form">
            {{ inputs.submit('submit', add_msg, 1) }}
TWIG, $twig_params);
    }

    /**
     * Recieve 'User' data from self::showAddPlanningForm and save them to session and DB
     *
     * @param array $params Must contain form data (typically $_REQUEST)
     */
    public static function sendAddUserForm($params = [])
    {
        if (!isset($params['users_id']) || (int) $params['users_id'] <= 0) {
            Session::addMessageAfterRedirect(__s('A user selection is required'), false, ERROR);
            return;
        }
        $_SESSION['glpi_plannings']['plannings']["user_" . $params['users_id']]
         = ['color'   => self::getPaletteColor('bg', $_SESSION['glpi_plannings_color_index']),
             'display' => true,
             'type'    => 'user'
         ];
        self::savePlanningsInDB();
        $_SESSION['glpi_plannings_color_index']++;
    }

    /**
     * Display 'All users of a group' part of self::showAddPlanningForm spcified by planning type dropdown.
     * Actually called by ajax/planning.php
     *
     * @return void
     */
    public static function showAddGroupUsersForm()
    {
        $condition = [];
       // filter groups
        if (!Session::haveRight('planning', self::READALL) && count($_SESSION['glpigroups'])) {
            $condition['id'] = $_SESSION['glpigroups'];
        }

        $twig_params = [
            'add_msg' => _x('button', 'Add'),
            'condition' => $condition
        ];
        // language=Twig
        echo TemplateRenderer::getInstance()->renderFromStringTemplate(<<<TWIG
            {% import 'components/form/fields_macros.html.twig' as fields %}
            {% import 'components/form/basic_inputs_macros.html.twig' as inputs %}
            {{ fields.dropdownField('Group', 'groups_id', 0, 'Group'|itemtype_name(1), {
                entity: session('glpiactive_entity'),
                entity_sons: session('glpiactive_entity_recursive'),
                condition: condition
            }) }}
            <input type="hidden" name="action" value="send_add_group_users_form">
            {{ inputs.submit('submit', add_msg, 1) }}
TWIG, $twig_params);
    }

    /**
     * Recieve 'All users of a group' data from self::showAddGroupUsersForm and save them to session and DB
     *
     * @since 9.1
     *
     * @param array $params Must contain form data (typically $_REQUEST)
     */
    public static function sendAddGroupUsersForm($params = [])
    {
        if (!isset($params['groups_id']) || (int) $params['groups_id'] <= 0) {
            Session::addMessageAfterRedirect(__s('A group selection is required'), false, ERROR);
            return;
        }
        $current_group = &$_SESSION['glpi_plannings']['plannings']["group_" . $params['groups_id'] . "_users"];
        $current_group = [
            'display' => true,
            'type'    => 'group_users',
            'users'   => []
        ];
        $users = Group_User::getGroupUsers($params['groups_id'], [
            'glpi_users.is_active'  => 1,
            'glpi_users.is_deleted' => 0,
            [
                'OR' => [
                    ['glpi_users.begin_date' => null],
                    ['glpi_users.begin_date' => ['<', QueryFunction::now()]],
                ],
            ],
            [
                'OR' => [
                    ['glpi_users.end_date' => null],
                    ['glpi_users.end_date' => ['>', QueryFunction::now()]],
                ]
            ]
        ]);

        foreach ($users as $user_data) {
            $current_group['users']['user_' . $user_data['id']] = [
                'color'   => self::getPaletteColor('bg', $_SESSION['glpi_plannings_color_index']),
                'display' => true,
                'type'    => 'user'
            ];
            $_SESSION['glpi_plannings_color_index']++;
        }
        self::savePlanningsInDB();
    }

    public static function editEventForm($params = [])
    {
        $item = getItemForItemtype($params['itemtype']);
        if ($item instanceof CommonDBTM) {
            echo "<div class='center'>";
            echo "<a href='" . $params['url'] . "' class='btn btn-outline-secondary'>" .
                "<i class='ti ti-eye'></i>" .
                "<span>" . __s("View this item in its context") . "</span>" .
            "</a>";
            echo "</div>";
            echo "<hr>";
            $rand = mt_rand();
            $options = [
                'from_planning_edit_ajax' => true,
                'formoptions'             => "id='edit_event_form$rand'",
                'start'                   => date("Y-m-d", strtotime($params['start']))
            ];
            if (isset($params['parentitemtype'])) {
                $options['parent'] = getItemForItemtype($params['parentitemtype']);
                $options['parent']->getFromDB($params['parentid']);
            }
            $item->getFromDB((int) $params['id']);
            $item->showForm((int)$params['id'], $options);
            $callback = "glpi_close_all_dialogs();
                      GLPIPlanning.refresh();
                      displayAjaxMessageAfterRedirect();";
            Html::ajaxForm("#edit_event_form$rand", $callback);
        }
    }

    /**
     * Display 'Group' part of self::showAddPlanningForm spcified by planning type dropdown.
     * Actually called by ajax/planning.php
     *
     * @since 9.1
     *
     * @return void
     */
    public static function showAddGroupForm()
    {
        $condition = ['is_task' => 1];
        // filter groups
        if (!Session::haveRight('planning', self::READALL) && count($_SESSION['glpigroups'])) {
            $condition['id'] = $_SESSION['glpigroups'];
        }

        $twig_params = [
            'add_msg' => _x('button', 'Add'),
            'condition' => $condition
        ];
        // language=Twig
        echo TemplateRenderer::getInstance()->renderFromStringTemplate(<<<TWIG
            {% import 'components/form/fields_macros.html.twig' as fields %}
            {% import 'components/form/basic_inputs_macros.html.twig' as inputs %}
            {{ fields.dropdownField('Group', 'groups_id', 0, 'Group'|itemtype_name(1), {
                entity: session('glpiactive_entity'),
                entity_sons: session('glpiactive_entity_recursive'),
                condition: condition
            }) }}
            <input type="hidden" name="action" value="send_add_group_form">
            {{ inputs.submit('submit', add_msg, 1) }}
TWIG, $twig_params);
    }

    /**
     * Recieve 'Group' data from self::showAddGroupForm and save them to session and DB
     *
     * @since 9.1
     *
     * @param array $params Must contain form data (typically $_REQUEST)
     */
    public static function sendAddGroupForm($params = [])
    {
        if (!isset($params['groups_id']) || (int) $params['groups_id'] <= 0) {
            Session::addMessageAfterRedirect(__('A group selection is required'), false, ERROR);
            return;
        }
        $_SESSION['glpi_plannings']['plannings']["group_" . $params['groups_id']]
         = ['color'   => self::getPaletteColor(
             'bg',
             $_SESSION['glpi_plannings_color_index']
         ),
             'display' => true,
             'type'    => 'group'
         ];
        self::savePlanningsInDB();
        $_SESSION['glpi_plannings_color_index']++;
    }

    /**
     * Display 'External' part of self::showAddPlanningForm specified by planning type dropdown.
     * Actually called by ajax/planning.php
     *
     * @since 9.5
     *
     * @return void
     */
    public static function showAddExternalForm()
    {
        $twig_params = [
            'add_msg' => _x('button', 'Add'),
            'name_label'   => __('Calendar name'),
            'url_label'    => __('Calendar URL'),
        ];
        // language=Twig
        echo TemplateRenderer::getInstance()->renderFromStringTemplate(<<<TWIG
            {% import 'components/form/fields_macros.html.twig' as fields %}
            {% import 'components/form/basic_inputs_macros.html.twig' as inputs %}
            {% set rand = random() %}
            {{ fields.textField('name', '', name_label, {id: 'name' ~ rand}) }}
            {{ fields.urlField('url', '', url_label, {id: 'url' ~ rand}) }}
            <input type="hidden" name="action" value="send_add_external_form">
            {{ inputs.submit('submit', add_msg, 1) }}
TWIG, $twig_params);
    }

    /**
     * Receive 'External' data from self::showAddExternalForm and save them to session and DB
     *
     * @since 9.5
     *
     * @param array $params Form data
     *
     * @return void
     */
    public static function sendAddExternalForm($params = [])
    {
        if (empty($params['url'])) {
            Session::addMessageAfterRedirect(__s('A url is required'), false, ERROR);
            return;
        }

        if (!Toolbox::isUrlSafe($params['url'])) {
            Session::addMessageAfterRedirect(
                sprintf(__s('URL "%s" is not allowed by your administrator.'), $params['url']),
                false,
                ERROR
            );
            return;
        }

        $_SESSION['glpi_plannings']['plannings']['external_' . md5($params['url'])] = [
            'color'   => self::getPaletteColor('bg', $_SESSION['glpi_plannings_color_index']),
            'display' => true,
            'type'    => 'external',
            'name'    => $params['name'],
            'url'     => $params['url'],
        ];
        self::savePlanningsInDB();
        $_SESSION['glpi_plannings_color_index']++;
    }

    public static function showAddEventForm($params = [])
    {
        /** @var array $CFG_GLPI */
        global $CFG_GLPI;

        if (count($CFG_GLPI['planning_add_types']) === 1) {
            $params['itemtype'] = $CFG_GLPI['planning_add_types'][0];
            self::showAddEventSubForm($params);
        } else {
            $select_options = [];
            foreach ($CFG_GLPI['planning_add_types'] as $add_types) {
                $select_options[$add_types] = $add_types::getTypeName(1);
            }

            $twig_params = [
                'label' => __('Event type'),
                'select_options' => $select_options,
                'params' => $params,
            ];
            // language=Twig
            echo TemplateRenderer::getInstance()->renderFromStringTemplate(<<<TWIG
            {% import 'components/form/fields_macros.html.twig' as fields %}
            {% import 'components/form/basic_inputs_macros.html.twig' as inputs %}
            {% set rand = random() %}
            {{ fields.dropdownArrayField('itemtype', '', select_options, label, {
                display_emptychoice: true,
                rand: rand
            }) }}
            <script>
                $(() => {
                    $('#dropdown_itemtype{{ rand }}').on('change', function() {
                        const current_itemtype = $(this).val();
                        $('#add_planning_subform{{ rand }}').load('{{ path('ajax/planning.php')|e('js') }}', {
                            action: 'add_event_sub_form',
                            itemtype: current_itemtype,
                            begin: '{{ params.begin|e('js') }}',
                            end: '{{ params.end|e('js') }}'
                        });
                    });
                });
            </script>
            <div id="add_planning_subform{{ rand }}"></div>
TWIG, $twig_params);
        }
    }

    /**
     * Display form after selecting date range in planning
     *
     * @since 9.1
     *
     * @param array $params Must contain these keys:
     *  - begin : start of selection range.
     *       (should be an ISO_8601 date, but could be anything wo can be parsed by strtotime)
     *  - end : end of selection range.
     *       (should be an ISO_8601 date, but could be anything wo can be parsed by strtotime)
     *
     * @return void
     */
    public static function showAddEventSubForm($params = [])
    {
        $rand   = mt_rand();
        $params = self::cleanDates($params);

        $params['res_itemtype'] = $params['res_itemtype'] ?? '';
        $params['res_items_id'] = $params['res_items_id'] ?? 0;
        if ($item = getItemForItemtype($params['itemtype'])) {
            $item->showForm('', [
                'from_planning_ajax' => true,
                'begin'              => $params['begin'],
                'end'                => $params['end'],
                'res_itemtype'       => $params['res_itemtype'],
                'res_items_id'       => $params['res_items_id'],
                'formoptions'        => "id='ajax_reminder$rand'"
            ]);
            $callback = "glpi_close_all_dialogs();
                      GLPIPlanning.refresh();
                      displayAjaxMessageAfterRedirect();";
            Html::ajaxForm("#ajax_reminder$rand", $callback);
        }
    }

    /**
     * Former front/planning.php before 9.1.
     * Display a classic form to plan an event (with begin field and duration)
     *
     * @since 9.1
     *
     * @param array $params Array of parameters whou should contain :
     *   - id (integer): id of item who receive the planification
     *   - itemtype (string): itemtype of item who receive the planification
     *   - begin (string) : start date of event
     *   - _display_dates (bool) : display dates fields (default true)
     *   - end (optionnal) (string) : end date of event. Ifg missing, it will computerd from begin+1hour
     *   - rand_user (integer) : users_id to check planning avaibility
     *   - rand : specific rand if needed (default is generated one)
     */
    public static function showAddEventClassicForm($params = [])
    {
        /** @var array $CFG_GLPI */
        global $CFG_GLPI;

        if (isset($params["id"]) && ($params["id"] > 0)) {
            echo "<input type='hidden' name='plan[id]' value='" . $params["id"] . "'>";
        }

        $rand = $params['rand'] ?? mt_rand();
        $display_dates = $params['_display_dates'] ?? true;
        $mintime = $CFG_GLPI["planning_begin"];
        if (!empty($params["begin"])) {
            $begin = $params["begin"];
            $begintime = date("H:i:s", strtotime($begin));
            if ($begintime < $mintime) {
                $mintime = $begintime;
            }
        } else {
            $ts = $CFG_GLPI['time_step'] * 60; // passage in minutes
            $time = time() + $ts - 60;
            $time = floor($time / $ts) * $ts;
            $begin = date("Y-m-d H:i", $time);
        }

        if (!empty($params["end"])) {
            $end = $params["end"];
        } else {
            $end = date("Y-m-d H:i:s", strtotime($begin) + HOUR_TIMESTAMP);
        }

        $default_delay = $params['duration'] ?? 0;
        if ($display_dates) {
            $default_delay = floor((strtotime($end) - strtotime($begin)) / $CFG_GLPI['time_step'] / MINUTE_TIMESTAMP) * $CFG_GLPI['time_step'] * MINUTE_TIMESTAMP;
        }

        TemplateRenderer::getInstance()->display('pages/assistance/planning/add_classic_event.html.twig', [
            'params' => $params,
            'begin'  => $begin,
            'end'    => $end,
            'mintime' => $mintime,
            'default_delay' => $default_delay,
        ]);
    }

    /**
     * @param array $data
     * @return void
     * @used-by templates/pages/assistance/planning/add_classic_event.html.twig
     */
    public static function showPlanningCheck(array $data): void
    {
        /** @var array $CFG_GLPI */
        global $CFG_GLPI;

        $append_params = [
            "checkavailability" => "checkavailability",
        ];

        if (isset($data['users_id']) && ($data['users_id'] > 0)) {
            $append_params["itemtype"] = User::class;
            $append_params[User::getForeignKeyField()] = $data['users_id'];
        } elseif (
            isset($data['parent_itemtype'], $data['parent_items_id'], $data['parent_fk_field'])
            && class_exists($data['parent_itemtype']) && ($data['parent_items_id'] > 0) && ($data['parent_fk_field'] !== '')
        ) {
            $append_params["itemtype"] = $data['parent_itemtype'];
            $append_params[$data['parent_fk_field']] = $data['parent_items_id'];
        }

        if (count($append_params) > 1) {
            $rand = mt_rand();
            echo "<a href='#' title=\"" . __s('Availability') . "\" data-bs-toggle='modal' data-bs-target='#planningcheck$rand'>";
            echo "<i class='far fa-calendar-alt'></i>";
            echo "<span class='sr-only'>" . __s('Availability') . "</span>";
            echo "</a>";
            Ajax::createIframeModalWindow(
                'planningcheck' . $rand,
                $CFG_GLPI["root_doc"] . "/front/planning.php?" . Toolbox::append_params($append_params),
                ['title'  => __s('Availability')]
            );
        }
    }

    /**
     * Clone an event
     *
     * @since 9.5
     *
     * @param array $event the event to clone
     *
     * @return integer|false the id (integer) or false if it failed
     */
    public static function cloneEvent(array $event = [])
    {
        $item = new $event['old_itemtype']();
        $item->getFromDB((int) $event['old_items_id']);

        $input = array_merge($item->fields, [
            'plan' => [
                'begin' => date("Y-m-d H:i:s", strtotime($event['start'])),
                'end'   => date("Y-m-d H:i:s", strtotime($event['end'])),
            ],
        ]);
        unset($input['id'], $input['uuid']);

        if (isset($item->fields['name'])) {
            $input['name'] = sprintf(__('Copy of %s'), $item->fields['name']);
        }

       // manage change of assigment for CommonITILTask
        if (isset($event['actor']['itemtype'], $event['actor']['items_id']) && $item instanceof CommonITILTask) {
            $key = match ($event['actor']['itemtype']) {
                "group" => "groups_id_tech",
                "user" => isset($item->fields['users_id_tech']) ? "users_id_tech" : "users_id",
                default => throw new \RuntimeException(sprintf('Unexpected event actor itemtype `%s`.', $event['actor']['itemtype'])),
            };

            unset(
                $input['users_id_tech'],
                $input['users_id'],
                $input['groups_id_tech'],
                $input['groups_id']
            );

            $input[$key] = $event['actor']['items_id'];
        }

        $new_items_id = $item->add($input);

       // manage all assigments for ProjectTask
        if (isset($event['actor']['itemtype'], $event['actor']['items_id']) && $item instanceof ProjectTask) {
            $team = new ProjectTaskTeam();
            $team->add([
                'projecttasks_id' => $new_items_id,
                'itemtype'        => ucfirst($event['actor']['itemtype']),
                'items_id'        => $event['actor']['items_id']
            ]);
        }

        return $new_items_id;
    }

    /**
     * Delete an event
     *
     * @since 9.5
     *
     * @param array $event the event to clone (with itemtype and items_id keys)
     *
     * @return bool
     */
    public static function deleteEvent(array $event = []): bool
    {
        $item = new $event['itemtype']();

        if (
            isset($event['day'], $event['instance'])
            && $event['instance']
            && method_exists($item, "deleteInstance")
        ) {
            return $item->deleteInstance((int) $event['items_id'], $event['day']);
        }

        return $item->delete([
            'id' => (int) $event['items_id']
        ]);
    }

    /**
     * toggle display for selected line of $_SESSION['glpi_plannings']
     *
     * @since 9.1
     *
     * @param  array $options: should contain :
     *  - type : event type, can be event_filter, user, group or group_users
     *  - parent : in case of type=users_group, must contains the id of the group
     *  - name : contains a string with type and id concatened with a '_' char (ex user_41).
     *  - display : boolean value to set to his line
     * @return void
     */
    public static function toggleFilter($options = [])
    {
        $key = 'filters';
        if (in_array($options['type'], ['user', 'group', 'group_users', 'external'])) {
            $key = 'plannings';
        }
        if (empty($options['parent'])) {
            $_SESSION['glpi_plannings'][$key][$options['name']]['display'] = ($options['display'] === 'true');
        } else {
            $_SESSION['glpi_plannings']['plannings'][$options['parent']]['users']
            [$options['name']]['display']
            = ($options['display'] === 'true');
        }
        self::savePlanningsInDB();
    }

    /**
     * change color for selected line of $_SESSION['glpi_plannings']
     *
     * @since 9.1
     *
     * @param  array $options: should contain:
     *  - type : event type, can be event_filter, user, group or group_users
     *  - parent : in case of type=users_group, must contains the id of the group
     *  - name : contains a string with type and id concatened with a '_' char (ex user_41).
     *  - color : rgb color (preceded by '#'' char)
     * @return void
     */
    public static function colorFilter($options = [])
    {
        $key = 'filters';
        if (in_array($options['type'], ['user', 'group', 'group_users', 'external'])) {
            $key = 'plannings';
        }
        if (empty($options['parent'])) {
            $_SESSION['glpi_plannings'][$key][$options['name']]['color'] = $options['color'];
        } else {
            $_SESSION['glpi_plannings']['plannings'][$options['parent']]['users']
            [$options['name']]['color'] = $options['color'];
        }
        self::savePlanningsInDB();
    }

    /**
     * delete selected line in $_SESSION['glpi_plannings']
     *
     * @since 9.1
     *
     * @param  array $options: should contain:
     *  - type : event type, can be event_filter, user, group or group_users
     *  - filter : contains a string with type and id concatened with a '_' char (ex user_41).
     * @return void
     */
    public static function deleteFilter($options = [])
    {
        $current = $_SESSION['glpi_plannings']['plannings'][$options['filter']];
        if ($current['type'] === 'group_users') {
            $_SESSION['glpi_plannings_color_index'] -= count($current['users']);
        } else {
            $_SESSION['glpi_plannings_color_index']--;
        }

        unset($_SESSION['glpi_plannings']['plannings'][$options['filter']]);
        self::savePlanningsInDB();
    }

    public static function savePlanningsInDB()
    {
        $user = new User();
        $user->update(['id' => $_SESSION['glpiID'],
            'plannings' => exportArrayToDB($_SESSION['glpi_plannings'])
        ]);
    }

    /**
     * Prepare a set of events for jquery fullcalendar.
     * Call populatePlanning functions for all $CFG_GLPI['planning_types'] types
     *
     * @since 9.1
     *
     * @param array $options with these keys:
     *  - begin: mandatory, planning start.
     *       (should be an ISO_8601 date, but could be anything wo can be parsed by strtotime)
     *  - end: mandatory, planning end.
     *       (should be an ISO_8601 date, but could be anything wo can be parsed by strtotime)
     *  - display_done_events: default true, show also events tagged as done
     *  - force_all_events: even if the range is big, don't reduce the returned set
     * @return array $events : array with events in fullcalendar.io format
     */
    public static function constructEventsArray($options = [])
    {
        /** @var array $CFG_GLPI */
        global $CFG_GLPI;

        $param['start']               = '';
        $param['end']                 = '';
        $param['view_name']           = '';
        $param['display_done_events'] = true;
        $param['force_all_events']    = false;

        if (is_array($options) && count($options)) {
            foreach ($options as $key => $val) {
                $param[$key] = $val;
            }
        }

        $timezone = new DateTimeZone(date_default_timezone_get());
        $time_begin = strtotime($param['start']) - $timezone->getOffset(new DateTime($param['start']));
        $time_end   = strtotime($param['end']) - $timezone->getOffset(new DateTime($param['end']));

       // if the dates range is greater than a certain amount, and we're not on a list view
       // we certainly are on this view (as our biggest view apart list is month one).
       // we must avoid at all cost to calculate rrules events on a big range
        if (
            !$param['force_all_events']
            && $param['view_name'] !== "listFull"
            && ($time_end - $time_begin) > (2 * MONTH_TIMESTAMP)
        ) {
            $param['view_name'] = "listFull";
            return [];
        }

        $param['begin'] = date("Y-m-d H:i:s", $time_begin);
        $param['end']   = date("Y-m-d H:i:s", $time_end);

        $raw_events = [];
        $not_planned = [];
        foreach ($CFG_GLPI['planning_types'] as $planning_type) {
            if (!$planning_type::canView()) {
                continue;
            }
            if ($_SESSION['glpi_plannings']['filters'][$planning_type]['display']) {
                $event_type_color = $_SESSION['glpi_plannings']['filters'][$planning_type]['color'];
                foreach ($_SESSION['glpi_plannings']['plannings'] as $actor => $actor_params) {
                    if ($actor_params['type'] === 'external') {
                        continue; // Ignore external calendars
                    }
                    $actor_params['event_type_color'] = $event_type_color;
                    $actor_params['planning_type'] = $planning_type;
                    self::constructEventsArraySingleLine(
                        $actor,
                        array_merge($param, $actor_params),
                        $raw_events,
                        $not_planned
                    );
                }
            }
        }

       //handle not planned events
        $raw_events = array_merge($raw_events, $not_planned);

        // get external calendars events (ical)
        // and on list view, only get future events
        $begin_ical = $param['begin'];
        if ($param['view_name'] === "listFull") {
            $begin_ical = date('Y-m-d 00:00:00');
        }
        $raw_events = array_merge(
            $raw_events,
            self::getExternalCalendarRawEvents($begin_ical, $param['end'])
        );

        // construct events (in fullcalendar format)
        $events = [];
        foreach ($raw_events as $event) {
            if (
                $_SESSION['glpi_plannings']['filters']['OnlyBgEvents']['display']
                && (!isset($event['background']) || !$event['background'])
            ) {
                continue;
            }

            $users_id = (!empty($event['users_id_tech']) ?
                        $event['users_id_tech'] :
                        $event['users_id']);
            $content = self::displayPlanningItem($event, $users_id, 'in', false) ?: ($event['content'] ?? "");
            $tooltip = self::displayPlanningItem($event, $users_id, 'in', true) ?: ($event['tooltip'] ?? "");

            // dates should be set with the user timezone
            $begin = $event['begin'];
            $end   = $event['end'];

            // retreive all day events
            if (
                strpos($event['begin'], "00:00:00")
                && (strtotime($event['end']) - strtotime($event['begin'])) % DAY_TIMESTAMP === 0
            ) {
                 $begin = date('Y-m-d', strtotime($event['begin']));
                 $end = date('Y-m-d', strtotime($event['end']));
            }

            // get duration in milliseconds
            $ms_duration = (strtotime($end) - strtotime($begin)) * 1000;

            $index_color = array_search("user_$users_id", array_keys($_SESSION['glpi_plannings']));
            $new_event = [
                'title'       => $event['name'],
                'content'     => $content,
                'tooltip'     => $tooltip,
                'start'       => $begin,
                'end'         => $end,
                'duration'    => $ms_duration,
                '_duration'   => $ms_duration, // sometimes duration is removed from event object in fullcalendar
                '_editable'   => $event['editable'], // same, avoid loss of editable key in fullcalendar
                'rendering'   => isset($event['background'])
                             && $event['background']
                             && !$_SESSION['glpi_plannings']['filters']['OnlyBgEvents']['display']
                              ? 'background'
                              : '',
                'color'       => (empty($event['color']) ?
                              self::$palette_bg[$index_color] :
                              $event['color']),
                'borderColor' => (empty($event['event_type_color']) ?
                              self::getPaletteColor('ev', $event['itemtype']) :
                              $event['event_type_color']),
                'textColor'   => self::$palette_fg[$index_color],
                'typeColor'   => (empty($event['event_type_color']) ?
                              self::getPaletteColor('ev', $event['itemtype']) :
                              $event['event_type_color']),
                'url'         => $event['url'] ?? "",
                'ajaxurl'     => $event['ajaxurl'] ?? "",
                'itemtype'    => $event['itemtype'] ?? "",
                'parentitemtype' => $event['parentitemtype'] ?? "",
                'items_id'    => $event['id'] ?? "",
                'resourceId'  => $event['resourceId'] ?? "",
                'priority'    => $event['priority'] ?? "",
                'state'       => $event['state'] ?? "",
            ];

            // if we can't update the event, pass the editable key
            if (!$event['editable']) {
                $new_event['editable'] = false;
            }

            // override color if view is ressource and category color exists
            // maybe we need a better way for displaying categories color
            if (
                $param['view_name'] === "resourceWeek"
                && !empty($event['event_cat_color'])
            ) {
                $new_event['color'] = $event['event_cat_color'];
            }

            // manage reccurent events
            if (isset($event['rrule']) && count($event['rrule'])) {
                $rrule = $event['rrule'];

                // the fullcalencard plugin waits for integer types for number (not strings)
                if (isset($rrule['interval'])) {
                    $rrule['interval'] = (int) $rrule['interval'];
                }
                if (isset($rrule['count'])) {
                    $rrule['count'] = (int) $rrule['count'];
                }

                // clean empty values in rrule
                foreach ($rrule as $key => $value) {
                    if (is_null($value) || $value === '') {
                        unset($rrule[$key]);
                    }
                }

                $rset = PlanningExternalEvent::getRsetFromRRuleField($rrule, $new_event['start']);

                // append icon to distinguish reccurent event in views
                // use UTC datetime to avoid some issues with rlan/phprrule
                $dtstart_datetime  = new \DateTime($new_event['start']);
                unset($rrule['exceptions']); // remove exceptions key (as libraries throw exception for unknow keys)
                $hr_rrule_o = new RRule(
                    array_merge(
                        $rrule,
                        [
                            'dtstart' => $dtstart_datetime->format('Ymd\THis\Z')
                        ]
                    )
                );
                $new_event = array_merge($new_event, [
                    'icon'     => 'fas fa-history',
                    'icon_alt' => $hr_rrule_o->humanReadable(),
                ]);

                // for fullcalendar, we need to pass start in the rrule key
                unset($new_event['start'], $new_event['end']);

<<<<<<< HEAD
                // For list view, only display only the next occurence
                // to avoid issues performances (range in list view can be 10 years long)
                if ($param['view_name'] === "listFull") {
                     $next_date = $rset->getNthOccurrenceAfter(new DateTime(), 1);
=======
               // For list view, only display only the next occurence
               // to avoid issues performances (range in list view can be 10 years long)
                if ($param['view_name'] == "listFull") {
                    $next_date = $rset->getNthOccurrenceAfter(new DateTime(), 1);
>>>>>>> 137fa6f2
                    if ($next_date) {
                        $new_event = array_merge($new_event, [
                            'start'    => $next_date->format('c'),
                            'end'      => $next_date->add(new DateInterval("PT" . ($ms_duration / 1000) . "S"))
                                            ->format('c'),
                        ]);
                    }
                } else {
                    $rrule_string = "";
                    foreach ($rset->getRRules() as $occurence) {
                        $rrule_string .= $occurence->rfcString(false) . "\n";
                    }
                    $ex_dates = [];
                    foreach ($rset->getExDates() as $occurence) {
                        // we forge the ex date with only the date part of the exception
                        // and the hour of the dtstart.
                        // This to presents only date selection to the user
                        $ex_dates[] = "EXDATE:" . $occurence->format('Ymd\THis');
                    }

                    if (count($ex_dates)) {
                        $rrule_string .= implode("\n", $ex_dates) . "\n";
                    }

                    $new_event = array_merge($new_event, [
                        'is_recurrent' => true,
                        'rrule'        => $rrule_string,
                        'duration'     => $ms_duration
                    ]);
                }
            }

            $events[] = $new_event;
        }

        return $events;
    }

    /**
     * construct a single line for self::constructEventsArray()
     * Recursively called to construct $raw_events param.
     *
     * @since 9.1
     *
     * @param string $actor: a type and id concaneted separated by '_' char, ex 'user_41'
     * @param array  $params: must contains this keys :
     *  - display: boolean for pass or not the consstruction of this line (a group of users can be displayed but its users not).
     *  - type: event type, can be event_filter, user, group or group_users
     *  - who: integer for identify user
     *  - whogroup: integer for identify group
     *  - color: string with #rgb color for event's foreground color.
     *  - event_type_color : string with #rgb color for event's foreground color.
     * @param array  $raw_events: (passed by reference) the events array in construction
     * @param array  $not_planned (passed by references) not planned events array in construction
     * @return void
     */
    public static function constructEventsArraySingleLine($actor, $params = [], &$raw_events = [], &$not_planned = [])
    {
        if ($params['display']) {
            $actor_array = explode("_", $actor);
            if ($params['type'] === "group_users") {
                $subparams = $params;
                unset($subparams['users']);
                $subparams['from_group_users'] = true;
                foreach ($params['users'] as $user => $userdata) {
                    $subparams = array_merge($subparams, $userdata);
                    self::constructEventsArraySingleLine($user, $subparams, $raw_events, $not_planned);
                }
            } else {
                $params['who']       = $actor_array[1];
                $params['whogroup']  = 0;
                if (
                    $params['type'] === "group"
                    && in_array($params['planning_type'], self::$directgroup_itemtype, true)
                ) {
                    $params['who']       = 0;
                    $params['whogroup']  = $actor_array[1];
                }

                $current_events = $params['planning_type']::populatePlanning($params);
                if (count($current_events) > 0) {
                    $raw_events = array_merge($raw_events, $current_events);
                }
                if (
                    $_SESSION['glpi_plannings']['filters']['NotPlanned']['display']
                    && method_exists($params['planning_type'], 'populateNotPlanned')
                ) {
                    /** @var class-string $params['planning_type'] */
                    $not_planned = array_merge($not_planned, $params['planning_type']::populateNotPlanned($params));
                }
            }
        }

        if (isset($params['from_group_users']) && $params['from_group_users']) {
            $actor = "gu_" . $actor;
        }

       // fill type of planning
        $raw_events = array_map(static function ($arr) use ($actor) {
            return $arr + ['resourceId' => $actor];
        }, $raw_events);

        if ($_SESSION['glpi_plannings']['filters']['NotPlanned']['display']) {
            $not_planned = array_map(static function ($arr) use ($actor) {
                return $arr + [
                    'not_planned' => true,
                    'resourceId' => $actor,
                    'event_type_color' => $_SESSION['glpi_plannings']['filters']['NotPlanned']['color']
                ];
            }, $not_planned);
        }
    }

    /**
     * Return events fetched from user external calendars.
     *
     * @param string $limit_begin
     * @param string $limit_end
     * @return array
     * @throws Exception
     */
    private static function getExternalCalendarRawEvents(string $limit_begin, string $limit_end): array
    {
        ErrorHandler::getInstance()->suspendOutput(); // Suspend error output to prevent warnings to corrupt JSON output

        $raw_events = [];

        foreach ($_SESSION['glpi_plannings']['plannings'] as $planning_id => $planning_params) {
            if ('external' !== $planning_params['type'] || !$planning_params['display']) {
                continue; // Ignore non-external and inactive calendars
            }
            $calendar_data = Toolbox::getURLContent($planning_params['url']);
            if (empty($calendar_data)) {
                continue;
            }
            try {
                $vcalendar = Reader::read($calendar_data);
            } catch (\Sabre\VObject\ParseException $exception) {
                trigger_error(
                    sprintf('Unable to parse calendar data from URL "%s"', $planning_params['url']),
                    E_USER_WARNING
                );
                continue;
            }
            if (!$vcalendar instanceof VCalendar) {
                trigger_error(
                    sprintf('No VCalendar object found at URL "%s"', $planning_params['url']),
                    E_USER_WARNING
                );
                continue;
            }
            foreach ($vcalendar->getComponents() as $vcomp) {
                if (!($vcomp instanceof VEvent || $vcomp instanceof VTodo)) {
                    continue;
                }

                $end_date_prop = $vcomp instanceof VTodo ? 'DUE' : 'DTEND';
                if (
                    !$vcomp->DTSTART instanceof \Sabre\VObject\Property\ICalendar\DateTime
                    || !$vcomp->$end_date_prop instanceof \Sabre\VObject\Property\ICalendar\DateTime
                ) {
                    continue;
                }
                $user_tz  = new \DateTimeZone(date_default_timezone_get());
                $begin_dt = $vcomp->DTSTART->getDateTime();
                $begin_dt = $begin_dt->setTimeZone($user_tz);
                $end_dt   = $vcomp->$end_date_prop->getDateTime();
                $end_dt   = $end_dt->setTimeZone($user_tz);

                if (
                    !($vcomp->RRULE instanceof Recur)
                    && ($limit_end < $begin_dt->format('Y-m-d H:i:s') || $limit_begin > $end_dt->format('Y-m-d H:i:s'))
                ) {
                    continue; // Ignore events not inside dates range
                }

                $title = $vcomp->SUMMARY instanceof FlatText ? $vcomp->SUMMARY->getValue() : '';
                $description = $vcomp->DESCRIPTION instanceof FlatText ? $vcomp->DESCRIPTION->getValue() : '';

                $raw_events[] = [
                    'users_id'         => Session::getLoginUserID(),
                    'name'             => $title,
                    'tooltip'          => trim($title . "\n" . $description),
                    'content'          => $description,
                    'begin'            => $begin_dt->format('Y-m-d H:i:s'),
                    'end'              => $end_dt->format('Y-m-d H:i:s'),
                    'event_type_color' => $planning_params['color'],
                    'color'            => $planning_params['color'],
                    'rrule'            => $vcomp->RRULE instanceof Recur
                  ? current($vcomp->RRULE->getJsonValue())
                  : null,
                    'editable'         => false,
                    'resourceId'       => $planning_id,
                ];
            }
        }

        ErrorHandler::getInstance()->unsuspendOutput(); // Restore error output state

        return $raw_events;
    }

    /**
     * Change dates of a selected event.
     * Called from a drag&drop in planning
     *
     * @since 9.1
     *
     * @param array $params must contains this keys :
     *  - items_id : integer to identify items
     *  - itemtype : string to identify items
     *  - start : planning start .
     *       (should be an ISO_8601 date, but could be anything wo can be parsed by strtotime)
     *  - end : planning end .
     *       (should be an ISO_8601 date, but could be anything wo can be parsed by strtotime)
     * @return bool
     */
    public static function updateEventTimes($params = [])
    {
        if ($item = getItemForItemtype($params['itemtype'])) {
            $params = self::cleanDates($params);

            if (
                $item->getFromDB($params['items_id'])
                && empty($item->fields['is_deleted'])
                && $item::canUpdate()
                && $item->canUpdateItem()
            ) {
                // item exists and is not in bin

                $abort = false;

                // if event has rrule property, check if we need to create a clone instance
                if (
                    isset($item->fields['rrule'])
                    && strlen($item->fields['rrule'])
                ) {
                    if (
                        isset($params['move_instance'])
                        && filter_var($params['move_instance'], FILTER_VALIDATE_BOOLEAN)
                        && method_exists($item, 'createInstanceClone')
                    ) {
                        $item = $item->createInstanceClone(
                            $item->fields['id'],
                            $params['old_start']
                        );
                            $params['items_id'] = $item->fields['id'];
                    }
                }

                if (!$abort) {
                     $update = [
                         'id'   => $params['items_id'],
                         'plan' => [
                             'begin' => $params['start'],
                             'end'   => $params['end']
                         ]
                     ];

                     if (isset($item->fields['users_id_tech'])) {
                         $update['users_id_tech'] = $item->fields['users_id_tech'];
                     }

                     // manage moving event between resource (actors)
                     if (!empty($params['new_actor_itemtype']) && !empty($params['new_actor_items_id'])) {
                         $new_actor_itemtype = strtolower($params['new_actor_itemtype']);

                         // reminders don't have group assignement for planning
                         if (
                             !($new_actor_itemtype === 'group'
                             && $item instanceof Reminder)
                         ) {
                             switch ($new_actor_itemtype) {
                                 case "group":
                                        $update['groups_id_tech'] = $params['new_actor_items_id'];
                                     if (strtolower($params['old_actor_itemtype']) === "user") {
                                         $update['users_id_tech']  = 0;
                                     }
                                     break;

                                 case "user":
                                     if (isset($item->fields['users_id_tech'])) {
                                         $update['users_id_tech']  = $params['new_actor_items_id'];
                                         if (strtolower($params['old_actor_itemtype']) === "group") {
                                             $update['groups_id_tech']  = 0;
                                         }
                                     } else {
                                         $update['users_id'] = $params['new_actor_items_id'];
                                     }
                                     break;
                             }
                         }

                        // special case for project tasks
                        // which have a link tables for their relation with groups/users
                         if ($item instanceof ProjectTask) {
                             // get actor for finding relation with item
                             $actor = new $params['old_actor_itemtype']();
                             $actor->getFromDB((int) $params['old_actor_items_id']);

                             // get current relation
                             $team_old = new ProjectTaskTeam();
                             $team_old->getFromDBForItems($item, $actor);

                             // if new relation already exists, delete old relation
                             $actor_new = new $params['new_actor_itemtype']();
                             $actor_new->getFromDB((int) $params['new_actor_items_id']);
                             $team_new  = new ProjectTaskTeam();
                             if ($team_new->getFromDBForItems($item, $actor_new)) {
                                 $team_old->delete([
                                     'id' => $team_old->fields['id']
                                 ]);
                             } else {
                                 // else update relation
                                 $team_old->update([
                                     'id'       => $team_old->fields['id'],
                                     'itemtype' => $params['new_actor_itemtype'],
                                     'items_id' => $params['new_actor_items_id'],
                                 ]);
                             }
                         }
                     }

                     if (is_subclass_of($item, "CommonITILTask")) {
                         $parentitemtype = $item::getItilObjectItemType();
                         if (!$update["_job"] = getItemForItemtype($parentitemtype)) {
                             return;
                         }

                         $fkfield = $update["_job"]::getForeignKeyField();
                         $update[$fkfield] = $item->fields[$fkfield];
                     }

                     return $item->update($update);
                }
            }
        }

        return false;
    }

    /**
     * Clean timezone information from dates fields,
     * as fullcalendar doesn't support easily timezones, let's consider it sends raw dates
     * (remove timezone suffix), we will manage timezone directy on database
     * see https://fullcalendar.io/docs/timeZone
     *
     * @since 9.5
     *
     * @param array $params parameters send by fullcalendar
     *
     * @return array cleaned $params
     */
    public static function cleanDates(array $params = []): array
    {
        $dates_fields = [
            'start', 'begin', 'end'
        ];

        foreach ($params as $key => &$value) {
            if (in_array($key, $dates_fields, true)) {
                $value  = date("Y-m-d H:i:s", strtotime(trim($value, 'Z')));
            }
        }

        return $params;
    }

    /**
     * Display a Planning Item
     *
     * @param array $val       Array of the item to display
     * @param integer $who             ID of the user (0 if all)
     * @param 'in'|'through'|'begin'|'end'|'' $type Position of the item in the time block (in, through, begin or end)
     * @param boolean $complete        complete display (more details)
     *
     * @return string
     **/
    public static function displayPlanningItem(array $val, $who, $type = "", $complete = false)
    {
        $html = "";

       // bg event shouldn't have content displayed
        if (!$complete && $_SESSION['glpi_plannings']['filters']['OnlyBgEvents']['display']) {
            return "";
        }

       // Plugins case
        if (
            !empty($val['itemtype'])
            && $val['itemtype'] !== 'NotPlanned'
            && method_exists($val['itemtype'], "displayPlanningItem")
        ) {
            /** @var class-string $val['itemtype'] */
            $html .= $val['itemtype']::displayPlanningItem($val, $who, $type, $complete);
        }

        return $html;
    }

    /**
     * Show the planning for the central page of a user
     *
     * @param integer $who ID of the user
     *
     * @return void
     **/
    public static function showCentral($who)
    {
        if (
            !Session::haveRight(self::$rightname, self::READMY)
            || ($who <= 0)
        ) {
            return;
        }

        // language=Twig
        echo TemplateRenderer::getInstance()->renderFromStringTemplate(<<<TWIG
            <div class="table-responsive card-table">
                <table class="table">
                    <thead>
                        <tr class="noHover">
                            <th><a href="{{ path('front/planning.php') }}">{{ msg }}</a></th>
                        </tr>
                    </thead>
                    <tbody>
                        <tr class="noHover">
                            <td class="planning_on_central">{% do call('Planning::showPlanning', [false]) %}</td>
                        </tr>
                    </tbody>
                </table>
            </div>
TWIG, ['msg' => __('Your planning')]);
    }

   //*******************************************************************************************************************************
   // *********************************** Implementation ICAL ***************************************************************
   //*******************************************************************************************************************************

    /**
     *  Generate ical file content
     *
     * @param integer $who             user ID
     * @param integer $whogroup        group ID
     * @param string  $limititemtype   itemtype only display this itemtype (default '')
     *
     * @return void Outputs ical contents
     **/
    public static function generateIcal($who, $whogroup, $limititemtype = '')
    {
        /** @var array $CFG_GLPI */
        global $CFG_GLPI;

        if (
            ($who === 0)
            && ($whogroup === 0)
        ) {
            return;
        }

        if (!empty($CFG_GLPI["version"])) {
            $unique_id = "GLPI-Planning-" . trim($CFG_GLPI["version"]);
        } else {
            $unique_id = "GLPI-Planning-UnknownVersion";
        }

       // create vcalendar
        $vcalendar = new VCalendar();

       // $xprops = array( "X-LIC-LOCATION" => $tz );
       // iCalUtilityFunctions::createTimezone( $v, $tz, $xprops );

        $interv = [];
        $begin  = time() - MONTH_TIMESTAMP * 12;
        $end    = time() + MONTH_TIMESTAMP * 12;
        $begin  = date("Y-m-d H:i:s", $begin);
        $end    = date("Y-m-d H:i:s", $end);
        $params = [
            'genical'   => true,
            'who'       => $who,
            'whogroup'  => $whogroup,
            'begin'     => $begin,
            'end'       => $end
        ];

        if (empty($limititemtype)) {
            foreach ($CFG_GLPI['planning_types'] as $itemtype) {
                $interv = array_merge($interv, $itemtype::populatePlanning($params));
            }
        } else {
            $interv = $limititemtype::populatePlanning($params);
        }

        if (count($interv) > 0) {
            foreach ($interv as $key => $val) {
                if (isset($val['itemtype'])) {
                    if (isset($val[getForeignKeyFieldForItemType($val['itemtype'])])) {
                        $uid = $val['itemtype'] . "#" . $val[getForeignKeyFieldForItemType($val['itemtype'])];
                    } else {
                        $uid = "Other#" . $key;
                    }
                } else {
                    $uid = "Other#" . $key;
                }

                $vevent['UID']     = $uid;

                $dateBegin = new DateTime($val["begin"]);
                $dateBegin->setTimeZone(new DateTimeZone('UTC'));

                $dateEnd = new DateTime($val["end"]);
                $dateEnd->setTimeZone(new DateTimeZone('UTC'));

                $vevent['DTSTART'] = $dateBegin;
                $vevent['DTEND']   = $dateEnd;

                $summary = '';
                if (isset($val["tickets_id"])) {
                    $summary = sprintf(__('Ticket #%1$s %2$s'), $val["tickets_id"], $val["name"]);
                } else if (isset($val["name"])) {
                    $summary = $val["name"];
                }
                $vevent['SUMMARY'] = $summary;

                $description = '';
                if (isset($val["content"])) {
                    $description = $val["content"];
                } else if (isset($val["text"])) {
                    $description = $val["text"];
                } else if (isset($val["name"])) {
                    $description = $val["name"];
                }
                $vevent['DESCRIPTION'] = RichText::getTextFromHtml($description);

                if (isset($val["url"])) {
                    $vevent['URL'] = $val["url"];
                }
                $vcalendar->add('VEVENT', $vevent);
            }
        }

        $output   = $vcalendar->serialize();
        $filename = date('YmdHis') . '.ics';

        @header("Content-Disposition: attachment; filename=\"$filename\"");
       //@header("Content-Length: ".Toolbox::strlen($output));
        @header("Connection: close");
        @header("content-type: text/calendar; charset=utf-8");

        echo $output;
    }

    public function getRights($interface = 'central')
    {
        $values[self::READMY]    = __('See personnal planning');
        $values[self::READGROUP] = __('See schedule of people in my groups');
        $values[self::READALL]   = __('See all plannings');

        return $values;
    }

    /**
     * Save the last view used in fullcalendar
     *
     * @since 9.5
     *
     * @param string $view_name
     * @return void
     */
    public static function viewChanged($view_name = "ListView")
    {
        $_SESSION['glpi_plannings']['lastview'] = $view_name;
    }

    /**
     * Returns actor type from 'planning' key (key comes from user 'plannings' field).
     *
     * @param string $key
     *
     * @return string|null
     */
    public static function getActorTypeFromPlanningKey($key)
    {
        if (preg_match('/group_\d+_users/', $key)) {
            return Group_User::getType();
        }
        $itemtype = ucfirst(preg_replace('/^([a-z]+)_\d+$/', '$1', $key));
        return class_exists($itemtype) ? $itemtype : null;
    }

    /**
     * Returns actor id from 'planning' key (key comes from user 'plannings' field).
     *
     * @param string $key
     *
     * @return integer|null
     */
    public static function getActorIdFromPlanningKey($key)
    {
        $items_id = preg_replace('/^[a-z]+_(\d+)(?:_[a-z]+)?$/', '$1', $key);
        return is_numeric($items_id) ? (int)$items_id : null;
    }

    /**
     * Returns planning key for given actor (key is used in user 'plannings' field).
     *
     * @param string  $itemtype
     * @param integer $items_id
     *
     * @return string
     */
    public static function getPlanningKeyForActor($itemtype, $items_id)
    {
        if ('Group_User' === $itemtype) {
            return 'group_' . $items_id . '_users';
        }

        return strtolower($itemtype) . '_' . $items_id;
    }

    /**
     * Get CalDAV base calendar URL for given actor.
     *
     * @param CommonDBTM $item
     *
     * @return string|null
     */
    private static function getCaldavBaseCalendarUrl(\CommonDBTM $item)
    {
        $calendar_uri = null;

        switch (get_class($item)) {
            case \Group::class:
                $calendar_uri = \Glpi\CalDAV\Backend\Calendar::PREFIX_GROUPS
                 . '/' . $item->fields['id']
                 . '/' . \Glpi\CalDAV\Backend\Calendar::BASE_CALENDAR_URI;
                break;
            case \User::class:
                $calendar_uri = \Glpi\CalDAV\Backend\Calendar::PREFIX_USERS
                . '/' . $item->fields['name']
                . '/' . \Glpi\CalDAV\Backend\Calendar::BASE_CALENDAR_URI;
                break;
        }

        return $calendar_uri;
    }

    public static function getIcon()
    {
        return "ti ti-calendar-time";
    }
}<|MERGE_RESOLUTION|>--- conflicted
+++ resolved
@@ -466,7 +466,6 @@
             $displayuser = $users;
         }
 
-<<<<<<< HEAD
         TemplateRenderer::getInstance()->display('pages/assistance/planning/availability.html.twig', [
             'begin' => $begin,
             'end'   => $end,
@@ -475,146 +474,6 @@
             'displayed_users' => $displayuser,
             'params' => $params
         ]);
-=======
-        if (count($displayuser)) {
-            foreach ($displayuser as $who => $whoname) {
-                $params = [
-                    'who'       => $who,
-                    'whogroup'  => 0,
-                    'begin'     => $realbegin,
-                    'end'       => $realend
-                ];
-
-                $interv = [];
-                foreach ($CFG_GLPI['planning_types'] as $itemtype) {
-                    $interv = array_merge($interv, $itemtype::populatePlanning($params));
-                    if (method_exists($itemtype, 'populateNotPlanned')) {
-                        /** @var class-string $itemtype */
-                        $interv = array_merge($interv, $itemtype::populateNotPlanned($params));
-                    }
-                }
-
-               // Print Headers
-                echo "<br><div class='center'><table class='tab_cadre_fixe'>";
-                $colnumber  = 1;
-                $plan_begin = explode(":", $CFG_GLPI["planning_begin"]);
-                $plan_end   = explode(":", $CFG_GLPI["planning_end"]);
-                $begin_hour = intval($plan_begin[0]);
-                $end_hour   = intval($plan_end[0]);
-                if ($plan_end[1] != 0) {
-                    $end_hour++;
-                }
-                $colsize    = floor((100 - 15) / ($end_hour - $begin_hour));
-                $timeheader = '';
-                for ($i = $begin_hour; $i < $end_hour; $i++) {
-                    $from       = ($i < 10 ? '0' : '') . $i;
-                    $timeheader .= "<th width='$colsize%' colspan='4'>" . $from . ":00</th>";
-                    $colnumber += 4;
-                }
-
-               // Print Headers
-                echo "<tr class='tab_bg_1'><th colspan='$colnumber'>";
-                echo $whoname;
-                echo "</th></tr>";
-                echo "<tr class='tab_bg_1'><th width='15%'>&nbsp;</th>";
-                echo $timeheader;
-                echo "</tr>";
-
-                $day_begin = strtotime($realbegin);
-                $day_end   = strtotime($realend);
-
-                for ($time = $day_begin; $time < $day_end; $time += DAY_TIMESTAMP) {
-                    $current_day   = date('Y-m-d', $time);
-                    echo "<tr><th>" . Html::convDate($current_day) . "</th>";
-                    $begin_quarter = $begin_hour * 4;
-                    $end_quarter   = $end_hour * 4;
-                    for ($i = $begin_quarter; $i < $end_quarter; $i++) {
-                        $begin_time = date("Y-m-d H:i:s", strtotime($current_day) + ($i) * HOUR_TIMESTAMP / 4);
-                        $end_time   = date("Y-m-d H:i:s", strtotime($current_day) + ($i + 1) * HOUR_TIMESTAMP / 4);
-                       // Init activity interval
-                        $begin_act  = $end_time;
-                        $end_act    = $begin_time;
-
-                        reset($interv);
-                        while ($data = current($interv)) {
-                            if (
-                                ($data["begin"] >= $begin_time)
-                                && ($data["end"] <= $end_time)
-                            ) {
-                             // In
-                                if ($begin_act > $data["begin"]) {
-                                    $begin_act = $data["begin"];
-                                }
-                                if ($end_act < $data["end"]) {
-                                    $end_act = $data["end"];
-                                }
-                                unset($interv[key($interv)]);
-                            } else if (
-                                ($data["begin"] < $begin_time)
-                                 && ($data["end"] > $end_time)
-                            ) {
-                            // Through
-                                $begin_act = $begin_time;
-                                $end_act   = $end_time;
-                                next($interv);
-                            } else if (
-                                ($data["begin"] >= $begin_time)
-                                 && ($data["begin"] < $end_time)
-                            ) {
-                            // Begin
-                                if ($begin_act > $data["begin"]) {
-                                    $begin_act = $data["begin"];
-                                }
-                                $end_act = $end_time;
-                                next($interv);
-                            } else if (
-                                ($data["end"] > $begin_time)
-                                 && ($data["end"] <= $end_time)
-                            ) {
-                            //End
-                                $begin_act = $begin_time;
-                                if ($end_act < $data["end"]) {
-                                    $end_act = $data["end"];
-                                }
-                                unset($interv[key($interv)]);
-                            } else { // Defautl case
-                                next($interv);
-                            }
-                        }
-                        if ($begin_act < $end_act) {
-                            if (
-                                ($begin_act <= $begin_time)
-                                && ($end_act >= $end_time)
-                            ) {
-                               // Activity in quarter
-                                echo "<td class='notavailable'>&nbsp;</td>";
-                            } else {
-                             // Not all the quarter
-                                if ($begin_act <= $begin_time) {
-                                    echo "<td class='partialavailableend'>&nbsp;</td>";
-                                } else {
-                                    echo "<td class='partialavailablebegin'>&nbsp;</td>";
-                                }
-                            }
-                        } else {
-                           // No activity
-                            echo "<td class='available'>&nbsp;</td>";
-                        }
-                    }
-                    echo "</tr>";
-                }
-                echo "<tr class='tab_bg_1'><td colspan='$colnumber'>&nbsp;</td></tr>";
-                echo "</table></div>";
-            }
-        }
-        echo "<div><table class='tab_cadre'>";
-        echo "<tr class='tab_bg_1'>";
-        echo "<th>" . __('Caption') . "</th>";
-        echo "<td class='available' colspan=8>" . __('Available') . "</td>";
-        echo "<td class='notavailable' colspan=8>" . __('Unavailable') . "</td>";
-        echo "</tr>";
-        echo "</table></div>";
->>>>>>> 137fa6f2
     }
 
     /**
@@ -1887,17 +1746,10 @@
                 // for fullcalendar, we need to pass start in the rrule key
                 unset($new_event['start'], $new_event['end']);
 
-<<<<<<< HEAD
                 // For list view, only display only the next occurence
                 // to avoid issues performances (range in list view can be 10 years long)
                 if ($param['view_name'] === "listFull") {
-                     $next_date = $rset->getNthOccurrenceAfter(new DateTime(), 1);
-=======
-               // For list view, only display only the next occurence
-               // to avoid issues performances (range in list view can be 10 years long)
-                if ($param['view_name'] == "listFull") {
                     $next_date = $rset->getNthOccurrenceAfter(new DateTime(), 1);
->>>>>>> 137fa6f2
                     if ($next_date) {
                         $new_event = array_merge($new_event, [
                             'start'    => $next_date->format('c'),
@@ -2144,7 +1996,7 @@
                             $item->fields['id'],
                             $params['old_start']
                         );
-                            $params['items_id'] = $item->fields['id'];
+                        $params['items_id'] = $item->fields['id'];
                     }
                 }
 
