<?php

/**
 * ---------------------------------------------------------------------
 *
 * GLPI - Gestionnaire Libre de Parc Informatique
 *
 * http://glpi-project.org
 *
 * @copyright 2015-2025 Teclib' and contributors.
 * @copyright 2003-2014 by the INDEPNET Development Team.
 * @licence   https://www.gnu.org/licenses/gpl-3.0.html
 *
 * ---------------------------------------------------------------------
 *
 * LICENSE
 *
 * This file is part of GLPI.
 *
 * This program is free software: you can redistribute it and/or modify
 * it under the terms of the GNU General Public License as published by
 * the Free Software Foundation, either version 3 of the License, or
 * (at your option) any later version.
 *
 * This program is distributed in the hope that it will be useful,
 * but WITHOUT ANY WARRANTY; without even the implied warranty of
 * MERCHANTABILITY or FITNESS FOR A PARTICULAR PURPOSE.  See the
 * GNU General Public License for more details.
 *
 * You should have received a copy of the GNU General Public License
 * along with this program.  If not, see <https://www.gnu.org/licenses/>.
 *
 * ---------------------------------------------------------------------
 */

use Glpi\Application\View\TemplateRenderer;
use Glpi\DBAL\QueryFunction;
use Glpi\RichText\RichText;
use RRule\RRule;
use Sabre\VObject\Component\VCalendar;
use Sabre\VObject\Component\VEvent;
use Sabre\VObject\Component\VTodo;
use Sabre\VObject\Property\FlatText;
use Sabre\VObject\Property\ICalendar\Recur;
use Sabre\VObject\Reader;
use Glpi\Features\PlanningEvent;
use Safe\DateTime;

use function Safe\strtotime;
use function Safe\parse_url;
use function Safe\preg_match;
use function Safe\preg_replace;

/**
 * Planning Class
 **/
class Planning extends CommonGLPI
{
    public static $rightname = 'planning';

    public static $palette_bg = ['#FFEEC4', '#D4EDFB', '#E1D0E1', '#CDD7A9', '#F8C8D2',
        '#D6CACA', '#D3D6ED', '#C8E5E3', '#FBD5BF', '#E9EBA2',
        '#E8E5E5', '#DBECDF', '#FCE7F2', '#E9D3D3', '#D2DBDC',
    ];

    public static $palette_fg = ['#57544D', '#59707E', '#5B3B5B', '#3A431A', '#58242F',
        '#3B2727', '#272D59', '#2E4645', '#6F4831', '#46481B',
        '#4E4E4E', '#274C30', '#6A535F', '#473232', '#454545',
    ];

    public static $palette_ev = ['#E94A31', '#5174F2', '#51C9F2', '#FFCC29', '#20C646',
        '#364959', '#8C5344', '#FF8100', '#F600C4', '#0017FF',
        '#000000', '#FFFFFF', '#005800', '#925EFF',
    ];

    public static $directgroup_itemtype = ['PlanningExternalEvent', 'ProjectTask', 'TicketTask', 'ProblemTask', 'ChangeTask'];

    public const READMY    =    1;
    public const READGROUP = 1024;
    public const READALL   = 2048;

    public const INFO = 0;
    public const TODO = 1;
    public const DONE = 2;

    public static function getTypeName($nb = 0)
    {
        return __('Planning');
    }

    public static function getMenuContent()
    {
        $menu = [];

        if (self::canView()) {
            $menu = [
                'title'    => static::getMenuName(),
                'shortcut' => static::getMenuShorcut(),
                'page'     => static::getSearchURL(false),
                'icon'     => static::getIcon(),
            ];

            if ($data = static::getAdditionalMenuLinks()) {
                $menu['links'] = $data;
            }

            if ($options = static::getAdditionalMenuOptions()) {
                $menu['options'] = $options;
            }
        }

        return $menu;
    }

    public static function getAdditionalMenuLinks()
    {
        $links = [];

        if (self::canView()) {
            $title     = htmlescape(self::getTypeName(Session::getPluralNumber()));
            $planning  = "<i class='ti ti-calendar pointer' title='$title'>
                        <span class='sr-only'>$title</span>
                       </i>";

            $links[$planning] = self::getSearchURL(false);
        }

        if (PlanningExternalEvent::canView()) {
            $ext_title = htmlescape(PlanningExternalEvent::getTypeName(Session::getPluralNumber()));
            $external  = "<i class='ti ti-calendar-week pointer' title='$ext_title'>
                        <span class='sr-only'>$ext_title</span>
                       </i>";

            $links[$external] = PlanningExternalEvent::getSearchURL(false);
        }

        if ($_SESSION['glpi_use_mode'] === Session::DEBUG_MODE) {
            $caldav_title = __s('CalDAV browser interface');
            $caldav  = "<i class='ti ti-refresh pointer' title='$caldav_title'>
                        <span class='sr-only'>$caldav_title</span>
                       </i>";

            $links[$caldav] = '/caldav.php';
        }

        return $links;
    }

    public static function getAdditionalMenuOptions()
    {
        if (PlanningExternalEvent::canView()) {
            return [
                PlanningEvent::class => [
                    'title' => PlanningExternalEvent::getTypeName(Session::getPluralNumber()),
                    'page'  => PlanningExternalEvent::getSearchURL(false),
                    'links' => [
                        'add'    => '/front/planningexternalevent.form.php',
                        'search' => '/front/planningexternalevent.php',
                    ] + static::getAdditionalMenuLinks(),
                ],
            ];
        }
        return false;
    }

    public static function getMenuShorcut()
    {
        return 'p';
    }

    public static function canView(): bool
    {
        return Session::haveRightsOr(self::$rightname, [self::READMY, self::READGROUP,
            self::READALL,
        ]);
    }

    public function defineTabs($options = [])
    {
        $ong               = [];
        $ong['no_all_tab'] = true;

        $this->addStandardTab(self::class, $ong, $options);

        return $ong;
    }

    public function getTabNameForItem(CommonGLPI $item, $withtemplate = 0)
    {
        if ($item::class === self::class) {
            $tabs[1] = self::getTypeName();

            return $tabs;
        }
        return '';
    }

    public static function displayTabContentForItem(CommonGLPI $item, $tabnum = 1, $withtemplate = 0)
    {
        if ($item::class === self::class) {
            switch ($tabnum) {
                case 1: // all
                    self::showPlanning($_SESSION['glpiID']);
                    break;
            }
        }
        return true;
    }

    /**
     * Get planning state name
     *
     * @param int $value status ID
     **/
    public static function getState($value)
    {
        return match ($value) {
            static::INFO => _n('Information', 'Information', 1),
            static::TODO => __('To do'),
            static::DONE => __('Done'),
            default      => '',
        };
    }

    /**
     * Get status icon
     *
     * @param int $status status ID
     * @return string
     * @since 10.0.9
     */
    public static function getStatusIcon($status): string
    {
        $label = htmlescape(self::getState($status));
        if (empty($label)) {
            return '';
        }
        $class = self::getStatusClass($status);
        $color = self::getStatusColor($status);
        return "<i class='itilstatus $class $color me-1' title='$label' data-bs-toggle='tooltip'></i><span>" . $label . "</span>";
    }

    /**
     * Get status class
     *
     * @param int $status status ID
     * @return string
     * @since 10.0.9
     */
    public static function getStatusClass($status): string
    {
        return match ($status) {
            static::INFO => 'ti ti-info-square-filled',
            static::TODO => 'ti ti-alert-square-filled',
            static::DONE => 'ti ti-square-check-filled',
            default      => '',
        };
    }

    /**
     * Get status color
     *
     * @param int $status status ID
     * @return string
     * @since 10.0.9
     */
    public static function getStatusColor($status): string
    {
        return match ($status) {
            static::INFO => 'text-info',
            static::TODO => 'text-warning',
            static::DONE => 'text-success',
            default      => '',
        };
    }

    /**
     * Dropdown of planning state
     *
     * @param string $name   Select name
     * @param string $value  Default value (default '')
     * @param boolean $display  Display of send string ? (true by default)
     * @param array $options
     **/
    public static function dropdownState($name, $value = '', $display = true, $options = [])
    {
        $js = <<<JAVASCRIPT
        templateTaskStatus = function(option) {
            if (option === false) {
                // Option is false when element does not match searched terms
                return null;
            }
            var status = option.id;
            var classes = "";
            switch (parseInt(status)) {
                case 0 :
                    classes = 'planned ti ti-info-square-filled';
                    break;
                case 1 :
                    classes = 'waiting ti ti-alert-square-filled';
                    break;
                case 2 :
                    classes = 'new ti ti-square-check-filled';
                    break;

            }
            return $('<span><i class="itilstatus ' + classes + '"></i> ' + option.text + '</span>');
        }
JAVASCRIPT;

        $p = [
            'value'             => $value,
            'showtype'          => 'normal',
            'display'           => $display,
            'templateResult'    => $js,
            'templateSelection' => $js,
        ];

        $values = [
            static::INFO => _n('Information', 'Information', 1),
            static::TODO => __('To do'),
            static::DONE => __('Done'),
        ];

        return Dropdown::showFromArray($name, $values, array_merge($p, $options));
    }

    /**
     * Check already planned user for a period
     *
     * @param integer $users_id user id
     * @param string  $begin    begin date
     * @param string  $end      end date
     * @param array   $except   items which not be into account ['Reminder' => [1, 2, id_of_items]]
     **/
    public static function checkAlreadyPlanned($users_id, $begin, $end, $except = [])
    {
        /** @var array $CFG_GLPI */
        global $CFG_GLPI;

        if ($users_id === 0) {
            return false;
        }

        $planned = false;
        $message = '';

        foreach ($CFG_GLPI['planning_types'] as $itemtype) {
            if (
                !is_a($itemtype, CommonDBTM::class, true)
            ) {
                continue;
            }
            $item = new $itemtype();
            if (
                // methods from the `Glpi\Features\PlanningEvent` trait
                !method_exists($item, 'populatePlanning')
                || !method_exists($item, 'getAlreadyPlannedInformation')
            ) {
                continue;
            }

            $data = $item->populatePlanning([
                'who'           => $users_id,
                'whogroup'      => 0,
                'begin'         => $begin,
                'end'           => $end,
                'check_planned' => true,
            ]);
            if (isPluginItemType($itemtype)) {
                $data = $data['items'] ?? [];
            }

            foreach ($data as $val) {
                if (
                    !isset($except[$itemtype])
                    || (is_array($except[$itemtype]) && !in_array($val['id'], $except[$itemtype]))
                ) {
                    $planned  = true;
                    $message .= '- ' . $item->getAlreadyPlannedInformation($val);
                    $message .= '<br/>';
                }
            }
        }
        if ($planned) {
            $user = new User();
            $user->getFromDB($users_id);
            Session::addMessageAfterRedirect(
                sprintf(
                    __s('The user %1$s is busy at the selected timeframe.'),
                    '<a href="' . htmlescape($user::getFormURLWithID($users_id)) . '">' . htmlescape($user->getName()) . '</a>'
                ) . '<br/>' . $message,
                false,
                WARNING
            );
        }
        return $planned;
    }

    /**
     * Show the availability of a user
     *
     * @since 0.83
     *
     * @param array $params   array of params
     *    must contain :
     *          - begin: begin date to check (default '')
     *          - end: end date to check (default '')
     *          - itemtype : User or Object type (Ticket...)
     *          - foreign key field of the itemtype to define which item to used
     *    optional :
     *          - limitto : limit display to a specific user
     *
     * @return void
     **/
    public static function checkAvailability($params = [])
    {
        /** @var array $CFG_GLPI */
        global $CFG_GLPI;

        if (!isset($params['itemtype'])) {
            return;
        }
        if (!($item = getItemForItemtype($params['itemtype']))) {
            return;
        }
        if (
            !isset($params[$item::getForeignKeyField()])
            || !$item->getFromDB($params[$item::getForeignKeyField()])
        ) {
            return;
        }
        // No limit by default
        $params['limitto'] ??= 0;
        $begin = $params['begin'] ?? date('Y-m-d');
        $end  = max($params['end'] ?? date('Y-m-d'), $begin);

        $users = [];

        switch ($item::class) {
            case User::class:
                $users[$item->getID()] = $item->getName();
                break;

            default:
                if (is_a($item, 'CommonITILObject', true)) {
                    foreach ($item->getUsers(CommonITILActor::ASSIGN) as $data) {
                        $users[$data['users_id']] = getUserName($data['users_id']);
                    }
                    foreach ($item->getGroups(CommonITILActor::ASSIGN) as $data) {
                        foreach (Group_User::getGroupUsers($data['groups_id']) as $data2) {
                            $users[$data2['id']] = formatUserName(
                                $data2["id"],
                                $data2["name"],
                                $data2["realname"],
                                $data2["firstname"]
                            );
                        }
                    }
                }
                $task = getItemForItemtype($item::getTaskClass());
                if ($task->getFromDBByCrit(['tickets_id' => $item->fields['id']])) {
                    $users[$task->fields['users_id_tech']] = getUserName($task->fields['users_id_tech']);
                    $group_id = $task->fields['groups_id_tech'];
                    if ($group_id) {
                        foreach (Group_User::getGroupUsers($group_id) as $data2) {
                            $users[$data2['id']] = formatUserName(
                                $data2["id"],
                                $data2["name"],
                                $data2["realname"],
                                $data2["firstname"]
                            );
                        }
                    }
                }
                break;
        }
        asort($users);

        if (($params['limitto'] > 0) && isset($users[$params['limitto']])) {
            $displayuser[$params['limitto']] = $users[$params['limitto']];
        } else {
            $displayuser = $users;
        }

        TemplateRenderer::getInstance()->display('pages/assistance/planning/availability.html.twig', [
            'begin' => $begin,
            'end'   => $end,
            'item'  => $item,
            'users' => $users,
            'displayed_users' => $displayuser,
            'params' => $params,
        ]);
    }

    /**
     * Show the planning
     *
     * Function name change since version 0.84 show() => showPlanning
     * Function prototype changes in 9.1 (no more parameters)
     *
     * @return void
     **/
    public static function showPlanning($fullview = true)
    {
        if (!static::canView()) {
            return;
        }

        self::initSessionForCurrentUser();

        // define options for current page
        if ($fullview) {
            $options = [
                'full_view'    => true,
                'default_view' => $_SESSION['glpi_plannings']['lastview'] ?? 'timeGridWeek',
                'resources'    => self::getTimelineResources(),
                'now'          => date("Y-m-d H:i:s"),
                'can_create'   => PlanningExternalEvent::canCreate(),
                'can_delete'   => PlanningExternalEvent::canPurge(),
                'rand'         => mt_rand(),
            ];
        } else {
            // short view (on Central page)
            $options = [
                'full_view'    => false,
                'default_view' => 'listFull',
                'header'       => false,
                'height'       => 'auto',
                'rand'         => mt_rand(),
                'now'          => date("Y-m-d H:i:s"),
            ];
        }

        // language=Twig
        echo TemplateRenderer::getInstance()->render(
            'pages/assistance/planning/planning.html.twig',
            [
                'options' => $options,
            ]
        );
    }

    public static function getTimelineResources()
    {
        $resources = [];
        foreach ($_SESSION['glpi_plannings']['plannings'] as $planning_id => $planning) {
            if ($planning['type'] === 'external') {
                $resources[] = [
                    'id'         => $planning_id,
                    'title'      => $planning['name'],
                    'group_id'   => false,
                    'is_visible' => $planning['display'],
                    'itemtype'   => null,
                    'items_id'   => null,
                ];
                continue; // Ignore external calendars
            }

            $exploded = explode('_', $planning_id);
            if ($planning['type'] === 'group_users') {
                $group_exploded = explode('_', $planning_id);
                $group_id = (int) $group_exploded[1];
                $group = new Group();
                $group->getFromDB($group_id);
                $resources[] = [
                    'id'         => $planning_id,
                    'title'      => $group->getName(),
                    'eventAllow' => false,
                    'is_visible' => $planning['display'],
                    'itemtype'   => 'Group_User',
                    'items_id'   => $group_id,
                ];
                foreach (array_keys($planning['users']) as $planning_id_user) {
                    $child_exploded = explode('_', $planning_id_user);
                    $user = new User();
                    $users_id = (int) $child_exploded[1];
                    $user->getFromDB($users_id);
                    $planning_id_user = "gu_" . $planning_id_user;
                    $resources[] = [
                        'id'         => $planning_id_user,
                        'title'      => $user->getName(),
                        'is_visible' => $planning['display'],
                        'itemtype'   => 'User',
                        'items_id'   => $users_id,
                        'parentId'   => $planning_id,
                    ];
                }
            } else {
                $itemtype   = $exploded[0];
                $object = getItemForItemtype($itemtype);
                $users_id = (int) $exploded[1];
                $object->getFromDB($users_id);

                $resources[] = [
                    'id'         => $planning_id,
                    'title'      => $object->getName(),
                    'group_id'   => false,
                    'is_visible' => $planning['display'],
                    'itemtype'   => $itemtype,
                    'items_id'   => $users_id,
                ];
            }
        }

        return $resources;
    }

    /**
     * Return a palette array (for example self::$palette_bg)
     * @param  string $palette_name  the short name for palette (bg, fg, ev)
     * @return mixed                 the palette array or false
     *
     * @since  9.1.1
     */
    public static function getPalette($palette_name = 'bg')
    {
        if (in_array($palette_name, ['bg', 'fg', 'ev'])) {
            return self::${"palette_$palette_name"};
        }

        return false;
    }

    /**
     * Return an hexa color from a palette
     * @param  string  $palette_name the short name for palette (bg, fg, ev)
     * @param  integer $color_index  The color index in this palette
     * @return mixed                 the color in hexa (ex: #FFFFFF) or false
     *
     * @since  9.1.1
     */
    public static function getPaletteColor($palette_name = 'bg', $color_index = 0)
    {
        if ($palette = self::getPalette($palette_name)) {
            if ($color_index >= count($palette)) {
                $color_index %= count($palette);
            }

            return $palette[$color_index];
        }

        return false;
    }

    public static function getPlanningTypes()
    {
        /** @var array $CFG_GLPI */
        global $CFG_GLPI;

        return array_merge(
            $CFG_GLPI['planning_types'],
            ['NotPlanned', 'OnlyBgEvents', 'StateDone']
        );
    }

    /**
     * Init $_SESSION['glpi_plannings'] var with thses keys :
     *  - 'filters' : type of planning available (ChangeTask, Reminder, etc)
     *  - 'plannings' : all plannings definided for current user.
     *
     * If currently logged user, has no plannings or filter, this function wiil init them
     *
     * Also manage color index in $_SESSION['glpi_plannings_color_index']
     *
     * @return void
     */
    public static function initSessionForCurrentUser()
    {
        // new user in planning, init session
        if (!isset($_SESSION['glpi_plannings']['filters'])) {
            $_SESSION['glpi_plannings']['filters']   = [];
            $_SESSION['glpi_plannings']['plannings'] = ['user_' . $_SESSION['glpiID'] => [
                'color'   => self::getPaletteColor('bg', 0),
                'display' => true,
                'type'    => 'user',
            ],
            ];
        }

        // complete missing filters
        $filters = &$_SESSION['glpi_plannings']['filters'];
        $index_color = 0;
        foreach (self::getPlanningTypes() as $planning_type) {
            if (in_array($planning_type, ['NotPlanned', 'OnlyBgEvents', 'StateDone']) || $planning_type::canView()) {
                if (!isset($filters[$planning_type])) {
                    $filters[$planning_type] = [
                        'color'   => self::getPaletteColor('ev', $index_color),
                        'display' => !in_array($planning_type, ['NotPlanned', 'OnlyBgEvents']),
                        'type'    => 'event_filter',
                    ];
                }
                $index_color++;
            }
        }

        // compute color index for plannings
        $_SESSION['glpi_plannings_color_index'] = 0;
        foreach ($_SESSION['glpi_plannings']['plannings'] as $planning) {
            if ($planning['type'] === 'group_users') {
                $_SESSION['glpi_plannings_color_index'] += count($planning['users']);
            } else {
                $_SESSION['glpi_plannings_color_index']++;
            }
        }
    }

    /**
     * Display left part of planning who contains filters and planning with delete/toggle buttons
     * and color choosing.
     * Call self::showSingleLinePlanningFilter for each filters and plannings
     *
     * @return void
     */
    public static function showPlanningFilter()
    {
        TemplateRenderer::getInstance()->display('pages/assistance/planning/filters.html.twig');
    }

    /**
     * Display a single line of planning filter.
     * See self::showPlanningFilter function
     *
     * @param $filter_key  : identify curent line of filter
     * @param $filter_data : array of filter date, must contains :
     *   * 'show_delete' (boolean): show delete button
     *   * 'filter_color_index' (integer): index of the color to use in self::$palette_bg
     * @param $options
     *
     * @return void
     * @used-by templates/pages/assistance/planning/filters.html.twig
     * @used-by templates/pages/assistance/planning/single_filter.html.twig
     */
    public static function showSingleLinePlanningFilter($filter_key, $filter_data, $options = [])
    {
        /** @var array $CFG_GLPI */
        global $CFG_GLPI;

        // Invalid data, skip
        if (!isset($filter_data['type'])) {
            return;
        }

        $params['show_delete']        = true;
        $params['filter_color_index'] = 0;
        if (is_array($options) && count($options)) {
            foreach ($options as $key => $val) {
                $params[$key] = $val;
            }
        }

        $actor = explode('_', $filter_key);
        $uID = 0;
        $gID = 0;
        $expanded = '';
        $title = '';
        $caldav_item_url = null;
        if ($filter_data['type'] === 'user') {
            $uID = $actor[1];
            $user = new User();
            $user_exists = $user->getFromDB($actor[1]);
            $title = $user->getName(); // Will return N/A if it doesn't exist anymore
            if ($user_exists) {
                $caldav_item_url = self::getCaldavBaseCalendarUrl($user);
            }
        } elseif ($filter_data['type'] === 'group_users') {
            $group = new Group();
            $group_exists = $group->getFromDB($actor[1]);
            $title = $group->getName(); // Will return N/A if it doesn't exist anymore
            if ($group_exists) {
                $caldav_item_url = self::getCaldavBaseCalendarUrl($group);
            }
            $enabled = $disabled = 0;
            foreach ($filter_data['users'] as $user) {
                if ($user['display']) {
                    $enabled++;
                } else {
                    $disabled++;
                    $filter_data['display'] = false;
                }
            }
            if ($enabled > 0 && $disabled > 0) {
                $expanded = ' expanded';
            }
        } elseif ($filter_data['type'] === 'group') {
            $gID = $actor[1];
            $group = new Group();
            $group_exists = $group->getFromDB($actor[1]);
            $title = $group->getName(); // Will return N/A if it doesn't exist anymore
            if ($group_exists) {
                $caldav_item_url = self::getCaldavBaseCalendarUrl($group);
            }
        } elseif ($filter_data['type'] === 'external') {
            $title = $filter_data['name'];
        } elseif ($filter_data['type'] === 'event_filter') {
            if ($filter_key === 'NotPlanned') {
                $title = __('Not planned tasks');
            } elseif ($filter_key === 'OnlyBgEvents') {
                $title = __('Only background events');
            } elseif ($filter_key === 'StateDone') {
                $title = __('Done elements');
            } else {
                if (!getItemForItemtype($filter_key)) {
                    return;
                } elseif (!$filter_key::canView()) {
                    return;
                }
                $title = $filter_key::getTypeName();
            }
        }


        if (!empty($filter_data['color'])) {
            $color = $filter_data['color'];
        } else {
            $params['filter_color_index']++;
            $color = self::getPaletteColor('bg', $params['filter_color_index']);
        }

        $login_user = null;
        $webcal_base_url = null;
        $show_export_buttons = in_array($filter_data['type'], ['user', 'group'], true);
        if ($show_export_buttons) {
            $parsed_url = parse_url($CFG_GLPI["url_base"]);

            $url_port = array_key_exists('port', $parsed_url)
                ? $parsed_url['port']
                : ($parsed_url['scheme'] === 'https' ? 443 : null);

            $webcal_base_url = 'webcal://'
                . $parsed_url['host']
                . ($url_port !== null ? ':' . $url_port : '')
                . ($parsed_url['path'] ?? '');

            $login_user = new User();
            $login_user->getFromDB(Session::getLoginUserID(true));
        }

        TemplateRenderer::getInstance()->display('pages/assistance/planning/single_filter.html.twig', [
            'filter_key'            => $filter_key,
            'filter_data'           => $filter_data,
            'expanded'              => $expanded,
            'title'                 => $title,
            'params'                => $params,
            'color'                 => $color,
            'show_export_buttons'   => $show_export_buttons,
            'uID'                   => $uID,
            'gID'                   => $gID,
            'login_user'            => $login_user,
            'webcal_base_url'       => $webcal_base_url,
            'caldav_url'            => $caldav_item_url !== null ? $CFG_GLPI['url_base'] . '/caldav.php/' . $caldav_item_url : null,
        ]);
    }

    /**
     * Display ajax form to add actor on planning
     *
     * @return void
     */
    public static function showAddPlanningForm()
    {
        $planning_types = ['user' => User::getTypeName(1)];
        if (Session::haveRightsOr('planning', [self::READGROUP, self::READALL])) {
            $planning_types['group_users'] = __('All users of a group');
            $planning_types['group']       = Group::getTypeName(1);
        }
        $planning_types['external'] = __('External calendar');


        $twig_params = [
            'planning_types' => $planning_types,
            'rand'           => mt_rand(),
            'label'          => __('Actor'),
        ];
        // language=Twig
        echo TemplateRenderer::getInstance()->renderFromStringTemplate(<<<TWIG
            {% import 'components/form/fields_macros.html.twig' as fields %}
            <form action="{{ 'Planning'|itemtype_form_path }}">
                {{ fields.dropdownArrayField('planning_type', 0, planning_types, label, {
                    display_emptychoice: true,
                    rand: rand
                }) }}
                <input type="hidden" name="_glpi_csrf_token" value="{{ csrf_token() }}">
                <script>
                    $(() => {
                        $('#dropdown_planning_type{{ rand }}').on('change', function() {
                            const planning_type = $(this).val();
                            $('#add_planning_subform{{ rand }}').load('{{ path('ajax/planning.php') }}', {
                                action: 'add_' + planning_type + '_form'
                            });
                        });
                    });
                </script>
                <br><br>
                <div id="add_planning_subform{{ rand }}"></div>
            </form>
TWIG, $twig_params);
    }

    /**
     * Display 'User' part of self::showAddPlanningForm spcified by planning type dropdown.
     * Actually called by ajax/planning.php
     *
     * @return void
     */
    public static function showAddUserForm()
    {
        $used = [];
        foreach (array_keys($_SESSION['glpi_plannings']) as $actor) {
            $actor = explode("_", $actor);
            if ($actor[0] === "user") {
                $used[] = $actor[1];
            }
        }

        // show only users with right to add planning events
        $rights = ['change', 'problem', 'reminder', 'task', 'projecttask'];
        // Can we see only personnal planning ?
        if (!Session::haveRightsOr('planning', [self::READALL, self::READGROUP])) {
            $rights = 'id';
        }
        // Can we see user of my groups ?
        if (
            Session::haveRight('planning', self::READGROUP)
            && !Session::haveRight('planning', self::READALL)
        ) {
            $rights = 'groups';
        }

        $twig_params = [
            'add_msg' => _x('button', 'Add'),
            'rights'  => $rights,
            'used'    => $used,
        ];
        // language=Twig
        echo TemplateRenderer::getInstance()->renderFromStringTemplate(<<<TWIG
            {% import 'components/form/fields_macros.html.twig' as fields %}
            {% import 'components/form/basic_inputs_macros.html.twig' as inputs %}
            {{ fields.dropdownField('User', 'users_id', 0, 'User'|itemtype_name, {
                entity: session('glpiactive_entity'),
                entity_sons: session('glpiactive_entity_recursive'),
                right: rights,
                used: used
            }) }}
            <input type="hidden" name="action" value="send_add_user_form">
            {{ inputs.submit('submit', add_msg, 1) }}
TWIG, $twig_params);
    }

    /**
     * Recieve 'User' data from self::showAddPlanningForm and save them to session and DB
     *
     * @param array $params Must contain form data (typically $_REQUEST)
     */
    public static function sendAddUserForm($params = [])
    {
        if (!isset($params['users_id']) || (int) $params['users_id'] <= 0) {
            Session::addMessageAfterRedirect(__s('A user selection is required'), false, ERROR);
            return;
        }
        $_SESSION['glpi_plannings']['plannings']["user_" . $params['users_id']]
         = ['color'   => self::getPaletteColor('bg', $_SESSION['glpi_plannings_color_index']),
             'display' => true,
             'type'    => 'user',
         ];
        self::savePlanningsInDB();
        $_SESSION['glpi_plannings_color_index']++;
    }

    /**
     * Display 'All users of a group' part of self::showAddPlanningForm spcified by planning type dropdown.
     * Actually called by ajax/planning.php
     *
     * @return void
     */
    public static function showAddGroupUsersForm()
    {
        $condition = [];
        // filter groups
        if (!Session::haveRight('planning', self::READALL) && count($_SESSION['glpigroups'])) {
            $condition['id'] = $_SESSION['glpigroups'];
        }

        $twig_params = [
            'add_msg' => _x('button', 'Add'),
            'condition' => $condition,
        ];
        // language=Twig
        echo TemplateRenderer::getInstance()->renderFromStringTemplate(<<<TWIG
            {% import 'components/form/fields_macros.html.twig' as fields %}
            {% import 'components/form/basic_inputs_macros.html.twig' as inputs %}
            {{ fields.dropdownField('Group', 'groups_id', 0, 'Group'|itemtype_name(1), {
                entity: session('glpiactive_entity'),
                entity_sons: session('glpiactive_entity_recursive'),
                condition: condition
            }) }}
            <input type="hidden" name="action" value="send_add_group_users_form">
            {{ inputs.submit('submit', add_msg, 1) }}
TWIG, $twig_params);
    }

    /**
     * Recieve 'All users of a group' data from self::showAddGroupUsersForm and save them to session and DB
     *
     * @since 9.1
     *
     * @param array $params Must contain form data (typically $_REQUEST)
     */
    public static function sendAddGroupUsersForm($params = [])
    {
        if (!isset($params['groups_id']) || (int) $params['groups_id'] <= 0) {
            Session::addMessageAfterRedirect(__s('A group selection is required'), false, ERROR);
            return;
        }
        $current_group = &$_SESSION['glpi_plannings']['plannings']["group_" . $params['groups_id'] . "_users"];
        $current_group = [
            'display' => true,
            'type'    => 'group_users',
            'users'   => [],
        ];
        $users = Group_User::getGroupUsers($params['groups_id'], [
            'glpi_users.is_active'  => 1,
            'glpi_users.is_deleted' => 0,
            [
                'OR' => [
                    ['glpi_users.begin_date' => null],
                    ['glpi_users.begin_date' => ['<', QueryFunction::now()]],
                ],
            ],
            [
                'OR' => [
                    ['glpi_users.end_date' => null],
                    ['glpi_users.end_date' => ['>', QueryFunction::now()]],
                ],
            ],
        ]);

        foreach ($users as $user_data) {
            $current_group['users']['user_' . $user_data['id']] = [
                'color'   => self::getPaletteColor('bg', $_SESSION['glpi_plannings_color_index']),
                'display' => true,
                'type'    => 'user',
            ];
            $_SESSION['glpi_plannings_color_index']++;
        }
        self::savePlanningsInDB();
    }

    public static function editEventForm($params = [])
    {
        $item = getItemForItemtype($params['itemtype']);
        if ($item instanceof CommonDBTM) {
<<<<<<< HEAD
            echo "<div class='center'>";
            echo "<a href='" . htmlescape($params['url']) . "' class='btn btn-outline-secondary'>" .
                "<i class='ti ti-eye'></i>" .
                "<span>" . __s("View this item in its context") . "</span>" .
            "</a>";
            echo "</div>";
            echo "<hr>";
=======
            $item->getFromDB((int) $params['id']);
            $url = $item->getLinkURL();

>>>>>>> 44176ce3
            $rand = mt_rand();
            $options = [
                'from_planning_edit_ajax' => true,
                'form_id'                 => "edit_event_form$rand",
                'start'                   => date("Y-m-d", strtotime($params['start'])),
            ];
            if (isset($params['parentitemtype'])) {
                $options['parent'] = getItemForItemtype($params['parentitemtype']);
                $options['parent']->getFromDB($params['parentid']);
                $url = $options['parent']->getLinkURL();
            }

            echo "<div class='center'>";
            echo "<a href='" . $url . "' class='btn btn-outline-secondary'>" .
                "<i class='ti ti-eye'></i>" .
                "<span>" . __("View this item in its context") . "</span>" .
            "</a>";
            echo "</div>";
            echo "<hr>";
            $item->showForm((int) $params['id'], $options);
            $callback = "glpi_close_all_dialogs();
                      GLPIPlanning.refresh();
                      displayAjaxMessageAfterRedirect();";
            Html::ajaxForm("#edit_event_form$rand", $callback);
        }
    }

    /**
     * Display 'Group' part of self::showAddPlanningForm spcified by planning type dropdown.
     * Actually called by ajax/planning.php
     *
     * @since 9.1
     *
     * @return void
     */
    public static function showAddGroupForm()
    {
        $condition = ['is_task' => 1];
        // filter groups
        if (!Session::haveRight('planning', self::READALL) && count($_SESSION['glpigroups'])) {
            $condition['id'] = $_SESSION['glpigroups'];
        }

        $twig_params = [
            'add_msg' => _x('button', 'Add'),
            'condition' => $condition,
        ];
        // language=Twig
        echo TemplateRenderer::getInstance()->renderFromStringTemplate(<<<TWIG
            {% import 'components/form/fields_macros.html.twig' as fields %}
            {% import 'components/form/basic_inputs_macros.html.twig' as inputs %}
            {{ fields.dropdownField('Group', 'groups_id', 0, 'Group'|itemtype_name(1), {
                entity: session('glpiactive_entity'),
                entity_sons: session('glpiactive_entity_recursive'),
                condition: condition
            }) }}
            <input type="hidden" name="action" value="send_add_group_form">
            {{ inputs.submit('submit', add_msg, 1) }}
TWIG, $twig_params);
    }

    /**
     * Recieve 'Group' data from self::showAddGroupForm and save them to session and DB
     *
     * @since 9.1
     *
     * @param array $params Must contain form data (typically $_REQUEST)
     */
    public static function sendAddGroupForm($params = [])
    {
        if (!isset($params['groups_id']) || (int) $params['groups_id'] <= 0) {
            Session::addMessageAfterRedirect(__('A group selection is required'), false, ERROR);
            return;
        }
        $_SESSION['glpi_plannings']['plannings']["group_" . $params['groups_id']]
         = ['color'   => self::getPaletteColor(
             'bg',
             $_SESSION['glpi_plannings_color_index']
         ),
             'display' => true,
             'type'    => 'group',
         ];
        self::savePlanningsInDB();
        $_SESSION['glpi_plannings_color_index']++;
    }

    /**
     * Display 'External' part of self::showAddPlanningForm specified by planning type dropdown.
     * Actually called by ajax/planning.php
     *
     * @since 9.5
     *
     * @return void
     */
    public static function showAddExternalForm()
    {
        $twig_params = [
            'add_msg' => _x('button', 'Add'),
            'name_label'   => __('Calendar name'),
            'url_label'    => __('Calendar URL'),
        ];
        // language=Twig
        echo TemplateRenderer::getInstance()->renderFromStringTemplate(<<<TWIG
            {% import 'components/form/fields_macros.html.twig' as fields %}
            {% import 'components/form/basic_inputs_macros.html.twig' as inputs %}
            {% set rand = random() %}
            {{ fields.textField('name', '', name_label, {id: 'name' ~ rand}) }}
            {{ fields.urlField('url', '', url_label, {id: 'url' ~ rand}) }}
            <input type="hidden" name="action" value="send_add_external_form">
            {{ inputs.submit('submit', add_msg, 1) }}
TWIG, $twig_params);
    }

    /**
     * Receive 'External' data from self::showAddExternalForm and save them to session and DB
     *
     * @since 9.5
     *
     * @param array $params Form data
     *
     * @return void
     */
    public static function sendAddExternalForm($params = [])
    {
        if (empty($params['url'])) {
            Session::addMessageAfterRedirect(__s('A url is required'), false, ERROR);
            return;
        }

        if (!Toolbox::isUrlSafe($params['url'])) {
            Session::addMessageAfterRedirect(
                sprintf(__s('URL "%s" is not allowed by your administrator.'), $params['url']),
                false,
                ERROR
            );
            return;
        }

        $_SESSION['glpi_plannings']['plannings']['external_' . md5($params['url'])] = [
            'color'   => self::getPaletteColor('bg', $_SESSION['glpi_plannings_color_index']),
            'display' => true,
            'type'    => 'external',
            'name'    => $params['name'],
            'url'     => $params['url'],
        ];
        self::savePlanningsInDB();
        $_SESSION['glpi_plannings_color_index']++;
    }

    public static function showAddEventForm($params = [])
    {
        /** @var array $CFG_GLPI */
        global $CFG_GLPI;

        if (count($CFG_GLPI['planning_add_types']) === 1) {
            $params['itemtype'] = $CFG_GLPI['planning_add_types'][0];
            self::showAddEventSubForm($params);
        } else {
            $select_options = [];
            foreach ($CFG_GLPI['planning_add_types'] as $add_types) {
                $select_options[$add_types] = $add_types::getTypeName(1);
            }

            $twig_params = [
                'label' => __('Event type'),
                'select_options' => $select_options,
                'params' => $params,
            ];
            // language=Twig
            echo TemplateRenderer::getInstance()->renderFromStringTemplate(<<<TWIG
            {% import 'components/form/fields_macros.html.twig' as fields %}
            {% import 'components/form/basic_inputs_macros.html.twig' as inputs %}
            {% set rand = random() %}
            {{ fields.dropdownArrayField('itemtype', '', select_options, label, {
                display_emptychoice: true,
                rand: rand
            }) }}
            <script>
                $(() => {
                    $('#dropdown_itemtype{{ rand }}').on('change', function() {
                        const current_itemtype = $(this).val();
                        $('#add_planning_subform{{ rand }}').load('{{ path('ajax/planning.php')|e('js') }}', {
                            action: 'add_event_sub_form',
                            itemtype: current_itemtype,
                            begin: '{{ params.begin|e('js') }}',
                            end: '{{ params.end|e('js') }}'
                        });
                    });
                });
            </script>
            <div id="add_planning_subform{{ rand }}"></div>
TWIG, $twig_params);
        }
    }

    /**
     * Display form after selecting date range in planning
     *
     * @since 9.1
     *
     * @param array $params Must contain these keys:
     *  - begin : start of selection range.
     *       (should be an ISO_8601 date, but could be anything wo can be parsed by strtotime)
     *  - end : end of selection range.
     *       (should be an ISO_8601 date, but could be anything wo can be parsed by strtotime)
     *
     * @return void
     */
    public static function showAddEventSubForm($params = [])
    {
        $rand   = mt_rand();
        $params = self::cleanDates($params);

        $params['res_itemtype'] ??= '';
        $params['res_items_id'] ??= 0;
        if ($item = getItemForItemtype($params['itemtype'])) {
            $item->showForm('', [
                'from_planning_ajax' => true,
                'begin'              => $params['begin'],
                'end'                => $params['end'],
                'res_itemtype'       => $params['res_itemtype'],
                'res_items_id'       => $params['res_items_id'],
                'form_id'            => "ajax_reminder$rand",
            ]);
            $callback = "glpi_close_all_dialogs();
                      GLPIPlanning.refresh();
                      displayAjaxMessageAfterRedirect();";
            Html::ajaxForm("#ajax_reminder$rand", $callback);
        }
    }

    /**
     * Former front/planning.php before 9.1.
     * Display a classic form to plan an event (with begin field and duration)
     *
     * @since 9.1
     *
     * @param array $params Array of parameters whou should contain :
     *   - id (integer): id of item who receive the planification
     *   - itemtype (string): itemtype of item who receive the planification
     *   - begin (string) : start date of event
     *   - _display_dates (bool) : display dates fields (default true)
     *   - end (optionnal) (string) : end date of event. Ifg missing, it will computerd from begin+1hour
     *   - rand_user (integer) : users_id to check planning avaibility
     *   - rand : specific rand if needed (default is generated one)
     */
    public static function showAddEventClassicForm($params = [])
    {
        /** @var array $CFG_GLPI */
        global $CFG_GLPI;

        if (isset($params["id"]) && ($params["id"] > 0)) {
            echo "<input type='hidden' name='plan[id]' value='" . (int) $params["id"] . "'>";
        }

        $display_dates = $params['_display_dates'] ?? true;
        $mintime = $CFG_GLPI["planning_begin"];
        if (!empty($params["begin"])) {
            $begin = $params["begin"];
            $begintime = date("H:i:s", strtotime($begin));
            if ($begintime < $mintime) {
                $mintime = $begintime;
            }
        } else {
            $ts = $CFG_GLPI['time_step'] * 60; // passage in minutes
            $time = time() + $ts - 60;
            $time = floor($time / $ts) * $ts;
            $begin = date("Y-m-d H:i", $time);
        }

        if (!empty($params["end"])) {
            $end = $params["end"];
        } else {
            $end = date("Y-m-d H:i:s", strtotime($begin) + HOUR_TIMESTAMP);
        }

        $default_delay = $params['duration'] ?? 0;
        if ($display_dates) {
            $default_delay = floor((strtotime($end) - strtotime($begin)) / $CFG_GLPI['time_step'] / MINUTE_TIMESTAMP) * $CFG_GLPI['time_step'] * MINUTE_TIMESTAMP;
        }

        TemplateRenderer::getInstance()->display('pages/assistance/planning/add_classic_event.html.twig', [
            'params' => $params,
            'begin'  => $begin,
            'end'    => $end,
            'mintime' => $mintime,
            'default_delay' => $default_delay,
        ]);
    }

    /**
     * @param array $data
     * @return void
     * @used-by templates/pages/assistance/planning/add_classic_event.html.twig
     */
    public static function showPlanningCheck(array $data): void
    {
        /** @var array $CFG_GLPI */
        global $CFG_GLPI;

        $append_params = [
            "checkavailability" => "checkavailability",
        ];

        if (isset($data['users_id']) && ($data['users_id'] > 0)) {
            $append_params["itemtype"] = User::class;
            $append_params[User::getForeignKeyField()] = $data['users_id'];
        } elseif (
            isset($data['parent_itemtype'], $data['parent_items_id'], $data['parent_fk_field'])
            && class_exists($data['parent_itemtype']) && ($data['parent_items_id'] > 0) && ($data['parent_fk_field'] !== '')
        ) {
            $append_params["itemtype"] = $data['parent_itemtype'];
            $append_params[$data['parent_fk_field']] = $data['parent_items_id'];
        }

        if (count($append_params) > 1) {
            $rand = mt_rand();
            echo "<a href='#' title=\"" . __s('Availability') . "\" data-bs-toggle='modal' data-bs-target='#planningcheck$rand'>";
            echo "<i class='ti ti-calendar'></i>";
            echo "<span class='sr-only'>" . __s('Availability') . "</span>";
            echo "</a>";
            Ajax::createIframeModalWindow(
                'planningcheck' . $rand,
                $CFG_GLPI["root_doc"] . "/front/planning.php?" . Toolbox::append_params($append_params),
                ['title'  => __s('Availability')]
            );
        }
    }

    /**
     * Clone an event
     *
     * @since 9.5
     *
     * @param array $event the event to clone
     *
     * @return integer|false the id (integer) or false if it failed
     */
    public static function cloneEvent(array $event = [])
    {
        $item = getItemForItemtype($event['old_itemtype']);
        $item->getFromDB((int) $event['old_items_id']);

        $input = array_merge($item->fields, [
            'plan' => [
                'begin' => date("Y-m-d H:i:s", strtotime($event['start'])),
                'end'   => date("Y-m-d H:i:s", strtotime($event['end'])),
            ],
        ]);
        unset($input['id'], $input['uuid']);

        if (isset($item->fields['name'])) {
            $input['name'] = sprintf(__('Copy of %s'), $item->fields['name']);
        }

        // manage change of assigment for CommonITILTask
        if (isset($event['actor']['itemtype'], $event['actor']['items_id']) && $item instanceof CommonITILTask) {
            $key = match ($event['actor']['itemtype']) {
                "group" => "groups_id_tech",
                "user" => isset($item->fields['users_id_tech']) ? "users_id_tech" : "users_id",
                default => throw new \RuntimeException(sprintf('Unexpected event actor itemtype `%s`.', $event['actor']['itemtype'])),
            };

            unset(
                $input['users_id_tech'],
                $input['users_id'],
                $input['groups_id_tech'],
                $input['groups_id']
            );

            $input[$key] = $event['actor']['items_id'];
        }

        $new_items_id = $item->add($input);

        // manage all assigments for ProjectTask
        if (isset($event['actor']['itemtype'], $event['actor']['items_id']) && $item instanceof ProjectTask) {
            $team = new ProjectTaskTeam();
            $team->add([
                'projecttasks_id' => $new_items_id,
                'itemtype'        => ucfirst($event['actor']['itemtype']),
                'items_id'        => $event['actor']['items_id'],
            ]);
        }

        return $new_items_id;
    }

    /**
     * Delete an event
     *
     * @since 9.5
     *
     * @param array $event the event to clone (with itemtype and items_id keys)
     *
     * @return bool
     */
    public static function deleteEvent(array $event = []): bool
    {
        $item = getItemForItemtype($event['itemtype']);

        if (
            isset($event['day'], $event['instance'])
            && $event['instance']
            && method_exists($item, "deleteInstance")
        ) {
            return $item->deleteInstance((int) $event['items_id'], $event['day']);
        }

        return $item->delete([
            'id' => (int) $event['items_id'],
        ]);
    }

    /**
     * toggle display for selected line of $_SESSION['glpi_plannings']
     *
     * @since 9.1
     *
     * @param  array $options: should contain :
     *  - type : event type, can be event_filter, user, group or group_users
     *  - parent : in case of type=users_group, must contains the id of the group
     *  - name : contains a string with type and id concatened with a '_' char (ex user_41).
     *  - display : boolean value to set to his line
     * @return void
     */
    public static function toggleFilter($options = [])
    {
        $key = 'filters';
        if (in_array($options['type'], ['user', 'group', 'group_users', 'external'])) {
            $key = 'plannings';
        }
        if (empty($options['parent'])) {
            $_SESSION['glpi_plannings'][$key][$options['name']]['display'] = ($options['display'] === 'true');
        } else {
            $_SESSION['glpi_plannings']['plannings'][$options['parent']]['users']
            [$options['name']]['display']
            = ($options['display'] === 'true');
        }
        self::savePlanningsInDB();
    }

    /**
     * change color for selected line of $_SESSION['glpi_plannings']
     *
     * @since 9.1
     *
     * @param  array $options: should contain:
     *  - type : event type, can be event_filter, user, group or group_users
     *  - parent : in case of type=users_group, must contains the id of the group
     *  - name : contains a string with type and id concatened with a '_' char (ex user_41).
     *  - color : rgb color (preceded by '#'' char)
     * @return void
     */
    public static function colorFilter($options = [])
    {
        $key = 'filters';
        if (in_array($options['type'], ['user', 'group', 'group_users', 'external'])) {
            $key = 'plannings';
        }
        if (empty($options['parent'])) {
            $_SESSION['glpi_plannings'][$key][$options['name']]['color'] = $options['color'];
        } else {
            $_SESSION['glpi_plannings']['plannings'][$options['parent']]['users']
            [$options['name']]['color'] = $options['color'];
        }
        self::savePlanningsInDB();
    }

    /**
     * delete selected line in $_SESSION['glpi_plannings']
     *
     * @since 9.1
     *
     * @param  array $options: should contain:
     *  - type : event type, can be event_filter, user, group or group_users
     *  - filter : contains a string with type and id concatened with a '_' char (ex user_41).
     * @return void
     */
    public static function deleteFilter($options = [])
    {
        $current = $_SESSION['glpi_plannings']['plannings'][$options['filter']];
        if ($current['type'] === 'group_users') {
            $_SESSION['glpi_plannings_color_index'] -= count($current['users']);
        } else {
            $_SESSION['glpi_plannings_color_index']--;
        }

        unset($_SESSION['glpi_plannings']['plannings'][$options['filter']]);
        self::savePlanningsInDB();
    }

    public static function savePlanningsInDB()
    {
        $user = new User();
        $user->update(['id' => $_SESSION['glpiID'],
            'plannings' => exportArrayToDB($_SESSION['glpi_plannings']),
        ]);
    }

    /**
     * Prepare a set of events for jquery fullcalendar.
     * Call populatePlanning functions for all $CFG_GLPI['planning_types'] types
     *
     * @since 9.1
     *
     * @param array $options with these keys:
     *  - begin: mandatory, planning start.
     *       (should be an ISO_8601 date, but could be anything wo can be parsed by strtotime)
     *  - end: mandatory, planning end.
     *       (should be an ISO_8601 date, but could be anything wo can be parsed by strtotime)
     *  - force_all_events: even if the range is big, don't reduce the returned set
     * @return array $events : array with events in fullcalendar.io format
     */
    public static function constructEventsArray($options = [])
    {
        /** @var array $CFG_GLPI */
        global $CFG_GLPI;

        $param['start']               = '';
        $param['end']                 = '';
        $param['view_name']           = '';
        $param['force_all_events']    = false;
        $param['state_done']          = true;

        if (is_array($options) && count($options)) {
            foreach ($options as $key => $val) {
                $param[$key] = $val;
            }
        }

        $timezone = new DateTimeZone(date_default_timezone_get());
        $time_begin = strtotime($param['start']) - $timezone->getOffset(new DateTime($param['start']));
        $time_end   = strtotime($param['end']) - $timezone->getOffset(new DateTime($param['end']));

        // if the dates range is greater than a certain amount, and we're not on a list view
        // we certainly are on this view (as our biggest view apart list is month one).
        // we must avoid at all cost to calculate rrules events on a big range
        if (
            !$param['force_all_events']
            && $param['view_name'] !== "listFull"
            && ($time_end - $time_begin) > (2 * MONTH_TIMESTAMP)
        ) {
            $param['view_name'] = "listFull";
            return [];
        }

        $param['begin'] = date("Y-m-d H:i:s", $time_begin);
        $param['end']   = date("Y-m-d H:i:s", $time_end);

        if (!$_SESSION['glpi_plannings']['filters']['StateDone']['display']) {
            $param['state_done'] = false;
        }

        $raw_events = [];
        $not_planned = [];
        foreach ($CFG_GLPI['planning_types'] as $planning_type) {
            if (!$planning_type::canView()) {
                continue;
            }
            if ($_SESSION['glpi_plannings']['filters'][$planning_type]['display']) {
                $event_type_color = $_SESSION['glpi_plannings']['filters'][$planning_type]['color'];
                foreach ($_SESSION['glpi_plannings']['plannings'] as $actor => $actor_params) {
                    if ($actor_params['type'] === 'external') {
                        continue; // Ignore external calendars
                    }
                    $actor_params['event_type_color'] = $event_type_color;
                    $actor_params['planning_type'] = $planning_type;
                    self::constructEventsArraySingleLine(
                        $actor,
                        array_merge($param, $actor_params),
                        $raw_events,
                        $not_planned
                    );
                }
            }
        }

        //handle not planned events
        $raw_events = array_merge($raw_events, $not_planned);

        // get external calendars events (ical)
        // and on list view, only get future events
        $begin_ical = $param['begin'];
        if ($param['view_name'] === "listFull") {
            $begin_ical = date('Y-m-d 00:00:00');
        }
        $raw_events = array_merge(
            $raw_events,
            self::getExternalCalendarRawEvents($begin_ical, $param['end'])
        );

        // construct events (in fullcalendar format)
        $events = [];
        foreach ($raw_events as $event) {
            if (
                $_SESSION['glpi_plannings']['filters']['OnlyBgEvents']['display']
                && (!isset($event['background']) || !$event['background'])
            ) {
                continue;
            }

            $users_id = (!empty($event['users_id_tech']) ?
                        $event['users_id_tech'] :
                        $event['users_id']);
            $content = self::displayPlanningItem($event, $users_id, 'in', false) ?: ($event['content'] ?? "");
            $tooltip = self::displayPlanningItem($event, $users_id, 'in', true) ?: ($event['tooltip'] ?? "");

            // dates should be set with the user timezone
            $begin = $event['begin'];
            $end   = $event['end'];

            // retrieve all day events
            if (
                strpos($event['begin'], "00:00:00")
                && (strtotime($event['end']) - strtotime($event['begin'])) % DAY_TIMESTAMP === 0
            ) {
                $begin = date('Y-m-d', strtotime($event['begin']));
                $end = date('Y-m-d', strtotime($event['end']));
            }

            // get duration in milliseconds
            $ms_duration = (strtotime($end) - strtotime($begin)) * 1000;

            $index_color = array_search("user_$users_id", array_keys($_SESSION['glpi_plannings']));
            $new_event = [
                'title'       => $event['name'],
                'content'     => $content,
                'tooltip'     => $tooltip,
                'start'       => $begin,
                'end'         => $end,
                'duration'    => $ms_duration,
                '_duration'   => $ms_duration, // sometimes duration is removed from event object in fullcalendar
                '_editable'   => $event['editable'], // same, avoid loss of editable key in fullcalendar
                'rendering'   => isset($event['background'])
                             && $event['background']
                             && !$_SESSION['glpi_plannings']['filters']['OnlyBgEvents']['display']
                              ? 'background'
                              : '',
                'color'       => (empty($event['color']) ?
                              self::$palette_bg[$index_color] :
                              $event['color']),
                'borderColor' => (empty($event['event_type_color']) ?
                              self::getPaletteColor('ev', $event['itemtype']) :
                              $event['event_type_color']),
                'textColor'   => self::$palette_fg[$index_color],
                'typeColor'   => (empty($event['event_type_color']) ?
                              self::getPaletteColor('ev', $event['itemtype']) :
                              $event['event_type_color']),
                'url'         => $event['url'] ?? "",
                'ajaxurl'     => $event['ajaxurl'] ?? "",
                'itemtype'    => $event['itemtype'] ?? "",
                'parentitemtype' => $event['parentitemtype'] ?? "",
                'items_id'    => $event['id'] ?? "",
                'resourceId'  => $event['resourceId'] ?? "",
                'priority'    => $event['priority'] ?? "",
                'state'       => $event['state'] ?? "",
            ];

            // if duration is full day and start is midnight, force allDay to true
            if (date('H:i:s', strtotime($begin)) === '00:00:00' && (int) $ms_duration % (DAY_TIMESTAMP * 1000) === 0) {
                $new_event['allDay'] = true;
            }

            // if we can't update the event, pass the editable key
            if (!$event['editable']) {
                $new_event['editable'] = false;
            }

            // override color if view is ressource and category color exists
            // maybe we need a better way for displaying categories color
            if (
                $param['view_name'] === "resourceWeek"
                && !empty($event['event_cat_color'])
            ) {
                $new_event['color'] = $event['event_cat_color'];
            }

            // manage reccurent events
            if (isset($event['rrule']) && count($event['rrule'])) {
                $rrule = $event['rrule'];

                // the fullcalencard plugin waits for integer types for number (not strings)
                if (isset($rrule['interval'])) {
                    $rrule['interval'] = (int) $rrule['interval'];
                }
                if (isset($rrule['count'])) {
                    $rrule['count'] = (int) $rrule['count'];
                }

                // clean empty values in rrule
                foreach ($rrule as $key => $value) {
                    if (is_null($value) || $value === '') {
                        unset($rrule[$key]);
                    }
                }

                $rset = PlanningExternalEvent::getRsetFromRRuleField($rrule, $new_event['start']);

                // append icon to distinguish reccurent event in views
                // use UTC datetime to avoid some issues with rlan/phprrule
                $dtstart_datetime  = new DateTime($new_event['start']);
                unset($rrule['exceptions']); // remove exceptions key (as libraries throw exception for unknow keys)
                $hr_rrule_o = new RRule(
                    array_merge(
                        $rrule,
                        [
                            'dtstart' => $dtstart_datetime->format('Ymd\THis\Z'),
                        ]
                    )
                );
                $new_event = array_merge($new_event, [
                    'icon'     => 'ti ti-history',
                    'icon_alt' => $hr_rrule_o->humanReadable(),
                ]);

                // for fullcalendar, we need to pass start in the rrule key
                unset($new_event['start'], $new_event['end']);

                // For list view, only display only the next occurrence
                // to avoid issues performances (range in list view can be 10 years long)
                if ($param['view_name'] === "listFull") {
                    /** @var ?DateTime $next_date */
                    $next_date = $rset->getNthOccurrenceAfter(new DateTime(), 1);
                    if ($next_date) {
                        $new_event = array_merge($new_event, [
                            'start'    => $next_date->format('c'),
                            'end'      => $next_date->add(new DateInterval("PT" . ($ms_duration / 1000) . "S"))
                                            ->format('c'),
                        ]);
                    }
                } else {
                    $rrule_string = "";
                    foreach ($rset->getRRules() as $occurence) {
                        $rrule_string .= $occurence->rfcString(false) . "\n";
                    }
                    $ex_dates = [];
                    foreach ($rset->getExDates() as $occurence) {
                        // we forge the ex date with only the date part of the exception
                        // and the hour of the dtstart.
                        // This to presents only date selection to the user
                        $ex_dates[] = "EXDATE:" . $occurence->format('Ymd\THis');
                    }

                    if (count($ex_dates)) {
                        $rrule_string .= implode("\n", $ex_dates) . "\n";
                    }

                    $new_event = array_merge($new_event, [
                        'is_recurrent' => true,
                        'rrule'        => $rrule_string,
                        'duration'     => $ms_duration,
                    ]);
                }
            }

            $events[] = $new_event;
        }

        return $events;
    }

    /**
     * construct a single line for self::constructEventsArray()
     * Recursively called to construct $raw_events param.
     *
     * @since 9.1
     *
     * @param string $actor: a type and id concaneted separated by '_' char, ex 'user_41'
     * @param array  $params: must contains this keys :
     *  - display: boolean for pass or not the consstruction of this line (a group of users can be displayed but its users not).
     *  - type: event type, can be event_filter, user, group or group_users
     *  - who: integer for identify user
     *  - whogroup: integer for identify group
     *  - color: string with #rgb color for event's foreground color.
     *  - event_type_color : string with #rgb color for event's foreground color.
     * @param array  $raw_events: (passed by reference) the events array in construction
     * @param array  $not_planned (passed by references) not planned events array in construction
     * @return void
     */
    public static function constructEventsArraySingleLine($actor, $params = [], &$raw_events = [], &$not_planned = [])
    {
        if ($params['display']) {
            $actor_array = explode("_", $actor);
            if ($params['type'] === "group_users") {
                $subparams = $params;
                unset($subparams['users']);
                $subparams['from_group_users'] = true;
                foreach ($params['users'] as $user => $userdata) {
                    $subparams = array_merge($subparams, $userdata);
                    self::constructEventsArraySingleLine($user, $subparams, $raw_events, $not_planned);
                }
            } else {
                $params['who']       = $actor_array[1];
                $params['whogroup']  = 0;
                if (
                    $params['type'] === "group"
                    && in_array($params['planning_type'], self::$directgroup_itemtype, true)
                ) {
                    $params['who']       = 0;
                    $params['whogroup']  = $actor_array[1];
                }

                $current_events = $params['planning_type']::populatePlanning($params);
                if (count($current_events) > 0) {
                    $raw_events = array_merge($raw_events, $current_events);
                }
                if (
                    $_SESSION['glpi_plannings']['filters']['NotPlanned']['display']
                    && method_exists($params['planning_type'], 'populateNotPlanned')
                ) {
                    /** @var class-string $params['planning_type'] */
                    $not_planned = array_merge($not_planned, $params['planning_type']::populateNotPlanned($params));
                }
            }
        }

        if (isset($params['from_group_users']) && $params['from_group_users']) {
            $actor = "gu_" . $actor;
        }

        // fill type of planning
        $raw_events = array_map(static fn($arr) => $arr + ['resourceId' => $actor], $raw_events);

        if ($_SESSION['glpi_plannings']['filters']['NotPlanned']['display']) {
            $not_planned = array_map(static fn($arr) => $arr + [
                'not_planned' => true,
                'resourceId' => $actor,
                'event_type_color' => $_SESSION['glpi_plannings']['filters']['NotPlanned']['color'],
            ], $not_planned);
        }
    }

    /**
     * Return events fetched from user external calendars.
     *
     * @param string $limit_begin
     * @param string $limit_end
     * @return array
     * @throws Exception
     */
    private static function getExternalCalendarRawEvents(string $limit_begin, string $limit_end): array
    {
        $raw_events = [];

        foreach ($_SESSION['glpi_plannings']['plannings'] as $planning_id => $planning_params) {
            if ('external' !== $planning_params['type'] || !$planning_params['display']) {
                continue; // Ignore non-external and inactive calendars
            }
            $calendar_data = Toolbox::getURLContent($planning_params['url']);
            if (empty($calendar_data)) {
                continue;
            }
            try {
                $vcalendar = Reader::read($calendar_data);
            } catch (\Sabre\VObject\ParseException $exception) {
                /** @var \Psr\Log\LoggerInterface $PHPLOGGER */
                global $PHPLOGGER;
                $PHPLOGGER->error(
                    sprintf('Unable to parse calendar data from URL "%s"', $planning_params['url']),
                    ['exception' => $exception]
                );

                continue;
            }
            if (!$vcalendar instanceof VCalendar) {
                trigger_error(
                    sprintf('No VCalendar object found at URL "%s"', $planning_params['url']),
                    E_USER_WARNING
                );
                continue;
            }
            foreach ($vcalendar->getComponents() as $vcomp) {
                if (!($vcomp instanceof VEvent || $vcomp instanceof VTodo)) {
                    continue;
                }

                $end_date_prop = $vcomp instanceof VTodo ? 'DUE' : 'DTEND';
                if (
                    !$vcomp->DTSTART instanceof \Sabre\VObject\Property\ICalendar\DateTime
                    || !$vcomp->$end_date_prop instanceof \Sabre\VObject\Property\ICalendar\DateTime
                ) {
                    continue;
                }
                $user_tz  = new DateTimeZone(date_default_timezone_get());
                $begin_dt = $vcomp->DTSTART->getDateTime();
                $begin_dt = $begin_dt->setTimeZone($user_tz);
                $end_dt   = $vcomp->$end_date_prop->getDateTime();
                $end_dt   = $end_dt->setTimeZone($user_tz);

                if (
                    !($vcomp->RRULE instanceof Recur)
                    && ($limit_end < $begin_dt->format('Y-m-d H:i:s') || $limit_begin > $end_dt->format('Y-m-d H:i:s'))
                ) {
                    continue; // Ignore events not inside dates range
                }

                $title = $vcomp->SUMMARY instanceof FlatText ? $vcomp->SUMMARY->getValue() : '';
                $description = $vcomp->DESCRIPTION instanceof FlatText ? $vcomp->DESCRIPTION->getValue() : '';

                $raw_events[] = [
                    'users_id'         => Session::getLoginUserID(),
                    'name'             => $title,
                    'tooltip'          => trim($title . "\n" . $description),
                    'content'          => $description,
                    'begin'            => $begin_dt->format('Y-m-d H:i:s'),
                    'end'              => $end_dt->format('Y-m-d H:i:s'),
                    'event_type_color' => $planning_params['color'],
                    'color'            => $planning_params['color'],
                    'rrule'            => $vcomp->RRULE instanceof Recur
                  ? current($vcomp->RRULE->getJsonValue())
                  : null,
                    'editable'         => false,
                    'resourceId'       => $planning_id,
                ];
            }
        }

        return $raw_events;
    }

    /**
     * Change dates of a selected event.
     * Called from a drag&drop in planning
     *
     * @since 9.1
     *
     * @param array $params must contains this keys :
     *  - items_id : integer to identify items
     *  - itemtype : string to identify items
     *  - start : planning start .
     *       (should be an ISO_8601 date, but could be anything wo can be parsed by strtotime)
     *  - end : planning end .
     *       (should be an ISO_8601 date, but could be anything wo can be parsed by strtotime)
     * @return bool
     */
    public static function updateEventTimes($params = [])
    {
        if ($item = getItemForItemtype($params['itemtype'])) {
            $params = self::cleanDates($params);

            if (
                $item->getFromDB($params['items_id'])
                && empty($item->fields['is_deleted'])
                && $item::canUpdate()
                && $item->canUpdateItem()
            ) {
                // item exists and is not in bin

                $abort = false;

                // if event has rrule property, check if we need to create a clone instance
                if (
                    isset($item->fields['rrule'])
                    && strlen($item->fields['rrule'])
                ) {
                    if (
                        isset($params['move_instance'])
                        && filter_var($params['move_instance'], FILTER_VALIDATE_BOOLEAN)
                        && method_exists($item, 'createInstanceClone')
                    ) {
                        $item = $item->createInstanceClone(
                            $item->fields['id'],
                            $params['old_start']
                        );
                        $params['items_id'] = $item->fields['id'];
                    }
                }

                if (!$abort) {
                    $update = [
                        'id'   => $params['items_id'],
                        'plan' => [
                            'begin' => $params['start'],
                            'end'   => $params['end'],
                        ],
                    ];

                    if (isset($item->fields['users_id_tech'])) {
                        $update['users_id_tech'] = $item->fields['users_id_tech'];
                    }

                    // manage moving event between resource (actors)
                    if (!empty($params['new_actor_itemtype']) && !empty($params['new_actor_items_id'])) {
                        $new_actor_itemtype = strtolower($params['new_actor_itemtype']);

                        // reminders don't have group assignement for planning
                        if (
                            !($new_actor_itemtype === 'group'
                            && $item instanceof Reminder)
                        ) {
                            switch ($new_actor_itemtype) {
                                case "group":
                                    $update['groups_id_tech'] = $params['new_actor_items_id'];
                                    if (strtolower($params['old_actor_itemtype']) === "user") {
                                        $update['users_id_tech']  = 0;
                                    }
                                    break;

                                case "user":
                                    if (isset($item->fields['users_id_tech'])) {
                                        $update['users_id_tech']  = $params['new_actor_items_id'];
                                        if (strtolower($params['old_actor_itemtype']) === "group") {
                                            $update['groups_id_tech']  = 0;
                                        }
                                    } else {
                                        $update['users_id'] = $params['new_actor_items_id'];
                                    }
                                    break;
                            }
                        }

                        // special case for project tasks
                        // which have a link tables for their relation with groups/users
                        if ($item instanceof ProjectTask) {
                            // get actor for finding relation with item
                            $actor = getItemForItemtype($params['old_actor_itemtype']);
                            $actor->getFromDB((int) $params['old_actor_items_id']);

                            // get current relation
                            $team_old = new ProjectTaskTeam();
                            $team_old->getFromDBForItems($item, $actor);

                            // if new relation already exists, delete old relation
                            $actor_new = getItemForItemtype($params['new_actor_itemtype']);
                            $actor_new->getFromDB((int) $params['new_actor_items_id']);
                            $team_new  = new ProjectTaskTeam();
                            if ($team_new->getFromDBForItems($item, $actor_new)) {
                                $team_old->delete([
                                    'id' => $team_old->fields['id'],
                                ]);
                            } else {
                                // else update relation
                                $team_old->update([
                                    'id'       => $team_old->fields['id'],
                                    'itemtype' => $params['new_actor_itemtype'],
                                    'items_id' => $params['new_actor_items_id'],
                                ]);
                            }
                        }
                    }

                    if (is_subclass_of($item, "CommonITILTask")) {
                        $parentitemtype = $item::getItilObjectItemType();
                        if (!$update["_job"] = getItemForItemtype($parentitemtype)) {
                            return false;
                        }

                        $fkfield = $update["_job"]::getForeignKeyField();
                        $update[$fkfield] = $item->fields[$fkfield];
                    }

                    return $item->update($update);
                }
            }
        }

        return false;
    }

    /**
     * Clean timezone information from dates fields,
     * as fullcalendar doesn't support easily timezones, let's consider it sends raw dates
     * (remove timezone suffix), we will manage timezone directy on database
     * see https://fullcalendar.io/docs/timeZone
     *
     * @since 9.5
     *
     * @param array $params parameters send by fullcalendar
     *
     * @return array cleaned $params
     */
    public static function cleanDates(array $params = []): array
    {
        $dates_fields = [
            'start', 'begin', 'end',
        ];

        foreach ($params as $key => &$value) {
            if (in_array($key, $dates_fields, true)) {
                $value  = date("Y-m-d H:i:s", strtotime(trim($value, 'Z')));
            }
        }

        return $params;
    }

    /**
     * Display a Planning Item
     *
     * @param array $val       Array of the item to display
     * @param integer $who             ID of the user (0 if all)
     * @param 'in'|'through'|'begin'|'end'|'' $type Position of the item in the time block (in, through, begin or end)
     * @param boolean $complete        complete display (more details)
     *
     * @return string
     **/
    public static function displayPlanningItem(array $val, $who, $type = "", $complete = false)
    {
        $html = "";

        // bg event shouldn't have content displayed
        if (!$complete && $_SESSION['glpi_plannings']['filters']['OnlyBgEvents']['display']) {
            return "";
        }

        // Plugins case
        if (
            !empty($val['itemtype'])
            && $val['itemtype'] !== 'NotPlanned'
            && method_exists($val['itemtype'], "displayPlanningItem")
        ) {
            /** @var class-string $val['itemtype'] */
            $html .= $val['itemtype']::displayPlanningItem($val, $who, $type, $complete);
        }

        return $html;
    }

    /**
     * Show the planning for the central page of a user
     *
     * @param integer $who ID of the user
     *
     * @return void
     **/
    public static function showCentral($who)
    {
        if (
            !Session::haveRight(self::$rightname, self::READMY)
            || ($who <= 0)
        ) {
            return;
        }

        // language=Twig
        echo TemplateRenderer::getInstance()->renderFromStringTemplate(<<<TWIG
            <div class="table-responsive card-table">
                <table class="table">
                    <thead>
                        <tr class="noHover">
                            <th><a href="{{ path('front/planning.php') }}">{{ msg }}</a></th>
                        </tr>
                    </thead>
                    <tbody>
                        <tr class="noHover">
                            <td class="planning_on_central">{% do call('Planning::showPlanning', [false]) %}</td>
                        </tr>
                    </tbody>
                </table>
            </div>
TWIG, ['msg' => __('Your planning')]);
    }

    //*******************************************************************************************************************************
    // *********************************** Implementation ICAL ***************************************************************
    //*******************************************************************************************************************************

    /**
     *  Generate ical file content
     *
     * @param integer $who             user ID
     * @param integer $whogroup        group ID
     * @param string  $limititemtype   itemtype only display this itemtype (default '')
     *
     * @return void Outputs ical contents
     **/
    public static function generateIcal($who, $whogroup, $limititemtype = '')
    {
        /** @var array $CFG_GLPI */
        global $CFG_GLPI;

        if (
            ($who === 0)
            && ($whogroup === 0)
        ) {
            return;
        }

        if (!empty($CFG_GLPI["version"])) {
            $unique_id = "GLPI-Planning-" . trim($CFG_GLPI["version"]);
        } else {
            $unique_id = "GLPI-Planning-UnknownVersion";
        }

        // create vcalendar
        $vcalendar = new VCalendar();

        // $xprops = array( "X-LIC-LOCATION" => $tz );
        // iCalUtilityFunctions::createTimezone( $v, $tz, $xprops );

        $interv = [];
        $begin  = time() - MONTH_TIMESTAMP * 12;
        $end    = time() + MONTH_TIMESTAMP * 12;
        $begin  = date("Y-m-d H:i:s", $begin);
        $end    = date("Y-m-d H:i:s", $end);
        $params = [
            'genical'   => true,
            'who'       => $who,
            'whogroup'  => $whogroup,
            'begin'     => $begin,
            'end'       => $end,
        ];

        if (empty($limititemtype)) {
            foreach ($CFG_GLPI['planning_types'] as $itemtype) {
                $interv = array_merge($interv, $itemtype::populatePlanning($params));
            }
        } else {
            $interv = $limititemtype::populatePlanning($params);
        }

        if (count($interv) > 0) {
            foreach ($interv as $key => $val) {
                if (isset($val['itemtype'])) {
                    if (isset($val[getForeignKeyFieldForItemType($val['itemtype'])])) {
                        $uid = $val['itemtype'] . "#" . $val[getForeignKeyFieldForItemType($val['itemtype'])];
                    } else {
                        $uid = "Other#" . $key;
                    }
                } else {
                    $uid = "Other#" . $key;
                }

                $vevent['UID']     = $uid;

                $dateBegin = new DateTime($val["begin"]);
                $dateBegin->setTimeZone(new DateTimeZone('UTC'));

                $dateEnd = new DateTime($val["end"]);
                $dateEnd->setTimeZone(new DateTimeZone('UTC'));

                $vevent['DTSTART'] = $dateBegin;
                $vevent['DTEND']   = $dateEnd;

                $summary = '';
                if (isset($val["tickets_id"])) {
                    $summary = sprintf(__('Ticket #%1$s %2$s'), $val["tickets_id"], $val["name"]);
                } elseif (isset($val["name"])) {
                    $summary = $val["name"];
                }
                $vevent['SUMMARY'] = $summary;

                $description = '';
                if (isset($val["content"])) {
                    $description = $val["content"];
                } elseif (isset($val["text"])) {
                    $description = $val["text"];
                } elseif (isset($val["name"])) {
                    $description = $val["name"];
                }
                $vevent['DESCRIPTION'] = RichText::getTextFromHtml($description);

                if (isset($val["url"])) {
                    $vevent['URL'] = $val["url"];
                }
                $vcalendar->add('VEVENT', $vevent);
            }
        }

        $output   = $vcalendar->serialize();
        $filename = date('YmdHis') . '.ics';

        @header("Content-Disposition: attachment; filename=\"$filename\"");
        //@header("Content-Length: ".Toolbox::strlen($output));
        @header("Connection: close");
        @header("content-type: text/calendar; charset=utf-8");

        echo $output;
    }

    public function getRights($interface = 'central')
    {
        $values[self::READMY]    = __('See personnal planning');
        $values[self::READGROUP] = __('See schedule of people in my groups');
        $values[self::READALL]   = __('See all plannings');

        return $values;
    }

    /**
     * Save the last view used in fullcalendar
     *
     * @since 9.5
     *
     * @param string $view_name
     * @return void
     */
    public static function viewChanged($view_name = "ListView")
    {
        $_SESSION['glpi_plannings']['lastview'] = $view_name;
    }

    /**
     * Returns actor type from 'planning' key (key comes from user 'plannings' field).
     *
     * @param string $key
     *
     * @return string|null
     */
    public static function getActorTypeFromPlanningKey($key)
    {
        if (preg_match('/group_\d+_users/', $key)) {
            return Group_User::getType();
        }
        $itemtype = ucfirst(preg_replace('/^([a-z]+)_\d+$/', '$1', $key));
        return class_exists($itemtype) ? $itemtype : null;
    }

    /**
     * Returns actor id from 'planning' key (key comes from user 'plannings' field).
     *
     * @param string $key
     *
     * @return integer|null
     */
    public static function getActorIdFromPlanningKey($key)
    {
        $items_id = preg_replace('/^[a-z]+_(\d+)(?:_[a-z]+)?$/', '$1', $key);
        return is_numeric($items_id) ? (int) $items_id : null;
    }

    /**
     * Returns planning key for given actor (key is used in user 'plannings' field).
     *
     * @param string  $itemtype
     * @param integer $items_id
     *
     * @return string
     */
    public static function getPlanningKeyForActor($itemtype, $items_id)
    {
        if ('Group_User' === $itemtype) {
            return 'group_' . $items_id . '_users';
        }

        return strtolower($itemtype) . '_' . $items_id;
    }

    /**
     * Get CalDAV base calendar URL for given actor.
     *
     * @param CommonDBTM $item
     *
     * @return string|null
     */
    private static function getCaldavBaseCalendarUrl(\CommonDBTM $item)
    {
        $calendar_uri = null;

        switch (get_class($item)) {
            case \Group::class:
                $calendar_uri = \Glpi\CalDAV\Backend\Calendar::PREFIX_GROUPS
                 . '/' . $item->fields['id']
                 . '/' . \Glpi\CalDAV\Backend\Calendar::BASE_CALENDAR_URI;
                break;
            case \User::class:
                $calendar_uri = \Glpi\CalDAV\Backend\Calendar::PREFIX_USERS
                . '/' . $item->fields['name']
                . '/' . \Glpi\CalDAV\Backend\Calendar::BASE_CALENDAR_URI;
                break;
        }

        return $calendar_uri;
    }

    public static function getIcon()
    {
        return "ti ti-calendar-time";
    }
}<|MERGE_RESOLUTION|>--- conflicted
+++ resolved
@@ -1050,19 +1050,9 @@
     {
         $item = getItemForItemtype($params['itemtype']);
         if ($item instanceof CommonDBTM) {
-<<<<<<< HEAD
-            echo "<div class='center'>";
-            echo "<a href='" . htmlescape($params['url']) . "' class='btn btn-outline-secondary'>" .
-                "<i class='ti ti-eye'></i>" .
-                "<span>" . __s("View this item in its context") . "</span>" .
-            "</a>";
-            echo "</div>";
-            echo "<hr>";
-=======
             $item->getFromDB((int) $params['id']);
             $url = $item->getLinkURL();
 
->>>>>>> 44176ce3
             $rand = mt_rand();
             $options = [
                 'from_planning_edit_ajax' => true,
@@ -1076,9 +1066,9 @@
             }
 
             echo "<div class='center'>";
-            echo "<a href='" . $url . "' class='btn btn-outline-secondary'>" .
+            echo "<a href='" . htmlescape($url) . "' class='btn btn-outline-secondary'>" .
                 "<i class='ti ti-eye'></i>" .
-                "<span>" . __("View this item in its context") . "</span>" .
+                "<span>" . __s("View this item in its context") . "</span>" .
             "</a>";
             echo "</div>";
             echo "<hr>";
