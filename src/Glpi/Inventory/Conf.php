--- conflicted
+++ resolved
@@ -968,11 +968,7 @@
 
             echo "<tr class='tab_bg_1'>";
             echo "<th colspan=4 >" . __s('Agent cleanup') . "</th></tr>";
-<<<<<<< HEAD
-            echo "<tr class='tab_bg_1'><td>";
-=======
             echo "<tr class='tab_bg_1'><td><label for='dropdown_stale_agents_delay$rand'>";
->>>>>>> 484a265d
             echo \Agent::createTabEntry(__('Update agents who have not contacted the server for (in days)'), 0, \Agent::getType());
             echo "</label></td><td width='20%'>";
             Dropdown::showNumber(
