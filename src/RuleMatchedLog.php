--- conflicted
+++ resolved
@@ -125,31 +125,11 @@
         return $array_ret;
     }
 
-<<<<<<< HEAD
     public static function displayTabContentForItem(CommonGLPI $item, $tabnum = 1, $withtemplate = 0)
     {
-        if (($tabnum == '0' || $tabnum == '1') && $item->getID() > 0) {
+        if ($item instanceof CommonDBTM && ($tabnum == '0' || $tabnum == '1') && $item->getID() > 0) {
             self::showForItem($item);
             return true;
-=======
-
-    public static function displayTabContentForItem(CommonGLPI $item, $tabnum = 1, $withtemplate = 0)
-    {
-
-        if ($item instanceof CommonDBTM) {
-            $rulematched = new self();
-            if ($tabnum == '0') {
-                if ($item->getID() > 0) {
-                    $rulematched->showFormAgent($item->getID());
-                    return true;
-                }
-            } else if ($tabnum == '1') {
-                if ($item->getID() > 0) {
-                    $rulematched->showItemForm($item->getID(), $item->getType());
-                    return true;
-                }
-            }
->>>>>>> e0b9650b
         }
         return false;
     }
