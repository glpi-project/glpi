--- conflicted
+++ resolved
@@ -109,7 +109,6 @@
             echo "</div>";
         }
 
-<<<<<<< HEAD
         $entries = [];
         foreach ($items as $row) {
             $item = new $row['itemtype']();
@@ -120,61 +119,6 @@
                 'item'     => $item->getLink(),
                 'position' => $row['position']
             ];
-=======
-        $items = iterator_to_array($items);
-
-        if (!count($items)) {
-            echo "<table class='tab_cadre_fixe'><tr><th>" . __('No item found') . "</th></tr>";
-            echo "</table>";
-        } else {
-            if ($canedit) {
-                Html::openMassiveActionsForm('mass' . __CLASS__ . $rand);
-                $massiveactionparams = [
-                    'num_displayed'   => min($_SESSION['glpilist_limit'], count($items)),
-                    'container'       => 'mass' . __CLASS__ . $rand,
-                    'specific_actions' => [
-                        'purge' => _x('button', 'Delete permanently the relation with selected elements')
-                    ]
-                ];
-                Html::showMassiveActions($massiveactionparams);
-            }
-
-            echo "<table class='tab_cadre_fixehov'>";
-            $header = "<tr>";
-            if ($canedit) {
-                $header .= "<th width='10'>";
-                $header .= Html::getCheckAllAsCheckbox('mass' . __CLASS__ . $rand);
-                $header .= "</th>";
-            }
-            $header .= "<th>" . _n('Item', 'Items', 1) . "</th>";
-            $header .= "<th>" . __('Position') . "</th>";
-            $header .= "</tr>";
-
-            echo $header;
-            foreach ($items as $row) {
-                $item = new $row['itemtype']();
-                $item->getFromDB($row['items_id']);
-                echo "<tr lass='tab_bg_1'>";
-                if ($canedit) {
-                    echo "<td>";
-                    Html::showMassiveActionCheckBox(__CLASS__, $row["id"]);
-                    echo "</td>";
-                }
-                echo "<td>" . $item->getLink() . "</td>";
-                echo "<td>{$row['position']}</td>";
-                echo "</tr>";
-            }
-            echo $header;
-            echo "</table>";
-
-            if ($canedit && count($items)) {
-                $massiveactionparams['ontop'] = false;
-                Html::showMassiveActions($massiveactionparams);
-            }
-            if ($canedit) {
-                Html::closeForm();
-            }
->>>>>>> efaa38e9
         }
 
         TemplateRenderer::getInstance()->display('components/datatable.html.twig', [
@@ -193,7 +137,10 @@
             'showmassiveactions' => $canedit,
             'massiveactionparams' => [
                 'num_displayed' => min($_SESSION['glpilist_limit'], count($entries)),
-                'container'     => 'mass' . static::class . $rand
+                'container'     => 'mass' . static::class . $rand,
+                'specific_actions' => [
+                    'purge' => _x('button', 'Delete permanently the relation with selected elements'),
+                ],
             ],
         ]);
     }
