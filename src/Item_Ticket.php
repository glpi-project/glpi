<?php

/**
 * ---------------------------------------------------------------------
 *
 * GLPI - Gestionnaire Libre de Parc Informatique
 *
 * http://glpi-project.org
 *
 * @copyright 2015-2023 Teclib' and contributors.
 * @copyright 2003-2014 by the INDEPNET Development Team.
 * @licence   https://www.gnu.org/licenses/gpl-3.0.html
 *
 * ---------------------------------------------------------------------
 *
 * LICENSE
 *
 * This file is part of GLPI.
 *
 * This program is free software: you can redistribute it and/or modify
 * it under the terms of the GNU General Public License as published by
 * the Free Software Foundation, either version 3 of the License, or
 * (at your option) any later version.
 *
 * This program is distributed in the hope that it will be useful,
 * but WITHOUT ANY WARRANTY; without even the implied warranty of
 * MERCHANTABILITY or FITNESS FOR A PARTICULAR PURPOSE.  See the
 * GNU General Public License for more details.
 *
 * You should have received a copy of the GNU General Public License
 * along with this program.  If not, see <https://www.gnu.org/licenses/>.
 *
 * ---------------------------------------------------------------------
 */

use Glpi\Application\View\TemplateRenderer;

/**
 * Item_Ticket Class
 *
 *  Relation between Tickets and Items
 **/
class Item_Ticket extends CommonItilObject_Item
{
   // From CommonDBRelation
    public static $itemtype_1          = 'Ticket';
    public static $items_id_1          = 'tickets_id';

    public static $itemtype_2          = 'itemtype';
    public static $items_id_2          = 'items_id';
    public static $checkItem_2_Rights  = self::HAVE_VIEW_RIGHT_ON_ITEM;

    public static function getTypeName($nb = 0)
    {
        return _n('Ticket item', 'Ticket items', $nb);
    }

    /**
     * @since 0.84
     **/
    public function getForbiddenStandardMassiveAction()
    {

        $forbidden   = parent::getForbiddenStandardMassiveAction();
        $forbidden[] = 'update';
        return $forbidden;
    }


    /**
     * @since 0.85.5
     * @see CommonDBRelation::canCreateItem()
     **/
    public function canCreateItem()
    {

        $ticket = new Ticket();
       // Not item linked for closed tickets
        if (
            $ticket->getFromDB($this->fields['tickets_id'])
            && in_array($ticket->fields['status'], $ticket->getClosedStatusArray())
        ) {
            return false;
        }

        if ($ticket->canUpdateItem()) {
            return true;
        }

        return parent::canCreateItem();
    }


    public function post_addItem()
    {

        $ticket = new Ticket();
        $input  = ['id'            => $this->fields['tickets_id'],
            'date_mod'      => $_SESSION["glpi_currenttime"],
        ];

        if (!isset($this->input['_do_notif']) || $this->input['_do_notif']) {
            $input['_forcenotif'] = true;
        }
        if (isset($this->input['_disablenotif']) && $this->input['_disablenotif']) {
            $input['_disablenotif'] = true;
        }

        $ticket->update($input);
        parent::post_addItem();
    }


    public function post_purgeItem()
    {

        $ticket = new Ticket();
        $input = ['id'            => $this->fields['tickets_id'],
            'date_mod'      => $_SESSION["glpi_currenttime"],
        ];

        if (!isset($this->input['_do_notif']) || $this->input['_do_notif']) {
            $input['_forcenotif'] = true;
        }
        $ticket->update($input);

        parent::post_purgeItem();
    }


    public function prepareInputForAdd($input)
    {

       // Avoid duplicate entry
        if (
            countElementsInTable($this->getTable(), ['tickets_id' => $input['tickets_id'],
                'itemtype'   => $input['itemtype'],
                'items_id'   => $input['items_id']
            ]) > 0
        ) {
            return false;
        }

        $ticket = new Ticket();
        $ticket->getFromDB($input['tickets_id']);

       // Get item location if location is not already set in ticket
        if (empty($ticket->fields['locations_id'])) {
            if (($input["items_id"] > 0) && !empty($input["itemtype"])) {
                if ($item = getItemForItemtype($input["itemtype"])) {
                    if ($item->getFromDB($input["items_id"])) {
                        if ($item->isField('locations_id')) {
                             $ticket->fields['_locations_id_of_item'] = $item->fields['locations_id'];

                             // Process Business Rules
                             $rules = new RuleTicketCollection($ticket->fields['entities_id']);

                             $ticket->fields = $rules->processAllRules(
                                 $ticket->fields,
                                 $ticket->fields,
                                 ['recursive' => true]
                             );

                               unset($ticket->fields['_locations_id_of_item']);
                               $ticket->updateInDB(['locations_id']);
                        }
                    }
                }
            }
        }

        return parent::prepareInputForAdd($input);
    }


    /**
     * Print the HTML ajax associated item add
     *
     * @param $ticket Ticket object
     * @param $options   array of possible options:
     *    - id                  : ID of the ticket
     *    - _users_id_requester : ID of the requester user
     *    - items_id            : array of elements (itemtype => array(id1, id2, id3, ...))
     *
     * @return void
     **/
    public static function itemAddForm(Ticket $ticket, $options = [])
    {
        global $CFG_GLPI;

        $params = [
            'id'  => (isset($ticket->fields['id']) && $ticket->fields['id'] != '') ? $ticket->fields['id'] : 0,
            'entities_id'  => (isset($ticket->fields['entities_id']) && is_numeric($ticket->fields['entities_id']) ? $ticket->fields['entities_id'] : Session::getActiveEntity()),
            '_users_id_requester' => 0,
            'items_id'            => [],
            'itemtype'            => '',
            '_canupdate'          => false
        ];

<<<<<<< HEAD
        $opt = [];    
=======
        $opt = [];
       
>>>>>>> baa8f246
        unset($options['entities_id']);

        foreach ($options as $key => $val) {
            if (!empty($val)) {
                $params[$key] = $val;
            }
        }

        if (!$ticket->can($params['id'], READ)) {
            return false;
        }

        $can_add_items = $_SESSION["glpiactiveprofile"]["helpdesk_hardware"] & pow(2, Ticket::HELPDESK_MY_HARDWARE) || $_SESSION["glpiactiveprofile"]["helpdesk_hardware"] & pow(2, Ticket::HELPDESK_ALL_HARDWARE);
        $canedit = ($can_add_items && $ticket->can($params['id'], UPDATE)
                  && $params['_canupdate']);

       // Ticket update case
        $usedcount = 0;
        if ($params['id'] > 0) {
           // Get requester
            $class        = new $ticket->userlinkclass();
            $tickets_user = $class->getActors($params['id']);
            if (
                isset($tickets_user[CommonITILActor::REQUESTER])
                && (count($tickets_user[CommonITILActor::REQUESTER]) == 1)
            ) {
                foreach ($tickets_user[CommonITILActor::REQUESTER] as $user_id_single) {
                    $params['_users_id_requester'] = $user_id_single['users_id'];
                }
            }

           // Get associated elements for ticket
            $used = self::getUsedItems($params['id']);
            foreach ($used as $itemtype => $items) {
                foreach ($items as $items_id) {
                    if (
                        !isset($params['items_id'][$itemtype])
                        || !in_array($items_id, $params['items_id'][$itemtype])
                    ) {
                        $params['items_id'][$itemtype][] = $items_id;
                    }
                    ++$usedcount;
                }
            }
        }

        $rand  = mt_rand();
        $count = 0;

        $twig_params = [
            'rand'               => $rand,
            'can_edit'           => $canedit,
            'my_items_dropdown'  => '',
            'all_items_dropdown' => '',
            'items_to_add'       => [],
            'params'             => $params,
            'opt'                => []
        ];

       // Get ticket template
        $tt = new TicketTemplate();
        if (isset($options['_tickettemplate'])) {
            $tt                  = $options['_tickettemplate'];
            if (isset($tt->fields['id'])) {
                $twig_params['opt']['templates_id'] = $tt->fields['id'];
            }
        } else if (isset($options['templates_id'])) {
            $tt->getFromDBWithData($options['templates_id']);
            if (isset($tt->fields['id'])) {
                $twig_params['opt']['templates_id'] = $tt->fields['id'];
            }
        }
       // Show associated item dropdowns
        if ($canedit) {
            $p = ['used'       => $params['items_id'],
                'rand'       => $rand,
                'tickets_id' => $params['id']
            ];
           // My items
            if ($params['_users_id_requester'] > 0) {
                ob_start();
                self::dropdownMyDevices($params['_users_id_requester'], $params['entities_id'], $params['itemtype'], 0, $p);
                $twig_params['my_items_dropdown'] = ob_get_clean();
            }
           // Global search
            ob_start();
            self::dropdownAllDevices("itemtype", $params['itemtype'], 0, 1, $params['_users_id_requester'], $params['entities_id'], $p);
            $twig_params['all_items_dropdown'] = ob_get_clean();
        }

       // Display list
        if (!empty($params['items_id'])) {
           // No delete if mandatory and only one item
            $delete = $ticket->canAddItem(__CLASS__);
            $cpt = 0;
            foreach ($params['items_id'] as $itemtype => $items) {
                $cpt += count($items);
            }

            if ($cpt == 1 && isset($tt->mandatory['items_id'])) {
                $delete = false;
            }
            foreach ($params['items_id'] as $itemtype => $items) {
                foreach ($items as $items_id) {
                    $count++;
                    $twig_params['items_to_add'][] = self::showItemToAdd(
                        $params['id'],
                        $itemtype,
                        $items_id,
                        [
                            'rand'      => $rand,
                            'delete'    => $delete,
                            'visible'   => ($count <= 5)
                        ]
                    );
                }
            }
        }
        $twig_params['count'] = $count;
        $twig_params['usedcount'] = $usedcount;

        foreach (['id', '_users_id_requester', 'items_id', 'itemtype', '_canupdate', 'entities_id'] as $key) {
            $twig_params['opt'][$key] = $params[$key];
        }

        TemplateRenderer::getInstance()->display('components/itilobject/add_items.html.twig', $twig_params);
    }


    public static function showItemToAdd($tickets_id, $itemtype, $items_id, $options)
    {
        $params = [
            'rand'      => mt_rand(),
            'delete'    => true,
            'visible'   => true,
            'kblink'    => true
        ];

        foreach ($options as $key => $val) {
            $params[$key] = $val;
        }

        $result = "";

        if ($item = getItemForItemtype($itemtype)) {
            if ($params['visible']) {
                $item->getFromDB($items_id);
                $result =  "<div id='{$itemtype}_$items_id'>";
                $result .= $item->getTypeName(1) . " : " . $item->getLink(['comments' => true]);
                $result .= Html::hidden("items_id[$itemtype][$items_id]", ['value' => $items_id]);
                if ($params['delete']) {
                    $result .= " <i class='fas fa-times-circle pointer' onclick=\"itemAction" . $params['rand'] . "('delete', '$itemtype', '$items_id');\"></i>";
                }
                if ($params['kblink']) {
                    $result .= ' ' . $item->getKBLinks();
                }
                $result .= "</div>";
            } else {
                $result .= Html::hidden("items_id[$itemtype][$items_id]", ['value' => $items_id]);
            }
        }

        return $result;
    }

    /**
     * Print the HTML array for Items linked to a ticket
     *
     * @param $ticket Ticket object
     *
     * @return void
     **/
    public static function showForTicket(Ticket $ticket)
    {
        $instID = $ticket->fields['id'];

        if (!$ticket->can($instID, READ)) {
            return false;
        }

        $canedit = $ticket->canAddItem($instID);
        $rand    = mt_rand();

        $types_iterator = self::getDistinctTypes($instID);
        $number = count($types_iterator);

        if (
            $canedit
            && !in_array($ticket->fields['status'], array_merge(
                $ticket->getClosedStatusArray(),
                $ticket->getSolvedStatusArray()
            ))
        ) {
            echo "<div class='firstbloc'>";
            echo "<form name='ticketitem_form$rand' id='ticketitem_form$rand' method='post'
                action='" . Toolbox::getItemTypeFormURL(__CLASS__) . "'>";

            echo "<table class='tab_cadre_fixe'>";
            echo "<tr class='tab_bg_2'><th colspan='2'>" . __('Add an item') . "</th></tr>";

            echo "<tr class='tab_bg_1'><td>";
           // Select hardware on creation or if have update right
            $class        = new $ticket->userlinkclass();
            $tickets_user = $class->getActors($instID);
            $dev_user_id = 0;
            if (
                isset($tickets_user[CommonITILActor::REQUESTER])
                 && (count($tickets_user[CommonITILActor::REQUESTER]) == 1)
            ) {
                foreach ($tickets_user[CommonITILActor::REQUESTER] as $user_id_single) {
                    $dev_user_id = $user_id_single['users_id'];
                }
            }

            if ($dev_user_id > 0) {
                self::dropdownMyDevices($dev_user_id, $ticket->fields["entities_id"], null, 0, ['tickets_id' => $instID]);
            }

            $used = self::getUsedItems($instID);
            self::dropdownAllDevices("itemtype", null, 0, 1, $dev_user_id, $ticket->fields["entities_id"], ['tickets_id' => $instID, 'used' => $used, 'rand' => $rand]);
            echo "<span id='item_ticket_selection_information$rand'></span>";
            echo "</td><td class='center' width='30%'>";
            echo "<input type='submit' name='add' value=\"" . _sx('button', 'Add') . "\" class='btn btn-primary'>";
            echo "<input type='hidden' name='tickets_id' value='$instID'>";
            echo "</td></tr>";
            echo "</table>";
            Html::closeForm();
            echo "</div>";
        }

        echo "<div class='spaced'>";
        if ($canedit && $number) {
            Html::openMassiveActionsForm('mass' . __CLASS__ . $rand);
            $massiveactionparams = ['container' => 'mass' . __CLASS__ . $rand];
            Html::showMassiveActions($massiveactionparams);
        }
        echo "<table class='tab_cadre_fixehov'>";
        $header_begin  = "<tr>";
        $header_top    = '';
        $header_bottom = '';
        $header_end    = '';
        if ($canedit && $number) {
            $header_top    .= "<th width='10'>" . Html::getCheckAllAsCheckbox('mass' . __CLASS__ . $rand);
            $header_top    .= "</th>";
            $header_bottom .= "<th width='10'>" . Html::getCheckAllAsCheckbox('mass' . __CLASS__ . $rand);
            $header_bottom .= "</th>";
        }
        $header_end .= "<th>" . _n('Type', 'Types', 1) . "</th>";
        $header_end .= "<th>" . Entity::getTypeName(1) . "</th>";
        $header_end .= "<th>" . __('Name') . "</th>";
        $header_end .= "<th>" . __('Serial number') . "</th>";
        $header_end .= "<th>" . __('Inventory number') . "</th>";
        $header_end .= "<th>" . __('Knowledge base entries') . "</th>";
        $header_end .= "<th>" . State::getTypeName(1) . "</th>";
        $header_end .= "<th>" . Location::getTypeName(1) . "</th>";
        echo "<tr>";
        echo $header_begin . $header_top . $header_end;

        $totalnb = 0;
        foreach ($types_iterator as $row) {
            $itemtype = $row['itemtype'];
            if (!($item = getItemForItemtype($itemtype))) {
                continue;
            }

            if (in_array($itemtype, $_SESSION["glpiactiveprofile"]["helpdesk_item_type"])) {
                $iterator = self::getTypeItems($instID, $itemtype);
                $nb = count($iterator);

                $prem = true;
                foreach ($iterator as $data) {
                    $name = $data["name"] ?? '';
                    if (
                        $_SESSION["glpiis_ids_visible"]
                        || empty($data["name"])
                    ) {
                        $name = sprintf(__('%1$s (%2$s)'), $name, $data["id"]);
                    }
                    if ((Session::getCurrentInterface() != 'helpdesk') && $item::canView()) {
                        $link     = $itemtype::getFormURLWithID($data['id']);
                        $namelink = "<a href=\"" . $link . "\">" . $name . "</a>";
                    } else {
                        $namelink = $name;
                    }

                    echo "<tr class='tab_bg_1'>";
                    if ($canedit) {
                        echo "<td width='10'>";
                        Html::showMassiveActionCheckBox(__CLASS__, $data["linkid"]);
                        echo "</td>";
                    }
                    if ($prem) {
                        $typename = $item->getTypeName($nb);
                        echo "<td class='center top' rowspan='$nb'>" .
                         (($nb > 1) ? sprintf(__('%1$s: %2$s'), $typename, $nb) : $typename) . "</td>";
                        $prem = false;
                    }
                    echo "<td class='center'>";
                    echo Dropdown::getDropdownName("glpi_entities", $data['entity']) . "</td>";
                    echo "<td class='center" .
                        (isset($data['is_deleted']) && $data['is_deleted'] ? " tab_bg_2_2'" : "'");
                    echo ">" . $namelink . "</td>";
                    echo "<td class='center'>" . (isset($data["serial"]) ? "" . $data["serial"] . "" : "-") .
                    "</td>";
                    echo "<td class='center'>" .
                      (isset($data["otherserial"]) ? "" . $data["otherserial"] . "" : "-") . "</td>";
                    $item->getFromDB($data["id"]);
                    echo "<td class='center'>" . $item->getKBLinks() . "</td>";
                    echo "<td class='center'>";
                    echo Dropdown::getDropdownName("glpi_states", $data['states_id']) . "</td>";
                    echo "<td class='center'>";
                    echo Dropdown::getDropdownName("glpi_locations", $data['locations_id']) . "</td>";
                    echo "</tr>";
                }
                $totalnb += $nb;
            }
        }

        if ($number) {
            echo $header_begin . $header_bottom . $header_end;
        }

        echo "</table>";
        if ($canedit && $number) {
            $massiveactionparams['ontop'] = false;
            Html::showMassiveActions($massiveactionparams);
            Html::closeForm();
        }
        echo "</div>";
    }


    public function getTabNameForItem(CommonGLPI $item, $withtemplate = 0)
    {

        if (!$withtemplate) {
            $nb = 0;
            switch ($item->getType()) {
                case 'Ticket':
                    if (
                        ($_SESSION["glpiactiveprofile"]["helpdesk_hardware"] != 0)
                        && (count($_SESSION["glpiactiveprofile"]["helpdesk_item_type"]) > 0)
                    ) {
                        if ($_SESSION['glpishow_count_on_tabs']) {
                         //$nb = self::countForMainItem($item);
                            $nb = countElementsInTable(
                                'glpi_items_tickets',
                                ['tickets_id' => $item->getID(),
                                    'itemtype' => $_SESSION["glpiactiveprofile"]["helpdesk_item_type"]
                                ]
                            );
                        }
                        return self::createTabEntry(_n('Item', 'Items', Session::getPluralNumber()), $nb);
                    }
            }
        }
        return '';
    }


    public static function displayTabContentForItem(CommonGLPI $item, $tabnum = 1, $withtemplate = 0)
    {

        switch ($item->getType()) {
            case 'Ticket':
                self::showForTicket($item);
                break;
        }
        return true;
    }

    /**
     * Make a select box for Ticket my devices
     *
     * @param integer $userID           User ID for my device section (default 0)
     * @param integer $entity_restrict  restrict to a specific entity (default -1)
     * @param string  $itemtype         of selected item (default 0)
     * @param integer $items_id         of selected item (default 0)
     * @param array   $options          array of possible options:
     *    - used     : ID of the requester user
     *    - multiple : allow multiple choice
     *
     * @return void
     **/
    public static function dropdownMyDevices($userID = 0, $entity_restrict = -1, $itemtype = 0, $items_id = 0, $options = [])
    {
        global $DB, $CFG_GLPI;

        $params = ['tickets_id' => 0,
            'used'       => [],
            'multiple'   => false,
            'rand'       => mt_rand()
        ];

        foreach ($options as $key => $val) {
            $params[$key] = $val;
        }

        if ($userID == 0) {
            $userID = Session::getLoginUserID();
        }

        $rand        = $params['rand'];
        $already_add = $params['used'];

        if ($_SESSION["glpiactiveprofile"]["helpdesk_hardware"] & pow(2, Ticket::HELPDESK_MY_HARDWARE)) {
            $my_devices = ['' => Dropdown::EMPTY_VALUE];
            $devices    = [];

           // My items
            foreach ($CFG_GLPI["linkuser_types"] as $itemtype) {
                if (
                    ($item = getItemForItemtype($itemtype))
                    && Ticket::isPossibleToAssignType($itemtype)
                ) {
                    $itemtable = getTableForItemType($itemtype);

                    $criteria = [
                        'FROM'   => $itemtable,
                        'WHERE'  => [
                            'users_id' => $userID
                        ] + getEntitiesRestrictCriteria($itemtable, '', $entity_restrict, $item->maybeRecursive()),
                        'ORDER'  => $item->getNameField()
                    ];

                    if ($item->maybeDeleted()) {
                        $criteria['WHERE']['is_deleted'] = 0;
                    }
                    if ($item->maybeTemplate()) {
                         $criteria['WHERE']['is_template'] = 0;
                    }
                    if (in_array($itemtype, $CFG_GLPI["helpdesk_visible_types"])) {
                        $criteria['WHERE']['is_helpdesk_visible'] = 1;
                    }

                    $iterator = $DB->request($criteria);
                    $nb = count($iterator);
                    if ($nb > 0) {
                        $type_name = $item->getTypeName($nb);

                        foreach ($iterator as $data) {
                            if (!isset($already_add[$itemtype]) || !in_array($data["id"], $already_add[$itemtype])) {
                                $output = $data[$item->getNameField()];
                                if (empty($output) || $_SESSION["glpiis_ids_visible"]) {
                                    $output = sprintf(__('%1$s (%2$s)'), $output, $data['id']);
                                }
                                $output = sprintf(__('%1$s - %2$s'), $type_name, $output);
                                if ($itemtype != 'Software') {
                                    if (!empty($data['serial'])) {
                                        $output = sprintf(__('%1$s - %2$s'), $output, $data['serial']);
                                    }
                                    if (!empty($data['otherserial'])) {
                                        $output = sprintf(__('%1$s - %2$s'), $output, $data['otherserial']);
                                    }
                                }
                                $devices[$itemtype . "_" . $data["id"]] = $output;

                                $already_add[$itemtype][] = $data["id"];
                            }
                        }
                    }
                }
            }

            if (count($devices)) {
                $my_devices[__('My devices')] = $devices;
            }
           // My group items
            if (Session::haveRight("show_group_hardware", "1")) {
                $iterator = $DB->request([
                    'SELECT'    => [
                        'glpi_groups_users.groups_id',
                        'glpi_groups.name'
                    ],
                    'FROM'      => 'glpi_groups_users',
                    'LEFT JOIN' => [
                        'glpi_groups'  => [
                            'ON' => [
                                'glpi_groups_users'  => 'groups_id',
                                'glpi_groups'        => 'id'
                            ]
                        ]
                    ],
                    'WHERE'     => [
                        'glpi_groups_users.users_id'  => $userID
                    ] + getEntitiesRestrictCriteria('glpi_groups', '', $entity_restrict, true)
                ]);

                $devices = [];
                $groups  = [];
                if (count($iterator)) {
                    foreach ($iterator as $data) {
                        $a_groups                     = getAncestorsOf("glpi_groups", $data["groups_id"]);
                        $a_groups[$data["groups_id"]] = $data["groups_id"];
                        $groups = array_merge($groups, $a_groups);
                    }

                    foreach ($CFG_GLPI["linkgroup_types"] as $itemtype) {
                        if (
                            ($item = getItemForItemtype($itemtype))
                            && Ticket::isPossibleToAssignType($itemtype)
                        ) {
                            $itemtable  = getTableForItemType($itemtype);
                            $criteria = [
                                'FROM'   => $itemtable,
                                'WHERE'  => [
                                    'groups_id' => $groups
                                ] + getEntitiesRestrictCriteria($itemtable, '', $entity_restrict, $item->maybeRecursive()),
                                'ORDER'  => $item->getNameField()
                            ];

                            if ($item->maybeDeleted()) {
                                $criteria['WHERE']['is_deleted'] = 0;
                            }
                            if ($item->maybeTemplate()) {
                                $criteria['WHERE']['is_template'] = 0;
                            }

                            $iterator = $DB->request($criteria);
                            if (count($iterator)) {
                                $type_name = $item->getTypeName();
                                if (!isset($already_add[$itemtype])) {
                                    $already_add[$itemtype] = [];
                                }
                                foreach ($iterator as $data) {
                                    if (!in_array($data["id"], $already_add[$itemtype])) {
                                         $output = '';
                                        if (isset($data["name"])) {
                                            $output = $data["name"];
                                        }
                                        if (empty($output) || $_SESSION["glpiis_ids_visible"]) {
                                            $output = sprintf(__('%1$s (%2$s)'), $output, $data['id']);
                                        }
                                        $output = sprintf(__('%1$s - %2$s'), $type_name, $output);
                                        if (isset($data['serial'])) {
                                            $output = sprintf(__('%1$s - %2$s'), $output, $data['serial']);
                                        }
                                        if (isset($data['otherserial'])) {
                                            $output = sprintf(__('%1$s - %2$s'), $output, $data['otherserial']);
                                        }
                                        $devices[$itemtype . "_" . $data["id"]] = $output;

                                        $already_add[$itemtype][] = $data["id"];
                                    }
                                }
                            }
                        }
                    }
                    if (count($devices)) {
                          $my_devices[__('Devices own by my groups')] = $devices;
                    }
                }
            }
           // Get software linked to all owned items
            if (in_array('Software', $_SESSION["glpiactiveprofile"]["helpdesk_item_type"])) {
                $software_helpdesk_types = array_intersect($CFG_GLPI['software_types'], $_SESSION["glpiactiveprofile"]["helpdesk_item_type"]);
                foreach ($software_helpdesk_types as $itemtype) {
                    if (isset($already_add[$itemtype]) && count($already_add[$itemtype])) {
                        $iterator = $DB->request([
                            'SELECT'          => [
                                'glpi_softwareversions.name AS version',
                                'glpi_softwares.name AS name',
                                'glpi_softwares.id'
                            ],
                            'DISTINCT'        => true,
                            'FROM'            => 'glpi_items_softwareversions',
                            'LEFT JOIN'       => [
                                'glpi_softwareversions'  => [
                                    'ON' => [
                                        'glpi_items_softwareversions' => 'softwareversions_id',
                                        'glpi_softwareversions'       => 'id'
                                    ]
                                ],
                                'glpi_softwares'        => [
                                    'ON' => [
                                        'glpi_softwareversions' => 'softwares_id',
                                        'glpi_softwares'        => 'id'
                                    ]
                                ]
                            ],
                            'WHERE'        => [
                                'glpi_items_softwareversions.items_id' => $already_add[$itemtype],
                                'glpi_items_softwareversions.itemtype' => $itemtype,
                                'glpi_softwares.is_helpdesk_visible'   => 1
                            ] + getEntitiesRestrictCriteria('glpi_softwares', '', $entity_restrict),
                            'ORDERBY'      => 'glpi_softwares.name'
                        ]);

                         $devices = [];
                        if (count($iterator)) {
                             $item       = new Software();
                             $type_name  = $item->getTypeName();
                            if (!isset($already_add['Software'])) {
                                $already_add['Software'] = [];
                            }
                            foreach ($iterator as $data) {
                                if (!in_array($data["id"], $already_add['Software'])) {
                                     $output = sprintf(__('%1$s - %2$s'), $type_name, $data["name"]);
                                     $output = sprintf(
                                         __('%1$s (%2$s)'),
                                         $output,
                                         sprintf(
                                             __('%1$s: %2$s'),
                                             __('version'),
                                             $data["version"]
                                         )
                                     );
                                    if ($_SESSION["glpiis_ids_visible"]) {
                                          $output = sprintf(__('%1$s (%2$s)'), $output, $data["id"]);
                                    }
                                     $devices["Software_" . $data["id"]] = $output;

                                     $already_add['Software'][] = $data["id"];
                                }
                            }
                            if (count($devices)) {
                                  $my_devices[__('Installed software')] = $devices;
                            }
                        }
                    }
                }
            }
           // Get linked items to computers
            if (isset($already_add['Computer']) && count($already_add['Computer'])) {
                $devices = [];

               // Direct Connection
                $types = ['Monitor', 'Peripheral', 'Phone', 'Printer'];
                foreach ($types as $itemtype) {
                    if (
                        in_array($itemtype, $_SESSION["glpiactiveprofile"]["helpdesk_item_type"])
                        && ($item = getItemForItemtype($itemtype))
                    ) {
                        $itemtable = getTableForItemType($itemtype);
                        if (!isset($already_add[$itemtype])) {
                            $already_add[$itemtype] = [];
                        }
                        $criteria = [
                            'SELECT'          => "$itemtable.*",
                            'DISTINCT'        => true,
                            'FROM'            => 'glpi_computers_items',
                            'LEFT JOIN'       => [
                                $itemtable  => [
                                    'ON' => [
                                        'glpi_computers_items'  => 'items_id',
                                        $itemtable              => 'id'
                                    ]
                                ]
                            ],
                            'WHERE'           => [
                                'glpi_computers_items.itemtype'     => $itemtype,
                                'glpi_computers_items.computers_id' => $already_add['Computer']
                            ] + getEntitiesRestrictCriteria($itemtable, '', $entity_restrict),
                            'ORDERBY'         => "$itemtable.name"
                        ];

                        if ($item->maybeDeleted()) {
                            $criteria['WHERE']["$itemtable.is_deleted"] = 0;
                        }
                        if ($item->maybeTemplate()) {
                            $criteria['WHERE']["$itemtable.is_template"] = 0;
                        }

                        $iterator = $DB->request($criteria);
                        if (count($iterator)) {
                            $type_name = $item->getTypeName();
                            foreach ($iterator as $data) {
                                if (!in_array($data["id"], $already_add[$itemtype])) {
                                     $output = $data["name"];
                                    if (empty($output) || $_SESSION["glpiis_ids_visible"]) {
                                        $output = sprintf(__('%1$s (%2$s)'), $output, $data['id']);
                                    }
                                     $output = sprintf(__('%1$s - %2$s'), $type_name, $output);
                                    if ($itemtype != 'Software') {
                                        $output = sprintf(__('%1$s - %2$s'), $output, $data['otherserial']);
                                    }
                                    $devices[$itemtype . "_" . $data["id"]] = $output;

                                    $already_add[$itemtype][] = $data["id"];
                                }
                            }
                        }
                    }
                }
                if (count($devices)) {
                    $my_devices[__('Connected devices')] = $devices;
                }
            }
            echo "<div id='tracking_my_devices' class='input-group mb-1'>";
            echo "<span class='input-group-text'>" . __('My devices') . "</span>";
            Dropdown::showFromArray('my_items', $my_devices, ['rand' => $rand]);
            echo "<span id='item_ticket_selection_information$rand' class='ms-1'></span>";
            echo "</div>";

           // Auto update summary of active or just solved tickets
            $params = ['my_items' => '__VALUE__'];

            Ajax::updateItemOnSelectEvent(
                "dropdown_my_items$rand",
                "item_ticket_selection_information$rand",
                $CFG_GLPI["root_doc"] . "/ajax/ticketiteminformation.php",
                $params
            );
        }
    }

    /**
     * Make a select box with all glpi items
     *
     * @param $options array of possible options:
     *    - name         : string / name of the select (default is users_id)
     *    - value
     *    - comments     : boolean / is the comments displayed near the dropdown (default true)
     *    - entity       : integer or array / restrict to a defined entity or array of entities
     *                      (default -1 : no restriction)
     *    - entity_sons  : boolean / if entity restrict specified auto select its sons
     *                      only available if entity is a single value not an array(default false)
     *    - rand         : integer / already computed rand value
     *    - toupdate     : array / Update a specific item on select change on dropdown
     *                      (need value_fieldname, to_update, url
     *                      (see Ajax::updateItemOnSelectEvent for information)
     *                      and may have moreparams)
     *    - used         : array / Already used items ID: not to display in dropdown (default empty)
     *    - on_change    : string / value to transmit to "onChange"
     *    - display      : boolean / display or get string (default true)
     *    - width        : specific width needed
     *    - hide_if_no_elements  : boolean / hide dropdown if there is no elements (default false)
     *
     **/
    public static function dropdown($options = [])
    {
        global $DB;

       // Default values
        $p['name']           = 'items';
        $p['value']          = '';
        $p['all']            = 0;
        $p['on_change']      = '';
        $p['comments']       = 1;
        $p['width']          = '';
        $p['entity']         = -1;
        $p['entity_sons']    = false;
        $p['used']           = [];
        $p['toupdate']       = '';
        $p['rand']           = mt_rand();
        $p['display']        = true;
        $p['hide_if_no_elements'] = false;

        if (is_array($options) && count($options)) {
            foreach ($options as $key => $val) {
                $p[$key] = $val;
            }
        }

        $itemtypes = ['Computer', 'Monitor', 'NetworkEquipment', 'Peripheral', 'Phone', 'Printer'];

        $union = new \QueryUnion();
        foreach ($itemtypes as $type) {
            $table = getTableForItemType($type);
            $union->addQuery([
                'SELECT' => [
                    'id',
                    new \QueryExpression("$type AS " . $DB->quoteName('itemtype')),
                    "name"
                ],
                'FROM'   => $table,
                'WHERE'  => [
                    'NOT'          => ['id' => null],
                    'is_deleted'   => 0,
                    'is_template'  => 0
                ]
            ]);
        }

        $iterator = $DB->request(['FROM' => $union]);

        if ($p['hide_if_no_elements'] && $iterator->count() === 0) {
            return;
        }

        $output = [];
        foreach ($iterator as $data) {
            $item = getItemForItemtype($data['itemtype']);
            $output[$data['itemtype'] . "_" . $data['id']] = $item->getTypeName() . " - " . $data['name'];
        }

        return Dropdown::showFromArray($p['name'], $output, $p);
    }

    /**
     * Return used items for a ticket
     *
     * @param integer type $tickets_id
     *
     * @return array
     */
    public static function getUsedItems($tickets_id)
    {

        $data = getAllDataFromTable('glpi_items_tickets', ['tickets_id' => $tickets_id]);
        $used = [];
        if (!empty($data)) {
            foreach ($data as $val) {
                $used[$val['itemtype']][] = $val['items_id'];
            }
        }

        return $used;
    }

    /**
     * Form for Followup on Massive action
     **/
    public static function showFormMassiveAction($ma)
    {
        global $CFG_GLPI;

        switch ($ma->getAction()) {
            case 'add_item':
                Dropdown::showSelectItemFromItemtypes(['items_id_name'   => 'items_id',
                    'itemtype_name'   => 'item_itemtype',
                    'itemtypes'       => $CFG_GLPI['ticket_types'],
                    'checkright'      => true,
                    'entity_restrict' => $_SESSION['glpiactive_entity']
                ]);
                echo "<br><input type='submit' name='add' value=\"" . _sx('button', 'Add') . "\" class='btn btn-primary'>";
                break;

            case 'delete_item':
                Dropdown::showSelectItemFromItemtypes(['items_id_name'   => 'items_id',
                    'itemtype_name'   => 'item_itemtype',
                    'itemtypes'       => $CFG_GLPI['ticket_types'],
                    'checkright'      => true,
                    'entity_restrict' => $_SESSION['glpiactive_entity']
                ]);

                echo "<br><input type='submit' name='delete' value=\"" . __('Delete permanently') . "\" class='btn btn-primary'>";
                break;
        }
    }

    /**
     * @since 0.85
     *
     * @see CommonDBTM::showMassiveActionsSubForm()
     **/
    public static function showMassiveActionsSubForm(MassiveAction $ma)
    {

        switch ($ma->getAction()) {
            case 'add_item':
                static::showFormMassiveAction($ma);
                return true;

            case 'delete_item':
                static::showFormMassiveAction($ma);
                return true;
        }

        return parent::showMassiveActionsSubForm($ma);
    }


    public static function processMassiveActionsForOneItemtype(
        MassiveAction $ma,
        CommonDBTM $item,
        array $ids
    ) {

        switch ($ma->getAction()) {
            case 'add_item':
                $input = $ma->getInput();

                $item_ticket = new static();
                foreach ($ids as $id) {
                    if ($item->getFromDB($id) && !empty($input['items_id'])) {
                        $input['tickets_id'] = $id;
                        $input['itemtype'] = $input['item_itemtype'];

                        if ($item_ticket->can(-1, CREATE, $input)) {
                            $ok = true;
                            if (!$item_ticket->add($input)) {
                                 $ok = false;
                            }

                            if ($ok) {
                                $ma->itemDone($item->getType(), $id, MassiveAction::ACTION_OK);
                            } else {
                                $ma->itemDone($item->getType(), $id, MassiveAction::ACTION_KO);
                                $ma->addMessage($item->getErrorMessage(ERROR_ON_ACTION));
                            }
                        } else {
                            $ma->itemDone($item->getType(), $id, MassiveAction::ACTION_NORIGHT);
                            $ma->addMessage($item->getErrorMessage(ERROR_RIGHT));
                        }
                    } else {
                        $ma->itemDone($item->getType(), $id, MassiveAction::ACTION_KO);
                        $ma->addMessage($item->getErrorMessage(ERROR_NOT_FOUND));
                    }
                }
                return;

            case 'delete_item':
                $input = $ma->getInput();
                $item_ticket = new static();
                foreach ($ids as $id) {
                    if ($item->getFromDB($id) && !empty($input['items_id'])) {
                        $item_found = $item_ticket->find([
                            'tickets_id'   => $id,
                            'itemtype'     => $input['item_itemtype'],
                            'items_id'     => $input['items_id']
                        ]);
                        if (!empty($item_found)) {
                             $item_founds_id = array_keys($item_found);
                             $input['id'] = $item_founds_id[0];

                            if ($item_ticket->can($input['id'], DELETE, $input)) {
                                $ok = true;
                                if (!$item_ticket->delete($input)) {
                                     $ok = false;
                                }

                                if ($ok) {
                                    $ma->itemDone($item->getType(), $id, MassiveAction::ACTION_OK);
                                } else {
                                    $ma->itemDone($item->getType(), $id, MassiveAction::ACTION_KO);
                                    $ma->addMessage($item->getErrorMessage(ERROR_ON_ACTION));
                                }
                            } else {
                                $ma->itemDone($item->getType(), $id, MassiveAction::ACTION_NORIGHT);
                                $ma->addMessage($item->getErrorMessage(ERROR_RIGHT));
                            }
                        } else {
                            $ma->itemDone($item->getType(), $id, MassiveAction::ACTION_KO);
                            $ma->addMessage($item->getErrorMessage(ERROR_NOT_FOUND));
                        }
                    } else {
                        $ma->itemDone($item->getType(), $id, MassiveAction::ACTION_KO);
                        $ma->addMessage($item->getErrorMessage(ERROR_NOT_FOUND));
                    }
                }
                return;
        }
        parent::processMassiveActionsForOneItemtype($ma, $item, $ids);
    }

    public function rawSearchOptions()
    {
        $tab = [];

        $tab[] = [
            'id'                 => '3',
            'table'              => $this->getTable(),
            'field'              => 'tickets_id',
            'name'               => Ticket::getTypeName(1),
            'datatype'           => 'dropdown',
        ];

        $tab[] = [
            'id'                 => '13',
            'table'              => $this->getTable(),
            'field'              => 'items_id',
            'name'               => _n('Associated element', 'Associated elements', Session::getPluralNumber()),
            'datatype'           => 'specific',
            'comments'           => true,
            'nosort'             => true,
            'additionalfields'   => ['itemtype']
        ];

        $tab[] = [
            'id'                 => '131',
            'table'              => $this->getTable(),
            'field'              => 'itemtype',
            'name'               => _n('Associated item type', 'Associated item types', Session::getPluralNumber()),
            'datatype'           => 'itemtypename',
            'itemtype_list'      => 'ticket_types',
            'nosort'             => true
        ];

        return $tab;
    }

    /**
     * Add a message on add action
     **/
    public function addMessageOnAddAction()
    {
        $addMessAfterRedirect = false;
        if (isset($this->input['_add'])) {
            $addMessAfterRedirect = true;
        }

        if (
            isset($this->input['_no_message'])
            || !$this->auto_message_on_action
        ) {
            $addMessAfterRedirect = false;
        }

        if ($addMessAfterRedirect) {
            $item = getItemForItemtype($this->fields['itemtype']);
            $item->getFromDB($this->fields['items_id']);

            if (($name = $item->getName()) == NOT_AVAILABLE) {
               //TRANS: %1$s is the itemtype, %2$d is the id of the item
                $item->fields['name'] = sprintf(
                    __('%1$s - ID %2$d'),
                    $item->getTypeName(1),
                    $item->fields['id']
                );
            }

            $display = (isset($this->input['_no_message_link']) ? $item->getNameID()
                                                            : $item->getLink());

           // Do not display quotes
           //TRANS : %s is the description of the added item
            Session::addMessageAfterRedirect(sprintf(
                __('%1$s: %2$s'),
                __('Item successfully added'),
                stripslashes($display)
            ));
        }
    }

    /**
     * Add a message on delete action
     **/
    public function addMessageOnPurgeAction()
    {

        if (!$this->maybeDeleted()) {
            return;
        }

        $addMessAfterRedirect = false;
        if (isset($this->input['_delete'])) {
            $addMessAfterRedirect = true;
        }

        if (
            isset($this->input['_no_message'])
            || !$this->auto_message_on_action
        ) {
            $addMessAfterRedirect = false;
        }

        if ($addMessAfterRedirect) {
            $item = getItemForItemtype($this->fields['itemtype']);
            $item->getFromDB($this->fields['items_id']);

            if (isset($this->input['_no_message_link'])) {
                $display = $item->getNameID();
            } else {
                $display = $item->getLink();
            }
           //TRANS : %s is the description of the updated item
            Session::addMessageAfterRedirect(sprintf(__('%1$s: %2$s'), __('Item successfully deleted'), $display));
        }
    }
}<|MERGE_RESOLUTION|>--- conflicted
+++ resolved
@@ -197,12 +197,7 @@
             '_canupdate'          => false
         ];
 
-<<<<<<< HEAD
-        $opt = [];    
-=======
-        $opt = [];
-       
->>>>>>> baa8f246
+        $opt = [];      
         unset($options['entities_id']);
 
         foreach ($options as $key => $val) {
