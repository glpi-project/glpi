--- conflicted
+++ resolved
@@ -88,7 +88,7 @@
     private function isAutolockReadonlyMode()
     {
         if (isset($_POST['lockwrite'])) {
-<<<<<<< HEAD
+
             $_SESSION['glpilock_autolock_items'][ $this->itemtype ][$this->itemid] = 1;
         }
 
@@ -262,10 +262,6 @@
                <i class='fas fa-unlock'></i>
                <span>" . __('Ask for unlock') . "</span>
             </a>";
-=======
-            // Edit mode is requested
-            $_SESSION['glpilock_autolock_items'][$this->fields['itemtype']][$this->fields['items_id']] = 1;
->>>>>>> a823020d
         }
 
         $ret = isset($_SESSION['glpilock_autolock_items'][$this->fields['itemtype']][$this->fields['items_id']])
@@ -301,7 +297,6 @@
             ]) && ($CFG_GLPI['notifications_mailing'] == 1);
         }
 
-<<<<<<< HEAD
             $ret = true;
         } else { // can't add a lock as another one is already existing
             if (!$gotIt) {
@@ -317,32 +312,7 @@
                 $ret = true;
             } else {
                 $this->setLockedByMessage();
-=======
-        if (!$autolock) {
-            if (
-                !($gotIt = $this->getFromDBByCrit([
-                    'itemtype' => $this->fields['itemtype'],
-                    'items_id' => $this->fields['items_id']
-                ]))
-                && $id = $this->add(['itemtype' => $this->fields['itemtype'],
-                    'items_id' => $this->fields['items_id'],
-                    'users_id' => Session::getLoginUserID()
-                ])
-            ) {
-                $new_lock = true;
-                $ret = true;
-            } else { // can't add a lock as another one is already existing
-                if (!$gotIt) {
-                    $this->getFromDBByCrit([
-                        'itemtype' => $this->fields['itemtype'],
-                        'items_id' => $this->fields['items_id']
-                    ]);
-                }
-                // open the object as read-only as it is already locked by someone
-                self::setReadonlyProfile();
-                // and if autolock was set for this item then unset it
-                unset($_SESSION['glpilock_autolock_items'][$this->fields['itemtype']][$this->fields['items_id']]);
->>>>>>> a823020d
+
             }
         }
 
