<?php

/**
 * ---------------------------------------------------------------------
 *
 * GLPI - Gestionnaire Libre de Parc Informatique
 *
 * http://glpi-project.org
 *
 * @copyright 2015-2025 Teclib' and contributors.
 * @copyright 2003-2014 by the INDEPNET Development Team.
 * @licence   https://www.gnu.org/licenses/gpl-3.0.html
 *
 * ---------------------------------------------------------------------
 *
 * LICENSE
 *
 * This file is part of GLPI.
 *
 * This program is free software: you can redistribute it and/or modify
 * it under the terms of the GNU General Public License as published by
 * the Free Software Foundation, either version 3 of the License, or
 * (at your option) any later version.
 *
 * This program is distributed in the hope that it will be useful,
 * but WITHOUT ANY WARRANTY; without even the implied warranty of
 * MERCHANTABILITY or FITNESS FOR A PARTICULAR PURPOSE.  See the
 * GNU General Public License for more details.
 *
 * You should have received a copy of the GNU General Public License
 * along with this program.  If not, see <https://www.gnu.org/licenses/>.
 *
 * ---------------------------------------------------------------------
 */

use Glpi\Application\View\TemplateRenderer;
use Glpi\DBAL\QueryExpression;
use Glpi\DBAL\QueryFunction;

use function Safe\preg_replace;
use function Safe\strtotime;

abstract class CommonITILSatisfaction extends CommonDBTM
{
    public $dohistory         = true;
    public $history_blacklist = ['date_answered'];

    /**
     * Survey is done internally
     */
    public const TYPE_INTERNAL = 1;

    /**
     * Survey is done externally
     */
    public const TYPE_EXTERNAL = 2;

    abstract public static function getConfigSufix(): string;
    abstract public static function getSearchOptionIDOffset(): int;

    public static function getTypeName($nb = 0)
    {
        return __('Satisfaction');
    }

    public static function getIcon()
    {
        return 'ti ti-star';
    }

    public static function getItemInstance(): CommonITILObject
    {
        $class = preg_replace('/Satisfaction$/', '', static::class);

        if (!is_a($class, CommonITILObject::class, true)) {
            throw new LogicException();
        }

        return new $class();
    }

    /**
     * for use showFormHeader
     **/
    public static function getIndexName()
    {
        return static::getItemInstance()::getForeignKeyField();
    }

    public function getLogTypeID()
    {
        $item = static::getItemInstance();
        return [$item::class, $this->fields[$item::getForeignKeyField()]];
    }

    public static function canUpdate(): bool
    {
        $item = static::getItemInstance();
        return (Session::haveRight($item::$rightname, READ));
    }

    /**
     * Is the current user have right to update the current satisfaction
     *
     * @return boolean
     **/
    public function canUpdateItem(): bool
    {
        $item = static::getItemInstance();
        if (!$item->getFromDB($this->fields[$item::getForeignKeyField()])) {
            return false;
        }

        // you can't change if your answer > 12h
        if (
            !is_null($this->fields['date_answered'])
            && ((time() - strtotime($this->fields['date_answered'])) > (12 * HOUR_TIMESTAMP))
        ) {
            return false;
        }

        if (
            $item->isUser(CommonITILActor::REQUESTER, Session::getLoginUserID())
            || ($item->fields["users_id_recipient"] === Session::getLoginUserID() && Session::haveRight($item::$rightname, $item::SURVEY))
            || (isset($_SESSION["glpigroups"])
                && $item->haveAGroup(CommonITILActor::REQUESTER, $_SESSION["glpigroups"]))
        ) {
            return true;
        }
        return false;
    }

    /**
     * @deprecated 11.1.0
     */
    public function showSatisactionForm($item)
    {
        Toolbox::deprecated();
        $this->showSatisfactionForm($item);
    }

    /**
     * form for satisfaction
     *
     * @param CommonITILObject $item The item this satisfaction is for
     **/
<<<<<<< HEAD
    public function showSatisfactionForm($item)
=======
    public function showSatisactionForm($item, bool $add_form_header = true)
>>>>>>> 3484a5c8
    {
        $options             = [];
        $options['colspan']  = 1;
        $options['candel'] = false;

        // for external inquest => link
        if ((int) $this->fields["type"] === self::TYPE_EXTERNAL) {
            $url = Entity::generateLinkSatisfaction($item);
            TemplateRenderer::getInstance()->display('/components/itilobject/itilsatisfaction.html.twig', [
                'url' => $url,
            ]);
        } else { // for internal inquest => form
            $config_suffix = $item->getType() === 'Ticket' ? '' : ('_' . strtolower($item->getType()));

            if ($add_form_header) {
                $this->showFormHeader($options);
            }
            // Set default satisfaction to 3 if not set
            if (is_null($this->fields["satisfaction"])) {
                $default_rate = Entity::getUsedConfig('inquest_config' . $config_suffix, $item->fields['entities_id'], 'inquest_default_rate' . $config_suffix);
                $this->fields["satisfaction"] = $default_rate;
            }
            $max_rate = Entity::getUsedConfig('inquest_config' . $config_suffix, $item->fields['entities_id'], 'inquest_max_rate' . $config_suffix);
            $duration = (int) Entity::getUsedConfig('inquest_duration' . $config_suffix, $item->fields['entities_id']);
            $expired = $duration !== 0 && (time() - strtotime($this->fields['date_begin'])) > $duration * DAY_TIMESTAMP;
            TemplateRenderer::getInstance()->display('/components/itilobject/itilsatisfaction.html.twig', [
                'item'   => $this,
                'parent_item' => $item,
                'max_rate' => $max_rate,
                'params' => $options,
                'expired' => $expired,
            ]);
        }
    }

    public function prepareInputForUpdate($input)
    {
        if (array_key_exists('satisfaction', $input) && $input['satisfaction'] >= 0) {
            $input["date_answered"] = $_SESSION["glpi_currenttime"];
        }

        if (array_key_exists('satisfaction', $input) || array_key_exists('comment', $input)) {
            $satisfaction = array_key_exists('satisfaction', $input) ? $input['satisfaction'] : $this->fields['satisfaction'];
            $comment      = array_key_exists('comment', $input) ? $input['comment'] : $this->fields['comment'];
            $itemtype     = static::getItemInstance()::class;
            $entities_id  = $this->getItemEntity($itemtype, $this->fields[$itemtype::getForeignKeyField()]);

            $config_suffix = $itemtype === 'Ticket' ? '' : ('_' . strtolower($itemtype));
            $inquest_mandatory_comment = Entity::getUsedConfig('inquest_config' . $config_suffix, $entities_id, 'inquest_mandatory_comment' . $config_suffix);
            if ($inquest_mandatory_comment && ($satisfaction <= $inquest_mandatory_comment) && empty($comment)) {
                Session::addMessageAfterRedirect(
                    htmlescape(sprintf(__('Comment is required if score is less than or equal to %d'), $inquest_mandatory_comment)),
                    false,
                    ERROR
                );
                return false;
            }
        }

        if (array_key_exists('satisfaction', $input) && $input['satisfaction'] >= 0) {
            $item = static::getItemInstance();
            $fkey = static::getIndexName();
            if ($item->getFromDB($input[$fkey] ?? $this->fields[$fkey])) {
                $max_rate = Entity::getUsedConfig(
                    'inquest_config',
                    $item->fields['entities_id'],
                    'inquest_max_rate' . static::getConfigSufix()
                );
                $input['satisfaction_scaled_to_5'] = $input['satisfaction'] / ($max_rate / 5);
            }
        }

        return $input;
    }

    public function post_addItem()
    {
        global $CFG_GLPI;

        if (!isset($this->input['_disablenotif']) && $CFG_GLPI["use_notifications"]) {
            $item = static::getItemInstance();
            if ($item->getFromDB($this->fields[$item::getForeignKeyField()])) {
                NotificationEvent::raiseEvent("satisfaction", $item, [], $this);
            }
        }
    }

    public function post_UpdateItem($history = true)
    {
        global $CFG_GLPI;

        if (!isset($this->input['_disablenotif']) && $CFG_GLPI["use_notifications"]) {
            // Send notification only if fields related to reply are updated.
            $answer_updates = array_filter(
                $this->updates,
                fn($field) => in_array($field, ['satisfaction', 'comment'])
            );

            $item = static::getItemInstance();
            if (count($answer_updates) > 1 && $item->getFromDB($this->fields[$item::getForeignKeyField()])) {
                NotificationEvent::raiseEvent("replysatisfaction", $item, [], $this);
            }
        }
    }

    /**
     * display satisfaction value
     *
     * @param int|float $value Between 0 and 10
     **/
    public static function displaySatisfaction($value, $entities_id)
    {
        if (!is_numeric($value)) {
            return "";
        }

        $max_rate = (int) Entity::getUsedConfig(
            'inquest_config',
            $entities_id,
            'inquest_max_rate' . static::getConfigSufix()
        );

        if ($value < 0) {
            $value = 0;
        }
        if ($value > $max_rate) {
            $value = $max_rate;
        }

        $rand = mt_rand();
        $out = "<div id='rateit_$rand' class='rateit'></div>";
        $out .= Html::scriptBlock("
            $(function () {
                $('#rateit_$rand').rateit({
                    max: $max_rate,
                    resetable: false,
                    value: $value,
                    readonly: true,
                });
            });
        ");

        return $out;
    }


    /**
     * Get name of inquest type
     *
     * @param int $value Survey type ID
     **/
    public static function getTypeInquestName($value)
    {

        switch ($value) {
            case self::TYPE_INTERNAL:
                return __('Internal survey');

            case self::TYPE_EXTERNAL:
                return __('External survey');

            default:
                // Get value if not defined
                return $value;
        }
    }

    public static function getSpecificValueToDisplay($field, $values, array $options = [])
    {

        if (!is_array($values)) {
            $values = [$field => $values];
        }
        switch ($field) {
            case 'type':
                return htmlescape(self::getTypeInquestName($values[$field]));
        }
        return parent::getSpecificValueToDisplay($field, $values, $options);
    }

    public static function getSpecificValueToSelect($field, $name = '', $values = '', array $options = [])
    {

        if (!is_array($values)) {
            $values = [$field => $values];
        }
        $options['display'] = false;

        switch ($field) {
            case 'type':
                $options['value'] = $values[$field];
                $typeinquest = [
                    self::TYPE_INTERNAL => __('Internal survey'),
                    self::TYPE_EXTERNAL => __('External survey'),
                ];
                return Dropdown::showFromArray($name, $typeinquest, $options);
        }
        return parent::getSpecificValueToSelect($field, $name, $values, $options);
    }

    public static function getFormURLWithID($id = 0, $full = true)
    {

        $satisfaction = new static();
        if (!$satisfaction->getFromDB($id)) {
            return '';
        }

        $item = static::getItemInstance();
        return $item::getFormURLWithID($satisfaction->fields[$item::getForeignKeyField()]) . '&forcetab=' . $item::class . '$3';
    }

    public static function rawSearchOptionsToAdd()
    {
        global $DB;

        $base_id = static::getSearchOptionIDOffset();
        $table = static::getTable();

        $tab[] = [
            'id'                 => 'satisfaction',
            'name'               => __('Satisfaction survey'),
        ];

        $tab[] = [
            'id'                 => 31 + $base_id,
            'table'              => $table,
            'field'              => 'type',
            'name'               => _n('Type', 'Types', 1),
            'massiveaction'      => false,
            'searchtype'         => ['equals', 'notequals'],
            'searchequalsonfield' => true,
            'joinparams'         => [
                'jointype'           => 'child',
            ],
            'datatype'           => 'specific',
        ];

        $tab[] = [
            'id'                 => 60 + $base_id,
            'table'              => $table,
            'field'              => 'date_begin',
            'name'               => __('Creation date'),
            'datatype'           => 'datetime',
            'massiveaction'      => false,
            'joinparams'         => [
                'jointype'           => 'child',
            ],
        ];

        $tab[] = [
            'id'                 => 61 + $base_id,
            'table'              => $table,
            'field'              => 'date_answered',
            'name'               => __('Response date'),
            'datatype'           => 'datetime',
            'massiveaction'      => false,
            'joinparams'         => [
                'jointype'           => 'child',
            ],
        ];

        $tab[] = [
            'id'                 => 62 + $base_id,
            'table'              => $table,
            'field'              => 'satisfaction',
            'name'               => __('Satisfaction'),
            'datatype'           => 'number',
            'massiveaction'      => false,
            'joinparams'         => [
                'jointype'           => 'child',
            ],
            'additionalfields' => ['TABLE.entities_id'],
        ];

        $tab[] = [
            'id'                 => 63 + $base_id,
            'table'              => $table,
            'field'              => 'comment',
            'name'               => _n('Comment', 'Comments', Session::getPluralNumber()),
            'datatype'           => 'text',
            'massiveaction'      => false,
            'joinparams'         => [
                'jointype'           => 'child',
            ],
        ];

        $sql = "WITH RECURSIVE entity_tree AS (
                SELECT
                    id,
                    entities_id,
                    inquest_duration
                FROM
                    glpi_entities
                WHERE
                    inquest_config != -2
                UNION ALL
                SELECT
                    e.id,
                    e.entities_id,
                    et.inquest_duration
                FROM
                    glpi_entities e
                INNER JOIN
                    entity_tree et
                    ON e.entities_id = et.id
                WHERE
                    e.inquest_config = -2
            )
            SELECT
                id AS entity_id,
                inquest_duration
            FROM
                entity_tree
        ";

        $subquery = new QueryExpression("($sql) AS durations");

        $tab[] = [
            'id'                 => 75 + $base_id,
            'table'              => $table,
            'field'              => 'inquest_duration',
            'name'               => __('End date'),
            'datatype'           => 'datetime',
            'maybefuture'        => true,
            'massiveaction'      => false,
            'joinparams'         => [
                'jointype'           => 'child',
            ],
            'usehaving'          => true,
            'nometa'             => true,
            'computation'        => QueryFunction::if(
                condition: new QueryExpression("EXISTS (SELECT 1 FROM $subquery WHERE durations.entity_id = glpi_entities.id AND durations.inquest_duration > 0)"),
                true_expression: QueryFunction::dateAdd(
                    date: "$table.date_begin",
                    interval: new QueryExpression("(SELECT durations.inquest_duration FROM $subquery WHERE durations.entity_id = glpi_entities.id)"),
                    interval_unit: 'DAY',
                ),
                false_expression: new QueryExpression($DB::quoteValue(''))
            ),
        ];

        return $tab;
    }
}<|MERGE_RESOLUTION|>--- conflicted
+++ resolved
@@ -144,11 +144,7 @@
      *
      * @param CommonITILObject $item The item this satisfaction is for
      **/
-<<<<<<< HEAD
-    public function showSatisfactionForm($item)
-=======
-    public function showSatisactionForm($item, bool $add_form_header = true)
->>>>>>> 3484a5c8
+    public function showSatisfactionForm($item, bool $add_form_header = true)
     {
         $options             = [];
         $options['colspan']  = 1;
