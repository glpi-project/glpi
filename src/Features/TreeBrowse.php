--- conflicted
+++ resolved
@@ -60,8 +60,8 @@
         global $CFG_GLPI;
 
         $ajax_url    = $CFG_GLPI["root_doc"] . "/ajax/treebrowse.php";
-<<<<<<< HEAD
-        $loading_txt = addslashes(__('Loading...'));
+
+        $loading_txt = __s('Loading...');
         $start       = isset($params['start'])
                             ? $params['start']
                             : 0;
@@ -74,12 +74,7 @@
         $unpublished = isset($params['unpublished'])
                             ? $params['unpublished']
                             : 1;
-=======
-        $loading_txt = __s('Loading...');
-        $start       = (int)($_REQUEST['start'] ?? 0);
-        $browse      = (int)($_REQUEST['browse'] ?? 0);
-        $is_deleted  = (int)($_REQUEST['is_deleted'] ?? 0);
->>>>>>> 8ecc42ad
+
         $criteria    = json_encode($params['criteria']);
 
         $category_list = json_encode(self::getTreeCategoryList($itemtype, $params));
@@ -290,23 +285,12 @@
                 ]
             ]
         )->current();
-<<<<<<< HEAD
         $categories[] = [
             'id'          => -1,
             'name'        => __('Without Category'),
             'items_count' => $no_cat_count['cpt'],
             $cat_fk       => 0,
         ];
-=======
-        if ($no_cat_count['cpt'] > 0) {
-            $categories[] = [
-                'id'          => -1,
-                'name'        => __s('Without Category'),
-                'items_count' => $no_cat_count['cpt'],
-                $cat_fk       => 0,
-            ];
-        }
->>>>>>> 8ecc42ad
 
         // construct flat data
         $nodes   = [];
