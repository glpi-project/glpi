<?php

/**
 * ---------------------------------------------------------------------
 *
 * GLPI - Gestionnaire Libre de Parc Informatique
 *
 * http://glpi-project.org
 *
 * @copyright 2015-2022 Teclib' and contributors.
 * @copyright 2003-2014 by the INDEPNET Development Team.
 * @licence   https://www.gnu.org/licenses/gpl-3.0.html
 *
 * ---------------------------------------------------------------------
 *
 * LICENSE
 *
 * This file is part of GLPI.
 *
 * This program is free software: you can redistribute it and/or modify
 * it under the terms of the GNU General Public License as published by
 * the Free Software Foundation, either version 3 of the License, or
 * (at your option) any later version.
 *
 * This program is distributed in the hope that it will be useful,
 * but WITHOUT ANY WARRANTY; without even the implied warranty of
 * MERCHANTABILITY or FITNESS FOR A PARTICULAR PURPOSE.  See the
 * GNU General Public License for more details.
 *
 * You should have received a copy of the GNU General Public License
 * along with this program.  If not, see <https://www.gnu.org/licenses/>.
 *
 * ---------------------------------------------------------------------
 */

namespace Glpi\Features;

use CommonDBTM;
use CommonITILObject;
use CommonTreeDropdown;
use DropdownTranslation;
use Html;
use ITILCategory;
use QuerySubQuery;
use QueryExpression;
use Search;

/**
 * TreeBrowse
 *
 * @since 10.0.0
 */
trait TreeBrowse
{
    /**
     * Show the browse view
     */
    public static function showBrowseView(string $itemtype, array $params, $update = false)
    {
        global $CFG_GLPI;

        $ajax_url    = $CFG_GLPI["root_doc"] . "/ajax/treebrowse.php";
        $loading_txt = addslashes(__('Loading...'));
        $start       = isset($params['start'])
                            ? $params['start']
                            : 0;
        $browse      = isset($params['browse'])
                            ? $params['browse']
                            : 0;
        $is_deleted  = isset($params['is_deleted'])
                            ? $params['is_deleted']
                            : 0;
        $unpublished = isset($params['unpublished'])
                            ? $params['unpublished']
                            : 1;
        $criteria    = json_encode($params['criteria']);

        $category_list = json_encode(self::getTreeCategoryList($itemtype, $params));
        $no_cat_found  = __("No category found");

        $JS = <<<JAVASCRIPT
        var loadingindicator  = $("<div class='loadingindicator'>$loading_txt</div>");
        $('#items_list').html(loadingindicator);
        window.loadNode = function(cat_id) {
            $('#items_list').html(loadingindicator);
            $('#items_list').load('$ajax_url', {
                'action': 'getItemslist',
                'cat_id': cat_id,
                'itemtype': '$itemtype',
                'start': $start,
                'browse': $browse,
                'is_deleted': $is_deleted,
                'unpublished': $unpublished,
                'criteria': $criteria
            });
        };
JAVASCRIPT;

        if ($update) {
            $category_list = json_encode(self::getTreeCategoryList($itemtype, $params));
            $JS .= <<<JAVASCRIPT
            $('#tree_category').fancytree('option', 'source', {$category_list});
JAVASCRIPT;
        } else {
            $JS .= <<<JAVASCRIPT
            $(function() {
                $('#tree_category').fancytree({
                    // load plugins
                    extensions: ['filter', 'glyph', 'persist'],

                    // Scroll node into visible area, when focused by keyboard
                    autoScroll: true,

                    // enable font-awesome icons
                    glyph: {
                        preset: "awesome5",
                        map: {}
                    },

                    persist: {
                        cookiePrefix: '$itemtype',
                        expandLazy: true,
                        overrideSource: true,
                        store: "auto"
                    },

                    // load json data
                    source: {$category_list},

                    // filter plugin options
                    filter: {
                        mode: "hide", // remove unmatched nodes
                        autoExpand: true, // if results found in children, auto-expand parent
                        nodata: '{$no_cat_found}', // message when no data found
                    },

                    // events
                    activate: function(event, data) {
                        var node = data.node;
                        var key  = node.key;

                        window.loadNode(key);
                    },

                });

                var tree = $.ui.fancytree.getTree("#tree_category")
                if (tree.activeNode === null) {
                    tree.activateKey(-1);
                }
                $(document).on('keyup', '#browser_tree_search', function() {
                    var search_text = $(this).val();
                    $.ui.fancytree.getTree("#tree_category").filterNodes(search_text);
                });
            });

JAVASCRIPT;
            echo "<div id='tree_browse'>
            <div class='browser_tree d-flex flex-column'>
                <input type='text' class='browser_tree_search' placeholder='" . __("Search…") . "' id='browser_tree_search'>
                <div id='tree_category' class='browser-tree-container'></div>
            </div>
            <div id='items_list' class='browser_items'></div>
            </div>";
        }
        echo Html::scriptBlock($JS);
    }

    /**
     * Get list of document categories in fancytree format.
     *
     * @param class-string<CommonDBTM> $itemtype
     * @param array $params
     *
     * @return array
     */
    public static function getTreeCategoryList(string $itemtype, array $params): array
    {
        global $DB;

        /** @var class-string<CommonDBTM> $cat_itemtype */
        $cat_itemtype = static::getCategoryItemType($itemtype);
        $cat_item     = new $cat_itemtype();

        $params['export_all'] = true;

        $data = Search::prepareDatasForSearch($itemtype, $params);
        Search::constructSQL($data);
        // This query is used to get the IDs of all results matching the search criteria
        $sql = $data['sql']['search'];
        // We can remove all the SELECT fields and replace it with just the ID field
        $raw_select = $data['sql']['raw']['SELECT'];
        $replacement_select = 'SELECT DISTINCT ' . $itemtype::getTableField('id');
        $sql = preg_replace('/^' . preg_quote($raw_select, '/') . '/', $replacement_select, $sql, 1);
        // Remove GROUP BY and ORDER BY clauses
        $sql = str_replace([$data['sql']['raw']['GROUPBY'], $data['sql']['raw']['ORDER']], '', $sql);

        $id_criteria = new QueryExpression($itemtype::getTableField('id') . ' IN ( SELECT * FROM (' . $sql . ') AS id_criteria )');

        $cat_table = $cat_itemtype::getTable();
        $cat_fk    = $cat_itemtype::getForeignKeyField();
        $cat_join = $itemtype . '_' . $cat_itemtype;

        if (class_exists($cat_join)) {
            $join = [
                $cat_join::getTable() => [
                    'ON'  => [
                        $cat_join::getTable() => $itemtype::getForeignKeyField(),
                        $itemtype::getTable() => 'id'
                    ]
                ]
            ];
        } else {
            $join = [];
            $cat_join = $itemtype;
        }

        $items_subquery = new QuerySubQuery(
            [
                'SELECT' => ['COUNT DISTINCT' => $itemtype::getTableField('id') . ' AS cpt'],
                'FROM'   => $itemtype::getTable(),
                'LEFT JOIN' => $join,
                'WHERE'  => [
<<<<<<< HEAD
                    $cat_join::getTableField($cat_fk) => new QueryExpression(
                        $DB->quoteName($cat_itemtype::getTableField('id'))
                    ),
                    $itemtype::getTableField('id') => $ids,
=======
                    $itemtype::getTableField($cat_fk) => new QueryExpression($DB::quoteName($cat_itemtype::getTableField('id'))),
                    $id_criteria
>>>>>>> 0b685bc2
                ]
            ],
            'items_count'
        );

        $select[] = $cat_itemtype::getTableField('id');
        $select[] = $cat_itemtype::getTableField('name');
        if ($cat_item instanceof CommonTreeDropdown) {
            $select[] = $cat_itemtype::getTableField($cat_fk);
        }
        $select[] = $items_subquery;

        if ($cat_item instanceof CommonTreeDropdown) {
            $order[] = $cat_itemtype::getTableField('level') . ' DESC';
            $order[] = $cat_itemtype::getTableField('name');
        } else {
            $order[] = $cat_itemtype::getTableField('name') . ' DESC';
        }

        $cat_iterator = $DB->request([
            'SELECT' => $select,
            'FROM' => $cat_table,
            'ORDER' => $order
        ]);

        $inst = new $cat_itemtype();
        $categories = [];
        foreach ($cat_iterator as $category) {
            if (DropdownTranslation::canBeTranslated($inst)) {
                $tname = DropdownTranslation::getTranslatedValue(
                    $category['id'],
                    $inst->getType()
                );
                if (!empty($tname)) {
                    $category['name'] = $tname;
                }
            }
            $categories[] = $category;
        }

        // Without category
        $join[$cat_table] = [
            'ON' => [
                $cat_join::getTable() => $cat_itemtype::getForeignKeyField(),
                $cat_table => 'id'
            ]
        ];
        $no_cat_count = $DB->request(
            [
                'SELECT' => ['COUNT DISTINCT' => $itemtype::getTableField('id') . ' as cpt'],
                'FROM'   => $itemtype::getTable(),
                'LEFT JOIN' => $join,
                'WHERE'  => [
<<<<<<< HEAD
                    $cat_itemtype::getTableField('id') => null,
                    $itemtype::getTableField('id') => $ids,
=======
                    $itemtype::getTableField($cat_fk) => 0,
                    $id_criteria,
>>>>>>> 0b685bc2
                ]
            ]
        )->current();
        $categories[] = [
            'id'          => -1,
            'name'        => __('Without Category'),
            'items_count' => $no_cat_count['cpt'],
            $cat_fk       => 0,
        ];

        // construct flat data
        $nodes   = [];
        foreach ($categories as $category) {
            $cat_id = $category['id'];
            $node = [
                'key'    => $cat_id,
                'title'  => $category['name'],
                'parent' => $category[$cat_fk] ?? 0,
                'a_attr' => [
                    'data-id' => $cat_id
                ],
            ];

            if ($category['items_count'] > 0) {
                $node['title'] .= ' <span class="badge bg-azure-lt" title="' . __('This category contains ') . $itemtype::getTypeName() . '">'
                . $category['items_count']
                . '</span>';
            }

            $nodes[] = $node;
        }

       // recursive construct tree data
        $buildtree = function (array &$elements, $parent = 0) use (&$buildtree) {
            $branch = [];

            foreach ($elements as $index => $element) {
                if ($element['parent'] === $parent) {
                    $children = $buildtree($elements, $element['key']);
                    if (count($children) > 0) {
                         $element['children'] = $children;
                    }
                    $branch[] = $element;
                    unset($elements[$index]);
                }
            }
            return $branch;
        };

        $newtree = $buildtree($nodes);

        return $newtree;
    }

    /**
     * Return category itemtype for given itemtype.
     *
     * @param string $itemtype
     *
     * @return string|null
     */
    public static function getCategoryItemType(string $itemtype): ?string
    {
        return is_a($itemtype, CommonITILObject::class, true)
            ? ITILCategory::class
            : $itemtype . 'Category';
    }
}<|MERGE_RESOLUTION|>--- conflicted
+++ resolved
@@ -221,15 +221,10 @@
                 'FROM'   => $itemtype::getTable(),
                 'LEFT JOIN' => $join,
                 'WHERE'  => [
-<<<<<<< HEAD
                     $cat_join::getTableField($cat_fk) => new QueryExpression(
                         $DB->quoteName($cat_itemtype::getTableField('id'))
                     ),
-                    $itemtype::getTableField('id') => $ids,
-=======
-                    $itemtype::getTableField($cat_fk) => new QueryExpression($DB::quoteName($cat_itemtype::getTableField('id'))),
                     $id_criteria
->>>>>>> 0b685bc2
                 ]
             ],
             'items_count'
@@ -283,13 +278,8 @@
                 'FROM'   => $itemtype::getTable(),
                 'LEFT JOIN' => $join,
                 'WHERE'  => [
-<<<<<<< HEAD
                     $cat_itemtype::getTableField('id') => null,
-                    $itemtype::getTableField('id') => $ids,
-=======
-                    $itemtype::getTableField($cat_fk) => 0,
                     $id_criteria,
->>>>>>> 0b685bc2
                 ]
             ]
         )->current();
