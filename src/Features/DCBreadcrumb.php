--- conflicted
+++ resolved
@@ -42,12 +42,9 @@
 use Glpi\Application\View\TemplateRenderer;
 use Item_Enclosure;
 use Item_Rack;
-<<<<<<< HEAD
 use Location;
-=======
 use PDU;
 use PDU_Rack;
->>>>>>> 66aff37f
 use Rack;
 use Toolbox;
 
@@ -117,7 +114,7 @@
                     'linkoption' => $enclosure->isDeleted() ? 'class="target-deleted"' : '',
                     'icon'       => true
                 ];
-                $position = sprintf(__('(U%1$u)'), (int)$item->getPositionInEnclosure());
+                $position = sprintf(__('(U%d)'), (int)$item->getPositionInEnclosure());
                 $breadcrumb[] = $enclosure->getLink($options) . '&nbsp;' . $position;
                 $item = $enclosure;
             }
@@ -130,7 +127,7 @@
                     'linkoption' => $rack->isDeleted() ? 'class="target-deleted"' : '',
                     'icon'       => true
                 ];
-                $position = sprintf(__('(U%1$u)'), (int)$this->getPositionInRack());
+                $position = sprintf(__('(U%d)'), (int)$item->getPositionInRack());
                 $breadcrumb[] = $rack->getLink($options) . '&nbsp;' . $position;
                 $item = $rack;
             }
@@ -273,6 +270,28 @@
         $item = new static();
         if ($item->getFromDB($items_id)) {
             $types = $CFG_GLPI['rackable_types'];
+
+            if ($item instanceof PDU) {
+                $pdu_rack = new PDU_Rack();
+                $rack = new Rack();
+                if (
+                    $pdu_rack->getFromDBByCrit(['pdus_id'  => $item->getID()])
+                    && $rack->getFromDB($pdu_rack->fields['racks_id'])
+                ) {
+                    $breadcrumb[Rack::getType()] = [
+                        'link'     => $rack->getLink(
+                            [
+                                'linkoption' => $rack->isDeleted() ? 'class="target-deleted"' : '',
+                                'icon'       => true
+                            ]
+                        ),
+                        'position' => $pdu_rack->fields['position'],
+                        'side'     => $pdu_rack->fields['side'],
+                    ];
+
+                    $item = $rack;
+                }
+            }
 
             // Add Enclosure part of breadcrumb
             $enclosure_types = $types;
