--- conflicted
+++ resolved
@@ -76,11 +76,8 @@
             'date_creation',
             'template_name',
             'is_template',
-<<<<<<< HEAD
-            'is_default'
-=======
+            'is_default',
             'sons_cache',
->>>>>>> b347a82a
         ];
         foreach ($properties_to_clean as $property) {
             if (array_key_exists($property, $input)) {
